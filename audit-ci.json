{
  "high": true,
  "pass-enoaudit": true,
  "retry-count": 20,
  "allowlist": [
    {
      "GHSA-776f-qx25-q3cc": {
        "active": true,
        "expiry": "1 July 2023 11:00"
      }
    },
    "cacheable-request",
    "http-cache-semantics",
    "lodash.pick",
<<<<<<< HEAD
    "hoek",
=======
>>>>>>> 818f7fff
    "semver",
    "axios"
  ]
}<|MERGE_RESOLUTION|>--- conflicted
+++ resolved
@@ -12,10 +12,6 @@
     "cacheable-request",
     "http-cache-semantics",
     "lodash.pick",
-<<<<<<< HEAD
-    "hoek",
-=======
->>>>>>> 818f7fff
     "semver",
     "axios"
   ]
