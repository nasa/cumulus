{
  "high": true,
  "pass-enoaudit": true,
  "retry-count": 20,
  "allowlist": [
<<<<<<< HEAD
    "cacheable-request",
    "http-cache-semantics",
    "lodash.pick",
    "semver",
    "axios",
    "jsonpath-plus"
=======
    {
      "GHSA-776f-qx25-q3cc": {
        "active": true,
        "expiry": "1 July 2023 11:00"
      }
    },
    "jsonpath-plus",
    "semver"
>>>>>>> 1e1af2ea
  ]
}<|MERGE_RESOLUTION|>--- conflicted
+++ resolved
@@ -3,22 +3,7 @@
   "pass-enoaudit": true,
   "retry-count": 20,
   "allowlist": [
-<<<<<<< HEAD
-    "cacheable-request",
-    "http-cache-semantics",
-    "lodash.pick",
-    "semver",
-    "axios",
-    "jsonpath-plus"
-=======
-    {
-      "GHSA-776f-qx25-q3cc": {
-        "active": true,
-        "expiry": "1 July 2023 11:00"
-      }
-    },
     "jsonpath-plus",
     "semver"
->>>>>>> 1e1af2ea
   ]
 }