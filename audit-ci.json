{
    "high": true,
<<<<<<< HEAD
    "retry-count": 20,
    "whitelist": [ "lodash", "googleapis" ]
=======
    "retry-count": 20
>>>>>>> 7864f5e6
}<|MERGE_RESOLUTION|>--- conflicted
+++ resolved
@@ -1,9 +1,4 @@
 {
     "high": true,
-<<<<<<< HEAD
-    "retry-count": 20,
-    "whitelist": [ "lodash", "googleapis" ]
-=======
     "retry-count": 20
->>>>>>> 7864f5e6
 }