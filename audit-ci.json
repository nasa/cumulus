{
    "high": true,
    "pass-enoaudit": true,
    "retry-count": 20,
<<<<<<< HEAD
    "allowlist": []
=======
    "allowlist": [
        "underscore",
        "1067259",
        "node-forge"
    ]
>>>>>>> eba9d3a3
}<|MERGE_RESOLUTION|>--- conflicted
+++ resolved
@@ -2,13 +2,9 @@
     "high": true,
     "pass-enoaudit": true,
     "retry-count": 20,
-<<<<<<< HEAD
-    "allowlist": []
-=======
     "allowlist": [
         "underscore",
         "1067259",
         "node-forge"
     ]
->>>>>>> eba9d3a3
 }