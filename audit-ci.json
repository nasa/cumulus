--- conflicted
+++ resolved
@@ -2,13 +2,9 @@
     "high": true,
     "pass-enoaudit": true,
     "retry-count": 20,
-<<<<<<< HEAD
-    "allowlist": ["1067259", "node-forge"]
-=======
     "allowlist": [
         "underscore",
         "1067259",
         "node-forge"
     ]
->>>>>>> 41e1d6af
 }