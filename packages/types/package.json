{
  "name": "@cumulus/types",
<<<<<<< HEAD
  "version": "16.1.4",
=======
  "version": "18.2.2",
>>>>>>> d2f030f1
  "description": "TypeScript definitions for working with Cumulus data structures",
  "keywords": [
    "GIBS",
    "CUMULUS",
    "NASA"
  ],
  "types": "./index.d.ts",
  "engines": {
    "node": ">=16.19.0"
  },
  "publishConfig": {
    "access": "public"
  },
  "homepage": "https://github.com/nasa/cumulus/tree/master/packages/types#readme",
  "repository": {
    "type": "git",
    "url": "https://github.com/nasa/cumulus",
    "directory": "packages/types"
  },
  "author": "Cumulus Authors",
  "license": "Apache-2.0"
}<|MERGE_RESOLUTION|>--- conflicted
+++ resolved
@@ -1,10 +1,6 @@
 {
   "name": "@cumulus/types",
-<<<<<<< HEAD
-  "version": "16.1.4",
-=======
   "version": "18.2.2",
->>>>>>> d2f030f1
   "description": "TypeScript definitions for working with Cumulus data structures",
   "keywords": [
     "GIBS",
