--- conflicted
+++ resolved
@@ -1,10 +1,6 @@
 {
   "name": "@cumulus/types",
-<<<<<<< HEAD
-  "version": "15.0.4",
-=======
   "version": "16.1.4",
->>>>>>> 61460b9f
   "description": "TypeScript definitions for working with Cumulus data structures",
   "keywords": [
     "GIBS",
