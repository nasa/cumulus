--- conflicted
+++ resolved
@@ -1,10 +1,6 @@
 {
   "name": "@cumulus/types",
-<<<<<<< HEAD
-  "version": "18.5.5",
-=======
   "version": "20.1.1",
->>>>>>> 2648c237
   "description": "TypeScript definitions for working with Cumulus data structures",
   "keywords": [
     "GIBS",
