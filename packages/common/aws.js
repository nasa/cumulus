--- conflicted
+++ resolved
@@ -74,16 +74,9 @@
     try {
       Error.captureStackTrace(tracerError);
       return await fn(...args);
-<<<<<<< HEAD
-    } catch (err) {
-      err.message = `${err.message}; Function params: ${JSON.stringify(args, null, 2)}`;
-      throw err;
-=======
     } catch (error) {
-      setErrorStack(error, tracerError.stack);
       error.message = `${error.message}; Function params: ${JSON.stringify(args, null, 2)}`;
       throw error;
->>>>>>> c8e7ce39
     }
   };
 
