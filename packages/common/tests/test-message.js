'use strict';

const test = require('ava');
const rewire = require('rewire');
const message = rewire('../message');

<<<<<<< HEAD
const { getExecutionArn } = require('../aws');
=======
const { constructCollectionId } = require('../collection-config-store');
>>>>>>> 568374d7
const { randomId, randomString } = require('../test-utils');

const buildCumulusMeta = message.__get__('buildCumulusMeta');
const buildQueueMessageFromTemplate = message.__get__('buildQueueMessageFromTemplate');
const getMessageExecutionName = message.__get__('getMessageExecutionName');
const getMessageStateMachineArn = message.__get__('getMessageStateMachineArn');
const getMessageExecutionArn = message.__get__('getMessageExecutionArn');
const getQueueNameByUrl = message.__get__('getQueueNameByUrl');
const getMessageFromTemplate = message.__get__('getMessageFromTemplate');
const getCollectionIdFromMessage = message.__get__('getCollectionIdFromMessage');

const fakeExecutionName = randomString();
message.__set__('createExecutionName', () => fakeExecutionName);

test('buildCumulusMeta returns expected object', (t) => {
  const queueName = randomId('queue');

  let cumulusMeta = buildCumulusMeta({
    queueName
  });

  t.deepEqual(cumulusMeta, {
    queueName,
    execution_name: fakeExecutionName
  });

  const parentExecutionArn = randomId('parentArn');
  cumulusMeta = buildCumulusMeta({
    queueName,
    parentExecutionArn
  });

  t.deepEqual(cumulusMeta, {
    queueName,
    parentExecutionArn,
    execution_name: fakeExecutionName
  });
});

<<<<<<< HEAD
test('getMessageExecutionName throws error if cumulus_meta.execution_name is missing', (t) => {
  t.throws(
    () => getMessageExecutionName(),
    { message: 'cumulus_meta.execution_name not set in message' }
  );
});

test('getMessageStateMachineArn throws error if cumulus_meta.state_machine is missing', (t) => {
  t.throws(
    () => getMessageStateMachineArn(),
    { message: 'cumulus_meta.state_machine not set in message' }
  );
});

test('getMessageExecutionArn returns correct execution ARN for valid message', (t) => {
  const stateMachineArn = randomString();
  const executionName = randomString();
  const executionArn = getMessageExecutionArn({
    cumulus_meta: {
      state_machine: stateMachineArn,
      execution_name: executionName
    }
  });
  t.is(executionArn, getExecutionArn(stateMachineArn, executionName));
});

test('getMessageExecutionArn returns null for invalid message', (t) => {
  const executionArn = getMessageExecutionArn();
  t.is(executionArn, null);
=======
test('getCollectionIdFromMessage returns the correct collection ID', (t) => {
  const name = 'test';
  const version = '001';
  const collectionId = getCollectionIdFromMessage({
    meta: {
      collection: {
        name,
        version
      }
    }
  });
  t.is(collectionId, constructCollectionId(name, version));
});

test('getCollectionIdFromMessage returns collection ID when meta.collection is not set', (t) => {
  const collectionId = getCollectionIdFromMessage();
  t.is(collectionId, constructCollectionId());
>>>>>>> 568374d7
});

test('getQueueNameByUrl returns correct value', (t) => {
  const queueName = randomId('queueName');
  const queueUrl = randomId('queueUrl');
  const testMessage = {
    meta: {
      queues: {
        [queueName]: queueUrl
      }
    }
  };

  let queueNameResult = getQueueNameByUrl(testMessage, queueUrl);
  t.is(queueNameResult, queueName);

  queueNameResult = getQueueNameByUrl(testMessage, 'fake-value');
  t.is(queueNameResult, undefined);

  queueNameResult = getQueueNameByUrl({}, 'queueUrl');
  t.is(queueNameResult, undefined);
});

test('getMessageTemplate throws error if invalid S3 URI is provided', async (t) => {
  await t.throwsAsync(() => getMessageFromTemplate('fake-uri'));
});

test('getMessageTemplate throws error if non-existent S3 URI is provided', async (t) => {
  await t.throwsAsync(() => getMessageFromTemplate('s3://some-bucket/some-key'));
});

test('buildQueueMessageFromTemplate does not overwrite contents from message template', (t) => {
  const messageTemplate = {
    foo: 'bar',
    meta: {
      workflows: {
        workflow1: 'workflow1Template'
      }
    },
    cumulus_meta: {
      message_source: 'sfn'
    }
  };
  const provider = randomId('provider');
  const collection = randomId('collection');
  const queueName = randomId('queue');
  const payload = {};

  const actualMessage = buildQueueMessageFromTemplate({
    provider,
    collection,
    queueName,
    messageTemplate,
    payload
  });

  const expectedMessage = {
    foo: 'bar',
    meta: {
      provider,
      collection,
      workflows: {
        workflow1: 'workflow1Template'
      }
    },
    cumulus_meta: {
      message_source: 'sfn',
      execution_name: fakeExecutionName,
      queueName
    },
    payload
  };

  t.deepEqual(actualMessage, expectedMessage);
});

test('buildQueueMessageFromTemplate returns message with correct payload', (t) => {
  const messageTemplate = {};
  const provider = randomId('provider');
  const collection = randomId('collection');
  const queueName = randomId('queue');

  const granules = [{
    granule1: 'granule1'
  }];
  const payload = {
    foo: 'bar',
    granules: granules
  };

  const actualMessage = buildQueueMessageFromTemplate({
    provider,
    collection,
    queueName,
    messageTemplate,
    payload
  });

  const expectedMessage = {
    meta: {
      provider,
      collection
    },
    cumulus_meta: {
      execution_name: fakeExecutionName,
      queueName
    },
    payload: {
      foo: 'bar',
      granules
    }
  };

  t.deepEqual(actualMessage, expectedMessage);
});

test('buildQueueMessageFromTemplate returns expected message with undefined collection/provider', (t) => {
  const collection = {
    name: 'test_collection',
    version: '001'
  };
  const provider = {
    id: 'test_provider'
  };
  const messageTemplate = {
    meta: {
      collection, // should not be overridden
      provider // should not be overridden
    }
  };
  const queueName = randomId('queue');
  const payload = {};

  const actualMessage = buildQueueMessageFromTemplate({
    provider: undefined,
    collection: undefined,
    queueName,
    messageTemplate,
    payload
  });

  const expectedMessage = {
    meta: {
      provider,
      collection
    },
    cumulus_meta: {
      execution_name: fakeExecutionName,
      queueName
    },
    payload
  };

  t.deepEqual(actualMessage, expectedMessage);
});

test('buildQueueMessageFromTemplate returns expected message with defined collection/provider', (t) => {
  const messageTemplate = {
    meta: {
      provider: 'fake-provider', // should get overridden
      collection: 'fake-collection' // should get overriden
    }
  };
  const provider = randomId('provider');
  const collection = randomId('collection');
  const queueName = randomId('queue');
  const payload = {};

  const actualMessage = buildQueueMessageFromTemplate({
    provider,
    collection,
    queueName,
    messageTemplate,
    payload
  });

  const expectedMessage = {
    meta: {
      provider,
      collection
    },
    cumulus_meta: {
      execution_name: fakeExecutionName,
      queueName
    },
    payload
  };

  t.deepEqual(actualMessage, expectedMessage);
});

test('buildQueueMessageFromTemplate returns expected message with custom cumulus_meta and meta', (t) => {
  const messageTemplate = {};
  const provider = randomId('provider');
  const collection = randomId('collection');
  const queueName = randomId('queue');

  const customCumulusMeta = {
    foo: 'bar',
    queueName: 'test', // should get overridden
    object: {
      key: 'value'
    }
  };
  const customMeta = {
    foo: 'bar',
    provider: 'fake-provider', // should get overridden
    collection: 'fake-collection', // should get overriden
    object: {
      key: 'value'
    }
  };
  const payload = {};

  const actualMessage = buildQueueMessageFromTemplate({
    provider,
    collection,
    queueName,
    messageTemplate,
    customCumulusMeta,
    customMeta,
    payload
  });

  const expectedMessage = {
    meta: {
      provider,
      collection,
      foo: 'bar',
      object: {
        key: 'value'
      }
    },
    cumulus_meta: {
      execution_name: fakeExecutionName,
      queueName,
      foo: 'bar',
      object: {
        key: 'value'
      }
    },
    payload
  };

  t.deepEqual(actualMessage, expectedMessage);
});

test.todo('getMessageTemplate throws error if message template body is not JSON');<|MERGE_RESOLUTION|>--- conflicted
+++ resolved
@@ -4,11 +4,8 @@
 const rewire = require('rewire');
 const message = rewire('../message');
 
-<<<<<<< HEAD
 const { getExecutionArn } = require('../aws');
-=======
 const { constructCollectionId } = require('../collection-config-store');
->>>>>>> 568374d7
 const { randomId, randomString } = require('../test-utils');
 
 const buildCumulusMeta = message.__get__('buildCumulusMeta');
@@ -48,7 +45,6 @@
   });
 });
 
-<<<<<<< HEAD
 test('getMessageExecutionName throws error if cumulus_meta.execution_name is missing', (t) => {
   t.throws(
     () => getMessageExecutionName(),
@@ -78,7 +74,8 @@
 test('getMessageExecutionArn returns null for invalid message', (t) => {
   const executionArn = getMessageExecutionArn();
   t.is(executionArn, null);
-=======
+});
+
 test('getCollectionIdFromMessage returns the correct collection ID', (t) => {
   const name = 'test';
   const version = '001';
@@ -96,7 +93,6 @@
 test('getCollectionIdFromMessage returns collection ID when meta.collection is not set', (t) => {
   const collectionId = getCollectionIdFromMessage();
   t.is(collectionId, constructCollectionId());
->>>>>>> 568374d7
 });
 
 test('getQueueNameByUrl returns correct value', (t) => {
