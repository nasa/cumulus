'use strict';

/**
 * Simple utility functions
 * @module
 *
 * @example
 * const { isNil } = require('@cumulus/common/util');
 *
 * isNil(undefined); // => true
 */

const fs = require('fs');
const path = require('path');
const os = require('os');
const log = require('./log');

/**
 * Mark a piece of code as deprecated
 *
 * @param {string} name - the name of the function / method / class to deprecate
 * @param {string} version - the version after which the code will be marked
 *   as deprecated
 * @param {string} [alternative] - the function / method / class to use instead
 *   of this deprecated code
 */
exports.deprecate = (name, version, alternative) => {
  let message = `${name} is deprecated after version ${version} and will be removed in a future release.`;
  if (alternative) message += ` Use ${alternative} instead.`;

  log.warn(message);
};

/**
 * Wait for the defined number of milliseconds
 *
 * @param {number} waitPeriodMs - number of milliseconds to wait
 * @returns {Promise.<undefined>} promise resolves after a given time period
 */
exports.sleep = (waitPeriodMs) =>
  (new Promise((resolve) =>
    setTimeout(resolve, waitPeriodMs)));

/**
 * Synchronously makes a temporary directory, smoothing over the differences between
 * mkdtempSync in node.js for various platforms and versions
 *
 * @param {string} name - A base name for the temp dir, to be uniquified for the final name
 * @returns {string} The absolute path to the created dir
 * @private
 */
exports.mkdtempSync = (name) => {
  const dirname = ['gitc', name, +new Date()].join('_');
  const abspath = path.join(os.tmpdir(), dirname);
  fs.mkdirSync(abspath, 0o700);
  return abspath;
};

/**
 * Generate and return an RFC4122 v4 UUID.
 *
 * @return {string} An RFC44122 v4 UUID.
 * @kind function
 */
exports.uuid = require('uuid/v4');

/**
 * Does nothing.  Used where a callback is required but not used.
 *
 * @returns {undefined} undefined
 */
exports.noop = () => {}; // eslint-disable-line lodash/prefer-noop

/**
 * Replacement for lodash.omit returns a shallow copy of input object
 * with keys removed.
 * (lodash.omit will be removed in v5.0.0)
 * https://github.com/lodash/lodash/wiki/Roadmap#v500-2019
 *
 * @param {Object} objectIn - input object
 * @param {(string|string[])} keys - key or list of keys to remove from object
 * @returns {Object} copy of objectIn without keys attached.
 */
exports.omit = (objectIn, keys) => {
  const keysToRemove = [].concat(keys);
  const objectOut = { ...objectIn };
  keysToRemove.forEach((key) => delete objectOut[key]);
  return objectOut;
};

/**
<<<<<<< HEAD
 * Update the stack of an error
 *
 * @param {Error} error - an Error
 * @param {string} stack - a stack trace
 */
exports.setErrorStack = (error, stack) => {
  // eslint-disable-next-line no-param-reassign
  error.stack = [
    error.stack.split('\n')[0],
    ...stack.split('\n').slice(1)
  ].join('\n');
};
=======
 * Creates a function that returns the opposite of the predicate function.
 *
 * @param {Function} predicate - the predicate to negate
 * @returns {Function} the new negated function
 * @kind function
 *
 * @example
 * const isEven = (x) => x % 2 === 0;
 * const isOdd = negate(isEven);
 *
 * isOdd(2); // => false
 * isOdd(3); // => true
 */
exports.negate = (predicate) => (...args) => !predicate.apply(this, args);

/**
 * Test if a value is null
 *
 * @param {*} x value to check
 * @returns {boolean}
 */
exports.isNull = (x) => x === null;

/**
 * Test if a value is undefined
 *
 * @param {*} x value to check
 * @returns {boolean}
 */
exports.isUndefined = (x) => x === undefined;

/**
 * Test if a value is null or undefined
 *
 * @param {*} x value to check
 * @returns {boolean}
 */
exports.isNil = (x) => exports.isNull(x) || exports.isUndefined(x);
>>>>>>> bee7bea9
<|MERGE_RESOLUTION|>--- conflicted
+++ resolved
@@ -89,20 +89,22 @@
 };
 
 /**
-<<<<<<< HEAD
- * Update the stack of an error
+ * Replace an Error's stack trace with a new stack trace
+ *
+ * Note: This mutates the error that is passed in.
  *
  * @param {Error} error - an Error
- * @param {string} stack - a stack trace
+ * @param {string} newStack - a stack trace
  */
-exports.setErrorStack = (error, stack) => {
+exports.setErrorStack = (error, newStack) => {
   // eslint-disable-next-line no-param-reassign
   error.stack = [
     error.stack.split('\n')[0],
-    ...stack.split('\n').slice(1)
+    ...newStack.split('\n').slice(1)
   ].join('\n');
 };
-=======
+
+/*
  * Creates a function that returns the opposite of the predicate function.
  *
  * @param {Function} predicate - the predicate to negate
@@ -140,5 +142,4 @@
  * @param {*} x value to check
  * @returns {boolean}
  */
-exports.isNil = (x) => exports.isNull(x) || exports.isUndefined(x);
->>>>>>> bee7bea9
+exports.isNil = (x) => exports.isNull(x) || exports.isUndefined(x);