--- conflicted
+++ resolved
@@ -46,10 +46,6 @@
     "async": "^2.0.0",
     "aws-sdk": "^2.238.1",
     "cksum": "^1.3.0",
-<<<<<<< HEAD
-=======
-    "cwait": "^1.1.1",
->>>>>>> f4ce23bd
     "expect.js": "^0.3.1",
     "follow-redirects": "^1.2.4",
     "formidable": "^1.2.1",
