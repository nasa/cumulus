--- conflicted
+++ resolved
@@ -41,19 +41,11 @@
   "author": "Cumulus Authors",
   "license": "Apache-2.0",
   "dependencies": {
-<<<<<<< HEAD
-    "@aws-sdk/client-s3": "^3.53.0",
-    "@aws-sdk/signature-v4-crt": "^3.53.0",
+    "@aws-sdk/client-s3": "^3.58.0",
+    "@aws-sdk/signature-v4-crt": "^3.58.0",
     "@cumulus/aws-client": "12.0.0",
     "@cumulus/errors": "12.0.0",
     "@cumulus/logger": "12.0.0",
-=======
-    "@aws-sdk/client-s3": "^3.58.0",
-    "@aws-sdk/signature-v4-crt": "^3.58.0",
-    "@cumulus/aws-client": "11.1.1",
-    "@cumulus/errors": "11.1.1",
-    "@cumulus/logger": "11.1.1",
->>>>>>> 66c78fc2
     "ajv": "^6.12.3",
     "aws-sdk": "^2.585.0",
     "follow-redirects": "^1.2.4",
