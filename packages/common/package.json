{
  "name": "@cumulus/common",
<<<<<<< HEAD
  "version": "11.1.5",
=======
  "version": "13.2.0",
>>>>>>> 503c5383
  "description": "Common utilities used across tasks",
  "keywords": [
    "GIBS",
    "CUMULUS",
    "NASA"
  ],
  "engines": {
    "node": ">=14.19.1"
  },
  "files": [
    "*.js",
    "*.d.ts"
  ],
  "publishConfig": {
    "access": "public"
  },
  "homepage": "https://github.com/nasa/cumulus/tree/master/packages/common",
  "repository": {
    "type": "git",
    "url": "https://github.com/nasa/cumulus"
  },
  "scripts": {
    "build-docs": "npm run tsc && ../../node_modules/.bin/jsdoc2md --template templates/docs-API.hbs URLUtils.js util.js > docs/API.md",
    "clean": "git clean -d -x -e node_modules -f",
    "test": "../../node_modules/.bin/ava",
    "test:coverage": "../../node_modules/.bin/nyc npm test",
    "prepare": "npm run tsc",
    "tsc": "../../node_modules/.bin/tsc",
    "tsc:listEmittedFiles": "../../node_modules/.bin/tsc --listEmittedFiles",
    "watch-test": "../../node_modules/.bin/tsc-watch --onsuccess 'npm test'"
  },
  "ava": {
    "files": [
      "tests/**"
    ],
    "verbose": true
  },
  "author": "Cumulus Authors",
  "license": "Apache-2.0",
  "dependencies": {
<<<<<<< HEAD
    "@aws-sdk/client-s3": "^3.53.0",
    "@aws-sdk/signature-v4-crt": "^3.53.0",
    "@cumulus/aws-client": "11.1.5",
    "@cumulus/errors": "11.1.5",
    "@cumulus/logger": "11.1.5",
=======
    "@aws-sdk/client-s3": "^3.58.0",
    "@aws-sdk/signature-v4-crt": "^3.58.0",
    "@cumulus/aws-client": "13.2.0",
    "@cumulus/errors": "13.2.0",
    "@cumulus/logger": "13.2.0",
>>>>>>> 503c5383
    "ajv": "^6.12.3",
    "aws-sdk": "^2.585.0",
    "follow-redirects": "^1.2.4",
    "fs-extra": "^5.0.0",
    "is-ip": "^3.1.0",
    "jsonpath-plus": "^3.0.0",
    "lodash": "^4.17.21",
    "node-forge": "^1.3.0",
    "p-limit": "^2.0.0",
    "p-map": "^1.2.0",
    "p-retry": "^4.2.0",
    "parseurl": "^1.3.3",
    "randexp": "^0.5.3",
    "url-join": "^4.0.0",
    "uuid": "^3.2.1"
  },
  "devDependencies": {
    "@types/fs-extra": "^5.0.0",
    "@types/node-forge": "^0.9.5",
    "@types/url-join": "^4.0.0"
  }
}<|MERGE_RESOLUTION|>--- conflicted
+++ resolved
@@ -1,10 +1,6 @@
 {
   "name": "@cumulus/common",
-<<<<<<< HEAD
-  "version": "11.1.5",
-=======
   "version": "13.2.0",
->>>>>>> 503c5383
   "description": "Common utilities used across tasks",
   "keywords": [
     "GIBS",
@@ -45,19 +41,11 @@
   "author": "Cumulus Authors",
   "license": "Apache-2.0",
   "dependencies": {
-<<<<<<< HEAD
-    "@aws-sdk/client-s3": "^3.53.0",
-    "@aws-sdk/signature-v4-crt": "^3.53.0",
-    "@cumulus/aws-client": "11.1.5",
-    "@cumulus/errors": "11.1.5",
-    "@cumulus/logger": "11.1.5",
-=======
     "@aws-sdk/client-s3": "^3.58.0",
     "@aws-sdk/signature-v4-crt": "^3.58.0",
     "@cumulus/aws-client": "13.2.0",
     "@cumulus/errors": "13.2.0",
     "@cumulus/logger": "13.2.0",
->>>>>>> 503c5383
     "ajv": "^6.12.3",
     "aws-sdk": "^2.585.0",
     "follow-redirects": "^1.2.4",
