--- conflicted
+++ resolved
@@ -1,10 +1,6 @@
 {
   "name": "@cumulus/common",
-<<<<<<< HEAD
-  "version": "9.5.0",
-=======
   "version": "9.6.0-alpha.1",
->>>>>>> 70114453
   "description": "Common utilities used across tasks",
   "keywords": [
     "GIBS",
