{
  "name": "@cumulus/common",
  "version": "1.24.0",
  "description": "Common utilities used across tasks",
  "keywords": [
    "GIBS",
    "CUMULUS",
    "NASA"
  ],
  "engines": {
    "node": ">=12.18.0"
  },
  "files": [
    "*.js",
    "*.d.ts"
  ],
  "publishConfig": {
    "access": "public"
  },
  "homepage": "https://github.com/nasa/cumulus/tree/master/packages/common",
  "repository": {
    "type": "git",
    "url": "https://github.com/nasa/cumulus"
  },
  "scripts": {
    "build-docs": "npm run tsc && ../../node_modules/.bin/jsdoc2md --template templates/docs-API.hbs URLUtils.js util.js > docs/API.md",
    "clean": "rm -f *.d.ts *.map",
    "prepare": "npm run tsc",
<<<<<<< HEAD
    "test": "../../node_modules/.bin/ava",
    "test-coverage": "../../node_modules/.bin/nyc npm test",
    "tsc": "../../node_modules/.bin/tsc",
    "watch-test": "../../node_modules/.bin/tsc-watch --onSuccess 'npm test'"
=======
    "test": "../../node_modules/.bin/nyc npm run test:ava",
    "test:ava": "../../node_modules/.bin/ava",
    "tsc": "../../node_modules/.bin/tsc"
>>>>>>> 579ed315
  },
  "ava": {
    "files": [
      "tests/**"
    ],
    "verbose": true
  },
  "author": "Cumulus Authors",
  "license": "Apache-2.0",
  "dependencies": {
    "@cumulus/errors": "1.24.0",
    "@cumulus/logger": "1.24.0",
    "ajv": "^5.2.2",
    "aws-sdk": "^2.585.0",
    "follow-redirects": "^1.2.4",
    "fs-extra": "^5.0.0",
    "got": "^9.2.1",
    "js-yaml": "^3.11.0",
    "jsonpath-plus": "^3.0.0",
    "lodash": "^4.17.15",
    "mime-types": "^2.1.22",
    "node-forge": "^0.7.1",
    "p-limit": "^2.0.0",
    "p-map": "^1.2.0",
    "p-retry": "^4.2.0",
    "parseurl": "^1.3.3",
    "randexp": "^0.4.9",
    "ssh2": "^0.8.7",
    "url-join": "^4.0.0",
    "uuid": "^3.2.1"
  }
}<|MERGE_RESOLUTION|>--- conflicted
+++ resolved
@@ -26,16 +26,11 @@
     "build-docs": "npm run tsc && ../../node_modules/.bin/jsdoc2md --template templates/docs-API.hbs URLUtils.js util.js > docs/API.md",
     "clean": "rm -f *.d.ts *.map",
     "prepare": "npm run tsc",
-<<<<<<< HEAD
-    "test": "../../node_modules/.bin/ava",
     "test-coverage": "../../node_modules/.bin/nyc npm test",
+    "test": "../../node_modules/.bin/nyc npm run test:ava",
+    "test:ava": "../../node_modules/.bin/ava",
     "tsc": "../../node_modules/.bin/tsc",
     "watch-test": "../../node_modules/.bin/tsc-watch --onSuccess 'npm test'"
-=======
-    "test": "../../node_modules/.bin/nyc npm run test:ava",
-    "test:ava": "../../node_modules/.bin/ava",
-    "tsc": "../../node_modules/.bin/tsc"
->>>>>>> 579ed315
   },
   "ava": {
     "files": [
