{
  "name": "@cumulus/checksum",
<<<<<<< HEAD
  "version": "16.1.1",
=======
  "version": "17.0.0",
>>>>>>> bd5d4569
  "description": "Cumulus checksum utilities",
  "engines": {
    "node": ">=16.19.0"
  },
  "main": "./dist/index.js",
  "types": "./dist/index.d.ts",
  "files": [
    "dist/**/*.js",
    "dist/**/*.d.ts"
  ],
  "scripts": {
    "build-docs": "npm run tsc && ../../node_modules/.bin/jsdoc2md -t templates/README.md.hbs ./dist/*.js > README.md",
    "clean": "rm -rf dist",
    "test": "../../node_modules/.bin/ava",
    "test:coverage": "../../node_modules/.bin/nyc npm test",
    "prepare": "npm run tsc",
    "tsc": "../../node_modules/.bin/tsc",
    "tsc:listEmittedFiles": "../../node_modules/.bin/tsc --listEmittedFiles",
    "coverage": "python ../../scripts/coverage_handler/coverage.py"
  },
  "ava": {
    "timeout": "15m"
  },
  "keywords": [
    "CUMULUS"
  ],
  "publishConfig": {
    "access": "public"
  },
  "homepage": "https://github.com/nasa/cumulus/tree/master/packages/checksum/README.md",
  "repository": {
    "type": "git",
    "url": "https://github.com/nasa/cumulus"
  },
  "author": "Cumulus Authors",
  "license": "Apache-2.0",
  "dependencies": {
    "cksum": "^1.3.0"
  }
}<|MERGE_RESOLUTION|>--- conflicted
+++ resolved
@@ -1,10 +1,6 @@
 {
   "name": "@cumulus/checksum",
-<<<<<<< HEAD
-  "version": "16.1.1",
-=======
   "version": "17.0.0",
->>>>>>> bd5d4569
   "description": "Cumulus checksum utilities",
   "engines": {
     "node": ">=16.19.0"
