{
  "name": "@cumulus/schemas",
<<<<<<< HEAD
  "version": "18.5.5",
=======
  "version": "20.1.1",
>>>>>>> 2648c237
  "description": "Helpers for managing Cumulus task schemas",
  "homepage": "https://github.com/nasa/cumulus/tree/master/packages/schemas",
  "repository": {
    "type": "git",
    "url": "https://github.com/nasa/cumulus"
  },
  "engines": {
    "node": ">=20.12.2"
  },
  "main": "dist/index.js",
  "types": "dist/index.d.ts",
  "files": [
    "dist/**/*.js",
    "dist/**/*.d.ts",
    "*.schema.json"
  ],
  "scripts": {
    "clean": "git clean -d -x -e node_modules -f",
    "test": "../../node_modules/.bin/ava",
    "test:ci": "../../scripts/run_package_ci_unit.sh",
    "test:coverage": "../../node_modules/.bin/nyc npm test",
    "prepare": "npm run tsc",
    "tsc": "../../node_modules/.bin/tsc",
    "tsc:listEmittedFiles": "../../node_modules/.bin/tsc --listEmittedFiles",
    "coverage": "python ../../scripts/coverage_handler/coverage.py"
  },
  "bin": {
    "generate-task-schemas": "./dist/generate-task-schemas.js"
  },
  "ava": {
    "files": [
      "tests/**"
    ],
    "verbose": true,
    "timeout": "15m",
    "failFast": true
  },
  "publishConfig": {
    "access": "public"
  },
  "author": "Cumulus Authors",
  "license": "Apache-2.0",
  "dependencies": {
    "json-schema-to-typescript": "^13.0.2",
    "json-templates": "^4.1.0",
    "lodash": "^4.17.21"
  }
}<|MERGE_RESOLUTION|>--- conflicted
+++ resolved
@@ -1,10 +1,6 @@
 {
   "name": "@cumulus/schemas",
-<<<<<<< HEAD
-  "version": "18.5.5",
-=======
   "version": "20.1.1",
->>>>>>> 2648c237
   "description": "Helpers for managing Cumulus task schemas",
   "homepage": "https://github.com/nasa/cumulus/tree/master/packages/schemas",
   "repository": {
