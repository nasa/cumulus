--- conflicted
+++ resolved
@@ -1,10 +1,6 @@
 {
   "name": "@cumulus/schemas",
-<<<<<<< HEAD
-  "version": "16.1.4",
-=======
   "version": "18.2.2",
->>>>>>> d2f030f1
   "description": "Helpers for managing Cumulus task schemas",
   "homepage": "https://github.com/nasa/cumulus/tree/master/packages/schemas",
   "repository": {
