const test = require('ava');
const cryptoRandomString = require('crypto-random-string');
const range = require('lodash/range');

const { constructCollectionId } = require('@cumulus/message/Collections');

const {
  CollectionPgModel,
  fakeCollectionRecordFactory,
  fakeGranuleRecordFactory,
  fakePdrRecordFactory,
  fakeProviderRecordFactory,
  generateLocalTestDb,
  GranulePgModel,
  GranuleSearch,
  PdrPgModel,
  ProviderPgModel,
  migrationDir,
} = require('../../dist');

const testDbName = `granule_${cryptoRandomString({ length: 10 })}`;

// generate granuleId for infix and prefix search
const generateGranuleId = (num) => {
  let granuleId = cryptoRandomString({ length: 10 });
  if (num % 30 === 0) granuleId = `${cryptoRandomString({ length: 5 })}infix${cryptoRandomString({ length: 5 })}`;
  if (num % 50 === 0) granuleId = `prefix${cryptoRandomString({ length: 10 })}`;
  return granuleId;
};

test.before(async (t) => {
  const { knexAdmin, knex } = await generateLocalTestDb(
    testDbName,
    migrationDir
  );
  t.context.knexAdmin = knexAdmin;
  t.context.knex = knex;

  // Create collection
  t.context.collectionPgModel = new CollectionPgModel();
  t.context.collectionName = 'fakeCollection';
  t.context.collectionVersion = 'v1';

  const collectionName2 = 'testCollection2';
  const collectionVersion2 = 'v2';

  t.context.collectionId = constructCollectionId(
    t.context.collectionName,
    t.context.collectionVersion
  );

  t.context.collectionId2 = constructCollectionId(
    collectionName2,
    collectionVersion2
  );

  t.context.testPgCollection = fakeCollectionRecordFactory({
    name: t.context.collectionName,
    version: t.context.collectionVersion,
  });
  t.context.testPgCollection2 = fakeCollectionRecordFactory({
    name: collectionName2,
    version: collectionVersion2,
  });

  const [pgCollection] = await t.context.collectionPgModel.create(
    t.context.knex,
    t.context.testPgCollection
  );
  const [pgCollection2] = await t.context.collectionPgModel.create(
    t.context.knex,
    t.context.testPgCollection2
  );
  t.context.collectionCumulusId = pgCollection.cumulus_id;
  t.context.collectionCumulusId2 = pgCollection2.cumulus_id;

  // Create provider
  t.context.providerPgModel = new ProviderPgModel();
  t.context.provider = fakeProviderRecordFactory();

  const [pgProvider] = await t.context.providerPgModel.create(
    t.context.knex,
    t.context.provider
  );
  t.context.providerCumulusId = pgProvider.cumulus_id;

  // Create PDR
  t.context.pdrPgModel = new PdrPgModel();
  t.context.pdr = fakePdrRecordFactory({
    collection_cumulus_id: pgCollection.cumulus_id,
    provider_cumulus_id: t.context.providerCumulusId,
  });
  const [pgPdr] = await t.context.pdrPgModel.create(
    t.context.knex,
    t.context.pdr
  );
  t.context.pdrCumulusId = pgPdr.cumulus_id;

  // Create Granule
  t.context.granuleSearchFields = {
    beginningDateTime: '2020-03-16T19:50:24.757Z',
    cmrLink: 'https://fakeLink',
    duration: 6.8,
    endingDateTime: '2020-03-17T10:00:00.000Z',
    lastUpdateDateTime: '2020-03-18T10:00:00.000Z',
    processingEndDateTime: '2020-03-16T10:00:00.000Z',
    productVolume: '6000',
    timeToArchive: '700.29',
    timeToPreprocess: '800.18',
    status: 'failed',
    timestamp: 1579352700000,
    updatedAt: 1579352700000,
  };

  const error = {
    Cause: 'cause string',
    Error: 'CumulusMessageAdapterExecutionError',
  };

  t.context.granulePgModel = new GranulePgModel();
  t.context.pgGranules = await t.context.granulePgModel.insert(
    knex,
    range(100).map((num) => fakeGranuleRecordFactory({
      granule_id: generateGranuleId(num),
      collection_cumulus_id: (num % 2)
        ? t.context.collectionCumulusId : t.context.collectionCumulusId2,
      pdr_cumulus_id: !(num % 2) ? t.context.pdrCumulusId : undefined,
      provider_cumulus_id: !(num % 2) ? t.context.providerCumulusId : undefined,
      beginning_date_time: new Date(t.context.granuleSearchFields.beginningDateTime),
      cmr_link: !(num % 100) ? t.context.granuleSearchFields.cmrLink : undefined,
      duration: t.context.granuleSearchFields.duration + (num % 2),
      ending_date_time: !(num % 2)
        ? new Date(t.context.granuleSearchFields.endingDateTime) : new Date(),
      error: !(num % 2) ? JSON.stringify(error) : undefined,
      last_update_date_time: !(num % 2)
        ? t.context.granuleSearchFields.lastUpdateDateTime : undefined,
      published: !!(num % 2),
      product_volume: BigInt(Math.round(Number(t.context.granuleSearchFields.productVolume)
         * (1 / (num + 1)))).toString(),
      time_to_archive: !(num % 10)
        ? Number(t.context.granuleSearchFields.timeToArchive) : undefined,
      time_to_process: !(num % 20)
        ? Number(t.context.granuleSearchFields.timeToPreprocess) : undefined,
      status: !(num % 2) ? t.context.granuleSearchFields.status : 'completed',
<<<<<<< HEAD
      updated_at: !(num % 2) ? new Date(t.context.granuleSearchFields.timestamp) :
        (new Date(2018 + (num % 6), (num % 12), ((num + 1) % 29))).toISOString(),
      timestamp: (new Date(2018 + (num % 6), (num % 12), ((num + 1) % 29))).toISOString(),
=======
      updated_at: new Date(t.context.granuleSearchFields.timestamp + (num % 2) * 1000),
>>>>>>> ad288419
    }))
  );
});

test('GranuleSearch returns 10 granule records by default', async (t) => {
  const { knex } = t.context;
  const dbSearch = new GranuleSearch();
  const response = await dbSearch.query(knex);

  t.is(response.meta.count, 100);

  const apiGranules = response.results || {};
  t.is(apiGranules.length, 10);
  const validatedRecords = apiGranules.filter((granule) => (
    [t.context.collectionId, t.context.collectionId2].includes(granule.collectionId)
    && (!granule.provider || granule.provider === t.context.provider.name)
    && (!granule.pdrName || granule.pdrName === t.context.pdr.name)));
  t.is(validatedRecords.length, apiGranules.length);
});

test('GranuleSearch supports page and limit params', async (t) => {
  const { knex } = t.context;
  let queryStringParameters = {
    limit: 20,
    page: 2,
  };
  let dbSearch = new GranuleSearch({ queryStringParameters });
  let response = await dbSearch.query(knex);
  t.is(response.meta.count, 100);
  t.is(response.results?.length, 20);

  queryStringParameters = {
    limit: 11,
    page: 10,
  };
  dbSearch = new GranuleSearch({ queryStringParameters });
  response = await dbSearch.query(knex);
  t.is(response.meta.count, 100);
  t.is(response.results?.length, 1);

  queryStringParameters = {
    limit: 10,
    page: 11,
  };
  dbSearch = new GranuleSearch({ queryStringParameters });
  response = await dbSearch.query(knex);
  t.is(response.meta.count, 100);
  t.is(response.results?.length, 0);
});

test('GranuleSearch supports infix search', async (t) => {
  const { knex } = t.context;
  const queryStringParameters = {
    limit: 200,
    infix: 'infix',
  };
  const dbSearch = new GranuleSearch({ queryStringParameters });
  const response = await dbSearch.query(knex);
  t.is(response.meta.count, 3);
  t.is(response.results?.length, 3);
});

test('GranuleSearch supports prefix search', async (t) => {
  const { knex } = t.context;
  const queryStringParameters = {
    limit: 200,
    prefix: 'prefix',
  };
  const dbSearch = new GranuleSearch({ queryStringParameters });
  const response = await dbSearch.query(knex);
  t.is(response.meta.count, 2);
  t.is(response.results?.length, 2);
});

test('GranuleSearch supports collectionId term search', async (t) => {
  const { knex } = t.context;
  const queryStringParameters = {
    limit: 200,
    collectionId: t.context.collectionId2,
  };
  const dbSearch = new GranuleSearch({ queryStringParameters });
  const response = await dbSearch.query(knex);
  t.is(response.meta.count, 50);
  t.is(response.results?.length, 50);
});

test('GranuleSearch supports provider term search', async (t) => {
  const { knex } = t.context;
  const queryStringParameters = {
    limit: 200,
    provider: t.context.provider.name,
  };
  const dbSearch = new GranuleSearch({ queryStringParameters });
  const response = await dbSearch.query(knex);
  t.is(response.meta.count, 50);
  t.is(response.results?.length, 50);
});

test('GranuleSearch supports pdrName term search', async (t) => {
  const { knex } = t.context;
  const queryStringParameters = {
    limit: 200,
    pdrName: t.context.pdr.name,
  };
  const dbSearch = new GranuleSearch({ queryStringParameters });
  const response = await dbSearch.query(knex);
  t.is(response.meta.count, 50);
  t.is(response.results?.length, 50);
});

test('GranuleSearch supports term search for boolean field', async (t) => {
  const { knex } = t.context;
  const queryStringParameters = {
    limit: 200,
    published: 'true',
  };
  const dbSearch = new GranuleSearch({ queryStringParameters });
  const response = await dbSearch.query(knex);
  t.is(response.meta.count, 50);
  t.is(response.results?.length, 50);
});

test('GranuleSearch supports term search for date field', async (t) => {
  const { knex } = t.context;
  const queryStringParameters = {
    limit: 200,
    beginningDateTime: t.context.granuleSearchFields.beginningDateTime,
    endingDateTime: t.context.granuleSearchFields.endingDateTime,
    lastUpdateDateTime: t.context.granuleSearchFields.lastUpdateDateTime,
    updatedAt: `${t.context.granuleSearchFields.updatedAt}`,
  };
  const dbSearch = new GranuleSearch({ queryStringParameters });
  const response = await dbSearch.query(knex);
  t.is(response.meta.count, 50);
  t.is(response.results?.length, 50);
});

test('GranuleSearch supports term search for number field', async (t) => {
  const { knex } = t.context;
  let queryStringParameters = {
    limit: 5,
    duration: t.context.granuleSearchFields.duration,
    productVolume: t.context.granuleSearchFields.productVolume,
  };
  let dbSearch = new GranuleSearch({ queryStringParameters });
  let response = await dbSearch.query(knex);
  t.is(response.meta.count, 1);
  t.is(response.results?.length, 1);

  queryStringParameters = {
    limit: 200,
    timeToArchive: t.context.granuleSearchFields.timeToArchive,
    timeToPreprocess: t.context.granuleSearchFields.timeToPreprocess,
  };
  dbSearch = new GranuleSearch({ queryStringParameters });
  response = await dbSearch.query(knex);
  t.is(response.meta.count, 5);
  t.is(response.results?.length, 5);
});

test('GranuleSearch supports term search for string field', async (t) => {
  const { knex } = t.context;
  let queryStringParameters = {
    limit: 200,
    status: t.context.granuleSearchFields.status,
  };
  let dbSearch = new GranuleSearch({ queryStringParameters });
  let response = await dbSearch.query(knex);
  t.is(response.meta.count, 50);
  t.is(response.results?.length, 50);

  queryStringParameters = {
    limit: 200,
    cmrLink: t.context.granuleSearchFields.cmrLink,
  };
  dbSearch = new GranuleSearch({ queryStringParameters });
  response = await dbSearch.query(knex);
  t.is(response.meta.count, 1);
  t.is(response.results?.length, 1);
});

test('GranuleSearch supports term search for timestamp', async (t) => {
  const { knex } = t.context;
  const queryStringParameters = {
    limit: 200,
    timestamp: `${t.context.granuleSearchFields.timestamp}`,
  };
  const dbSearch = new GranuleSearch({ queryStringParameters });
  const response = await dbSearch.query(knex);
  t.is(response.meta.count, 50);
  t.is(response.results?.length, 50);
});

test('GranuleSearch supports term search for nested error.Error', async (t) => {
  const { knex } = t.context;
  const queryStringParameters = {
    limit: 200,
    'error.Error': 'CumulusMessageAdapterExecutionError',
  };
  const dbSearch = new GranuleSearch({ queryStringParameters });
  const response = await dbSearch.query(knex);
  t.is(response.meta.count, 50);
  t.is(response.results?.length, 50);
});

test('GranuleSearch supports range search', async (t) => {
  const { knex } = t.context;
  let queryStringParameters = {
    limit: 200,
    beginningDateTime__from: '2020-03-16',
    duration__from: `${t.context.granuleSearchFields.duration - 1}`,
    duration__to: `${t.context.granuleSearchFields.duration + 1}`,
    timestamp__from: `${t.context.granuleSearchFields.timestamp}`,
    timestamp__to: `${t.context.granuleSearchFields.timestamp + 1600}`,
  };
  let dbSearch = new GranuleSearch({ queryStringParameters });
  let response = await dbSearch.query(knex);
  t.is(response.meta.count, 100);
  t.is(response.results?.length, 100);

  queryStringParameters = {
    limit: 200,
    timestamp__from: t.context.granuleSearchFields.timestamp,
    timestamp__to: t.context.granuleSearchFields.timestamp + 500,
  };
  dbSearch = new GranuleSearch({ queryStringParameters });
  response = await dbSearch.query(knex);
  t.is(response.meta.count, 50);
  t.is(response.results?.length, 50);

  queryStringParameters = {
    limit: 200,
    duration__from: `${t.context.granuleSearchFields.duration + 2}`,
  };
  dbSearch = new GranuleSearch({ queryStringParameters });
  response = await dbSearch.query(knex);
  t.is(response.meta.count, 0);
  t.is(response.results?.length, 0);
});

test('GranuleSearch supports search for multiple fields', async (t) => {
  const { knex } = t.context;
  const queryStringParameters = {
    limit: 200,
    collectionId: t.context.collectionId2,
    provider: t.context.provider.name,
    'error.Error': 'CumulusMessageAdapterExecutionError',
    status: 'failed',
    timestamp__from: t.context.granuleSearchFields.timestamp,
    timestamp__to: t.context.granuleSearchFields.timestamp + 500,
  };
  const dbSearch = new GranuleSearch({ queryStringParameters });
  const response = await dbSearch.query(knex);
  t.is(response.meta.count, 50);
  t.is(response.results?.length, 50);
});

test('GranuleSearch non-existing fields are ignored', async (t) => {
  const { knex } = t.context;
  const queryStringParameters = {
    limit: 200,
    non_existing_field: `non_exist_${cryptoRandomString({ length: 5 })}`,
    non_existing_field__from: `non_exist_${cryptoRandomString({ length: 5 })}`,
  };
  const dbSearch = new GranuleSearch({ queryStringParameters });
  const response = await dbSearch.query(knex);
  t.is(response.meta.count, 100);
  t.is(response.results?.length, 100);
});

test('GranuleSearch returns fields specified', async (t) => {
  const { knex } = t.context;
  const fields = 'granuleId,endingDateTime,collectionId,published,status';
  const queryStringParameters = {
    fields,
  };
  const dbSearch = new GranuleSearch({ queryStringParameters });
  const response = await dbSearch.query(knex);
  t.is(response.meta.count, 100);
  t.is(response.results?.length, 10);
  response.results.forEach((granule) => t.deepEqual(Object.keys(granule), fields.split(',')));
});

test('GranuleSearch supports sorting', async (t) => {
  const { knex } = t.context;
  let queryStringParameters = {
    limit: 200,
    sort_by: 'timestamp',
  };
  const dbSearch = new GranuleSearch({ queryStringParameters });
  const response = await dbSearch.query(knex);
  t.is(response.meta.count, 100);
  t.is(response.results?.length, 100);
  t.true(response.results[0].updatedAt > response.results[1].updatedAt);
  t.true(response.results[98].updatedAt > response.results[99].updatedAt);

  queryStringParameters = {
    limit: 200,
    sort_by: 'timestamp',
    order: 'asc',
  };
  const dbSearch2 = new GranuleSearch({ queryStringParameters });
  const response2 = await dbSearch2.query(knex);
  t.is(response2.meta.count, 100);
  t.is(response2.results?.length, 100);
  t.true(response2.results[0].updatedAt < response2.results[1].updatedAt);
  t.true(response2.results[98].updatedAt < response2.results[99].updatedAt);

  queryStringParameters = {
    limit: 200,
    sort_key: ['-timestamp'],
  };
  const dbSearch3 = new GranuleSearch({ queryStringParameters });
  const response3 = await dbSearch3.query(knex);
  t.is(response3.meta.count, 100);
  t.is(response3.results?.length, 100);
  t.true(response3.results[0].updatedAt > response3.results[1].updatedAt);
  t.true(response3.results[98].updatedAt > response3.results[99].timestamp);

  queryStringParameters = {
    limit: 200,
    sort_key: ['+productVolume'],
  };
  const dbSearch4 = new GranuleSearch({ queryStringParameters });
  const response4 = await dbSearch4.query(knex);
  t.is(response4.meta.count, 100);
  t.is(response4.results?.length, 100);
  t.true(Number(response4.results[0].productVolume) < Number(response4.results[1].productVolume));
  t.true(Number(response4.results[98].productVolume) < Number(response4.results[99].productVolume));

  queryStringParameters = {
    limit: 200,
    sort_key: ['-timestamp', '+productVolume'],
  };
  const dbSearch5 = new GranuleSearch({ queryStringParameters });
  const response5 = await dbSearch5.query(knex);
  t.is(response5.meta.count, 100);
  t.is(response5.results?.length, 100);
  t.true(response5.results[0].updatedAt > response5.results[1].updatedAt);
  t.true(response5.results[98].updatedAt > response5.results[99].updatedAt);
  t.true(Number(response5.results[1].productVolume) < Number(response5.results[99].productVolume));
  t.true(Number(response5.results[0].productVolume) < Number(response5.results[10].productVolume));

  queryStringParameters = {
    limit: 200,
    sort_key: ['-timestamp'],
    sort_by: 'timestamp',
    order: 'asc',
  };
  const dbSearch6 = new GranuleSearch({ queryStringParameters });
  const response6 = await dbSearch6.query(knex);
  t.is(response6.meta.count, 100);
  t.is(response6.results?.length, 100);
  t.true(response6.results[0].updatedAt < response6.results[1].updatedAt);
  t.true(response6.results[98].updatedAt < response6.results[99].updatedAt);

  queryStringParameters = {
    limit: 200,
    sort_by: 'error',
  };
  const dbSearch7 = new GranuleSearch({ queryStringParameters });
  const response7 = await dbSearch7.query(knex);
  t.is(response7.results.error, undefined);
  t.is(response7.results[99].error.Error, 'CumulusMessageAdapterExecutionError');

  queryStringParameters = {
    limit: 200,
    sort_by: 'collectionId',
    order: 'asc',
  };
  const dbSearch8 = new GranuleSearch({ queryStringParameters });
  const response8 = await dbSearch8.query(knex);
  t.is(response8.meta.count, 100);
  t.is(response8.results?.length, 100);
  t.true(response8.results[0].collectionId < response8.results[99].collectionId);
  t.true(response8.results[0].collectionId < response8.results[50].collectionId);

  queryStringParameters = {
    limit: 200,
    sort_key: ['-collectionId'],
  };
  const dbSearch9 = new GranuleSearch({ queryStringParameters });
  const response9 = await dbSearch9.query(knex);
  t.is(response9.meta.count, 100);
  t.is(response9.results?.length, 100);
  t.true(response9.results[0].collectionId > response9.results[99].collectionId);
  t.true(response9.results[0].collectionId > response9.results[50].collectionId);
});<|MERGE_RESOLUTION|>--- conflicted
+++ resolved
@@ -142,13 +142,7 @@
       time_to_process: !(num % 20)
         ? Number(t.context.granuleSearchFields.timeToPreprocess) : undefined,
       status: !(num % 2) ? t.context.granuleSearchFields.status : 'completed',
-<<<<<<< HEAD
-      updated_at: !(num % 2) ? new Date(t.context.granuleSearchFields.timestamp) :
-        (new Date(2018 + (num % 6), (num % 12), ((num + 1) % 29))).toISOString(),
-      timestamp: (new Date(2018 + (num % 6), (num % 12), ((num + 1) % 29))).toISOString(),
-=======
       updated_at: new Date(t.context.granuleSearchFields.timestamp + (num % 2) * 1000),
->>>>>>> ad288419
     }))
   );
 });
