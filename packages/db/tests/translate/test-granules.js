const test = require('ava');
const cryptoRandomString = require('crypto-random-string');

const { ValidationError } = require('@cumulus/errors');
const { getExecutionUrlFromArn } = require('@cumulus/message/Executions');

const {
  CollectionPgModel,
  ExecutionPgModel,
  fakeCollectionRecordFactory,
  fakeExecutionRecordFactory,
  fakeFileRecordFactory,
  fakeGranuleRecordFactory,
  fakePdrRecordFactory,
  fakeProviderRecordFactory,
  FilePgModel,
  generateLocalTestDb,
  GranulePgModel,
  GranulesExecutionsPgModel,
  PdrPgModel,
  ProviderPgModel,
<<<<<<< HEAD
=======
  migrationDir,
>>>>>>> 5352ded7
} = require('../../dist');

const {
  translateApiGranuleToPostgresGranule,
  translatePostgresGranuleToApiGranule,
} = require('../../dist/translate/granules');

<<<<<<< HEAD
const { migrationDir } = require('../../../../lambdas/db-migration/dist/lambda');

=======
>>>>>>> 5352ded7
const testDbName = `granule_${cryptoRandomString({ length: 10 })}`;

const createdAt = new Date(Date.now() - 100 * 1000);
const updatedAt = new Date(Date.now());

test.before(async (t) => {
  const { knexAdmin, knex } = await generateLocalTestDb(
    testDbName,
    migrationDir
  );
  t.context.knexAdmin = knexAdmin;
  t.context.knex = knex;

  // Create collection
  t.context.collectionPgModel = new CollectionPgModel();
  t.context.collection = fakeCollectionRecordFactory({ name: 'collectionName', version: 'collectionVersion' });
  const [collectionPgRecord] = await t.context.collectionPgModel.create(
    knex,
    t.context.collection
  );
  const collectionCumulusId = collectionPgRecord.cumulus_id;

  // Create provider
  t.context.providerPgModel = new ProviderPgModel();
  const provider = fakeProviderRecordFactory({ name: 'providerName' });
  const [providerCumulusId] = await t.context.providerPgModel.create(knex, provider);

  // Create PDR
  t.context.pdrPgModel = new PdrPgModel();
  const pdr = fakePdrRecordFactory({
    name: 'pdrName',
    collection_cumulus_id: collectionCumulusId,
    provider_cumulus_id: providerCumulusId,
  });
  const [pdrCumulusId] = await t.context.pdrPgModel.create(knex, pdr);

  // Create Granule
  t.context.granulePgModel = new GranulePgModel();
  [t.context.granuleCumulusId] = await t.context.granulePgModel.create(
    knex,
    fakeGranuleRecordFactory({
      beginning_date_time: new Date(Date.now() - 300 * 1000),
      cmr_link: cryptoRandomString({ length: 10 }),
      collection_cumulus_id: collectionCumulusId,
      created_at: new Date(Date.now() - 200 * 1000),
      duration: 10.1,
      ending_date_time: new Date(Date.now() - 250 * 1000),
      error: {},
      granule_id: cryptoRandomString({ length: 5 }),
      last_update_date_time: new Date(Date.now() - 100 * 1000),
      pdr_cumulus_id: pdrCumulusId,
      processing_end_date_time: new Date(Date.now() - 500 * 1000),
      processing_start_date_time: new Date(Date.now() - 400 * 1000),
      product_volume: 1119742,
      production_date_time: new Date(Date.now() - 350 * 1000),
      provider_cumulus_id: providerCumulusId,
      published: false,
      query_fields: { foo: 'bar' },
      status: 'running',
      time_to_archive: 0,
      time_to_process: 0,
      timestamp: new Date(Date.now() - 120 * 1000),
      updated_at: new Date(Date.now()),
    })
  );

  // Create executions
  const executionPgModel = new ExecutionPgModel();
<<<<<<< HEAD
  const [executionACumulusId] = await executionPgModel.create(
    knex,
    fakeExecutionRecordFactory({ timestamp: new Date(Date.now()) })
  );
  const [executionBCumulusId] = await executionPgModel.create(
=======
  const [executionA] = await executionPgModel.create(
    knex,
    fakeExecutionRecordFactory({ timestamp: new Date(Date.now()) })
  );
  const [executionB] = await executionPgModel.create(
>>>>>>> 5352ded7
    knex,
    fakeExecutionRecordFactory({ timestamp: new Date(Date.now() - 555 * 1000) })
  );

<<<<<<< HEAD
=======
  const executionACumulusId = executionA.cumulus_id;
  const executionBCumulusId = executionB.cumulus_id;

>>>>>>> 5352ded7
  t.context.executions = [
    await executionPgModel.get(knex, { cumulus_id: executionACumulusId }),
    await executionPgModel.get(knex, { cumulus_id: executionBCumulusId }),
  ];

  // Create GranulesExecuions JOIN records
  const granulesExecutionsPgModel = new GranulesExecutionsPgModel();
  await granulesExecutionsPgModel.create(
    knex,
    {
      granule_cumulus_id: t.context.granuleCumulusId,
      execution_cumulus_id: executionACumulusId,
    }
  );
  await granulesExecutionsPgModel.create(
    knex,
    {
      granule_cumulus_id: t.context.granuleCumulusId,
      execution_cumulus_id: executionBCumulusId,
    }
  );

  // Create files
  t.context.filePgModel = new FilePgModel();
  const files = [
    fakeFileRecordFactory({
      bucket: 'cumulus-test-sandbox-private',
      checksum_type: 'md5',
      checksum_value: 'bogus-value',
      created_at: createdAt,
      file_name: 's3://cumulus-test-sandbox-private/firstKey',
      file_size: 2098711627776,
      granule_cumulus_id: 1,
      key: 'firstKey',
      path: 's3://cumulus-test-sandbox-private/sourceDir/firstKey',
      source: 's3://cumulus-test-sandbox-private/sourceDir/granule',
      updated_at: updatedAt,
    }),
    fakeFileRecordFactory({
      bucket: 'cumulus-test-sandbox-private',
      checksum_type: 'md5',
      checksum_value: 'bogus-value',
      created_at: createdAt,
      file_name: 's3://cumulus-test-sandbox-private/secondKey',
      file_size: 1099511627776,
      granule_cumulus_id: 1,
      key: 'secondKey',
      path: 's3://cumulus-test-sandbox-private/sourceDir/secondKey',
      source: 's3://cumulus-test-sandbox-private/sourceDir/granule',
      updated_at: updatedAt,
    }),
  ];
  files.map(async (file) => await t.context.filePgModel.create(knex, file));
});

test('translatePostgresGranuleToApiGranule converts Postgres granule to API granule', async (t) => {
  const {
    knex,
    pdrPgModel,
    providerPgModel,
    collectionPgModel,
    filePgModel,
    granulePgModel,
    granuleCumulusId,
    executions,
  } = t.context;

  const postgresGranule = await granulePgModel.get(knex, { cumulus_id: granuleCumulusId });

  const expectedApiGranule = {
    beginningDateTime: postgresGranule.beginning_date_time.toISOString(),
    cmrLink: postgresGranule.cmr_link,
    collectionId: 'collectionName___collectionVersion',
    createdAt: postgresGranule.created_at.getTime(),
    duration: postgresGranule.duration,
    endingDateTime: postgresGranule.ending_date_time.toISOString(),
    error: postgresGranule.error,
    execution: getExecutionUrlFromArn(executions[0].arn),
    granuleId: postgresGranule.granule_id,
    lastUpdateDateTime: postgresGranule.last_update_date_time.toISOString(),
    pdrName: 'pdrName',
    processingEndDateTime: postgresGranule.processing_end_date_time.toISOString(),
    processingStartDateTime: postgresGranule.processing_start_date_time.toISOString(),
    productionDateTime: postgresGranule.production_date_time.toISOString(),
    productVolume: Number.parseInt(postgresGranule.product_volume, 10),
    provider: 'providerName',
    published: postgresGranule.published,
    queryFields: postgresGranule.query_fields,
    status: postgresGranule.status,
    timestamp: postgresGranule.timestamp.getTime(),
    timeToArchive: postgresGranule.time_to_archive,
    timeToPreprocess: postgresGranule.time_to_process,
    updatedAt: postgresGranule.updated_at.getTime(),
    files: [
      {
        bucket: 'cumulus-test-sandbox-private',
        checksum: 'bogus-value',
        checksumType: 'md5',
<<<<<<< HEAD
        createdAt: createdAt.getTime(),
=======
>>>>>>> 5352ded7
        fileName: 's3://cumulus-test-sandbox-private/firstKey',
        key: 'firstKey',
        size: 2098711627776,
        source: 's3://cumulus-test-sandbox-private/sourceDir/granule',
<<<<<<< HEAD
        updatedAt: updatedAt.getTime(),
=======
>>>>>>> 5352ded7
      },
      {
        bucket: 'cumulus-test-sandbox-private',
        checksum: 'bogus-value',
        checksumType: 'md5',
<<<<<<< HEAD
        createdAt: createdAt.getTime(),
=======
>>>>>>> 5352ded7
        fileName: 's3://cumulus-test-sandbox-private/secondKey',
        key: 'secondKey',
        size: 1099511627776,
        source: 's3://cumulus-test-sandbox-private/sourceDir/granule',
<<<<<<< HEAD
        updatedAt: updatedAt.getTime(),
=======
>>>>>>> 5352ded7
      },
    ],
  };

  const result = await translatePostgresGranuleToApiGranule({
    granulePgRecord: postgresGranule,
    knexOrTransaction: knex,
    collectionPgModel,
    pdrPgModel,
    providerPgModel,
    filePgModel,
  });

  t.deepEqual(
    result,
    expectedApiGranule
  );
});

test('translatePostgresGranuleToApiGranule accepts an optional Collection', async (t) => {
  const {
    knex,
    pdrPgModel,
    providerPgModel,
    collectionPgModel,
    filePgModel,
    granulePgModel,
    granuleCumulusId,
    executions,
  } = t.context;

  const postgresGranule = await granulePgModel.get(knex, { cumulus_id: granuleCumulusId });

  const expectedApiGranule = {
    beginningDateTime: postgresGranule.beginning_date_time.toISOString(),
    cmrLink: postgresGranule.cmr_link,
    collectionId: 'collectionName2___collectionVersion2',
    createdAt: postgresGranule.created_at.getTime(),
    duration: postgresGranule.duration,
    endingDateTime: postgresGranule.ending_date_time.toISOString(),
    error: postgresGranule.error,
    execution: getExecutionUrlFromArn(executions[0].arn),
    granuleId: postgresGranule.granule_id,
    lastUpdateDateTime: postgresGranule.last_update_date_time.toISOString(),
    pdrName: 'pdrName',
    processingEndDateTime: postgresGranule.processing_end_date_time.toISOString(),
    processingStartDateTime: postgresGranule.processing_start_date_time.toISOString(),
    productionDateTime: postgresGranule.production_date_time.toISOString(),
    productVolume: Number.parseInt(postgresGranule.product_volume, 10),
    provider: 'providerName',
    published: postgresGranule.published,
    queryFields: postgresGranule.query_fields,
    status: postgresGranule.status,
    timestamp: postgresGranule.timestamp.getTime(),
    timeToArchive: postgresGranule.time_to_archive,
    timeToPreprocess: postgresGranule.time_to_process,
    updatedAt: postgresGranule.updated_at.getTime(),
    files: [
      {
        bucket: 'cumulus-test-sandbox-private',
        checksum: 'bogus-value',
        checksumType: 'md5',
<<<<<<< HEAD
        createdAt: createdAt.getTime(),
=======
>>>>>>> 5352ded7
        fileName: 's3://cumulus-test-sandbox-private/firstKey',
        key: 'firstKey',
        size: 2098711627776,
        source: 's3://cumulus-test-sandbox-private/sourceDir/granule',
<<<<<<< HEAD
        updatedAt: updatedAt.getTime(),
=======
>>>>>>> 5352ded7
      },
      {
        bucket: 'cumulus-test-sandbox-private',
        checksum: 'bogus-value',
        checksumType: 'md5',
<<<<<<< HEAD
        createdAt: createdAt.getTime(),
=======
>>>>>>> 5352ded7
        fileName: 's3://cumulus-test-sandbox-private/secondKey',
        key: 'secondKey',
        size: 1099511627776,
        source: 's3://cumulus-test-sandbox-private/sourceDir/granule',
<<<<<<< HEAD
        updatedAt: updatedAt.getTime(),
=======
>>>>>>> 5352ded7
      },
    ],
  };

  // explicitly set the cumulus_id so that the collection matches the granule's
  // collection_cumulus_id. This is not in the database and will ensure that the
  // translate function below skips the DB query and uses this passed-in Collection.
  const collection = fakeCollectionRecordFactory({
    cumulus_id: 1,
    name: 'collectionName2',
    version: 'collectionVersion2',
  });

  const result = await translatePostgresGranuleToApiGranule({
    granulePgRecord: postgresGranule,
    collectionPgRecord: collection,
    knexOrTransaction: knex,
    collectionPgModel,
    pdrPgModel,
    providerPgModel,
    filePgModel,
  });

  t.deepEqual(
    result,
    expectedApiGranule
  );
});

test('translatePostgresGranuleToApiGranule throws an error if the Collection does not match', async (t) => {
  const {
    knex,
    pdrPgModel,
    providerPgModel,
    collectionPgModel,
    filePgModel,
    granulePgModel,
    granuleCumulusId,
  } = t.context;

  const postgresGranule = await granulePgModel.get(knex, { cumulus_id: granuleCumulusId });

  // No cumulus_id set so this will not match the granule's collection_cumulus_id
  const collection = fakeCollectionRecordFactory({
    name: 'collectionName2',
    version: 'collectionVersion2',
  });

  await t.throwsAsync(translatePostgresGranuleToApiGranule({
    granulePgRecord: postgresGranule,
    collectionPgRecord: collection,
    knexOrTransaction: knex,
    collectionPgModel,
    pdrPgModel,
    providerPgModel,
    filePgModel,
  }),
  { instanceOf: ValidationError });
});

test('translatePostgresGranuleToApiGranule does not require a PDR or Provider', async (t) => {
  const {
    knex,
    pdrPgModel,
    providerPgModel,
    collectionPgModel,
    filePgModel,
    granulePgModel,
    granuleCumulusId,
    executions,
  } = t.context;

  const postgresGranule = await granulePgModel.get(knex, { cumulus_id: granuleCumulusId });

  delete postgresGranule.pdr_cumulus_id;
  delete postgresGranule.provider_cumulus_id;

  const expectedApiGranule = {
    beginningDateTime: postgresGranule.beginning_date_time.toISOString(),
    cmrLink: postgresGranule.cmr_link,
    collectionId: 'collectionName___collectionVersion',
    createdAt: postgresGranule.created_at.getTime(),
    duration: postgresGranule.duration,
    endingDateTime: postgresGranule.ending_date_time.toISOString(),
    error: postgresGranule.error,
    execution: getExecutionUrlFromArn(executions[0].arn),
    granuleId: postgresGranule.granule_id,
    lastUpdateDateTime: postgresGranule.last_update_date_time.toISOString(),
    processingEndDateTime: postgresGranule.processing_end_date_time.toISOString(),
    processingStartDateTime: postgresGranule.processing_start_date_time.toISOString(),
    productionDateTime: postgresGranule.production_date_time.toISOString(),
    productVolume: Number.parseInt(postgresGranule.product_volume, 10),
    published: postgresGranule.published,
    queryFields: postgresGranule.query_fields,
    status: postgresGranule.status,
    timestamp: postgresGranule.timestamp.getTime(),
    timeToArchive: postgresGranule.time_to_archive,
    timeToPreprocess: postgresGranule.time_to_process,
    updatedAt: postgresGranule.updated_at.getTime(),
    files: [
      {
        bucket: 'cumulus-test-sandbox-private',
        checksum: 'bogus-value',
        checksumType: 'md5',
<<<<<<< HEAD
        createdAt: createdAt.getTime(),
=======
>>>>>>> 5352ded7
        fileName: 's3://cumulus-test-sandbox-private/firstKey',
        key: 'firstKey',
        size: 2098711627776,
        source: 's3://cumulus-test-sandbox-private/sourceDir/granule',
<<<<<<< HEAD
        updatedAt: updatedAt.getTime(),
=======
>>>>>>> 5352ded7

      },
      {
        bucket: 'cumulus-test-sandbox-private',
        checksum: 'bogus-value',
        checksumType: 'md5',
<<<<<<< HEAD
        createdAt: createdAt.getTime(),
=======
>>>>>>> 5352ded7
        fileName: 's3://cumulus-test-sandbox-private/secondKey',
        key: 'secondKey',
        size: 1099511627776,
        source: 's3://cumulus-test-sandbox-private/sourceDir/granule',
<<<<<<< HEAD
        updatedAt: updatedAt.getTime(),
=======
>>>>>>> 5352ded7
      },
    ],
  };

  const result = await translatePostgresGranuleToApiGranule({
    granulePgRecord: postgresGranule,
    knexOrTransaction: knex,
    collectionPgModel,
    pdrPgModel,
    providerPgModel,
    filePgModel,
  });

  t.deepEqual(
    result,
    expectedApiGranule
  );
});

test('translateApiGranuleToPostgresGranule converts API granule to Postgres', async (t) => {
  const collectionCumulusId = 1;
  const providerCumulusId = 2;
  const pdrCumulusId = 4;
  const dateString = new Date().toString();

  const apiGranule = {
    cmrLink: cryptoRandomString({ length: 10 }),
    collectionId: 'name___version',
    duration: 10,
    granuleId: cryptoRandomString({ length: 5 }),
    pdrName: 'pdr-name',
    provider: 'provider',
    published: false,
    status: 'running',
    files: [
      {
        bucket: 'null',
        key: 'null',
      },
    ],
    beginningDateTime: dateString,
    createdAt: Date.now() - 200 * 1000,
    endingDateTime: dateString,
    error: {},
    lastUpdateDateTime: dateString,
    processingEndDateTime: dateString,
    processingStartDateTime: dateString,
    productionDateTime: dateString,
    productVolume: 1119742,
    timestamp: Date.now(),
    timeToArchive: 0,
    timeToPreprocess: 0,
    updatedAt: Date.now(),
  };

  const fakeDbClient = {};
  const fakeCollectionPgModel = {
    getRecordCumulusId: () => Promise.resolve(collectionCumulusId),
  };
  const fakeProviderPgModel = {
    getRecordCumulusId: () => Promise.resolve(providerCumulusId),
  };
  const fakePdrPgModel = {
    getRecordCumulusId: () => Promise.resolve(pdrCumulusId),
  };

  const expectedPostgresGranule = {
    beginning_date_time: new Date(apiGranule.beginningDateTime),
    cmr_link: apiGranule.cmrLink,
    collection_cumulus_id: collectionCumulusId,
    created_at: new Date(apiGranule.createdAt),
    duration: apiGranule.duration,
    ending_date_time: new Date(apiGranule.endingDateTime),
    error: apiGranule.error,
    granule_id: apiGranule.granuleId,
    last_update_date_time: new Date(apiGranule.lastUpdateDateTime),
    pdr_cumulus_id: pdrCumulusId,
    processing_end_date_time: new Date(apiGranule.processingEndDateTime),
    processing_start_date_time: new Date(apiGranule.processingStartDateTime),
    product_volume: apiGranule.productVolume,
    production_date_time: new Date(apiGranule.productionDateTime),
    provider_cumulus_id: providerCumulusId,
    published: apiGranule.published,
    query_fields: apiGranule.query_fields,
    status: apiGranule.status,
    time_to_archive: apiGranule.timeToArchive,
    time_to_process: apiGranule.timeToPreprocess,
    timestamp: new Date(apiGranule.timestamp),
    updated_at: new Date(apiGranule.updatedAt),
  };

  const result = await translateApiGranuleToPostgresGranule(
    apiGranule,
    fakeDbClient,
    fakeCollectionPgModel,
    fakePdrPgModel,
    fakeProviderPgModel
  );

  t.deepEqual(
    result,
    expectedPostgresGranule
  );
});<|MERGE_RESOLUTION|>--- conflicted
+++ resolved
@@ -19,10 +19,7 @@
   GranulesExecutionsPgModel,
   PdrPgModel,
   ProviderPgModel,
-<<<<<<< HEAD
-=======
   migrationDir,
->>>>>>> 5352ded7
 } = require('../../dist');
 
 const {
@@ -30,11 +27,6 @@
   translatePostgresGranuleToApiGranule,
 } = require('../../dist/translate/granules');
 
-<<<<<<< HEAD
-const { migrationDir } = require('../../../../lambdas/db-migration/dist/lambda');
-
-=======
->>>>>>> 5352ded7
 const testDbName = `granule_${cryptoRandomString({ length: 10 })}`;
 
 const createdAt = new Date(Date.now() - 100 * 1000);
@@ -103,29 +95,18 @@
 
   // Create executions
   const executionPgModel = new ExecutionPgModel();
-<<<<<<< HEAD
-  const [executionACumulusId] = await executionPgModel.create(
+  const [executionA] = await executionPgModel.create(
     knex,
     fakeExecutionRecordFactory({ timestamp: new Date(Date.now()) })
   );
-  const [executionBCumulusId] = await executionPgModel.create(
-=======
-  const [executionA] = await executionPgModel.create(
-    knex,
-    fakeExecutionRecordFactory({ timestamp: new Date(Date.now()) })
-  );
   const [executionB] = await executionPgModel.create(
->>>>>>> 5352ded7
     knex,
     fakeExecutionRecordFactory({ timestamp: new Date(Date.now() - 555 * 1000) })
   );
 
-<<<<<<< HEAD
-=======
   const executionACumulusId = executionA.cumulus_id;
   const executionBCumulusId = executionB.cumulus_id;
 
->>>>>>> 5352ded7
   t.context.executions = [
     await executionPgModel.get(knex, { cumulus_id: executionACumulusId }),
     await executionPgModel.get(knex, { cumulus_id: executionBCumulusId }),
@@ -224,35 +205,19 @@
         bucket: 'cumulus-test-sandbox-private',
         checksum: 'bogus-value',
         checksumType: 'md5',
-<<<<<<< HEAD
-        createdAt: createdAt.getTime(),
-=======
->>>>>>> 5352ded7
         fileName: 's3://cumulus-test-sandbox-private/firstKey',
         key: 'firstKey',
         size: 2098711627776,
         source: 's3://cumulus-test-sandbox-private/sourceDir/granule',
-<<<<<<< HEAD
-        updatedAt: updatedAt.getTime(),
-=======
->>>>>>> 5352ded7
       },
       {
         bucket: 'cumulus-test-sandbox-private',
         checksum: 'bogus-value',
         checksumType: 'md5',
-<<<<<<< HEAD
-        createdAt: createdAt.getTime(),
-=======
->>>>>>> 5352ded7
         fileName: 's3://cumulus-test-sandbox-private/secondKey',
         key: 'secondKey',
         size: 1099511627776,
         source: 's3://cumulus-test-sandbox-private/sourceDir/granule',
-<<<<<<< HEAD
-        updatedAt: updatedAt.getTime(),
-=======
->>>>>>> 5352ded7
       },
     ],
   };
@@ -315,35 +280,19 @@
         bucket: 'cumulus-test-sandbox-private',
         checksum: 'bogus-value',
         checksumType: 'md5',
-<<<<<<< HEAD
-        createdAt: createdAt.getTime(),
-=======
->>>>>>> 5352ded7
         fileName: 's3://cumulus-test-sandbox-private/firstKey',
         key: 'firstKey',
         size: 2098711627776,
         source: 's3://cumulus-test-sandbox-private/sourceDir/granule',
-<<<<<<< HEAD
-        updatedAt: updatedAt.getTime(),
-=======
->>>>>>> 5352ded7
       },
       {
         bucket: 'cumulus-test-sandbox-private',
         checksum: 'bogus-value',
         checksumType: 'md5',
-<<<<<<< HEAD
-        createdAt: createdAt.getTime(),
-=======
->>>>>>> 5352ded7
         fileName: 's3://cumulus-test-sandbox-private/secondKey',
         key: 'secondKey',
         size: 1099511627776,
         source: 's3://cumulus-test-sandbox-private/sourceDir/granule',
-<<<<<<< HEAD
-        updatedAt: updatedAt.getTime(),
-=======
->>>>>>> 5352ded7
       },
     ],
   };
@@ -448,36 +397,20 @@
         bucket: 'cumulus-test-sandbox-private',
         checksum: 'bogus-value',
         checksumType: 'md5',
-<<<<<<< HEAD
-        createdAt: createdAt.getTime(),
-=======
->>>>>>> 5352ded7
         fileName: 's3://cumulus-test-sandbox-private/firstKey',
         key: 'firstKey',
         size: 2098711627776,
         source: 's3://cumulus-test-sandbox-private/sourceDir/granule',
-<<<<<<< HEAD
-        updatedAt: updatedAt.getTime(),
-=======
->>>>>>> 5352ded7
 
       },
       {
         bucket: 'cumulus-test-sandbox-private',
         checksum: 'bogus-value',
         checksumType: 'md5',
-<<<<<<< HEAD
-        createdAt: createdAt.getTime(),
-=======
->>>>>>> 5352ded7
         fileName: 's3://cumulus-test-sandbox-private/secondKey',
         key: 'secondKey',
         size: 1099511627776,
         source: 's3://cumulus-test-sandbox-private/sourceDir/granule',
-<<<<<<< HEAD
-        updatedAt: updatedAt.getTime(),
-=======
->>>>>>> 5352ded7
       },
     ],
   };
