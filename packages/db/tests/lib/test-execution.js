--- conflicted
+++ resolved
@@ -432,12 +432,8 @@
   const executionCumulusId2 = pgExecution2.cumulus_id;
   const executionCumulusId3 = pgExecution3.cumulus_id;
 
-<<<<<<< HEAD
   // granule 1 is associated with execution 1 + 3
   const [pgGranule1] = await upsertGranuleWithExecutionJoinRecord(knex,
-=======
-  const [granuleCumulusId1] = await upsertGranuleWithExecutionJoinRecord(knex,
->>>>>>> be1eb7b5
     granuleRecords[0],
     executionCumulusId1);
   const granuleCumulusId1 = pgGranule1.cumulus_id;
