{
  "name": "@cumulus/db",
<<<<<<< HEAD
  "version": "16.1.4",
=======
  "version": "18.2.2",
>>>>>>> d2f030f1
  "description": "Utilities for working with the Cumulus DB",
  "license": "Apache-2.0",
  "main": "./dist/index.js",
  "types": "./dist/index.d.ts",
  "files": [
    "dist/**/*.js",
    "dist/**/*.d.ts"
  ],
  "scripts": {
    "clean": "rm -rf dist",
    "prepare": "npm run tsc",
    "tsc": "../../node_modules/.bin/tsc",
    "tsc:listEmittedFiles": "../../node_modules/.bin/tsc --listEmittedFiles",
    "test": "../../node_modules/.bin/ava",
    "test:coverage": "../../node_modules/.bin/nyc npm test",
    "watch": "../../node_modules/.bin/tsc -w",
    "coverage": "python ../../scripts/coverage_handler/coverage.py"
  },
  "ava": {
    "files": [
      "tests/**"
    ],
    "verbose": true,
    "timeout": "5m"
  },
  "engines": {
    "node": ">=16.19.0"
  },
  "dependencies": {
<<<<<<< HEAD
    "@cumulus/aws-client": "16.1.4",
    "@cumulus/common": "16.1.4",
    "@cumulus/errors": "16.1.4",
    "@cumulus/logger": "16.1.4",
    "@cumulus/message": "16.1.4",
    "@cumulus/types": "16.1.4",
=======
    "@cumulus/aws-client": "18.2.2",
    "@cumulus/common": "18.2.2",
    "@cumulus/errors": "18.2.2",
    "@cumulus/logger": "18.2.2",
    "@cumulus/message": "18.2.2",
    "@cumulus/types": "18.2.2",
>>>>>>> d2f030f1
    "crypto-random-string": "^3.2.0",
    "is-valid-hostname": "1.0.2",
    "knex": "2.4.1",
    "lodash": "^4.17.21",
    "pg": "~8.10",
    "snake-camel": "^1.0.6",
    "uuid": "8.3.2"
  },
  "devDependencies": {
    "@types/uuid": "^8.0.0"
  }
}<|MERGE_RESOLUTION|>--- conflicted
+++ resolved
@@ -1,10 +1,6 @@
 {
   "name": "@cumulus/db",
-<<<<<<< HEAD
-  "version": "16.1.4",
-=======
   "version": "18.2.2",
->>>>>>> d2f030f1
   "description": "Utilities for working with the Cumulus DB",
   "license": "Apache-2.0",
   "main": "./dist/index.js",
@@ -34,21 +30,12 @@
     "node": ">=16.19.0"
   },
   "dependencies": {
-<<<<<<< HEAD
-    "@cumulus/aws-client": "16.1.4",
-    "@cumulus/common": "16.1.4",
-    "@cumulus/errors": "16.1.4",
-    "@cumulus/logger": "16.1.4",
-    "@cumulus/message": "16.1.4",
-    "@cumulus/types": "16.1.4",
-=======
     "@cumulus/aws-client": "18.2.2",
     "@cumulus/common": "18.2.2",
     "@cumulus/errors": "18.2.2",
     "@cumulus/logger": "18.2.2",
     "@cumulus/message": "18.2.2",
     "@cumulus/types": "18.2.2",
->>>>>>> d2f030f1
     "crypto-random-string": "^3.2.0",
     "is-valid-hostname": "1.0.2",
     "knex": "2.4.1",
