--- conflicted
+++ resolved
@@ -155,17 +155,11 @@
   ProviderSearch,
 } from './search/ProviderSearch';
 export {
+  RuleSearch,
+} from './search/RuleSearch';
+export {
   StatsSearch,
 } from './search/StatsSearch';
-<<<<<<< HEAD
-export {
-  CollectionSearch,
-} from './search/CollectionSearch';
-export {
-  RuleSearch,
-} from './search/RuleSearch';
-=======
->>>>>>> 4b46cece
 
 export { AsyncOperationPgModel } from './models/async_operation';
 export { BasePgModel } from './models/base';
