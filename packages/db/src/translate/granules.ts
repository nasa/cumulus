import Knex from 'knex';

import { deconstructCollectionId } from '@cumulus/message/Collections';

import { CollectionPgModel } from '../models/collection';
import { PdrPgModel } from '../models/pdr';
import { PostgresGranule } from '../types/granule';
import { ProviderPgModel } from '../models/provider';
<<<<<<< HEAD
const { deconstructCollectionId } = require('@cumulus/message/Collections');
=======
>>>>>>> c7f73502

/**
 * Generate a Postgres granule record from a DynamoDB record.
 *
 * @param {AWS.DynamoDB.DocumentClient.AttributeMap} dynamoRecord
 *   Record from DynamoDB
 * @param {Knex | Knex.Transaction} knexOrTransaction
 *   Knex client for reading from RDS database
 * @param {Object} collectionPgModel - Instance of the collection database model
 * @param {Object} pdrPgModel - Instance of the pdr database model
 * @param {Object} providerPgModel - Instance of the provider database model
 * @returns {Object} A granule PG record
 */
export const translateApiGranuleToPostgresGranule = async (
  dynamoRecord: AWS.DynamoDB.DocumentClient.AttributeMap,
  knexOrTransaction: Knex | Knex.Transaction,
  collectionPgModel = new CollectionPgModel(),
  pdrPgModel = new PdrPgModel(),
  providerPgModel = new ProviderPgModel()
): Promise<PostgresGranule> => {
  const { name, version } = deconstructCollectionId(dynamoRecord.collectionId);
  const granuleRecord: PostgresGranule = {
    granule_id: dynamoRecord.granuleId,
    status: dynamoRecord.status,
    collection_cumulus_id: await collectionPgModel.getRecordCumulusId(
      knexOrTransaction,
      { name, version }
    ),
    published: dynamoRecord.published,
    duration: dynamoRecord.duration,
    time_to_archive: dynamoRecord.timeToArchive,
    time_to_process: dynamoRecord.timeToPreprocess,
    product_volume: dynamoRecord.productVolume,
    error: dynamoRecord.error,
    cmr_link: dynamoRecord.cmrLink,
    pdr_cumulus_id: dynamoRecord.pdrName
      ? await pdrPgModel.getRecordCumulusId(
        knexOrTransaction,
        { name: dynamoRecord.pdrName }
      )
      : undefined,
    provider_cumulus_id: dynamoRecord.provider ? await providerPgModel.getRecordCumulusId(
      knexOrTransaction,
      { name: dynamoRecord.provider }
    ) : undefined,
    query_fields: dynamoRecord.queryFields,
    beginning_date_time: dynamoRecord.beginningDateTime
      ? new Date(dynamoRecord.beginningDateTime) : undefined,
    ending_date_time: dynamoRecord.endingDateTime
      ? new Date(dynamoRecord.endingDateTime) : undefined,
    last_update_date_time: dynamoRecord.lastUpdateDateTime
      ? new Date(dynamoRecord.lastUpdateDateTime) : undefined,
    processing_end_date_time: dynamoRecord.processingEndDateTime
      ? new Date(dynamoRecord.processingEndDateTime) : undefined,
    processing_start_date_time: dynamoRecord.processingStartDateTime
      ? new Date(dynamoRecord.processingStartDateTime) : undefined,
    production_date_time: dynamoRecord.productionDateTime
      ? new Date(dynamoRecord.productionDateTime) : undefined,
    timestamp: dynamoRecord.timestamp
      ? new Date(dynamoRecord.timestamp) : undefined,
    created_at: new Date(dynamoRecord.createdAt),
    updated_at: new Date(dynamoRecord.updatedAt),
  };

  return granuleRecord;
};<|MERGE_RESOLUTION|>--- conflicted
+++ resolved
@@ -6,10 +6,6 @@
 import { PdrPgModel } from '../models/pdr';
 import { PostgresGranule } from '../types/granule';
 import { ProviderPgModel } from '../models/provider';
-<<<<<<< HEAD
-const { deconstructCollectionId } = require('@cumulus/message/Collections');
-=======
->>>>>>> c7f73502
 
 /**
  * Generate a Postgres granule record from a DynamoDB record.
