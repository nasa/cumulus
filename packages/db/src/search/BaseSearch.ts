--- conflicted
+++ resolved
@@ -282,8 +282,7 @@
   }
 
   protected buildTermQuery(params: {
-    knex?: Knex,
-    cteQueryBuilder: Knex.QueryBuilder | Record<string, Knex.QueryBuilder>,
+    cteQueryBuilder: Knex.QueryBuilder,
     dbQueryParameters?: DbQueryParameters,
   }) {
     const { cteQueryBuilder, dbQueryParameters } = params;
@@ -330,14 +329,8 @@
   }
 
   protected buildTermsQuery(params: {
-<<<<<<< HEAD
-    knex?: Knex,
-    cteQueryBuilder: Knex.QueryBuilder | Record<string, Knex.QueryBuilder>,
-    dbQueryParameters?: DbQueryParameters,
-=======
     cteQueryBuilder: Knex.QueryBuilder,
-    dbQueryParameters?: DbQueryParameters
->>>>>>> 7fa3ef85
+    dbQueryParameters?: DbQueryParameters,
   }) {
     const { cteQueryBuilder, dbQueryParameters } = params;
     const { terms = {} } = dbQueryParameters ?? this.dbQueryParameters;
@@ -388,14 +381,8 @@
   }
 
   protected buildNotMatchQuery(params: {
-<<<<<<< HEAD
-    knex?: Knex,
-    cteQueryBuilder: Knex.QueryBuilder | Record<string, Knex.QueryBuilder>,
-    dbQueryParameters?: DbQueryParameters,
-=======
     cteQueryBuilder: Knex.QueryBuilder,
-    dbQueryParameters?: DbQueryParameters
->>>>>>> 7fa3ef85
+    dbQueryParameters?: DbQueryParameters,
   }) {
     const { cteQueryBuilder, dbQueryParameters } = params;
     const { not: term = {} } = dbQueryParameters ?? this.dbQueryParameters;
@@ -470,6 +457,58 @@
     });
   }
 
+  protected buildCteTables(params: {
+    knex: Knex,
+    cteQueryBuilders: Record<string, Knex.QueryBuilder>,
+    term: any
+  }) {
+    const {
+      collections: collectionsTable,
+      providers: providersTable,
+      pdrs: pdrsTable,
+      asyncOperations: asyncOperationsTable,
+      executions: executionsTable,
+    } = TableNames;
+
+    const { knex, cteQueryBuilders, term } = params;
+
+    //Object.entries(term).forEach(([name, value]) => {
+    Object.keys(term).forEach((name) => {
+      switch (name) {
+        case 'collectionVersion':
+        case 'collectionName':
+          this.initCteTable({ knex, cteQueryBuilders, cteName: collectionsTable });
+          break;
+        case 'executionArn':
+        case 'parentArn':
+          this.initCteTable({ knex, cteQueryBuilders, cteName: executionsTable });
+          break;
+        case 'providerName':
+          this.initCteTable({ knex, cteQueryBuilders, cteName: providersTable });
+          break;
+        case 'pdrName':
+          this.initCteTable({ knex, cteQueryBuilders, cteName: pdrsTable });
+          break;
+        case 'asyncOperationId':
+          this.initCteTable({ knex, cteQueryBuilders, cteName: asyncOperationsTable });
+          break;
+        case 'error.Error':
+        default:
+          this.initCteTable({ knex, cteQueryBuilders, cteName: this.tableName });
+          break;
+      }
+    });
+  }
+
+  protected initCteTable(params: {
+    knex: Knex,
+    cteQueryBuilders: Record<string, Knex.QueryBuilder>,
+    cteName: string,
+  }) {
+    const { knex, cteQueryBuilders, cteName } = params;
+    if (!(`${cteName}` in cteQueryBuilders)) cteQueryBuilders[`${cteName}`] = knex.select('*').from(`${cteName}`);
+  }
+
   /**
    * Translate postgres records to api records
    *
