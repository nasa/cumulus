import { Knex } from 'knex';
import omit from 'lodash/omit';
import Logger from '@cumulus/logger';

import { BaseRecord } from '../types/base';
import { getKnexClient } from '../connection';
import { TableNames } from '../tables';
import { DbQueryParameters, QueriableType, QueryEvent, QueryStringParameters } from '../types/search';
import { convertQueryStringToDbQueryParameters } from './queries';

const log = new Logger({ sender: '@cumulus/db/BaseSearch' });

type Meta = {
  name: string,
  stack?: string,
  table?: string,
  limit?: number,
  page?: number,
  count?: number,
};

export const typeToTable: { [key: string]: string } = {
  asyncOperation: TableNames.asyncOperations,
  collection: TableNames.collections,
  execution: TableNames.executions,
  granule: TableNames.granules,
  pdr: TableNames.pdrs,
  provider: TableNames.providers,
  rule: TableNames.rules,
};

/**
 * Class to build and execute db search query
 */
class BaseSearch {
  readonly type: string;
  readonly tableName: string;
  readonly queryStringParameters: QueryStringParameters;
  // parsed from queryStringParameters for query build
  dbQueryParameters: DbQueryParameters = {};

  constructor(event: QueryEvent, type: string) {
    this.type = type;
    this.tableName = typeToTable[this.type];
    this.queryStringParameters = event?.queryStringParameters ?? {};
    this.dbQueryParameters = convertQueryStringToDbQueryParameters(
      this.type, this.queryStringParameters
    );
  }

  protected searchCollection(): boolean {
    const term = this.dbQueryParameters.term;
    return !!(term?.collectionName || term?.collectionVersion);
  }

  protected searchPdr(): boolean {
    return !!this.dbQueryParameters.term?.pdrName;
  }

  protected searchProvider(): boolean {
    return !!this.dbQueryParameters.term?.providerName;
  }

  /**
   * Build the search query
   *
   * @param knex - DB client
   * @returns queries for getting count and search result
   */
  protected buildSearch(knex: Knex)
    : {
      countQuery?: Knex.QueryBuilder,
      searchQuery: Knex.QueryBuilder,
    } {
    const { countQuery, searchQuery } = this.buildBasicQuery(knex);
    this.buildTermQuery({ countQuery, searchQuery });
    this.buildRangeQuery({ countQuery, searchQuery });
    this.buildInfixPrefixQuery({ countQuery, searchQuery });
    this.buildSortQuery({ searchQuery });

    const { limit, offset } = this.dbQueryParameters;
    if (limit) searchQuery.limit(limit);
    if (offset) searchQuery.offset(offset);

    log.debug(`buildSearch returns countQuery: ${countQuery?.toSQL().sql}, searchQuery: ${searchQuery.toSQL().sql}`);
    return { countQuery, searchQuery };
  }

  /**
   * Get metadata template for query result
   *
   * @returns metadata template
   */
  private _metaTemplate(): Meta {
    return {
      name: 'cumulus-api',
      stack: process.env.stackName,
      table: this.tableName,
    };
  }

  /**
   * Build basic query
   *
   * @param knex - DB client
   * @throws - function is not implemented
   */
  protected buildBasicQuery(knex: Knex): {
    countQuery?: Knex.QueryBuilder,
    searchQuery: Knex.QueryBuilder,
  } {
    log.debug(`buildBasicQuery is not implemented ${knex.constructor.name}`);
    throw new Error('buildBasicQuery is not implemented');
  }

  /**
   * Build queries for infix and prefix
   *
   * @param params
   * @param [params.countQuery] - query builder for getting count
   * @param params.searchQuery - query builder for search
   * @param [params.dbQueryParameters] - db query parameters
   */
  protected buildInfixPrefixQuery(params: {
    countQuery?: Knex.QueryBuilder,
    searchQuery: Knex.QueryBuilder,
    dbQueryParameters?: DbQueryParameters,
  }) {
    log.debug(`buildInfixPrefixQuery is not implemented ${Object.keys(params)}`);
    throw new Error('buildInfixPrefixQuery is not implemented');
  }

  /**
   * Build queries for range fields
   *
   * @param params
   * @param [params.countQuery] - query builder for getting count
   * @param params.searchQuery - query builder for search
   * @param [params.dbQueryParameters] - db query parameters
   */
  protected buildRangeQuery(params: {
    countQuery?: Knex.QueryBuilder,
    searchQuery: Knex.QueryBuilder,
    dbQueryParameters?: DbQueryParameters,
  }) {
    const { countQuery, searchQuery, dbQueryParameters } = params;
    const { range = {} } = dbQueryParameters ?? this.dbQueryParameters;

    Object.entries(range).forEach(([name, rangeValues]) => {
      if (rangeValues.gte) {
        countQuery?.where(`${this.tableName}.${name}`, '>=', rangeValues.gte);
        searchQuery.where(`${this.tableName}.${name}`, '>=', rangeValues.gte);
      }
      if (rangeValues.lte) {
        countQuery?.where(`${this.tableName}.${name}`, '<=', rangeValues.lte);
        searchQuery.where(`${this.tableName}.${name}`, '<=', rangeValues.lte);
      }
    });
  }

  /**
   * Build queries for term fields
   *
   * @param params
   * @param [params.countQuery] - query builder for getting count
   * @param params.searchQuery - query builder for search
   * @param [params.dbQueryParameters] - db query parameters
   */
  protected buildTermQuery(params: {
    countQuery?: Knex.QueryBuilder,
    searchQuery: Knex.QueryBuilder,
    dbQueryParameters?: DbQueryParameters,
  }) {
    const {
      collections: collectionsTable,
      providers: providersTable,
      pdrs: pdrsTable,
    } = TableNames;

    const { countQuery, searchQuery, dbQueryParameters } = params;
    const { term = {} } = dbQueryParameters ?? this.dbQueryParameters;

    Object.entries(term).forEach(([name, value]) => {
      switch (name) {
        case 'collectionName':
          countQuery?.where(`${collectionsTable}.name`, value);
          searchQuery.where(`${collectionsTable}.name`, value);
          break;
        case 'collectionVersion':
          countQuery?.where(`${collectionsTable}.version`, value);
          searchQuery.where(`${collectionsTable}.version`, value);
          break;
        case 'providerName':
          countQuery?.where(`${providersTable}.name`, value);
          searchQuery.where(`${providersTable}.name`, value);
          break;
        case 'pdrName':
          countQuery?.where(`${pdrsTable}.name`, value);
          searchQuery.where(`${pdrsTable}.name`, value);
          break;
        default:
          countQuery?.where(`${this.tableName}.${name}`, value);
          searchQuery.where(`${this.tableName}.${name}`, value);
          break;
      }
    });
  }

  /**
<<<<<<< HEAD
   * Build queries for terms fields
   *
   * @param params
   * @param [params.countQuery] - query builder for getting count
   * @param params.searchQuery - query builder for search
   * @param [params.dbQueryParameters] - db query parameters
   */
  protected buildTermsQuery(params: {
    countQuery?: Knex.QueryBuilder,
    searchQuery: Knex.QueryBuilder,
    dbQueryParameters?: DbQueryParameters,
  }) {
    const {
      collections: collectionsTable,
      providers: providersTable,
      pdrs: pdrsTable,
    } = TableNames;

    const { countQuery, searchQuery, dbQueryParameters } = params;
    const { terms = {} } = dbQueryParameters ?? this.dbQueryParameters;

    // collection name and version are searched in pair
    if (terms.collectionName && terms.collectionVersion
      && terms.collectionName.length > 0
      && terms.collectionVersion.length > 0) {
      const collectionPair: QueriableType[][] = [];
      for (let i = 0; i < terms.collectionName.length; i += 1) {
        const name = terms.collectionName.at(i);
        const version = terms.collectionVersion.at(i);
        if (name && version) collectionPair.push([name, version]);
      }
      countQuery?.whereIn([`${collectionsTable}.name`, `${collectionsTable}.version`], collectionPair);
      searchQuery.whereIn([`${collectionsTable}.name`, `${collectionsTable}.version`], collectionPair);
    }

    Object.entries(omit(terms, ['collectionName', 'collectionVersion'])).forEach(([name, value]) => {
      switch (name) {
        case 'providerName':
          countQuery?.whereIn(`${providersTable}.name`, value);
          searchQuery.whereIn(`${providersTable}.name`, value);
          break;
        case 'pdrName':
          countQuery?.whereIn(`${pdrsTable}.name`, value);
          searchQuery.whereIn(`${pdrsTable}.name`, value);
          break;
        default:
          countQuery?.whereIn(`${this.tableName}.${name}`, value);
          searchQuery.whereIn(`${this.tableName}.${name}`, value);
          break;
=======
   * Build queries for sort keys and fields
   *
   * @param params
   * @param params.searchQuery - query builder for search
   * @param [params.dbQueryParameters] - db query parameters
   */
  protected buildSortQuery(params: {
    searchQuery: Knex.QueryBuilder,
    dbQueryParameters?: DbQueryParameters,
  }) {
    const { searchQuery, dbQueryParameters } = params;
    const { sort } = dbQueryParameters || this.dbQueryParameters;
    sort?.forEach((key) => {
      if (key.column.startsWith('error')) {
        searchQuery.orderByRaw(`${this.tableName}.error ->> 'Error' ${key.order}`);
      } else {
        searchQuery.orderBy([key]);
>>>>>>> fff3505f
      }
    });
  }

  /**
   * Translate postgres records to api records
   *
   * @param pgRecords - postgres records returned from query
   * @throws - function is not implemented
   */
  protected translatePostgresRecordsToApiRecords(pgRecords: BaseRecord[]) {
    log.error(`translatePostgresRecordsToApiRecords is not implemented ${pgRecords[0]}`);
    throw new Error('translatePostgresRecordsToApiRecords is not implemented');
  }

  /**
   * Build and execute search query
   *
   * @param testKnex - knex for testing
   * @returns search result
   */
  async query(testKnex: Knex | undefined) {
    const knex = testKnex ?? await getKnexClient();
    const { countQuery, searchQuery } = this.buildSearch(knex);
    try {
      const countResult = await countQuery;
      const meta = this._metaTemplate();
      meta.limit = this.dbQueryParameters.limit;
      meta.page = this.dbQueryParameters.page;
      meta.count = Number(countResult[0]?.count ?? 0);

      const pgRecords = await searchQuery;
      const apiRecords = this.translatePostgresRecordsToApiRecords(pgRecords);

      return {
        meta,
        results: apiRecords,
      };
    } catch (error) {
      log.error(`Error caught in search query for ${JSON.stringify(this.queryStringParameters)}`, error);
      return error;
    }
  }
}

export { BaseSearch };<|MERGE_RESOLUTION|>--- conflicted
+++ resolved
@@ -207,7 +207,6 @@
   }
 
   /**
-<<<<<<< HEAD
    * Build queries for terms fields
    *
    * @param params
@@ -257,7 +256,11 @@
           countQuery?.whereIn(`${this.tableName}.${name}`, value);
           searchQuery.whereIn(`${this.tableName}.${name}`, value);
           break;
-=======
+        }
+    });
+  }
+  
+  /**
    * Build queries for sort keys and fields
    *
    * @param params
@@ -275,7 +278,6 @@
         searchQuery.orderByRaw(`${this.tableName}.error ->> 'Error' ${key.order}`);
       } else {
         searchQuery.orderBy([key]);
->>>>>>> fff3505f
       }
     });
   }
