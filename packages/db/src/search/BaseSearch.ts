--- conflicted
+++ resolved
@@ -159,13 +159,8 @@
     const { term = {} } = dbQueryParameters || this.dbQueryParameters;
 
     Object.entries(term).forEach(([name, value]) => {
-<<<<<<< HEAD
       countQuery.where(`${this.tableName}.${name}`, value);
       searchQuery.where(`${this.tableName}.${name}`, value);
-=======
-      countQuery?.where(`${table}.${name}`, value);
-      searchQuery.where(`${table}.${name}`, value);
->>>>>>> 6744454f
     });
   }
 
