--- conflicted
+++ resolved
@@ -1,10 +1,6 @@
 import omit from 'lodash/omit';
 import Logger from '@cumulus/logger';
-<<<<<<< HEAD
-import { DbQueryParameters, QueriableType, QueryStringParameters, RangeType } from '../types/search';
-=======
-import { DbQueryParameters, QueryStringParameters, RangeType, SortType } from '../types/search';
->>>>>>> fff3505f
+import { DbQueryParameters, QueriableType, QueryStringParameters, RangeType, SortType } from '../types/search';
 import { mapQueryStringFieldToDbField } from './field-mapping';
 
 const log = new Logger({ sender: '@cumulus/db/queries' });
@@ -143,7 +139,6 @@
 };
 
 /**
-<<<<<<< HEAD
  * Convert terms query fields to db query parameters from api query string fields
  *
  * @param type - query record type
@@ -182,7 +177,9 @@
   }, {});
 
   return { terms };
-=======
+};
+
+/**
  * Convert sort query fields to db query parameters from api query string fields
  *
  * @param type - query record type
@@ -208,7 +205,6 @@
     });
   }
   return sortArray;
->>>>>>> fff3505f
 };
 
 /**
