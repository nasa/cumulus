--- conflicted
+++ resolved
@@ -118,11 +118,12 @@
     : Promise<Partial<ApiGranuleRecord>[]> {
     log.debug(`translatePostgresRecordsToApiRecords number of records ${pgRecords.length} `);
 
-<<<<<<< HEAD
+    const { fields, includeFullRecord } = this.dbQueryParameters;
+
     const fileMapping: { [key: number]: PostgresFileRecord[] } = {};
     const executionMapping: { [key: number]: { url: string, granule_cumulus_id: number } } = {};
     const cumulusIds = pgRecords.map((record) => record.cumulus_id);
-    if (this.dbQueryParameters.includeFullRecord) {
+    if (includeFullRecord) {
       //get Files
       const fileModel = new FilePgModel();
       const files = await fileModel.searchByGranuleCumulusIds(knex, cumulusIds);
@@ -144,9 +145,6 @@
         }
       });
     }
-=======
-    const { fields } = this.dbQueryParameters;
->>>>>>> 34a92056
     const apiRecords = pgRecords.map((item: GranuleRecord) => {
       const granulePgRecord = item;
       const collectionPgRecord = {
