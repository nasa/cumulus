--- conflicted
+++ resolved
@@ -33,20 +33,14 @@
  * Class to build and execute db search query for collections
  */
 export class CollectionSearch extends BaseSearch {
-<<<<<<< HEAD
   readonly active: boolean;
-  constructor(event: QueryEvent) {
-    const { active, ...queryStringParameters } = event.queryStringParameters || {};
-    super({ queryStringParameters }, 'collection');
-    this.active = (active === 'true');
-=======
   readonly includeStats: boolean;
 
   constructor(event: QueryEvent) {
-    const { includeStats, ...queryStringParameters } = event.queryStringParameters || {};
+    const { active, includeStats, ...queryStringParameters } = event.queryStringParameters || {};
     super({ queryStringParameters }, 'collection');
+    this.active = (active === 'true');
     this.includeStats = (includeStats === 'true');
->>>>>>> 8c83b85c
   }
 
   /**
@@ -93,7 +87,6 @@
   }
 
   /**
-<<<<<<< HEAD
    * Build queries for range fields
    *
    * @param params
@@ -129,7 +122,9 @@
     if (Object.keys(range).length > 0) {
       [countQuery, searchQuery].forEach((query) => query.whereExists(subQuery));
     }
-=======
+   }
+
+  /**
    * Executes stats query to get granules' status aggregation
    *
    * @param ids - array of cumulusIds of the collections
@@ -161,7 +156,6 @@
       return acc;
     }, {} as StatsRecords);
     return reduced;
->>>>>>> 8c83b85c
   }
 
   /**
