import Knex from 'knex';

<<<<<<< HEAD
=======
import { RecordDoesNotExist } from '@cumulus/errors';
import Logger from '@cumulus/logger';

>>>>>>> 5352ded7
import { PostgresGranule, PostgresGranuleRecord } from '../types/granule';
import { CollectionPgModel } from '../models/collection';
import { GranulePgModel } from '../models/granule';
import { GranulesExecutionsPgModel } from '../models/granules-executions';

const { constructCollectionId, deconstructCollectionId } = require('@cumulus/message/Collections');

export const getGranuleCollectionId = async (
  knexOrTransaction: Knex | Knex.Transaction,
  granule: PostgresGranule
) => {
  const collectionPgModel = new CollectionPgModel();
  const collection = await collectionPgModel.get(
    knexOrTransaction, { cumulus_id: granule.collection_cumulus_id }
  );
  return constructCollectionId(collection.name, collection.version);
};

/**
 * Upsert a granule and a record in the granules/executions join table.
 *
 * @param {Knex.Transaction} knexTransaction - A Knex client transaction
 * @param {PostgresGranule} granule - Granule data
 * @param {number} [executionCumulusId] - Execution record cumulus_id value
 * @param {Object} [granulePgModel] - Granule PG model class instance
 * @param {Object} [granulesExecutionsPgModel]
 *   Granules/executions PG model class instance
 * @returns {Promise<PostgresGranuleRecord[]>}
 */
export const upsertGranuleWithExecutionJoinRecord = async (
  knexTransaction: Knex.Transaction,
  granule: PostgresGranule,
  executionCumulusId?: number,
  granulePgModel = new GranulePgModel(),
  granulesExecutionsPgModel = new GranulesExecutionsPgModel()
): Promise<PostgresGranuleRecord[]> => {
  const [pgGranule] = await granulePgModel.upsert(
    knexTransaction,
    granule,
    executionCumulusId
  );
  // granuleCumulusId could be undefined if the upsert affected no rows due to its
  // conditional logic. In that case, we assume that the execution history for the
  // granule was already written and return early. Execution history cannot be written
  // without granuleCumulusId regardless.
  if (!pgGranule) {
    return [];
  }
  if (executionCumulusId) {
    await granulesExecutionsPgModel.upsert(
      knexTransaction,
      {
        granule_cumulus_id: pgGranule.cumulus_id,
        execution_cumulus_id: executionCumulusId,
      }
    );
  }
  return [pgGranule];
};

/**
 * Get cumulus IDs for list of granules
 *
 * @param {Knex | Knex.Transaction} knexOrTransaction -
 *  DB client or transaction
 * @param {Array<Object>} granules - array of granules with collectionId and granuleId
 * @param {Object} [collectionPgModel] - Collection PG model class instance
 * @param {Object} [granulePgModel] - Granule PG model class instance
 * @returns {Promise<number[]>}
 */
export const getApiGranuleCumulusIds = async (
  knexOrTransaction: Knex | Knex.Transaction,
  granules: Array<{ collectionId: string, granuleId: string }>,
  collectionPgModel = new CollectionPgModel(),
  granulePgModel = new GranulePgModel()
) => {
  const collectionMap: {[key: string]: number} = {};

  const granuleCumulusIds: Array<number> = await Promise.all(granules.map(async (granule) => {
    const { collectionId } = granule;
    let collectionCumulusId = collectionMap[collectionId];

    if (!collectionCumulusId) {
      const { name, version } = deconstructCollectionId(collectionId);
      collectionCumulusId = await collectionPgModel.getRecordCumulusId(
        knexOrTransaction,
        { name, version }
      );
      collectionMap[collectionId] = collectionCumulusId;
    }

    return await granulePgModel.getRecordCumulusId(knexOrTransaction, {
      granule_id: granule.granuleId,
      collection_cumulus_id: collectionCumulusId,
    });
  }));
  return [...new Set(granuleCumulusIds)];
};

/**
 * Get one Granule for a granule_id. If more than one or none are found, throw an error
 *
 * @param {Knex | Knex.Transaction} knexOrTransaction -
 *  DB client or transaction
 * @param {string} granuleId - a Granule ID
 * @param {GranulePgModel} granulePgModel - Granule PG model class instance
 * @returns {Promise<PostgresGranuleRecord>}
 */
export const getUniqueGranuleByGranuleId = async (
  knexOrTransaction: Knex | Knex.Transaction,
  granuleId: string,
  granulePgModel = new GranulePgModel()
): Promise<PostgresGranuleRecord> => {
  const logger = new Logger({ sender: '@cumulus/api/granules' });

  const PgGranuleRecords = await granulePgModel.search(knexOrTransaction, {
    granule_id: granuleId,
  });
  if (PgGranuleRecords.length > 1) {
    logger.warn(`Granule ID ${granuleId} is not unique across collections, cannot make an update action based on granule Id alone`);
    throw new Error(`Failed to write ${granuleId} due to granuleId duplication on postgres granule record`);
  }
  if (PgGranuleRecords.length === 0) {
    throw new RecordDoesNotExist(`Granule ${granuleId} does not exist or was already deleted`);
  }

  return PgGranuleRecords[0];
};

/**
 * Get cumulus IDs for all executions associated to a set of granules
 *
 * @param {Knex | Knex.Transaction} knexOrTransaction -
 *  DB client or transaction
 * @param {Array<Object>} granules - array of granules with collectionId and granuleId
 * @param {Object} [collectionPgModel] - Collection PG model class instance
 * @param {Object} [granulePgModel] - Granule PG model class instance
 * @param {Object} [granulesExecutionsPgModel]
 *   Granules/executions PG model class instance
 * @returns {Promise<number[]>}
 */
export const getApiGranuleExecutionCumulusIds = async (
  knexOrTransaction: Knex | Knex.Transaction,
  granules: Array<{ collectionId: string, granuleId: string }>,
  collectionPgModel = new CollectionPgModel(),
  granulePgModel = new GranulePgModel(),
  granulesExecutionsPgModel = new GranulesExecutionsPgModel()
): Promise<Array<number>> => {
  const granuleCumulusIds = await getApiGranuleCumulusIds(
    knexOrTransaction, granules, collectionPgModel, granulePgModel
  );
  const executionCumulusIds = await granulesExecutionsPgModel
    .searchByGranuleCumulusIds(knexOrTransaction, granuleCumulusIds);

  return executionCumulusIds;
};<|MERGE_RESOLUTION|>--- conflicted
+++ resolved
@@ -1,11 +1,8 @@
 import Knex from 'knex';
 
-<<<<<<< HEAD
-=======
 import { RecordDoesNotExist } from '@cumulus/errors';
 import Logger from '@cumulus/logger';
 
->>>>>>> 5352ded7
 import { PostgresGranule, PostgresGranuleRecord } from '../types/granule';
 import { CollectionPgModel } from '../models/collection';
 import { GranulePgModel } from '../models/granule';
