import Knex from 'knex';

<<<<<<< HEAD
import { deconstructCollectionId } from '@cumulus/message/Collections';

=======
import { RecordDoesNotExist } from '@cumulus/errors';
import Logger from '@cumulus/logger';

import { PostgresGranule, PostgresGranuleRecord } from '../types/granule';
>>>>>>> a40c205c
import { CollectionPgModel } from '../models/collection';
import { GranulePgModel } from '../models/granule';
import { GranulesExecutionsPgModel } from '../models/granules-executions';
import { PostgresGranule } from '../types/granule';
import { UpdatedAtRange } from '../types/record';

<<<<<<< HEAD
const { tableNames } = require('../tables');
=======
const { constructCollectionId, deconstructCollectionId } = require('@cumulus/message/Collections');

export const getGranuleCollectionId = async (
  knexOrTransaction: Knex | Knex.Transaction,
  granule: PostgresGranule
) => {
  const collectionPgModel = new CollectionPgModel();
  const collection = await collectionPgModel.get(
    knexOrTransaction, { cumulus_id: granule.collection_cumulus_id }
  );
  return constructCollectionId(collection.name, collection.version);
};
>>>>>>> a40c205c

/**
 * Upsert a granule and a record in the granules/executions join table.
 *
 * @param {Knex.Transaction} knexTransaction - A Knex client transaction
 * @param {PostgresGranule} granule - Granule data
 * @param {number} [executionCumulusId] - Execution record cumulus_id value
 * @param {Object} [granulePgModel] - Granule PG model class instance
 * @param {Object} [granulesExecutionsPgModel]
 *   Granules/executions PG model class instance
 * @returns {Promise<number[]>}
 */
export const upsertGranuleWithExecutionJoinRecord = async (
  knexTransaction: Knex.Transaction,
  granule: PostgresGranule,
  executionCumulusId?: number,
  granulePgModel = new GranulePgModel(),
  granulesExecutionsPgModel = new GranulesExecutionsPgModel()
): Promise<number[]> => {
  const [granuleCumulusId] = await granulePgModel.upsert(
    knexTransaction,
    granule,
    executionCumulusId
  );
  // granuleCumulusId could be undefined if the upsert affected no rows due to its
  // conditional logic. In that case, we assume that the execution history for the
  // granule was already written and return early. Execution history cannot be written
  // without granuleCumulusId regardless.
  if (!granuleCumulusId) {
    return [];
  }
  if (executionCumulusId) {
    await granulesExecutionsPgModel.upsert(
      knexTransaction,
      {
        granule_cumulus_id: granuleCumulusId,
        execution_cumulus_id: executionCumulusId,
      }
    );
  }
  return [granuleCumulusId];
};

/**
 * Get cumulus IDs for list of granules
 *
 * @param {Knex | Knex.Transaction} knexOrTransaction -
 *  DB client or transaction
 * @param {Array<Object>} granules - array of granules with collectionId and granuleId
 * @param {Object} [collectionPgModel] - Collection PG model class instance
 * @param {Object} [granulePgModel] - Granule PG model class instance
 * @returns {Promise<number[]>}
 */
export const getApiGranuleCumulusIds = async (
  knexOrTransaction: Knex | Knex.Transaction,
  granules: Array<{ collectionId: string, granuleId: string }>,
  collectionPgModel = new CollectionPgModel(),
  granulePgModel = new GranulePgModel()
) => {
  const collectionMap: {[key: string]: number} = {};

  const granuleCumulusIds: Array<number> = await Promise.all(granules.map(async (granule) => {
    const { collectionId } = granule;
    let collectionCumulusId = collectionMap[collectionId];

    if (!collectionCumulusId) {
      const { name, version } = deconstructCollectionId(collectionId);
      collectionCumulusId = await collectionPgModel.getRecordCumulusId(
        knexOrTransaction,
        { name, version }
      );
      collectionMap[collectionId] = collectionCumulusId;
    }

    return await granulePgModel.getRecordCumulusId(knexOrTransaction, {
      granule_id: granule.granuleId,
      collection_cumulus_id: collectionCumulusId,
    });
  }));
  return [...new Set(granuleCumulusIds)];
};

/**
 * Get one Granule for a granule_id. If more than one or none are found, throw an error
 *
 * @param {Knex | Knex.Transaction} knexOrTransaction -
 *  DB client or transaction
 * @param {string} granuleId - a Granule ID
 * @param {GranulePgModel} granulePgModel - Granule PG model class instance
 * @returns {Promise<PostgresGranuleRecord>}
 */
export const getUniqueGranuleByGranuleId = async (
  knexOrTransaction: Knex | Knex.Transaction,
  granuleId: string,
  granulePgModel = new GranulePgModel()
): Promise<PostgresGranuleRecord> => {
  const logger = new Logger({ sender: '@cumulus/api/granules' });

  const PgGranuleRecords = await granulePgModel.search(knexOrTransaction, {
    granule_id: granuleId,
  });
  if (PgGranuleRecords.length > 1) {
    logger.warn(`Granule ID ${granuleId} is not unique across collections, cannot make an update action based on granule Id alone`);
    throw new Error(`Failed to write ${granuleId} due to granuleId duplication on postgres granule record`);
  }
  if (PgGranuleRecords.length === 0) {
    throw new RecordDoesNotExist(`Granule ${granuleId} does not exist or was already deleted`);
  }

  return PgGranuleRecords[0];
};

/**
 * Get cumulus IDs for all executions associated to a set of granules
 *
 * @param {Knex | Knex.Transaction} knexOrTransaction -
 *  DB client or transaction
 * @param {Array<Object>} granules - array of granules with collectionId and granuleId
 * @param {Object} [collectionPgModel] - Collection PG model class instance
 * @param {Object} [granulePgModel] - Granule PG model class instance
 * @param {Object} [granulesExecutionsPgModel]
 *   Granules/executions PG model class instance
 * @returns {Promise<number[]>}
 */
export const getApiGranuleExecutionCumulusIds = async (
  knexOrTransaction: Knex | Knex.Transaction,
  granules: Array<{ collectionId: string, granuleId: string }>,
  collectionPgModel = new CollectionPgModel(),
  granulePgModel = new GranulePgModel(),
  granulesExecutionsPgModel = new GranulesExecutionsPgModel()
): Promise<Array<number>> => {
  const granuleCumulusIds = await getApiGranuleCumulusIds(
    knexOrTransaction, granules, collectionPgModel, granulePgModel
  );
  const executionCumulusIds = await granulesExecutionsPgModel
    .searchByGranuleCumulusIds(knexOrTransaction, granuleCumulusIds);

  return executionCumulusIds;
};

/**
 * Search granules by various API granule record properties.
 *
 * @param {Knex} knex - DB client
 * @param {Object} searchParams
 * @param {string} [searchParams.collectionId] - Collection ID
 * @param {string | Array<string>} [searchParams.granuleIds] - array of granule IDs
 * @param {string} [searchParams.providerName] - Provider.name
 * @param {UpdatedAtRange} [searchParams.updatedAtRange] - Date range for updated_at column
 * @param {Array<string>} sortByFields - Fields to sort by
 * @returns {Knex.QueryBuilder}
 */
export const searchGranulesByApiProperties = (
  knex: Knex,
  {
    collectionId,
    granuleIds,
    providerName,
    updatedAtRange = {},
  }: {
    collectionId: string,
    granuleIds: string | string[],
    providerName: string,
    updatedAtRange: UpdatedAtRange,
  },
  sortByFields?: string | string[]
): Knex.QueryBuilder => {
  const {
    granules: granulesTable,
    collections: collectionsTable,
    providers: providersTable,
  } = tableNames;
  return knex(granulesTable)
    .select(`${granulesTable}.*`)
    .select({
      providerName: `${providersTable}.name`,
      collectionName: `${collectionsTable}.name`,
      collectionVersion: `${collectionsTable}.version`,
    })
    .innerJoin(collectionsTable, `${granulesTable}.collection_cumulus_id`, `${collectionsTable}.cumulus_id`)
    .leftJoin(providersTable, `${granulesTable}.provider_cumulus_id`, `${providersTable}.cumulus_id`)
    .modify((queryBuilder) => {
      if (collectionId) {
        const collectionNameAndVersion = deconstructCollectionId(collectionId);
        queryBuilder.where(`${collectionsTable}.name`, collectionNameAndVersion.name);
        queryBuilder.where(`${collectionsTable}.version`, collectionNameAndVersion.version);
      }
      if (granuleIds) {
        queryBuilder.whereIn(`${granulesTable}.granule_id`, [granuleIds].flat());
      }
      if (providerName) {
        queryBuilder.where(`${providersTable}.name`, providerName);
      }
      if (updatedAtRange.updatedAtFrom) {
        queryBuilder.where(`${granulesTable}.updated_at`, '>=', updatedAtRange.updatedAtFrom);
      }
      if (updatedAtRange.updatedAtTo) {
        queryBuilder.where(`${granulesTable}.updated_at`, '<=', updatedAtRange.updatedAtTo);
      }
      if (sortByFields) {
        queryBuilder.orderBy([sortByFields].flat());
      }
    })
    .groupBy(`${granulesTable}.cumulus_id`)
    .groupBy(`${collectionsTable}.cumulus_id`)
    .groupBy(`${providersTable}.cumulus_id`);
};<|MERGE_RESOLUTION|>--- conflicted
+++ resolved
@@ -1,24 +1,17 @@
 import Knex from 'knex';
 
-<<<<<<< HEAD
-import { deconstructCollectionId } from '@cumulus/message/Collections';
-
-=======
+import { constructCollectionId, deconstructCollectionId } from '@cumulus/message/Collections';
+
 import { RecordDoesNotExist } from '@cumulus/errors';
 import Logger from '@cumulus/logger';
 
-import { PostgresGranule, PostgresGranuleRecord } from '../types/granule';
->>>>>>> a40c205c
 import { CollectionPgModel } from '../models/collection';
 import { GranulePgModel } from '../models/granule';
 import { GranulesExecutionsPgModel } from '../models/granules-executions';
-import { PostgresGranule } from '../types/granule';
+import { PostgresGranule, PostgresGranuleRecord } from '../types/granule';
 import { UpdatedAtRange } from '../types/record';
 
-<<<<<<< HEAD
 const { tableNames } = require('../tables');
-=======
-const { constructCollectionId, deconstructCollectionId } = require('@cumulus/message/Collections');
 
 export const getGranuleCollectionId = async (
   knexOrTransaction: Knex | Knex.Transaction,
@@ -30,7 +23,6 @@
   );
   return constructCollectionId(collection.name, collection.version);
 };
->>>>>>> a40c205c
 
 /**
  * Upsert a granule and a record in the granules/executions join table.
