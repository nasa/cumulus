--- conflicted
+++ resolved
@@ -81,14 +81,8 @@
 
 export const fakeGranuleRecordFactory = (
   params: Partial<PostgresGranule>
-<<<<<<< HEAD
-): Omit<PostgresGranule, 'collection_cumulus_id'> => ({
-  granule_id: cryptoRandomString({ length: 3 }),
-  status: 'running',
-=======
 ): Partial<PostgresGranule> => ({
   granule_id: cryptoRandomString({ length: 3 }),
->>>>>>> 254afeee
   ...params,
 });
 
