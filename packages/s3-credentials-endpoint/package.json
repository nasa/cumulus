{
  "name": "@cumulus/s3-credentials-endpoint",
<<<<<<< HEAD
  "version": "15.0.4",
=======
  "version": "16.1.4",
>>>>>>> 61460b9f
  "description": "An API Gateway Lambda to return AWS credentials for fetching objects from S3",
  "license": "Apache-2.0",
  "engines": {
    "node": ">=16.19.0"
  },
  "scripts": {
    "build": "../../node_modules/.bin/webpack && (cd dist && rm -f lambda.zip && node ../../../bin/zip.js lambda.zip index.js)",
    "clean": "rm -rf dist",
    "package": "npm run build",
    "test": "../../node_modules/.bin/ava",
    "test:coverage": "../../node_modules/.bin/nyc npm test",
    "coverage": "python ../../scripts/coverage_handler/coverage.py"
  },
  "ava": {
    "timeout": "15m"
  },
  "dependencies": {
<<<<<<< HEAD
    "@cumulus/api": "15.0.4",
    "@cumulus/aws-client": "15.0.4",
    "@cumulus/cmrjs": "15.0.4",
    "@cumulus/errors": "15.0.4",
    "@cumulus/logger": "15.0.4",
    "@cumulus/oauth-client": "15.0.4",
=======
    "@cumulus/api": "16.1.4",
    "@cumulus/aws-client": "16.1.4",
    "@cumulus/cmrjs": "16.1.4",
    "@cumulus/errors": "16.1.4",
    "@cumulus/logger": "16.1.4",
    "@cumulus/oauth-client": "16.1.4",
>>>>>>> 61460b9f
    "aws-serverless-express": "^3.3.6",
    "body-parser": "^1.19.0",
    "cookie-parser": "^1.4.4",
    "cors": "^2.8.5",
    "express": "^4.17.1",
    "express-boom": "^3.0.0",
    "express-promise-router": "^3.0.3",
    "got": "^11.8.5",
    "hsts": "^2.2.0",
    "lodash": "^4.17.21",
    "morgan": "^1.9.1",
    "url-join": "^4.0.0"
  },
  "private": true
}<|MERGE_RESOLUTION|>--- conflicted
+++ resolved
@@ -1,10 +1,6 @@
 {
   "name": "@cumulus/s3-credentials-endpoint",
-<<<<<<< HEAD
-  "version": "15.0.4",
-=======
   "version": "16.1.4",
->>>>>>> 61460b9f
   "description": "An API Gateway Lambda to return AWS credentials for fetching objects from S3",
   "license": "Apache-2.0",
   "engines": {
@@ -22,21 +18,12 @@
     "timeout": "15m"
   },
   "dependencies": {
-<<<<<<< HEAD
-    "@cumulus/api": "15.0.4",
-    "@cumulus/aws-client": "15.0.4",
-    "@cumulus/cmrjs": "15.0.4",
-    "@cumulus/errors": "15.0.4",
-    "@cumulus/logger": "15.0.4",
-    "@cumulus/oauth-client": "15.0.4",
-=======
     "@cumulus/api": "16.1.4",
     "@cumulus/aws-client": "16.1.4",
     "@cumulus/cmrjs": "16.1.4",
     "@cumulus/errors": "16.1.4",
     "@cumulus/logger": "16.1.4",
     "@cumulus/oauth-client": "16.1.4",
->>>>>>> 61460b9f
     "aws-serverless-express": "^3.3.6",
     "body-parser": "^1.19.0",
     "cookie-parser": "^1.4.4",
