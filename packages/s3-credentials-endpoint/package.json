{
  "name": "@cumulus/s3-credentials-endpoint",
  "version": "9.0.1",
  "description": "An API Gateway Lambda to return AWS credentials for fetching objects from S3",
  "license": "Apache-2.0",
  "engines": {
    "node": ">=12.18.0"
  },
  "scripts": {
    "build": "../../node_modules/.bin/webpack && cp -Rf instructions dist/instructions && (cd dist && rm -f lambda.zip && node ../../../bin/zip.js lambda.zip index.js instructions)",
    "package": "npm run build",
    "test": "../../node_modules/.bin/ava",
    "test:coverage": "../../node_modules/.bin/nyc npm test"
  },
  "ava": {
    "timeout": "15m"
  },
  "dependencies": {
    "@cumulus/api": "9.0.1",
    "@cumulus/aws-client": "9.0.1",
<<<<<<< HEAD
    "@cumulus/oauth-client": "9.0.1-alpha1",
=======
    "@cumulus/cmrjs": "9.0.1",
    "@cumulus/earthdata-login-client": "9.0.1",
>>>>>>> 1dd14b03
    "@cumulus/errors": "9.0.1",
    "@cumulus/logger": "9.0.1",
    "aws-serverless-express": "^3.3.6",
    "body-parser": "^1.19.0",
    "cookie-parser": "^1.4.4",
    "cors": "^2.8.5",
    "express": "^4.17.1",
    "express-boom": "^3.0.0",
    "express-promise-router": "^3.0.3",
    "got": "^11.7.0",
    "hsts": "^2.2.0",
    "lodash": "^4.17.20",
    "morgan": "^1.9.1",
    "url-join": "^4.0.0"
  },
  "private": true
}<|MERGE_RESOLUTION|>--- conflicted
+++ resolved
@@ -18,12 +18,8 @@
   "dependencies": {
     "@cumulus/api": "9.0.1",
     "@cumulus/aws-client": "9.0.1",
-<<<<<<< HEAD
+    "@cumulus/cmrjs": "9.0.1",
     "@cumulus/oauth-client": "9.0.1-alpha1",
-=======
-    "@cumulus/cmrjs": "9.0.1",
-    "@cumulus/earthdata-login-client": "9.0.1",
->>>>>>> 1dd14b03
     "@cumulus/errors": "9.0.1",
     "@cumulus/logger": "9.0.1",
     "aws-serverless-express": "^3.3.6",
