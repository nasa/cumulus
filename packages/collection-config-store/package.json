{
  "name": "@cumulus/collection-config-store",
<<<<<<< HEAD
  "version": "12.0.1",
=======
  "version": "13.0.1",
>>>>>>> eb57ee60
  "description": "Utility for persisting collection configuration to S3 and retrieving it",
  "keywords": [
    "CUMULUS",
    "NASA"
  ],
  "engines": {
    "node": ">=14.19.1"
  },
  "publishConfig": {
    "access": "public"
  },
  "homepage": "https://github.com/nasa/cumulus/tree/master/packages/collection-config-store",
  "repository": {
    "type": "git",
    "url": "https://github.com/nasa/cumulus"
  },
  "scripts": {
    "build-docs": "../../node_modules/.bin/jsdoc2md --template templates/docs-API.hbs index.js > docs/API.md",
    "test": "../../node_modules/.bin/ava",
    "test:coverage": "../../node_modules/.bin/nyc npm test"
  },
  "ava": {
    "files": [
      "tests/**"
    ],
    "verbose": true,
    "timeout": "15m"
  },
  "author": "Cumulus Authors",
  "license": "Apache-2.0",
  "dependencies": {
<<<<<<< HEAD
    "@cumulus/aws-client": "12.0.1",
    "@cumulus/common": "12.0.1",
    "@cumulus/message": "12.0.1"
=======
    "@cumulus/aws-client": "13.0.1",
    "@cumulus/common": "13.0.1",
    "@cumulus/message": "13.0.1"
>>>>>>> eb57ee60
  }
}<|MERGE_RESOLUTION|>--- conflicted
+++ resolved
@@ -1,10 +1,6 @@
 {
   "name": "@cumulus/collection-config-store",
-<<<<<<< HEAD
-  "version": "12.0.1",
-=======
   "version": "13.0.1",
->>>>>>> eb57ee60
   "description": "Utility for persisting collection configuration to S3 and retrieving it",
   "keywords": [
     "CUMULUS",
@@ -36,14 +32,8 @@
   "author": "Cumulus Authors",
   "license": "Apache-2.0",
   "dependencies": {
-<<<<<<< HEAD
-    "@cumulus/aws-client": "12.0.1",
-    "@cumulus/common": "12.0.1",
-    "@cumulus/message": "12.0.1"
-=======
     "@cumulus/aws-client": "13.0.1",
     "@cumulus/common": "13.0.1",
     "@cumulus/message": "13.0.1"
->>>>>>> eb57ee60
   }
 }