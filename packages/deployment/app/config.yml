--- conflicted
+++ resolved
@@ -205,19 +205,11 @@
       visibilityTimeout: 20
 
   rules:
-<<<<<<< HEAD
-    backgroundJobs:
-      schedule: rate(10 minutes)
-      state: ENABLED
-      targets:
-        - lambda: jobs
     dailyEmsProductMetadataReport:
       schedule: cron(0 4 * * ? *)
       state: ENABLED
       targets:
         - lambda: EmsProductMetadataReport
-=======
->>>>>>> 2a42d54f
     dailyEmsIngestReport:
       # run at 5:00am GMT daily
       schedule: cron(0 5 * * ? *)
