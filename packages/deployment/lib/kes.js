/**
 * This module overrides the Kes Class and the Lambda class of Kes
 * to support specific needs of the Cumulus Deployment.
 *
 * Specifically, this module changes the default Kes Deployment in the following ways:
 *
 * - Adds the ability to add Cumulus Configuration for each Step Function Task
 *    - @fixCumulusMessageSyntax
 *    - @extractCumulusConfigFromSF
 * - Generates a public and private key to encrypt private information
 *    - @generateKeyPair
 *    - @uploadKeyPair
 *    - @crypto
 * - Creates Cumulus Message Templates for each Step Function Workflow
 *    - @template
 *    - @generateTemplates
 * - Adds Cumulus Message Adapter code to any Lambda Function that uses it
 * - Uploads the public/private keys and the templates to S3
 * - Restart Existing ECS tasks after each deployment
 * - Redeploy API Gateway endpoints after Each Deployment
 *
 */

'use strict';

const zipObject = require('lodash.zipobject');
const { Kes, utils } = require('kes');
const fs = require('fs-extra');
const Handlebars = require('handlebars');
const path = require('path');
const util = require('util');
const { sleep } = require('@cumulus/common/util');

const Lambda = require('./lambda');
const { crypto } = require('./crypto');
const { fetchMessageAdapter } = require('./adapter');
const { extractCumulusConfigFromSF, generateTemplates } = require('./message');

const fsWriteFile = util.promisify(fs.writeFile);

/**
 * A subclass of Kes class that overrides opsStack method.
 * The subclass checks whether the public/private keys are generated
 * and uploaded to the deployment bucket. If not, they are generated and
 * uploaded.
 *
 * After the successful deployment of a CloudFormation template, the subclass
 * generates and uploads payload and StepFunction templates and restarts ECS
 * tasks if there is an active cluster with running tasks.
 *
 * @class UpdatedKes
 */
class UpdatedKes extends Kes {
  /**
   * Overrides the default constructor. It updates the default
   * Lambda class and adds a git repository path for the cumulus
   * message adapter
   *
   * @param {Object} config - kes config object
   */
  constructor(config) {
    super(config);
    this.Lambda = Lambda;
    this.messageAdapterGitPath = `${config.repo_owner}/${config.message_adapter_repo}`;
  }


  /**
   * Redeploy the given api gateway (more info: https://docs.aws.amazon.com/apigateway/latest/developerguide/how-to-deploy-api.html)
   *
   * @param {string} name - the name of the api gateway deployment (used for logging)
   * @param {string} restApiId - the api gateway id
   * @param {string} stageName - the deployment stage name
   * @returns {Promise.<boolean>} returns true if successful
   */
  async redeployApiGateWay(name, restApiId, stageName) {
    const waitTime = 20;
    if (restApiId) {
      try {
        const apigateway = new this.AWS.APIGateway();
        await apigateway.createDeployment({ restApiId, stageName }).promise();
        console.log(`${name} endpoints with the id ${restApiId} redeployed.`);
      }
      catch (e) {
        if (e.message && e.message.includes('Too Many Requests')) {
          console.log(
            `Redeploying ${restApiId} was throttled. `
            + `Another attempt will be made in ${waitTime} seconds`
          );
          await sleep(waitTime * 1000);
          return this.redeployApiGateWay(name, restApiId, stageName);
        }
        throw e;
      }
    }
    return true;
  }

  /**
   * Restart all active tasks in the clusters of a deployed
   * CloudFormation
   *
   * @param  {Object} config - Kes Config object
   * @returns {Promise} undefined
   */
  async restartECSTasks(config) {
    const ecs = new this.AWS.ECS();

    // only restart the tasks if the user has turned it on the config
    if (config.ecs.restartTasksOnDeploy) {
      try {
        let resources = [];
        const params = { StackName: config.stackName };
        while (true) { // eslint-disable-line no-constant-condition
          // eslint-disable-next-line no-await-in-loop
          const data = await this.cf.listStackResources(params).promise();
          resources = resources.concat(data.StackResourceSummaries);
          if (data.NextToken) params.NextToken = data.NextToken;

          else break;
        }

        const clusters = resources
          .filter((resource) => resource.ResourceType === 'AWS::ECS::Cluster')
          .map((cluster) => cluster.PhysicalResourceId);

        for (let clusterCtr = 0; clusterCtr < clusters.length; clusterCtr += 1) {
          const cluster = clusters[clusterCtr];
          // eslint-disable-next-line no-await-in-loop
          const tasks = await ecs.listTasks({ cluster }).promise();

          for (let taskCtr = 0; taskCtr < tasks.taskArns.length; taskCtr += 1) {
            const task = tasks.taskArns[taskCtr];
            console.log(`restarting ECS task ${task}`);
            // eslint-disable-next-line no-await-in-loop
            await ecs.stopTask({
              task: task,
              cluster
            }).promise();
            console.log(`ECS task ${task} restarted`);
          }
        }
      }
      catch (err) {
        console.log(err);
      }
    }
  }

  /**
   * Override CF parse to add Handlebars template helpers
   *
   * @param  {string} cfFile - Filename
   * @returns {string}        - Contents of cfFile templated using Handlebars
   */
  parseCF(cfFile) {
<<<<<<< HEAD
    Handlebars.registerHelper('ifEquals', function ifEquals(arg1, arg2, options) {
=======
    // Arrow functions cannot be used when registering Handlebars helpers
    // https://stackoverflow.com/questions/43932566/handlebars-block-expression-do-not-work

    /* eslint-disable func-names */
    Handlebars.registerHelper('ifEquals', function (arg1, arg2, options) {
>>>>>>> 29ad033f
      return (arg1 === arg2) ? options.fn(this) : options.inverse(this);
    });
    Handlebars.registerHelper('ifNotEquals', function ifNotEquals(arg1, arg2, options) {
      return (arg1 !== arg2) ? options.fn(this) : options.inverse(this);
    });
    /* eslint-enable func-names */

    return super.parseCF(cfFile);
  }

  /**
   * Override CF compilation to inject cumulus message adapter
   *
   * @returns {Promise} returns the promise of an AWS response object
   */
  compileCF() {
    const filename = this.config.message_adapter_filename || '';
    const customCompile = this.config.customCompilation || '';
    const kesBuildFolder = path.join(this.config.kesFolder, 'build');
    const unzipFolderName = path.basename(filename, '.zip');

    const src = path.join(process.cwd(), kesBuildFolder, filename);
    const dest = path.join(process.cwd(), kesBuildFolder, 'adapter', unzipFolderName);

    // If custom compile configuration flag not set, skip custom compilation
    if (!customCompile) return super.compileCF();

    // If not using message adapter, don't fetch it
    if (!filename) return this.superCompileCF();

    return fetchMessageAdapter(
      this.config.message_adapter_version,
      this.messageAdapterGitPath,
      filename,
      src,
      dest
    ).then(() => {
      this.Lambda.messageAdapterZipFileHash = new this.Lambda(this.config).getHash(src);
      return this.superCompileCF();
    });
  }


  /**
   * setParentConfigvalues - Overrides nested stack template with parent values
   * defined in the override_with_parent config key
   */
  setParentOverrideConfigValues() {
    if (!this.config.parent) return;
    const parent = this.config.parent;
    this.config.override_with_parent.forEach((value) => {
      this.config[value] = (parent[value] == null) ? this.config[value] : parent[value];
    });
  }

  /**
   * Modified version of Kes superclass compileCF method
   *
   * Compiles a CloudFormation template in Yaml format.
   *
   * Reads the configuration yaml from `.kes/config.yml`.
   *
   * Writes the template to `.kes/cloudformation.yml`.
   *
   * Uses `.kes/cloudformation.template.yml` as the base template
   * for generating the final CF template.
   *
   * @returns {Promise} returns the promise of an AWS response object
   */
  async superCompileCF() {
    this.setParentOverrideConfigValues();
    const lambda = new this.Lambda(this.config);

    // Process default dead letter queue configs  if this value is set
    if (this.config.processDefaultDeadLetterQueues) {
      this.addLambdaDeadLetterQueues();
    }

    // If the lambdaProcess is set on the subtemplate default configuration
    // then *build* the lambdas and populate the config object
    // else only populate the configuration object but do not rebuild
    // lhe lambda zips
    if (this.config.lambdaProcess) {
      this.config = await lambda.process();
    }
    else {
      lambda.buildAllLambdaConfiguration('lambdas');
    }

    let cf;

    // Inject Lambda Alias values into configuration,
    // then update configured workflow lambda references
    // to reference the generated alias values
    if (this.config.useWorkflowLambdaVersions === true) {
      if (this.config.oldLambdaInjection === true) {
        lambda.buildAllLambdaConfiguration('workflowLambdas');
        await this.injectOldWorkflowLambdaAliases();
      }
      if (this.config.injectWorkflowLambdaAliases === true) {
        this.injectWorkflowLambdaAliases();
      }
    }


    // Update workflowLambdas with generated hash values
    lambda.addWorkflowLambdaHashes();

    // if there is a template parse CF there first
    if (this.config.template) {
      const mainCF = this.parseCF(this.config.template.cfFile);

      // check if there is a CF over
      try {
        fs.lstatSync(this.config.cfFile);
        const overrideCF = this.parseCF(this.config.cfFile);

        // merge the the two
        cf = utils.mergeYamls(mainCF, overrideCF);
      }
      catch (e) {
        if (!e.message.includes('ENOENT')) {
          console.log(`compiling the override template at ${this.config.cfFile} failed:`);
          throw e;
        }
        cf = mainCF;
      }
    }
    else {
      cf = this.parseCF(this.config.cfFile);
    }
    const destPath = path.join(this.config.kesFolder, this.cf_template_name);

    console.log(`Template saved to ${destPath}`);
    return fsWriteFile(destPath, cf);
  }


  /**
   * Updates lambda/sqs configuration to include an sqs dead letter queue
   * matching the lambdas's name (e.g. {lambda.name}DeadLetterQueue)
   * @returns {void} Returns nothing.
   */
  addLambdaDeadLetterQueues() {
    const lambdas = this.config.lambdas;
    Object.keys(lambdas).forEach((key) => {
      const lambda = lambdas[key];
      if (lambda.namedLambdaDeadLetterQueue) {
        console.log(`Adding named dead letter queue for ${lambda.name}`);
        const queueName = `${lambda.name}DeadLetterQueue`;
        this.config.sqs[queueName] = {
          MessageRetantionPeriod: this.config.DLQDefaultMessageRetentionPeriod,
          visibilityTimeout: this.config.DLQDefaultTimeout
        };
        this.config.lambdas[lambda.name].deadletterqueue = queueName;
      }
    });
  }

  /**
   *
   * @param {Object} lambda - AWS lambda object
   * @param {Object} config - AWS listAliases configuration object.
   * @returns {Promise.Object[]} returns the promise of an array of AWS Alias objects
   */
  async getAllLambdaAliases(lambda, config) {
    const lambdaConfig = Object.assign({}, config);
    let aliasPage;
    try {
      aliasPage = await lambda.listAliases(lambdaConfig).promise();
    }
    catch (err) {
      if (err.statusCode === 404) {
        return [];
      }
      throw (err);
    }

    if (!aliasPage.NextMarker) {
      return aliasPage.Aliases;
    }
    const aliases = aliasPage.Aliases;
    lambdaConfig.Marker = aliasPage.NextMarker;

    return aliases.concat(await this.getAllLambdaAliases(lambda, lambdaConfig));
  }

  /**
   * Using the object configuration, this function gets the 'config.maxNumerOfRetainedLambdas'
   * number of most recent lambda alias names to retain in the 'Old Lambda Resources' section of
   * the LambdaVersion template, avoiding duplicates of items in the Current Lambda section.
   *
   * @returns {Promise.string[]} returns the promise of a list of alias metadata
   *          objects: keys (Name, humanReadableIdentifier)
   **/
  async getRetainedLambdaAliasMetadata() {
    const awsLambda = new this.AWS.Lambda();
    const cumulusAliasDescription = 'Cumulus AutoGenerated Alias';
    const configLambdas = this.config.workflowLambdas;
    const numberOfRetainedLambdas = this.config.maxNumberOfRetainedLambdas;

    let aliasMetadataObjects = [];

    const lambdaNames = Object.keys(configLambdas);
    const aliasListsPromises = lambdaNames.map(async (lambdaName) => {
      const listAliasesConfig = {
        MaxItems: 10000,
        FunctionName: `${this.config.stackName}-${lambdaName}`
      };
      return this.getAllLambdaAliases(awsLambda, listAliasesConfig);
    });

    const aliasLists = await Promise.all(aliasListsPromises);
    const aliasListsObject = zipObject(lambdaNames, aliasLists);

    lambdaNames.forEach((lambdaName) => {
      console.log(`Evaluating: ${lambdaName} for old versions/aliases to retain. `);
      const aliases = aliasListsObject[lambdaName];
      const cumulusAliases = aliases.filter(
        (alias) => alias.Description.includes(cumulusAliasDescription)
      );

      if (cumulusAliases.length === 0) return;

      cumulusAliases.sort((a, b) => b.FunctionVersion - a.FunctionVersion);
      const oldAliases = cumulusAliases.filter(
        (alias) => this.parseAliasName(alias.Name).hash !== configLambdas[lambdaName].hash
      );
      const oldAliasMetadataObjects = oldAliases.map((alias) => (
        {
          name: alias.Name,
          humanReadableIdentifier: this.getHumanReadableIdentifier(alias.Description)
        }
      )).slice(0, numberOfRetainedLambdas);

      if (oldAliasMetadataObjects.length > 0) {
        console.log(
          'Adding the following "old" versions to LambdaVersions:',
          `${JSON.stringify(oldAliasMetadataObjects.map((obj) => obj.name))}`
        );
      }
      aliasMetadataObjects = aliasMetadataObjects.concat(oldAliasMetadataObjects);
    });
    return aliasMetadataObjects;
  }


  /**
   * Parses a passed in alias description field for a version string,
   * (e.g. `Cumulus Autogenerated Alias |version`)
   *
   * @param {string} description lambda alias description
   * @returns {string} Returns the human readable version or '' if no match is found
   */
  getHumanReadableIdentifier(description) {
    const descriptionMatch = description.match(/.*\|(.*)$/);
    if (!descriptionMatch) return '';
    return descriptionMatch[1] || '';
  }

  /**
   * Parses  Alias name properties into a results object
   *
   * @param {string} name - Cumulus created CF Lambda::Alias name parameter
   *                        in format Name-Hash,
   * @returns {Object} returns hash with name/value keys mapped to appropriate
   *                   matches and sets hash to null if no hash match in 'name'
   */
  parseAliasName(name) {
    const regExp = /^([^-]*)-([^-]*)$/;
    const regExpResults = regExp.exec(name);
    let hashValue = null;
    if (regExpResults[2]) hashValue = regExpResults[2];
    return { name: regExpResults[1], hash: hashValue };
  }

  /**
   * Uses getRetainedLambdaAliasMetadata to generate a list of lambda
   * aliases to save, then parses each name/hash pair to generate  CF template
   * configuration name: [hashes] and injects that into the oldLambdas config
   * key
   *
   * @returns {Promise.void} Returns nothing.
   */
  async injectOldWorkflowLambdaAliases() {
    const oldLambdaMetadataObjects = await this.getRetainedLambdaAliasMetadata();
    const oldLambdas = {};

    oldLambdaMetadataObjects.forEach((obj) => {
      const matchObject = this.parseAliasName(obj.name);
      if (matchObject.hash) {
        if (!oldLambdas[matchObject.name]) oldLambdas[matchObject.name] = { lambdaRefs: [] };
        oldLambdas[matchObject.name].lambdaRefs.push(
          {
            hash: matchObject.hash,
            humanReadableIdentifier: obj.humanReadableIdentifier
          }
        );
      }
    });
    this.config.oldLambdas = oldLambdas;
  }


  /**
   * Updates all this.config.stepFunctions state objects of type Task with
   * a LambdaFunction.ARN resource to refer to the a generated LambdaAlias
   * reference elsewhere in the template.
   *
   * Functions without a unique identifier (hash), and therefore no alias
   * will continue to utilize the original reference.
   *
   * @returns {void} Returns nothing.
   */
  injectWorkflowLambdaAliases() {
    console.log('Updating workflow Lambda ARN references to Lambda Alias references');
    Object.keys(this.config.stepFunctions).forEach((stepFunction) => {
      const stepFunctionStateKeys = Object.keys(this.config.stepFunctions[stepFunction].States);
      stepFunctionStateKeys.forEach((stepFunctionState) => {
        const stateObject = this.config.stepFunctions[stepFunction].States[stepFunctionState];

        if ((stateObject.Type === 'Task')
            && (stateObject.Resource.endsWith('LambdaFunction.Arn}'))) {
          const lambdaAlias = this.lookupLambdaReference(stateObject.Resource);
          console.log(`Updating workflow ${stateObject.Resource} reference to ${lambdaAlias}`);
          stateObject.Resource = lambdaAlias;
        }
      });
    });
  }


  /**
   * Programatically evaluates a lambda ARN reference and returns the expected template reference.
   * This will either be the unqualified Lambda reference if unique identifier exists, or a
   * reference to the expected LambdaAliasOutput key from the LambdaVersions subtemplate.
   *
   * @param {string} stateObjectResource - CF template resource reference for a state function
   * @returns {string} The correct reference to the lambda function, either a hashed alias
   * reference or the passed in resource if hasing/versioning isn't possible for this resource
   * @throws {Error} Throws an error if the passed in stateObjectResource isn't a LambdaFunctionArn
   * reference
   */
  lookupLambdaReference(stateObjectResource) {
    let lambdaKey;
    const regExp = /^\$\{(.*)LambdaFunction.Arn/;
    const matchArray = regExp.exec(stateObjectResource);

    if (matchArray) {
      lambdaKey = matchArray[1];
    }
    else {
      console.log(`Invalid workflow configuration, ${stateObjectResource} `
                  + 'is not a valid Lambda ARN');
      throw new Error(`Invalid stateObjectResource: ${stateObjectResource}`);
    }
    const lambdaHash = this.config.lambdas[lambdaKey].hash;
    // If a lambda resource doesn't have a hash, refer directly to the function ARN
    if (!lambdaHash) {
      console.log(`No unique identifier for ${lambdaKey}, referencing ${stateObjectResource}`);
      return (stateObjectResource);
    }

    return `\$\{${lambdaKey}LambdaAliasOutput\}`;
  }


  /**
   * Override opsStack method.
   *
   * @returns {Promise} aws response
   */
  opsStack() {
    // check if public and private key are generated
    // if not generate and upload them
    const apis = {};

    // remove config variable from all workflow steps
    // and keep them in a separate variable.
    // this is needed to prevent StepFunction deployment from crashing
    this.config = extractCumulusConfigFromSF(this.config);

    return crypto(this.stack, this.bucket, this.s3)
      .then(() => super.opsStack())
      .then(() => this.describeCF())
      .then((r) => {
        const outputs = r.Stacks[0].Outputs;

        const urls = {
          Api: 'token',
          Distribution: 'redirect'
        };
        console.log('\nHere are the important URLs for this deployment:\n');
        outputs.forEach((o) => {
          if (Object.keys(urls).includes(o.OutputKey)) {
            console.log(`${o.OutputKey}: `, o.OutputValue);
            console.log('Add this url to URS: ', `${o.OutputValue}${urls[o.OutputKey]}`, '\n');

            if (o.OutputKey === 'Distribution') {
              this.config.distribution_endpoint = o.OutputValue;
            }
          }

          switch (o.OutputKey) {
          case 'ApiId':
            apis.api = o.OutputValue;
            break;
          case 'DistributionId':
            apis.distribution = o.OutputValue;
            break;
          case 'ApiStage':
            apis.stageName = o.OutputValue;
            break;
          default:
            //nothing
          }
        });

        return generateTemplates(this.config, outputs, this.uploadToS3.bind(this));
      })
      .then(() => this.restartECSTasks(this.config))
      .then(() => this.redeployApiGateWay('api', apis.api, apis.stageName))
      .then(() => this.redeployApiGateWay('distribution', apis.distribution, apis.stageName))
      .catch((e) => {
        console.log(e);
        throw e;
      });
  }
}

module.exports = UpdatedKes;<|MERGE_RESOLUTION|>--- conflicted
+++ resolved
@@ -154,21 +154,15 @@
    * @returns {string}        - Contents of cfFile templated using Handlebars
    */
   parseCF(cfFile) {
-<<<<<<< HEAD
-    Handlebars.registerHelper('ifEquals', function ifEquals(arg1, arg2, options) {
-=======
     // Arrow functions cannot be used when registering Handlebars helpers
     // https://stackoverflow.com/questions/43932566/handlebars-block-expression-do-not-work
 
-    /* eslint-disable func-names */
-    Handlebars.registerHelper('ifEquals', function (arg1, arg2, options) {
->>>>>>> 29ad033f
+    Handlebars.registerHelper('ifEquals', function ifEquals(arg1, arg2, options) {
       return (arg1 === arg2) ? options.fn(this) : options.inverse(this);
     });
     Handlebars.registerHelper('ifNotEquals', function ifNotEquals(arg1, arg2, options) {
       return (arg1 !== arg2) ? options.fn(this) : options.inverse(this);
     });
-    /* eslint-enable func-names */
 
     return super.parseCF(cfFile);
   }
