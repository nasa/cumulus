/* functions for transforming and indexing Cumulus Payloads
 * in ElasticSearch. These functions are specifically designed
 * to transform data for use in cumulus api
 *
 * The module accepts the following kinds of workflows (state machines):
 * - ParsePdrs
 * - IngestGranules
 * - StateMachine (if a payload doesn't belong to previous ones)
 */

'use strict';

const cloneDeep = require('lodash/cloneDeep');

const Logger = require('@cumulus/logger');
const { inTestMode } = require('@cumulus/common/test-utils');
const { IndexExistsError } = require('@cumulus/errors');
const { constructCollectionId } = require('@cumulus/message/Collections');

const { Search, defaultIndexAlias } = require('./search');
const mappings = require('./config/mappings.json');

const logger = new Logger({ sender: '@cumulus/es-client/indexer' });

async function createIndex(esClient, indexName) {
  const indexExists = await esClient.indices.exists({ index: indexName })
    .then((response) => response.body);

  if (indexExists) {
    throw new IndexExistsError(`Index ${indexName} exists and cannot be created.`);
  }

  await esClient.indices.create({
    index: indexName,
    body: {
      mappings,
      settings: {
        index: {
          number_of_shards: process.env.ES_INDEX_SHARDS || 1,
        },
      },
    },
  });

  logger.info(`Created esIndex ${indexName}`);
}

/**
 * Indexes a given record to the specified ElasticSearch index and type
 *
 * @param  {Object} esClient - ElasticSearch Connection object
 * @param  {string} id       - the record id
 * @param  {Object} doc      - the record
 * @param  {string} index    - Elasticsearch index alias
 * @param  {string} type     - Elasticsearch type
 * @param  {string} parent   - the optional parent id
 * @returns {Promise} Elasticsearch response
 */
async function genericRecordUpdate(esClient, id, doc, index, type, parent) {
  if (!doc) throw new Error('Nothing to update. Make sure doc argument has a value');

  const body = cloneDeep(doc);
  body.timestamp = Date.now();

  const params = {
    body,
    id,
    index,
    type,
    refresh: inTestMode(),
  };

  if (parent) params.parent = parent;

  // adding or replacing record to ES
  const actualEsClient = esClient || (await Search.es());
  const indexResponse = await actualEsClient.index(params);
  return indexResponse.body;
}

/**
 * Updates a given record for the ElasticSearch index and type
 *
 * @param  {Object} esClient - ElasticSearch Connection object
 * @param  {string} id       - the record id
 * @param  {Object} doc      - the record
 * @param  {string} index    - Elasticsearch index alias
 * @param  {string} type     - Elasticsearch type
 * @returns {Promise} Elasticsearch response
 */
async function updateExistingRecord(esClient, id, doc, index, type) {
  return await esClient.update({
    index,
    type,
    id,
    body: {
      doc: {
        ...doc,
        timestamp: Date.now(),
      },
    },
    refresh: inTestMode(),
  });
}

/**
 * Updates an asyncOperation record in ElasticSearch
 *
 * @param  {Object} esClient - ElasticSearch Connection object
 * @param  {Object} id - Record ID
 * @param  {Object} updates - Document of updates to apply
 * @param  {string} index - Elasticsearch index alias (default defined in search.js)
 * @param  {string} type - Elasticsearch type (default: asyncOperation)
 * @returns {Promise} elasticsearch update response
 */
function updateAsyncOperation(esClient, id, updates, index = defaultIndexAlias, type = 'asyncOperation') {
  return updateExistingRecord(esClient, id, updates, index, type);
}

/**
 * Indexes a step function message to Elastic Search. The message must
 * comply with the cumulus message protocol
 *
 * @param  {Object} esClient - ElasticSearch Connection object
 * @param  {Object} payload  - Cumulus Step Function message
 * @param  {string} index    - Elasticsearch index alias (default defined in search.js)
 * @param  {string} type     - Elasticsearch type (default: execution)
 * @returns {Promise} elasticsearch update response
 */
function indexExecution(esClient, payload, index = defaultIndexAlias, type = 'execution') {
  return genericRecordUpdate(esClient, payload.arn, payload, index, type);
}

/**
 * Indexes the asyncOperation type on ElasticSearch
 *
 * @param  {Object} esClient - ElasticSearch Connection object
 * @param  {Object} payload  - Cumulus Step Function message
 * @param  {string} index    - Elasticsearch index alias (default defined in search.js)
 * @param  {string} type     - Elasticsearch type (default: asyncOperation)
 * @returns {Promise} elasticsearch update response
 */
function indexAsyncOperation(esClient, payload, index = defaultIndexAlias, type = 'asyncOperation') {
  return genericRecordUpdate(esClient, payload.id, payload, index, type);
}

/**
 * Indexes the collection on ElasticSearch
 *
 * @param  {Object} esClient - ElasticSearch Connection object
 * @param  {Object} collection - the collection record
 * @param  {string} index - Elasticsearch index alias (default defined in search.js)
 * @param  {string} type - Elasticsearch type (default: collection)
 * @returns {Promise} Elasticsearch response
 */
function indexCollection(esClient, collection, index = defaultIndexAlias, type = 'collection') {
  const collectionId = constructCollectionId(collection.name, collection.version);
  return genericRecordUpdate(esClient, collectionId, collection, index, type);
}

/**
 * Indexes the provider type on ElasticSearch
 *
 * @param  {Object} esClient - ElasticSearch Connection object
 * @param  {Object} payload  - the provider record
 * @param  {string} index    - Elasticsearch index alias (default defined in search.js)
 * @param  {string} type     - Elasticsearch type (default: provider)
 * @returns {Promise} Elasticsearch response
 */
function indexProvider(esClient, payload, index = defaultIndexAlias, type = 'provider') {
  return genericRecordUpdate(esClient, payload.id, payload, index, type);
}

/**
 * Indexes the reconciliationReport type on ElasticSearch
 *
 * @param  {Object} esClient - ElasticSearch Connection object
 * @param  {Object} payload  - the ReconciliationReport record
 * @param  {string} index    - Elasticsearch index alias (default defined in search.js)
 * @param  {string} type     - Elasticsearch type (default: reconciliationReport)
 * @returns {Promise} Elasticsearch response
 */
function indexReconciliationReport(esClient, payload, index = defaultIndexAlias, type = 'reconciliationReport') {
  return genericRecordUpdate(esClient, payload.name, payload, index, type);
}

/**
 * Indexes the rule type on ElasticSearch
 *
 * @param  {Object} esClient - ElasticSearch Connection object
 * @param  {Object} payload  - the Rule record
 * @param  {string} index    - Elasticsearch index alias (default defined in search.js)
 * @param  {string} type     - Elasticsearch type (default: rule)
 * @returns {Promise} Elasticsearch response
 */

function indexRule(esClient, payload, index = defaultIndexAlias, type = 'rule') {
  return genericRecordUpdate(esClient, payload.name, payload, index, type);
}

/**
 * Indexes the granule type on ElasticSearch
 *
 * @param  {Object} esClient - ElasticSearch Connection object
 * @param  {Object} payload  - Cumulus Step Function message
 * @param  {string} index    - Elasticsearch index alias (default defined in search.js)
 * @param  {string} type     - Elasticsearch type (default: granule)
 * @returns {Promise} Elasticsearch response
 */
async function indexGranule(esClient, payload, index = defaultIndexAlias, type = 'granule') {
  // If the granule exists in 'deletedgranule', delete it first before inserting the granule
  // into ES.  Ignore 404 error, so the deletion still succeeds if the record doesn't exist.
  const delGranParams = {
    index,
    type: 'deletedgranule',
    id: payload.granuleId,
    parent: payload.collectionId,
    refresh: inTestMode(),
  };
  await esClient.delete(delGranParams, { ignore: [404] });

  return genericRecordUpdate(
    esClient,
    payload.granuleId,
    payload,
    index,
    type,
    payload.collectionId
  );
}

/**
 * Indexes the pdr type on ElasticSearch
 *
 * @param  {Object} esClient - ElasticSearch Connection object
 * @param  {Object} payload  - Cumulus Step Function message
 * @param  {string} index    - Elasticsearch index alias (default defined in search.js)
 * @param  {string} type     - Elasticsearch type (default: pdr)
 * @returns {Promise} Elasticsearch response
 */
async function indexPdr(esClient, payload, index = defaultIndexAlias, type = 'pdr') {
  return await genericRecordUpdate(
    esClient,
    payload.pdrName,
    payload,
    index,
    type
  );
}

/**
 * delete a record from ElasticSearch
 *
 * @param  {Object} params
 * @param  {Object} params.esClient - ElasticSearch Connection object
 * @param  {string} params.id       - id of the Elasticsearch record
 * @param  {string} params.type     - Elasticsearch type (default: execution)
 * @param  {strint} params.parent   - id of the parent (optional)
 * @param  {string} params.index    - Elasticsearch index (default: cumulus)
 * @param  {Array}  params.ignore   - Response codes to ignore (optional)
 * @returns {Promise} elasticsearch delete response
 */
async function deleteRecord({
  esClient,
  id,
  type,
  parent,
  index = defaultIndexAlias,
  ignore,
}) {
  const params = {
    index,
    type,
    id,
    refresh: inTestMode(),
  };

  let options = {};

  if (parent) params.parent = parent;
  if (ignore) options = { ignore };

  const actualEsClient = esClient || (await Search.es());

  const getResponse = type === 'granule' ? await actualEsClient.get(params, options) : undefined;
  const deleteResponse = await actualEsClient.delete(params, options);

  if (type === 'granule' && getResponse.body.found) {
    const doc = getResponse.body._source;
    doc.timestamp = Date.now();
    doc.deletedAt = Date.now();

    // When a 'granule' record is deleted, the record is added to 'deletedgranule' type
    await genericRecordUpdate(
      actualEsClient,
      doc.granuleId,
      doc,
      index,
      'deletedgranule',
      parent
    );
  }
  return deleteResponse.body;
}

/**
 * Deletes the collection in ElasticSearch
 *
 * @param  {Object} params
 * @param  {Object} params.esClient - ElasticSearch Connection object
 * @param  {string} params.collectionId - the collection ID
 * @param  {string[]} [params.ignore] - Array of response codes to ignore
 * @param  {string} params.index - Elasticsearch index alias (default defined in search.js)
 * @param  {string} params.type - Elasticsearch type (default: collection)
 * @returns {Promise} Elasticsearch response
 */
function deleteCollection({
  esClient,
  collectionId,
  ignore,
  index = defaultIndexAlias,
  type = 'collection',
}) {
  return deleteRecord({
    esClient,
    id: collectionId,
    index,
    type,
    ignore,
  });
}

/**
 * Deletes the provider in ElasticSearch
 *
 * @param  {Object} params
 * @param  {Object} params.esClient - ElasticSearch Connection object
 * @param  {string} params.id - the provider ID
 * @param  {string[]} [params.ignore] - Array of response codes to ignore
 * @param  {string} params.index - Elasticsearch index alias (default defined in search.js)
 * @param  {string} params.type - Elasticsearch type (default: provider)
 * @returns {Promise} Elasticsearch response
 */
function deleteProvider({
  esClient,
  id,
  ignore,
  index = defaultIndexAlias,
  type = 'provider',
}) {
  return deleteRecord({
    esClient,
    id,
    index,
    type,
    ignore,
  });
}

/**
 * Deletes the rule in ElasticSearch
 *
 * @param  {Object} params
 * @param  {Object} params.esClient - ElasticSearch Connection object
 * @param  {string} params.name - the rule name
 * @param  {string[]} [params.ignore] - Array of response codes to ignore
 * @param  {string} params.index - Elasticsearch index alias (default defined in search.js)
 * @param  {string} params.type - Elasticsearch type (default: rule)
 * @returns {Promise} Elasticsearch response
 */
function deleteRule({
  esClient,
  name,
  ignore,
  index = defaultIndexAlias,
  type = 'rule',
}) {
  return deleteRecord({
    esClient,
    id: name,
    index,
    type,
    ignore,
  });
}

/**
 * Deletes the PDR in ElasticSearch
 *
 * @param  {Object} params
 * @param  {Object} params.esClient - ElasticSearch Connection object
 * @param  {string} params.name - the PDR name
 * @param  {string[]} [params.ignore] - Array of response codes to ignore
 * @param  {string} params.index - Elasticsearch index alias (default defined in search.js)
 * @param  {string} params.type - Elasticsearch type (default: PDR)
 * @returns {Promise} Elasticsearch response
 */
function deletePdr({
  esClient,
  name,
  ignore,
  index = defaultIndexAlias,
  type = 'pdr',
}) {
  return deleteRecord({
    esClient,
    id: name,
    index,
    type,
    ignore,
  });
}

/**
<<<<<<< HEAD
 * Deletes the execution in ElasticSearch
 *
 * @param  {Object} params
 * @param  {Object} params.esClient - ElasticSearch Connection object
 * @param  {string} params.arn - execution ARN
 * @param  {string[]} [params.ignore] - Array of response codes to ignore
 * @param  {string} params.index - Elasticsearch index alias (default defined in search.js)
 * @param  {string} params.type - Elasticsearch type (default: execution)
 * @returns {Promise} Elasticsearch response
 */
function deleteExecution({
  esClient,
  arn,
  ignore,
  index = defaultIndexAlias,
  type = 'execution',
}) {
  return deleteRecord({
    esClient,
    id: arn,
=======
 * Deletes the async operation in ElasticSearch
 *
 * @param  {Object} params
 * @param  {Object} params.esClient - ElasticSearch Connection object
 * @param  {string} params.id - the async operation ID
 * @param  {string[]} [params.ignore] - Array of response codes to ignore
 * @param  {string} params.index - Elasticsearch index alias (default defined in search.js)
 * @param  {string} params.type - Elasticsearch type (default: asyncOperation)
 * @returns {Promise} Elasticsearch response
 */
function deleteAsyncOperation({
  esClient,
  id,
  ignore,
  index = defaultIndexAlias,
  type = 'asyncOperation',
}) {
  return deleteRecord({
    esClient,
    id,
>>>>>>> 6f91a924
    index,
    type,
    ignore,
  });
}

/**
 * Index a record to local Elasticsearch. Used when running API locally.
 *
 * @param {Object} record - Record object
 * @param {function} doIndex - Function to do indexing operation
 * @returns {Promise} - Promise of indexing operation
 */
async function addToLocalES(record, doIndex) {
  const esClient = await Search.es(process.env.ES_HOST);
  return doIndex(esClient, record, process.env.ES_INDEX);
}

module.exports = {
  addToLocalES,
  createIndex,
  indexCollection,
  indexProvider,
  indexReconciliationReport,
  indexRule,
  indexGranule,
  indexPdr,
  indexExecution,
  indexAsyncOperation,
  deleteRecord,
  updateAsyncOperation,
  deleteCollection,
  deleteProvider,
  deleteRule,
  deletePdr,
<<<<<<< HEAD
  deleteExecution,
=======
  deleteAsyncOperation,
>>>>>>> 6f91a924
};<|MERGE_RESOLUTION|>--- conflicted
+++ resolved
@@ -412,7 +412,6 @@
 }
 
 /**
-<<<<<<< HEAD
  * Deletes the execution in ElasticSearch
  *
  * @param  {Object} params
@@ -433,17 +432,23 @@
   return deleteRecord({
     esClient,
     id: arn,
-=======
- * Deletes the async operation in ElasticSearch
- *
- * @param  {Object} params
- * @param  {Object} params.esClient - ElasticSearch Connection object
- * @param  {string} params.id - the async operation ID
- * @param  {string[]} [params.ignore] - Array of response codes to ignore
- * @param  {string} params.index - Elasticsearch index alias (default defined in search.js)
- * @param  {string} params.type - Elasticsearch type (default: asyncOperation)
- * @returns {Promise} Elasticsearch response
- */
+    index,
+    type,
+    ignore,
+  });
+}
+
+/*
+* Deletes the async operation in ElasticSearch
+*
+* @param  {Object} params
+* @param  {Object} params.esClient - ElasticSearch Connection object
+* @param  {string} params.id - the async operation ID
+* @param  {string[]} [params.ignore] - Array of response codes to ignore
+* @param  {string} params.index - Elasticsearch index alias (default defined in search.js)
+* @param  {string} params.type - Elasticsearch type (default: asyncOperation)
+* @returns {Promise} Elasticsearch response
+*/
 function deleteAsyncOperation({
   esClient,
   id,
@@ -454,7 +459,6 @@
   return deleteRecord({
     esClient,
     id,
->>>>>>> 6f91a924
     index,
     type,
     ignore,
@@ -490,9 +494,6 @@
   deleteProvider,
   deleteRule,
   deletePdr,
-<<<<<<< HEAD
   deleteExecution,
-=======
   deleteAsyncOperation,
->>>>>>> 6f91a924
 };