{
  "name": "@cumulus/es-client",
<<<<<<< HEAD
  "version": "18.5.5",
=======
  "version": "20.1.1",
>>>>>>> 2648c237
  "description": "Utilities for working with Elasticsearch",
  "keywords": [
    "CUMULUS",
    "NASA"
  ],
  "engines": {
    "node": ">=20.12.2"
  },
  "publishConfig": {
    "access": "public"
  },
  "homepage": "https://github.com/nasa/cumulus/tree/master/packages/es-client/README.md",
  "repository": {
    "type": "git",
    "url": "https://github.com/nasa/cumulus"
  },
  "scripts": {
    "test": "../../node_modules/.bin/ava",
    "test:ci": "../../scripts/run_package_ci_unit.sh",
    "test:coverage": "../../node_modules/.bin/nyc npm test",
    "coverage": "python ../../scripts/coverage_handler/coverage.py"
  },
  "ava": {
    "files": [
      "tests/*.js"
    ],
    "verbose": true,
    "failFast": true
  },
  "author": "Cumulus Authors",
  "license": "Apache-2.0",
  "dependencies": {
    "@aws-sdk/credential-providers": "^3.621.0",
<<<<<<< HEAD
    "@cumulus/common": "18.5.5",
    "@cumulus/errors": "18.5.5",
    "@cumulus/logger": "18.5.5",
    "@cumulus/message": "18.5.5",
    "@cumulus/types": "18.5.5",
=======
    "@cumulus/common": "20.1.1",
    "@cumulus/errors": "20.1.1",
    "@cumulus/logger": "20.1.1",
    "@cumulus/message": "20.1.1",
>>>>>>> 2648c237
    "@elastic/elasticsearch": "^5.6.20",
    "aws4": "^1.12.0",
    "lodash": "~4.17.21",
    "moment": "2.29.4",
    "p-limit": "^1.2.0"
  },
  "devDependencies": {
<<<<<<< HEAD
    "@cumulus/aws-client": "18.5.5",
    "@cumulus/test-data": "18.5.5",
=======
    "@cumulus/aws-client": "20.1.1",
    "@cumulus/test-data": "20.1.1",
>>>>>>> 2648c237
    "p-each-series": "^2.1.0"
  }
}<|MERGE_RESOLUTION|>--- conflicted
+++ resolved
@@ -1,10 +1,6 @@
 {
   "name": "@cumulus/es-client",
-<<<<<<< HEAD
-  "version": "18.5.5",
-=======
   "version": "20.1.1",
->>>>>>> 2648c237
   "description": "Utilities for working with Elasticsearch",
   "keywords": [
     "CUMULUS",
@@ -38,18 +34,10 @@
   "license": "Apache-2.0",
   "dependencies": {
     "@aws-sdk/credential-providers": "^3.621.0",
-<<<<<<< HEAD
-    "@cumulus/common": "18.5.5",
-    "@cumulus/errors": "18.5.5",
-    "@cumulus/logger": "18.5.5",
-    "@cumulus/message": "18.5.5",
-    "@cumulus/types": "18.5.5",
-=======
     "@cumulus/common": "20.1.1",
     "@cumulus/errors": "20.1.1",
     "@cumulus/logger": "20.1.1",
     "@cumulus/message": "20.1.1",
->>>>>>> 2648c237
     "@elastic/elasticsearch": "^5.6.20",
     "aws4": "^1.12.0",
     "lodash": "~4.17.21",
@@ -57,13 +45,8 @@
     "p-limit": "^1.2.0"
   },
   "devDependencies": {
-<<<<<<< HEAD
-    "@cumulus/aws-client": "18.5.5",
-    "@cumulus/test-data": "18.5.5",
-=======
     "@cumulus/aws-client": "20.1.1",
     "@cumulus/test-data": "20.1.1",
->>>>>>> 2648c237
     "p-each-series": "^2.1.0"
   }
 }