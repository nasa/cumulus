{
  "name": "@cumulus/es-client",
  "version": "18.5.3",
  "description": "Utilities for working with Elasticsearch",
  "keywords": [
    "CUMULUS",
    "NASA"
  ],
  "engines": {
    "node": ">=20.12.2"
  },
  "publishConfig": {
    "access": "public"
  },
  "homepage": "https://github.com/nasa/cumulus/tree/master/packages/es-client/README.md",
  "repository": {
    "type": "git",
    "url": "https://github.com/nasa/cumulus"
  },
  "scripts": {
    "test": "../../node_modules/.bin/ava",
    "test:ci": "../../scripts/run_package_ci_unit.sh",
    "test:coverage": "../../node_modules/.bin/nyc npm test",
    "coverage": "python ../../scripts/coverage_handler/coverage.py"
  },
  "ava": {
    "files": [
      "tests/*.js"
    ],
    "verbose": true,
    "failFast": true
  },
  "author": "Cumulus Authors",
  "license": "Apache-2.0",
  "dependencies": {
    "@aws-sdk/credential-providers": "^3.621.0",
<<<<<<< HEAD
    "@cumulus/common": "18.5.3",
    "@cumulus/errors": "18.5.3",
    "@cumulus/logger": "18.5.3",
    "@cumulus/message": "18.5.3",
=======
    "@cumulus/common": "18.5.2",
    "@cumulus/errors": "18.5.2",
    "@cumulus/logger": "18.5.2",
    "@cumulus/message": "18.5.2",
    "@cumulus/types": "18.5.2",
>>>>>>> 9c655f5c
    "@elastic/elasticsearch": "^5.6.20",
    "aws4": "^1.12.0",
    "lodash": "~4.17.21",
    "moment": "2.29.4",
    "p-limit": "^1.2.0"
  },
  "devDependencies": {
    "@cumulus/aws-client": "18.5.3",
    "@cumulus/test-data": "18.5.3",
    "p-each-series": "^2.1.0"
  }
}<|MERGE_RESOLUTION|>--- conflicted
+++ resolved
@@ -34,18 +34,11 @@
   "license": "Apache-2.0",
   "dependencies": {
     "@aws-sdk/credential-providers": "^3.621.0",
-<<<<<<< HEAD
     "@cumulus/common": "18.5.3",
     "@cumulus/errors": "18.5.3",
     "@cumulus/logger": "18.5.3",
     "@cumulus/message": "18.5.3",
-=======
-    "@cumulus/common": "18.5.2",
-    "@cumulus/errors": "18.5.2",
-    "@cumulus/logger": "18.5.2",
-    "@cumulus/message": "18.5.2",
-    "@cumulus/types": "18.5.2",
->>>>>>> 9c655f5c
+    "@cumulus/types": "18.5.3",
     "@elastic/elasticsearch": "^5.6.20",
     "aws4": "^1.12.0",
     "lodash": "~4.17.21",
