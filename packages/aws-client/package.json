{
  "name": "@cumulus/aws-client",
<<<<<<< HEAD
  "version": "18.5.5",
=======
  "version": "20.1.1",
>>>>>>> 2648c237
  "description": "Utilities for working with AWS",
  "keywords": [
    "GIBS",
    "CUMULUS",
    "NASA"
  ],
  "engines": {
    "node": ">=20.12.2"
  },
  "files": [
    "*.js",
    "*.d.ts",
    "lib/*.js",
    "lib/*.d.ts"
  ],
  "publishConfig": {
    "access": "public"
  },
  "homepage": "https://github.com/nasa/cumulus/tree/master/packages/aws-client/README.md",
  "repository": {
    "type": "git",
    "url": "https://github.com/nasa/cumulus"
  },
  "scripts": {
    "build-docs": "npm run tsc && ../../node_modules/.bin/jsdoc2md -t templates/README.hbs *.js > README.md",
    "clean": "git clean -d -x -e node_modules -f",
    "test": "../../node_modules/.bin/ava",
    "test:ci": "../../scripts/run_package_ci_unit.sh",
    "test:coverage": "../../node_modules/.bin/nyc npm test",
    "prepare": "npm run tsc",
    "tsc": "../../node_modules/.bin/tsc",
    "tsc:listEmittedFiles": "../../node_modules/.bin/tsc --listEmittedFiles",
    "watch-test": "../../node_modules/.bin/tsc-watch --onsuccess 'npm test'",
    "coverage": "python ../../scripts/coverage_handler/coverage.py"
  },
  "ava": {
    "files": [
      "tests/**/*.js"
    ],
    "verbose": true,
    "failFast": true
  },
  "author": "Cumulus Authors",
  "license": "Apache-2.0",
  "dependencies": {
    "@aws-sdk/client-api-gateway": "^3.621.0",
    "@aws-sdk/client-cloudformation": "^3.621.0",
    "@aws-sdk/client-cloudwatch-events": "^3.621.0",
    "@aws-sdk/client-dynamodb": "^3.621.0",
    "@aws-sdk/client-dynamodb-streams": "^3.621.0",
    "@aws-sdk/client-ec2": "^3.621.0",
    "@aws-sdk/client-ecs": "^3.621.0",
    "@aws-sdk/client-elasticsearch-service": "^3.621.0",
    "@aws-sdk/client-kinesis": "^3.621.0",
    "@aws-sdk/client-kms": "^3.621.0",
    "@aws-sdk/client-lambda": "^3.621.0",
    "@aws-sdk/client-s3": "3.726.0",
    "@aws-sdk/client-secrets-manager": "^3.621.0",
    "@aws-sdk/client-sfn": "^3.621.0",
    "@aws-sdk/client-sns": "^3.621.0",
    "@aws-sdk/client-sqs": "^3.621.0",
    "@aws-sdk/client-sts": "^3.621.0",
    "@aws-sdk/lib-dynamodb": "^3.621.0",
    "@aws-sdk/lib-storage": "3.726.0",
    "@aws-sdk/s3-request-presigner": "^3.621.0",
    "@aws-sdk/signature-v4-crt": "^3.621.0",
    "@aws-sdk/types": "^3.609.0",
<<<<<<< HEAD
    "@cumulus/checksum": "18.5.5",
    "@cumulus/errors": "18.5.5",
    "@cumulus/logger": "18.5.5",
    "@cumulus/types": "18.5.5",
=======
    "@cumulus/checksum": "20.1.1",
    "@cumulus/errors": "20.1.1",
    "@cumulus/logger": "20.1.1",
    "@cumulus/types": "20.1.1",
>>>>>>> 2648c237
    "lodash": "~4.17.21",
    "mem": "^8.0.2",
    "p-map": "^1.2.0",
    "p-retry": "^4.2.0",
    "p-timeout": "^4.1.0",
    "p-wait-for": "^3.2.0",
    "pump": "^3.0.0",
    "uuid": "^8.2.0"
  },
  "devDependencies": {
<<<<<<< HEAD
    "@cumulus/test-data": "18.5.5",
=======
    "@cumulus/test-data": "20.1.1",
>>>>>>> 2648c237
    "@types/uuid": "^8.0.0"
  }
}<|MERGE_RESOLUTION|>--- conflicted
+++ resolved
@@ -1,10 +1,6 @@
 {
   "name": "@cumulus/aws-client",
-<<<<<<< HEAD
-  "version": "18.5.5",
-=======
   "version": "20.1.1",
->>>>>>> 2648c237
   "description": "Utilities for working with AWS",
   "keywords": [
     "GIBS",
@@ -72,17 +68,10 @@
     "@aws-sdk/s3-request-presigner": "^3.621.0",
     "@aws-sdk/signature-v4-crt": "^3.621.0",
     "@aws-sdk/types": "^3.609.0",
-<<<<<<< HEAD
-    "@cumulus/checksum": "18.5.5",
-    "@cumulus/errors": "18.5.5",
-    "@cumulus/logger": "18.5.5",
-    "@cumulus/types": "18.5.5",
-=======
     "@cumulus/checksum": "20.1.1",
     "@cumulus/errors": "20.1.1",
     "@cumulus/logger": "20.1.1",
     "@cumulus/types": "20.1.1",
->>>>>>> 2648c237
     "lodash": "~4.17.21",
     "mem": "^8.0.2",
     "p-map": "^1.2.0",
@@ -93,11 +82,7 @@
     "uuid": "^8.2.0"
   },
   "devDependencies": {
-<<<<<<< HEAD
-    "@cumulus/test-data": "18.5.5",
-=======
     "@cumulus/test-data": "20.1.1",
->>>>>>> 2648c237
     "@types/uuid": "^8.0.0"
   }
 }