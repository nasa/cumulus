--- conflicted
+++ resolved
@@ -55,11 +55,8 @@
     "@aws-sdk/client-kms": "^3.447.0",
     "@aws-sdk/client-lambda": "^3.447.0",
     "@aws-sdk/client-s3": "^3.447.0",
-<<<<<<< HEAD
+    "@aws-sdk/client-secrets-manager": "^3.447.0",
     "@aws-sdk/client-sfn": "^3.447.0",
-=======
-    "@aws-sdk/client-secrets-manager": "^3.447.0",
->>>>>>> 84122e78
     "@aws-sdk/client-sns": "^3.447.0",
     "@aws-sdk/client-sqs": "^3.447.0",
     "@aws-sdk/lib-dynamodb": "^3.447.0",
