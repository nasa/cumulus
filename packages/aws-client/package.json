--- conflicted
+++ resolved
@@ -43,21 +43,14 @@
   "author": "Cumulus Authors",
   "license": "Apache-2.0",
   "dependencies": {
-<<<<<<< HEAD
     "@aws-sdk/client-dynamodb": "^3.53.0",
     "@aws-sdk/client-dynamodb-streams": "^3.53.0",
     "@aws-sdk/lib-dynamodb": "^3.53.0",
     "@aws-sdk/types": "^3.53.0",
-    "@cumulus/checksum": "10.1.1",
-    "@cumulus/errors": "10.1.1",
-    "@cumulus/logger": "10.1.1",
     "aws-sdk": "^2.585.0",
-=======
     "@cumulus/checksum": "10.1.2",
     "@cumulus/errors": "10.1.2",
     "@cumulus/logger": "10.1.2",
-    "aws-sdk": "^2.814.0",
->>>>>>> d5b84af1
     "jsonpath-plus": "^1.1.0",
     "lodash": "~4.17.21",
     "mem": "^8.0.2",
