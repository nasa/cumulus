--- conflicted
+++ resolved
@@ -4,11 +4,8 @@
 const { APIGatewayClient } = require('@aws-sdk/client-api-gateway');
 const { DynamoDB } = require('@aws-sdk/client-dynamodb');
 const { S3 } = require('@aws-sdk/client-s3');
-<<<<<<< HEAD
 const { SNSClient } = require('@aws-sdk/client-sns');
-=======
 const { Lambda } = require('@aws-sdk/client-lambda');
->>>>>>> 48f26de5
 
 const services = require('../services');
 const { localStackAwsClientOptions } = require('../test-utils');
