const test = require('ava');

const AWS = require('aws-sdk');
const { APIGatewayClient } = require('@aws-sdk/client-api-gateway');
<<<<<<< HEAD
const { CloudWatchLogs } = require('@aws-sdk/client-cloudwatch-logs');
=======
const { CloudFormation } = require('@aws-sdk/client-cloudformation');
>>>>>>> cf5f3946
const { DynamoDB } = require('@aws-sdk/client-dynamodb');
const { Kinesis } = require('@aws-sdk/client-kinesis');
const { Lambda } = require('@aws-sdk/client-lambda');
const { S3 } = require('@aws-sdk/client-s3');
const { SNS } = require('@aws-sdk/client-sns');
const { SQS } = require('@aws-sdk/client-sqs');

const services = require('../services');
const { localStackAwsClientOptions } = require('../test-utils');

test('apigateway() service defaults to localstack in test mode', async (t) => {
  const apigateway = services.apigateway();
  const {
    credentials,
    endpoint,
  } = localStackAwsClientOptions(APIGatewayClient);
  t.deepEqual(
    await apigateway.config.credentials(),
    credentials
  );
  const apiGatewayServiceConfig = await apigateway.config.endpoint();
  const endpointConfig = new URL(endpoint);

  t.is(apiGatewayServiceConfig.port, Number(endpointConfig.port));
  t.is(apiGatewayServiceConfig.hostname, endpointConfig.hostname);
  t.is(apiGatewayServiceConfig.protocol, endpointConfig.protocol);
});

test('cf() service defaults to localstack in test mode', async (t) => {
  const cf = services.cf();
  const {
    credentials,
    endpoint,
  } = localStackAwsClientOptions(CloudFormation);
  t.deepEqual(
    await cf.config.credentials(),
    credentials
  );

  const cloudFormationEndpoint = await cf.config.endpoint();
  const localstackEndpoint = new URL(endpoint);
  t.like(
    cloudFormationEndpoint,
    {
      hostname: localstackEndpoint.hostname,
      port: Number.parseInt(localstackEndpoint.port, 10),
    }
  );
});

test('cloudwatchevents() service defaults to localstack in test mode', (t) => {
  const cloudwatchevents = services.cloudwatchevents();
  const {
    credentials,
    endpoint,
  } = localStackAwsClientOptions(AWS.CloudWatchEvents);
  t.deepEqual(
    cloudwatchevents.config.credentials,
    credentials
  );
  t.is(cloudwatchevents.config.endpoint, endpoint);
});

test('cloudwatchlogs() service defaults to localstack in test mode', async (t) => {
  const cloudwatchlogs = services.cloudwatchlogs();
  const {
    credentials,
    endpoint,
  } = localStackAwsClientOptions(CloudWatchLogs);
  t.deepEqual(
    await cloudwatchlogs.config.credentials(),
    credentials
  );

  const cloudWatchLogsEndpoint = await cloudwatchlogs.config.endpoint();
  const localstackEndpoint = new URL(endpoint);
  t.like(
    cloudWatchLogsEndpoint,
    {
      hostname: localstackEndpoint.hostname,
      port: Number.parseInt(localstackEndpoint.port, 10),
    }
  );
});

test('cloudwatch() service defaults to localstack in test mode', (t) => {
  const cloudwatch = services.cloudwatch();
  const {
    credentials,
    endpoint,
  } = localStackAwsClientOptions(AWS.CloudWatch);
  t.deepEqual(
    cloudwatch.config.credentials,
    credentials
  );
  t.is(cloudwatch.config.endpoint, endpoint);
});

test('dynamoDb() service defaults to localstack in test mode', async (t) => {
  const dynamodb = services.dynamodb();
  const {
    credentials,
    endpoint,
  } = localStackAwsClientOptions(DynamoDB);
  t.deepEqual(
    await dynamodb.config.credentials(),
    credentials
  );
  const serviceConfigEndpoint = await dynamodb.config.endpoint();
  const localEndpoint = new URL(endpoint);
  t.like(
    serviceConfigEndpoint,
    {
      hostname: localEndpoint.hostname,
      port: Number.parseInt(localEndpoint.port, 10),
    }
  );
});

test('dynamodbDocClient() service defaults to localstack in test mode', async (t) => {
  const dynamodbDocClient = services.dynamodbDocClient();
  const {
    credentials,
    endpoint,
  } = localStackAwsClientOptions(DynamoDB);
  t.deepEqual(
    await dynamodbDocClient.config.credentials(),
    credentials
  );
  const serviceConfigEndpoint = await dynamodbDocClient.config.endpoint();
  const localEndpoint = new URL(endpoint);
  t.like(
    serviceConfigEndpoint,
    {
      hostname: localEndpoint.hostname,
      port: Number.parseInt(localEndpoint.port, 10),
    }
  );
});

test('dynamodbstreams() service defaults to localstack in test mode', async (t) => {
  const dynamodbstreams = services.dynamodbstreams();
  const {
    credentials,
    endpoint,
  } = localStackAwsClientOptions(DynamoDB);
  t.deepEqual(
    await dynamodbstreams.config.credentials(),
    credentials
  );
  const serviceConfigEndpoint = await dynamodbstreams.config.endpoint();
  const localEndpoint = new URL(endpoint);
  t.like(
    serviceConfigEndpoint,
    {
      hostname: localEndpoint.hostname,
      port: Number.parseInt(localEndpoint.port, 10),
    }
  );
});

test('ecs() service defaults to localstack in test mode', (t) => {
  const ecs = services.ecs();
  const {
    credentials,
    endpoint,
  } = localStackAwsClientOptions(AWS.ECS);
  t.deepEqual(
    ecs.config.credentials,
    credentials
  );
  t.is(ecs.config.endpoint, endpoint);
});

test('ec2() service defaults to localstack in test mode', (t) => {
  const ec2 = services.ec2();
  const {
    credentials,
    endpoint,
  } = localStackAwsClientOptions(AWS.EC2);
  t.deepEqual(
    ec2.config.credentials,
    credentials
  );
  t.is(ec2.config.endpoint, endpoint);
});

test('es() service defaults to localstack in test mode', (t) => {
  const es = services.es();
  const {
    credentials,
    endpoint,
  } = localStackAwsClientOptions(AWS.ES);
  t.deepEqual(
    es.config.credentials,
    credentials
  );
  t.is(es.config.endpoint, endpoint);
});

test('kinesis() service defaults to localstack in test mode', async (t) => {
  const kinesis = services.kinesis();
  const {
    credentials,
    endpoint,
  } = localStackAwsClientOptions(Kinesis);
  t.deepEqual(
    await kinesis.config.credentials(),
    credentials
  );
  const serviceConfigEndpoint = await kinesis.config.endpoint();
  const localEndpoint = new URL(endpoint);
  t.like(
    serviceConfigEndpoint,
    {
      hostname: localEndpoint.hostname,
      port: Number.parseInt(localEndpoint.port, 10),
    }
  );
});

test('kms() service defaults to localstack in test mode', (t) => {
  const kms = services.kms();
  const {
    credentials,
    endpoint,
  } = localStackAwsClientOptions(AWS.KMS);
  t.deepEqual(
    kms.config.credentials,
    credentials
  );
  t.is(kms.config.endpoint, endpoint);
});

test('lambda() service defaults to localstack in test mode', async (t) => {
  const lambda = services.lambda();
  const {
    credentials,
    endpoint,
  } = localStackAwsClientOptions(Lambda);
  t.deepEqual(
    await lambda.config.credentials(),
    credentials
  );
  const serviceConfigEndpoint = await lambda.config.endpoint();
  const localEndpoint = new URL(endpoint);
  t.like(
    serviceConfigEndpoint,
    {
      hostname: localEndpoint.hostname,
      port: Number.parseInt(localEndpoint.port, 10),
    }
  );
});

test('s3() service defaults to localstack in test mode', async (t) => {
  const s3 = services.s3();
  const {
    credentials,
    endpoint,
  } = localStackAwsClientOptions(S3);
  t.deepEqual(
    await s3.config.credentials(),
    credentials
  );
  const serviceConfigEndpoint = await s3.config.endpoint();
  const localEndpoint = new URL(endpoint);
  t.like(
    serviceConfigEndpoint,
    {
      hostname: localEndpoint.hostname,
      port: Number.parseInt(localEndpoint.port, 10),
    }
  );
});

test('secretsManager() service defaults to localstack in test mode', (t) => {
  const secretsManager = services.secretsManager();
  const {
    credentials,
    endpoint,
  } = localStackAwsClientOptions(AWS.SecretsManager);
  t.deepEqual(
    secretsManager.config.credentials,
    credentials
  );
  t.is(secretsManager.config.endpoint, endpoint);
});

test('sfn() service defaults to localstack in test mode', (t) => {
  const sfn = services.sfn();
  const {
    credentials,
    endpoint,
  } = localStackAwsClientOptions(AWS.StepFunctions);
  t.deepEqual(
    sfn.config.credentials,
    credentials
  );
  t.is(sfn.config.endpoint, endpoint);
});

test('sns() service defaults to localstack in test mode', async (t) => {
  const sns = services.sns();
  const {
    credentials,
    endpoint,
  } = localStackAwsClientOptions(SNS);
  t.deepEqual(
    await sns.config.credentials(),
    credentials
  );

  const snsEndpoint = await sns.config.endpoint();
  const localstackEndpoint = new URL(endpoint);
  t.like(
    snsEndpoint,
    {
      hostname: localstackEndpoint.hostname,
      port: Number.parseInt(localstackEndpoint.port, 10),
    }
  );
});

test('sqs() service defaults to localstack in test mode', async (t) => {
  const sqs = services.sqs();
  const {
    credentials,
    endpoint,
  } = localStackAwsClientOptions(SQS);
  t.deepEqual(
    await sqs.config.credentials(),
    credentials
  );
  const serviceConfigEndpoint = await sqs.config.endpoint();
  const localEndpoint = new URL(endpoint);
  t.like(
    serviceConfigEndpoint,
    {
      hostname: localEndpoint.hostname,
      port: Number.parseInt(localEndpoint.port, 10),
    }
  );
});

test('sts() service defaults to localstack in test mode', (t) => {
  const sts = services.sts();
  const {
    credentials,
    endpoint,
  } = localStackAwsClientOptions(AWS.STS);
  t.deepEqual(
    sts.config.credentials,
    credentials
  );
  t.is(sts.config.endpoint, endpoint);
});

test('systemsManager() service defaults to localstack in test mode', (t) => {
  const systemsManager = services.systemsManager();
  const {
    credentials,
    endpoint,
  } = localStackAwsClientOptions(AWS.SSM);
  t.deepEqual(
    systemsManager.config.credentials,
    credentials
  );
  t.is(systemsManager.config.endpoint, endpoint);
});<|MERGE_RESOLUTION|>--- conflicted
+++ resolved
@@ -2,11 +2,8 @@
 
 const AWS = require('aws-sdk');
 const { APIGatewayClient } = require('@aws-sdk/client-api-gateway');
-<<<<<<< HEAD
 const { CloudWatchLogs } = require('@aws-sdk/client-cloudwatch-logs');
-=======
 const { CloudFormation } = require('@aws-sdk/client-cloudformation');
->>>>>>> cf5f3946
 const { DynamoDB } = require('@aws-sdk/client-dynamodb');
 const { Kinesis } = require('@aws-sdk/client-kinesis');
 const { Lambda } = require('@aws-sdk/client-lambda');
