--- conflicted
+++ resolved
@@ -22,13 +22,8 @@
   es: 4566,
   firehose: 4566,
   iam: 4566,
-<<<<<<< HEAD
-  kinesis: 4566,
+  Kinesis: 4566,
   KMS: 4566,
-=======
-  Kinesis: 4566,
-  kms: 4566,
->>>>>>> 66b81b08
   Lambda: 4566,
   redshift: 4566,
   route53: 4566,
