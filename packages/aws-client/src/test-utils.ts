--- conflicted
+++ resolved
@@ -30,13 +30,8 @@
   S3: 4566,
   secretsmanager: 4566,
   ses: 4566,
-<<<<<<< HEAD
-  sns: 4566,
+  SNS: 4566,
   SQS: 4566,
-=======
-  SNS: 4566,
-  sqs: 4566,
->>>>>>> b2fb5be5
   ssm: 4566,
   sts: 4566,
 };
