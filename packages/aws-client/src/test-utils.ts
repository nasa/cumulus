--- conflicted
+++ resolved
@@ -1,10 +1,7 @@
 import { ThrottlingException } from '@cumulus/errors';
 
 import { AWSClientTypes } from './types';
-<<<<<<< HEAD
-=======
 import { getServiceIdentifer } from './utils';
->>>>>>> 53318b46
 
 export const inTestMode = () => process.env.NODE_ENV === 'test';
 
@@ -76,11 +73,7 @@
  *
  * @private
  */
-<<<<<<< HEAD
-function localStackAwsClient<T extends AWSClientTypes>(
-=======
 function localStackAwsClientOptions<T>(
->>>>>>> 53318b46
   Service: new (params: object) => T,
   options: object = {}
 ) {
@@ -111,11 +104,7 @@
  *
  * @private
  */
-<<<<<<< HEAD
-export function testAwsClient<T extends AWSClientTypes>(
-=======
 export function getLocalstackAwsClientOptions<T extends AWSClientTypes>(
->>>>>>> 53318b46
   Service: new (params: object) => T,
   options?: object
 ): object {
