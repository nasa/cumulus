--- conflicted
+++ resolved
@@ -11,12 +11,8 @@
 import { SecretsManager } from '@aws-sdk/client-secrets-manager';
 import { SFN } from '@aws-sdk/client-sfn';
 import { SQS } from '@aws-sdk/client-sqs';
-<<<<<<< HEAD
+import { SNS } from '@aws-sdk/client-sns';
 import { STS } from '@aws-sdk/client-sts';
-import { DynamoDBDocument, TranslateConfig } from '@aws-sdk/lib-dynamodb';
-=======
->>>>>>> 6178bc61
-import { SNS } from '@aws-sdk/client-sns';
 import { ECS } from '@aws-sdk/client-ecs';
 import * as AWS from 'aws-sdk';
 
@@ -36,9 +32,6 @@
   );
 export const cf = awsClient(CloudFormation, '2010-05-15');
 export const es = awsClient(AWS.ES, '2015-01-01');
-<<<<<<< HEAD
-export const sts = awsClient(STS, '2011-06-15');
-=======
 export const kinesis = awsClient(Kinesis, '2013-12-02');
 export const kms = awsClient(KMS, '2014-11-01');
 export const lambda = awsClient(Lambda, '2015-03-31');
@@ -47,6 +40,5 @@
 export const sfn = awsClient(SFN, '2016-11-23');
 export const sns = awsClient(SNS, '2010-03-31');
 export const sqs = awsClient(SQS, '2012-11-05');
-export const sts = awsClient(AWS.STS, '2011-06-15');
-export const systemsManager = awsClient(AWS.SSM, '2017-10-17');
->>>>>>> 6178bc61
+export const sts = awsClient(STS, '2011-06-15');
+export const systemsManager = awsClient(AWS.SSM, '2017-10-17');