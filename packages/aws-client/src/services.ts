--- conflicted
+++ resolved
@@ -17,16 +17,8 @@
 import awsClient from './client';
 
 export const apigateway = awsClient(APIGatewayClient, '2015-07-09');
-<<<<<<< HEAD
-export const cf = awsClient(CloudFormation, '2010-05-15');
-export const cloudwatch = awsClient(AWS.CloudWatch, '2010-08-01');
-=======
 export const ecs = awsClient(ECS, '2014-11-13');
 export const ec2 = awsClient(AWS.EC2, '2016-11-15');
-export const s3 = awsClient(S3, '2006-03-01');
-export const kinesis = awsClient(Kinesis, '2013-12-02');
-export const lambda = awsClient(Lambda, '2015-03-31');
->>>>>>> 15898df2
 export const cloudwatchevents = awsClient(CloudWatchEvents, '2015-10-07');
 export const cloudwatchlogs = awsClient(AWS.CloudWatchLogs, '2014-03-28');
 export const dynamodb = awsClient(DynamoDB, '2012-08-10');
@@ -36,16 +28,7 @@
     awsClient(DynamoDB, '2012-08-10')(dynamoOptions),
     docClientOptions
   );
-<<<<<<< HEAD
-export const ec2 = awsClient(AWS.EC2, '2016-11-15');
-export const ecs = awsClient(AWS.ECS, '2014-11-13');
-=======
-export const sfn = awsClient(AWS.StepFunctions, '2016-11-23');
 export const cf = awsClient(CloudFormation, '2010-05-15');
-export const sns = awsClient(SNS, '2010-03-31');
-export const secretsManager = awsClient(AWS.SecretsManager, '2017-10-17');
-export const kms = awsClient(KMS, '2014-11-01');
->>>>>>> 15898df2
 export const es = awsClient(AWS.ES, '2015-01-01');
 export const kinesis = awsClient(Kinesis, '2013-12-02');
 export const kms = awsClient(KMS, '2014-11-01');
