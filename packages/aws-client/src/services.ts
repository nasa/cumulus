import { APIGatewayClient } from '@aws-sdk/client-api-gateway';
import { CloudFormation } from '@aws-sdk/client-cloudformation';
import { DynamoDB } from '@aws-sdk/client-dynamodb';
import { DynamoDBDocument, TranslateConfig } from '@aws-sdk/lib-dynamodb';
import { DynamoDBStreamsClient } from '@aws-sdk/client-dynamodb-streams';
import { Kinesis } from '@aws-sdk/client-kinesis';
import { KMS } from '@aws-sdk/client-kms';
import { Lambda } from '@aws-sdk/client-lambda';
import { CloudWatchEvents } from '@aws-sdk/client-cloudwatch-events';
import { S3 } from '@aws-sdk/client-s3';
<<<<<<< HEAD
import { SFN } from '@aws-sdk/client-sfn';
=======
import { SecretsManager } from '@aws-sdk/client-secrets-manager';
>>>>>>> 84122e78
import { SQS } from '@aws-sdk/client-sqs';
import { SNS } from '@aws-sdk/client-sns';
import { ECS } from '@aws-sdk/client-ecs';
import * as AWS from 'aws-sdk';

import awsClient from './client';

export const apigateway = awsClient(APIGatewayClient, '2015-07-09');
export const ecs = awsClient(ECS, '2014-11-13');
export const ec2 = awsClient(AWS.EC2, '2016-11-15');
export const cloudwatchevents = awsClient(CloudWatchEvents, '2015-10-07');
export const cloudwatchlogs = awsClient(AWS.CloudWatchLogs, '2014-03-28');
export const dynamodb = awsClient(DynamoDB, '2012-08-10');
export const dynamodbstreams = awsClient(DynamoDBStreamsClient, '2012-08-10');
export const dynamodbDocClient = (docClientOptions?: TranslateConfig, dynamoOptions?: object) =>
  DynamoDBDocument.from(
    awsClient(DynamoDB, '2012-08-10')(dynamoOptions),
    docClientOptions
  );
export const cf = awsClient(CloudFormation, '2010-05-15');
<<<<<<< HEAD
=======
export const sns = awsClient(SNS, '2010-03-31');
export const secretsManager = awsClient(SecretsManager, '2017-10-17');
export const kms = awsClient(KMS, '2014-11-01');
>>>>>>> 84122e78
export const es = awsClient(AWS.ES, '2015-01-01');
export const kinesis = awsClient(Kinesis, '2013-12-02');
export const kms = awsClient(KMS, '2014-11-01');
export const lambda = awsClient(Lambda, '2015-03-31');
export const s3 = awsClient(S3, '2006-03-01');
export const secretsManager = awsClient(AWS.SecretsManager, '2017-10-17');
export const sfn = awsClient(SFN, '2016-11-23');
export const sns = awsClient(SNS, '2010-03-31');
export const sqs = awsClient(SQS, '2012-11-05');
export const sts = awsClient(AWS.STS, '2011-06-15');
export const systemsManager = awsClient(AWS.SSM, '2017-10-17');<|MERGE_RESOLUTION|>--- conflicted
+++ resolved
@@ -8,11 +8,8 @@
 import { Lambda } from '@aws-sdk/client-lambda';
 import { CloudWatchEvents } from '@aws-sdk/client-cloudwatch-events';
 import { S3 } from '@aws-sdk/client-s3';
-<<<<<<< HEAD
+import { SecretsManager } from '@aws-sdk/client-secrets-manager';
 import { SFN } from '@aws-sdk/client-sfn';
-=======
-import { SecretsManager } from '@aws-sdk/client-secrets-manager';
->>>>>>> 84122e78
 import { SQS } from '@aws-sdk/client-sqs';
 import { SNS } from '@aws-sdk/client-sns';
 import { ECS } from '@aws-sdk/client-ecs';
@@ -33,18 +30,12 @@
     docClientOptions
   );
 export const cf = awsClient(CloudFormation, '2010-05-15');
-<<<<<<< HEAD
-=======
-export const sns = awsClient(SNS, '2010-03-31');
-export const secretsManager = awsClient(SecretsManager, '2017-10-17');
-export const kms = awsClient(KMS, '2014-11-01');
->>>>>>> 84122e78
 export const es = awsClient(AWS.ES, '2015-01-01');
 export const kinesis = awsClient(Kinesis, '2013-12-02');
 export const kms = awsClient(KMS, '2014-11-01');
 export const lambda = awsClient(Lambda, '2015-03-31');
 export const s3 = awsClient(S3, '2006-03-01');
-export const secretsManager = awsClient(AWS.SecretsManager, '2017-10-17');
+export const secretsManager = awsClient(SecretsManager, '2017-10-17');
 export const sfn = awsClient(SFN, '2016-11-23');
 export const sns = awsClient(SNS, '2010-03-31');
 export const sqs = awsClient(SQS, '2012-11-05');
