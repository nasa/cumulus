--- conflicted
+++ resolved
@@ -4,15 +4,9 @@
 import { DynamoDBStreamsClient } from '@aws-sdk/client-dynamodb-streams';
 import { DynamoDB, DynamoDBClient } from '@aws-sdk/client-dynamodb';
 import { S3 } from '@aws-sdk/client-s3';
-<<<<<<< HEAD
 import { SNSClient } from '@aws-sdk/client-sns';
-
-export type AWSClientTypes = APIGatewayClient | DynamoDB
-| DynamoDBClient | DynamoDBStreamsClient | S3 | SNSClient |
-AWS.Service | AWS.DynamoDB.DocumentClient;
-=======
 import { Lambda } from '@aws-sdk/client-lambda';
 
 export type AWSClientTypes = APIGatewayClient | DynamoDB
-| DynamoDBClient | DynamoDBStreamsClient | S3 | Lambda | AWS.Service | AWS.DynamoDB.DocumentClient;
->>>>>>> 48f26de5
+| DynamoDBClient | DynamoDBStreamsClient | S3 | SNSClient | 
+Lambda | AWS.Service | AWS.DynamoDB.DocumentClient;