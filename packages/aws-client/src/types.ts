import * as AWS from 'aws-sdk';

import { APIGatewayClient } from '@aws-sdk/client-api-gateway';
import { DynamoDBStreamsClient } from '@aws-sdk/client-dynamodb-streams';
import { DynamoDB, DynamoDBClient } from '@aws-sdk/client-dynamodb';
<<<<<<< HEAD
=======
import { S3 } from '@aws-sdk/client-s3';
import { SNS } from '@aws-sdk/client-sns';
>>>>>>> b2fb5be5
import { Lambda } from '@aws-sdk/client-lambda';
import { S3 } from '@aws-sdk/client-s3';
import { SQS } from '@aws-sdk/client-sqs';

export type AWSClientTypes = APIGatewayClient | DynamoDB
<<<<<<< HEAD
| DynamoDBClient | DynamoDBStreamsClient | Lambda | S3 | SQS
| AWS.Service | AWS.DynamoDB.DocumentClient;
=======
| DynamoDBClient | DynamoDBStreamsClient | S3 | SNS |
Lambda | AWS.Service | AWS.DynamoDB.DocumentClient;
>>>>>>> b2fb5be5
<|MERGE_RESOLUTION|>--- conflicted
+++ resolved
@@ -3,20 +3,11 @@
 import { APIGatewayClient } from '@aws-sdk/client-api-gateway';
 import { DynamoDBStreamsClient } from '@aws-sdk/client-dynamodb-streams';
 import { DynamoDB, DynamoDBClient } from '@aws-sdk/client-dynamodb';
-<<<<<<< HEAD
-=======
+import { Lambda } from '@aws-sdk/client-lambda';
 import { S3 } from '@aws-sdk/client-s3';
 import { SNS } from '@aws-sdk/client-sns';
->>>>>>> b2fb5be5
-import { Lambda } from '@aws-sdk/client-lambda';
-import { S3 } from '@aws-sdk/client-s3';
 import { SQS } from '@aws-sdk/client-sqs';
 
 export type AWSClientTypes = APIGatewayClient | DynamoDB
-<<<<<<< HEAD
-| DynamoDBClient | DynamoDBStreamsClient | Lambda | S3 | SQS
-| AWS.Service | AWS.DynamoDB.DocumentClient;
-=======
-| DynamoDBClient | DynamoDBStreamsClient | S3 | SNS |
-Lambda | AWS.Service | AWS.DynamoDB.DocumentClient;
->>>>>>> b2fb5be5
+| DynamoDBClient | DynamoDBStreamsClient | Lambda | S3 | SNS | SQS
+| AWS.Service | AWS.DynamoDB.DocumentClient;