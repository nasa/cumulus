--- conflicted
+++ resolved
@@ -11,12 +11,6 @@
 import { SNS } from '@aws-sdk/client-sns';
 import { SQS } from '@aws-sdk/client-sqs';
 
-<<<<<<< HEAD
-export type AWSClientTypes = APIGatewayClient | DynamoDB
+export type AWSClientTypes = APIGatewayClient | DynamoDB | CloudFormation
 | DynamoDBClient | DynamoDBStreamsClient | KMS | Kinesis | Lambda
-| S3 | SNS | SQS | AWS.Service | AWS.DynamoDB.DocumentClient;
-=======
-export type AWSClientTypes = APIGatewayClient | CloudFormation | DynamoDB
-| DynamoDBClient | DynamoDBStreamsClient | Kinesis | Lambda | S3 | SNS | SQS
-| AWS.Service | AWS.DynamoDB.DocumentClient;
->>>>>>> cf5f3946
+| S3 | SNS | SQS | AWS.Service | AWS.DynamoDB.DocumentClient;