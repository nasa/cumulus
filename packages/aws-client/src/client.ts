--- conflicted
+++ resolved
@@ -1,12 +1,9 @@
 import AWS from 'aws-sdk';
 import mem from 'mem';
-<<<<<<< HEAD
-=======
 
 import { inTestMode, getLocalstackAwsClientOptions } from './test-utils';
 import { AWSClientTypes } from './types';
 import { getServiceIdentifer } from './utils';
->>>>>>> 70c04178
 
 import { inTestMode, getLocalstackAwsClientOptions } from './test-utils';
 import { AWSClientTypes } from './types';
