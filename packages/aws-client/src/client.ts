import AWS from 'aws-sdk';
<<<<<<< HEAD
import { inTestMode, testAwsClient } from './test-utils';
import { AWSClientTypes } from './types';
=======
import mem from 'mem';

import { inTestMode, getLocalstackAwsClientOptions } from './test-utils';
import { AWSClientTypes } from './types';
import { getServiceIdentifer } from './utils';
>>>>>>> 53318b46

const noop = () => {}; // eslint-disable-line lodash/prefer-noop

const getRegion = () => process.env.AWS_DEFAULT_REGION || process.env.AWS_REGION || 'us-east-1';

// Workaround upload hangs. See: https://github.com/andrewrk/node-s3-client/issues/74
// @ts-ignore - AWS.util is not part of the public API and may break
AWS.util.update(AWS.S3.prototype, { addExpect100Continue: noop });
AWS.config.setPromisesDependency(Promise);

const buildServiceClient = (Service: any, options?: object) => {
  if (inTestMode()) {
    return new Service(getLocalstackAwsClientOptions(Service, options));
  }
  return new Service(options);
};

const getMemoizedClient = mem(buildServiceClient, {
  cacheKey: (arguments_) => `${getServiceIdentifer(arguments_[0])}${JSON.stringify(arguments_[1])}`,
});

const getServiceClient = <T extends AWSClientTypes>(
  Service: new (params: object) => T,
  options: object = {}
) => (overrides?: object) => getMemoizedClient(Service, Object.assign(options, overrides));

/**
 * Return a function which, when called, will return an AWS service object
 *
 * Note: The returned service objects are cached, so there will only be one
 *       instance of each service object per process.
 *
 * @param {AWS.Service} Service - an AWS service object constructor function
 * @param {string} [version] - the API version to use
 * @param {string} [serviceOptions] - additional options to pass to the service
 *
 * @returns {Function} a function which, when called, will return an instance of an AWS service
 * object
 *
 * @private
 */
const awsClient = <T extends AWSClientTypes>(
  Service: new (params: object) => T,
  version?: string,
  serviceOptions?: object
): (params?: object) => T => {
  const options: { region: string, apiVersion?: string } = {
    region: getRegion(),
    ...serviceOptions,
  };
  if (version) options.apiVersion = version;
  if (inTestMode()) {
    // @ts-ignore - serviceIdentifier is not part of the public API and may break at any time
    if (AWS.DynamoDB.DocumentClient.serviceIdentifier === undefined) {
      // @ts-ignore - serviceIdentifier is not part of the public API and may break at any time
      AWS.DynamoDB.DocumentClient.serviceIdentifier = 'dynamodbclient';
    }
  }
  return getServiceClient(Service, options);
};

export = awsClient;<|MERGE_RESOLUTION|>--- conflicted
+++ resolved
@@ -1,14 +1,9 @@
 import AWS from 'aws-sdk';
-<<<<<<< HEAD
-import { inTestMode, testAwsClient } from './test-utils';
-import { AWSClientTypes } from './types';
-=======
 import mem from 'mem';
 
 import { inTestMode, getLocalstackAwsClientOptions } from './test-utils';
 import { AWSClientTypes } from './types';
 import { getServiceIdentifer } from './utils';
->>>>>>> 53318b46
 
 const noop = () => {}; // eslint-disable-line lodash/prefer-noop
 
