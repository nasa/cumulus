{
  "name": "@cumulus/sftp-client",
<<<<<<< HEAD
  "version": "16.1.4",
=======
  "version": "18.2.2",
>>>>>>> d2f030f1
  "description": "A Promise-based SFTP client",
  "keywords": [
    "GIBS",
    "CUMULUS",
    "NASA"
  ],
  "engines": {
    "node": ">=16.19.0"
  },
  "publishConfig": {
    "access": "public"
  },
  "homepage": "https://github.com/nasa/cumulus/tree/master/packages/sftp-client#readme",
  "repository": {
    "type": "git",
    "url": "https://github.com/nasa/cumulus",
    "directory": "packages/sftp-client"
  },
  "main": "dist/index.js",
  "scripts": {
    "clean": "git clean -d -x -e node_modules -f",
    "test": "../../node_modules/.bin/ava",
    "test:coverage": "../../node_modules/.bin/nyc npm test",
    "prepare": "npm run tsc",
    "tsc": "../../node_modules/.bin/tsc",
    "tsc:listEmittedFiles": "../../node_modules/.bin/tsc --listEmittedFiles",
    "watch-test": "../../node_modules/.bin/tsc-watch --onsuccess 'npm test'",
    "coverage": "python ../../scripts/coverage_handler/coverage.py"
  },
  "ava": {
    "verbose": true,
    "timeout": "15m"
  },
  "author": "Cumulus Authors",
  "license": "Apache-2.0",
  "dependencies": {
<<<<<<< HEAD
    "@cumulus/aws-client": "16.1.4",
    "@cumulus/common": "16.1.4",
=======
    "@cumulus/aws-client": "18.2.2",
    "@cumulus/common": "18.2.2",
>>>>>>> d2f030f1
    "lodash": "^4.17.21",
    "mime-types": "^2.1.27",
    "ssh2": "^1.0.0",
    "ssh2-sftp-client": "^7.0.4"
  },
  "devDependencies": {
<<<<<<< HEAD
    "@cumulus/checksum": "16.1.4",
    "@cumulus/test-data": "16.1.4",
=======
    "@cumulus/checksum": "18.2.2",
    "@cumulus/test-data": "18.2.2",
>>>>>>> d2f030f1
    "@types/ssh2-sftp-client": "^7.0.0"
  }
}<|MERGE_RESOLUTION|>--- conflicted
+++ resolved
@@ -1,10 +1,6 @@
 {
   "name": "@cumulus/sftp-client",
-<<<<<<< HEAD
-  "version": "16.1.4",
-=======
   "version": "18.2.2",
->>>>>>> d2f030f1
   "description": "A Promise-based SFTP client",
   "keywords": [
     "GIBS",
@@ -41,26 +37,16 @@
   "author": "Cumulus Authors",
   "license": "Apache-2.0",
   "dependencies": {
-<<<<<<< HEAD
-    "@cumulus/aws-client": "16.1.4",
-    "@cumulus/common": "16.1.4",
-=======
     "@cumulus/aws-client": "18.2.2",
     "@cumulus/common": "18.2.2",
->>>>>>> d2f030f1
     "lodash": "^4.17.21",
     "mime-types": "^2.1.27",
     "ssh2": "^1.0.0",
     "ssh2-sftp-client": "^7.0.4"
   },
   "devDependencies": {
-<<<<<<< HEAD
-    "@cumulus/checksum": "16.1.4",
-    "@cumulus/test-data": "16.1.4",
-=======
     "@cumulus/checksum": "18.2.2",
     "@cumulus/test-data": "18.2.2",
->>>>>>> d2f030f1
     "@types/ssh2-sftp-client": "^7.0.0"
   }
 }