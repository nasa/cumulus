{
  "name": "@cumulus/sftp-client",
<<<<<<< HEAD
  "version": "18.5.5",
=======
  "version": "20.1.1",
>>>>>>> 2648c237
  "description": "A Promise-based SFTP client",
  "keywords": [
    "GIBS",
    "CUMULUS",
    "NASA"
  ],
  "engines": {
    "node": ">=20.12.2"
  },
  "publishConfig": {
    "access": "public"
  },
  "homepage": "https://github.com/nasa/cumulus/tree/master/packages/sftp-client#readme",
  "repository": {
    "type": "git",
    "url": "https://github.com/nasa/cumulus",
    "directory": "packages/sftp-client"
  },
  "main": "dist/index.js",
  "scripts": {
    "clean": "git clean -d -x -e node_modules -f",
    "test": "../../node_modules/.bin/ava",
    "test:ci": "../../scripts/run_package_ci_unit.sh",
    "test:coverage": "../../node_modules/.bin/nyc npm test",
    "prepare": "npm run tsc",
    "tsc": "../../node_modules/.bin/tsc",
    "tsc:listEmittedFiles": "../../node_modules/.bin/tsc --listEmittedFiles",
    "watch-test": "../../node_modules/.bin/tsc-watch --onsuccess 'npm test'",
    "coverage": "python ../../scripts/coverage_handler/coverage.py"
  },
  "ava": {
    "verbose": true,
    "timeout": "15m",
    "failFast": true
  },
  "author": "Cumulus Authors",
  "license": "Apache-2.0",
  "dependencies": {
<<<<<<< HEAD
    "@cumulus/aws-client": "18.5.5",
    "@cumulus/common": "18.5.5",
=======
    "@cumulus/aws-client": "20.1.1",
    "@cumulus/common": "20.1.1",
>>>>>>> 2648c237
    "lodash": "^4.17.21",
    "mime-types": "^2.1.27",
    "ssh2": "^1.16.0",
    "ssh2-sftp-client": "^11.0.0"
  },
  "devDependencies": {
<<<<<<< HEAD
    "@cumulus/checksum": "18.5.5",
    "@cumulus/test-data": "18.5.5",
=======
    "@cumulus/checksum": "20.1.1",
    "@cumulus/test-data": "20.1.1",
>>>>>>> 2648c237
    "@types/ssh2-sftp-client": "^7.0.0"
  }
}<|MERGE_RESOLUTION|>--- conflicted
+++ resolved
@@ -1,10 +1,6 @@
 {
   "name": "@cumulus/sftp-client",
-<<<<<<< HEAD
-  "version": "18.5.5",
-=======
   "version": "20.1.1",
->>>>>>> 2648c237
   "description": "A Promise-based SFTP client",
   "keywords": [
     "GIBS",
@@ -43,26 +39,16 @@
   "author": "Cumulus Authors",
   "license": "Apache-2.0",
   "dependencies": {
-<<<<<<< HEAD
-    "@cumulus/aws-client": "18.5.5",
-    "@cumulus/common": "18.5.5",
-=======
     "@cumulus/aws-client": "20.1.1",
     "@cumulus/common": "20.1.1",
->>>>>>> 2648c237
     "lodash": "^4.17.21",
     "mime-types": "^2.1.27",
     "ssh2": "^1.16.0",
     "ssh2-sftp-client": "^11.0.0"
   },
   "devDependencies": {
-<<<<<<< HEAD
-    "@cumulus/checksum": "18.5.5",
-    "@cumulus/test-data": "18.5.5",
-=======
     "@cumulus/checksum": "20.1.1",
     "@cumulus/test-data": "20.1.1",
->>>>>>> 2648c237
     "@types/ssh2-sftp-client": "^7.0.0"
   }
 }