'use strict';

const test = require('ava');
const asyncOperations = require('../asyncOperations');

test('getAsyncOperation calls the callback with the expected object and returns the parsed response', async (t) => {
  const prefix = 'unitTestStack';
  const asyncOperationId = 'id-1234';

  const expected = {
    prefix,
    payload: {
      httpMethod: 'GET',
      resource: '/{proxy+}',
      path: `/asyncOperations/${asyncOperationId}`,
    },
  };

  const callback = (configObject) => {
    t.deepEqual(configObject, expected);

    return Promise.resolve({ body: '{ "foo": "bar" }' });
  };

  const result = await asyncOperations.getAsyncOperation({
    prefix,
    asyncOperationId,
    callback,
  });

  t.deepEqual(JSON.parse(result.body), { foo: 'bar' });
});

test('deleteAsyncOperation calls the callback with the expected object and returns the parsed response', async (t) => {
  const prefix = 'unitTestStack';
  const asyncOperationId = 'id-1234';

  const expected = {
    prefix,
    payload: {
      httpMethod: 'DELETE',
      resource: '/{proxy+}',
      path: `/asyncOperations/${asyncOperationId}`,
    },
  };
  const resultBody = {
    foo: 'bar',
  };

<<<<<<< HEAD
  const callback = async (configObject) => {
=======
  const callback = (configObject) => {
>>>>>>> 4b29ec01
    t.deepEqual(configObject, expected);

    return { body: JSON.stringify(resultBody) };
  };

  const result = await asyncOperations.deleteAsyncOperation({
    prefix,
    asyncOperationId,
    callback,
  });

  t.deepEqual(JSON.parse(result.body), resultBody);
});

test('listAsyncOperations calls the callback with the expected object and returns the parsed response', async (t) => {
  const prefix = 'unitTestStack';
  const query = { fake: 'query' };

  const expected = {
    prefix,
    payload: {
      httpMethod: 'GET',
      resource: '/{proxy+}',
      path: '/asyncOperations',
      queryStringParameters: query,
    },
  };

  const callback = (configObject) => {
    t.deepEqual(configObject, expected);

    return Promise.resolve({ body: '{ "foo": "bar" }' });
  };

  const result = await asyncOperations.listAsyncOperations({
    prefix,
    query,
    callback,
  });

  t.deepEqual(JSON.parse(result.body), { foo: 'bar' });
});<|MERGE_RESOLUTION|>--- conflicted
+++ resolved
@@ -47,11 +47,7 @@
     foo: 'bar',
   };
 
-<<<<<<< HEAD
-  const callback = async (configObject) => {
-=======
   const callback = (configObject) => {
->>>>>>> 4b29ec01
     t.deepEqual(configObject, expected);
 
     return { body: JSON.stringify(resultBody) };
