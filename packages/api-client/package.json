--- conflicted
+++ resolved
@@ -1,10 +1,6 @@
 {
   "name": "@cumulus/api-client",
-<<<<<<< HEAD
-  "version": "18.4.0",
-=======
   "version": "19.0.0",
->>>>>>> 818f7fff
   "description": "API client for working with the Cumulus archive API",
   "keywords": [
     "GIBS",
@@ -46,20 +42,11 @@
   "license": "Apache-2.0",
   "dependencies": {
     "@aws-sdk/client-lambda": "^3.621.0",
-<<<<<<< HEAD
-    "@cumulus/aws-client": "18.4.0",
-    "@cumulus/logger": "18.4.0",
-    "p-retry": "^2.0.0"
-  },
-  "devDependencies": {
-    "@cumulus/types": "18.4.0"
-=======
     "@cumulus/aws-client": "19.0.0",
     "@cumulus/logger": "19.0.0",
     "p-retry": "^2.0.0"
   },
   "devDependencies": {
     "@cumulus/types": "19.0.0"
->>>>>>> 818f7fff
   }
 }