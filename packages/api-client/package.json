--- conflicted
+++ resolved
@@ -1,10 +1,6 @@
 {
   "name": "@cumulus/api-client",
-<<<<<<< HEAD
-  "version": "18.5.5",
-=======
   "version": "20.1.1",
->>>>>>> 2648c237
   "description": "API client for working with the Cumulus archive API",
   "keywords": [
     "GIBS",
@@ -46,20 +42,11 @@
   "license": "Apache-2.0",
   "dependencies": {
     "@aws-sdk/client-lambda": "^3.621.0",
-<<<<<<< HEAD
-    "@cumulus/aws-client": "18.5.5",
-    "@cumulus/logger": "18.5.5",
-    "p-retry": "^2.0.0"
-  },
-  "devDependencies": {
-    "@cumulus/types": "18.5.5"
-=======
     "@cumulus/aws-client": "20.1.1",
     "@cumulus/logger": "20.1.1",
     "p-retry": "^2.0.0"
   },
   "devDependencies": {
     "@cumulus/types": "20.1.1"
->>>>>>> 2648c237
   }
 }