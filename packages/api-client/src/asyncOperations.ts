import { invokeApi } from './cumulusApiClient';
import { InvokeApiFunction, ApiGatewayLambdaHttpProxyResponse } from './types';

/**
 * Get /asyncOperations/{asyncOperationId}
 *
 * @param {Object} params              - params
 * @param {string} params.prefix       - the prefix configured for the stack
 * @param {Object} params.asyncOperationId - the async operation id
 * @param {Function} params.callback   - async function to invoke the api lambda
 *                                     that takes a prefix / user payload.  Defaults
 *                                     to cumulusApiClient.invokeApi
 * @returns {Promise<Object>}          - the response from the callback
 */
export const getAsyncOperation = async (params: {
  prefix: string,
  asyncOperationId: string,
  callback?: InvokeApiFunction
}): Promise<ApiGatewayLambdaHttpProxyResponse> => {
  const { prefix, asyncOperationId, callback = invokeApi } = params;

  return await callback({
    prefix,
    payload: {
      httpMethod: 'GET',
      resource: '/{proxy+}',
      path: `/asyncOperations/${asyncOperationId}`,
    },
  });
};

/**
 * DELETE /asyncOperations/{asyncOperationId}
 *
 * @param {Object} params              - params
 * @param {string} params.prefix       - the prefix configured for the stack
 * @param {Object} params.asyncOperationId - the async operation id
 * @param {Function} params.callback   - async function to invoke the api lambda
 *                                     that takes a prefix / user payload.  Defaults
 *                                     to cumulusApiClient.invokeApi
 * @returns {Promise<Object>}          - the response from the callback
 */
export const deleteAsyncOperation = async (params: {
  prefix: string,
  asyncOperationId: string,
  callback?: InvokeApiFunction
}): Promise<ApiGatewayLambdaHttpProxyResponse> => {
  const { prefix, asyncOperationId, callback = invokeApi } = params;

<<<<<<< HEAD
  return callback({
=======
  return await callback({
>>>>>>> 4b29ec01
    prefix,
    payload: {
      httpMethod: 'DELETE',
      resource: '/{proxy+}',
      path: `/asyncOperations/${asyncOperationId}`,
    },
  });
};

/**
 * Query  async operations stored in cumulus
 * GET /asyncOperations
 * @param {Object} params             - params
 * @param {string} [params.query]     - query to pass the API lambda
 * @param {Function} params.callback  - async function to invoke the api lambda
 *                                      that takes a prefix / user payload.  Defaults
 *                                      to cumulusApiClient.invokeApifunction to invoke the
 *                                      api lambda
 * @returns {Promise<Object>}         - the response from the callback
 */
export const listAsyncOperations = async (params: {
  prefix: string,
  query?: {
    fields?: string[],
    [key: string]: string | string[] | undefined
  },
  callback?: InvokeApiFunction
}): Promise<ApiGatewayLambdaHttpProxyResponse> => {
  const { prefix, query, callback = invokeApi } = params;

  return await callback({
    prefix: prefix,
    payload: {
      httpMethod: 'GET',
      resource: '/{proxy+}',
      path: '/asyncOperations',
      queryStringParameters: query,
    },
  });
};<|MERGE_RESOLUTION|>--- conflicted
+++ resolved
@@ -47,11 +47,7 @@
 }): Promise<ApiGatewayLambdaHttpProxyResponse> => {
   const { prefix, asyncOperationId, callback = invokeApi } = params;
 
-<<<<<<< HEAD
-  return callback({
-=======
   return await callback({
->>>>>>> 4b29ec01
     prefix,
     payload: {
       httpMethod: 'DELETE',
