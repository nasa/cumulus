import pRetry from 'p-retry';

import { ApiGranuleRecord, GranuleId, GranuleStatus } from '@cumulus/types/api/granules';
import { CollectionId } from '@cumulus/types/api/collections';
import Logger from '@cumulus/logger';

import { invokeApi } from './cumulusApiClient';
import { ApiGatewayLambdaHttpProxyResponse, InvokeApiFunction } from './types';

const logger = new Logger({ sender: '@api-client/granules' });

type AssociateExecutionRequest = {
  granuleId: string
  collectionId: string
  executionArn: string
};

/**
 * GET raw response from /granules/{granuleName} or /granules/{collectionId}/{granuleName}
 *
 * @param {Object} params                                - params
 * @param {string} params.prefix                         - the prefix configured for the stack
 * @param {string} params.granuleId                      - a granule ID
 * @param {Object} [params.query]                        - query to pass the API lambda
 * @param {number[] | number} params.expectedStatusCodes - the statusCodes which the granule API is
 *                                                         is expecting for the invokeApi Response,
 *                                                         default is 200
 * @param {Function} params.callback                     - async function to invoke the api lambda
 *                                                         that takes a prefix / user payload,
 *                                                         cumulusApiClient.invokeApifunction
 *                                                         is the default to invoke the api lambda
 * @returns {Promise<Object>}                            - the granule fetched by the API
 */
export const getGranuleResponse = async (params: {
  prefix: string,
  granuleId: GranuleId,
<<<<<<< HEAD
  collectionId?: CollectionId,
=======
  expectedStatusCodes?: number[] | number,
>>>>>>> 9554d23d
  query?: { [key: string]: string },
  callback?: InvokeApiFunction
}): Promise<ApiGatewayLambdaHttpProxyResponse> => {
  const {
    prefix,
    granuleId,
    collectionId,
    query,
    expectedStatusCodes,
    callback = invokeApi,
  } = params;

  let path = `/granules/${collectionId}/${granuleId}`;

  // Fetching a granule without a collectionId is supported but deprecated
  if (!collectionId) {
    path = `/granules/${granuleId}`;
  }

  return await callback({
    prefix,
    payload: {
      httpMethod: 'GET',
      resource: '/{proxy+}',
      path,
      ...(query && { queryStringParameters: query }),
    },
    expectedStatusCodes,
  });
};

/**
 * GET granule record from /granules/{granuleName} or /granules/{collectionId}/{granuleName}
 *
 * @param {Object} params             - params
 * @param {string} params.prefix      - the prefix configured for the stack
 * @param {string} params.granuleId   - a granule ID
 * @param {Object} [params.query]     - query to pass the API lambda
 * @param {Function} params.callback  - async function to invoke the api lambda
 *                                      that takes a prefix / user payload.  Defaults
 *                                      to cumulusApiClient.invokeApifunction to invoke the
 *                                      api lambda
 * @returns {Promise<Object>}         - the granule fetched by the API
 */
export const getGranule = async (params: {
  prefix: string,
  granuleId: GranuleId,
  collectionId?: CollectionId,
  query?: { [key: string]: string },
  callback?: InvokeApiFunction
}): Promise<ApiGranuleRecord> => {
  const response = await getGranuleResponse(params);
  return JSON.parse(response.body);
};

/**
 * Wait for a granule to be present in the database (using pRetry)
 *
 * @param {Object} params             - params
 * @param {string} params.granuleId   - granuleId to wait for
 * @param {number} params.retries     - number of times to retry
 * @param {Function} params.callback  - async function to invoke the api lambda
 *                                      that takes a prefix / user payload.  Defaults
 *                                      to cumulusApiClient.invokeApifunction to invoke the
 *                                      api lambda
 */
export const waitForGranule = async (params: {
  prefix: string,
  granuleId: GranuleId,
  status?: GranuleStatus,
  retries?: number,
  pRetryOptions?: pRetry.Options,
  callback?: InvokeApiFunction
}) => {
  const {
    prefix,
    granuleId,
    status,
    retries = 10,
    pRetryOptions = {},
    callback = invokeApi,
  } = params;

  await pRetry(
    async () => {
      // TODO update to use collectionId + granuleId
      const apiResult = await getGranuleResponse({ prefix, granuleId, callback });

      if (apiResult.statusCode === 500) {
        throw new pRetry.AbortError('API misconfigured/down/etc, failing test');
      }

      if (apiResult.statusCode !== 200) {
        throw new Error(`granule ${granuleId} not in database yet, status ${apiResult.statusCode} retrying....`);
      }

      if (status) {
        const granuleStatus = JSON.parse(apiResult.body).status;

        if (status !== granuleStatus) {
          throw new Error(`Granule status ${granuleStatus} does not match requested status, retrying...`);
        }
      }

      logger.info(`Granule ${granuleId} in database, proceeding...`); // TODO fix logging
    },
    {
      retries,
      onFailedAttempt: (e) => {
        logger.error(e.message);
      },
      ...pRetryOptions,
    }
  );
};

/**
 * Reingest a granule from the Cumulus API
 * PATCH /granules/{}
 *
 * @param {Object} params              - params
 * @param {string} params.prefix       - the prefix configured for the stack
 * @param {string} params.granuleId    - a granule ID
 * @param {string} params.workflowName - Optional WorkflowName
 * @param {string} params.executionArn - Optional executionArn
 * @param {Function} params.callback   - async function to invoke the api lambda
 *                                       that takes a prefix / user payload.  Defaults
 *                                       to cumulusApiClient.invokeApifunction to invoke the
 *                                       api lambda
 * @returns {Promise<Object>}          - the granule fetched by the API
 */
export const reingestGranule = async (params: {
  prefix: string,
  granuleId: GranuleId,
  collectionId?: CollectionId,
  workflowName?: string | undefined,
  executionArn?: string | undefined,
  callback?: InvokeApiFunction
}): Promise<ApiGatewayLambdaHttpProxyResponse> => {
  const {
    prefix,
    granuleId,
    collectionId,
    workflowName,
    executionArn,
    callback = invokeApi,
  } = params;

  let path = `/granules/${collectionId}/${granuleId}`;

  // Fetching a granule without a collectionId is supported but deprecated
  if (!collectionId) {
    path = `/granules/${granuleId}`;
  }

  return await callback({
    prefix: prefix,
    payload: {
      httpMethod: 'PATCH',
      resource: '/{proxy+}',
      path,
      headers: {
        'Content-Type': 'application/json',
      },
      body: JSON.stringify({
        action: 'reingest',
        workflowName,
        executionArn,
      }),
    },
  });
};

/**
 * Removes a granule from CMR via the Cumulus API
 * PATCH /granules/{granuleId}
 *
 * @param {Object} params             - params
 * @param {string} params.prefix      - the prefix configured for the stack
 * @param {string} params.granuleId   - a granule ID
 * @param {Function} params.callback  - async function to invoke the api lambda
 *                                      that takes a prefix / user payload.  Defaults
 *                                      to cumulusApiClient.invokeApifunction to invoke the
 *                                      api lambda
 * @returns {Promise<Object>}         - the granule fetched by the API
 */
export const removeFromCMR = async (params: {
  prefix: string,
  granuleId: GranuleId,
  collectionId?: CollectionId,
  callback?: InvokeApiFunction
}): Promise<ApiGatewayLambdaHttpProxyResponse> => {
  const { prefix, granuleId, collectionId, callback = invokeApi } = params;

  let path = `/granules/${collectionId}/${granuleId}`;

  // Fetching a granule without a collectionId is supported but deprecated
  if (!collectionId) {
    path = `/granules/${granuleId}`;
  }

  return await callback({
    prefix: prefix,
    payload: {
      httpMethod: 'PATCH',
      resource: '/{proxy+}',
      path,
      headers: {
        'Content-Type': 'application/json',
      },
      body: JSON.stringify({ action: 'removeFromCmr' }),
    },
  });
};

/**
 * Run a workflow with the given granule as the payload
 * PATCH /granules/{granuleId}
 *
 * @param {Object} params             - params
 * @param {string} params.prefix      - the prefix configured for the stack
 * @param {string} params.granuleId   - a granule ID
 * @param {string} params.workflow    - workflow to be run with given granule
 * @param {Function} params.callback  - async function to invoke the api lambda
 *                                      that takes a prefix / user payload.  Defaults
 *                                      to cumulusApiClient.invokeApifunction to invoke the
 *                                      api lambda
 * @returns {Promise<Object>}         - the granule fetched by the API
 */
export const applyWorkflow = async (params: {
  prefix: string,
  granuleId: GranuleId,
  collectionId?: CollectionId,
  workflow: string,
  meta?: object,
  callback?: InvokeApiFunction
}): Promise<ApiGatewayLambdaHttpProxyResponse> => {
  const {
    prefix,
    granuleId,
    collectionId,
    workflow,
    meta,
    callback = invokeApi,
  } = params;

  let path = `/granules/${collectionId}/${granuleId}`;

  // Fetching a granule without a collectionId is supported but deprecated
  if (!collectionId) {
    path = `/granules/${granuleId}`;
  }

  return await callback({
    prefix: prefix,
    payload: {
      httpMethod: 'PATCH',
      resource: '/{proxy+}',
      headers: {
        'Content-Type': 'application/json',
      },
      path,
      body: JSON.stringify({ action: 'applyWorkflow', workflow, meta }),
    },
  });
};

/**
 * Delete a granule from Cumulus via the API lambda
 * DELETE /granules/${granuleId}
 *
 * @param {Object} params                      - params
 * @param {pRetry.Options} params.pRetryObject - pRetry options object
 * @param {string} params.prefix               - the prefix configured for the stack
 * @param {string} params.granuleId            - a granule ID
 * @param {Function} params.callback           - async function to invoke the api lambda
 *                                               that takes a prefix / user payload.  Defaults
 *                                               to cumulusApiClient.invokeApifunction to invoke the
 *                                               api lambda
 * @returns {Promise<Object>}                  - the delete confirmation from the API
 */
export const deleteGranule = async (params: {
  prefix: string,
  granuleId: GranuleId,
  collectionId?: CollectionId,
  pRetryOptions?: pRetry.Options,
  callback?: InvokeApiFunction
}): Promise<ApiGatewayLambdaHttpProxyResponse> => {
  const {
    pRetryOptions,
    prefix,
    granuleId,
    collectionId,
    callback = invokeApi,
  } = params;

  let path = `/granules/${collectionId}/${granuleId}`;

  // Fetching a granule without a collectionId is supported but deprecated
  if (!collectionId) {
    path = `/granules/${granuleId}`;
  }

  return await callback({
    prefix: prefix,
    payload: {
      httpMethod: 'DELETE',
      resource: '/{proxy+}',
      path,
    },
    pRetryOptions,
  });
};

/**
 * Move a granule via the API
 * PATCH /granules/{granuleId}
 *
 * @param {Object} params                       - params
 * @param {string} params.prefix                - the prefix configured for the stack
 * @param {string} params.granuleId             - a granule ID
 * @param {Array<Object>} params.destinations   - move granule destinations
 * @param {Function} params.callback            - async function to invoke the api lambda
 *                                                that takes a prefix / user payload.  Defaults
 *                                                to cumulusApiClient.invokeApifunction to invoke
 *                                                the api lambda
 * @returns {Promise<Object>}                   - the move response from the API
 */
export const moveGranule = async (params: {
  prefix: string,
  granuleId: GranuleId,
  collectionId?: CollectionId,
  destinations: unknown[],
  callback?: InvokeApiFunction
}): Promise<ApiGatewayLambdaHttpProxyResponse> => {
  const {
    prefix,
    granuleId,
    collectionId,
    destinations,
    callback = invokeApi,
  } = params;

  let path = `/granules/${collectionId}/${granuleId}`;

  // Fetching a granule without a collectionId is supported but deprecated
  if (!collectionId) {
    path = `/granules/${granuleId}`;
  }

  return await callback({
    prefix: prefix,
    payload: {
      httpMethod: 'PATCH',
      resource: '/{proxy+}',
      headers: {
        'Content-Type': 'application/json',
      },
      path,
      body: JSON.stringify({ action: 'move', destinations }),
    },
  });
};

/**
 * Removed a granule from CMR and delete from Cumulus via the API
 *
 * @param {Object} params             - params
 * @param {string} params.prefix      - the prefix configured for the stack
 * @param {string} params.granuleId   - a granule ID
 * @param {Function} params.callback  - async function to invoke the api lambda
 *                                      that takes a prefix / user payload.  Defaults
 *                                      to cumulusApiClient.invokeApifunction to invoke the
 *                                      api lambda
 * @returns {Promise<Object>}         - the delete confirmation from the API
 */
export const removePublishedGranule = async (params: {
  prefix: string,
  granuleId: GranuleId,
  collectionId?: CollectionId,
  callback?: InvokeApiFunction
}): Promise<ApiGatewayLambdaHttpProxyResponse> => {
  const { prefix, granuleId, collectionId, callback = invokeApi } = params;

  // pre-delete: Remove the granule from CMR
  await removeFromCMR({ prefix, granuleId, collectionId, callback });
  return deleteGranule({ prefix, granuleId, collectionId, callback });
};

/**
 * Query  granules stored in cumulus
 * GET /granules
 * @param {Object} params             - params
 * @param {Object} [params.query]       - query to pass the API lambda
 * @param {Function} params.callback  - async function to invoke the api lambda
 *                                      that takes a prefix / user payload.  Defaults
 *                                      to cumulusApiClient.invokeApifunction to invoke the
 *                                      api lambda
 * @returns {Promise<Object>}         - the response from the callback
 */
export const listGranules = async (params: {
  prefix: string,
  query?: {
    fields?: string[],
    [key: string]: string | string[] | undefined
  },
  callback?: InvokeApiFunction
}): Promise<ApiGatewayLambdaHttpProxyResponse> => {
  const { prefix, query, callback = invokeApi } = params;

  return await callback({
    prefix: prefix,
    payload: {
      httpMethod: 'GET',
      resource: '/{proxy+}',
      path: '/granules',
      queryStringParameters: query,
    },
  });
};

/**
 * Create granule into cumulus.
 * POST /granules
 * @param {Object} params             - params
 * @param {Object} [params.body]      - granule to pass the API lambda
 * @param {Function} params.callback  - async function to invoke the api lambda
 *                                      that takes a prefix / user payload.  Defaults
 *                                      to cumulusApiClient.invokeApifunction to invoke the
 *                                      api lambda
 * @returns {Promise<Object>}         - the response from the callback
 */
export const createGranule = async (params: {
  prefix: string,
  body: ApiGranuleRecord,
  callback?: InvokeApiFunction
}): Promise<ApiGatewayLambdaHttpProxyResponse> => {
  const { prefix, body, callback = invokeApi } = params;

  return await callback({
    prefix,
    payload: {
      httpMethod: 'POST',
      resource: '/{proxy+}',
      path: '/granules',
      headers: { 'Content-Type': 'application/json' },
      body: JSON.stringify(body),
    },
  });
};

/**
 * Update granule in cumulus via PATCH request.  Existing values will
 * not be overwritten if not specified, null values will be removed and in
 * some cases replaced with defaults.
 * PATCH /granules/{granuleId}
 * @param {Object} params             - params
 * @param {Object} [params.body]      - granule to pass the API lambda
 * @param {Function} params.callback  - async function to invoke the api lambda
 *                                      that takes a prefix / user payload.  Defaults
 *                                      to cumulusApiClient.invokeApifunction to invoke the
 *                                      api lambda
 * @returns {Promise<Object>}         - the response from the callback
 */
export const updateGranule = async (params: {
  prefix: string,
  body: ApiGranuleRecord,
  granuleId: GranuleId,
  collectionId?: CollectionId,
  callback?: InvokeApiFunction
}): Promise<ApiGatewayLambdaHttpProxyResponse> => {
  const { prefix, granuleId, collectionId, body, callback = invokeApi } = params;

  let path = `/granules/${collectionId}/${granuleId}`;

  // Fetching a granule without a collectionId is supported but deprecated
  if (!collectionId) {
    path = `/granules/${granuleId}`;
  }

  return await callback({
    prefix,
    payload: {
      httpMethod: 'PATCH',
      resource: '/{proxy+}',
      path,
      headers: { 'Content-Type': 'application/json' },
      body: JSON.stringify(body),
    },
    expectedStatusCodes: [200, 201],
  });
};

/**
 * Associate an execution with a granule in cumulus.
 * POST /granules/{granuleId}/execution
 * @param {Object} params             - params
 * @param {Object} [params.body]      - granule and execution info to pass the API lambda
 * @param {Function} params.callback  - async function to invoke the api lambda
 *                                      that takes a prefix / user payload.  Defaults
 *                                      to cumulusApiClient.invokeApifunction to invoke the
 *                                      api lambda
 * @returns {Promise<Object>}         - the response from the callback
 */
export const associateExecutionWithGranule = async (params: {
  prefix: string,
  body: AssociateExecutionRequest,
  callback?: InvokeApiFunction
}): Promise<ApiGatewayLambdaHttpProxyResponse> => {
  const { prefix, body, callback = invokeApi } = params;

  return await callback({
    prefix,
    payload: {
      httpMethod: 'POST',
      resource: '/{proxy+}',
      path: `/granules/${body.granuleId}/executions`,
      headers: { 'Content-Type': 'application/json' },
      body: JSON.stringify(body),
    },
  });
};

/**
 * Bulk operations on granules stored in cumulus
 * POST /granules/bulk
 * @param {Object} params             - params
 * @param {Object} params.body        - body to pass the API lambda
 * @param {Function} params.callback  - async function to invoke the api lambda
 *                                      that takes a prefix / user payload.  Defaults
 *                                      to cumulusApiClient.invokeApifunction to invoke the
 *                                      api lambda
 * @returns {Promise<Object>}         - the response from the callback
 */
export const bulkGranules = async (params: {
  prefix: string,
  body: object,
  callback?: InvokeApiFunction
}): Promise<ApiGatewayLambdaHttpProxyResponse> => {
  const { prefix, body, callback = invokeApi } = params;

  return await callback({
    prefix: prefix,
    payload: {
      httpMethod: 'POST',
      resource: '/{proxy+}',
      headers: {
        'Content-Type': 'application/json',
      },
      path: '/granules/bulk',
      body: JSON.stringify(body),
    },
    expectedStatusCodes: 202,
  });
};

/**
 * Bulk delete granules stored in cumulus
 * POST /granules/bulkDelete
 * @param {Object} params             - params
 * @param {Object} params.body       - body to pass the API lambda
 * @param {Function} params.callback  - async function to invoke the api lambda
 *                                      that takes a prefix / user payload.  Defaults
 *                                      to cumulusApiClient.invokeApifunction to invoke the
 *                                      api lambda
 * @returns {Promise<Object>}         - the response from the callback
 */
export const bulkDeleteGranules = async (params: {
  prefix: string,
  body: unknown,
  callback?: InvokeApiFunction
}): Promise<ApiGatewayLambdaHttpProxyResponse> => {
  const { prefix, body, callback = invokeApi } = params;

  return await callback({
    prefix: prefix,
    payload: {
      httpMethod: 'POST',
      resource: '/{proxy+}',
      headers: {
        'Content-Type': 'application/json',
      },
      path: '/granules/bulkDelete',
      body: JSON.stringify(body),
    },
    expectedStatusCodes: 202,
  });
};

export const bulkReingestGranules = async (params: {
  prefix: string,
  body: unknown,
  callback?: InvokeApiFunction
}): Promise<ApiGatewayLambdaHttpProxyResponse> => {
  const { prefix, body, callback = invokeApi } = params;

  return await callback({
    prefix: prefix,
    payload: {
      httpMethod: 'POST',
      resource: '/{proxy+}',
      headers: {
        'Content-Type': 'application/json',
      },
      path: '/granules/bulkReingest',
      body: JSON.stringify(body),
    },
    expectedStatusCodes: 202,
  });
};

/**
 * Bulk Granule Operations
 * POST /granules/bulk
 *
 * @param {Object} params - params
 * @param {string} params.prefix - the prefix configured for the stack
 * @param {Array<string>} params.ids - the granules to have bulk operation on
 * @param {string} params.workflowName - workflowName for the bulk operation execution
 * @param {Function} params.callback  - async function to invoke the api lambda
 *                                      that takes a prefix / user payload.  Defaults
 *                                      to cumulusApiClient.invokeApifunction to invoke the
 *                                      api lambda
 * @returns {Promise<Object>}         - the response from the callback
 */
export const bulkOperation = async (params: {
  prefix: string,
  ids: string[],
  workflowName: string,
  callback?: InvokeApiFunction
}): Promise<ApiGatewayLambdaHttpProxyResponse> => {
  const { prefix, ids, workflowName, callback = invokeApi } = params;
  return await callback({
    prefix: prefix,
    payload: {
      httpMethod: 'POST',
      resource: '/{proxy+}',
      path: '/granules/bulk/',
      headers: {
        'Content-Type': 'application/json',
      },
      body: JSON.stringify({ ids, workflowName }),
    },
    expectedStatusCodes: 202,
  });
};<|MERGE_RESOLUTION|>--- conflicted
+++ resolved
@@ -34,11 +34,8 @@
 export const getGranuleResponse = async (params: {
   prefix: string,
   granuleId: GranuleId,
-<<<<<<< HEAD
-  collectionId?: CollectionId,
-=======
+  collectionId?: CollectionId,
   expectedStatusCodes?: number[] | number,
->>>>>>> 9554d23d
   query?: { [key: string]: string },
   callback?: InvokeApiFunction
 }): Promise<ApiGatewayLambdaHttpProxyResponse> => {
