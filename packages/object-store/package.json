--- conflicted
+++ resolved
@@ -1,10 +1,6 @@
 {
   "name": "@cumulus/object-store",
-<<<<<<< HEAD
-  "version": "11.1.4",
-=======
   "version": "13.0.1",
->>>>>>> eb57ee60
   "description": "Utilities for managing object stores",
   "keywords": [
     "GIBS",
@@ -43,10 +39,6 @@
   "author": "Cumulus Authors",
   "license": "Apache-2.0",
   "dependencies": {
-<<<<<<< HEAD
-    "@cumulus/aws-client": "11.1.4"
-=======
     "@cumulus/aws-client": "13.0.1"
->>>>>>> eb57ee60
   }
 }