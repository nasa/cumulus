{
  "name": "@cumulus/object-store",
<<<<<<< HEAD
  "version": "18.2.2",
=======
  "version": "19.0.0",
>>>>>>> 8098923c
  "description": "Utilities for managing object stores",
  "keywords": [
    "GIBS",
    "CUMULUS",
    "NASA"
  ],
  "engines": {
    "node": ">=20.12.2"
  },
  "publishConfig": {
    "access": "public"
  },
  "homepage": "https://github.com/nasa/cumulus/tree/master/packages/object-store",
  "repository": {
    "type": "git",
    "url": "git+https://github.com/nasa/cumulus.git",
    "directory": "packages/object-store"
  },
  "main": "dist/index.js",
  "scripts": {
    "clean": "git clean -d -x -e node_modules -f",
    "test": "../../node_modules/.bin/ava",
    "test:ci": "../../scripts/run_package_ci_unit.sh",
    "test:coverage": "../../node_modules/.bin/nyc npm test",
    "prepare": "npm run tsc",
    "tsc": "../../node_modules/.bin/tsc",
    "tsc:listEmittedFiles": "../../node_modules/.bin/tsc --listEmittedFiles",
    "watch-test": "../../node_modules/.bin/tsc-watch --onsuccess 'npm test'",
    "coverage": "python ../../scripts/coverage_handler/coverage.py"
  },
  "ava": {
    "files": [
      "tests/**"
    ],
    "verbose": true,
    "timeout": "15m",
    "failFast": true
  },
  "author": "Cumulus Authors",
  "license": "Apache-2.0",
  "dependencies": {
<<<<<<< HEAD
    "@cumulus/aws-client": "18.2.2"
=======
    "@cumulus/aws-client": "19.0.0"
>>>>>>> 8098923c
  }
}<|MERGE_RESOLUTION|>--- conflicted
+++ resolved
@@ -1,10 +1,6 @@
 {
   "name": "@cumulus/object-store",
-<<<<<<< HEAD
-  "version": "18.2.2",
-=======
   "version": "19.0.0",
->>>>>>> 8098923c
   "description": "Utilities for managing object stores",
   "keywords": [
     "GIBS",
@@ -46,10 +42,6 @@
   "author": "Cumulus Authors",
   "license": "Apache-2.0",
   "dependencies": {
-<<<<<<< HEAD
-    "@cumulus/aws-client": "18.2.2"
-=======
     "@cumulus/aws-client": "19.0.0"
->>>>>>> 8098923c
   }
 }