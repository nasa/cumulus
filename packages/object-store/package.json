{
  "name": "@cumulus/object-store",
<<<<<<< HEAD
  "version": "16.1.4",
=======
  "version": "18.2.2",
>>>>>>> d2f030f1
  "description": "Utilities for managing object stores",
  "keywords": [
    "GIBS",
    "CUMULUS",
    "NASA"
  ],
  "engines": {
    "node": ">=16.19.0"
  },
  "publishConfig": {
    "access": "public"
  },
  "homepage": "https://github.com/nasa/cumulus/tree/master/packages/object-store",
  "repository": {
    "type": "git",
    "url": "git+https://github.com/nasa/cumulus.git",
    "directory": "packages/object-store"
  },
  "main": "dist/index.js",
  "scripts": {
    "clean": "git clean -d -x -e node_modules -f",
    "test": "../../node_modules/.bin/ava",
    "test:coverage": "../../node_modules/.bin/nyc npm test",
    "prepare": "npm run tsc",
    "tsc": "../../node_modules/.bin/tsc",
    "tsc:listEmittedFiles": "../../node_modules/.bin/tsc --listEmittedFiles",
    "watch-test": "../../node_modules/.bin/tsc-watch --onsuccess 'npm test'",
    "coverage": "python ../../scripts/coverage_handler/coverage.py"
  },
  "ava": {
    "files": [
      "tests/**"
    ],
    "verbose": true,
    "timeout": "15m"
  },
  "author": "Cumulus Authors",
  "license": "Apache-2.0",
  "dependencies": {
<<<<<<< HEAD
    "@cumulus/aws-client": "16.1.4"
=======
    "@cumulus/aws-client": "18.2.2"
>>>>>>> d2f030f1
  }
}<|MERGE_RESOLUTION|>--- conflicted
+++ resolved
@@ -1,10 +1,6 @@
 {
   "name": "@cumulus/object-store",
-<<<<<<< HEAD
-  "version": "16.1.4",
-=======
   "version": "18.2.2",
->>>>>>> d2f030f1
   "description": "Utilities for managing object stores",
   "keywords": [
     "GIBS",
@@ -44,10 +40,6 @@
   "author": "Cumulus Authors",
   "license": "Apache-2.0",
   "dependencies": {
-<<<<<<< HEAD
-    "@cumulus/aws-client": "16.1.4"
-=======
     "@cumulus/aws-client": "18.2.2"
->>>>>>> d2f030f1
   }
 }