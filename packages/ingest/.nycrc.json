--- conflicted
+++ resolved
@@ -1,14 +1,7 @@
 {
   "extends": "../../nyc.config.js",
-<<<<<<< HEAD
-  "statements": 48,
-  "functions": 49,
-  "branches": 46,
-  "lines": 48
-=======
   "statements": 53,
   "functions": 53,
   "branches": 53,
   "lines": 53
->>>>>>> 9b21c96a
 }