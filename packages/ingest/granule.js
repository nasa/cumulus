'use strict';

const get = require('lodash.get');
const moment = require('moment');
const encodeurl = require('encodeurl');
<<<<<<< HEAD
const { aws, log, errors } = require('@cumulus/common');
=======
const {
  aws,
  CollectionConfigStore,
  constructCollectionId,
  log
} = require('@cumulus/common');
const { buildURL } = require('@cumulus/common/URLUtils');
const errors = require('@cumulus/errors');

const { sftpMixin } = require('./sftp');
const { ftpMixin } = require('./ftp');
const { httpMixin } = require('./http');
const { s3Mixin } = require('./s3');
const { baseProtocol } = require('./protocol');
const { normalizeProviderPath } = require('./util');

/**
* The abstract Discover class
**/
class Discover {
  /**
  * Discover class constructor
  *
  * @param {Object} event - the cumulus event object
  **/
  constructor(event) {
    if (this.constructor === Discover) {
      throw new TypeError('Can not construct abstract class.');
    }

    this.buckets = event.config.buckets;
    this.collection = event.config.collection;
    this.provider = event.config.provider;
    this.useList = event.config.useList;
    this.ignoreFilesConfigForDiscovery = get(event.config,
      'ignoreFilesConfigForDiscovery', get(event.config.collection,
        'ignoreFilesConfigForDiscovery', false));
    this.event = event;

    this.port = this.provider.port;
    this.host = this.provider.host;
    this.path = normalizeProviderPath(this.collection.provider_path);

    this.endpoint = buildURL({
      protocol: this.provider.protocol,
      host: this.host,
      port: this.port,
      path: this.path
    });

    this.username = this.provider.username;
    this.password = this.provider.password;

    // create hash with file regex as key
    this.regexes = {};
    this.collection.files.forEach((f) => {
      this.regexes[f.regex] = {
        collection: this.collection.name,
        bucket: this.buckets[f.bucket].name,
        type: f.type
      };
    });
  }

  /**
   * Receives a file object and adds granule-specific properties to it.
   *
   * @param {Object} file - the file object
   * @returns {Object} Updated file with granuleId added, and with bucket, file
   *    type, and url_path added, if the file has an associated configuration
   */
  setGranuleInfo(file) {
    const [, granuleId] = file.name.match(this.collection.granuleIdExtraction);
    const fileTypeConfig = this.fileTypeConfigForFile(file);

    // Return the file with granuleId added, and with bucket, url_path, and
    // type added if there is a config for the file.
    return Object.assign(
      cloneDeep(file),
      { granuleId },
      !fileTypeConfig ? {} : {
        bucket: this.buckets[fileTypeConfig.bucket].name,
        url_path: fileTypeConfig.url_path || this.collection.url_path || '',
        type: fileTypeConfig.type || ''
      }
    );
  }

  /**
   * Search for a file type config in the collection config
   *
   * @param {Object} file - a file object
   * @returns {Object|undefined} a file type config object or undefined if none
   *   was found
   * @private
   */
  fileTypeConfigForFile(file) {
    return this.collection.files.find((fileTypeConfig) =>
      file.name.match(fileTypeConfig.regex));
  }

  /**
   * Returns a possibly empty array of discovered granules.  Each granule will
   * contain a possibly empty array of files, influenced by the `boolean`
   * property `ignoreFilesConfigForDiscovery`.  By default, this property is
   * `false`, meaning that this collection's `files` configuration is _not_
   * ignored, and a granule's `files` array will contain _only_ files with names
   * that match one of the regular expressions in the collection's `files`
   * configuration.
   *
   * By setting `ignoreFilesConfigForDiscovery` to `true`, the collection's
   * `files` configuration is ignored, such that no files are filtered out based
   * on the regular expressions in the collection's `files` configuration.
   * Instead, _all_ files for a granule are included in the granule's `files`
   * array.
   *
   * The property may be set in the task configuration, in which case the
   * specified value overrides the value set on all collections.
   *
   * @returns {Array<Object>} an array of discovered granules
   */
  async discover() {
    const discoveredFiles = (await this.list())
      // Make sure the file matches the granuleIdExtraction
      .filter((file) => file.name.match(this.collection.granuleIdExtraction))
      // Add additional granule-related properties to the file
      .map((file) => this.setGranuleInfo(file));

    // Group the files by granuleId
    const filesByGranuleId = groupBy(discoveredFiles, (file) => file.granuleId);
    const { dataType, version } = this.collection;

    // Build and return the granules
    return Object.entries(filesByGranuleId).map(([granuleId, files]) => ({
      granuleId,
      dataType,
      version,
      // Unless ignoring the files config, retain only files matching a config
      files: files
        .filter((file) =>
          this.ignoreFilesConfigForDiscovery
          || this.fileTypeConfigForFile(file))
        .map((file) => omit(file, 'granuleId'))
    }));
  }
}

/**
 * This is a base class for ingesting and parsing a single PDR
 * It must be mixed with a FTP or HTTP mixing to work
 *
 * @class
 * @abstract
 */
class Granule {
  /**
   * Constructor for abstract Granule class
   *
   * @param {Object} buckets - s3 buckets available from config
   * @param {Object} collection - collection configuration object
   * @param {Object} provider - provider configuration object
   * @param {string} fileStagingDir - staging directory on bucket,
   * files will be placed in collectionId subdirectory
   * @param {boolean} forceDownload - force download of a file
   * @param {boolean} duplicateHandling - duplicateHandling of a file
   */
  constructor(
    buckets,
    collection,
    provider,
    fileStagingDir = 'file-staging',
    forceDownload = false,
    duplicateHandling = 'error'
  ) {
    if (this.constructor === Granule) {
      throw new TypeError('Can not construct abstract class.');
    }

    this.buckets = buckets;
    this.collection = collection;
    this.provider = provider;

    this.port = this.provider.port;
    this.host = this.provider.host;
    this.username = this.provider.username;
    this.password = this.provider.password;
    this.checksumFiles = {};
    this.supportedChecksumFileTypes = ['md5', 'cksum', 'sha1', 'sha256'];

    this.forceDownload = forceDownload;

    if (fileStagingDir && fileStagingDir[0] === '/') this.fileStagingDir = fileStagingDir.substr(1);
    else this.fileStagingDir = fileStagingDir;

    this.duplicateHandling = duplicateHandling;

    // default collectionId, could be overwritten by granule's collection information
    if (this.collection) {
      this.collectionId = constructCollectionId(
        this.collection.dataType || this.collection.name, this.collection.version
      );
    }
  }

  /**
   * Ingest all files in a granule
   *
   * @param {Object} granule - granule object
   * @param {string} bucket - s3 bucket to use for files
   * @returns {Promise<Object>} return granule object
   */
  async ingest(granule, bucket) {
    // for each granule file
    // download / verify integrity / upload

    const stackName = process.env.stackName;
    let dataType = granule.dataType;
    let version = granule.version;

    // if no collection is passed then retrieve the right collection
    if (!this.collection) {
      if (!granule.dataType || !granule.version) {
        throw new Error(
          'Downloading the collection failed because dataType or version was missing!'
        );
      }
      const collectionConfigStore = new CollectionConfigStore(bucket, stackName);
      this.collection = await collectionConfigStore.get(granule.dataType, granule.version);
    } else {
      // Collection is passed in, but granule does not define the dataType and version
      if (!dataType) dataType = this.collection.dataType || this.collection.name;
      if (!version) version = this.collection.version;
    }

    // make sure there is a url_path
    this.collection.url_path = this.collection.url_path || '';

    this.collectionId = constructCollectionId(dataType, version);

    const downloadFiles = granule.files
      .filter((f) => this.filterChecksumFiles(f))
      .map((f) => this.ingestFile(f, bucket, this.duplicateHandling));

    log.debug('awaiting all download.Files');
    const files = flatten(await Promise.all(downloadFiles));
    log.debug('finished ingest()');
    return {
      granuleId: granule.granuleId,
      dataType: dataType,
      version: version,
      files
    };
  }

  /**
   * set the url_path of a file based on collection config.
   * Give a url_path set on a file definition higher priority
   * than a url_path set on the min collection object.
   *
   * @param {Object} file - object representing a file of a granule
   * @returns {Object} file object updated with url+path tenplate
   */
  getUrlPath(file) {
    let urlPath = '';

    this.collection.files.forEach((fileDef) => {
      const test = new RegExp(fileDef.regex);
      const match = file.name.match(test);

      if (match && fileDef.url_path) {
        urlPath = fileDef.url_path;
      }
    });

    if (!urlPath) {
      urlPath = this.collection.url_path;
    }

    return urlPath;
  }

  /**
   * Find the collection file config that applies to the given file
   *
   * @param {Object} file - an object containing a "name" property
   * @returns {Object|undefined} a collection file config or undefined
   * @private
   */
  findCollectionFileConfigForFile(file) {
    return this.collection.files.find((fileConfig) =>
      file.name.match(fileConfig.regex));
  }

  /**
   * Add a bucket property to the given file
   *
   * Note: This returns a copy of the file parameter, it does not modify it.
   *
   * @param {Object} file - an object containing a "name" property
   * @returns {Object} the file with a bucket property set
   * @private
   */
  addBucketToFile(file) {
    const fileConfig = this.findCollectionFileConfigForFile(file);
    if (!fileConfig) {
      throw new Error(`Unable to update file. Cannot find file config for file ${file.name}`);
    }
    const bucket = this.buckets[fileConfig.bucket].name;

    return Object.assign(cloneDeep(file), { bucket });
  }

  /**
   * Add a url_path property to the given file
   *
   * Note: This returns a copy of the file parameter, it does not modify it.
   *
   * @param {Object} file - an object containing a "name" property
   * @returns {Object} the file with a url_path property set
   * @private
   */
  addUrlPathToFile(file) {
    let foundFileConfigUrlPath;

    const fileConfig = this.findCollectionFileConfigForFile(file);
    if (fileConfig) foundFileConfigUrlPath = fileConfig.url_path;

    // eslint-disable-next-line camelcase
    const url_path = foundFileConfigUrlPath || this.collection.url_path || '';
    return Object.assign(cloneDeep(file), { url_path });
  }

  /**
   * Filter out checksum files and put them in `this.checksumFiles` object.
   * To be used with `Array.prototype.filter`.
   *
   * @param {Object} file - file object from granule.files
   * @returns {boolean} - whether file was a supported checksum or not
   */
  filterChecksumFiles(file) {
    let unsupported = true;
    this.supportedChecksumFileTypes.forEach((type) => {
      const ext = `.${type}`;
      if (file.name.indexOf(ext) > 0) {
        this.checksumFiles[file.name.replace(ext, '')] = file;
        unsupported = false;
      }
    });

    return unsupported;
  }

  /**
   * Verify a file's integrity using its checksum and throw an exception if it's invalid.
   * Verify file's size if checksum type or value is not available.
   * Logs warning if neither check is possible.
   *
   * @param {Object} file - the file object to be checked
   * @param {string} bucket - s3 bucket name of the file
   * @param {string} key - s3 key of the file
   * @param {Object} [options={}] - options for the this._hash method
   * @returns {Array<string>} returns array where first item is the checksum algorithm,
   * and the second item is the value of the checksum.
   * Throws an error if the checksum is invalid.
   * @memberof Granule
   */
  async verifyFile(file, bucket, key, options = {}) {
    const [type, value] = await this.retrieveSuppliedFileChecksumInformation(file);
    let output = [type, value];
    if (type && value) {
      await aws.validateS3ObjectChecksum({
        algorithm: type,
        bucket,
        key,
        expectedSum: value,
        options
      });
    } else {
      log.warn(`Could not verify ${file.name} expected checksum: ${value} of type ${type}.`);
      output = [null, null];
    }
    if (file.size || file.fileSize) { // file.fileSize to be removed after CnmToGranule update
      const ingestedSize = await aws.getObjectSize(bucket, key);
      if (ingestedSize !== (file.size || file.fileSize)) { // file.fileSize to be removed
        throw new errors.UnexpectedFileSize(
          `verifyFile ${file.name} failed: Actual file size ${ingestedSize}`
          + ` did not match expected file size ${(file.size || file.fileSize)}`
        );
      }
    } else {
      log.warn(`Could not verify ${file.name} expected file size: ${file.size}.`);
    }
    return output;
  }

  /**
   * Enable versioning on an s3 bucket
   *
   * @param {string} bucket - s3 bucket name
   * @returns {Promise} promise that resolves when bucket versioning is enabled
   */
  async enableBucketVersioning(bucket) {
    // check that the bucket has versioning enabled
    const versioning = await aws.s3().getBucketVersioning({ Bucket: bucket }).promise();

    // if not enabled, make it enabled
    if (versioning.Status !== 'Enabled') {
      aws.s3().putBucketVersioning({
        Bucket: bucket,
        VersioningConfiguration: { Status: 'Enabled' }
      }).promise();
    }
  }

  /**
   * Retrieve supplied checksum from a file's specification or an accompanying checksum file.
   *
   * @param {Object} file - file object
   * @returns {Array} returns array where first item is the checksum algorithm,
   * and the second item is the value of the checksum
   */
  async retrieveSuppliedFileChecksumInformation(file) {
    // try to get filespec checksum data
    if (file.checksumType && file.checksum) {
      return [file.checksumType, file.checksum];
    }
    // read checksum from checksum file
    if (this.checksumFiles[file.name]) {
      const checksumInfo = this.checksumFiles[file.name];

      const checksumRemotePath = path.join(checksumInfo.path, checksumInfo.name);

      const downloadDir = await fs.mkdtemp(`${os.tmpdir()}${path.sep}`);
      const checksumLocalPath = path.join(downloadDir, checksumInfo.name);

      let checksumValue;
      try {
        await this.download(checksumRemotePath, checksumLocalPath);
        const checksumFile = await fs.readFile(checksumLocalPath, 'utf8');
        [checksumValue] = checksumFile.split(' ');
      } finally {
        await fs.remove(downloadDir);
      }

      // default type to md5
      let checksumType = 'md5';
      // return type based on filename
      this.supportedChecksumFileTypes.forEach((type) => {
        if (checksumInfo.name.indexOf(type) > 0) {
          checksumType = type;
        }
      });

      return [checksumType, checksumValue];
    }

    // No checksum found
    return [null, null];
  }

  /**
   * Ingest individual files
   *
   * @private
   * @param {Object} file - file to download
   * @param {string} destinationBucket - bucket to put file in
   * @param {string} duplicateHandling - how to handle duplicate files
   * value can be
   * 'error' to throw an error,
   * 'replace' to replace the duplicate,
   * 'skip' to skip duplicate,
   * 'version' to keep both files if they have different checksums
   * @returns {Array<Object>} returns the staged file and the renamed existing duplicates if any
   */
  async ingestFile(file, destinationBucket, duplicateHandling) {
    const fileRemotePath = path.join(file.path, file.name);
    // place files in the <collectionId> subdirectory
    const stagingPath = path.join(this.fileStagingDir, this.collectionId);
    const destinationKey = path.join(stagingPath, file.name);

    // the staged file expected
    const stagedFile = Object.assign(cloneDeep(file),
      {
        filename: aws.buildS3Uri(destinationBucket, destinationKey),
        fileStagingDir: stagingPath,
        url_path: this.getUrlPath(file),
        bucket: destinationBucket
      });
    // bind arguments to sync function
    const syncFileFunction = this.sync.bind(this, fileRemotePath);

    const s3ObjAlreadyExists = await aws.s3ObjectExists(
      { Bucket: destinationBucket, Key: destinationKey }
    );
    log.debug(`file ${destinationKey} exists in ${destinationBucket}: ${s3ObjAlreadyExists}`);

    let versionedFiles = [];
    if (s3ObjAlreadyExists) {
      stagedFile.duplicate_found = true;
      const stagedFileKey = `${destinationKey}.${uuidv4()}`;
      // returns renamed files for 'version', otherwise empty array
      versionedFiles = await exports.handleDuplicateFile({
        source: { Bucket: destinationBucket, Key: stagedFileKey },
        target: { Bucket: destinationBucket, Key: destinationKey },
        duplicateHandling,
        checksumFunction: this.verifyFile.bind(this, file),
        syncFileFunction
      });
    } else {
      log.debug(`await sync file ${fileRemotePath} to s3://${destinationBucket}/${destinationKey}`);
      await syncFileFunction(destinationBucket, destinationKey);
      // Verify file integrity
      log.debug(`await verifyFile ${JSON.stringify(file)}, s3://${destinationBucket}/${destinationKey}`);
      await this.verifyFile(file, destinationBucket, destinationKey);
    }

    // Set final file size
    stagedFile.size = await aws.getObjectSize(destinationBucket, destinationKey);
    delete stagedFile.fileSize; // CUMULUS-1269: delete obsolete field until CnmToGranule is patched
    // return all files, the renamed files don't have the same properties
    // (name, size, checksum) as input file
    log.debug(`returning ${JSON.stringify(stagedFile)}`);
    return [stagedFile].concat(versionedFiles.map((f) => (
      {
        bucket: destinationBucket,
        name: path.basename(f.Key),
        path: file.path,
        filename: aws.buildS3Uri(f.Bucket, f.Key),
        size: f.size,
        fileStagingDir: stagingPath,
        url_path: this.getUrlPath(file)
      })));
  }
}
exports.Granule = Granule; // exported to support testing

/**
 * A class for discovering granules using HTTP or HTTPS.
 */
class HttpDiscoverGranules extends httpMixin(baseProtocol(Discover)) {}

/**
 * A class for discovering granules using SFTP.
 */
class SftpDiscoverGranules extends sftpMixin(baseProtocol(Discover)) {}

/**
 * A class for discovering granules using FTP.
 */
class FtpDiscoverGranules extends ftpMixin(baseProtocol(Discover)) {}

/**
 * A class for discovering granules using S3.
 */
class S3DiscoverGranules extends s3Mixin(baseProtocol(Discover)) {}

/**
 * Ingest Granule from an FTP endpoint.
 */
class FtpGranule extends ftpMixin(baseProtocol(Granule)) {}

/**
 * Ingest Granule from an SFTP endpoint.
 */
class SftpGranule extends sftpMixin(baseProtocol(Granule)) {}

/**
 * Ingest Granule from an HTTP endpoint.
 */
class HttpGranule extends httpMixin(baseProtocol(Granule)) {}

/**
 * Ingest Granule from an s3 endpoint.
 */
class S3Granule extends s3Mixin(baseProtocol(Granule)) {}

/**
* Select a class for discovering or ingesting granules based on protocol
*
* @param {string} type -`discover` or `ingest`
* @param {string} protocol -`sftp`, `ftp`, `http`, `https` or `s3`
* @returns {function} - a constructor to create a granule discovery object
**/
function selector(type, protocol) {
  if (type === 'discover') {
    switch (protocol) {
    case 'sftp':
      return SftpDiscoverGranules;
    case 'ftp':
      return FtpDiscoverGranules;
    case 'http':
    case 'https':
      return HttpDiscoverGranules;
    case 's3':
      return S3DiscoverGranules;
    default:
      throw new Error(`Protocol ${protocol} is not supported.`);
    }
  } else if (type === 'ingest') {
    switch (protocol) {
    case 'sftp':
      return SftpGranule;
    case 'ftp':
      return FtpGranule;
    case 'http':
    case 'https':
      return HttpGranule;
    case 's3':
      return S3Granule;
    default:
      throw new Error(`Protocol ${protocol} is not supported.`);
    }
  }

  throw new Error(`${type} is not supported`);
}
>>>>>>> ec085f89

/**
* Copy granule file from one s3 bucket & keypath to another
*
* @param {Object} source - source
* @param {string} source.Bucket - source
* @param {string} source.Key - source
* @param {Object} target - target
* @param {string} target.Bucket - target
* @param {string} target.Key - target
* @param {Object} options - optional object with properties as defined by AWS API:
* https://docs.aws.amazon.com/AWSJavaScriptSDK/latest/AWS/S3.html#copyObject-property
* @returns {Promise} returms a promise that is resolved when the file is copied
**/
function copyGranuleFile(source, target, options) {
  const CopySource = encodeurl(`${source.Bucket}/${source.Key}`);

  const params = Object.assign({
    CopySource,
    Bucket: target.Bucket,
    Key: target.Key
  }, (options || {}));

  return aws.s3CopyObject(params)
    .catch((error) => {
      log.error(`Failed to copy s3://${CopySource} to s3://${target.Bucket}/${target.Key}: ${error.message}`);
      throw error;
    });
}

/**
* Move granule file from one s3 bucket & keypath to another
*
* @param {Object} source - source
* @param {string} source.Bucket - source
* @param {string} source.Key - source
* @param {Object} target - target
* @param {string} target.Bucket - target
* @param {string} target.Key - target
* @param {Object} options - optional object with properties as defined by AWS API:
* https://docs.aws.amazon.com/AWSJavaScriptSDK/latest/AWS/S3.html#copyObject-prop
* @returns {Promise} returns a promise that is resolved when the file is moved
**/
async function moveGranuleFile(source, target, options) {
  await copyGranuleFile(source, target, options);
  return aws.deleteS3Object(source.Bucket, source.Key);
}

/**
* Move granule file from one s3 bucket & keypath to another,
* creating a versioned copy of any file already existing at the target location
* and returning an array of the moved file and all versioned filenames.
*
* @param {Object} source - source
* @param {string} source.Bucket - source
* @param {string} source.Key - source
* @param {Object} target - target
* @param {string} target.Bucket - target
* @param {string} target.Key - target
* @param {Object} sourceChecksumObject - source checksum information
* @param {string} sourceChecksumObject.checksumType - checksum type, e.g. 'md5'
* @param {Object} sourceChecksumObject.checksum - checksum value
* @param {Object} copyOptions - optional object with properties as defined by AWS API:
* https://docs.aws.amazon.com/AWSJavaScriptSDK/latest/AWS/S3.html#copyObject-prop
* @returns {Promise<Array>} returns a promise that resolves to a list of s3 version file objects.
**/
async function moveGranuleFileWithVersioning(source, target, sourceChecksumObject, copyOptions) {
  const { checksumType, checksum } = sourceChecksumObject;
  // compare the checksum of the existing file and new file, and handle them accordingly
  const targetFileSum = await aws.calculateS3ObjectChecksum(
    { algorithm: (checksumType || 'CKSUM'), bucket: target.Bucket, key: target.Key }
  );
  const sourceFileSum = checksum || await aws.calculateS3ObjectChecksum(
    { algorithm: 'CKSUM', bucket: source.Bucket, key: source.Key }
  );

  // if the checksum of the existing file is the same as the new one, keep the existing file,
  // else rename the existing file, and both files are part of the granule.
  if (targetFileSum === sourceFileSum) {
    await aws.deleteS3Object(source.Bucket, source.Key);
  } else {
    log.debug(`Renaming ${target.Key}...`);
    await exports.renameS3FileWithTimestamp(target.Bucket, target.Key);
    await exports.moveGranuleFile(
      { Bucket: source.Bucket, Key: source.Key },
      { Bucket: target.Bucket, Key: target.Key },
      copyOptions
    );
  }
  // return renamed files
  return exports.getRenamedS3File(target.Bucket, target.Key);
}

/**
 * handle duplicate file in S3 syncs and moves
 *
 * @param {Object} params - params object
 * @param {Object} params.source - source object: { Bucket, Key }
 * @param {Object} params.target - target object: { Bucket, Key }
 * @param {Object} params.copyOptions - s3 CopyObject() options
 * @param {string} params.duplicateHandling - duplicateHandling config string
 * One of [`error`, `skip`, `replace`, `version`].
 * @param {Function} [params.checksumFunction] - optional function to verify source & target:
 * Called as `await checksumFunction(bucket, key);`, expected to return array where:
 * array[0] - string - checksum type
 * array[1] - string - checksum value
 * For example of partial application of expected values see `ingestFile` in this module.
 * @param {Function} [params.syncFileFunction] - optional function to sync file from non-s3 source.
 * Syncs to temporary source location for `version` case and to target location for `replace` case.
 * Called as `await syncFileFunction(bucket, key);`, expected to create file on S3.
 * For example of function prepared with partial application see `ingestFile` in this module.
 * @throws {DuplicateFile} DuplicateFile error in `error` case.
 * @returns {Array<Object>} List of file version S3 Objects in `version` case, otherwise empty.
 */
async function handleDuplicateFile({
  source,
  target,
  copyOptions,
  duplicateHandling,
  checksumFunction,
  syncFileFunction
}) {
  if (duplicateHandling === 'error') {
    // Have to throw DuplicateFile and not WorkflowError, because the latter
    // is not treated as a failure by the message adapter.
    throw new errors.DuplicateFile(`${target.Key} already exists in ${target.Bucket} bucket`);
  } else if (duplicateHandling === 'version') {
    // sync to staging location if required
    if (syncFileFunction) await syncFileFunction(source.Bucket, source.Key);
    let sourceChecksumObject = {};
    if (checksumFunction) {
      // verify integrity
      const [checksumType, checksum] = await checksumFunction(source.Bucket, source.Key);
      sourceChecksumObject = { checksumType, checksum };
    }
    // return list of renamed files
    return moveGranuleFileWithVersioning(
      source,
      target,
      sourceChecksumObject,
      copyOptions
    );
  } else if (duplicateHandling === 'replace') {
    if (syncFileFunction) {
      // sync directly to target location
      await syncFileFunction(target.Bucket, target.Key);
    } else {
      await moveGranuleFile(source, target, copyOptions);
    }
    // verify integrity after sync/move
    if (checksumFunction) await checksumFunction(target.Bucket, target.Key);
  }
  // 'skip' and 'replace' returns
  return [];
}

/**
 * For each source file, see if there is a destination and generate the source
 * and target for the file moves.
 * @param {Array<Object>} sourceFiles - granule file objects
 * @param {Array<Object>} destinations - array of objects defining the destination of granule files
 * @returns {Array<Object>} - array containing the parameters for moving the file:
 *  {
 *    source: { Bucket, Key },
 *    target: { Bucket, Key },
 *    file: file object
 *  }
 */
function generateMoveFileParams(sourceFiles, destinations) {
  return sourceFiles.map((file) => {
    const fileName = file.name || file.fileName;
    const destination = destinations.find((dest) => fileName.match(dest.regex));

    // if there's no match, we skip the file
    if (!destination) return { source: null, target: null, file };

    let source;
    if (file.bucket && file.key) {
      source = {
        Bucket: file.bucket,
        Key: file.key
      };
    } else if (file.filename) {
      source = aws.parseS3Uri(file.filename);
    } else {
      throw new Error(`Unable to determine location of file: ${JSON.stringify(file)}`);
    }

    const getFileName = (f) => f.fileName || f.name;

    const targetKey = destination.filepath
      ? `${destination.filepath}/${getFileName(file)}`
      : getFileName(file);

    const target = {
      Bucket: destination.bucket,
      Key: targetKey
    };

    return { source, target, file };
  });
}

/**
 * Moves granule files from one S3 location to another.
 *
 * @param {Array<Object>} sourceFiles - array of file objects, they are updated with destination
 * location after the files are moved
 * @param {string} sourceFiles.name - file name
 * @param {string} sourceFiles.bucket - current bucket of file
 * @param {string} sourceFiles.key - current S3 key of file
 * @param {Array<Object>} destinations - array of objects defining the destination of granule files
 * @param {string} destinations.regex - regex for matching filepath of file to new destination
 * @param {string} destinations.bucket - aws bucket of the destination
 * @param {string} destinations.filepath - file path/directory on the bucket for the destination
 * @returns {Promise<Array>} returns array of source files updated with new locations.
 */
async function moveGranuleFiles(sourceFiles, destinations) {
  const moveFileParams = generateMoveFileParams(sourceFiles, destinations);

  const processedFiles = [];
  const moveFileRequests = moveFileParams.map((moveFileParam) => {
    const { source, target, file } = moveFileParam;

    if (target) {
      log.debug('moveGranuleFiles', source, target);
      return moveGranuleFile(source, target).then(() => {
        processedFiles.push({
          bucket: target.Bucket,
          key: target.Key,
          name: file.name || file.fileName
        });
      });
    }

    let fileBucket;
    let fileKey;
    if (file.bucket && file.key) {
      fileBucket = file.bucket;
      fileKey = file.key;
    } else if (file.filename) {
      const parsed = aws.parseS3Uri(file.filename);
      fileBucket = parsed.Bucket;
      fileKey = parsed.Key;
    } else {
      throw new Error(`Unable to determine location of file: ${JSON.stringify(file)}`);
    }

    processedFiles.push({
      bucket: fileBucket,
      key: fileKey,
      name: file.name || file.fileName
    });

    return Promise.resolve();
  });
  await Promise.all(moveFileRequests);
  return processedFiles;
}

/**
  * rename s3 file with timestamp
  *
  * @param {string} bucket - bucket of the file
  * @param {string} key - s3 key of the file
  * @returns {Promise} promise that resolves when file is renamed
  */
async function renameS3FileWithTimestamp(bucket, key) {
  const formatString = 'YYYYMMDDTHHmmssSSS';
  const timestamp = (await aws.headObject(bucket, key)).LastModified;
  let renamedKey = `${key}.v${moment.utc(timestamp).format(formatString)}`;

  // if the renamed file already exists, get a new name
  // eslint-disable-next-line no-await-in-loop
  while (await aws.s3ObjectExists({ Bucket: bucket, Key: renamedKey })) {
    renamedKey = `${key}.v${moment.utc(timestamp).add(1, 'milliseconds').format(formatString)}`;
  }

  log.debug(`renameS3FileWithTimestamp renaming ${bucket} ${key} to ${renamedKey}`);
  return exports.moveGranuleFile(
    { Bucket: bucket, Key: key }, { Bucket: bucket, Key: renamedKey }
  );
}

/**
  * get all renamed s3 files for a given bucket and key
  *
  * @param {string} bucket - bucket of the file
  * @param {string} key - s3 key of the file
  * @returns {Array<Object>} returns renamed files
  */
async function getRenamedS3File(bucket, key) {
  const s3list = await aws.listS3ObjectsV2({ Bucket: bucket, Prefix: `${key}.v` });
  return s3list.map((c) => ({ Bucket: bucket, Key: c.Key, size: c.Size }));
}

/**
 * check to see if the file has the suffix with timestamp '.vYYYYMMDDTHHmmssSSS'
 *
 * @param {string} filename - name of the file
 * @returns {boolean} whether the file is renamed
 */
function isFileRenamed(filename) {
  const suffixRegex = '\\.v[0-9]{4}(0[1-9]|1[0-2])(0[1-9]|[1-2][0-9]|3[0-1])T(2[0-3]|[01][0-9])[0-5][0-9][0-5][0-9][0-9]{3}$';
  return (filename.match(suffixRegex) !== null);
}

/**
 * Returns the input filename stripping off any versioned timestamp.
 *
 * @param {string} filename
 * @returns {string} - filename with timestamp removed
 */
function unversionFilename(filename) {
  return isFileRenamed(filename) ? filename.split('.').slice(0, -1).join('.') : filename;
}

/**
 * Returns a directive on how to act when duplicate files are encountered.
 *
 * @param {Object} event - lambda function event.
 * @param {Object} event.config - the config object
 * @param {Object} event.config.collection - collection object.

 * @returns {string} - duplicate handling directive.
 */
function duplicateHandlingType(event) {
  const config = get(event, 'config');
  const collection = get(config, 'collection');

  let duplicateHandling = get(config, 'duplicateHandling', get(collection, 'duplicateHandling', 'error'));

  const forceDuplicateOverwrite = get(event, 'cumulus_config.cumulus_context.forceDuplicateOverwrite', false);

  log.debug(`Configured duplicateHandling value: ${duplicateHandling}, forceDuplicateOverwrite ${forceDuplicateOverwrite}`);

  if (forceDuplicateOverwrite === true) duplicateHandling = 'replace';

  return duplicateHandling;
}

module.exports.getRenamedS3File = getRenamedS3File;
module.exports.handleDuplicateFile = handleDuplicateFile;
module.exports.copyGranuleFile = copyGranuleFile;
module.exports.unversionFilename = unversionFilename;
module.exports.moveGranuleFile = moveGranuleFile;
module.exports.moveGranuleFiles = moveGranuleFiles;
module.exports.renameS3FileWithTimestamp = renameS3FileWithTimestamp;
module.exports.generateMoveFileParams = generateMoveFileParams;
module.exports.duplicateHandlingType = duplicateHandlingType;<|MERGE_RESOLUTION|>--- conflicted
+++ resolved
@@ -3,626 +3,8 @@
 const get = require('lodash.get');
 const moment = require('moment');
 const encodeurl = require('encodeurl');
-<<<<<<< HEAD
-const { aws, log, errors } = require('@cumulus/common');
-=======
-const {
-  aws,
-  CollectionConfigStore,
-  constructCollectionId,
-  log
-} = require('@cumulus/common');
-const { buildURL } = require('@cumulus/common/URLUtils');
+const { aws, log } = require('@cumulus/common');
 const errors = require('@cumulus/errors');
-
-const { sftpMixin } = require('./sftp');
-const { ftpMixin } = require('./ftp');
-const { httpMixin } = require('./http');
-const { s3Mixin } = require('./s3');
-const { baseProtocol } = require('./protocol');
-const { normalizeProviderPath } = require('./util');
-
-/**
-* The abstract Discover class
-**/
-class Discover {
-  /**
-  * Discover class constructor
-  *
-  * @param {Object} event - the cumulus event object
-  **/
-  constructor(event) {
-    if (this.constructor === Discover) {
-      throw new TypeError('Can not construct abstract class.');
-    }
-
-    this.buckets = event.config.buckets;
-    this.collection = event.config.collection;
-    this.provider = event.config.provider;
-    this.useList = event.config.useList;
-    this.ignoreFilesConfigForDiscovery = get(event.config,
-      'ignoreFilesConfigForDiscovery', get(event.config.collection,
-        'ignoreFilesConfigForDiscovery', false));
-    this.event = event;
-
-    this.port = this.provider.port;
-    this.host = this.provider.host;
-    this.path = normalizeProviderPath(this.collection.provider_path);
-
-    this.endpoint = buildURL({
-      protocol: this.provider.protocol,
-      host: this.host,
-      port: this.port,
-      path: this.path
-    });
-
-    this.username = this.provider.username;
-    this.password = this.provider.password;
-
-    // create hash with file regex as key
-    this.regexes = {};
-    this.collection.files.forEach((f) => {
-      this.regexes[f.regex] = {
-        collection: this.collection.name,
-        bucket: this.buckets[f.bucket].name,
-        type: f.type
-      };
-    });
-  }
-
-  /**
-   * Receives a file object and adds granule-specific properties to it.
-   *
-   * @param {Object} file - the file object
-   * @returns {Object} Updated file with granuleId added, and with bucket, file
-   *    type, and url_path added, if the file has an associated configuration
-   */
-  setGranuleInfo(file) {
-    const [, granuleId] = file.name.match(this.collection.granuleIdExtraction);
-    const fileTypeConfig = this.fileTypeConfigForFile(file);
-
-    // Return the file with granuleId added, and with bucket, url_path, and
-    // type added if there is a config for the file.
-    return Object.assign(
-      cloneDeep(file),
-      { granuleId },
-      !fileTypeConfig ? {} : {
-        bucket: this.buckets[fileTypeConfig.bucket].name,
-        url_path: fileTypeConfig.url_path || this.collection.url_path || '',
-        type: fileTypeConfig.type || ''
-      }
-    );
-  }
-
-  /**
-   * Search for a file type config in the collection config
-   *
-   * @param {Object} file - a file object
-   * @returns {Object|undefined} a file type config object or undefined if none
-   *   was found
-   * @private
-   */
-  fileTypeConfigForFile(file) {
-    return this.collection.files.find((fileTypeConfig) =>
-      file.name.match(fileTypeConfig.regex));
-  }
-
-  /**
-   * Returns a possibly empty array of discovered granules.  Each granule will
-   * contain a possibly empty array of files, influenced by the `boolean`
-   * property `ignoreFilesConfigForDiscovery`.  By default, this property is
-   * `false`, meaning that this collection's `files` configuration is _not_
-   * ignored, and a granule's `files` array will contain _only_ files with names
-   * that match one of the regular expressions in the collection's `files`
-   * configuration.
-   *
-   * By setting `ignoreFilesConfigForDiscovery` to `true`, the collection's
-   * `files` configuration is ignored, such that no files are filtered out based
-   * on the regular expressions in the collection's `files` configuration.
-   * Instead, _all_ files for a granule are included in the granule's `files`
-   * array.
-   *
-   * The property may be set in the task configuration, in which case the
-   * specified value overrides the value set on all collections.
-   *
-   * @returns {Array<Object>} an array of discovered granules
-   */
-  async discover() {
-    const discoveredFiles = (await this.list())
-      // Make sure the file matches the granuleIdExtraction
-      .filter((file) => file.name.match(this.collection.granuleIdExtraction))
-      // Add additional granule-related properties to the file
-      .map((file) => this.setGranuleInfo(file));
-
-    // Group the files by granuleId
-    const filesByGranuleId = groupBy(discoveredFiles, (file) => file.granuleId);
-    const { dataType, version } = this.collection;
-
-    // Build and return the granules
-    return Object.entries(filesByGranuleId).map(([granuleId, files]) => ({
-      granuleId,
-      dataType,
-      version,
-      // Unless ignoring the files config, retain only files matching a config
-      files: files
-        .filter((file) =>
-          this.ignoreFilesConfigForDiscovery
-          || this.fileTypeConfigForFile(file))
-        .map((file) => omit(file, 'granuleId'))
-    }));
-  }
-}
-
-/**
- * This is a base class for ingesting and parsing a single PDR
- * It must be mixed with a FTP or HTTP mixing to work
- *
- * @class
- * @abstract
- */
-class Granule {
-  /**
-   * Constructor for abstract Granule class
-   *
-   * @param {Object} buckets - s3 buckets available from config
-   * @param {Object} collection - collection configuration object
-   * @param {Object} provider - provider configuration object
-   * @param {string} fileStagingDir - staging directory on bucket,
-   * files will be placed in collectionId subdirectory
-   * @param {boolean} forceDownload - force download of a file
-   * @param {boolean} duplicateHandling - duplicateHandling of a file
-   */
-  constructor(
-    buckets,
-    collection,
-    provider,
-    fileStagingDir = 'file-staging',
-    forceDownload = false,
-    duplicateHandling = 'error'
-  ) {
-    if (this.constructor === Granule) {
-      throw new TypeError('Can not construct abstract class.');
-    }
-
-    this.buckets = buckets;
-    this.collection = collection;
-    this.provider = provider;
-
-    this.port = this.provider.port;
-    this.host = this.provider.host;
-    this.username = this.provider.username;
-    this.password = this.provider.password;
-    this.checksumFiles = {};
-    this.supportedChecksumFileTypes = ['md5', 'cksum', 'sha1', 'sha256'];
-
-    this.forceDownload = forceDownload;
-
-    if (fileStagingDir && fileStagingDir[0] === '/') this.fileStagingDir = fileStagingDir.substr(1);
-    else this.fileStagingDir = fileStagingDir;
-
-    this.duplicateHandling = duplicateHandling;
-
-    // default collectionId, could be overwritten by granule's collection information
-    if (this.collection) {
-      this.collectionId = constructCollectionId(
-        this.collection.dataType || this.collection.name, this.collection.version
-      );
-    }
-  }
-
-  /**
-   * Ingest all files in a granule
-   *
-   * @param {Object} granule - granule object
-   * @param {string} bucket - s3 bucket to use for files
-   * @returns {Promise<Object>} return granule object
-   */
-  async ingest(granule, bucket) {
-    // for each granule file
-    // download / verify integrity / upload
-
-    const stackName = process.env.stackName;
-    let dataType = granule.dataType;
-    let version = granule.version;
-
-    // if no collection is passed then retrieve the right collection
-    if (!this.collection) {
-      if (!granule.dataType || !granule.version) {
-        throw new Error(
-          'Downloading the collection failed because dataType or version was missing!'
-        );
-      }
-      const collectionConfigStore = new CollectionConfigStore(bucket, stackName);
-      this.collection = await collectionConfigStore.get(granule.dataType, granule.version);
-    } else {
-      // Collection is passed in, but granule does not define the dataType and version
-      if (!dataType) dataType = this.collection.dataType || this.collection.name;
-      if (!version) version = this.collection.version;
-    }
-
-    // make sure there is a url_path
-    this.collection.url_path = this.collection.url_path || '';
-
-    this.collectionId = constructCollectionId(dataType, version);
-
-    const downloadFiles = granule.files
-      .filter((f) => this.filterChecksumFiles(f))
-      .map((f) => this.ingestFile(f, bucket, this.duplicateHandling));
-
-    log.debug('awaiting all download.Files');
-    const files = flatten(await Promise.all(downloadFiles));
-    log.debug('finished ingest()');
-    return {
-      granuleId: granule.granuleId,
-      dataType: dataType,
-      version: version,
-      files
-    };
-  }
-
-  /**
-   * set the url_path of a file based on collection config.
-   * Give a url_path set on a file definition higher priority
-   * than a url_path set on the min collection object.
-   *
-   * @param {Object} file - object representing a file of a granule
-   * @returns {Object} file object updated with url+path tenplate
-   */
-  getUrlPath(file) {
-    let urlPath = '';
-
-    this.collection.files.forEach((fileDef) => {
-      const test = new RegExp(fileDef.regex);
-      const match = file.name.match(test);
-
-      if (match && fileDef.url_path) {
-        urlPath = fileDef.url_path;
-      }
-    });
-
-    if (!urlPath) {
-      urlPath = this.collection.url_path;
-    }
-
-    return urlPath;
-  }
-
-  /**
-   * Find the collection file config that applies to the given file
-   *
-   * @param {Object} file - an object containing a "name" property
-   * @returns {Object|undefined} a collection file config or undefined
-   * @private
-   */
-  findCollectionFileConfigForFile(file) {
-    return this.collection.files.find((fileConfig) =>
-      file.name.match(fileConfig.regex));
-  }
-
-  /**
-   * Add a bucket property to the given file
-   *
-   * Note: This returns a copy of the file parameter, it does not modify it.
-   *
-   * @param {Object} file - an object containing a "name" property
-   * @returns {Object} the file with a bucket property set
-   * @private
-   */
-  addBucketToFile(file) {
-    const fileConfig = this.findCollectionFileConfigForFile(file);
-    if (!fileConfig) {
-      throw new Error(`Unable to update file. Cannot find file config for file ${file.name}`);
-    }
-    const bucket = this.buckets[fileConfig.bucket].name;
-
-    return Object.assign(cloneDeep(file), { bucket });
-  }
-
-  /**
-   * Add a url_path property to the given file
-   *
-   * Note: This returns a copy of the file parameter, it does not modify it.
-   *
-   * @param {Object} file - an object containing a "name" property
-   * @returns {Object} the file with a url_path property set
-   * @private
-   */
-  addUrlPathToFile(file) {
-    let foundFileConfigUrlPath;
-
-    const fileConfig = this.findCollectionFileConfigForFile(file);
-    if (fileConfig) foundFileConfigUrlPath = fileConfig.url_path;
-
-    // eslint-disable-next-line camelcase
-    const url_path = foundFileConfigUrlPath || this.collection.url_path || '';
-    return Object.assign(cloneDeep(file), { url_path });
-  }
-
-  /**
-   * Filter out checksum files and put them in `this.checksumFiles` object.
-   * To be used with `Array.prototype.filter`.
-   *
-   * @param {Object} file - file object from granule.files
-   * @returns {boolean} - whether file was a supported checksum or not
-   */
-  filterChecksumFiles(file) {
-    let unsupported = true;
-    this.supportedChecksumFileTypes.forEach((type) => {
-      const ext = `.${type}`;
-      if (file.name.indexOf(ext) > 0) {
-        this.checksumFiles[file.name.replace(ext, '')] = file;
-        unsupported = false;
-      }
-    });
-
-    return unsupported;
-  }
-
-  /**
-   * Verify a file's integrity using its checksum and throw an exception if it's invalid.
-   * Verify file's size if checksum type or value is not available.
-   * Logs warning if neither check is possible.
-   *
-   * @param {Object} file - the file object to be checked
-   * @param {string} bucket - s3 bucket name of the file
-   * @param {string} key - s3 key of the file
-   * @param {Object} [options={}] - options for the this._hash method
-   * @returns {Array<string>} returns array where first item is the checksum algorithm,
-   * and the second item is the value of the checksum.
-   * Throws an error if the checksum is invalid.
-   * @memberof Granule
-   */
-  async verifyFile(file, bucket, key, options = {}) {
-    const [type, value] = await this.retrieveSuppliedFileChecksumInformation(file);
-    let output = [type, value];
-    if (type && value) {
-      await aws.validateS3ObjectChecksum({
-        algorithm: type,
-        bucket,
-        key,
-        expectedSum: value,
-        options
-      });
-    } else {
-      log.warn(`Could not verify ${file.name} expected checksum: ${value} of type ${type}.`);
-      output = [null, null];
-    }
-    if (file.size || file.fileSize) { // file.fileSize to be removed after CnmToGranule update
-      const ingestedSize = await aws.getObjectSize(bucket, key);
-      if (ingestedSize !== (file.size || file.fileSize)) { // file.fileSize to be removed
-        throw new errors.UnexpectedFileSize(
-          `verifyFile ${file.name} failed: Actual file size ${ingestedSize}`
-          + ` did not match expected file size ${(file.size || file.fileSize)}`
-        );
-      }
-    } else {
-      log.warn(`Could not verify ${file.name} expected file size: ${file.size}.`);
-    }
-    return output;
-  }
-
-  /**
-   * Enable versioning on an s3 bucket
-   *
-   * @param {string} bucket - s3 bucket name
-   * @returns {Promise} promise that resolves when bucket versioning is enabled
-   */
-  async enableBucketVersioning(bucket) {
-    // check that the bucket has versioning enabled
-    const versioning = await aws.s3().getBucketVersioning({ Bucket: bucket }).promise();
-
-    // if not enabled, make it enabled
-    if (versioning.Status !== 'Enabled') {
-      aws.s3().putBucketVersioning({
-        Bucket: bucket,
-        VersioningConfiguration: { Status: 'Enabled' }
-      }).promise();
-    }
-  }
-
-  /**
-   * Retrieve supplied checksum from a file's specification or an accompanying checksum file.
-   *
-   * @param {Object} file - file object
-   * @returns {Array} returns array where first item is the checksum algorithm,
-   * and the second item is the value of the checksum
-   */
-  async retrieveSuppliedFileChecksumInformation(file) {
-    // try to get filespec checksum data
-    if (file.checksumType && file.checksum) {
-      return [file.checksumType, file.checksum];
-    }
-    // read checksum from checksum file
-    if (this.checksumFiles[file.name]) {
-      const checksumInfo = this.checksumFiles[file.name];
-
-      const checksumRemotePath = path.join(checksumInfo.path, checksumInfo.name);
-
-      const downloadDir = await fs.mkdtemp(`${os.tmpdir()}${path.sep}`);
-      const checksumLocalPath = path.join(downloadDir, checksumInfo.name);
-
-      let checksumValue;
-      try {
-        await this.download(checksumRemotePath, checksumLocalPath);
-        const checksumFile = await fs.readFile(checksumLocalPath, 'utf8');
-        [checksumValue] = checksumFile.split(' ');
-      } finally {
-        await fs.remove(downloadDir);
-      }
-
-      // default type to md5
-      let checksumType = 'md5';
-      // return type based on filename
-      this.supportedChecksumFileTypes.forEach((type) => {
-        if (checksumInfo.name.indexOf(type) > 0) {
-          checksumType = type;
-        }
-      });
-
-      return [checksumType, checksumValue];
-    }
-
-    // No checksum found
-    return [null, null];
-  }
-
-  /**
-   * Ingest individual files
-   *
-   * @private
-   * @param {Object} file - file to download
-   * @param {string} destinationBucket - bucket to put file in
-   * @param {string} duplicateHandling - how to handle duplicate files
-   * value can be
-   * 'error' to throw an error,
-   * 'replace' to replace the duplicate,
-   * 'skip' to skip duplicate,
-   * 'version' to keep both files if they have different checksums
-   * @returns {Array<Object>} returns the staged file and the renamed existing duplicates if any
-   */
-  async ingestFile(file, destinationBucket, duplicateHandling) {
-    const fileRemotePath = path.join(file.path, file.name);
-    // place files in the <collectionId> subdirectory
-    const stagingPath = path.join(this.fileStagingDir, this.collectionId);
-    const destinationKey = path.join(stagingPath, file.name);
-
-    // the staged file expected
-    const stagedFile = Object.assign(cloneDeep(file),
-      {
-        filename: aws.buildS3Uri(destinationBucket, destinationKey),
-        fileStagingDir: stagingPath,
-        url_path: this.getUrlPath(file),
-        bucket: destinationBucket
-      });
-    // bind arguments to sync function
-    const syncFileFunction = this.sync.bind(this, fileRemotePath);
-
-    const s3ObjAlreadyExists = await aws.s3ObjectExists(
-      { Bucket: destinationBucket, Key: destinationKey }
-    );
-    log.debug(`file ${destinationKey} exists in ${destinationBucket}: ${s3ObjAlreadyExists}`);
-
-    let versionedFiles = [];
-    if (s3ObjAlreadyExists) {
-      stagedFile.duplicate_found = true;
-      const stagedFileKey = `${destinationKey}.${uuidv4()}`;
-      // returns renamed files for 'version', otherwise empty array
-      versionedFiles = await exports.handleDuplicateFile({
-        source: { Bucket: destinationBucket, Key: stagedFileKey },
-        target: { Bucket: destinationBucket, Key: destinationKey },
-        duplicateHandling,
-        checksumFunction: this.verifyFile.bind(this, file),
-        syncFileFunction
-      });
-    } else {
-      log.debug(`await sync file ${fileRemotePath} to s3://${destinationBucket}/${destinationKey}`);
-      await syncFileFunction(destinationBucket, destinationKey);
-      // Verify file integrity
-      log.debug(`await verifyFile ${JSON.stringify(file)}, s3://${destinationBucket}/${destinationKey}`);
-      await this.verifyFile(file, destinationBucket, destinationKey);
-    }
-
-    // Set final file size
-    stagedFile.size = await aws.getObjectSize(destinationBucket, destinationKey);
-    delete stagedFile.fileSize; // CUMULUS-1269: delete obsolete field until CnmToGranule is patched
-    // return all files, the renamed files don't have the same properties
-    // (name, size, checksum) as input file
-    log.debug(`returning ${JSON.stringify(stagedFile)}`);
-    return [stagedFile].concat(versionedFiles.map((f) => (
-      {
-        bucket: destinationBucket,
-        name: path.basename(f.Key),
-        path: file.path,
-        filename: aws.buildS3Uri(f.Bucket, f.Key),
-        size: f.size,
-        fileStagingDir: stagingPath,
-        url_path: this.getUrlPath(file)
-      })));
-  }
-}
-exports.Granule = Granule; // exported to support testing
-
-/**
- * A class for discovering granules using HTTP or HTTPS.
- */
-class HttpDiscoverGranules extends httpMixin(baseProtocol(Discover)) {}
-
-/**
- * A class for discovering granules using SFTP.
- */
-class SftpDiscoverGranules extends sftpMixin(baseProtocol(Discover)) {}
-
-/**
- * A class for discovering granules using FTP.
- */
-class FtpDiscoverGranules extends ftpMixin(baseProtocol(Discover)) {}
-
-/**
- * A class for discovering granules using S3.
- */
-class S3DiscoverGranules extends s3Mixin(baseProtocol(Discover)) {}
-
-/**
- * Ingest Granule from an FTP endpoint.
- */
-class FtpGranule extends ftpMixin(baseProtocol(Granule)) {}
-
-/**
- * Ingest Granule from an SFTP endpoint.
- */
-class SftpGranule extends sftpMixin(baseProtocol(Granule)) {}
-
-/**
- * Ingest Granule from an HTTP endpoint.
- */
-class HttpGranule extends httpMixin(baseProtocol(Granule)) {}
-
-/**
- * Ingest Granule from an s3 endpoint.
- */
-class S3Granule extends s3Mixin(baseProtocol(Granule)) {}
-
-/**
-* Select a class for discovering or ingesting granules based on protocol
-*
-* @param {string} type -`discover` or `ingest`
-* @param {string} protocol -`sftp`, `ftp`, `http`, `https` or `s3`
-* @returns {function} - a constructor to create a granule discovery object
-**/
-function selector(type, protocol) {
-  if (type === 'discover') {
-    switch (protocol) {
-    case 'sftp':
-      return SftpDiscoverGranules;
-    case 'ftp':
-      return FtpDiscoverGranules;
-    case 'http':
-    case 'https':
-      return HttpDiscoverGranules;
-    case 's3':
-      return S3DiscoverGranules;
-    default:
-      throw new Error(`Protocol ${protocol} is not supported.`);
-    }
-  } else if (type === 'ingest') {
-    switch (protocol) {
-    case 'sftp':
-      return SftpGranule;
-    case 'ftp':
-      return FtpGranule;
-    case 'http':
-    case 'https':
-      return HttpGranule;
-    case 's3':
-      return S3Granule;
-    default:
-      throw new Error(`Protocol ${protocol} is not supported.`);
-    }
-  }
-
-  throw new Error(`${type} is not supported`);
-}
->>>>>>> ec085f89
 
 /**
 * Copy granule file from one s3 bucket & keypath to another
