'use strict';

const get = require('lodash.get');
const JSFtp = require('jsftp');
<<<<<<< HEAD
const KMS = require('@cumulus/aws-client/KMS');
=======
const { PassThrough } = require('stream');
const { buildS3Uri, promiseS3Upload } = require('@cumulus/aws-client/S3');
>>>>>>> 7fe1ba3d
const log = require('@cumulus/common/log');
const omit = require('lodash.omit');
const S3 = require('@cumulus/aws-client/S3');
const { PassThrough } = require('stream');
const { S3KeyPairProvider } = require('@cumulus/common/key-pair-provider');
const recursion = require('./recursion');
const { lookupMimeType } = require('./util');

const decrypt = async (ciphertext) => {
  try {
    return await KMS.decryptBase64String(ciphertext);
  } catch (_) {
    return S3KeyPairProvider.decrypt(ciphertext);
  }
};

class FtpProviderClient {
  // jsftp.ls is called in _list and uses 'STAT' as a default. Some FTP
  // servers return inconsistent results when using
  // 'STAT' command. We can use 'LIST' in those cases by
  // setting the variable `useList` to true
  constructor(providerConfig) {
    this.providerConfig = providerConfig;
    this.host = providerConfig.host;

    if (get(providerConfig, 'encrypted', false) === false) {
      this.plaintextUsername = get(providerConfig, 'username', 'anonymous');
      this.plaintextPassword = get(providerConfig, 'password', 'password');
    }
  }

  async getUsername() {
    if (!this.plaintextUsername) {
      this.plaintextUsername = await decrypt(this.providerConfig.username);
    }

    return this.plaintextUsername;
  }

  async getPassword() {
    if (!this.plaintextPassword) {
      this.plaintextPassword = await decrypt(this.providerConfig.password);
    }

    return this.plaintextPassword;
  }

  async buildFtpClient() {
    return new JSFtp({
      host: this.host,
      port: get(this.providerConfig, 'port', 21),
      user: await this.getUsername(),
      pass: await this.getPassword(),
      useList: get(this.providerConfig, 'useList', false)
    });
  }

  /**
   * Download a remote file to disk
   *
   * @param {string} remotePath - the full path to the remote file to be fetched
   * @param {string} localPath - the full local destination file path
   * @returns {Promise.<string>} - the path that the file was saved to
   */
  async download(remotePath, localPath) {
    const remoteUrl = `ftp://${this.host}/${remotePath}`;
    log.info(`Downloading ${remoteUrl} to ${localPath}`);

    const client = await this.buildFtpClient();

    return new Promise((resolve, reject) => {
      client.on('error', reject);
      client.get(remotePath, localPath, (err) => {
        client.destroy();

        if (err) reject(err);
        else {
          log.info(`Finishing downloading ${remoteUrl}`);
          resolve(localPath);
        }
      });
    });
  }

  async _list(path, _counter = 0) {
    let counter = _counter;
    const client = await this.buildFtpClient();
    return new Promise((resolve, reject) => {
      client.on('error', reject);
      client.ls(path, (err, data) => {
        client.destroy();
        if (err) {
          if (err.message.includes('Timed out') && counter < 3) {
            log.error(`Connection timed out while listing ${path}. Retrying...`);
            counter += 1;
            return this._list(path, counter).then((r) => {
              log.info(`${counter} retry suceeded`);
              return resolve(r);
            }).catch((e) => reject(e));
          }
          return reject(err);
        }

        return resolve(data.map((d) => ({
          name: d.name,
          path: path,
          size: parseInt(d.size, 10),
          time: d.time,
          type: d.type
        })));
      });
    });
  }

  /**
   * List all PDR files from a given endpoint
   * @return {Promise}
   * @private
   */

  async list(path) {
    const listFn = this._list.bind(this);
    const files = await recursion(listFn, path);

    log.info(`${files.length} files were found on ${this.host}`);

    // Type 'type' field is required to support recursive file listing, but
    // should not be part of the returned result.
    return files.map((file) => omit(file, 'type'));
  }

  /**
   * Download the remote file to a given s3 location
   *
   * @param {string} remotePath - the full path to the remote file to be fetched
   * @param {string} bucket - destination s3 bucket of the file
   * @param {string} key - destination s3 key of the file
   * @returns {Promise} s3 uri of destination file
   */
  async sync(remotePath, bucket, key) {
    const remoteUrl = `ftp://${this.host}/${remotePath}`;
    const s3uri = S3.buildS3Uri(bucket, key);
    log.info(`Sync ${remoteUrl} to ${s3uri}`);

    const client = await this.buildFtpClient();

    // get readable stream for remote file
    const readable = await new Promise((resolve, reject) => {
      client.get(remotePath, (err, socket) => {
        if (err) {
          client.destroy();
          return reject(err);
        }
        return resolve(socket);
      });
    });

    const pass = new PassThrough();
    readable.pipe(pass);

    const params = {
      Bucket: bucket,
      Key: key,
      Body: pass,
      ContentType: lookupMimeType(key)
    };
    await S3.promiseS3Upload(params);
    log.info('Uploading to s3 is complete(ftp)', s3uri);

    client.destroy();

    return s3uri;
  }
}

module.exports = FtpProviderClient;<|MERGE_RESOLUTION|>--- conflicted
+++ resolved
@@ -2,16 +2,11 @@
 
 const get = require('lodash.get');
 const JSFtp = require('jsftp');
-<<<<<<< HEAD
 const KMS = require('@cumulus/aws-client/KMS');
-=======
 const { PassThrough } = require('stream');
-const { buildS3Uri, promiseS3Upload } = require('@cumulus/aws-client/S3');
->>>>>>> 7fe1ba3d
 const log = require('@cumulus/common/log');
 const omit = require('lodash.omit');
 const S3 = require('@cumulus/aws-client/S3');
-const { PassThrough } = require('stream');
 const { S3KeyPairProvider } = require('@cumulus/common/key-pair-provider');
 const recursion = require('./recursion');
 const { lookupMimeType } = require('./util');
