import * as crypto from 'crypto';
import moment from 'moment';

<<<<<<< HEAD
import * as errors from '@cumulus/errors';
import { s3 } from '@cumulus/aws-client/services';
=======
>>>>>>> 50159f6c
import * as S3 from '@cumulus/aws-client/S3';
import { s3 } from '@cumulus/aws-client/services';
import * as log from '@cumulus/common/log';
<<<<<<< HEAD
import { ApiFile, DuplicateHandling, ApiGranule } from '@cumulus/types';
import { FilePgModel, translatePostgresFileToApiFile, Knex } from '@cumulus/db';
=======
import { FilePgModel, Knex, translatePostgresFileToApiFile } from '@cumulus/db';
import * as errors from '@cumulus/errors';
>>>>>>> 50159f6c
import { RecordDoesNotExist } from '@cumulus/errors';
import { ApiFile, DuplicateHandling } from '@cumulus/types';

export interface EventWithDuplicateHandling {
  config: {
    collection: {
      duplicateHandling?: DuplicateHandling
    },
    duplicateHandling?: DuplicateHandling,
  },
  cumulus_config?: {
    cumulus_context?: {
      forceDuplicateOverwrite?: boolean
    }
  },
}

export interface File {
  bucket?: string,
  key?: string,
  fileName?: string,
  name?: string,
  filename?: string,
  size?: string
}

export interface MovedGranuleFile {
  bucket: string,
  key: string,
  name?: string
}

export interface MoveFileParams {
  source?: {
    Bucket: string,
    Key: string
  },
  target?: {
    Bucket: string,
    Key: string
  },
  file: File
}

export interface VersionedObject {
  Bucket: string,
  Key?: string,
  size?: number
}

/**
  * rename s3 file with timestamp
  *
  * @param {string} bucket - bucket of the file
  * @param {string} key - s3 key of the file
  * @returns {Promise} promise that resolves when file is renamed
  */
export async function renameS3FileWithTimestamp(
  bucket: string,
  key: string
): Promise<void> {
  const formatString = 'YYYYMMDDTHHmmssSSS';
  const timestamp = (await S3.headObject(bucket, key)).LastModified;

  if (!timestamp) {
    throw new Error(`s3://${bucket}/${key} does not have a LastModified property`);
  }

  let renamedKey = `${key}.v${moment.utc(timestamp).format(formatString)}`;

  // if the renamed file already exists, get a new name
  // eslint-disable-next-line no-await-in-loop
  while (await S3.s3ObjectExists({ Bucket: bucket, Key: renamedKey })) {
    renamedKey = `${key}.v${moment.utc(timestamp).add(1, 'milliseconds').format(formatString)}`;
  }

  log.debug(`renameS3FileWithTimestamp renaming ${bucket} ${key} to ${renamedKey}`);

  await S3.moveObject({
    sourceBucket: bucket,
    sourceKey: key,
    destinationBucket: bucket,
    destinationKey: renamedKey,
    copyTags: true,
  });
}

/**
  * get all renamed s3 files for a given bucket and key
  *
  * @param {string} bucket - bucket of the file
  * @param {string} key - s3 key of the file
  * @returns {Array<Object>} returns renamed files
  */
export async function listVersionedObjects(
  bucket: string,
  key: string
): Promise<VersionedObject[]> {
  const s3list = await S3.listS3ObjectsV2({
    Bucket: bucket,
    Prefix: `${key}.v`,
  });

  if (s3list) {
    return s3list.map(({ Key, Size }) => ({
      Bucket: bucket,
      Key,
      size: Size,
    }));
  }
  return [];
}

/**
* Move granule file from one s3 bucket & keypath to another,
* creating a versioned copy of any file already existing at the target location
* and returning an array of the moved file and all versioned filenames.
*
* @param {Object} source - source
* @param {string} source.Bucket - source
* @param {string} source.Key - source
* @param {Object} target - target
* @param {string} target.Bucket - target
* @param {string} target.Key - target
* @param {Object} sourceChecksumObject - source checksum information
* @param {string} sourceChecksumObject.checksumType - checksum type, e.g. 'md5'
* @param {Object} sourceChecksumObject.checksum - checksum value
* @param {string} ACL - an S3 [Canned ACL](https://docs.aws.amazon.com/AmazonS3/latest/dev/acl-overview.html#canned-acl)
* @returns {Promise<Array>} returns a promise that resolves to a list of s3 version file objects.
*
* @private
**/
export async function moveGranuleFileWithVersioning(
  source: { Bucket: string, Key: string },
  target: { Bucket: string, Key: string },
  sourceChecksumObject: { checksumType?: string, checksum?: string } = {},
  ACL?: string
): Promise<VersionedObject[]> {
  const { checksumType, checksum } = sourceChecksumObject;
  // compare the checksum of the existing file and new file, and handle them accordingly
  const targetFileSum = await S3.calculateObjectHash({
    s3: s3(),
    algorithm: checksumType ?? 'CKSUM',
    bucket: target.Bucket,
    key: target.Key,
  });

  const sourceFileSum = checksum ?? await S3.calculateObjectHash({
    s3: s3(),
    algorithm: 'CKSUM',
    bucket: source.Bucket,
    key: source.Key,
  });

  // if the checksum of the existing file is the same as the new one, keep the existing file,
  // else rename the existing file, and both files are part of the granule.
  if (targetFileSum === sourceFileSum) {
    await S3.deleteS3Object(source.Bucket, source.Key);
  } else {
    log.debug(`Renaming ${target.Key}...`);
    await renameS3FileWithTimestamp(target.Bucket, target.Key);

    await S3.moveObject({
      sourceBucket: source.Bucket,
      sourceKey: source.Key,
      destinationBucket: target.Bucket,
      destinationKey: target.Key,
      copyTags: true,
      ACL,
    });
  }
  // return renamed files
  return listVersionedObjects(target.Bucket, target.Key);
}

/**
 * handle duplicate file in S3 syncs and moves
 *
 * @param {Object} params - params object
 * @param {Object} params.source - source object: { Bucket, Key }
 * @param {Object} params.target - target object: { Bucket, Key }
 * @param {string} params.ACL - an S3 [Canned ACL](https://docs.aws.amazon.com/AmazonS3/latest/dev/acl-overview.html#canned-acl)
 * @param {string} params.duplicateHandling - duplicateHandling config string
 * One of [`error`, `skip`, `replace`, `version`].
 * @param {Function} [params.checksumFunction] - optional function to verify source & target:
 * Called as `await checksumFunction(bucket, key);`, expected to return array where:
 * array[0] - string - checksum type
 * array[1] - string - checksum value
 * For example of partial application of expected values see `ingestFile` in this module.
 * @param {Function} [params.syncFileFunction] - optional function to sync file from non-s3 source.
 * Syncs to temporary source location for `version` case and to target location for `replace` case.
 * Called as `await syncFileFunction(bucket, key);`, expected to create file on S3.
 * For example of function prepared with partial application see `ingestFile` in this module.
 * @param {Function} [params.moveGranuleFileWithVersioningFunction] - optional -
 * override for moveGranuleFileWithVersioning.  Defaults to local module method
 * @param {Object} [params.s3Object] - optional - replacement for S3 import object,
 * intended for use in testing
 * @throws {DuplicateFile} DuplicateFile error in `error` case.
 * @returns {Array<Object>} List of file version S3 Objects in `version` case, otherwise empty.
 */
export async function handleDuplicateFile(params: {
  source: { Bucket: string, Key: string },
  target: { Bucket: string, Key: string },
  duplicateHandling: DuplicateHandling,
  checksumFunction?: (bucket: string, key: string) => Promise<[string, string]>,
  syncFileFunction?: (params: {
    destinationBucket: string,
    destinationKey: string,
    bucket?: string,
    fileRemotePath: string,
  }) => Promise<void>,
  ACL?: string,
  sourceBucket?: string,
  fileRemotePath: string,
  s3Object?: { moveObject: Function },
  moveGranuleFileWithVersioningFunction?: Function,
}): Promise<VersionedObject[]> {
  const {
    ACL,
    checksumFunction,
    duplicateHandling,
    fileRemotePath,
    moveGranuleFileWithVersioningFunction = moveGranuleFileWithVersioning,
    s3Object = S3,
    source,
    sourceBucket,
    syncFileFunction,
    target,
  } = params;

  if (duplicateHandling === 'error') {
    // Have to throw DuplicateFile and not WorkflowError, because the latter
    // is not treated as a failure by the message adapter.
    throw new errors.DuplicateFile(`${target.Key} already exists in ${target.Bucket} bucket`);
  } else if (duplicateHandling === 'version') {
    // sync to staging location if required
    if (syncFileFunction) {
      await syncFileFunction({
        bucket: sourceBucket,
        destinationBucket: source.Bucket,
        destinationKey: source.Key,
        fileRemotePath,
      });
    }
    let sourceChecksumObject = {};
    if (checksumFunction) {
      // verify integrity
      const [checksumType, checksum] = await checksumFunction(source.Bucket, source.Key);
      sourceChecksumObject = { checksumType, checksum };
    }
    // return list of renamed files
    return moveGranuleFileWithVersioningFunction(
      source,
      target,
      sourceChecksumObject,
      ACL
    );
  } else if (duplicateHandling === 'replace') {
    if (syncFileFunction) {
      // sync directly to target location
      await syncFileFunction({
        destinationBucket: target.Bucket,
        destinationKey: target.Key,
        bucket: sourceBucket,
        fileRemotePath,
      });
    } else {
      await s3Object.moveObject({
        ACL,
        copyTags: true,
        destinationBucket: target.Bucket,
        destinationKey: target.Key,
        sourceBucket: source.Bucket,
        sourceKey: source.Key,
      });
    }
    // verify integrity after sync/move
    if (checksumFunction) await checksumFunction(target.Bucket, target.Key);
  }
  // other values (including skip) return
  return [];
}

/**
 * Get the name of the file from the following properties (in order of preference):
 * 1. fileName (e.g. 'granuleFileNamec.md')
 * 2. name (e.g. 'granuleFileName.md')
 * 3. key (e.g. 'stackname/filepath/granuleFileName.md')
 * @param {File} file - file object with the above properties
 * @returns {string | undefined} - The file name as a string or undefined
 */
export const getNameOfFile = (file: File): string | undefined => {
  const fileName = file.fileName ?? file.name;

  if (!fileName) {
    return file.key?.split('/').pop();
  }

  return fileName;
};

/**
 * For each source file, see if there is a destination and generate the source
 * and target for the file moves.
 * @param {Array<Object>} sourceFiles - granule file objects
 * @param {Array<Object>} destinations - array of objects defining the destination of granule files
 * @returns {Array<Object>} - array containing the parameters for moving the file:
 *  {
 *    source: { Bucket, Key },
 *    target: { Bucket, Key },
 *    file: file object
 *  }
 */
export function generateMoveFileParams(
  sourceFiles: File[],
  destinations: {
    bucket: string,
    filepath?: string,
    regex: string | RegExp
  }[]
): MoveFileParams[] {
  return sourceFiles.map((file) => {
    const fileName = getNameOfFile(file);

    if (fileName === undefined) return { file };

    const destination = destinations.find((dest) => fileName.match(dest.regex));

    // if there's no match, we skip the file
    if (!destination) return { file };

    let source;
    if (file.bucket && file.key) {
      source = {
        Bucket: file.bucket,
        Key: file.key,
      };
    } else if (file.filename) {
      source = S3.parseS3Uri(file.filename);
    } else {
      throw new Error(`granule.generateMoveFileParams unable to determine location of file: ${JSON.stringify(file)}`);
    }

    const targetKey = destination.filepath
      ? `${destination.filepath}/${getNameOfFile(file)}`
      : getNameOfFile(file);

    if (targetKey === undefined) {
      return { file };
    }

    const target = {
      Bucket: destination.bucket,
      Key: targetKey,
    };

    return { source, target, file };
  });
}

/**
* Moves a granule file and updates the datastore accordingly
* @summary Moves a granule file record according to MoveFileParams and updates database accordingly
* @param {MoveFileParams} moveFileParam - Parameter object describing the move operation
* @param {FilePgModel} filesPgModel - FilePgModel instance
* @param {Knex.Transaction | Knex} trx - Knex transaction or (optionally) Knex object
* @param {number | undefined } postgresCumulusGranuleId - postgres internal granule id
* @returns {Promise<Object>} - Returns object of type Omit<ApiFile, 'granuleId>>
*/
export async function moveGranuleFile(
  moveFileParam: MoveFileParams,
  filesPgModel: FilePgModel,
  trx: Knex.Transaction | Knex,
  postgresCumulusGranuleId: number | undefined
): Promise<Omit<ApiFile, 'granuleId'>> {
  const { source, target, file } = moveFileParam;

  if (source && target) {
    log.debug('moveGranuleS3Object', source, target);
    if (!postgresCumulusGranuleId) {
      throw new Error('postgresCumulusGranuleId must be defined to move granule file if writeToPostgres is true');
    }
    const updatedPgRecords = await filesPgModel.update(
      trx,
      {
        granule_cumulus_id: postgresCumulusGranuleId,
        bucket: source.Bucket,
        key: source.Key,
      },
      {
        bucket: target.Bucket,
        key: target.Key,
        file_name: getNameOfFile(file),
      }, ['*']
    );
    if (updatedPgRecords.length !== 1) {
      throw new RecordDoesNotExist('Attempted to update granule on move, but granule does not exist');
    }
    const updatedPgRecord = updatedPgRecords[0];

    await S3.moveObject({
      sourceBucket: source.Bucket,
      sourceKey: source.Key,
      destinationBucket: target.Bucket,
      destinationKey: target.Key,
      copyTags: true,
    });

    return {
      ...translatePostgresFileToApiFile(updatedPgRecord),
      bucket: target.Bucket,
      key: target.Key,
      fileName: getNameOfFile({ key: target.Key }),
    };
  }

  if (!(file.bucket || file.key) && file.filename) {
    const parsed = S3.parseS3Uri(file.filename);
    file.bucket = parsed.Bucket;
    file.key = parsed.Key;
  }

  const postgresFileRecord = await filesPgModel.get(trx, {
    granule_cumulus_id: postgresCumulusGranuleId,
    bucket: file.bucket,
    key: file.key,
  });

  return translatePostgresFileToApiFile(postgresFileRecord);
}

/**
 * check to see if the file has the suffix with timestamp '.vYYYYMMDDTHHmmssSSS'
 *
 * @param {string} filename - name of the file
 * @returns {boolean} whether the file is renamed
 */
function isFileRenamed(filename: string): boolean {
  const suffixRegex = '\\.v[0-9]{4}(0[1-9]|1[0-2])(0[1-9]|[1-2][0-9]|3[0-1])T(2[0-3]|[01][0-9])[0-5][0-9][0-5][0-9][0-9]{3}$';
  return (filename.match(suffixRegex) !== null);
}

/**
 * Returns the input filename stripping off any versioned timestamp.
 *
 * @param {string} filename
 * @returns {string} - filename with timestamp removed
 */
export function unversionFilename(filename: string): string {
  return isFileRenamed(filename)
    ? filename.split('.').slice(0, -1).join('.')
    : filename;
}

/**
<<<<<<< HEAD
 * Generates a unique granule ID by appending a truncated MD5 hash of the granule object.
 *
 * @param granule - The granule object containing granuleId and collectionId.
 * @param hashLength - The length of the hash to append to the granuleId.
 * @returns - A unique granule ID in the format: granuleId_hash.
 */
export function generateUniqueGranuleId(granule: ApiGranule, hashLength: number): string {
  // use MD5 to generate truncated hash of granule object
  // in the format

  const jsonString = JSON.stringify({
    collectionId: granule.collectionId,
    granuleId: granule.granuleId,
    timestamp: process.hrtime.bigint().toString(),
  });
  const hashBuffer = crypto.createHash('md5').update(jsonString).digest();
  return `${granule.granuleId}_${hashBuffer.toString('base64url').replace(/_/g, '').slice(0, hashLength)}`;
=======
 * Generates a unique granule ID by appending a truncated MD5 hash of values from
 * a producer provided granule object
 *
 * @param id - An ID associated with the object to be hashed.  Likely the ID
 * assigned by the granule producer
 * @param collectionId - The api collection ID (name___version) associated with the granule
 * @param hashLength - The length of the hash to append to the granuleId.
 * @returns - A unique granule ID in the format: granuleId_hash.
 */
export function generateUniqueGranuleId(
  id: string, collectionId: string, hashLength: number
): string {
  // use MD5 to generate truncated hash of granule object
  // in the format
  const hashString = `${collectionId}_${process.hrtime.bigint().toString()}`;
  const hashBuffer = crypto.createHash('md5').update(hashString).digest();
  return `${id}_${hashBuffer.toString('base64url').replace(/_/g, '').slice(0, hashLength)}`;
>>>>>>> 50159f6c
}

/**
 * Returns a directive on how to act when duplicate files are encountered.
 *
 * @param {Object} event - lambda function event.
 * @param {Object} event.config - the config object
 * @param {Object} event.config.collection - collection object.

 * @returns {string} - duplicate handling directive.
 */
export function duplicateHandlingType(
  event: EventWithDuplicateHandling
): DuplicateHandling {
  if (event?.cumulus_config?.cumulus_context?.forceDuplicateOverwrite) {
    return 'replace';
  }

  return event.config.duplicateHandling
    ?? event.config.collection.duplicateHandling
    ?? 'error';
}<|MERGE_RESOLUTION|>--- conflicted
+++ resolved
@@ -1,21 +1,11 @@
 import * as crypto from 'crypto';
 import moment from 'moment';
 
-<<<<<<< HEAD
-import * as errors from '@cumulus/errors';
-import { s3 } from '@cumulus/aws-client/services';
-=======
->>>>>>> 50159f6c
 import * as S3 from '@cumulus/aws-client/S3';
 import { s3 } from '@cumulus/aws-client/services';
 import * as log from '@cumulus/common/log';
-<<<<<<< HEAD
-import { ApiFile, DuplicateHandling, ApiGranule } from '@cumulus/types';
-import { FilePgModel, translatePostgresFileToApiFile, Knex } from '@cumulus/db';
-=======
 import { FilePgModel, Knex, translatePostgresFileToApiFile } from '@cumulus/db';
 import * as errors from '@cumulus/errors';
->>>>>>> 50159f6c
 import { RecordDoesNotExist } from '@cumulus/errors';
 import { ApiFile, DuplicateHandling } from '@cumulus/types';
 
@@ -471,25 +461,6 @@
 }
 
 /**
-<<<<<<< HEAD
- * Generates a unique granule ID by appending a truncated MD5 hash of the granule object.
- *
- * @param granule - The granule object containing granuleId and collectionId.
- * @param hashLength - The length of the hash to append to the granuleId.
- * @returns - A unique granule ID in the format: granuleId_hash.
- */
-export function generateUniqueGranuleId(granule: ApiGranule, hashLength: number): string {
-  // use MD5 to generate truncated hash of granule object
-  // in the format
-
-  const jsonString = JSON.stringify({
-    collectionId: granule.collectionId,
-    granuleId: granule.granuleId,
-    timestamp: process.hrtime.bigint().toString(),
-  });
-  const hashBuffer = crypto.createHash('md5').update(jsonString).digest();
-  return `${granule.granuleId}_${hashBuffer.toString('base64url').replace(/_/g, '').slice(0, hashLength)}`;
-=======
  * Generates a unique granule ID by appending a truncated MD5 hash of values from
  * a producer provided granule object
  *
@@ -507,7 +478,6 @@
   const hashString = `${collectionId}_${process.hrtime.bigint().toString()}`;
   const hashBuffer = crypto.createHash('md5').update(hashString).digest();
   return `${id}_${hashBuffer.toString('base64url').replace(/_/g, '').slice(0, hashLength)}`;
->>>>>>> 50159f6c
 }
 
 /**
