'use strict';

const AWS = require('aws-sdk');
const moment = require('moment');
const CloudwatchEvents = require('@cumulus/aws-client/CloudwatchEvents');
const Lambda = require('@cumulus/aws-client/Lambda');
const awsServices = require('@cumulus/aws-client/services');
const SQSUtils = require('@cumulus/aws-client/SQS');
const StepFunctions = require('@cumulus/aws-client/StepFunctions');
const { deprecate } = require('@cumulus/common/util');

/**
 * getEndpoint returns proper AWS arguments for various
 * AWS classes to use. It is primarily intended for cases when
 * running an AWS service locally. For example, it sets the correct
 * endpoint for a dynamoDB table running locally and so on
 *
 * @param {boolean} [local] whether this is a local run
 * @param {number} [port=8000] port number defaults to 8000
 * @returns {object} the options for AWS service classes
 */

function getEndpoint(local = false, port = 8000) {
  deprecate('@cumulus/ingest/aws/getEndpoint', '1.17.0');

  const args = {};
  if (process.env.IS_LOCAL === 'true' || local) {
    // use dummy access info
    AWS.config.update({
      accessKeyId: 'myKeyId',
      secretAccessKey: 'secretKey',
      region: 'us-east-1'
    });
    args.endpoint = new AWS.Endpoint(`http://localhost:${port}`);
    return args;
  }

  if (process.env.AWS_DEFAULT_REGION) {
    AWS.config.update({ region: process.env.AWS_DEFAULT_REGION });
  }

  return args;
}

/**
 * Returns execution ARN from a statement machine Arn and executionName
 *
 * @param {string} executionArn - execution ARN
 * @returns {string} return aws console url for the execution
 */
function getExecutionUrl(executionArn) {
  deprecate('@cumulus/ingest/aws/getExecutionUrl', '1.17.0', '@cumulus/aws-client/StepFunctions.getExecutionUrl');
  return StepFunctions.getExecutionUrl(executionArn);
}

<<<<<<< HEAD
async function invoke(name, payload, type = 'Event') {
  if (process.env.IS_LOCAL || inTestMode()) {
    return false;
  }

  const lambda = new AWS.Lambda();

  const params = {
    FunctionName: name,
    Payload: JSON.stringify(payload),
    InvocationType: type
  };

  log.info(`invoked ${name}`);
  return lambda.invoke(params).promise();
=======
function invoke(name, payload, type = 'Event') {
  deprecate('@cumulus/ingest/aws/invoke', '1.17.0', '@cumulus/aws-client/Lambda.invoke');
  return Lambda.invoke(name, payload, type);
>>>>>>> 07936b25
}

class CloudWatch {
  static cw() {
    deprecate('@cumulus/ingest/aws/CloudWatch.cw', '1.17.0');
    return new AWS.CloudWatch();
  }

  /**
   * Return the bucket size using information provided by the CloudWatch
   *
   * Example return object:
   * ```
   * {
   *    Timestamp: 2017-04-23T17:39:00.000Z,
   *    Sum: 4809568606909,
   *    Unit: 'Bytes',
   *    bucket: 'cumulus-internal'
   * }
   * ```
   *
   * @param {string} bucketName - Name of the bucket to get the size
   * @returns {Object} Retuns total storage for a given bucket
   */
  static async bucketSize(bucketName) {
    deprecate('@cumulus/ingest/aws/CloudWatch.bucketSize', '1.17.0');
    AWS.config.update({ region: process.env.AWS_DEFAULT_REGION });
    const cw = this.cw();

    const params = {
      EndTime: moment().unix(),
      MetricName: 'BucketSizeBytes',
      Namespace: 'AWS/S3',
      Period: 3600 * 24, // 24 hours
      StartTime: moment().subtract(5, 'day').unix(),
      Dimensions: [
        {
          Name: 'BucketName',
          Value: bucketName
        },
        {
          Name: 'StorageType',
          Value: 'StandardStorage'
        }
      ],
      Statistics: [
        'Sum'
      ]
    };

    const response = await cw.getMetricStatistics(params).promise();

    // return the latest number
    const sorted = response.Datapoints.sort((a, b) => {
      const time1 = moment(a.Timestamp).unix();
      const time2 = moment(b.Timestamp).unix();

      return time1 > time2 ? -1 : 1;
    });

    sorted[0].bucket = bucketName;
    return sorted[0];
  }
}

class ECS {
  static ecs(local) {
    deprecate('@cumulus/ingest/aws/ECS.ecs', '1.17.0');
    return new AWS.ECS(getEndpoint(local, 9324));
  }

  constructor(cluster) {
    deprecate('@cumulus/ingest/aws/ECS', '1.17.0');
    this.cluster = cluster || process.env.ECS_CLUSTER;
    this.ecs = this.constructor.ecs();
  }

  async describeCluster() {
    const params = {
      clusters: [this.cluster]
    };

    return this.ecs.describeClusters(params).promise();
  }

  async listServices() {
    const params = { cluster: this.cluster };
    return this.ecs.listServices(params).promise();
  }

  async describeServices(services) {
    const params = { services, cluster: this.cluster };
    return this.ecs.describeServices(params).promise();
  }

  async listInstances() {
    return this.ecs.listContainerInstances({ cluster: this.cluster }).promise();
  }

  async describeInstances(instances) {
    const params = {
      cluster: this.cluster,
      containerInstances: instances
    };
    return this.ecs.describeContainerInstances(params).promise();
  }
}

class Events {
  static putEvent(name, schedule, state, description = null, role = null) {
    deprecate('@cumulus/ingest/aws/Events.putEvent', '1.17.0', '@cumulus/aws-client/CloudwatchEvents.putEvent');
    return CloudwatchEvents.putEvent(name, schedule, state, description, role);
  }

  static deleteEvent(name) {
    deprecate('@cumulus/ingest/aws/Events.deleteEvent', '1.17.0', '@cumulus/aws-client/CloudwatchEvents.deleteEvent');
    return CloudwatchEvents.deleteEvent(name);
  }

  static deleteTarget(id, rule) {
    deprecate('@cumulus/ingest/aws/Events.deleteTarget', '1.17.0', '@cumulus/aws-client/CloudwatchEvents.deleteTarget');
    return CloudwatchEvents.deleteTarget(id, rule);
  }

  static putTarget(rule, id, arn, input) {
    deprecate('@cumulus/ingest/aws/Events.putTarget', '1.17.0', '@cumulus/aws-client/CloudwatchEvents.putTarget');
    return CloudwatchEvents.putTarget(rule, id, arn, input);
  }
}

class SQS {
  static getUrl(name) {
    deprecate('@cumulus/ingest/aws/SQS.getUrl', '1.17.0', '@cumulus/aws-client/SQS.getQueueUrlByName');
    return SQSUtils.getQueueUrlByName(name);
  }

  static deleteQueue(queueUrl) {
    deprecate('@cumulus/ingest/aws/SQS.deleteQueue', '1.17.0', '@cumulus/aws-client/SQS.deleteQueue');
    return SQSUtils.deleteQueue(queueUrl);
  }

  static receiveMessage(queueUrl, numOfMessages = 1, timeout = 30) {
    deprecate('@cumulus/ingest/aws/SQS.receiveMessage', '1.17.0', '@cumulus/aws-client/SQS.receiveSQSMessages');
    return SQSUtils.sendSQSMessage(queueUrl, {
      numOfMessages,
      visibilityTimeout: timeout
    });
  }

  static sendMessage(queueUrl, message) {
    deprecate('@cumulus/ingest/aws/SQS.sendMessage', '1.17.0', '@cumulus/aws-client/SQS.sendSQSMessage');
    return SQSUtils.sendSQSMessage(queueUrl, message);
  }

  static deleteMessage(queueUrl, receiptHandle) {
    deprecate('@cumulus/ingest/aws/SQS.deleteMessage', '1.17.0', '@cumulus/aws-client/SQS.deleteSQSMessage');
    return SQSUtils.deleteSQSMessage(queueUrl, receiptHandle);
  }

  static attributes(name) {
    deprecate('@cumulus/ingest/aws/SQS.attributes', '1.17.0', '@cumulus/aws-client/SQS.getQueueAttributes');
    return SQSUtils.getQueueAttributes(name);
  }
}

class StepFunction {
  static async getExecutionStatus(executionArn) {
    deprecate('@cumulus/ingest/aws/StepFunction.getExecutionStatus', '1.17.0', '@cumulus/aws-client/StepFunction.getExecutionStatus');
    return StepFunctions.getExecutionStatus(executionArn);
  }

  /**
   * Push an event to S3 if the length of the event is greater than 32000 bytes
   *
   * The event must have the following properties:
   * - resources.stack
   * - ingest_meta.execution_name
   *
   * @param {Object} event - an event to be pushed to S3
   * @returns {Promise.<Object>} - a Promise that resoles to an Object with an
   *   s3_path property indicating where the event was pushed to
   */
  static pushEvent(event) {
    deprecate('@cumulus/ingest/aws/StepFunctions.pushEvent', '1.17.0');
    const str = JSON.stringify(event);

    if (str.length <= 32000) return Promise.resolve(event);

    const stack = event.meta.stack;
    const name = event.cumulus_meta.execution_name;
    const key = `${stack}/payloads/${name}.json`;
    const bucket = event.cumulus_meta.system_bucket;

    return awsServices.s3().putObject({
      Bucket: bucket,
      Key: key,
      Body: str
    }).promise()
      .then(() => ({ s3_path: `s3://${bucket}/${key}` }));
  }
}

module.exports = {
  CloudWatch,
  ECS,
  SQS,
  invoke,
  Events,
  StepFunction,
  getEndpoint,
  getExecutionUrl
};<|MERGE_RESOLUTION|>--- conflicted
+++ resolved
@@ -53,27 +53,9 @@
   return StepFunctions.getExecutionUrl(executionArn);
 }
 
-<<<<<<< HEAD
-async function invoke(name, payload, type = 'Event') {
-  if (process.env.IS_LOCAL || inTestMode()) {
-    return false;
-  }
-
-  const lambda = new AWS.Lambda();
-
-  const params = {
-    FunctionName: name,
-    Payload: JSON.stringify(payload),
-    InvocationType: type
-  };
-
-  log.info(`invoked ${name}`);
-  return lambda.invoke(params).promise();
-=======
 function invoke(name, payload, type = 'Event') {
   deprecate('@cumulus/ingest/aws/invoke', '1.17.0', '@cumulus/aws-client/Lambda.invoke');
   return Lambda.invoke(name, payload, type);
->>>>>>> 07936b25
 }
 
 class CloudWatch {
