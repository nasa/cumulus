{
  "name": "@cumulus/ingest",
  "version": "1.18.0",
  "description": "Ingest utilities",
  "engines": {
    "node": ">=10.16.3"
  },
  "scripts": {
    "test": "ava",
    "test-coverage": "nyc ava",
    "build": "echo 'do nothing'"
  },
  "publishConfig": {
    "access": "public"
  },
  "ava": {
    "files": [
      "!test/fixtures/**/*"
    ]
  },
  "nyc": {
    "exclude": [
      "test"
    ]
  },
  "keywords": [
    "GIBS",
    "CUMULUS",
    "NASA"
  ],
  "homepage": "https://github.com/nasa/cumulus/tree/master/packages/ingest",
  "repository": {
    "type": "git",
    "url": "https://github.com/nasa/cumulus"
  },
  "author": "Cumulus Authors",
  "license": "Apache-2.0",
  "dependencies": {
<<<<<<< HEAD
    "@cumulus/aws-client": "1.17.0-alpha4",
    "@cumulus/common": "1.17.0",
    "@cumulus/errors": "1.17.0-alpha2",
    "@cumulus/sftp-client": "1.17.0",
=======
    "@cumulus/aws-client": "1.18.0",
    "@cumulus/common": "1.18.0",
    "@cumulus/errors": "1.18.0",
>>>>>>> 2bf21108
    "aws-sdk": "^2.585.0",
    "cksum": "^1.3.0",
    "encodeurl": "^1.0.2",
    "fs-extra": "^5.0.0",
    "got": "^9.2.1",
    "is-ip": "^2.0.0",
    "jsftp": "https://github.com/jkovarik/jsftp.git#add_288",
    "lodash.get": "^4.4.2",
    "lodash.groupby": "^4.6.0",
    "lodash.isnumber": "^3.0.3",
    "lodash.isstring": "4.0.1",
    "lodash.omit": "^4.5.0",
    "mime-types": "^2.1.22",
    "moment": "^2.22.1",
    "simplecrawler": "^1.1.4"
  },
  "devDependencies": {
    "@cumulus/checksum": "1.18.0",
    "@cumulus/cmrjs": "1.18.0",
    "@cumulus/test-data": "1.18.0",
    "ava": "^2.1.0",
    "nyc": "^14.0.0",
    "proxyquire": "^2.0.0",
    "rewire": "^4.0.1",
    "sinon": "^7.1.1",
    "xml2js": "^0.4.19"
  }
}<|MERGE_RESOLUTION|>--- conflicted
+++ resolved
@@ -36,16 +36,10 @@
   "author": "Cumulus Authors",
   "license": "Apache-2.0",
   "dependencies": {
-<<<<<<< HEAD
-    "@cumulus/aws-client": "1.17.0-alpha4",
-    "@cumulus/common": "1.17.0",
-    "@cumulus/errors": "1.17.0-alpha2",
-    "@cumulus/sftp-client": "1.17.0",
-=======
     "@cumulus/aws-client": "1.18.0",
     "@cumulus/common": "1.18.0",
     "@cumulus/errors": "1.18.0",
->>>>>>> 2bf21108
+    "@cumulus/sftp-client": "1.18.0",
     "aws-sdk": "^2.585.0",
     "cksum": "^1.3.0",
     "encodeurl": "^1.0.2",
