{
  "name": "@cumulus/ingest",
  "version": "14.1.0",
  "description": "Ingest utilities",
  "engines": {
    "node": ">=14.19.1"
  },
  "scripts": {
    "build": "rm -rf dist && mkdir dist && npm run prepare",
    "clean": "git clean -d -x -e node_modules -f",
    "test": "../../node_modules/.bin/ava",
    "test:coverage": "../../node_modules/.bin/nyc npm test",
    "prepare": "npm run tsc",
    "tsc": "../../node_modules/.bin/tsc",
    "tsc:listEmittedFiles": "../../node_modules/.bin/tsc --listEmittedFiles",
    "watch-test": "../../node_modules/.bin/tsc-watch --onsuccess 'npm test'"
  },
  "publishConfig": {
    "access": "public"
  },
  "ava": {
    "files": [
      "!test/fixtures/**/*"
    ],
    "timeout": "15m"
  },
  "keywords": [
    "GIBS",
    "CUMULUS",
    "NASA"
  ],
  "homepage": "https://github.com/nasa/cumulus/tree/master/packages/ingest#readme",
  "repository": {
    "type": "git",
    "url": "https://github.com/nasa/cumulus",
    "directory": "packages/ingest"
  },
  "author": "Cumulus Authors",
  "license": "Apache-2.0",
  "dependencies": {
<<<<<<< HEAD
    "@cumulus/aws-client": "14.0.0",
    "@cumulus/common": "14.0.0",
    "@cumulus/db": "14.0.0",
    "@cumulus/errors": "14.0.0",
    "@cumulus/logger": "14.0.0",
    "@cumulus/message": "14.0.0",
    "@cumulus/sftp-client": "14.0.0",
    "@aws-sdk/client-s3": "^3.58.0",
=======
    "@cumulus/aws-client": "14.1.0",
    "@cumulus/common": "14.1.0",
    "@cumulus/db": "14.1.0",
    "@cumulus/errors": "14.1.0",
    "@cumulus/logger": "14.1.0",
    "@cumulus/message": "14.1.0",
    "@cumulus/sftp-client": "14.1.0",
>>>>>>> 85ecd23d
    "aws-sdk": "^2.585.0",
    "cksum": "^1.3.0",
    "encodeurl": "^1.0.2",
    "fs-extra": "^5.0.0",
    "got": "^11.8.5",
    "is-ip": "^2.0.0",
    "is-valid-hostname": "^0.1.1",
    "jsftp": "https://github.com/jkovarik/jsftp.git#add_288",
    "lodash": "^4.17.21",
    "mime-types": "^2.1.22",
    "moment": "2.29.4",
    "simplecrawler": "^1.1.9",
    "tough-cookie": "~4.0.0"
  },
  "devDependencies": {
    "@cumulus/checksum": "14.1.0",
    "@cumulus/cmrjs": "14.1.0",
    "@cumulus/test-data": "14.1.0",
    "@cumulus/types": "14.1.0"
  }
}<|MERGE_RESOLUTION|>--- conflicted
+++ resolved
@@ -38,16 +38,6 @@
   "author": "Cumulus Authors",
   "license": "Apache-2.0",
   "dependencies": {
-<<<<<<< HEAD
-    "@cumulus/aws-client": "14.0.0",
-    "@cumulus/common": "14.0.0",
-    "@cumulus/db": "14.0.0",
-    "@cumulus/errors": "14.0.0",
-    "@cumulus/logger": "14.0.0",
-    "@cumulus/message": "14.0.0",
-    "@cumulus/sftp-client": "14.0.0",
-    "@aws-sdk/client-s3": "^3.58.0",
-=======
     "@cumulus/aws-client": "14.1.0",
     "@cumulus/common": "14.1.0",
     "@cumulus/db": "14.1.0",
@@ -55,7 +45,7 @@
     "@cumulus/logger": "14.1.0",
     "@cumulus/message": "14.1.0",
     "@cumulus/sftp-client": "14.1.0",
->>>>>>> 85ecd23d
+    "@aws-sdk/client-s3": "^3.58.0",
     "aws-sdk": "^2.585.0",
     "cksum": "^1.3.0",
     "encodeurl": "^1.0.2",
