'use strict';

const moment = require('moment');
const test = require('ava');
const sinon = require('sinon');

const cryptoRandomString = require('crypto-random-string');

const S3 = require('@cumulus/aws-client/S3');
const { s3 } = require('@cumulus/aws-client/services');
const { randomString, randomId } = require('@cumulus/common/test-utils');
const {
  fakeGranuleRecordFactory,
  fakeCollectionRecordFactory,
} = require('@cumulus/db/dist/test-utils');

const {
  CollectionPgModel,
  destroyLocalTestDb,
  FilePgModel,
  generateLocalTestDb,
  GranulePgModel,
  localStackConnectionEnv,
  migrationDir,
} = require('@cumulus/db');

const {
  generateMoveFileParams,
  handleDuplicateFile,
  listVersionedObjects,
  moveGranuleFile,
  renameS3FileWithTimestamp,
  generateUniqueGranuleId,
  unversionFilename,
} = require('../granule');

const testDbName = `granules_${cryptoRandomString({ length: 10 })}`;

test.before(async (t) => {
  process.env = {
    ...process.env,
    ...localStackConnectionEnv,
    PG_DATABASE: testDbName,
  };

  const collectionName = 'fakeCollection';
  const collectionVersion = 'v1';

  const { knex, knexAdmin } = await generateLocalTestDb(testDbName, migrationDir);
  t.context.knex = knex;
  t.context.knexAdmin = knexAdmin;

  const testPgCollection = fakeCollectionRecordFactory({
    name: collectionName,
    version: collectionVersion,
  });

  t.context.collectionPgModel = new CollectionPgModel();
  t.context.granulePgModel = new GranulePgModel();
  t.context.filePgModel = new FilePgModel();

  const [pgCollection] = await t.context.collectionPgModel.create(
    t.context.knex,
    testPgCollection
  );
  t.context.collectionCumulusId = pgCollection.cumulus_id;
});

test.after.always(async (t) => {
  await destroyLocalTestDb({
    knex: t.context.knex,
    knexAdmin: t.context.knexAdmin,
    testDbName,
  });
});

test.beforeEach(async (t) => {
  t.context.internalBucket = randomId('internal-bucket');
  t.context.destBucket = randomId('dest-bucket');
  t.context.testPrefix = cryptoRandomString({ length: 10 });
  t.context.flieName = cryptoRandomString({ length: 10 });
  t.context.key = `${t.context.testPrefix}/${t.context.fileName}`;

  await Promise.all([
    s3().createBucket({ Bucket: t.context.internalBucket }),
    s3().createBucket({ Bucket: t.context.destBucket }),
  ]);

  const { granulePgModel, filePgModel, internalBucket, key } = t.context;
  const granuleId = cryptoRandomString({ length: 6 });

  const [pgGranule] = await granulePgModel.create(
    t.context.knex,
    fakeGranuleRecordFactory(
      {
        granule_id: granuleId,
        status: 'completed',
        collection_cumulus_id: t.context.collectionCumulusId,
      }
    )
  );
  t.context.pgGranule = pgGranule;
  const granuleCumulusId = pgGranule.cumulus_id;

  const params = { Bucket: internalBucket, Key: key, Body: randomString() };
  await S3.s3PutObject(params);
  await filePgModel.create(t.context.knex, {
    granule_cumulus_id: granuleCumulusId,
    bucket: internalBucket,
    key,
  });
});

test.afterEach(async (t) => {
  await Promise.all([
    S3.recursivelyDeleteS3Bucket(t.context.internalBucket),
    S3.recursivelyDeleteS3Bucket(t.context.destBucket),
  ]);
});

test('generateMoveFileParams generates correct parameters', (t) => {
  const filenames = [
    'included-in-move.txt',
    'another-move.txt',
  ];

  const sourceBucket = 'test-bucket';
  const destBucket = 'dest-bucket';

  const sourceFiles = filenames.map((name) => {
    const sourcefilePath = `origin/${name}`;
    return {
      name,
      bucket: sourceBucket,
      key: sourcefilePath,
    };
  });

  const destinationFilepath = 'destination';

  const destinations = [
    {
      regex: '.*.txt$',
      bucket: destBucket,
      filepath: destinationFilepath,
    },
  ];

  const moveFileParams = generateMoveFileParams(sourceFiles, destinations);

  moveFileParams.map((item, index) => t.deepEqual(item, {
    file: sourceFiles[index],
    source: {
      Bucket: sourceBucket,
      Key: `origin/${filenames[index]}`,
    },
    target: {
      Bucket: destBucket,
      Key: `${destinationFilepath}/${filenames[index]}`,
    },
  }));
});

test('generateMoveFileParams generates undefined source and target for no destination', (t) => {
  const filenames = [
    'included-in-move.txt',
    'exclude',
  ];

  const sourceBucket = 'test-bucket';
  const destBucket = 'dest-bucket';

  const sourceFiles = filenames.map((name) => {
    const sourcefilePath = `origin/${name}`;
    return {
      name,
      bucket: sourceBucket,
      key: sourcefilePath,
    };
  });

  const destinationFilepath = 'destination';

  const destinations = [
    {
      regex: '.*.txt$',
      bucket: destBucket,
      filepath: destinationFilepath,
    },
  ];

  const moveFileParams = generateMoveFileParams(sourceFiles, destinations);

  t.deepEqual(moveFileParams[1], { file: sourceFiles[1] });
});

test('renameS3FileWithTimestamp renames file', async (t) => {
  const bucket = t.context.internalBucket;
  const key = `${randomString()}/test.hdf`;
  const params = { Bucket: bucket, Key: key, Body: randomString() };
  await S3.s3PutObject(params);
  // put an existing renamed file
  const formatString = 'YYYYMMDDTHHmmssSSS';
  const existingRenamedKey = `${key}.v${moment.utc().format(formatString)}`;
  const existingRenamedParams = {
    Bucket: bucket, Key: existingRenamedKey, Body: randomString(),
  };
  await S3.s3PutObject(existingRenamedParams);
  await renameS3FileWithTimestamp(bucket, key);
  const renamedFiles = await listVersionedObjects(bucket, key);

  t.is(renamedFiles.length, 2);
  // renamed files have the right prefix
  renamedFiles.map((f) => t.true(f.Key.startsWith(`${key}.v`)));
  // one of the file is the existing renamed file
  t.true(renamedFiles.map((f) => f.Key).includes(existingRenamedKey));
});

test('unversionFilename returns original filename if it has no timestamp', (t) => {
  const noTimeStampFilename = 'somefile.v1';
  const expected = noTimeStampFilename;

  const actual = unversionFilename(noTimeStampFilename);

  t.is(expected, actual);
});

test('unversionFilename returns filename without version stamp if present', (t) => {
  const timeStampedFilename = 'somefile.v20181231T000122333';
  const expected = 'somefile';

  const actual = unversionFilename(timeStampedFilename);

  t.is(expected, actual);
});

test('handleDuplicateFile throws DuplicateFile if method is called and duplicateHandling is set to "error"', async (t) => {
  await t.throwsAsync(handleDuplicateFile({
    duplicateHandling: 'error',
    target: {
      Bucket: 'bar',
      Key: 'foo',
    },
  }), { name: 'DuplicateFile' });
});

test('handleDuplicateFile returns an empty array if duplicateHandling is set to "skip"', async (t) => {
  const actual = await handleDuplicateFile({
    duplicateHandling: 'skip',
  });
  const expected = [];
  t.deepEqual(actual, expected);
});

test('handleDuplicateFile calls moveGranuleFileWithVersioningFunction with expected arguments and returns expected result if duplicateHandling is set to "version" and syncFileFunction/checksum functions are not provided', async (t) => {
  const versionReturn = {
    Bucket: 'VersionedBucket',
    Key: 'VersionedKey',
    size: 0,
  };

  const moveGranuleFileWithVersioningFunctionFake = sinon.fake.returns(versionReturn);

  const actual = await handleDuplicateFile({
    duplicateHandling: 'version',
    fileRemotePath: 'fileRemotePath',
    moveGranuleFileWithVersioningFunction: moveGranuleFileWithVersioningFunctionFake,
    sourceBucket: 'sourceBucket',
    target: { Bucket: 'targetBucket', Key: 'targetKey' },
    source: { Bucket: 'sourceBucket', Key: 'sourceKey' },
  });

  t.deepEqual(actual, versionReturn);
});

test('handleDuplicateFile calls syncFileFunction with expected arguments if duplicateHandling is set to "version" and syncFileFunction is provided', async (t) => {
  const versionReturn = {
    Bucket: 'VersionedBucket',
    Key: 'VersionedKey',
    size: 0,
  };

  const syncFileFake = sinon.fake.returns(true);
  const checksumFunctionFake = sinon.fake.returns(['checksumType', 'checksum']);
  const moveGranuleFileWithVersioningFunctionFake = sinon.fake.returns(versionReturn);

  const actual = await handleDuplicateFile({
    checksumFunction: checksumFunctionFake,
    duplicateHandling: 'version',
    fileRemotePath: 'fileRemotePath',
    moveGranuleFileWithVersioningFunction: moveGranuleFileWithVersioningFunctionFake,
    sourceBucket: 'sourceBucket',
    syncFileFunction: syncFileFake,
    target: { Bucket: 'targetBucket', Key: 'targetKey' },
    source: { Bucket: 'sourceBucket', Key: 'sourceKey' },
  });

  t.deepEqual(actual, versionReturn);
  t.deepEqual(
    syncFileFake.getCalls()[0].args[0],
    {
      bucket: 'sourceBucket',
      destinationBucket: 'sourceBucket',
      destinationKey: 'sourceKey',
      fileRemotePath: 'fileRemotePath',
    }
  );
  t.deepEqual(
    checksumFunctionFake.getCalls()[0].args,
    ['sourceBucket', 'sourceKey']
  );
});

test('handleDuplicateFile calls throws if duplicateHandling is set to "version" and checksumFunction throws', async (t) => {
  const syncFileFake = sinon.fake.returns(true);
  const checksumFunctionFake = () => {
    throw new Error('fake test error');
  };
  await t.throwsAsync(() => handleDuplicateFile({
    checksumFunction: checksumFunctionFake,
    duplicateHandling: 'version',
    fileRemotePath: 'fileRemotePath',
    sourceBucket: 'sourceBucket',
    syncFileFunction: syncFileFake,
    target: { Bucket: 'targetBucket', Key: 'targetKey' },
    source: { Bucket: 'sourceBucket', Key: 'sourceKey' },
  }));
});

test('handleDuplicateFile calls throws if duplicateHandling is set to "version" and moveGranuleWithVersioningFunction throws', async (t) => {
  const syncFileFake = sinon.fake.returns(true);
  const checksumFunctionFake = sinon.fake.returns(['checksumType', 'checksum']);
  const moveGranuleFileWithVersioningFunctionFake = () => {
    throw new Error('Fake Test Error');
  };
  await t.throwsAsync(() => handleDuplicateFile({
    checksumFunction: checksumFunctionFake,
    duplicateHandling: 'version',
    fileRemotePath: 'fileRemotePath',
    moveGranuleFileWithVersioningFunction: moveGranuleFileWithVersioningFunctionFake,
    sourceBucket: 'sourceBucket',
    syncFileFunction: syncFileFake,
    target: { Bucket: 'targetBucket', Key: 'targetKey' },
    source: { Bucket: 'sourceBucket', Key: 'sourceKey' },
  }));
});

test('handleDuplicateFile calls s3.moveObject with expected arguments and returns expected result if duplicateHandling is set to "replace" and syncFileFunction/checksum functions are not provided', async (t) => {
  const moveObjectFake = sinon.fake.returns(true);
  const target = { Bucket: 'targetBucket', Key: 'targetKey' };
  const source = { Bucket: 'sourceBucket', Key: 'sourceKey' };

  const actual = await handleDuplicateFile({
    duplicateHandling: 'replace',
    fileRemotePath: 'fileRemotePath',
    sourceBucket: 'sourceBucket',
    s3Object: { moveObject: moveObjectFake },
    source,
    target,
  });
  const expected = [];
  t.deepEqual(
    moveObjectFake.getCalls()[0].args[0],
    {
      ACL: undefined,
      copyTags: true,
      destinationBucket: target.Bucket,
      destinationKey: target.Key,
      sourceBucket: source.Bucket,
      sourceKey: source.Key,
    }
  );
  t.deepEqual(actual, expected);
});

test('handleDuplicateFile calls syncFileFunction/checksumFunction with expected arguments if duplicateHandling is set to "replace" and syncFileFunction is provided', async (t) => {
  const syncFileFake = sinon.fake.returns(true);
  const checksumFunctionFake = sinon.fake.returns(true);
  const actual = await handleDuplicateFile({
    duplicateHandling: 'replace',
    fileRemotePath: 'fileRemotePath',
    sourceBucket: 'sourceBucket',
    syncFileFunction: syncFileFake,
    checksumFunction: checksumFunctionFake,
    target: { Bucket: 'targetBucket', Key: 'targetKey' },
  });

  const expected = [];
  t.deepEqual(actual, expected);
  t.deepEqual(
    syncFileFake.getCalls()[0].args[0],
    {
      bucket: 'sourceBucket',
      destinationBucket: 'targetBucket',
      destinationKey: 'targetKey',
      fileRemotePath: 'fileRemotePath',
    }
  );
  t.deepEqual(
    checksumFunctionFake.getCalls()[0].args,
    ['targetBucket', 'targetKey']
  );
});

test('handleDuplicateFile throws duplicateHandling is set to "replace" and checksumFunction throws', async (t) => {
  const syncFileFake = sinon.fake.returns(true);
  const checksumFunctionFake = () => {
    throw new Error('checksumFailure');
  };
  await t.throwsAsync(handleDuplicateFile({
    duplicateHandling: 'replace',
    fileRemotePath: 'fileRemotePath',
    sourceBucket: 'sourceBucket',
    syncFileFunction: syncFileFake,
    checksumFunction: checksumFunctionFake,
    target: { Bucket: 'targetBucket', Key: 'targetKey' },
  }));
});

test('handleDuplicateFile calls S3.moveObject with expected arguments if duplicateHandling is set to "replace" and syncFileFunction is not present', async (t) => {
  const moveObjectSpy = sinon.spy();
  const s3Object = { moveObject: moveObjectSpy };
  const actual = await handleDuplicateFile({
    ACL: 'acl',
    duplicateHandling: 'replace',
    fileRemotePath: 'fileRemotePath',
    sourceBucket: 'sourceBucket',
    s3Object,
    target: { Bucket: 'targetBucket', Key: 'targetKey' },
    source: { Bucket: 'sourceBucket', Key: 'sourceKey' },
  });

  const expected = [];
  t.deepEqual(actual, expected);
  t.deepEqual(
    moveObjectSpy.getCalls()[0].args[0],
    {
      ACL: 'acl',
      copyTags: true,
      destinationBucket: 'targetBucket',
      destinationKey: 'targetKey',
      sourceBucket: 'sourceBucket',
      sourceKey: 'sourceKey',
    }
  );
});

test('moveGranuleFile moves a granule file and updates postgres', async (t) => {
  // Create granule in postgres
  const bucket = t.context.internalBucket;
  const secondBucket = t.context.destBucket;
  const testPrefix = cryptoRandomString({ length: 10 });
  const fileName = cryptoRandomString({ length: 10 });
  const key = `${testPrefix}/${fileName}`;

  const granulePgModel = new GranulePgModel();
  const filePgModel = new FilePgModel();
  const granuleId = cryptoRandomString({ length: 6 });

  const [pgGranule] = await granulePgModel.create(
    t.context.knex,
    fakeGranuleRecordFactory(
      {
        granule_id: granuleId,
        status: 'completed',
        collection_cumulus_id: t.context.collectionCumulusId,
      }
    )
  );
  const granuleCumulusId = pgGranule.cumulus_id;
  const moveFileParam = {
    source: {
      Bucket: bucket,
      Key: key,
    },
    target: {
      Bucket: secondBucket,
      Key: key,
    },
    file: {
      bucket,
      key,
      name: key,
    },
  };

  const params = { Bucket: bucket, Key: key, Body: randomString() };
  await S3.s3PutObject(params);
  await filePgModel.create(t.context.knex, {
    granule_cumulus_id: granuleCumulusId,
    bucket,
    key,
  });

  const result = await moveGranuleFile(
    moveFileParam,
    filePgModel,
    t.context.knex,
    granuleCumulusId
  );

  t.deepEqual(
    {
      bucket: secondBucket,
      key,
      fileName,
    },
    result
  );

  const listObjectsResponse = await s3().listObjects({
    Bucket: secondBucket,
    Prefix: testPrefix,
  });
  t.is(listObjectsResponse.Contents.length, 1);
  t.is(listObjectsResponse.Contents[0].Key, key);

  const pgFile = await filePgModel.search(t.context.knex, {
    granule_cumulus_id: granuleCumulusId,
    file_name: key,
  });

  t.is(pgFile.length, 1);
  t.like(pgFile[0], {
    bucket: secondBucket,
    key,
  });
});

test('moveGranuleFile throws when writeToPostgres is true but postgresCumulusGranuleId is defined', async (t) => {
  const bucket = t.context.internalBucket;
  const secondBucket = t.context.destBucket;
  const testPrefix = cryptoRandomString({ length: 10 });
  const fileName = cryptoRandomString({ length: 10 });
  const key = `${testPrefix}/${fileName}`;

  const filePgModel = new FilePgModel();

  const moveFileParam = {
    source: {
      Bucket: bucket,
      Key: key,
    },
    target: {
      Bucket: secondBucket,
      Key: key,
    },
    file: {
      bucket,
      key,
      name: key,
    },
  };

  await t.throwsAsync(moveGranuleFile(
    moveFileParam,
    filePgModel,
    t.context.knex,
    undefined,
    true
  ));
});

test('moveGranuleFile returns the expected MovedGranuleFile object if a source and target is missing from the moveFileParams', async (t) => {
  const bucket = t.context.internalBucket;
  const { filePgModel, knex, pgGranule, key } = t.context;

  const moveFileParam = {
    file: {
      bucket,
      key,
      name: key,
    },
  };

  const actual = await moveGranuleFile(
    moveFileParam,
    filePgModel,
    knex,
    pgGranule.cumulus_id
  );

  t.deepEqual(actual, {
    bucket,
    key,
  });
});

test('moveGranuleFile returns the expected MovedGranuleFile object the file only has a filename', async (t) => {
  const { filePgModel, knex, pgGranule, key, internalBucket } = t.context;

  const moveFileParam = {
    file: {
      filename: `s3://${internalBucket}/${key}`,
    },
  };

  const actual = await moveGranuleFile(
    moveFileParam,
    filePgModel,
    knex,
    pgGranule.cumulus_id
  );

  t.deepEqual(actual, {
    bucket: internalBucket,
    key,
  });
});

test('moveGranuleFile throws if the file does not have expected keys and no source or target', async (t) => {
  const { filePgModel, knex, pgGranule } = t.context;

  const moveFileParam = {
    file: {
      foobar: 's3://some/objectPath',
    },
  };

  await t.throwsAsync(moveGranuleFile(
    moveFileParam,
    filePgModel,
    knex,
    pgGranule.cumulus_id
  ));
});

test('generateUniqueGranuleId generates a unique ID with the specified hash length', (t) => {
  const granule = {
<<<<<<< HEAD
    granuleId: 'testGranule',
=======
    granuleId: 'Az09- éñøæß œüç ΔΩЖЯ あア漢 数据셋 àé',
>>>>>>> 50159f6c
    collectionId: 'testCollection',
  };

  const hashLength = 8;
<<<<<<< HEAD
  const uniqueId = generateUniqueGranuleId(granule, hashLength);
=======
  const uniqueId = generateUniqueGranuleId(granule.granuleId, granule.collectionId, hashLength);
>>>>>>> 50159f6c

  t.true(uniqueId.startsWith(`${granule.granuleId}_`), 'Generated ID should start with granuleId and underscore');
  t.is(uniqueId.split('_')[1].length, hashLength, `Hash length should match the specified length: ${uniqueId}`);
});

test('generateUniqueGranuleId generates different IDs for different timestamps', (t) => {
  const granule = {
<<<<<<< HEAD
    granuleId: 'testGranule',
    collectionId: 'testCollection',
  };

  const uniqueId1 = generateUniqueGranuleId(granule);
  const uniqueId2 = generateUniqueGranuleId(granule);
=======
    granuleId: 'Az09- éñøæß œüç ΔΩЖЯ あア漢 数据셋 àé',
    collectionId: 'testCollection',
  };

  const uniqueId1 = generateUniqueGranuleId(granule.granuleId, granule.collectionId);
  const uniqueId2 = generateUniqueGranuleId(granule.granuleId, granule.collectionId);
>>>>>>> 50159f6c

  t.not(uniqueId1, uniqueId2, 'Generated IDs should be unique due to different timestamps');
});

test('generateUniqueGranuleId generates different length hash for a different hashlength value', (t) => {
  const granule = {
<<<<<<< HEAD
    granuleId: 'testGranule',
=======
    granuleId: 'Az09- éñøæß œüç ΔΩЖЯ あア漢 数据셋 àé',
>>>>>>> 50159f6c
    collectionId: 'testCollection',
  };

  const hashLength = 4;
<<<<<<< HEAD
  const uniqueId = generateUniqueGranuleId(granule, hashLength);
=======
  const uniqueId = generateUniqueGranuleId(granule.granuleId, granule.collectionId, hashLength);
>>>>>>> 50159f6c
  t.is(uniqueId.split('_')[1].length, hashLength, `Hash length should match the specified length: ${uniqueId}`);
});<|MERGE_RESOLUTION|>--- conflicted
+++ resolved
@@ -627,20 +627,12 @@
 
 test('generateUniqueGranuleId generates a unique ID with the specified hash length', (t) => {
   const granule = {
-<<<<<<< HEAD
-    granuleId: 'testGranule',
-=======
     granuleId: 'Az09- éñøæß œüç ΔΩЖЯ あア漢 数据셋 àé',
->>>>>>> 50159f6c
     collectionId: 'testCollection',
   };
 
   const hashLength = 8;
-<<<<<<< HEAD
-  const uniqueId = generateUniqueGranuleId(granule, hashLength);
-=======
   const uniqueId = generateUniqueGranuleId(granule.granuleId, granule.collectionId, hashLength);
->>>>>>> 50159f6c
 
   t.true(uniqueId.startsWith(`${granule.granuleId}_`), 'Generated ID should start with granuleId and underscore');
   t.is(uniqueId.split('_')[1].length, hashLength, `Hash length should match the specified length: ${uniqueId}`);
@@ -648,40 +640,23 @@
 
 test('generateUniqueGranuleId generates different IDs for different timestamps', (t) => {
   const granule = {
-<<<<<<< HEAD
-    granuleId: 'testGranule',
-    collectionId: 'testCollection',
-  };
-
-  const uniqueId1 = generateUniqueGranuleId(granule);
-  const uniqueId2 = generateUniqueGranuleId(granule);
-=======
     granuleId: 'Az09- éñøæß œüç ΔΩЖЯ あア漢 数据셋 àé',
     collectionId: 'testCollection',
   };
 
   const uniqueId1 = generateUniqueGranuleId(granule.granuleId, granule.collectionId);
   const uniqueId2 = generateUniqueGranuleId(granule.granuleId, granule.collectionId);
->>>>>>> 50159f6c
 
   t.not(uniqueId1, uniqueId2, 'Generated IDs should be unique due to different timestamps');
 });
 
 test('generateUniqueGranuleId generates different length hash for a different hashlength value', (t) => {
   const granule = {
-<<<<<<< HEAD
-    granuleId: 'testGranule',
-=======
     granuleId: 'Az09- éñøæß œüç ΔΩЖЯ あア漢 数据셋 àé',
->>>>>>> 50159f6c
     collectionId: 'testCollection',
   };
 
   const hashLength = 4;
-<<<<<<< HEAD
-  const uniqueId = generateUniqueGranuleId(granule, hashLength);
-=======
   const uniqueId = generateUniqueGranuleId(granule.granuleId, granule.collectionId, hashLength);
->>>>>>> 50159f6c
   t.is(uniqueId.split('_')[1].length, hashLength, `Hash length should match the specified length: ${uniqueId}`);
 });