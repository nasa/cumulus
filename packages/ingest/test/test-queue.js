--- conflicted
+++ resolved
@@ -22,22 +22,11 @@
   t.context.stateMachineArn = randomString();
 
   t.context.messageTemplate = {
-<<<<<<< HEAD
-    meta: {
-      queues: {
-        [t.context.queueName]: t.context.queueUrl,
-      },
-      queueExecutionLimits: {
-        [t.context.queueName]: t.context.queueExecutionLimit,
-      },
-    },
-=======
     cumulus_meta: {
       queueExecutionLimits: {
-        [t.context.queueUrl]: t.context.queueExecutionLimit
-      }
-    }
->>>>>>> cb6ec439
+        [t.context.queueUrl]: t.context.queueExecutionLimit,
+      },
+    },
   };
 
   const workflowDefinition = {
@@ -112,24 +101,12 @@
   const expectedMessage = {
     cumulus_meta: {
       state_machine: stateMachineArn,
-<<<<<<< HEAD
-      queueName,
+      queueUrl,
+      queueExecutionLimits: {
+        [queueUrl]: queueExecutionLimit,
+      },
     },
     meta: {
-      queues: {
-        [queueName]: queueUrl,
-      },
-      queueExecutionLimits: {
-        [queueName]: queueExecutionLimit,
-      },
-=======
-      queueUrl,
-      queueExecutionLimits: {
-        [queueUrl]: queueExecutionLimit
-      }
-    },
-    meta: {
->>>>>>> cb6ec439
       provider: provider,
       collection: collection,
       workflow_name: workflow,
@@ -188,24 +165,12 @@
     cumulus_meta: {
       state_machine: stateMachineArn,
       parentExecutionArn: arn,
-<<<<<<< HEAD
-      queueName,
+      queueUrl,
+      queueExecutionLimits: {
+        [queueUrl]: queueExecutionLimit,
+      },
     },
     meta: {
-      queues: {
-        [queueName]: queueUrl,
-      },
-      queueExecutionLimits: {
-        [queueName]: queueExecutionLimit,
-      },
-=======
-      queueUrl,
-      queueExecutionLimits: {
-        [queueUrl]: queueExecutionLimit
-      }
-    },
-    meta: {
->>>>>>> cb6ec439
       provider: provider,
       collection: collection,
       pdr: pdr,
