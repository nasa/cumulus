--- conflicted
+++ resolved
@@ -28,18 +28,11 @@
   "author": "Cumulus Authors",
   "license": "Apache-2.0",
   "dependencies": {
-<<<<<<< HEAD
     "@cumulus/aws-client": "9.7.0",
     "@cumulus/db": "9.8.0-alpha.0",
     "@cumulus/errors": "9.7.0",
     "@cumulus/types": "9.7.0",
     "@cumulus/es-client": "9.7.0",
-=======
-    "@cumulus/aws-client": "9.8.0",
-    "@cumulus/db": "9.8.0",
-    "@cumulus/errors": "9.8.0",
-    "@cumulus/types": "9.8.0",
->>>>>>> e5c4507e
     "uuid": "8.3.2"
   },
   "devDependencies": {
