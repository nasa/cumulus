--- conflicted
+++ resolved
@@ -29,7 +29,6 @@
   "author": "Cumulus Authors",
   "license": "Apache-2.0",
   "dependencies": {
-<<<<<<< HEAD
     "@aws-sdk/client-ecs": "^3.477.0",
     "@aws-sdk/client-lambda": "^3.447.0",
     "@cumulus/aws-client": "18.1.0",
@@ -38,15 +37,6 @@
     "@cumulus/es-client": "18.1.0",
     "@cumulus/logger": "18.1.0",
     "@cumulus/types": "18.1.0",
-=======
-    "@aws-sdk/client-lambda": "^3.447.0",
-    "@cumulus/aws-client": "18.2.0",
-    "@cumulus/db": "18.2.0",
-    "@cumulus/errors": "18.2.0",
-    "@cumulus/es-client": "18.2.0",
-    "@cumulus/logger": "18.2.0",
-    "@cumulus/types": "18.2.0",
->>>>>>> 1be6e9b2
     "knex": "2.4.1",
     "uuid": "8.3.2"
   },
