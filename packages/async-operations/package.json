{
  "name": "@cumulus/async-operations",
  "version": "10.1.2",
  "description": "Cumulus Core internal async operations module",
  "main": "./dist/index.js",
  "types": "./dist/index.d.ts",
  "engines": {
    "node": ">=12.18.0"
  },
  "scripts": {
    "clean": "git clean -d -x -e node_modules -f",
    "test": "../../node_modules/.bin/ava",
    "test:coverage": "../../node_modules/.bin/nyc npm test",
    "prepare": "npm run tsc",
    "tsc": "../../node_modules/.bin/tsc",
    "tsc:listEmittedFiles": "../../node_modules/.bin/tsc --listEmittedFiles",
    "tsc:watch": "../../node_modules/.bin/tsc -w",
    "watch-test": "../../node_modules/.bin/tsc-watch --onsuccess 'npm test'"
  },
  "ava": {
    "files": [
      "tests/**/*.js"
    ],
    "fail-fast": true,
    "verbose": true,
    "timeout": "2m"
  },
  "author": "Cumulus Authors",
  "license": "Apache-2.0",
  "dependencies": {
<<<<<<< HEAD
    "@cumulus/aws-client": "10.1.2",
    "@cumulus/db": "10.1.2",
    "@cumulus/errors": "10.1.2",
    "@cumulus/types": "10.1.2",
=======
    "@cumulus/aws-client": "10.1.1",
    "@cumulus/db": "10.1.1",
    "@cumulus/errors": "10.1.1",
    "@cumulus/es-client": "10.1.1",
    "@cumulus/types": "10.1.1",
    "knex": "0.95.15",
>>>>>>> 41e1d6af
    "uuid": "8.3.2"
  },
  "devDependencies": {
    "@cumulus/common": "10.1.2",
    "@types/aws-sdk": "2.7.0",
    "@types/uuid": "^8.0.0"
  }
}<|MERGE_RESOLUTION|>--- conflicted
+++ resolved
@@ -28,19 +28,13 @@
   "author": "Cumulus Authors",
   "license": "Apache-2.0",
   "dependencies": {
-<<<<<<< HEAD
     "@cumulus/aws-client": "10.1.2",
     "@cumulus/db": "10.1.2",
     "@cumulus/errors": "10.1.2",
     "@cumulus/types": "10.1.2",
-=======
-    "@cumulus/aws-client": "10.1.1",
-    "@cumulus/db": "10.1.1",
-    "@cumulus/errors": "10.1.1",
-    "@cumulus/es-client": "10.1.1",
-    "@cumulus/types": "10.1.1",
+    "@cumulus/es-client": "10.1.2",
+    "@cumulus/types": "10.1.2",
     "knex": "0.95.15",
->>>>>>> 41e1d6af
     "uuid": "8.3.2"
   },
   "devDependencies": {
