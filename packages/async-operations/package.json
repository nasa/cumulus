--- conflicted
+++ resolved
@@ -1,10 +1,6 @@
 {
   "name": "@cumulus/async-operations",
-<<<<<<< HEAD
-  "version": "18.4.0",
-=======
   "version": "19.0.0",
->>>>>>> 818f7fff
   "description": "Cumulus Core internal async operations module",
   "main": "./dist/index.js",
   "types": "./dist/index.d.ts",
@@ -36,30 +32,17 @@
   "dependencies": {
     "@aws-sdk/client-ecs": "^3.621.0",
     "@aws-sdk/client-lambda": "^3.621.0",
-<<<<<<< HEAD
-    "@cumulus/aws-client": "18.4.0",
-    "@cumulus/db": "18.4.0",
-    "@cumulus/errors": "18.4.0",
-    "@cumulus/es-client": "18.4.0",
-    "@cumulus/logger": "18.4.0",
-    "@cumulus/types": "18.4.0",
-=======
     "@cumulus/aws-client": "19.0.0",
     "@cumulus/db": "19.0.0",
     "@cumulus/errors": "19.0.0",
     "@cumulus/es-client": "19.0.0",
     "@cumulus/logger": "19.0.0",
     "@cumulus/types": "19.0.0",
->>>>>>> 818f7fff
     "knex": "2.4.1",
     "uuid": "8.3.2"
   },
   "devDependencies": {
-<<<<<<< HEAD
-    "@cumulus/common": "18.4.0",
-=======
     "@cumulus/common": "19.0.0",
->>>>>>> 818f7fff
     "@types/aws-sdk": "2.7.0",
     "@types/uuid": "^8.0.0"
   }
