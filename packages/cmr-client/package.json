--- conflicted
+++ resolved
@@ -34,14 +34,9 @@
   "author": "Cumulus Authors",
   "license": "Apache-2.0",
   "dependencies": {
-<<<<<<< HEAD
-    "@cumulus/aws-client": "6.0.0",
-    "@cumulus/errors": "6.0.0",
-    "@cumulus/logger": "6.0.0",
-=======
     "@cumulus/aws-client": "7.0.0",
+    "@cumulus/errors": "7.0.0",
     "@cumulus/logger": "7.0.0",
->>>>>>> 74b47522
     "got": "^11.7.0",
     "lodash": "^4.17.20",
     "public-ip": "^3.0.0",
