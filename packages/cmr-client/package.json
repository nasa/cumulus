{
  "name": "@cumulus/cmr-client",
  "version": "13.0.0",
  "description": "A Node.js client to NASA's Common Metadata Repository (CMR) API.",
  "engines": {
    "node": ">=14.19.1"
  },
  "scripts": {
    "build-docs": "../../node_modules/.bin/jsdoc2md --heading-depth 2 --template templates/API.hbs CMR.js CMRSearchConceptQueue.js > API.md",
    "clean": "git clean -d -x -e node_modules -f",
    "test": "../../node_modules/.bin/ava",
    "test:coverage": "../../node_modules/.bin/nyc npm test",
    "prepare": "npm run tsc",
    "tsc": "../../node_modules/.bin/tsc",
    "tsc:listEmittedFiles": "../../node_modules/.bin/tsc --listEmittedFiles",
    "watch-test": "../../node_modules/.bin/tsc-watch --onsuccess 'npm test'"
  },
  "ava": {
    "fail-fast": true,
    "timeout": "15m"
  },
  "keywords": [
    "CUMULUS"
  ],
  "publishConfig": {
    "access": "public"
  },
  "homepage": "https://github.com/nasa/cumulus/tree/master/packages/cmr-client#readme",
  "repository": {
    "type": "git",
    "url": "https://github.com/nasa/cumulus",
    "directory": "packages/cmr-client"
  },
  "author": "Cumulus Authors",
  "license": "Apache-2.0",
  "dependencies": {
<<<<<<< HEAD
    "@cumulus/aws-client": "12.0.0",
    "@cumulus/errors": "12.0.0",
    "@cumulus/logger": "12.0.0",
    "got": "^11.8.5",
=======
    "@cumulus/aws-client": "13.0.0",
    "@cumulus/errors": "13.0.0",
    "@cumulus/logger": "13.0.0",
    "got": "^11.7.0",
>>>>>>> bbf67630
    "lodash": "^4.17.21",
    "public-ip": "^3.0.0",
    "xml2js": "^0.4.19"
  }
}<|MERGE_RESOLUTION|>--- conflicted
+++ resolved
@@ -34,17 +34,10 @@
   "author": "Cumulus Authors",
   "license": "Apache-2.0",
   "dependencies": {
-<<<<<<< HEAD
-    "@cumulus/aws-client": "12.0.0",
-    "@cumulus/errors": "12.0.0",
-    "@cumulus/logger": "12.0.0",
-    "got": "^11.8.5",
-=======
     "@cumulus/aws-client": "13.0.0",
     "@cumulus/errors": "13.0.0",
     "@cumulus/logger": "13.0.0",
-    "got": "^11.7.0",
->>>>>>> bbf67630
+    "got": "^11.8.5",
     "lodash": "^4.17.21",
     "public-ip": "^3.0.0",
     "xml2js": "^0.4.19"
