--- conflicted
+++ resolved
@@ -57,18 +57,10 @@
 /**
  * Retrieve an existing valid token
  *
-<<<<<<< HEAD
  * @param {string} username - the username of the Earthdata Login user
  * @param {string} password - the password of the Earthdata Login user
  * @param {string} edlEnv - the environment of the Earthdata Login (ex. 'SIT')
  * @returns {Promise <string | undefined>} - the token or undefined if there
-=======
- * @param {string} username - the username of the Earthdata Login user making the request
- * @param {string} password - the password of the Earthdata Login user making the request
- * @param {string} edlEnv - the CMR environment of the Earthdata Login user (ex. 'SIT')
- * @returns {Promise <string | undefined>} - the Json Web Token string or undefined if there
->>>>>>> a121ba02
- * are no valid tokens
  */
 export const retrieveEDLToken = async (
   username: string,
@@ -99,17 +91,10 @@
 /**
  * Create a token.
  *
-<<<<<<< HEAD
  * @param {string} username - the username of the Earthdata Login user
  * @param {string} password - the password of the Earthdata Login user
  * @param {string} edlEnv - the environment of the Earthdata Login (ex. 'SIT')
  * @returns {Promise <string | undefined>} - the token or undefined
-=======
- * @param {string} username - the username of the Earthdata Login user making the request
- * @param {string} password - the password of the Earthdata Login user making the request
- * @param {string} edlEnv - the CMR environment of the Earthdata Login user (ex. 'SIT')
- * @returns {Promise <string | undefined>} - the Json Web Token string or undefined
->>>>>>> a121ba02
  */
 export const createEDLToken = async (
   username: string,
@@ -165,15 +150,9 @@
 /**
  * Get a token by retrieving an existing token or creating a new one
  *
-<<<<<<< HEAD
  * @param {string} username - the username of the Earthdata Login user
  * @param {string} password - the password of the Earthdata Login user
  * @param {string} edlEnv - the environment of the Earthdata Login (ex. 'SIT')
-=======
- * @param {string} username - the username of the Earthdata Login user making the request
- * @param {string} password - the password of the Earthdata Login user making the request
- * @param {string} edlEnv - the CMR environment of the Earthdata Login user (ex. 'SIT')
->>>>>>> a121ba02
  * @returns {Promise <string | undefined>} - the JSON Web Token string or undefined
  */
 export const getEDLToken = async (
