--- conflicted
+++ resolved
@@ -1,10 +1,6 @@
 {
   "name": "@cumulus/oauth-client",
-<<<<<<< HEAD
-  "version": "18.5.5",
-=======
   "version": "20.1.1",
->>>>>>> 2648c237
   "description": "A generic auth client",
   "homepage": "https://github.com/nasa/cumulus/tree/master/packages/oauth-client#readme",
   "repository": {
