--- conflicted
+++ resolved
@@ -1,10 +1,6 @@
 {
   "name": "@cumulus/oauth-client",
-<<<<<<< HEAD
-  "version": "15.0.4",
-=======
   "version": "16.1.4",
->>>>>>> 61460b9f
   "description": "A generic auth client",
   "homepage": "https://github.com/nasa/cumulus/tree/master/packages/oauth-client#readme",
   "repository": {
