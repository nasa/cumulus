{
  "name": "@cumulus/oauth-client",
<<<<<<< HEAD
  "version": "16.1.4",
=======
  "version": "18.2.2",
>>>>>>> d2f030f1
  "description": "A generic auth client",
  "homepage": "https://github.com/nasa/cumulus/tree/master/packages/oauth-client#readme",
  "repository": {
    "type": "git",
    "url": "git+https://github.com/nasa/cumulus.git",
    "directory": "packages/oauth-client"
  },
  "author": "Cumulus Authors",
  "license": "Apache-2.0",
  "keywords": [
    "Cumulus"
  ],
  "engines": {
    "node": ">=16.19.0"
  },
  "publishConfig": {
    "access": "public"
  },
  "main": "dist/index.js",
  "types": "dist/index.d.ts",
  "files": [
    "dist/*.js",
    "dist/*.d.ts"
  ],
  "scripts": {
    "clean": "rm -rf dist",
    "build-docs": "npm run tsc && ../../node_modules/.bin/jsdoc2md -t templates/README.md.hbs dist/*.js > README.md",
    "test": "../../node_modules/.bin/ava",
    "test:coverage": "../../node_modules/.bin/nyc npm test",
    "prepare": "npm run tsc",
    "tsc": "rm -rf dist && ../../node_modules/.bin/tsc",
    "tsc:listEmittedFiles": "../../node_modules/.bin/tsc --listEmittedFiles",
    "coverage": "python ../../scripts/coverage_handler/coverage.py"
  },
  "ava": {
    "files": [
      "tests/*"
    ],
    "verbose": true
  },
  "dependencies": {
    "got": "^11.8.5"
  },
  "bugs": {
    "url": "https://github.com/nasa/cumulus/issues"
  }
}<|MERGE_RESOLUTION|>--- conflicted
+++ resolved
@@ -1,10 +1,6 @@
 {
   "name": "@cumulus/oauth-client",
-<<<<<<< HEAD
-  "version": "16.1.4",
-=======
   "version": "18.2.2",
->>>>>>> d2f030f1
   "description": "A generic auth client",
   "homepage": "https://github.com/nasa/cumulus/tree/master/packages/oauth-client#readme",
   "repository": {
