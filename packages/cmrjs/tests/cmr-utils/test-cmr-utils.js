const test = require('ava');
const path = require('path');
const rewire = require('rewire');
const proxyquire = require('proxyquire').noPreserveCache();
const fs = require('fs-extra');
const xml2js = require('xml2js');
const sinon = require('sinon');
const { promisify } = require('util');
const pickAll = require('lodash/fp/pickAll');
const {
  buildS3Uri,
  getS3Object,
  recursivelyDeleteS3Bucket,
  promiseS3Upload,
  s3GetObjectTagging,
  parseS3Uri,
  s3TagSetToQueryString,
} = require('@cumulus/aws-client/S3');
const { s3, secretsManager } = require('@cumulus/aws-client/services');
const { randomId, readJsonFixture } = require('@cumulus/common/test-utils');
const errors = require('@cumulus/errors');
const launchpad = require('@cumulus/launchpad-auth');
const { xmlParseOptions } = require('../../utils');

<<<<<<< HEAD
const { getCmrSettings, granuleToCmrFileObject } = require('../../cmr-utils');
=======
const { getCmrSettings, constructCmrConceptLink } = require('../../cmr-utils');
>>>>>>> fd72ac26
const cmrUtil = rewire('../../cmr-utils');
const { isCMRFile, getGranuleTemporalInfo } = cmrUtil;
const uploadEcho10CMRFile = cmrUtil.__get__('uploadEcho10CMRFile');
const uploadUMMGJSONCMRFile = cmrUtil.__get__('uploadUMMGJSONCMRFile');
const stubDistributionBucketMap = {
  'fake-bucket': 'fake-bucket',
  'mapped-bucket': 'mapped/path/example',
  'cumulus-test-sandbox-protected': 'cumulus-test-sandbox-protected',
  'cumulus-test-sandbox-protected-2': 'cumulus-test-sandbox-protected-2',
  'cumulus-test-sandbox-public': 'cumulus-test-sandbox-public',
};
const {
  generateFileUrl,
} = proxyquire('../../cmr-utils', {
  '@cumulus/aws-client/S3': {
    buildS3Uri,
    getS3Object,
    getJsonS3Object: async () => stubDistributionBucketMap,
    parseS3Uri,
    promiseS3Upload,
    s3GetObjectTagging,
    s3TagSetToQueryString,
  },
});

const launchpadSecret = randomId('launchpad-secret');
const launchpadPassphrase = randomId('launchpad-passphrase');
const cmrPasswordSecret = randomId('cmr-password-secret');
const cmrPassword = randomId('cmr-password');

test.before(async (t) => {
  process.env.CMR_ENVIRONMENT = 'OPS';

  process.env.cmr_provider = 'CUMULUS-TEST';
  process.env.cmr_client_id = 'Cumulus-Client-Id';
  process.env.cmr_oauth_provider = 'earthdata';

  process.env.launchpad_passphrase_secret_name = launchpadSecret;
  process.env.launchpad_api = 'launchpad-api';
  process.env.launchpad_certificate = 'launchpad-cert';

  await secretsManager().createSecret({
    Name: launchpadSecret,
    SecretString: launchpadPassphrase,
  }).promise();

  process.env.cmr_password_secret_name = cmrPasswordSecret;
  process.env.cmr_username = 'cmr-user';

  await secretsManager().createSecret({
    Name: cmrPasswordSecret,
    SecretString: cmrPassword,
  }).promise();

  t.context.launchpadStub = sinon.stub(launchpad, 'getLaunchpadToken')
    .callsFake((config) => Promise.resolve(`${config.passphrase}-${config.api}-${config.certificate}`));

  const bucketsJson = await readJsonFixture(path.join(__dirname, '../fixtures/buckets.json'));

  t.context.bucketTypes = Object.fromEntries(
    Object.values(bucketsJson).map(({ name, type }) => [name, type])
  );

  t.context.distributionBucketMap = Object.fromEntries(
    Object.values(bucketsJson).map(({ name }) => [name, name])
  );
});

test.after.always(async (t) => {
  await Promise.all([
    await secretsManager().deleteSecret({
      SecretId: launchpadSecret,
      ForceDeleteWithoutRecovery: true,
    }).promise(),
    await secretsManager().deleteSecret({
      SecretId: cmrPasswordSecret,
      ForceDeleteWithoutRecovery: true,
    }).promise(),
  ]);

  t.context.launchpadStub.restore();
});

test('isCMRFile returns truthy if fileobject has valid xml name', (t) => {
  const fileObj = {
    name: 'validfile.cmr.xml',
  };
  t.truthy(isCMRFile(fileObj));
});

test('isCMRFile returns falsy if fileobject does not valid xml name', (t) => {
  const fileObj = {
    name: 'invalidfile.xml',
  };
  t.falsy(isCMRFile(fileObj));
});

test('isCMRFile returns truthy if fileobject has valid json name', (t) => {
  const fileObj = {
    name: 'validfile.cmr.json',
  };
  t.truthy(isCMRFile(fileObj));
});

test('isCMRFile returns falsy if fileobject does not valid json name', (t) => {
  const fileObj = {
    name: 'invalidfile.json',
  };
  t.falsy(isCMRFile(fileObj));
});

test('isCMRFile returns truthy if fileobject has valid xml filenamename', (t) => {
  const fileObj = {
    filename: 'validfile.cmr.xml',
  };
  t.truthy(isCMRFile(fileObj));
});

test('isCMRFile returns falsy if fileobject does not valid xml filenamename', (t) => {
  const fileObj = {
    filename: 'invalidfile.xml',
  };
  t.falsy(isCMRFile(fileObj));
});

test('isCMRFile returns truthy if fileobject has valid json filenamename', (t) => {
  const fileObj = {
    filename: 'validfile.cmr.json',
  };
  t.truthy(isCMRFile(fileObj));
});

test('isCMRFile returns falsy if fileobject does not valid json filenamename', (t) => {
  const fileObj = {
    filename: 'invalidfile.json',
  };
  t.falsy(isCMRFile(fileObj));
});

test('isCMRFile returns falsy if fileobject is invalid', (t) => {
  const fileObj = { bad: 'object' };
  t.falsy(isCMRFile(fileObj));
});

<<<<<<< HEAD
test('granuleToCmrFileObject returns correct objects for files with a bucket/key', (t) => {
  const granule = {
    granuleId: 'fake-id',
    files: [{
      bucket: 'bucket',
      key: 'fake.cmr.xml',
    }],
  };
  t.deepEqual(
    granuleToCmrFileObject(granule),
    [{
      granuleId: 'fake-id',
      filename: 's3://bucket/fake.cmr.xml',
    }]
  );
});

test('granuleToCmrFileObject returns correct objects for files with a filename', (t) => {
  const granule = {
    granuleId: 'fake-id',
    files: [{
      filename: 's3://bucket/fake.cmr.xml',
    }],
  };
  t.deepEqual(
    granuleToCmrFileObject(granule),
    [{
      granuleId: 'fake-id',
      filename: 's3://bucket/fake.cmr.xml',
    }]
=======
test('constructCmrConceptLink returns echo10 link', (t) => {
  t.is(
    constructCmrConceptLink('G1234-DAAC', 'echo10'),
    'https://cmr.earthdata.nasa.gov/search/concepts/G1234-DAAC.echo10'
  );
});

test('constructCmrConceptLink returns umm_json link', (t) => {
  t.is(
    constructCmrConceptLink('G1234-DAAC', 'umm_json'),
    'https://cmr.earthdata.nasa.gov/search/concepts/G1234-DAAC.umm_json'
>>>>>>> fd72ac26
  );
});

test('mapACNMTypeToCMRType returns a mapping', (t) => {
  const mapCNMTypeToCMRType = cmrUtil.__get__('mapCNMTypeToCMRType');
  t.is('EXTENDED METADATA', mapCNMTypeToCMRType('qa'));
});

test('mapACNMTypeToCMRType returns a default mapping if non CNM mapping specified', (t) => {
  const mapCNMTypeToCMRType = cmrUtil.__get__('mapCNMTypeToCMRType');
  t.is('GET DATA', mapCNMTypeToCMRType('NOTAREALVALUE'));
});

test.serial('uploadEcho10CMRFile uploads CMR File to S3 correctly, preserving tags and setting ContentType', async (t) => {
  const cmrFile = {
    bucket: 'Echo10FileBucket',
    key: 'metadata.cmr.xml',
  };
  await s3().createBucket({ Bucket: cmrFile.bucket }).promise();
  try {
    const fakeXmlString = '<Granule>fake-granule</Granule>';
    await promiseS3Upload({
      Bucket: cmrFile.bucket,
      Key: cmrFile.key,
      Body: fakeXmlString,
      Tagging: 'tagA=iamtag1&tagB=iamtag2',
    });

    const newXmlString = '<Granule>new-granule</Granule>';
    await uploadEcho10CMRFile(newXmlString, cmrFile);

    const s3Obj = await getS3Object(cmrFile.bucket, cmrFile.key);
    t.is(s3Obj.Body.toString(), newXmlString);
    t.is(s3Obj.ContentType, 'application/xml');

    const tags = await s3GetObjectTagging(cmrFile.bucket, cmrFile.key);
    t.deepEqual(tags.TagSet, [{ Key: 'tagA', Value: 'iamtag1' }, { Key: 'tagB', Value: 'iamtag2' }]);
  } finally {
    recursivelyDeleteS3Bucket(cmrFile.bucket);
  }
});

test.serial('uploadUMMGJSONCMRFile uploads CMR File to S3 correctly, preserving tags and setting ContentType', async (t) => {
  const cmrFile = {
    bucket: 'UMMGJSONFileBucket',
    key: 'metadata.cmr.json',
  };
  await s3().createBucket({ Bucket: cmrFile.bucket }).promise();
  try {
    const fakeMetadataObject = { fake: 'data' };
    await promiseS3Upload({
      Bucket: cmrFile.bucket,
      Key: cmrFile.key,
      Body: JSON.stringify(fakeMetadataObject),
      Tagging: 'tagA=iamtag1&tagB=iamtag2',
    });

    const newFakeMetaObj = { newFake: 'granule' };
    await uploadUMMGJSONCMRFile(newFakeMetaObj, cmrFile);

    const s3Obj = await getS3Object(cmrFile.bucket, cmrFile.key);
    t.is(s3Obj.Body.toString(), JSON.stringify(newFakeMetaObj));
    t.is(s3Obj.ContentType, 'application/json');

    const tags = await s3GetObjectTagging(cmrFile.bucket, cmrFile.key);
    t.deepEqual(tags.TagSet, [{ Key: 'tagA', Value: 'iamtag1' }, { Key: 'tagB', Value: 'iamtag2' }]);
  } finally {
    recursivelyDeleteS3Bucket(cmrFile.bucket);
  }
});

test.serial('updateEcho10XMLMetadata adds granule files correctly to OnlineAccessURLs/OnlineResources', async (t) => {
  const { bucketTypes, distributionBucketMap } = t.context;

  // Yes, ETag values always include enclosing double-quotes
  const expectedEtag = '"abc"';
  const uploadEchoSpy = sinon.spy(() => Promise.resolve({ ETag: expectedEtag }));
  const cmrXml = await fs.readFile(
    path.join(__dirname, '../fixtures/cmrFileUpdateFixture.cmr.xml'),
    'utf8'
  );
  const cmrMetadata = await promisify(xml2js.parseString)(cmrXml, xmlParseOptions);
  const filesObject = await readJsonFixture(
    path.join(__dirname, '../fixtures/filesObjectFixture.json')
  );

  const distEndpoint = 'https://distendpoint.com';

  const updateEcho10XMLMetadata = cmrUtil.__get__('updateEcho10XMLMetadata');

  const revertGenerateXml = cmrUtil.__set__('generateEcho10XMLString', () => 'testXmlString');
  const revertMetaObject = cmrUtil.__set__('metadataObjectFromCMRXMLFile', () => cmrMetadata);
  const revertMockUpload = cmrUtil.__set__('uploadEcho10CMRFile', uploadEchoSpy);

  const onlineAccessURLsExpected = [
    {
      URL: 'https://textFixtureUrl.gov/someCmrFile',
      URLDescription: 'File to download',
    },
    {
      URL: `${distEndpoint}/cumulus-test-sandbox-protected/MOD09GQ___006/2016/TESTFIXTUREDIR/MOD09GQ.A6391489.a3Odk1.006.3900731509248.hdf`,
      URLDescription: 'Download MOD09GQ.A6391489.a3Odk1.006.3900731509248.hdf',
    },
  ];
  const onlineResourcesExpected = [
    {
      URL: `${distEndpoint}/cumulus-test-sandbox-protected-2/MOD09GQ___006/TESTFIXTUREDIR/MOD09GQ.A6391489.a3Odk1.006.3900731509248.cmr.json`,
      Type: 'EXTENDED METADATA',
      Description: 'Download MOD09GQ.A6391489.a3Odk1.006.3900731509248.cmr.json',
    },
    {
      URL: `${distEndpoint}/s3credentials`,
      Description: 'api endpoint to retrieve temporary credentials valid for same-region direct s3 access',
      Type: 'VIEW RELATED INFORMATION',
    },
  ];
  const AssociatedBrowseExpected = [
    {
      URL: `${distEndpoint}/cumulus-test-sandbox-public/MOD09GQ___006/TESTFIXTUREDIR/MOD09GQ.A6391489.a3Odk1.006.3900731509248_ndvi.jpg`,
      Description: 'Download MOD09GQ.A6391489.a3Odk1.006.3900731509248_ndvi.jpg',
    },
  ];

  try {
    const { metadataObject, etag } = await updateEcho10XMLMetadata({
      cmrFile: { filename: 's3://cumulus-test-sandbox-private/notUsed' },
      files: filesObject,
      distEndpoint,
      bucketTypes,
      distributionBucketMap,
    });

    t.is(etag, expectedEtag, "ETag doesn't match");
    t.deepEqual(metadataObject.Granule.OnlineAccessURLs.OnlineAccessURL,
      onlineAccessURLsExpected);
    t.deepEqual(metadataObject.Granule.OnlineResources.OnlineResource,
      onlineResourcesExpected);
    t.deepEqual(
      metadataObject.Granule.AssociatedBrowseImageUrls.ProviderBrowseUrl,
      AssociatedBrowseExpected
    );
    t.truthy(uploadEchoSpy.calledWith('testXmlString',
      { filename: 's3://cumulus-test-sandbox-private/notUsed' }));
  } finally {
    revertMetaObject();
    revertMockUpload();
    revertGenerateXml();
  }
});

test.serial('updateUMMGMetadata adds Type correctly to RelatedURLs for granule files', async (t) => {
  const { bucketTypes, distributionBucketMap } = t.context;

  // Yes, ETag values always include enclosing double-quotes
  const expectedEtag = '"abc"';
  const uploadEchoSpy = sinon.spy(() => Promise.resolve({ ETag: expectedEtag }));

  const cmrJSON = await fs.readFile(
    path.join(__dirname, '../fixtures/MOD09GQ.A3411593.1itJ_e.006.9747594822314.cmr.json'),
    'utf8'
  );
  const cmrMetadata = JSON.parse(cmrJSON);
  const filesObject = await readJsonFixture(
    path.join(__dirname, '../fixtures/UMMGFilesObjectFixture.json')
  );

  const distEndpoint = 'https://distendpoint.com';

  const updateUMMGMetadata = cmrUtil.__get__('updateUMMGMetadata');

  const revertMetaObject = cmrUtil.__set__('metadataObjectFromCMRJSONFile', () => cmrMetadata);
  const revertMockUpload = cmrUtil.__set__('uploadUMMGJSONCMRFile', uploadEchoSpy);

  const expectedRelatedURLs = [
    {
      URL: 'https://nasa.github.io/cumulus/docs/cumulus-docs-readme',
      Type: 'GET DATA',
    },
    {
      URL: `${distEndpoint}/cumulus-test-sandbox-protected/MOD09GQ___006/2016/MOD/MOD09GQ.A3411593.1itJ_e.006.9747594822314.hdf`,
      Description: 'Download MOD09GQ.A3411593.1itJ_e.006.9747594822314.hdf',
      Type: 'GET DATA',
    },
    {
      URL: `${distEndpoint}/cumulus-test-sandbox-public/MOD09GQ___006/MOD/MOD09GQ.A3411593.1itJ_e.006.9747594822314_ndvi.jpg`,
      Description: 'Download MOD09GQ.A3411593.1itJ_e.006.9747594822314_ndvi.jpg',
      Type: 'GET RELATED VISUALIZATION',
    },
    {
      URL: `${distEndpoint}/cumulus-test-sandbox-protected-2/MOD09GQ___006/MOD/MOD09GQ.A3411593.1itJ_e.006.9747594822314.cmr.json`,
      Description: 'Download MOD09GQ.A3411593.1itJ_e.006.9747594822314.cmr.json',
      Type: 'EXTENDED METADATA',
    },
    {
      URL: `${distEndpoint}/s3credentials`,
      Description: 'api endpoint to retrieve temporary credentials valid for same-region direct s3 access',
      Type: 'VIEW RELATED INFORMATION',
    },
  ];

  try {
    const { metadataObject, etag } = await updateUMMGMetadata({
      cmrFile: { filename: 's3://cumulus-test-sandbox-private/notUsed' },
      files: filesObject,
      distEndpoint,
      bucketTypes,
      distributionBucketMap,
    });

    t.is(etag, expectedEtag, "ETag doesn't match");
    t.deepEqual(metadataObject.RelatedUrls, expectedRelatedURLs);
  } finally {
    revertMetaObject();
    revertMockUpload();
  }
});

test.serial('getGranuleTemporalInfo returns temporal information from granule CMR json file', async (t) => {
  const cmrJSON = await fs.readFile('./tests/fixtures/MOD09GQ.A3411593.1itJ_e.006.9747594822314.cmr.json', 'utf8');
  const cmrMetadata = JSON.parse(cmrJSON);
  const revertCmrFileObject = cmrUtil.__set__('granuleToCmrFileObject', () => ([{ filename: 'test.cmr.json', granuleId: 'testGranuleId' }]));
  const revertMetaObject = cmrUtil.__set__('metadataObjectFromCMRJSONFile', () => cmrMetadata);

  const expectedTemporalInfo = {
    beginningDateTime: '2016-01-09T11:40:45.032Z',
    endingDateTime: '2016-01-09T11:41:12.027Z',
    productionDateTime: '2016-01-09T11:40:45.032Z',
    lastUpdateDateTime: '2018-12-19T17:30:31.424Z',
  };

  try {
    const temporalInfo = await getGranuleTemporalInfo({
      granuleId: 'testGranuleId',
      files: [],
    });

    t.deepEqual(temporalInfo, expectedTemporalInfo);
  } finally {
    revertCmrFileObject();
    revertMetaObject();
  }
});

test.serial('getGranuleTemporalInfo returns temporal information from granule CMR xml file', async (t) => {
  const cmrXml = await fs.readFile('./tests/fixtures/cmrFileUpdateFixture.cmr.xml', 'utf8');
  const cmrMetadata = await (promisify(xml2js.parseString))(cmrXml, xmlParseOptions);
  const revertCmrFileObject = cmrUtil.__set__('granuleToCmrFileObject', () => ([{ filename: 'test.cmr.xml', granuleId: 'testGranuleId' }]));
  const revertMetaObject = cmrUtil.__set__('metadataObjectFromCMRXMLFile', () => cmrMetadata);

  const expectedTemporalInfo = {
    beginningDateTime: '2017-10-24T00:00:00Z',
    endingDateTime: '2017-11-08T23:59:59Z',
    productionDateTime: '2018-07-19T12:01:01Z',
    lastUpdateDateTime: '2018-04-25T21:45:45.524053',
  };

  try {
    const temporalInfo = await getGranuleTemporalInfo({
      granuleId: 'testGranuleId',
      files: [],
    });

    t.deepEqual(temporalInfo, expectedTemporalInfo);
  } finally {
    revertCmrFileObject();
    revertMetaObject();
  }
});

test.serial('generateFileUrl generates correct url for cmrGranuleUrlType distribution', async (t) => {
  const filename = 's3://fake-bucket/folder/key.txt';
  const distEndpoint = 'www.example.com/';

  const file = {
    filename,
    bucket: 'fake-bucket',
    key: 'folder/key.txt',
  };

  const url = await generateFileUrl({
    file,
    distEndpoint,
    cmrGranuleUrlType: 'distribution',
    distributionBucketMap: stubDistributionBucketMap,
  });

  t.is(url, 'www.example.com/fake-bucket/folder/key.txt');
});

test.serial('generateFileUrl generates correct url for cmrGranuleUrlType s3', async (t) => {
  const filename = 's3://fake-bucket/folder/key.txt';
  const distEndpoint = 'www.example.com/';

  const file = {
    filename,
    bucket: 'fake-bucket',
    key: 'folder/key.txt',
  };

  const url = await generateFileUrl({
    file,
    distEndpoint,
    cmrGranuleUrlType: 's3',
    distributionBucketMap: stubDistributionBucketMap,
  });

  t.is(url, filename);
});

test.serial('generateFileUrl generates correct url for cmrGranuleUrlType s3 with no filename', async (t) => {
  const filename = 's3://fake-bucket/folder/key.txt';
  const distEndpoint = 'www.example.com/';

  const file = {
    bucket: 'fake-bucket',
    key: 'folder/key.txt',
  };

  const url = await generateFileUrl({
    file,
    distEndpoint,
    cmrGranuleUrlType: 's3',
    distributionBucketMap: stubDistributionBucketMap,
  });

  t.is(url, filename);
});

test.serial('generateFileUrl returns undefined for cmrGranuleUrlType none', async (t) => {
  const filename = 's3://fake-bucket/folder/key.txt';
  const distEndpoint = 'www.example.com/';

  const file = {
    filename,
    bucket: 'fake-bucket',
    key: 'folder/key.txt',
  };

  const url = await generateFileUrl({
    file,
    distEndpoint,
    cmrGranuleUrlType: 'none',
    distributionBucketMap: stubDistributionBucketMap,
  });

  t.is(url, undefined);
});

test.serial('generateFileUrl generates correct url for cmrGranuleUrlType distribution with bucket map defined', async (t) => {
  const filename = 's3://mapped-bucket/folder/key.txt';
  const distEndpoint = 'www.example.com/';

  const file = {
    filename,
    bucket: 'mapped-bucket',
    key: 'folder/key.txt',
  };

  const url = await generateFileUrl({
    file,
    distEndpoint,
    teaEndpoint: 'fakeTeaEndpoint',
    cmrGranuleUrlType: 'distribution',
    distributionBucketMap: stubDistributionBucketMap,
  });

  t.is(url, 'www.example.com/mapped/path/example/folder/key.txt');
});

test.serial('generateFileUrl throws error for cmrGranuleUrlType distribution with no bucket map defined', async (t) => {
  const filename = 's3://other-fake-bucket/folder/key.txt';
  const distEndpoint = 'www.example.com/';

  const file = {
    filename,
    bucket: 'other-fake-bucket',
    key: 'folder/key.txt',
  };

  await t.throwsAsync(generateFileUrl({
    file,
    distEndpoint,
    teaEndpoint: 'fakeTeaEndpoint',
    cmrGranuleUrlType: 'distribution',
    distributionBucketMap: stubDistributionBucketMap,
  }), { instanceOf: errors.MissingBucketMap });
});

test('getCmrSettings uses values in environment variables by default', async (t) => {
  const credentials = await getCmrSettings();

  t.deepEqual(credentials, {
    provider: 'CUMULUS-TEST',
    clientId: 'Cumulus-Client-Id',
    password: cmrPassword,
    username: 'cmr-user',
  });
});

test('getCmrSettings uses values in environment variables by default for launchpad auth', async (t) => {
  const credentials = await getCmrSettings({ oauthProvider: 'launchpad' });

  t.deepEqual(credentials, {
    provider: 'CUMULUS-TEST',
    clientId: 'Cumulus-Client-Id',
    token: `${launchpadPassphrase}-launchpad-api-launchpad-cert`,
  });
});

test('getCmrSettings uses values in config for earthdata oauth', async (t) => {
  const testPasswordSecret = randomId('test-password-secret');
  const testPassword = randomId('test-password');

  await secretsManager().createSecret({
    Name: testPasswordSecret,
    SecretString: testPassword,
  }).promise();

  try {
    const credentials = await getCmrSettings({
      provider: 'CUMULUS-PROV',
      clientId: 'test-client-id',
      username: 'cumulus',
      passwordSecretName: testPasswordSecret,
    });

    t.deepEqual(credentials, {
      provider: 'CUMULUS-PROV',
      clientId: 'test-client-id',
      password: testPassword,
      username: 'cumulus',
    });
  } finally {
    await secretsManager().deleteSecret({
      SecretId: testPasswordSecret,
      ForceDeleteWithoutRecovery: true,
    }).promise();
  }
});

test('getCmrSettings uses values in config for launchpad oauth', async (t) => {
  const testPassphraseSecret = randomId('test-passphrase-secret');
  const testPassphrase = randomId('test-password');

  await secretsManager().createSecret({
    Name: testPassphraseSecret,
    SecretString: testPassphrase,
  }).promise();

  try {
    const credentials = await getCmrSettings({
      oauthProvider: 'launchpad',
      passphraseSecretName: testPassphraseSecret,
      api: 'test-api',
      certificate: 'test-certificate',
    });

    t.deepEqual(credentials, {
      provider: 'CUMULUS-TEST',
      clientId: 'Cumulus-Client-Id',
      token: `${testPassphrase}-test-api-test-certificate`,
    });
  } finally {
    await secretsManager().deleteSecret({
      SecretId: testPassphraseSecret,
      ForceDeleteWithoutRecovery: true,
    }).promise();
  }
});

test('getFilename returns correct value', (t) => {
  t.is(
    cmrUtil.getFilename({ fileName: 'foo.txt' }),
    'foo.txt'
  );

  t.is(
    cmrUtil.getFilename({ name: 'foo2.txt' }),
    'foo2.txt'
  );

  t.is(
    cmrUtil.getFilename({ filename: '/path/to/foo3.txt' }),
    'foo3.txt'
  );

  t.is(
    cmrUtil.getFilename({ filepath: '/path/to/foo4.txt' }),
    'foo4.txt'
  );

  t.is(
    cmrUtil.getFilename({ key: '/path/to/foo5.txt' }),
    'foo5.txt'
  );
});

test('getFilename returns undefined if file name cannot be determined', (t) => {
  t.is(
    cmrUtil.getFilename({}),
    undefined
  );
});

test('getFileDescription returns correct description', (t) => {
  t.is(
    cmrUtil.getFileDescription({ fileName: 'foo.txt' }),
    'Download foo.txt'
  );
});

test('getFileDescription returns fallback if file name cannot be determined', (t) => {
  t.is(
    cmrUtil.getFileDescription({}),
    'File to download'
  );
});

const testMetadataObjectFromCMRFile = (filename, etag = 'foo') => async (t) => {
  // Simulate throwing a PreconditionFailed error from getObject() because
  // LocalStack ignores the `IfMatch` (and the `IfNoneMatch`) param passed
  // to S3.getObject()
  const errorSelector = {
    code: 'PreconditionFailed',
    errorCode: 412,
    message: 'At least one of the pre-conditions you specified did not hold',
  };
  const { metadataObjectFromCMRFile } = proxyquire(
    '../../cmr-utils',
    {
      '@cumulus/aws-client/S3': {
        waitForObject: async (_, params) => {
          t.is(params.IfMatch, etag);
          throw Object.assign(new Error(), errorSelector);
        },
      },
    }
  );

  const error = await t.throwsAsync(metadataObjectFromCMRFile(filename, etag));

  t.deepEqual(pickAll(Object.keys(errorSelector), error), errorSelector);
};

test(
  'metadataObjectFromCMRFile throws PreconditionFailed when ETag does not match CMR XML metadata file',
  testMetadataObjectFromCMRFile('s3://bucket/fake.cmr.xml')
);

test(
  'metadataObjectFromCMRFile throws PreconditionFailed when ETag does not match CMR UMMG JSON metadata file',
  testMetadataObjectFromCMRFile('s3://bucket/fake.cmr.json')
);<|MERGE_RESOLUTION|>--- conflicted
+++ resolved
@@ -22,11 +22,7 @@
 const launchpad = require('@cumulus/launchpad-auth');
 const { xmlParseOptions } = require('../../utils');
 
-<<<<<<< HEAD
-const { getCmrSettings, granuleToCmrFileObject } = require('../../cmr-utils');
-=======
-const { getCmrSettings, constructCmrConceptLink } = require('../../cmr-utils');
->>>>>>> fd72ac26
+const { getCmrSettings, constructCmrConceptLink, granuleToCmrFileObject } = require('../../cmr-utils');
 const cmrUtil = rewire('../../cmr-utils');
 const { isCMRFile, getGranuleTemporalInfo } = cmrUtil;
 const uploadEcho10CMRFile = cmrUtil.__get__('uploadEcho10CMRFile');
@@ -171,7 +167,6 @@
   t.falsy(isCMRFile(fileObj));
 });
 
-<<<<<<< HEAD
 test('granuleToCmrFileObject returns correct objects for files with a bucket/key', (t) => {
   const granule = {
     granuleId: 'fake-id',
@@ -202,7 +197,9 @@
       granuleId: 'fake-id',
       filename: 's3://bucket/fake.cmr.xml',
     }]
-=======
+  );
+});
+
 test('constructCmrConceptLink returns echo10 link', (t) => {
   t.is(
     constructCmrConceptLink('G1234-DAAC', 'echo10'),
@@ -214,7 +211,6 @@
   t.is(
     constructCmrConceptLink('G1234-DAAC', 'umm_json'),
     'https://cmr.earthdata.nasa.gov/search/concepts/G1234-DAAC.umm_json'
->>>>>>> fd72ac26
   );
 });
 
