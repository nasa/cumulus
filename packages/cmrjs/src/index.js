--- conflicted
+++ resolved
@@ -2,13 +2,6 @@
 
 const {
   ValidationError,
-<<<<<<< HEAD
-  getUrl,
-=======
-  updateToken,
-  getHost,
-  hostId,
->>>>>>> 409a3947
 } = require('./utils');
 const {
   constructOnlineAccessUrl,
@@ -25,12 +18,6 @@
   constructOnlineAccessUrl,
   ValidationError,
   getGranuleTemporalInfo,
-<<<<<<< HEAD
-  getUrl,
-=======
-  getHost,
-  hostId,
->>>>>>> 409a3947
   isCMRFile,
   metadataObjectFromCMRFile,
   publish2CMR,
