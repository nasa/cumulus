--- conflicted
+++ resolved
@@ -717,14 +717,6 @@
   const filename = getS3UrlOfFile(cmrFile);
 
   log.debug(`cmrjs.updateCMRMetadata granuleId ${granuleId}, cmrMetadata file ${filename}`);
-<<<<<<< HEAD
-  const buckets = inBuckets ||
-        new BucketsConfig(
-          await getBucketsConfigJson(process.env.system_bucket, process.env.stackName)
-        );
-=======
-
->>>>>>> 579ed315
   const cmrCredentials = (published) ? await getCmrSettings() : {};
   let theMetadata;
 
