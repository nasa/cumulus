'use strict';

//@ts-check

const got = require('got');
const get = require('lodash/get');
const pick = require('lodash/pick');
const set = require('lodash/set');
const cloneDeep = require('lodash/cloneDeep');
const { promisify } = require('util');
const js2xmlParser = require('js2xmlparser');
const path = require('path');
const urljoin = require('url-join');
const xml2js = require('xml2js');
const omit = require('lodash/omit');
const {
  buildS3Uri,
  parseS3Uri,
  promiseS3Upload,
  s3GetObjectTagging,
  s3ObjectExists,
  s3TagSetToQueryString,
  waitForObject,
  getObjectStreamContents,
} = require('@cumulus/aws-client/S3');
const { s3 } = require('@cumulus/aws-client/services');
const { getSecretString } = require('@cumulus/aws-client/SecretsManager');
const launchpad = require('@cumulus/launchpad-auth');
const Logger = require('@cumulus/logger');
const errors = require('@cumulus/errors');
const { CMR, getSearchUrl, ummVersion } = require('@cumulus/cmr-client');
const { constructDistributionUrl } = require('@cumulus/distribution-utils');
const { getBucketAccessUrl } = require('@cumulus/cmr-client/getUrl');
const {
  xmlParseOptions,
  ummVersionToMetadataFormat,
} = require('./utils');
/* eslint-disable max-len */
/**
 * @typedef {import('@cumulus/cmr-client/CMR').CMRConstructorParams} CMRConstructorParams
 * @typedef {import('@cumulus/distribution-utils/dist/types').DistributionBucketMap} DistributionBucketMap
 * @typedef {import('@cumulus/types').ApiFile} ApiFile
 */
/* eslint-enable max-len */
const log = new Logger({ sender: '@cumulus/cmrjs/src/cmr-utils' });

const s3CredsEndpoint = 's3credentials';

function getS3KeyOfFile(file) {
  if (file.filename) return parseS3Uri(file.filename).Key;
  if (file.filepath) return file.filepath;
  if (file.key) return file.key;
  throw new Error(`Unable to determine s3 key of file: ${JSON.stringify(file)}`);
}

function getS3UrlOfFile(file) {
  if (file.filename) return file.filename;
  if (file.bucket && file.filepath) return buildS3Uri(file.bucket, file.filepath);
  if (file.bucket && file.key) return buildS3Uri(file.bucket, file.key);
  throw new Error(`Unable to determine location of file: ${JSON.stringify(file)}`);
}

function getFilename(file) {
  if (file.fileName) return file.fileName;
  if (file.name) return file.name;
  if (file.filename) return path.basename(file.filename);
  if (file.filepath) return path.basename(file.filepath);
  if (file.key) return path.basename(file.key);
  return undefined;
}

function getFileDescription(file, urlType = 'distribution') {
  if (urlType === 's3') {
    return 'This link provides direct download access via S3 to the granule';
  }
  const filename = getFilename(file);
  return filename ? `Download ${filename}` : 'File to download';
}

const isECHO10Filename = (filename) => filename.endsWith('cmr.xml');
const isUMMGFilename = (filename) => filename.endsWith('cmr.json');
const isISOFilename = (filename) => filename.endsWith('.iso.xml');
const isCMRISOFilename = (filename) => filename.endsWith('cmr_iso.xml');
const isCMRFilename = (filename) => isECHO10Filename(filename)
  || isUMMGFilename(filename)
  || isCMRISOFilename(filename);

const constructCmrConceptLink = (conceptId, extension) => `${getSearchUrl()}concepts/${conceptId}.${extension}`;

/**
 * Returns True if this object can be determined to be a cmrMetadata object.
 *
 * @param {Object} fileobject
 * @returns {boolean} true if object references cmr metadata.
 */
function isCMRFile(fileobject) {
  const cmrfilename = fileobject.key || fileobject.name || fileobject.filename || '';
  return isCMRFilename(cmrfilename);
}

/**
 * Returns True if this object can be determined to be an ISO file object.
 *
 * @param {Object} fileobject
 * @returns {boolean} true if object references an ISO file metadata.
 */
function isISOFile(fileobject) {
  const filename = fileobject.key || fileobject.name || fileobject.filename || '';
  return isISOFilename(filename) || isCMRISOFilename(filename);
}

/**
 * Extracts CMR file objects from the specified granule object.
 *
 * @param {Object} granule - granule object containing CMR files within its
 *    `files` property
 * @param {Array<Object>} granule.files - array of files for a granule
 * @param {string} granule.granuleId - granule ID
 * @param {Function} filterFunc - function to determine if the given file object is a
      CMR file; defaults to `isCMRFile`
 * @returns {Array<Object>} an array of CMR file objects, each with properties
 *    `granuleId`, `bucket`, `key`, and possibly `etag` (if present on input)
 */
function granuleToCmrFileObject({ granuleId, files = [] }, filterFunc = isCMRFile) {
  return files
    .filter(filterFunc)
    .map((file) => {
      const { Bucket, Key } = parseS3Uri(getS3UrlOfFile(file));
      return {
        // Include etag only if file has one
        ...pick(file, 'etag'),
        bucket: Bucket,
        key: Key,
        granuleId,
      };
    });
}

/**
 * Reduce granule object array to CMR files array
 *
 * @param {Array<Object>} granules - granule objects array
 * @param {Function} filterFunc - function to determine if the given file object is a
      CMR file; defaults to `isCMRFile`
 *
 * @returns {Array<Object>} - CMR file object array: { etag, bucket, key, granuleId }
 */
function granulesToCmrFileObjects(granules, filterFunc = isCMRFile) {
  return granules.flatMap((granule) => granuleToCmrFileObject(granule, filterFunc));
}

/**
 * Posts CMR XML files from S3 to CMR.
 *
 * @param {Object} cmrFile - an object representing the cmr file
 * @param {string} cmrFile.granuleId - the granuleId of the cmr xml File
 * @param {string} cmrFile.filename - the s3 uri to the cmr xml file
 * @param {string} cmrFile.metadata - granule xml document
 * @param {Object} cmrClient - a CMR instance
 * @param {string} revisionId - Optional CMR Revision ID
 * @returns {Object} CMR's success response which includes the concept-id
 */
async function publishECHO10XML2CMR(cmrFile, cmrClient, revisionId) {
  const builder = new xml2js.Builder();
  const xml = builder.buildObject(cmrFile.metadataObject);
  const res = await cmrClient.ingestGranule(xml, revisionId);
  const conceptId = res.result['concept-id'];
  let resultLog = `Published ${cmrFile.granuleId} to the CMR. conceptId: ${conceptId}`;

  if (revisionId) resultLog += `, revisionId: ${revisionId}`;
  log.info(resultLog);

  return {
    granuleId: cmrFile.granuleId,
    filename: getS3UrlOfFile(cmrFile),
    conceptId,
    metadataFormat: 'echo10',
    link: constructCmrConceptLink(conceptId, 'echo10'),
  };
}

/**
 * Posts CMR JSON files from S3 to CMR.
 *
 * @param {Object} cmrFile - an object representing the CMR file
 * @param {string} cmrFile.filename - the cmr filename
 * @param {Object} cmrFile.metadataObject - the UMMG JSON cmr metadata
 * @param {Object} cmrFile.granuleId - the metadata's granuleId
 * @param {Object} cmrClient - a CMR instance
 * @param {string} revisionId - Optional CMR Revision ID
 * @returns {Object} CMR's success response which includes the concept-id
 */
async function publishUMMGJSON2CMR(cmrFile, cmrClient, revisionId) {
  const granuleId = cmrFile.metadataObject.GranuleUR;
  const res = await cmrClient.ingestUMMGranule(cmrFile.metadataObject, revisionId);
  const conceptId = res['concept-id'];

  const filename = getS3UrlOfFile(cmrFile);
  const metadataFormat = ummVersionToMetadataFormat(ummVersion(cmrFile.metadataObject));
  const link = constructCmrConceptLink(conceptId, 'umm_json');
  let resultLog = `Published UMMG ${granuleId} to the CMR. conceptId: ${conceptId}`;

  if (revisionId) resultLog += `, revisionId: ${revisionId}`;
  log.info(resultLog);

  return {
    granuleId,
    filename,
    conceptId,
    metadataFormat,
    link,
  };
}

/**
 * Determines what type of metadata object and posts either ECHO10XML or UMMG
 * JSON data to CMR.
 *
 * @param {Object} cmrPublishObject -
 * @param {string} cmrPublishObject.filename - the cmr filename
 * @param {Object} cmrPublishObject.metadataObject - the UMMG JSON cmr metadata
 * @param {Object} cmrPublishObject.granuleId - the metadata's granuleId
 * @param {Object} creds - credentials needed to post to CMR service
 * @param {string} creds.provider - the name of the Provider used on the CMR side
 * @param {string} creds.clientId - the clientId used to generate CMR token
 * @param {string} creds.username - the CMR username, not used if creds.token is provided
 * @param {string} creds.password - the CMR password, not used if creds.token is provided
 * @param {string} creds.token - the CMR or Launchpad token,
 * @param {string} cmrRevisionId - Optional CMR Revision ID
 * if not provided, CMR username and password are used to get a cmr token
 */
function publish2CMR(cmrPublishObject, creds, cmrRevisionId) {
  const cmrClient = new CMR(creds);
  const cmrFileName = getFilename(cmrPublishObject);
  // choose xml or json and do the things.
  if (isECHO10Filename(cmrFileName)) {
    return publishECHO10XML2CMR(cmrPublishObject, cmrClient, cmrRevisionId);
  }
  if (isUMMGFilename(cmrFileName)) {
    return publishUMMGJSON2CMR(cmrPublishObject, cmrClient, cmrRevisionId);
  }
  throw new Error(`invalid cmrPublishObject passed to publis2CMR ${JSON.stringify(cmrPublishObject)}`);
}

/**
 * Returns the S3 object identified by the specified S3 URI and (optional)
 * entity tag, retrying up to 5 times, if necessary.
 *
 * @param {string} filename - S3 URI of the desired object
 * @param {string|undefined} [etag] - entity tag of the desired object (optional)
 * @returns {Promise} result of `AWS.S3.getObject()` as a Promise
 */
async function getObjectByFilename(filename, etag) {
  const { Bucket, Key } = parseS3Uri(filename);

  const params = etag
    ? { Bucket, Key, IfMatch: etag }
    : { Bucket, Key };

  return await waitForObject(s3(), params, { retries: 5 });
}

/**
 * Gets metadata for a CMR XML file from S3.
 *
 * @param {string} xmlFilePath - S3 URI to the XML metadata document
 * @param {string} [etag] - optional entity tag for the desired version of the
 *    CMR file
 * @returns {Promise<string>} stringified XML document downloaded from S3
 */
async function getXMLMetadataAsString(xmlFilePath, etag) {
  if (!xmlFilePath) {
    throw new errors.XmlMetaFileNotFound('XML Metadata file not provided');
  }
  const obj = await getObjectByFilename(xmlFilePath, etag);
  return getObjectStreamContents(obj.Body);
}

/**
 * Parse an xml string
 *
 * @param {string} xml - xml to parse
 * @returns {Promise<Object>} promise resolves to object version of the xml
 */
async function parseXmlString(xml) {
  return await promisify(xml2js.parseString)(xml, xmlParseOptions);
}

/**
 * Returns UMMG metadata object from CMR UMM-G JSON file in S3.
 *
 * @param {string} cmrFilename - S3 path to JSON file
 * @param {string} [etag] - optional entity tag for the desired version of the
 *    CMR file
 * @returns {Promise<Object>} CMR UMMG metadata object
 */
async function metadataObjectFromCMRJSONFile(cmrFilename, etag) {
  const obj = await getObjectByFilename(cmrFilename, etag);
  return JSON.parse(await getObjectStreamContents(obj.Body));
}

/**
 * Returns metadata object from CMR Echo10 XML file in S3.
 *
 * @param {string} cmrFilename - S3 path to XML file
 * @param {string} [etag] - optional entity tag for the desired version of the
 *    CMR file
 * @returns {Promise<Object>} CMR XML metadata object
 */
const metadataObjectFromCMRXMLFile = (cmrFilename, etag) =>
  getXMLMetadataAsString(cmrFilename, etag).then(parseXmlString);

/**
 * Returns CMR metadata object from a CMR ECHO-10 XML file or CMR UMMG JSON
 * file in S3.
 *
 * @param {string} cmrFilename - S3 path to CMR file
 * @param {string} [etag] - optional entity tag for the desired version of the
 *    CMR file
 * @returns {Promise<Object>} metadata object from the file
 * @throws {Error} if the specified filename does not represent an ECHO-10 XML
 *    file or a UMMG file
 * @see isECHO10Filename
 * @see isUMMGFilename
 */
function metadataObjectFromCMRFile(cmrFilename, etag) {
  if (isECHO10Filename(cmrFilename) || isISOFilename(cmrFilename)) {
    return metadataObjectFromCMRXMLFile(cmrFilename, etag);
  }
  if (isUMMGFilename(cmrFilename)) {
    return metadataObjectFromCMRJSONFile(cmrFilename, etag);
  }
  throw new Error(
    `Cannot retrieve metadata: invalid CMR filename: ${cmrFilename}`
  );
}

/**
 * Build and return an S3 Credentials Object for adding to CMR onlineAccessUrls
 *
 * @param {string} s3CredsUrl - full url pointing to the s3 credential distribution api
 * @returns {Object} Object with attributes required for adding an onlineAccessUrl
 */
function getS3CredentialsObject(s3CredsUrl) {
  return {
    URL: s3CredsUrl,
    URLDescription: 'api endpoint to retrieve temporary credentials valid for same-region direct s3 access',
    Description: 'api endpoint to retrieve temporary credentials valid for same-region direct s3 access',
    Type: 'VIEW RELATED INFORMATION',
  };
}

/**
 * Returns UMM/ECHO10 resource type mapping for CNM file type
 *
 * @param {string} type - CNM resource type to convert to UMM/ECHO10 type
 * @param {string} urlType - url type, distribution or s3
 * @param {boolean} useDirectS3Type - indicate if direct s3 access type is used
 * @returns {( string | undefined )} type - UMM/ECHO10 resource type
 */
function mapCNMTypeToCMRType(type, urlType = 'distribution', useDirectS3Type = false) {
  const mapping = {
    ancillary: 'VIEW RELATED INFORMATION',
    data: 'GET DATA',
    browse: 'GET RELATED VISUALIZATION',
    linkage: 'EXTENDED METADATA',
    metadata: 'EXTENDED METADATA',
    qa: 'EXTENDED METADATA',
  };
  const mappedType = mapping[type] || 'GET DATA';

  // The CMR Type for the s3 link of science file is "GET DATA VIA DIRECT ACCESS".
  // For non-science file, the Type for the s3 link is the same as its Type for the HTTPS URL.
  if (urlType === 's3' && mappedType === 'GET DATA' && useDirectS3Type) {
    return 'GET DATA VIA DIRECT ACCESS';
  }
  return mappedType;
}

/**
 * Add ETags to file objects as some downstream functions expect this structure.
 *
 * @param {Object} granule - input granule object
 * @param {Object} etags - map of s3URIs and ETags
 * @returns {Object} - updated granule object
 */
function addEtagsToFileObjects(granule, etags) {
  granule.files.forEach((incomingFile) => {
    const file = incomingFile;
    const fileURI = getS3UrlOfFile(file);
    if (etags[fileURI]) file.etag = etags[fileURI];
  });
  return granule;
}

/**
 * Remove ETags to match output schema
 *
 * @param {Object} granule - output granule object
 * @returns {undefined}
 */
function removeEtagsFromFileObjects(granule) {
  granule.files.forEach((incomingFile) => {
    const file = incomingFile;
    delete file.etag;
  });
}

/**
 * Maps etag values from the specified granules' files.
 *
 * @param {Object[]} files - array of file objects with `bucket`, `key` and
 *    `etag` properties
 * @returns {Object} mapping of file S3 URIs to etags
 */
function mapFileEtags(files) {
  return files.reduce((filesMap, file) => {
    const { bucket, key, etag } = file;
    const s3Uri = getS3UrlOfFile({ bucket, key });
    filesMap[s3Uri] = etag; // eslint-disable-line no-param-reassign
    return filesMap;
  }, {});
}

/**
 * generate a url for a given file and a url type.
 *
 * @param {Object} params - input parameters
 * @param {Object} params.file - file object
 * @param {string} params.distEndpoint - distribution endpoint from config
 * @param {Object} params.urlType - url type, distribution or s3
 * @param {distributionBucketMap} params.distributionBucketMap - Object with bucket:tea-path mapping
 *                                                               for all distribution bucketss
 * @returns {(Object | undefined)} online access url object, undefined if no URL exists
 */
function generateFileUrl({
  file,
  distEndpoint,
  urlType = 'distribution',
  distributionBucketMap,
}) {
  if (urlType === 'distribution') {
    const fileKey = getS3KeyOfFile(file);
    return constructDistributionUrl(file.bucket, fileKey, distributionBucketMap, distEndpoint);
  }

  if (urlType === 's3') {
    /* The check for file.filename is here
       for legacy compliance reasons due to model simplification in
       CUMULUS-1139 where filename was remapped to bucket and key*/
    if (file.filename) {
      return file.filename;
    }
    return buildS3Uri(file.bucket, file.key);
  }

  return undefined;
}

/**
 * Construct online access url for a given file and a url type.
 *
 * @param {Object} params.file - file object
 * @param {string} params.distEndpoint - distribution endpoint from config
 * @param {{ [key: string]: string }} params.bucketTypes - map of bucket name to bucket type
 * @param {Object} params.urlType - url type, distribution or s3
 * @param {distributionBucketMap} params.distributionBucketMap - Object with bucket:tea-path mapping
 *                                                               for all distribution bucketss
 * @param {boolean} params.useDirectS3Type - indicate if direct s3 access type is used
 * @returns {(Object | undefined)} online access url object, undefined if no URL exists
 */
function constructOnlineAccessUrl({
  file,
  distEndpoint,
  bucketTypes,
  urlType = 'distribution',
  distributionBucketMap,
  useDirectS3Type = false,
}) {
  const bucketType = bucketTypes[file.bucket];
  const distributionApiBuckets = ['protected', 'public'];
  if (distributionApiBuckets.includes(bucketType)) {
    const fileUrl = generateFileUrl({ file, distEndpoint, urlType, distributionBucketMap });
    if (fileUrl) {
      const fileDescription = getFileDescription(file, urlType);
      return {
        URL: fileUrl,
        URLDescription: fileDescription, // used by ECHO10
        Description: fileDescription, // used by UMMG
        Type: mapCNMTypeToCMRType(file.type, urlType, useDirectS3Type), // used by ECHO10/UMMG
      };
    }
  }
  return undefined;
}

/**
 * Construct a list of online access urls grouped by link type.
 *
 * @param {Array<Object>} params.files - array of file objects
 * @param {string} params.distEndpoint - distribution endpoint from config
 * @param {{ [key: string]: string }} params.bucketTypes - map of bucket name to bucket type
 * @param {string} params.cmrGranuleUrlType - cmrGranuleUrlType from config
 * @param {distributionBucketMap} params.distributionBucketMap - Object with bucket:tea-path mapping
 *                                                               for all distribution bucketss
 * @param {boolean} params.useDirectS3Type - indicate if direct s3 access type is used
 * @returns {Promise<[{URL: string, URLDescription: string}]>} an array of
 *    online access url objects grouped by link type.
 */
function constructOnlineAccessUrls({
  files,
  distEndpoint,
  bucketTypes,
  cmrGranuleUrlType = 'both',
  distributionBucketMap,
  useDirectS3Type = false,
}) {
  if (['distribution', 'both'].includes(cmrGranuleUrlType) && !distEndpoint) {
    throw new Error(`cmrGranuleUrlType is ${cmrGranuleUrlType}, but no distribution endpoint is configured.`);
  }

  const [distributionUrls, s3Urls] = files.reduce(([distributionAcc, s3Acc], file) => {
    if (['both', 'distribution'].includes(cmrGranuleUrlType)) {
      const url = constructOnlineAccessUrl({
        file,
        distEndpoint,
        bucketTypes,
        urlType: 'distribution',
        distributionBucketMap,
        useDirectS3Type,
      });
      distributionAcc.push(url);
    }
    if (['both', 's3'].includes(cmrGranuleUrlType)) {
      const url = constructOnlineAccessUrl({
        file,
        distEndpoint,
        bucketTypes,
        urlType: 's3',
        distributionBucketMap,
        useDirectS3Type,
      });
      s3Acc.push(url);
    }
    return [distributionAcc, s3Acc];
  }, [[], []]);
  const urlList = distributionUrls.concat(s3Urls);
  return urlList.filter((urlObj) => urlObj);
}

/**
 * Construct a list of UMMG related urls
 *
 * @param {Object} params - input parameters
 * @param {Array<Object>} params.files - array of file objects
 * @param {string} params.distEndpoint - distribution endpoint from config
 * @param {{ [key: string]: string }} params.bucketTypes - map of bucket names to bucket types
 * @param {string} params.cmrGranuleUrlType - cmrGranuleUrlType from config
 * @param {DistributionBucketMap} params.distributionBucketMap - Object with bucket:tea-path
 *    mapping for all distribution buckets
 * @param {boolean} params.useDirectS3Type - indicate if direct s3 access type is used
 * @returns {Promise<[{URL: string, string, Description: string, Type: string}]>}
 *   an array of online access url objects
 */
function constructRelatedUrls({
  files,
  distEndpoint,
  bucketTypes,
  cmrGranuleUrlType = 'both',
  distributionBucketMap,
  useDirectS3Type = false,
}) {
  const credsUrl = urljoin(distEndpoint, s3CredsEndpoint);
  const s3CredentialsObject = getS3CredentialsObject(credsUrl);
  const cmrUrlObjects = constructOnlineAccessUrls({
    files,
    distEndpoint,
    bucketTypes,
    cmrGranuleUrlType,
    distributionBucketMap,
    useDirectS3Type,
  });

  const relatedUrls = cmrUrlObjects.concat(s3CredentialsObject);
  return relatedUrls.map((urlObj) => omit(urlObj, 'URLDescription'));
}

/**
 * Create a list of URL objects that should not appear under onlineAccess in the CMR metadata.
 * @param {Array<Object>} files - array of updated file objects
 * @param {{ [key: string]: string }} bucketTypes - map of buckets name to bucket types
 * @returns {Array<Object>} array of files to be omitted in cmr's OnlineAccessURLs
 */
function onlineAccessURLsToRemove(files, bucketTypes) {
  const typesToKeep = ['public', 'protected'];

  return files.reduce(
    (acc, file) => {
      if (typesToKeep.includes(bucketTypes[file.bucket])) {
        return acc;
      }

      return [
        ...acc,
        { URL: getS3KeyOfFile(file) },
      ];
    },
    []
  );
}

/**
 * Returns a list of possible metadata file objects based on file.name extension.
 *
 * @param {Array<Object>} files - list of file objects that might be metadata files.
 * @param {string} files.name - file name
 * @param {string} files.bucket - current bucket of file
 * @param {string} files.filepath - current s3 key of file
 * @returns {Array<Object>} any metadata type file object.
 */
function getCmrFileObjs(files) {
  return files.filter((file) => isCMRFile(file));
}

/**
 * Merge lists of URL objects.
 *
 * @param {Array<Object>} original - Array of URL Objects representing the cmr file previous state
 * @param {Array<Object>} updated - Array of updated URL Objects representing moved/updated files
 * @param {Array<Object>} removed - Array of URL Objects to remove from OnlineAccess.
 * @returns {Array<Object>} list of updated an original URL objects representing the updated state.
 */
function mergeURLs(original, updated = [], removed = []) {
  const newURLBasenames = updated.map((url) => path.basename(url.URL));
  const removedBasenames = removed.map((url) => path.basename(url.URL));

  const unchangedOriginals = original.filter(
    (url) => !newURLBasenames.includes(path.basename(url.URL))
      && !removedBasenames.includes(path.basename(url.URL))
  );

  const updatedWithMergedOriginals = updated.map((url) => {
    const matchedOriginal = original.filter(
      (ourl) => path.basename(ourl.URL) === path.basename(url.URL)
    );
    if (matchedOriginal.length === 1) {
      // merge original urlObject into the updated urlObject
      const updatedMetadata = pick(url, ['URL', 'Description', 'URLDescription', 'Type']);
      return {
        ...url,
        ...matchedOriginal[0],
        ...updatedMetadata,
      };
    }
    return url;
  });

  return [...unchangedOriginals, ...updatedWithMergedOriginals];
}

/**
 * Updates CMR JSON file with stringified 'metadataObject'
 *
 * @param {Object} metadataObject - JSON Object to stringify
 * @param {Object} cmrFile - cmr file object to write body to
 * @returns {Promise} returns promised promiseS3Upload response
 */
async function uploadUMMGJSONCMRFile(metadataObject, cmrFile) {
  const tags = await s3GetObjectTagging(cmrFile.bucket, getS3KeyOfFile(cmrFile));
  const tagsQueryString = s3TagSetToQueryString(tags.TagSet);
  return promiseS3Upload({
    params: {
      Bucket: cmrFile.bucket,
      Key: getS3KeyOfFile(cmrFile),
      Body: JSON.stringify(metadataObject),
      Tagging: tagsQueryString,
      ContentType: 'application/json',
    },
  });
}

/**
 * check if the direct s3 access type should be used,
 * s3 link type 'GET DATA VIA DIRECT ACCESS' isn't valid until UMM-G version 1.6.2
 *
 * @param {Object} metadataObject - the UMMG metadata object
 * @returns {boolean} indicate if direct s3 access type is used
 */
function shouldUseDirectS3Type(metadataObject) {
  const versionWithDirectS3Type = 1.62;
  const versionString = ummVersion(metadataObject);
  // convert version string like 1.6.1 to 1.61 for comparision
  if (Number(versionString.replace('.', '_').replace(/\./g, '').replace('_', '.')) >= versionWithDirectS3Type) {
    return true;
  }
  return false;
}

/**
 * Update the UMMG cmr metadata object to have corrected urls
 *
 * @param {Object} params.metadataObject - ummg cmr metadata object
 * @param {Array<ApiFile>} params.files - files with which to update the cmr metadata
 * @param {{ [key: string]: string }} params.bucketTypes - map of bucket names to bucket types
 * @param {string} params.cmrGranuleUrlType
 * @param {DistributionBucketMap} params.distributionBucketMap - Object with bucket:tea-path
 *    mapping for all distribution buckets
 * @returns {Object}
 */
function updateUMMGMetadataObject({
  metadataObject,
  files,
  distEndpoint,
  bucketTypes,
  cmrGranuleUrlType = 'both',
  distributionBucketMap,
}) {
  const updatemetadataObject = cloneDeep(metadataObject);
  const useDirectS3Type = shouldUseDirectS3Type(updatemetadataObject);

  const newURLs = constructRelatedUrls({
    files,
    distEndpoint,
    bucketTypes,
    cmrGranuleUrlType,
    distributionBucketMap,
    useDirectS3Type,
  });

  const removedURLs = onlineAccessURLsToRemove(files, bucketTypes);
  const originalURLs = get(updatemetadataObject, 'RelatedUrls', []);
  const mergedURLs = mergeURLs(originalURLs, newURLs, removedURLs);
  set(updatemetadataObject, 'RelatedUrls', mergedURLs);
  return updatemetadataObject;
}

/**
 * After files are moved, create new online access URLs and then update the S3
 * UMMG cmr.json file with this information.
 *
 * @param {Object} params - parameter object
 * @param {Object} params.cmrFile - cmr.json file whose contents will be updated.
 * @param {Array<Object>} params.files - array of moved file objects.
 * @param {string} params.distEndpoint - distribution endpoint form config.
 * @param {{ [key: string]: string }} params.bucketTypes - map of bucket names to bucket types
 * @param {string} params.cmrGranuleUrlType - cmrGranuleUrlType from config
 * @param {DistributionBucketMap} params.distributionBucketMap - Object with bucket:tea-path
 *    mapping for all distribution buckets
 * @returns {Promise<{ metadataObject: Object, etag: string}>} an object
 *    containing a `metadataObject` (the updated UMMG metadata object) and the
 *    `etag` of the uploaded CMR file
 */
async function updateUMMGMetadata({
  cmrFile,
  files,
  distEndpoint,
  bucketTypes,
  cmrGranuleUrlType = 'both',
  distributionBucketMap,
}) {
  const filename = getS3UrlOfFile(cmrFile);
  const metadataObject = await metadataObjectFromCMRJSONFile(filename);
  const updatedMetadataObject = updateUMMGMetadataObject({
    metadataObject,
    files,
    distEndpoint,
    bucketTypes,
    cmrGranuleUrlType,
    distributionBucketMap,
  });
  const { ETag: etag } = await uploadUMMGJSONCMRFile(updatedMetadataObject, cmrFile);
  return { updatedMetadataObject, etag };
}

/**
 * Helper to build an CMR settings object, used to initialize CMR.
 *
 * @param {Object} cmrConfig - CMR configuration object
 * @param {string} cmrConfig.oauthProvider - Oauth provider: launchpad or earthdata
 * @param {string} cmrConfig.provider - the CMR provider
 * @param {string} cmrConfig.clientId - Client id for CMR requests
 * @param {string} cmrConfig.passphraseSecretName - Launchpad passphrase secret name
 * @param {string} cmrConfig.api - Launchpad api
 * @param {string} cmrConfig.certificate - Launchpad certificate
 * @param {string} cmrConfig.username - EDL username
 * @param {string} cmrConfig.passwordSecretName - CMR password secret name
 * @returns {Promise<CMRConstructorParams>} object to create CMR instance - contains the
 *    provider, clientId, and either launchpad token or EDL username and
 *    password
*/
async function getCmrSettings(cmrConfig = {}) {
  const oauthProvider = cmrConfig.oauthProvider || process.env.cmr_oauth_provider;

  const cmrCredentials = {
    provider: cmrConfig.provider || process.env.cmr_provider,
    clientId: cmrConfig.clientId || process.env.cmr_client_id,
    oauthProvider,
  };

  if (oauthProvider === 'launchpad') {
    const launchpadPassphraseSecretName = cmrConfig.passphraseSecretName
      || process.env.launchpad_passphrase_secret_name;
    const passphrase = await getSecretString(
      launchpadPassphraseSecretName
    );

    const config = {
      passphrase,
      api: cmrConfig.api || process.env.launchpad_api,
      certificate: cmrConfig.certificate || process.env.launchpad_certificate,
    };

    log.debug('cmrjs.getCreds getLaunchpadToken');
    const token = await launchpad.getLaunchpadToken(config);
    return {
      ...cmrCredentials,
      token,
    };
  }

  const passwordSecretName = cmrConfig.passwordSecretName
    || process.env.cmr_password_secret_name;
  const password = await getSecretString(
    passwordSecretName
  );

  return {
    ...cmrCredentials,
    password,
    username: cmrConfig.username || process.env.cmr_username,
  };
}

function generateEcho10XMLString(granule) {
  const mapping = new Map([]);
  Object.keys(granule).forEach((key) => {
    if (key === 'OnlineAccessURLs') {
      mapping.set(key, granule[key]);
      mapping.set('OnlineResources', granule.OnlineResources);
    } else if (key !== 'OnlineResources') {
      mapping.set(key, granule[key]);
    }
  });
  return js2xmlParser.parse('Granule', mapping);
}

/**
 * Updates CMR xml file with 'xml' string
 *
 * @param  {string} xml - XML to write to cmrFile
 * @param  {Object} cmrFile - cmr file object to write xml to
 * @returns {Promise} returns promised promiseS3Upload response
 */
async function uploadEcho10CMRFile(xml, cmrFile) {
  const tags = await s3GetObjectTagging(cmrFile.bucket, getS3KeyOfFile(cmrFile));
  const tagsQueryString = s3TagSetToQueryString(tags.TagSet);
  return promiseS3Upload({
    params: {
      Bucket: cmrFile.bucket,
      Key: getS3KeyOfFile(cmrFile),
      Body: xml,
      Tagging: tagsQueryString,
      ContentType: 'application/xml',
    },
  });
}
/**
 * Method takes an array of URL objects to update, an 'origin' array of original URLs
 * and a list of URLs to remove and returns an array of merged URL objects
 *
 * @param  {Array<Object>} URLlist - array of URL objects
 * @param  {Array<Object>} originalURLlist - array of URL objects
 * @param  {Array<Object>} removedURLs - array of URL objects
 * @param  {Array<Object>} URLTypes - array of UMM/Echo FileTypes to include
 * @param  {Array<Object>} URLlistFieldFilter - array of URL Object keys to omit
 * @returns {Array<Object>} array of merged URL objects, filtered
 */
function buildMergedEchoURLObject(URLlist = [], originalURLlist = [], removedURLs = [],
  URLTypes, URLlistFieldFilter) {
  let filteredURLObjectList = URLlist.filter((urlObj) => URLTypes.includes(urlObj.Type));
  filteredURLObjectList = filteredURLObjectList.map((urlObj) => omit(urlObj, URLlistFieldFilter));
  return mergeURLs(originalURLlist, filteredURLObjectList, removedURLs);
}

/**
 * Update the Echo10 cmr metadata object to have corrected urls
 *
 * @param {Object} params.metadataObject - xml cmr metadata object
 * @param {Array<Object>} params.files - files with which to update the cmr metadata
 * @param {{ [key: string]: string }} params.bucketTypes - map of bucket names to bucket types
 * @param {string} params.cmrGranuleUrlType
 * @param {DistributionBucketMap} params.distributionBucketMap - Object with bucket:tea-path
 *    mapping for all distribution buckets
 * @returns {Object}
 */
function updateEcho10XMLMetadataObject({
  metadataObject,
  files,
  distEndpoint,
  bucketTypes,
  cmrGranuleUrlType = 'both',
  distributionBucketMap,
}) {
  const metadataGranule = metadataObject.Granule;
  const updatedGranule = { ...metadataGranule };

  const originalOnlineAccessURLs = [].concat(get(metadataGranule,
    'OnlineAccessURLs.OnlineAccessURL', []));
  const originalOnlineResourceURLs = [].concat(get(metadataGranule,
    'OnlineResources.OnlineResource', []));
  const originalAssociatedBrowseURLs = [].concat(get(metadataGranule,
    'AssociatedBrowseImageUrls.ProviderBrowseUrl', []));

  const removedURLs = onlineAccessURLsToRemove(files, bucketTypes);
  const newURLs = constructOnlineAccessUrls({
    files,
    distEndpoint,
    bucketTypes,
    cmrGranuleUrlType,
    distributionBucketMap,
  });
  newURLs.push(getS3CredentialsObject(urljoin(distEndpoint, s3CredsEndpoint)));
  const mergedOnlineResources = buildMergedEchoURLObject(newURLs, originalOnlineResourceURLs,
    removedURLs, ['EXTENDED METADATA', 'VIEW RELATED INFORMATION'], ['URLDescription']);
  const mergedOnlineAccessURLs = buildMergedEchoURLObject(newURLs, originalOnlineAccessURLs,
    removedURLs, ['GET DATA', 'GET DATA VIA DIRECT ACCESS'], ['Type', 'Description']);
  const mergedAssociatedBrowse = buildMergedEchoURLObject(newURLs, originalAssociatedBrowseURLs,
    removedURLs, ['GET RELATED VISUALIZATION'], ['URLDescription', 'Type']);
  // Update the Granule with the updated/merged lists
  set(updatedGranule, 'OnlineAccessURLs.OnlineAccessURL', mergedOnlineAccessURLs);
  set(updatedGranule, 'OnlineResources.OnlineResource', mergedOnlineResources);
  set(updatedGranule, 'AssociatedBrowseImageUrls.ProviderBrowseUrl', mergedAssociatedBrowse);

  return {
    ...metadataObject,
    Granule: updatedGranule,
  };
}

/**
 * After files are moved, creates new online access URLs and then updates
 * the S3 ECHO10 CMR XML file with this information.
 *
 * @param {Object} params - parameter object
 * @param {Object} params.cmrFile - cmr xml file object to be updated
 * @param {Array<Object>} params.files - array of file objects
 * @param {string} params.distEndpoint - distribution endpoint from config
 * @param {{ [key: string]: string }} params.bucketTypes - map of bucket names to bucket types
 * @param {DistributionBucketMap} params.distributionBucketMap - Object with bucket:tea-path
 *    mapping for all distribution buckets
 * @returns {Promise<{ metadataObject: Object, etag: string}>} an object
 *    containing a `metadataObject` and the `etag` of the uploaded CMR file
 */
async function updateEcho10XMLMetadata({
  cmrFile,
  files,
  distEndpoint,
  bucketTypes,
  cmrGranuleUrlType = 'both',
  distributionBucketMap,
}) {
  // add/replace the OnlineAccessUrls
  const filename = getS3UrlOfFile(cmrFile);
  const metadataObject = await metadataObjectFromCMRXMLFile(filename);

  const updatedMetadataObject = updateEcho10XMLMetadataObject({
    metadataObject,
    files,
    distEndpoint,
    bucketTypes,
    cmrGranuleUrlType,
    distributionBucketMap,
  });
  const xml = generateEcho10XMLString(updatedMetadataObject.Granule);
  const { ETag: etag } = await uploadEcho10CMRFile(xml, cmrFile);
  return { metadataObject: updatedMetadataObject, etag };
}

/**
 * Modifies cmr metadata file with file's URLs updated to their new locations.
 *
 * @param {Object} params - parameter object
 * @param {string} params.granuleId - granuleId
 * @param {Object} params.cmrFile - cmr xml file to be updated
 * @param {Array<ApiFile>} params.files - array of file objects
 * @param {string} params.distEndpoint - distribution enpoint from config
 * @param {boolean} params.published - indicate if publish is needed
 * @param {{ [key: string]: string }} params.bucketTypes - map of bucket names to bucket types
 * @param {string} params.cmrGranuleUrlType - type of granule CMR url
 * @param {DistributionBucketMap} params.distributionBucketMap - Object with bucket:tea-path
 *    mapping for all distribution buckets
 * @returns {Promise<Object>} CMR file object with the `etag` of the newly
 *    updated metadata file
 */
async function updateCMRMetadata({
  granuleId,
  cmrFile,
  files,
  distEndpoint,
  published,
  bucketTypes,
  cmrGranuleUrlType = 'both',
  distributionBucketMap,
}) {
  const filename = getS3UrlOfFile(cmrFile);

  log.debug(`cmrjs.updateCMRMetadata granuleId ${granuleId}, cmrMetadata file ${filename}`);

  const cmrCredentials = (published) ? await getCmrSettings() : {};
  const params = {
    cmrFile,
    files,
    distEndpoint,
    bucketTypes,
    cmrGranuleUrlType,
    distributionBucketMap,
  };

  let metadataObject;
  let etag;

  if (isECHO10Filename(filename)) {
    ({ metadataObject, etag } = await updateEcho10XMLMetadata(params));
  } else if (isUMMGFilename(filename)) {
    ({ metadataObject, etag } = await updateUMMGMetadata(params));
  } else {
    throw new errors.CMRMetaFileNotFound(`Invalid CMR filetype: ${filename}`);
  }

  if (published) {
    // post metadata Object to CMR
    const cmrPublishObject = {
      filename,
      metadataObject,
      granuleId,
    };

    return { ...await publish2CMR(cmrPublishObject, cmrCredentials), etag };
  }

  return { ...cmrFile, etag };
}

/**
 * Update CMR Metadata record with the information contained in updatedFiles
 * @param {Object} params - parameter object
 * @param {string} params.granuleId - granuleId
 * @param {Object} params.updatedFiles - list of file objects that might have different
 *                  information from the cmr metadatafile and the CMR service.
 * @param {string} params.distEndpoint - distribution endpoint URL
 * @param {boolean} params.published - boolean true if the data should be published to
 *   the CMR service.
 * @param {{ [key: string]: string }} params.bucketTypes - map of bucket names to bucket types
 * @param {string} params.cmrGranuleUrlType - type of granule CMR url
 * @param {distributionBucketMap} params.distributionBucketMap - Object with bucket:tea-path mapping
 *                                                               for all distribution buckets
 */
async function reconcileCMRMetadata({
  granuleId,
  updatedFiles,
  distEndpoint,
  published,
  bucketTypes,
  cmrGranuleUrlType = 'both',
  distributionBucketMap,
}) {
  const cmrMetadataFiles = getCmrFileObjs(updatedFiles);
  if (cmrMetadataFiles.length === 1) {
    return await updateCMRMetadata({
      granuleId,
      cmrFile: cmrMetadataFiles[0],
      files: updatedFiles,
      distEndpoint,
      published,
      cmrGranuleUrlType,
      distributionBucketMap,
      bucketTypes,
    });
  }
  if (cmrMetadataFiles.length > 1) {
    log.error('More than one cmr metadata file found.');
  }
  return Promise.resolve();
}

/**
 * Creates the query object used in POSTing to CMR.
 * This query is a compound conditional using JSONQueryLanguage supported by CMR.
 * This returns every collection that matches any of the short_name version pairs provided.
 * the final query should be like
 *  {"condition":
 *   { "or": [{ "and": [{"short_name": "sn1"}, {"version": "001"}] },
 *            { "and": [{"short_name": "sn2"}, {"version": "006"}] },
 *            { "and": [{"short_name": "sn3"}, {"version": "001"}] },
 *            .... ] } }
 *
 * @param {Array<Object>} results - objects with keys "short_name" and "version"
 * @returns {Object} - query object for a post to CMR that will return all of the collections that
 *                     match any of the results.
 */
function buildCMRQuery(results) {
  const query = { condition: { or: [] } };
  results.map((r) => query.condition.or.push(
    { and: [{ short_name: r.short_name }, { version: r.version }] }
  ));
  return query;
}

/**
 * Call CMR to get the all matching Collections information with a compound query call.
 *
 * @param {Array<Object>} results - pared results from a Cumulus collection search.
 * @returns {Promise<Object>} - resolves to the CMR return
 * containing the found collections
 */
async function getCollectionsByShortNameAndVersion(results) {
  const query = buildCMRQuery(results);
  const cmrClient = new CMR(await getCmrSettings());
  const headers = cmrClient.getReadHeaders({ token: await cmrClient.getToken() });

  const response = await got.post(
    `${getSearchUrl()}collections.json`,
    {
      json: query,
      responseType: 'json',
      headers: {
        Accept: 'application/json',
        ...headers,
      },
    }
  );
  return response.body;
}

/**
 * Call CMR to get a list of bucket/paths that a user has access to
 *
 * @param {string} edlUser - users earthdata login name
 * @param {string} cmrProvider - cumulus CMR provider name
 * @returns {Object} list of bucket/paths that a user has access to
 */
async function getUserAccessibleBuckets(edlUser, cmrProvider = process.env.cmr_provider) {
  const searchParams = { user_id: edlUser, 'provider[]': cmrProvider };
  const cmrResult = await got.get(getBucketAccessUrl({}), { searchParams });
  return JSON.parse(cmrResult.body);
}

/**
 * Extract temporal information from granule object
 *
 * @param {Object} granule - granule object
 * @returns {Promise<Object>} - temporal information (beginningDateTime,
 *    endingDateTime, productionDateTime, lastUpdateDateTime) of the granule if
 *    available.
 */
async function getGranuleTemporalInfo(granule) {
  let cmrFile = [];
  try {
    cmrFile = granuleToCmrFileObject(granule);
  } catch (error) {
    log.debug(`getGranuleTemporalInfo failed to granuleToCmrFileObject ${JSON.stringify(granule)}, ${error.message}`);
  }
  if (cmrFile === undefined || cmrFile.length === 0) return {};

  const cmrFilename = getS3UrlOfFile(cmrFile[0]);

  if (!(await s3ObjectExists(parseS3Uri(cmrFilename)))) {
    log.warn(`getGranuleTemporalInfo cmr file does not exist ${cmrFilename}`);
    return {};
  }

  if (isCMRISOFilename(cmrFilename)) {
    const metadata = await metadataObjectFromCMRXMLFile(cmrFilename);
    const metadataMI = get(
      metadata,
      'gmd:DS_Series.gmd:composedOf.gmd:DS_DataSet.gmd:has.gmi:MI_Metadata'
    );

    // Get beginning and ending date time from beginPosition and endPosition
    const identificationInfo = metadataMI['gmd:identificationInfo'];
    const dataIdentification = identificationInfo.find((dataIdObject) =>
      Object.keys(dataIdObject).filter((key) =>
        Object.keys(dataIdObject[key]).includes('gmd:extent')));
    const temporalInfo = get(
      dataIdentification,
      'gmd:MD_DataIdentification.gmd:extent.gmd:EX_Extent.gmd:temporalElement.gmd:EX_TemporalExtent.gmd:extent.gml:TimePeriod'
    );
    let beginningDateTime = get(temporalInfo, 'gml:beginPosition');
    let endingDateTime = get(temporalInfo, 'gml:endPosition');

    if (!beginningDateTime) {
      const singleDateTime = get(
        dataIdentification,
        'gmd:MD_DataIdentification.gmd:extent.gmd:EX_Extent.gmd:temporalElement.gmd:EX_TemporalExtent.gmd:extent.gml:TimeInstant.gml:timePosition'
      );
      beginningDateTime = singleDateTime;
      endingDateTime = singleDateTime;
    }

    // Get production date time from LE_ProcessStep
    const productionDateTime = get(
      metadataMI,
      'gmd:dataQualityInfo.gmd:DQ_DataQuality.gmd:lineage.gmd:LI_Lineage.gmd:processStep.gmi:LE_ProcessStep.gmd:dateTime.gco:DateTime'
    );

    // Get last update date time from CI_Citation with UpdateTime
    const citation = identificationInfo.find(
      (dataIdObject) =>
        get(
          dataIdObject,
          'gmd:MD_DataIdentification.gmd:citation.gmd:CI_Citation.gmd:title.gco:CharacterString'
        ) === 'UpdateTime'
    );
    const lastUpdateDateTime = get(
      citation,
      'gmd:MD_DataIdentification.gmd:citation.gmd:CI_Citation.gmd:date.gmd:CI_Date.gmd:date.gco:DateTime'
    );

    return {
      beginningDateTime,
      endingDateTime,
      productionDateTime,
      lastUpdateDateTime,
    };
  }
  if (isECHO10Filename(cmrFilename)) {
    const metadata = await metadataObjectFromCMRXMLFile(cmrFilename);
    let beginningDateTime = get(
      metadata.Granule,
      'Temporal.RangeDateTime.BeginningDateTime'
    );
    let endingDateTime = get(
      metadata.Granule,
      'Temporal.RangeDateTime.EndingDateTime'
    );

    if (!beginningDateTime) {
      const singleDateTime = get(metadata.Granule, 'Temporal.SingleDateTime');
      beginningDateTime = singleDateTime;
      endingDateTime = singleDateTime;
    }
    const productionDateTime = get(
      metadata.Granule,
      'DataGranule.ProductionDateTime'
    );
    const lastUpdateDateTime
      = metadata.Granule.LastUpdate || metadata.Granule.InsertTime;
    return {
      beginningDateTime,
      endingDateTime,
      productionDateTime,
      lastUpdateDateTime,
    };
  }
  if (isUMMGFilename(cmrFilename)) {
    const metadata = await metadataObjectFromCMRJSONFile(cmrFilename);
    let beginningDateTime = get(
      metadata,
      'TemporalExtent.RangeDateTime.BeginningDateTime'
    );
    let endingDateTime = get(
      metadata,
      'TemporalExtent.RangeDateTime.EndingDateTime'
    );

    if (!beginningDateTime) {
      const singleDateTime = get(metadata, 'TemporalExtent.SingleDateTime');
      beginningDateTime = singleDateTime;
      endingDateTime = singleDateTime;
    }
    const productionDateTime = get(metadata, 'DataGranule.ProductionDateTime');
    const lastUpdateDateTime = (
      metadata.ProviderDates.find((d) => d.Type === 'Update')
      || metadata.ProviderDates.find((d) => d.Type === 'Insert')
      || metadata.ProviderDates.find((d) => d.Type === 'Create')
      || {}
    ).Date;

    return {
      beginningDateTime,
      endingDateTime,
      productionDateTime,
      lastUpdateDateTime,
    };
  }
  return {};
}

/**
 * Update collection in an ECHO10 cmr metadata object
 *
 * @param {object} cmrObject - CMR metadata object
 * @param {{ name: string, version: string }} collection - collection name and version to update to
 * @returns {object}
 */
const updateECHO10Collection = (
  cmrObject,
  collection
) => {
  const cmrObjectCopy = cloneDeep(cmrObject);
  set(cmrObject, 'Granule.Collection', {
    ShortName: collection.name,
    Version: collection.version,
<<<<<<< HEAD
  })
=======
  });
>>>>>>> c416f1e3
  return cmrObjectCopy;
};

/**
 * Update collection in an UMMG cmr metadata object
 *
 * @param {object} cmrObject - CMR metadata object
 * @param {{ name: string, version: string }} collection - collection name and version to update to
 * @returns {object}
 */
const updateUMMGCollection = (
  cmrObject,
  collection
) => {
  const cmrObjectCopy = cloneDeep(cmrObject);
  set(cmrObject, 'CollectionReference', {
    ShortName: collection.name,
    Version: collection.version,
<<<<<<< HEAD
  })
=======
  });
>>>>>>> c416f1e3
  return cmrObjectCopy;
};

module.exports = {
  addEtagsToFileObjects,
  constructCmrConceptLink,
  constructOnlineAccessUrl,
  constructOnlineAccessUrls,
  generateEcho10XMLString,
  generateFileUrl,
  granuleToCmrFileObject,
  getCmrSettings,
  getFileDescription,
  getFilename,
  getGranuleTemporalInfo,
  getCollectionsByShortNameAndVersion,
  getS3UrlOfFile,
  getUserAccessibleBuckets,
  granulesToCmrFileObjects,
  isCMRFile,
  isCMRFilename,
  isCMRISOFilename,
  isECHO10Filename,
  isISOFile,
  isISOFilename,
  isUMMGFilename,
  mapFileEtags,
  metadataObjectFromCMRFile,
  publish2CMR,
  reconcileCMRMetadata,
  removeEtagsFromFileObjects,
  updateCMRMetadata,
  updateEcho10XMLMetadataObject,
  updateUMMGMetadataObject,
  updateECHO10Collection,
  updateUMMGCollection,
  uploadEcho10CMRFile,
  uploadUMMGJSONCMRFile,
};<|MERGE_RESOLUTION|>--- conflicted
+++ resolved
@@ -1301,11 +1301,7 @@
   set(cmrObject, 'Granule.Collection', {
     ShortName: collection.name,
     Version: collection.version,
-<<<<<<< HEAD
-  })
-=======
   });
->>>>>>> c416f1e3
   return cmrObjectCopy;
 };
 
@@ -1324,11 +1320,7 @@
   set(cmrObject, 'CollectionReference', {
     ShortName: collection.name,
     Version: collection.version,
-<<<<<<< HEAD
-  })
-=======
   });
->>>>>>> c416f1e3
   return cmrObjectCopy;
 };
 
