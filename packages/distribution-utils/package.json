{
  "name": "@cumulus/distribution-utils",
<<<<<<< HEAD
  "version": "18.5.5",
=======
  "version": "20.1.1",
>>>>>>> 2648c237
  "description": "Cumulus Distribution utilities",
  "keywords": [
    "CUMULUS"
  ],
  "engines": {
    "node": ">=20.12.2"
  },
  "main": "./dist/index.js",
  "types": "./dist/index.d.ts",
  "files": [
    "dist/**/*.js",
    "dist/**/*.d.ts"
  ],
  "scripts": {
    "clean": "rm -rf dist",
    "test": "../../node_modules/.bin/ava",
    "test:ci": "../../scripts/run_package_ci_unit.sh",
    "test:coverage": "../../node_modules/.bin/nyc npm test",
    "prepare": "npm run tsc",
    "tsc": "../../node_modules/.bin/tsc",
    "tsc:listEmittedFiles": "../../node_modules/.bin/tsc --listEmittedFiles",
    "coverage": "python ../../scripts/coverage_handler/coverage.py"
  },
  "publishConfig": {
    "access": "public"
  },
  "homepage": "https://github.com/nasa/cumulus/tree/master/packages/distribution-utils/README.md",
  "repository": {
    "type": "git",
    "url": "https://github.com/nasa/cumulus"
  },
  "author": "Cumulus Authors",
  "license": "Apache-2.0",
  "dependencies": {
<<<<<<< HEAD
    "@cumulus/aws-client": "18.5.5",
    "@cumulus/common": "18.5.5",
    "@cumulus/errors": "18.5.5",
=======
    "@cumulus/aws-client": "20.1.1",
    "@cumulus/common": "20.1.1",
    "@cumulus/errors": "20.1.1",
>>>>>>> 2648c237
    "url-join": "^1.1.0"
  },
  "devDependencies": {
    "@types/url-join": "^4.0.0"
  }
}<|MERGE_RESOLUTION|>--- conflicted
+++ resolved
@@ -1,10 +1,6 @@
 {
   "name": "@cumulus/distribution-utils",
-<<<<<<< HEAD
-  "version": "18.5.5",
-=======
   "version": "20.1.1",
->>>>>>> 2648c237
   "description": "Cumulus Distribution utilities",
   "keywords": [
     "CUMULUS"
@@ -39,15 +35,9 @@
   "author": "Cumulus Authors",
   "license": "Apache-2.0",
   "dependencies": {
-<<<<<<< HEAD
-    "@cumulus/aws-client": "18.5.5",
-    "@cumulus/common": "18.5.5",
-    "@cumulus/errors": "18.5.5",
-=======
     "@cumulus/aws-client": "20.1.1",
     "@cumulus/common": "20.1.1",
     "@cumulus/errors": "20.1.1",
->>>>>>> 2648c237
     "url-join": "^1.1.0"
   },
   "devDependencies": {
