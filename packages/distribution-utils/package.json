--- conflicted
+++ resolved
@@ -1,10 +1,6 @@
 {
   "name": "@cumulus/distribution-utils",
-<<<<<<< HEAD
-  "version": "11.1.4",
-=======
   "version": "13.0.1",
->>>>>>> eb57ee60
   "description": "Cumulus Distribution utilities",
   "keywords": [
     "CUMULUS"
@@ -37,15 +33,9 @@
   "author": "Cumulus Authors",
   "license": "Apache-2.0",
   "dependencies": {
-<<<<<<< HEAD
-    "@cumulus/aws-client": "11.1.4",
-    "@cumulus/common": "11.1.4",
-    "@cumulus/errors": "11.1.4",
-=======
     "@cumulus/aws-client": "13.0.1",
     "@cumulus/common": "13.0.1",
     "@cumulus/errors": "13.0.1",
->>>>>>> eb57ee60
     "url-join": "^1.1.0"
   },
   "devDependencies": {
