/* eslint no-param-reassign: "off" */

'use strict';

const orderBy = require('lodash.orderby');
const cloneDeep = require('lodash.clonedeep');
const merge = require('lodash.merge');
const Handlebars = require('handlebars');
const uuidv4 = require('uuid/v4');
const fs = require('fs-extra');
const pLimit = require('p-limit');
const pMap = require('p-map');

<<<<<<< HEAD
=======
const { pullStepFunctionEvent } = require('@cumulus/common/aws');
>>>>>>> 5d7a0f3d
const { constructCollectionId } = require('@cumulus/common/collection-config-store');
const { ActivityStep, LambdaStep } = require('@cumulus/common/sfnStep');
const { globalReplace } = require('@cumulus/common/string');

const {
  dynamodb,
  ecs,
  s3,
  sfn
} = require('@cumulus/common/aws');
const StepFunctions = require('@cumulus/common/StepFunctions');

const { sleep } = require('@cumulus/common/util');

const {
  models: { Provider, Collection, Rule }
} = require('@cumulus/api');

const api = require('./api/api');
const rulesApi = require('./api/rules');
const emsApi = require('./api/ems');
const executionsApi = require('./api/executions');
const granulesApi = require('./api/granules');
const EarthdataLogin = require('./api/EarthdataLogin');
const distributionApi = require('./api/distribution');
const cmr = require('./cmr.js');
const lambda = require('./lambda');
const waitForDeployment = require('./lambdas/waitForDeployment');

const waitPeriodMs = 1000;

const maxWaitForStartedExecutionSecs = 60 * 5;

const lambdaStep = new LambdaStep();

/**
 * Wait for an AsyncOperation to reach a given status
 *
 * Retries every 2 seconds until the expected status has been reached or the
 *   number of retries has been exceeded.
 *
 * @param {Object} params - params
 * @param {string} params.TableName - the name of the AsyncOperations DynamoDB
 *   table
 * @param {string} params.id - the id of the AsyncOperation
 * @param {string} params.status - the status to wait for
 * @param {number} params.retries - the number of times to retry Default: 5
 * @returns {Promise<Object>} - the AsyncOperation object
 */
async function waitForAsyncOperationStatus({
  TableName,
  id,
  status,
  retries = 5
}) {
  const { Item } = await dynamodb().getItem({
    TableName,
    Key: { id: { S: id } }
  }).promise();

  if (Item.status.S === status || retries <= 0) return Item;

  await sleep(2000);
  return waitForAsyncOperationStatus({
    TableName,
    id,
    status,
    retries: retries - 1
  });
}

/**
 * Return the ARN of the Cumulus ECS cluster
 *
 * @param {string} stackName - the Cumulus stack name
 * @returns {string|undefined} - the cluster ARN or undefined if not found
 */
async function getClusterArn(stackName) {
  const { clusterArns } = await ecs().listClusters().promise();

  const matchingArns = clusterArns.filter((arn) => arn.includes(`${stackName}-CumulusECSCluster`));

  if (matchingArns.length !== 1) {
    throw new Error(`Expected to find 1 cluster but found: ${matchingArns}`);
  }

  return matchingArns[0];
}

/**
 * Get the template JSON from S3 for the workflow
 *
 * @param {string} stackName - Cloud formation stack name
 * @param {string} bucketName - S3 internal bucket name
 * @param {string} workflowName - workflow name
 * @returns {Promise.<Object>} template as a JSON object
 */
function getWorkflowTemplate(stackName, bucketName, workflowName) {
  const key = `${stackName}/workflows/${workflowName}.json`;
  return s3().getObject({ Bucket: bucketName, Key: key }).promise()
    .then((templateJson) => JSON.parse(templateJson.Body.toString()));
}

/**
 * Get the workflow ARN for the given workflow from the
 * template stored on S3
 *
 * @param {string} stackName - Cloud formation stack name
 * @param {string} bucketName - S3 internal bucket name
 * @param {string} workflowName - workflow name
 * @returns {Promise.<string>} - workflow arn
 */
function getWorkflowArn(stackName, bucketName, workflowName) {
  return getWorkflowTemplate(stackName, bucketName, workflowName)
    .then((template) => template.cumulus_meta.state_machine);
}

/**
 * Get the status of a given execution
 *
 * If the execution does not exist, this will return 'RUNNING'.  This seems
 * surprising in the "don't surprise users of your code" sort of way.  If it
 * does not exist then the calling code should probably know that.  Something
 * to be refactored another day.
 *
 * @param {string} executionArn - ARN of the execution
 * @returns {Promise<string>} status
 */
async function getExecutionStatus(executionArn) {
  return (await StepFunctions.describeExecution({ executionArn })).status;
}

/**
 * Wait for a given execution to complete, then return the status
 *
 * @param {string} executionArn - ARN of the execution
 * @param {number} [timeout=600] - the time, in seconds, to wait for the
 *   execution to reach a non-RUNNING state
 * @returns {string} status
 */
async function waitForCompletedExecution(executionArn, timeout = 600) {
  let executionStatus;
  let iteration = 0;
  const sleepPeriodMs = 5000;
  const maxMinutesWaitedForExecutionStart = 5;
  const iterationsPerMinute = Math.floor(60000 / sleepPeriodMs);
  const maxIterationsToStart = Math.floor(maxMinutesWaitedForExecutionStart * iterationsPerMinute);

  const stopTime = Date.now() + (timeout * 1000);

  /* eslint-disable no-await-in-loop */
  do {
    iteration += 1;
    try {
      executionStatus = await getExecutionStatus(executionArn);
    } catch (err) {
      if (!(err.code === 'ExecutionDoesNotExist') || iteration > maxIterationsToStart) {
        console.log(`waitForCompletedExecution failed: ${err.code}, arn: ${executionArn}`);
        throw err;
      }
      console.log("Execution does not exist... assuming it's still starting up.");
      executionStatus = 'STARTING';
    }
    if (executionStatus === 'RUNNING') {
      // Output a 'heartbeat' every minute
      if (!(iteration % iterationsPerMinute)) console.log('Execution running....');
    }
    await sleep(sleepPeriodMs);
  } while (['RUNNING', 'STARTING'].includes(executionStatus) && Date.now() < stopTime);
  /* eslint-enable no-await-in-loop */

  if (executionStatus === 'RUNNING') {
    const executionHistory = await StepFunctions.getExecutionHistory({
      executionArn,
      maxResults: 100
    });
    console.log(`waitForCompletedExecution('${executionArn}') timed out after ${timeout} seconds`);
    console.log('Execution History:');
    console.log(executionHistory);
  }
  return executionStatus;
}

/**
 * Kick off a workflow execution
 *
 * @param {string} workflowArn - ARN for the workflow
 * @param {Object} workflowMsg - workflow message
 * @returns {Promise.<Object>} execution details: {executionArn, startDate}
 */
async function startWorkflowExecution(workflowArn, workflowMsg) {
  // Give this execution a unique name
  workflowMsg.cumulus_meta.execution_name = uuidv4();
  workflowMsg.cumulus_meta.workflow_start_time = Date.now();
  workflowMsg.cumulus_meta.state_machine = workflowArn;

  const workflowParams = {
    stateMachineArn: workflowArn,
    input: JSON.stringify(workflowMsg),
    name: workflowMsg.cumulus_meta.execution_name
  };

  return sfn().startExecution(workflowParams).promise();
}

/**
 * Start the workflow and return the execution Arn. Does not wait
 * for workflow completion.
 *
 * @param {string} stackName - Cloud formation stack name
 * @param {string} bucketName - S3 internal bucket name
 * @param {string} workflowName - workflow name
 * @param {Object} workflowMsg - workflow message
 * @returns {string} - executionArn
 */
async function startWorkflow(stackName, bucketName, workflowName, workflowMsg) {
  const workflowArn = await getWorkflowArn(stackName, bucketName, workflowName);
  const { executionArn } = await startWorkflowExecution(workflowArn, workflowMsg);

  console.log(`Starting workflow: ${workflowName}. Execution ARN ${executionArn}`);

  return executionArn;
}

/**
 * Execute the given workflow.
 * Wait for workflow to complete to get the status
 * Return the execution arn and the workflow status.
 *
 * @param {string} stackName - Cloud formation stack name
 * @param {string} bucketName - S3 internal bucket name
 * @param {string} workflowName - workflow name
 * @param {Object} workflowMsg - workflow message
 * @param {number} [timeout=600] - number of seconds to wait for execution to complete
 * @returns {Object} - {executionArn: <arn>, status: <status>}
 */
async function executeWorkflow(stackName, bucketName, workflowName, workflowMsg, timeout = 600) {
  const executionArn = await startWorkflow(stackName, bucketName, workflowName, workflowMsg);

  // Wait for the execution to complete to get the status
  const status = await waitForCompletedExecution(executionArn, timeout);

  return { status, executionArn };
}

/**
 * Test the given workflow and report whether the workflow failed or succeeded
 *
 * @param {string} stackName - Cloud formation stack name
 * @param {string} bucketName - S3 internal bucket name
 * @param {string} workflowName - workflow name
 * @param {string} inputFile - path to input JSON file
 * @returns {*} undefined
 */
async function testWorkflow(stackName, bucketName, workflowName, inputFile) {
  try {
    const rawInput = await fs.readFile(inputFile, 'utf8');
    const parsedInput = JSON.parse(rawInput);
    const workflowStatus = await executeWorkflow(stackName, bucketName, workflowName, parsedInput);

    if (workflowStatus.status === 'SUCCEEDED') {
      console.log(`Workflow ${workflowName} execution succeeded.`);
    } else {
      console.log(`Workflow ${workflowName} execution failed with state: ${workflowStatus.status}`);
    }
  } catch (err) {
    console.log(`Error executing workflow ${workflowName}. Error: ${err}`);
  }
}

/**
 * set process environment necessary for database transactions
 *
 * @param {string} stackName - Cloud formation stack name
 * @param {string} bucketName - S3 internal bucket name
 */
function setProcessEnvironment(stackName, bucketName) {
  process.env.system_bucket = bucketName;
  process.env.stackName = stackName;
  process.env.messageConsumer = `${stackName}-messageConsumer`;
  process.env.KinesisInboundEventLogger = `${stackName}-KinesisInboundEventLogger`;
  process.env.CollectionsTable = `${stackName}-CollectionsTable`;
  process.env.ProvidersTable = `${stackName}-ProvidersTable`;
  process.env.RulesTable = `${stackName}-RulesTable`;
}

const concurrencyLimit = process.env.CONCURRENCY || 3;
const limit = pLimit(concurrencyLimit);

/**
 * Set environment variables and read in seed files from dataDirectory
 *
 * @param {string} stackName - Cloud formation stack name
 * @param {string} bucketName - S3 internal bucket name
 * @param {string} dataDirectory - the directory of collection json files
 * @returns {Array} List of objects to seed in the database
 */
async function setupSeedData(stackName, bucketName, dataDirectory) {
  setProcessEnvironment(stackName, bucketName);
  const filenames = await fs.readdir(dataDirectory);
  const seedItems = [];
  filenames.forEach((filename) => {
    if (filename.match(/.*\.json/)) {
      const item = JSON.parse(fs.readFileSync(`${dataDirectory}/${filename}`, 'utf8'));
      seedItems.push(item);
    }
  });
  return seedItems;
}


function addCustomUrlPathToCollectionFiles(collection, customFilePath) {
  return collection.files.map((file) => {
    let urlPath;
    if (Object.is(file.url_path, undefined)) {
      urlPath = '';
      if (!Object.is(collection.url_path, undefined)) {
        urlPath = `${collection.url_path}/`;
      }
    } else {
      urlPath = `${file.url_path}/`;
    }
    file.url_path = `${urlPath}${customFilePath}/`;
    return file;
  });
}

/**
 * add collections to database
 *
 * @param {string} stackName - Cloud formation stack name
 * @param {string} bucketName - S3 internal bucket name
 * @param {string} dataDirectory - the directory of collection json files
 * @param {string} [postfix] - string to append to collection name
 * @param {string} [customFilePath]
 * @param {string} [duplicateHandling]
 * @returns {Promise.<number>} number of collections added
 */
async function addCollections(stackName, bucketName, dataDirectory, postfix,
  customFilePath, duplicateHandling) {
  const collections = await setupSeedData(stackName, bucketName, dataDirectory);
  const promises = collections.map((collection) => limit(() => {
    if (postfix) {
      collection.name += postfix;
      collection.dataType += postfix;
    }
    if (customFilePath) {
      collection.files = addCustomUrlPathToCollectionFiles(collection, customFilePath);
    }
    if (duplicateHandling) {
      collection.duplicateHandling = duplicateHandling;
    }
    const c = new Collection();
    const id = constructCollectionId(collection.name, collection.version);
    console.log(`Adding collection ${id}`);
    return c.delete(collection)
      .then(() => api.addCollectionApi({ prefix: stackName, collection }));
  }));
  return Promise.all(promises).then((cs) => cs.length);
}

/**
 * Return a list of collections
 *
 * @param {string} stackName - CloudFormation stack name
 * @param {string} bucketName - S3 internal bucket name
 * @param {string} dataDirectory - the directory of collection json files
 * @returns {Promise.<Array>} list of collections
 */
async function listCollections(stackName, bucketName, dataDirectory) {
  return setupSeedData(stackName, bucketName, dataDirectory);
}

/**
 * Delete collections from database
 *
 * @param {string} stackName - CloudFormation stack name
 * @param {string} bucketName - S3 internal bucket name
 * @param {Array} collections - List of collections to delete
 * @param {string} postfix - string that was appended to collection name
 * @returns {Promise.<number>} number of deleted collections
 */
async function deleteCollections(stackName, bucketName, collections, postfix) {
  setProcessEnvironment(stackName, bucketName);

  const promises = collections.map((collection) => {
    if (postfix) {
      collection.name += postfix;
      collection.dataType += postfix;
    }
    const c = new Collection();
    const id = constructCollectionId(collection.name, collection.version);
    console.log(`Deleting collection ${id}`);
    return c.delete(collection);
  });

  return Promise.all(promises).then((cs) => cs.length);
}

/**
 * Delete all collections listed from a collections directory
 *
 * @param {string} stackName - CloudFormation stack name
 * @param {string} bucket - S3 internal bucket name
 * @param {string} collectionsDirectory - the directory of collection json files
 * @param {string} postfix - string that was appended to collection name
 * @returns {number} - number of deleted collections
 */
async function cleanupCollections(stackName, bucket, collectionsDirectory, postfix) {
  const collections = await listCollections(stackName, bucket, collectionsDirectory);
  return deleteCollections(stackName, bucket, collections, postfix);
}

/**
 * Get the provider host. If the environment variables are set, set the host
 * according to the variables, otherwise use the original host.
 * This allows us to switch between different environments/accounts, which
 * would hit a different server.
 *
 * @param {Object} provider - provider object
 * @returns {string} provider host
 */
const getProviderHost = ({ host }) => process.env.PROVIDER_HOST || host;

/**
 * Get the provider port. If the port is not set, leave it not set.
 * Otherwise set it to the environment variable, if set.
 *
 * @param {Object} provider - provider object
 * @returns {number} provider port
 */
function getProviderPort({ protocol, port }) {
  if (protocol === 'ftp') {
    return Number(process.env.PROVIDER_FTP_PORT) || port;
  }

  return Number(process.env.PROVIDER_HTTP_PORT) || port;
}

/**
 * add providers to database.
 *
 * @param {string} stackName - Cloud formation stack name
 * @param {string} bucketName - S3 internal bucket name
 * @param {string} dataDirectory - the directory of provider json files
 * @param {string} [s3Host] - bucket name to be used as the provider host for
 * S3 providers. This will override the host from the seed data. Defaults to null,
 * meaning no override.
 * @param {string} [postfix] - string to append to provider id
 * @returns {Promise.<number>} number of providers added
 */
async function addProviders(stackName, bucketName, dataDirectory, s3Host, postfix) {
  const providers = await setupSeedData(stackName, bucketName, dataDirectory);

  const promises = providers.map((provider) => limit(() => {
    if (postfix) {
      provider.id += postfix;
    }
    const p = new Provider();

    if (s3Host && provider.protocol === 's3') {
      provider.host = s3Host;
    } else {
      provider.host = getProviderHost(provider);
    }

    provider.port = getProviderPort(provider);

    console.log(`adding provider ${provider.id}`);
    return p.delete(provider).then(() => p.create(provider)).catch(console.log);
  }));
  return Promise.all(promises).then((ps) => ps.length);
}

/**
 * Return a list of providers
 *
 * @param {string} stackName - Cloud formation stack name
 * @param {string} bucketName - S3 internal bucket name
 * @param {string} dataDirectory - the directory of provider json files
 * @returns {Promise.<Array>} list of providers
 */
async function listProviders(stackName, bucketName, dataDirectory) {
  return setupSeedData(stackName, bucketName, dataDirectory);
}

/**
 * Delete providers from database
 *
 * @param {string} stackName - CloudFormation stack name
 * @param {string} bucketName - S3 internal bucket name
 * @param {Array} providers - List of providers to delete
 * @param {string} postfix - string that was appended to provider id
 * @returns {Promise.<number>} number of deleted providers
 */
async function deleteProviders(stackName, bucketName, providers, postfix) {
  setProcessEnvironment(stackName, bucketName);

  const promises = providers.map((provider) => {
    if (postfix) {
      provider.id += postfix;
    }
    const p = new Provider();
    console.log(`Deleting provider ${provider.id}`);
    return p.delete(provider);
  });

  return Promise.all(promises).then((ps) => ps.length);
}

/**
 * Delete all collections listed from a collections directory
 *
 * @param {string} stackName - CloudFormation stack name
 * @param {string} bucket - S3 internal bucket name
 * @param {string} providersDirectory - the directory of collection json files
 * @param {string} postfix - string that was appended to provider id
 * @returns {number} - number of deleted collections
 */
async function cleanupProviders(stackName, bucket, providersDirectory, postfix) {
  const providers = await listProviders(stackName, bucket, providersDirectory);
  return deleteProviders(stackName, bucket, providers, postfix);
}

/**
 * add rules to database. Add a suffix to collection, rule, and provider if specified.
 *
 * NOTE: The postfix will be applied BEFORE the overrides, so if you specify a postfix and
 * an override for collection, provider, or rule, the postfix will not be applied to whatever
 * is specified in the override.
 *
 * @param {string} config - Test config used to set environment variables and template rules data
 * @param {string} dataDirectory - the directory of rules json files
 * @param {Object} overrides - override rule fields
 * @param {string} [postfix] - string to append to rule name, collection, and provider
 * @returns {Promise.<Array>} array of Rules added
 */
async function addRulesWithPostfix(config, dataDirectory, overrides, postfix) {
  const { stackName, bucket } = config;
  const rules = await setupSeedData(stackName, bucket, dataDirectory);

  // Rules should be added in serial because, in the case of SNS and Kinesis rule types,
  // they may share an event source mapping and running them in parallel will cause a
  // race condition
  return pMap(
    rules,
    (rule) => {
      if (postfix) {
        rule.name += globalReplace(postfix, '-', '_'); // rule cannot have dashes
        rule.collection.name += postfix;
        rule.provider += postfix;
      }

      rule = Object.assign(rule, overrides);
      const ruleTemplate = Handlebars.compile(JSON.stringify(rule));
      const templatedRule = JSON.parse(ruleTemplate(config));

      const r = new Rule();
      console.log(`adding rule ${JSON.stringify(templatedRule)}`);
      return r.create(templatedRule);
    },
    { concurrency: 1 }
  );
}

/**
 * add rules to database
 *
 * @param {string} config - Test config used to set environment variables and template rules data
 * @param {string} dataDirectory - the directory of rules json files
 * @param {Object} overrides - override rule fields
 * @returns {Promise.<Array>} array of Rules added
 */
function addRules(config, dataDirectory, overrides) {
  return addRulesWithPostfix(config, dataDirectory, overrides);
}

/**
 * deletes a rule by name
 *
 * @param {string} name - name of the rule to delete.
 * @returns {Promise.<dynamodbDocClient.delete>} - superclass delete promise
 */
async function _deleteOneRule(name) {
  const r = new Rule();
  return r.get({ name }).then((item) => r.delete(item));
}

/**
 * Remove params added to the rule when it is saved into dynamo
 * and comes back from the db
 *
 * @param {Object} rule - dynamo rule object
 * @returns {Object} - updated rule object that can be compared to the original
 */
function removeRuleAddedParams(rule) {
  const ruleCopy = cloneDeep(rule);
  delete ruleCopy.state;
  delete ruleCopy.createdAt;
  delete ruleCopy.updatedAt;
  delete ruleCopy.timestamp;

  return ruleCopy;
}

/**
 * Confirm whether task was started by rule by checking for rule-specific value in meta.triggerRule
 *
 * @param {Object} taskInput - Cumulus Task input
 * @param {Object} params - Object as { rule: valueToMatch }
 * @returns {boolean} true if triggered by rule, else false
 */
function isWorkflowTriggeredByRule(taskInput, params) {
  return taskInput.meta.triggerRule && taskInput.meta.triggerRule === params.rule;
}

/**
 * returns a list of rule objects
 *
 * @param {string} stackName - Cloud formation stack name
 * @param {string} bucketName - S3 internal bucket name
 * @param {string} rulesDirectory - The directory continaing rules json files
 * @returns {list} - list of rules found in rulesDirectory
 */
async function rulesList(stackName, bucketName, rulesDirectory) {
  return setupSeedData(stackName, bucketName, rulesDirectory);
}

/**
 *
 * @param {string} stackName - Cloud formation stack name
 * @param {string} bucketName - S3 internal bucket name
 * @param {Array} rules - List of rules objects to delete
 * @param {string} postfix - string that was appended to provider id
 * @returns {Promise.<number>} - Number of rules deleted
 */
async function deleteRules(stackName, bucketName, rules, postfix) {
  setProcessEnvironment(stackName, bucketName);
  const promises = rules.map((rule) => {
    if (postfix) {
      rule.name += postfix;
    }
    return limit(() => _deleteOneRule(rule.name));
  });
  return Promise.all(promises).then((rs) => rs.length);
}

/**
 * build workflow message
 *
 * @param {string} stackName - Cloud formation stack name
 * @param {string} bucketName - S3 internal bucket name
 * @param {string} workflowName - workflow name
 * @param {Object} collection - collection information
 * @param {Object} collection.name - collection name
 * @param {Object} collection.version - collection version
 * @param {Object} provider - provider information
 * @param {Object} provider.id - provider id
 * @param {Object} payload - payload information
 * @param {Object} meta - additional keys to add to meta field
 * @returns {Object} workflow message
 */
async function buildWorkflow(
  stackName,
  bucketName,
  workflowName,
  collection,
  provider,
  payload,
  meta
) {
  setProcessEnvironment(stackName, bucketName);

  const template = await getWorkflowTemplate(stackName, bucketName, workflowName);
  const { name, version } = collection || {};
  const collectionInfo = collection
    ? await new Collection().get({ name, version })
    : {};
  const providerInfo = provider
    ? await new Provider().get({ id: provider.id })
    : {};

  template.meta.collection = collectionInfo;
  template.meta.provider = providerInfo;
  template.meta = merge(template.meta, meta);
  template.payload = payload || {};

  return template;
}

/**
 * build workflow message and execute the workflow
 *
 * @param {string} stackName - Cloud formation stack name
 * @param {string} bucketName - S3 internal bucket name
 * @param {string} workflowName - workflow name
 * @param {Object} collection - collection information
 * @param {Object} collection.name - collection name
 * @param {Object} collection.version - collection version
 * @param {Object} provider - provider information
 * @param {Object} provider.id - provider id
 * @param {Object} payload - payload information
 * @param {Object} meta - additional keys to add to meta field
 * @param {number} [timeout=600] - number of seconds to wait for execution to complete
 * @returns {Object} - {executionArn: <arn>, status: <status>}
 */
async function buildAndExecuteWorkflow(
  stackName,
  bucketName,
  workflowName,
  collection,
  provider,
  payload,
  meta = {},
  timeout = 600
) {
  const workflowMsg = await buildWorkflow(
    stackName,
    bucketName,
    workflowName,
    collection,
    provider,
    payload,
    meta
  );
  return executeWorkflow(stackName, bucketName, workflowName, workflowMsg, timeout);
}

/**
 * build workflow message and start the workflow. Does not wait
 * for workflow completion.
 *
 * @param {string} stackName - Cloud formation stack name
 * @param {string} bucketName - S3 internal bucket name
 * @param {string} workflowName - workflow name
 * @param {Object} collection - collection information
 * @param {Object} collection.name - collection name
 * @param {Object} collection.version - collection version
 * @param {Object} provider - provider information
 * @param {Object} provider.id - provider id
 * @param {Object} payload - payload information
 * @param {Object} meta - additional keys to add to meta field
 * @returns {string} - executionArn
 */
async function buildAndStartWorkflow(
  stackName,
  bucketName,
  workflowName,
  collection,
  provider,
  payload,
  meta = {}
) {
  const workflowMsg = await
  buildWorkflow(stackName, bucketName, workflowName, collection, provider, payload, meta);
  return startWorkflow(stackName, bucketName, workflowName, workflowMsg);
}

/**
 * returns the most recently executed workflows for the workflow type.
 *
 * @param {string} workflowName - name of the workflow to get executions for
 * @param {string} stackName - stack name
 * @param {string} bucket - S3 internal bucket name
 * @param {number} maxExecutionResults - max results to return
 * @returns {Array<Object>} array of state function executions.
 */
async function getExecutions(workflowName, stackName, bucket, maxExecutionResults = 10) {
  const kinesisTriggerTestStpFnArn = await getWorkflowArn(stackName, bucket, workflowName);
  const data = await StepFunctions.listExecutions({
    stateMachineArn: kinesisTriggerTestStpFnArn,
    maxResults: maxExecutionResults
  });
  return (orderBy(data.executions, ['startDate'], ['desc']));
}

/**
 * Wait for the execution that matches the criteria in the compare function to begin
 * The compare function should take 2 arguments: taskInput and params
 *
 * @param {Object} options
 * @param {string} options.workflowName - workflow name to find execution for
 * @param {string} options.stackName - stack name
 * @param {string} options.bucket - bucket name
 * @param {function} options.findExecutionFn - function that takes the taskInput and
 * findExecutionFnParams and returns a boolean indicating whether or not this is the correct
 * instance of the workflow
 * @param {Object} options.findExecutionFnParams - params to be passed into findExecutionFn
 * @param {string} options.startTask - Name of task to check for step input. Input to this
 * task will be evaluated by the compare function `findExecutionFn`.
 * @param {number} [options.maxWaitSeconds] - an optional custom wait time in seconds
 * @returns {undefined} - none
 * @throws {Error} if workflow was never started
 */
async function waitForTestExecutionStart({
  workflowName,
  stackName,
  bucket,
  findExecutionFn,
  findExecutionFnParams,
  startTask,
  maxWaitSeconds = maxWaitForStartedExecutionSecs
}) {
  let timeWaitedSecs = 0;
  /* eslint-disable no-await-in-loop */
  while (timeWaitedSecs < maxWaitSeconds) {
    await sleep(waitPeriodMs);
    timeWaitedSecs += (waitPeriodMs / 1000);
    const executions = await getExecutions(workflowName, stackName, bucket);

    for (let executionCtr = 0; executionCtr < executions.length; executionCtr += 1) {
      const execution = executions[executionCtr];
<<<<<<< HEAD
      const taskInput = await lambdaStep.getStepInput(execution.executionArn, startTask);
=======
      let taskInput = await lambdaStep.getStepInput(execution.executionArn, startTask);
      taskInput = await pullStepFunctionEvent(taskInput);
>>>>>>> 5d7a0f3d
      if (taskInput && findExecutionFn(taskInput, findExecutionFnParams)) {
        return execution;
      }
    }
  }
  /* eslint-enable no-await-in-loop */
  throw new Error('Never found started workflow.');
}

module.exports = {
  api,
  rulesApi,
  granulesApi,
  emsApi,
  executionsApi,
  distributionApi,
  EarthdataLogin,
  buildWorkflow,
  testWorkflow,
  executeWorkflow,
  buildAndExecuteWorkflow,
  buildAndStartWorkflow,
  getWorkflowTemplate,
  waitForCompletedExecution,
  waitForTestExecutionStart,
  ActivityStep,
  LambdaStep,
  addCollections,
  addCustomUrlPathToCollectionFiles,
  listCollections,
  deleteCollections,
  cleanupCollections,
  addProviders,
  listProviders,
  deleteProviders,
  cleanupProviders,
  conceptExists: cmr.conceptExists,
  getOnlineResources: cmr.getOnlineResources,
  generateCmrFilesForGranules: cmr.generateCmrFilesForGranules,
  generateCmrXml: cmr.generateCmrXml,
  addRules,
  addRulesWithPostfix,
  deleteRules,
  removeRuleAddedParams,
  isWorkflowTriggeredByRule,
  getClusterArn,
  getWorkflowArn,
  rulesList,
  waitForAsyncOperationStatus,
  getLambdaVersions: lambda.getLambdaVersions,
  getLambdaAliases: lambda.getLambdaAliases,
  getEventSourceMapping: lambda.getEventSourceMapping,
  waitForConceptExistsOutcome: cmr.waitForConceptExistsOutcome,
  getExecutions,
  waitForDeploymentHandler: waitForDeployment.handler,
  getProviderHost,
  getProviderPort
};<|MERGE_RESOLUTION|>--- conflicted
+++ resolved
@@ -11,10 +11,7 @@
 const pLimit = require('p-limit');
 const pMap = require('p-map');
 
-<<<<<<< HEAD
-=======
 const { pullStepFunctionEvent } = require('@cumulus/common/aws');
->>>>>>> 5d7a0f3d
 const { constructCollectionId } = require('@cumulus/common/collection-config-store');
 const { ActivityStep, LambdaStep } = require('@cumulus/common/sfnStep');
 const { globalReplace } = require('@cumulus/common/string');
@@ -827,12 +824,8 @@
 
     for (let executionCtr = 0; executionCtr < executions.length; executionCtr += 1) {
       const execution = executions[executionCtr];
-<<<<<<< HEAD
-      const taskInput = await lambdaStep.getStepInput(execution.executionArn, startTask);
-=======
       let taskInput = await lambdaStep.getStepInput(execution.executionArn, startTask);
       taskInput = await pullStepFunctionEvent(taskInput);
->>>>>>> 5d7a0f3d
       if (taskInput && findExecutionFn(taskInput, findExecutionFnParams)) {
         return execution;
       }
