--- conflicted
+++ resolved
@@ -79,15 +79,11 @@
   },
 }) {
   let operation;
-<<<<<<< HEAD
   const checkStatuses = [statuses].flat();
   if (!id) {
     throw new Error('Id cannot be undefined');
   }
-  return pRetry(
-=======
   return await pRetry(
->>>>>>> d0cc764d
     async () => {
       const response = await asyncOperationsApi.getAsyncOperation({
         prefix: stackName,
