/* eslint no-param-reassign: "off" */

'use strict';

const orderBy = require('lodash.orderby');
const cloneDeep = require('lodash.clonedeep');
const merge = require('lodash.merge');
const Handlebars = require('handlebars');
const uuidv4 = require('uuid/v4');
const fs = require('fs-extra');
const pLimit = require('p-limit');
const pWaitFor = require('p-wait-for');
const pMap = require('p-map');

<<<<<<< HEAD
const { getWorkflowTemplate, getWorkflowArn } = require('@cumulus/common/workflows');
=======
>>>>>>> d9d5da6d
const { pullStepFunctionEvent } = require('@cumulus/common/aws');
const { constructCollectionId } = require('@cumulus/common/collection-config-store');
const { ActivityStep, LambdaStep } = require('@cumulus/common/sfnStep');
const { globalReplace } = require('@cumulus/common/string');

const {
  dynamodb,
  ecs,
  sfn
} = require('@cumulus/common/aws');
const StepFunctions = require('@cumulus/common/StepFunctions');

const { sleep } = require('@cumulus/common/util');

const {
  models: { Provider, Collection, Rule }
} = require('@cumulus/api');

const api = require('./api/api');
const rulesApi = require('./api/rules');
const emsApi = require('./api/ems');
const executionsApi = require('./api/executions');
const granulesApi = require('./api/granules');
const EarthdataLogin = require('./api/EarthdataLogin');
const distributionApi = require('./api/distribution');
const cmr = require('./cmr.js');
const lambda = require('./lambda');
const waitForDeployment = require('./lambdas/waitForDeployment');

const waitPeriodMs = 1000;

const maxWaitForStartedExecutionSecs = 60 * 5;

const lambdaStep = new LambdaStep();

/**
 * Wait for an AsyncOperation to reach a given status
 *
 * Retries every 2 seconds until the expected status has been reached or the
 *   number of retries has been exceeded.
 *
 * @param {Object} params - params
 * @param {string} params.TableName - the name of the AsyncOperations DynamoDB
 *   table
 * @param {string} params.id - the id of the AsyncOperation
 * @param {string} params.status - the status to wait for
 * @param {number} params.retries - the number of times to retry Default: 5
 * @returns {Promise<Object>} - the AsyncOperation object
 */
async function waitForAsyncOperationStatus({
  TableName,
  id,
  status,
  retries = 5
}) {
  const { Item } = await dynamodb().getItem({
    TableName,
    Key: { id: { S: id } }
  }).promise();

  if (Item.status.S === status || retries <= 0) return Item;

  await sleep(2000);
  return waitForAsyncOperationStatus({
    TableName,
    id,
    status,
    retries: retries - 1
  });
}

/**
 * Return the ARN of the Cumulus ECS cluster
 *
 * @param {string} stackName - the Cumulus stack name
 * @returns {string|undefined} - the cluster ARN or undefined if not found
 */
async function getClusterArn(stackName) {
  const { clusterArns } = await ecs().listClusters().promise();

  const matchingArns = clusterArns.filter((arn) => arn.includes(`${stackName}-CumulusECSCluster`));

  if (matchingArns.length !== 1) {
    throw new Error(`Expected to find 1 cluster but found: ${matchingArns}`);
  }

  return matchingArns[0];
}

/**
 * Get the status of a given execution
 *
 * If the execution does not exist, this will return 'STARTING'.
 *
 * @param {string} executionArn - ARN of the execution
 * @returns {Promise<string>} status
 */
async function getExecutionStatus(executionArn) {
  try {
    const { status } = await StepFunctions.describeExecution({ executionArn });
    return status;
  } catch (err) {
    if (err.code === 'ExecutionDoesNotExist') return 'STARTING';
    throw err;
  }
}

/**
 * Wait for a given execution to complete, then return the status
 *
 * @param {string} executionArn - ARN of the execution
 * @param {number} [timeout=600] - the time, in seconds, to wait for the
 *   execution to reach a terminal state
 * @returns {string} status
 */
async function waitForCompletedExecution(executionArn, timeout = 600) {
  let status;

<<<<<<< HEAD
  const stopTime = Date.now() + (timeout * 1000);

  /* eslint-disable no-await-in-loop */
  do {
    iteration += 1;
    try {
      executionStatus = await getExecutionStatus(executionArn);
    } catch (err) {
      if (!(err.code === 'ExecutionDoesNotExist') || iteration > maxIterationsToStart) {
        console.log(`waitForCompletedExecution failed: ${err.code}, arn: ${executionArn}`);
        throw err;
      }
      console.log("Execution does not exist... assuming it's still starting up.");
      executionStatus = 'STARTING';
    }
    if (executionStatus === 'RUNNING') {
      // Output a 'heartbeat' every minute
      if (!(iteration % iterationsPerMinute)) console.log('Execution running ...');
=======
  await pWaitFor(
    async () => {
      status = await getExecutionStatus(executionArn);
      console.log(`${executionArn} status: ${status}`);
      return status !== 'STARTING' && status !== 'RUNNING';
    },
    {
      interval: 2000,
      timeout: timeout * 1000
>>>>>>> d9d5da6d
    }
  );

  return status;
}

/**
 * Kick off a workflow execution
 *
 * @param {string} workflowArn - ARN for the workflow
 * @param {Object} workflowMsg - workflow message
 * @returns {Promise.<Object>} execution details: {executionArn, startDate}
 */
async function startWorkflowExecution(workflowArn, workflowMsg) {
  // Give this execution a unique name
  workflowMsg.cumulus_meta.execution_name = uuidv4();
  workflowMsg.cumulus_meta.workflow_start_time = Date.now();
  workflowMsg.cumulus_meta.state_machine = workflowArn;

  const workflowParams = {
    stateMachineArn: workflowArn,
    input: JSON.stringify(workflowMsg),
    name: workflowMsg.cumulus_meta.execution_name
  };

  return sfn().startExecution(workflowParams).promise();
}

/**
 * Start the workflow and return the execution Arn. Does not wait
 * for workflow completion.
 *
 * @param {string} stackName - Cloud formation stack name
 * @param {string} bucketName - S3 internal bucket name
 * @param {string} workflowName - workflow name
 * @param {Object} workflowMsg - workflow message
 * @returns {string} - executionArn
 */
async function startWorkflow(stackName, bucketName, workflowName, workflowMsg) {
  const workflowArn = await getWorkflowArn(stackName, bucketName, workflowName);
  const { executionArn } = await startWorkflowExecution(workflowArn, workflowMsg);

  console.log(`Starting workflow: ${workflowName}. Execution ARN ${executionArn}`);

  return executionArn;
}

/**
 * Execute the given workflow.
 * Wait for workflow to complete to get the status
 * Return the execution arn and the workflow status.
 *
 * @param {string} stackName - Cloud formation stack name
 * @param {string} bucketName - S3 internal bucket name
 * @param {string} workflowName - workflow name
 * @param {Object} workflowMsg - workflow message
 * @param {number} [timeout=600] - number of seconds to wait for execution to complete
 * @returns {Object} - {executionArn: <arn>, status: <status>}
 */
async function executeWorkflow(stackName, bucketName, workflowName, workflowMsg, timeout = 600) {
  const executionArn = await startWorkflow(stackName, bucketName, workflowName, workflowMsg);

  // Wait for the execution to complete to get the status
  const status = await waitForCompletedExecution(executionArn, timeout);

  return { status, executionArn };
}

/**
 * Test the given workflow and report whether the workflow failed or succeeded
 *
 * @param {string} stackName - Cloud formation stack name
 * @param {string} bucketName - S3 internal bucket name
 * @param {string} workflowName - workflow name
 * @param {string} inputFile - path to input JSON file
 * @returns {*} undefined
 */
async function testWorkflow(stackName, bucketName, workflowName, inputFile) {
  try {
    const rawInput = await fs.readFile(inputFile, 'utf8');
    const parsedInput = JSON.parse(rawInput);
    const workflowStatus = await executeWorkflow(stackName, bucketName, workflowName, parsedInput);

    if (workflowStatus.status === 'SUCCEEDED') {
      console.log(`Workflow ${workflowName} execution succeeded.`);
    } else {
      console.log(`Workflow ${workflowName} execution failed with state: ${workflowStatus.status}`);
    }
  } catch (err) {
    console.log(`Error executing workflow ${workflowName}. Error: ${err}`);
  }
}

/**
 * set process environment necessary for database transactions
 *
 * @param {string} stackName - Cloud formation stack name
 * @param {string} bucketName - S3 internal bucket name
 */
function setProcessEnvironment(stackName, bucketName) {
  process.env.system_bucket = bucketName;
  process.env.stackName = stackName;
  process.env.messageConsumer = `${stackName}-messageConsumer`;
  process.env.KinesisInboundEventLogger = `${stackName}-KinesisInboundEventLogger`;
  process.env.CollectionsTable = `${stackName}-CollectionsTable`;
  process.env.ProvidersTable = `${stackName}-ProvidersTable`;
  process.env.RulesTable = `${stackName}-RulesTable`;
}

const concurrencyLimit = process.env.CONCURRENCY || 3;
const limit = pLimit(concurrencyLimit);

/**
 * Set environment variables and read in seed files from dataDirectory
 *
 * @param {string} stackName - Cloud formation stack name
 * @param {string} bucketName - S3 internal bucket name
 * @param {string} dataDirectory - the directory of collection json files
 * @returns {Array} List of objects to seed in the database
 */
async function setupSeedData(stackName, bucketName, dataDirectory) {
  setProcessEnvironment(stackName, bucketName);
  const filenames = await fs.readdir(dataDirectory);
  const seedItems = [];
  filenames.forEach((filename) => {
    if (filename.match(/.*\.json/)) {
      const item = JSON.parse(fs.readFileSync(`${dataDirectory}/${filename}`, 'utf8'));
      seedItems.push(item);
    }
  });
  return seedItems;
}


function addCustomUrlPathToCollectionFiles(collection, customFilePath) {
  return collection.files.map((file) => {
    let urlPath;
    if (Object.is(file.url_path, undefined)) {
      urlPath = '';
      if (!Object.is(collection.url_path, undefined)) {
        urlPath = `${collection.url_path}/`;
      }
    } else {
      urlPath = `${file.url_path}/`;
    }
    file.url_path = `${urlPath}${customFilePath}/`;
    return file;
  });
}

/**
 * add collections to database
 *
 * @param {string} stackName - Cloud formation stack name
 * @param {string} bucketName - S3 internal bucket name
 * @param {string} dataDirectory - the directory of collection json files
 * @param {string} [postfix] - string to append to collection name
 * @param {string} [customFilePath]
 * @param {string} [duplicateHandling]
 * @returns {Promise.<number>} number of collections added
 */
async function addCollections(stackName, bucketName, dataDirectory, postfix,
  customFilePath, duplicateHandling) {
  const collections = await setupSeedData(stackName, bucketName, dataDirectory);
  const promises = collections.map((collection) => limit(() => {
    if (postfix) {
      collection.name += postfix;
      collection.dataType += postfix;
    }
    if (customFilePath) {
      collection.files = addCustomUrlPathToCollectionFiles(collection, customFilePath);
    }
    if (duplicateHandling) {
      collection.duplicateHandling = duplicateHandling;
    }
    const c = new Collection();
    const id = constructCollectionId(collection.name, collection.version);
    console.log(`Adding collection ${id}`);
    return c.delete(collection)
      .then(() => api.addCollectionApi({ prefix: stackName, collection }));
  }));
  return Promise.all(promises).then((cs) => cs.length);
}

/**
 * Return a list of collections
 *
 * @param {string} stackName - CloudFormation stack name
 * @param {string} bucketName - S3 internal bucket name
 * @param {string} dataDirectory - the directory of collection json files
 * @returns {Promise.<Array>} list of collections
 */
async function listCollections(stackName, bucketName, dataDirectory) {
  return setupSeedData(stackName, bucketName, dataDirectory);
}

/**
 * Delete collections from database
 *
 * @param {string} stackName - CloudFormation stack name
 * @param {string} bucketName - S3 internal bucket name
 * @param {Array} collections - List of collections to delete
 * @param {string} postfix - string that was appended to collection name
 * @returns {Promise.<number>} number of deleted collections
 */
async function deleteCollections(stackName, bucketName, collections, postfix) {
  setProcessEnvironment(stackName, bucketName);

  const promises = collections.map((collection) => {
    if (postfix) {
      collection.name += postfix;
      collection.dataType += postfix;
    }
    const c = new Collection();
    const id = constructCollectionId(collection.name, collection.version);
    console.log(`Deleting collection ${id}`);
    return c.delete(collection);
  });

  return Promise.all(promises).then((cs) => cs.length);
}

/**
 * Delete all collections listed from a collections directory
 *
 * @param {string} stackName - CloudFormation stack name
 * @param {string} bucket - S3 internal bucket name
 * @param {string} collectionsDirectory - the directory of collection json files
 * @param {string} postfix - string that was appended to collection name
 * @returns {Promise<number>} - number of deleted collections
 */
async function cleanupCollections(stackName, bucket, collectionsDirectory, postfix) {
  const collections = await listCollections(stackName, bucket, collectionsDirectory);
  return deleteCollections(stackName, bucket, collections, postfix);
}

/**
 * Get the provider host. If the environment variables are set, set the host
 * according to the variables, otherwise use the original host.
 * This allows us to switch between different environments/accounts, which
 * would hit a different server.
 *
 * @param {Object} provider - provider object
 * @returns {string} provider host
 */
const getProviderHost = ({ host }) => process.env.PROVIDER_HOST || host;

/**
 * Get the provider port. If the port is not set, leave it not set.
 * Otherwise set it to the environment variable, if set.
 *
 * @param {Object} provider - provider object
 * @returns {number} provider port
 */
function getProviderPort({ protocol, port }) {
  if (protocol === 'ftp') {
    return Number(process.env.PROVIDER_FTP_PORT) || port;
  }

  return Number(process.env.PROVIDER_HTTP_PORT) || port;
}

/**
 * add providers to database.
 *
 * @param {string} stackName - Cloud formation stack name
 * @param {string} bucketName - S3 internal bucket name
 * @param {string} dataDirectory - the directory of provider json files
 * @param {string} [s3Host] - bucket name to be used as the provider host for
 * S3 providers. This will override the host from the seed data. Defaults to null,
 * meaning no override.
 * @param {string} [postfix] - string to append to provider id
 * @returns {Promise.<number>} number of providers added
 */
async function addProviders(stackName, bucketName, dataDirectory, s3Host, postfix) {
  const providers = await setupSeedData(stackName, bucketName, dataDirectory);

  const promises = providers.map((provider) => limit(() => {
    if (postfix) {
      provider.id += postfix;
    }
    const p = new Provider();

    if (s3Host && provider.protocol === 's3') {
      provider.host = s3Host;
    } else {
      provider.host = getProviderHost(provider);
    }

    provider.port = getProviderPort(provider);

    console.log(`adding provider ${provider.id}`);
    return p.delete(provider).then(() => p.create(provider)).catch(console.log);
  }));
  return Promise.all(promises).then((ps) => ps.length);
}

/**
 * Return a list of providers
 *
 * @param {string} stackName - Cloud formation stack name
 * @param {string} bucketName - S3 internal bucket name
 * @param {string} dataDirectory - the directory of provider json files
 * @returns {Promise.<Array>} list of providers
 */
async function listProviders(stackName, bucketName, dataDirectory) {
  return setupSeedData(stackName, bucketName, dataDirectory);
}

/**
 * Delete providers from database
 *
 * @param {string} stackName - CloudFormation stack name
 * @param {string} bucketName - S3 internal bucket name
 * @param {Array} providers - List of providers to delete
 * @param {string} postfix - string that was appended to provider id
 * @returns {Promise.<number>} number of deleted providers
 */
async function deleteProviders(stackName, bucketName, providers, postfix) {
  setProcessEnvironment(stackName, bucketName);

  const promises = providers.map((provider) => {
    if (postfix) {
      provider.id += postfix;
    }
    const p = new Provider();
    console.log(`Deleting provider ${provider.id}`);
    return p.delete(provider);
  });

  return Promise.all(promises).then((ps) => ps.length);
}

/**
 * Delete all collections listed from a collections directory
 *
 * @param {string} stackName - CloudFormation stack name
 * @param {string} bucket - S3 internal bucket name
 * @param {string} providersDirectory - the directory of collection json files
 * @param {string} postfix - string that was appended to provider id
 * @returns {number} - number of deleted collections
 */
async function cleanupProviders(stackName, bucket, providersDirectory, postfix) {
  const providers = await listProviders(stackName, bucket, providersDirectory);
  return deleteProviders(stackName, bucket, providers, postfix);
}

/**
 * add rules to database. Add a suffix to collection, rule, and provider if specified.
 *
 * NOTE: The postfix will be applied BEFORE the overrides, so if you specify a postfix and
 * an override for collection, provider, or rule, the postfix will not be applied to whatever
 * is specified in the override.
 *
 * @param {string} config - Test config used to set environment variables and template rules data
 * @param {string} dataDirectory - the directory of rules json files
 * @param {Object} overrides - override rule fields
 * @param {string} [postfix] - string to append to rule name, collection, and provider
 * @returns {Promise.<Array>} array of Rules added
 */
async function addRulesWithPostfix(config, dataDirectory, overrides, postfix) {
  const { stackName, bucket } = config;
  const rules = await setupSeedData(stackName, bucket, dataDirectory);

  // Rules should be added in serial because, in the case of SNS and Kinesis rule types,
  // they may share an event source mapping and running them in parallel will cause a
  // race condition
  return pMap(
    rules,
    (rule) => {
      if (postfix) {
        rule.name += globalReplace(postfix, '-', '_'); // rule cannot have dashes
        rule.collection.name += postfix;
        rule.provider += postfix;
      }

      rule = Object.assign(rule, overrides);
      const ruleTemplate = Handlebars.compile(JSON.stringify(rule));
      const templatedRule = JSON.parse(ruleTemplate(Object.assign({
        AWS_ACCOUNT_ID: process.env.AWS_ACCOUNT_ID,
        AWS_REGION: process.env.AWS_REGION
      },
      config)));

      const r = new Rule();
      console.log(`adding rule ${JSON.stringify(templatedRule)}`);
      return r.create(templatedRule);
    },
    { concurrency: 1 }
  );
}

/**
 * add rules to database
 *
 * @param {string} config - Test config used to set environment variables and template rules data
 * @param {string} dataDirectory - the directory of rules json files
 * @param {Object} overrides - override rule fields
 * @returns {Promise.<Array>} array of Rules added
 */
function addRules(config, dataDirectory, overrides) {
  return addRulesWithPostfix(config, dataDirectory, overrides);
}

/**
 * deletes a rule by name
 *
 * @param {string} name - name of the rule to delete.
 * @returns {Promise.<dynamodbDocClient.delete>} - superclass delete promise
 */
async function _deleteOneRule(name) {
  const r = new Rule();
  return r.get({ name }).then((item) => r.delete(item));
}

/**
 * Remove params added to the rule when it is saved into dynamo
 * and comes back from the db
 *
 * @param {Object} rule - dynamo rule object
 * @returns {Object} - updated rule object that can be compared to the original
 */
function removeRuleAddedParams(rule) {
  const ruleCopy = cloneDeep(rule);
  delete ruleCopy.state;
  delete ruleCopy.createdAt;
  delete ruleCopy.updatedAt;
  delete ruleCopy.timestamp;

  return ruleCopy;
}

/**
 * Confirm whether task was started by rule by checking for rule-specific value in meta.triggerRule
 *
 * @param {Object} taskInput - Cumulus Task input
 * @param {Object} params - Object as { rule: valueToMatch }
 * @returns {boolean} true if triggered by rule, else false
 */
function isWorkflowTriggeredByRule(taskInput, params) {
  return taskInput.meta.triggerRule && taskInput.meta.triggerRule === params.rule;
}

/**
 * returns a list of rule objects
 *
 * @param {string} stackName - Cloud formation stack name
 * @param {string} bucketName - S3 internal bucket name
 * @param {string} rulesDirectory - The directory continaing rules json files
 * @returns {list} - list of rules found in rulesDirectory
 */
async function rulesList(stackName, bucketName, rulesDirectory) {
  return setupSeedData(stackName, bucketName, rulesDirectory);
}

/**
 *
 * @param {string} stackName - Cloud formation stack name
 * @param {string} bucketName - S3 internal bucket name
 * @param {Array} rules - List of rules objects to delete
 * @param {string} postfix - string that was appended to provider id
 * @returns {Promise.<number>} - Number of rules deleted
 */
async function deleteRules(stackName, bucketName, rules, postfix) {
  setProcessEnvironment(stackName, bucketName);
  const promises = rules.map((rule) => {
    if (postfix) {
      rule.name += postfix;
    }
    return limit(() => _deleteOneRule(rule.name));
  });
  return Promise.all(promises).then((rs) => rs.length);
}

/**
 * build workflow message
 *
 * @param {string} stackName - Cloud formation stack name
 * @param {string} bucketName - S3 internal bucket name
 * @param {string} workflowName - workflow name
 * @param {Object} collection - collection information
 * @param {Object} collection.name - collection name
 * @param {Object} collection.version - collection version
 * @param {Object} provider - provider information
 * @param {Object} provider.id - provider id
 * @param {Object} payload - payload information
 * @param {Object} meta - additional keys to add to meta field
 * @returns {Object} workflow message
 */
async function buildWorkflow(
  stackName,
  bucketName,
  workflowName,
  collection,
  provider,
  payload,
  meta
) {
  setProcessEnvironment(stackName, bucketName);

  const template = await getWorkflowTemplate(stackName, bucketName);
  const { name, version } = collection || {};
  const collectionInfo = collection
    ? await new Collection().get({ name, version })
    : {};
  const providerInfo = provider
    ? await new Provider().get({ id: provider.id })
    : {};

  template.meta.collection = collectionInfo;
  template.meta.provider = providerInfo;
  template.meta.workflow_name = workflowName;
  template.meta = merge(template.meta, meta);
  template.payload = payload || {};

  return template;
}

/**
 * build workflow message and execute the workflow
 *
 * @param {string} stackName - Cloud formation stack name
 * @param {string} bucketName - S3 internal bucket name
 * @param {string} workflowName - workflow name
 * @param {Object} collection - collection information
 * @param {Object} collection.name - collection name
 * @param {Object} collection.version - collection version
 * @param {Object} provider - provider information
 * @param {Object} provider.id - provider id
 * @param {Object} payload - payload information
 * @param {Object} meta - additional keys to add to meta field
 * @param {number} [timeout=600] - number of seconds to wait for execution to complete
 * @returns {Object} - {executionArn: <arn>, status: <status>}
 */
async function buildAndExecuteWorkflow(
  stackName,
  bucketName,
  workflowName,
  collection,
  provider,
  payload,
  meta = {},
  timeout = 600
) {
  const workflowMsg = await buildWorkflow(
    stackName,
    bucketName,
    workflowName,
    collection,
    provider,
    payload,
    meta
  );
  return executeWorkflow(stackName, bucketName, workflowName, workflowMsg, timeout);
}

/**
 * build workflow message and start the workflow. Does not wait
 * for workflow completion.
 *
 * @param {string} stackName - Cloud formation stack name
 * @param {string} bucketName - S3 internal bucket name
 * @param {string} workflowName - workflow name
 * @param {Object} collection - collection information
 * @param {Object} collection.name - collection name
 * @param {Object} collection.version - collection version
 * @param {Object} provider - provider information
 * @param {Object} provider.id - provider id
 * @param {Object} payload - payload information
 * @param {Object} meta - additional keys to add to meta field
 * @returns {string} - executionArn
 */
async function buildAndStartWorkflow(
  stackName,
  bucketName,
  workflowName,
  collection,
  provider,
  payload,
  meta = {}
) {
  const workflowMsg = await
  buildWorkflow(stackName, bucketName, workflowName, collection, provider, payload, meta);
  return startWorkflow(stackName, bucketName, workflowName, workflowMsg);
}

/**
 * returns the most recently executed workflows for the workflow type.
 *
 * @param {string} workflowName - name of the workflow to get executions for
 * @param {string} stackName - stack name
 * @param {string} bucket - S3 internal bucket name
 * @param {number} maxExecutionResults - max results to return
 * @returns {Array<Object>} array of state function executions.
 */
async function getExecutions(workflowName, stackName, bucket, maxExecutionResults = 10) {
  const kinesisTriggerTestStpFnArn = await getWorkflowArn(stackName, bucket, workflowName);
  const data = await StepFunctions.listExecutions({
    stateMachineArn: kinesisTriggerTestStpFnArn,
    maxResults: maxExecutionResults
  });
  return (orderBy(data.executions, ['startDate'], ['desc']));
}

/**
 * Wait for the execution that matches the criteria in the compare function to begin
 * The compare function should take 2 arguments: taskInput and params
 *
 * @param {Object} options
 * @param {string} options.workflowName - workflow name to find execution for
 * @param {string} options.stackName - stack name
 * @param {string} options.bucket - bucket name
 * @param {function} options.findExecutionFn - function that takes the taskInput and
 * findExecutionFnParams and returns a boolean indicating whether or not this is the correct
 * instance of the workflow
 * @param {Object} options.findExecutionFnParams - params to be passed into findExecutionFn
 * @param {string} options.startTask - Name of task to check for step input. Input to this
 * task will be evaluated by the compare function `findExecutionFn`.
 * @param {number} [options.maxWaitSeconds] - an optional custom wait time in seconds
 * @returns {undefined} - none
 * @throws {Error} if workflow was never started
 */
async function waitForTestExecutionStart({
  workflowName,
  stackName,
  bucket,
  findExecutionFn,
  findExecutionFnParams,
  startTask,
  maxWaitSeconds = maxWaitForStartedExecutionSecs
}) {
  let timeWaitedSecs = 0;
  /* eslint-disable no-await-in-loop */
  while (timeWaitedSecs < maxWaitSeconds) {
    await sleep(waitPeriodMs);
    timeWaitedSecs += (waitPeriodMs / 1000);
    const executions = await getExecutions(workflowName, stackName, bucket);

    for (let executionCtr = 0; executionCtr < executions.length; executionCtr += 1) {
      const execution = executions[executionCtr];
      let taskInput = await lambdaStep.getStepInput(execution.executionArn, startTask);
<<<<<<< HEAD
      if (taskInput) {
        taskInput = await pullStepFunctionEvent(taskInput);
      }
=======
      taskInput = await pullStepFunctionEvent(taskInput);
>>>>>>> d9d5da6d
      if (taskInput && findExecutionFn(taskInput, findExecutionFnParams)) {
        return execution;
      }
    }
  }
  /* eslint-enable no-await-in-loop */
  throw new Error('Never found started workflow.');
}

module.exports = {
  api,
  rulesApi,
  granulesApi,
  emsApi,
  executionsApi,
  distributionApi,
  EarthdataLogin,
  buildWorkflow,
  testWorkflow,
  executeWorkflow,
  buildAndExecuteWorkflow,
  buildAndStartWorkflow,
  waitForCompletedExecution,
  waitForTestExecutionStart,
  ActivityStep,
  LambdaStep,
  addCollections,
  addCustomUrlPathToCollectionFiles,
  listCollections,
  deleteCollections,
  cleanupCollections,
  addProviders,
  listProviders,
  deleteProviders,
  cleanupProviders,
  conceptExists: cmr.conceptExists,
  getOnlineResources: cmr.getOnlineResources,
  generateCmrFilesForGranules: cmr.generateCmrFilesForGranules,
  generateCmrXml: cmr.generateCmrXml,
  addRules,
  addRulesWithPostfix,
  deleteRules,
  removeRuleAddedParams,
  isWorkflowTriggeredByRule,
  getClusterArn,
  rulesList,
  waitForAsyncOperationStatus,
  getLambdaVersions: lambda.getLambdaVersions,
  getLambdaAliases: lambda.getLambdaAliases,
  getEventSourceMapping: lambda.getEventSourceMapping,
  waitForConceptExistsOutcome: cmr.waitForConceptExistsOutcome,
  getExecutions,
  waitForDeploymentHandler: waitForDeployment.handler,
  getProviderHost,
  getProviderPort
};<|MERGE_RESOLUTION|>--- conflicted
+++ resolved
@@ -12,10 +12,7 @@
 const pWaitFor = require('p-wait-for');
 const pMap = require('p-map');
 
-<<<<<<< HEAD
 const { getWorkflowTemplate, getWorkflowArn } = require('@cumulus/common/workflows');
-=======
->>>>>>> d9d5da6d
 const { pullStepFunctionEvent } = require('@cumulus/common/aws');
 const { constructCollectionId } = require('@cumulus/common/collection-config-store');
 const { ActivityStep, LambdaStep } = require('@cumulus/common/sfnStep');
@@ -134,26 +131,6 @@
 async function waitForCompletedExecution(executionArn, timeout = 600) {
   let status;
 
-<<<<<<< HEAD
-  const stopTime = Date.now() + (timeout * 1000);
-
-  /* eslint-disable no-await-in-loop */
-  do {
-    iteration += 1;
-    try {
-      executionStatus = await getExecutionStatus(executionArn);
-    } catch (err) {
-      if (!(err.code === 'ExecutionDoesNotExist') || iteration > maxIterationsToStart) {
-        console.log(`waitForCompletedExecution failed: ${err.code}, arn: ${executionArn}`);
-        throw err;
-      }
-      console.log("Execution does not exist... assuming it's still starting up.");
-      executionStatus = 'STARTING';
-    }
-    if (executionStatus === 'RUNNING') {
-      // Output a 'heartbeat' every minute
-      if (!(iteration % iterationsPerMinute)) console.log('Execution running ...');
-=======
   await pWaitFor(
     async () => {
       status = await getExecutionStatus(executionArn);
@@ -163,7 +140,6 @@
     {
       interval: 2000,
       timeout: timeout * 1000
->>>>>>> d9d5da6d
     }
   );
 
@@ -805,13 +781,9 @@
     for (let executionCtr = 0; executionCtr < executions.length; executionCtr += 1) {
       const execution = executions[executionCtr];
       let taskInput = await lambdaStep.getStepInput(execution.executionArn, startTask);
-<<<<<<< HEAD
       if (taskInput) {
         taskInput = await pullStepFunctionEvent(taskInput);
       }
-=======
-      taskInput = await pullStepFunctionEvent(taskInput);
->>>>>>> d9d5da6d
       if (taskInput && findExecutionFn(taskInput, findExecutionFnParams)) {
         return execution;
       }
