--- conflicted
+++ resolved
@@ -1,10 +1,6 @@
 {
   "name": "@cumulus/integration-tests",
-<<<<<<< HEAD
-  "version": "18.4.0",
-=======
   "version": "19.0.0",
->>>>>>> 818f7fff
   "description": "Integration tests",
   "bin": {
     "cumulus-test": "./bin/cli.js"
@@ -35,18 +31,6 @@
   "license": "Apache-2.0",
   "dependencies": {
     "@aws-sdk/client-lambda": "^3.621.0",
-<<<<<<< HEAD
-    "@cumulus/api": "18.4.0",
-    "@cumulus/api-client": "18.4.0",
-    "@cumulus/aws-client": "18.4.0",
-    "@cumulus/cmr-client": "18.4.0",
-    "@cumulus/cmrjs": "18.4.0",
-    "@cumulus/common": "18.4.0",
-    "@cumulus/launchpad-auth": "18.4.0",
-    "@cumulus/logger": "18.4.0",
-    "@cumulus/message": "18.4.0",
-    "@cumulus/oauth-client": "18.4.0",
-=======
     "@cumulus/api": "19.0.0",
     "@cumulus/api-client": "19.0.0",
     "@cumulus/aws-client": "19.0.0",
@@ -57,7 +41,6 @@
     "@cumulus/logger": "19.0.0",
     "@cumulus/message": "19.0.0",
     "@cumulus/oauth-client": "19.0.0",
->>>>>>> 818f7fff
     "base-64": "^0.1.0",
     "commander": "^2.15.0",
     "dotenv": "^8.2.0",
