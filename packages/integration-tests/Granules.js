'use strict';

/**
 * @module Granules
 *
 * @example
 * const Granules = require('@cumulus/integration-test/Granules');
 */

const get = require('lodash/get');
const granulesApi = require('@cumulus/api-client/granules');
const pick = require('lodash/pick');
const pRetry = require('p-retry');

class GranuleNotFoundError extends Error {
  constructor(id) {
    super(`Granule ${id} not found`);
    Error.captureStackTrace(this, this.constructor);
    this.name = this.constructor.name;
  }
}

const getGranule = async (params) => {
  const response = await granulesApi.getGranule(
    pick(params, ['prefix', 'granuleId', 'callback'])
  );

  if (response.status === 404) throw new GranuleNotFoundError(params.granuleId);

  return JSON.parse(response.body);
};

/**
 * Wait for a granule to have an expected status and return the granule
 *
 * @param {Object} params
 * @param {string} params.prefix    - the name of the Cumulus stack
 * @param {string} params.granuleId - the `granuleId` of the granule
 * @param {string} params.status    - the status to wait for
<<<<<<< HEAD
 * @param {string} params.updatedAt - minimum updatedAt time the granule must have
=======
 * @param {string} params.updatedAt - minimum updatedAt time the granule must have to return
>>>>>>> df3e9b32
 * @param {Function} [params.callback=cumulusApiClient.invokeApifunction] - an async function to
 * invoke the API Lambda that takes a prefix / user payload
 * @param {integer} [params.timeout=30] - the number of seconds to wait for the
 *   execution to reach a terminal state
 * @returns {Promise<Object>} the granule as returned by the `GET /granules/<granule-id>` endpoint
 *
 * @alias module:Granules
 */
const getGranuleWithStatus = async (params = {}) =>
  await pRetry(
    async () => {
      let granule;
      const updatedAt = params.updatedAt || 0;

      try {
        granule = await getGranule(pick(params, ['prefix', 'granuleId', 'callback']));
      } catch (error) {
        throw new pRetry.AbortError(error);
      }

      if (granule.status === params.status && granule.updatedAt > updatedAt) return granule;
      if (['completed', 'failed'].includes(granule.status)) {
        throw new pRetry.AbortError(
          new Error(
            `Expected granule ${params.granuleId} to have status ${params.status} but found ${granule.status}`
          )
        );
      }

      throw new Error(`Granule ${params.granuleId} still running`);
    },
    {
      retries: get(params, 'timeout', 60),
      maxTimeout: 1000,
    }
  );

module.exports = {
  getGranuleWithStatus,
};<|MERGE_RESOLUTION|>--- conflicted
+++ resolved
@@ -37,11 +37,7 @@
  * @param {string} params.prefix    - the name of the Cumulus stack
  * @param {string} params.granuleId - the `granuleId` of the granule
  * @param {string} params.status    - the status to wait for
-<<<<<<< HEAD
- * @param {string} params.updatedAt - minimum updatedAt time the granule must have
-=======
  * @param {string} params.updatedAt - minimum updatedAt time the granule must have to return
->>>>>>> df3e9b32
  * @param {Function} [params.callback=cumulusApiClient.invokeApifunction] - an async function to
  * invoke the API Lambda that takes a prefix / user payload
  * @param {integer} [params.timeout=30] - the number of seconds to wait for the
