--- conflicted
+++ resolved
@@ -41,11 +41,10 @@
  * @alias module:Collections
  */
 export const deconstructCollectionId = (collectionId: string) => {
-<<<<<<< HEAD
   let name;
   let version;
   try {
-    [name, version] = collectionId.split('___');
+    [name, version] = collectionId.split(collectionIdSeparator);
   } catch (error) {
     throw new Error(`invalid collectionId: ${JSON.stringify(collectionId)}`);
   }
@@ -56,13 +55,6 @@
     };
   }
   throw new Error(`invalid collectionId: ${collectionId}`);
-=======
-  const [name, version] = collectionId.split(collectionIdSeparator);
-  return {
-    name,
-    version,
-  };
->>>>>>> 3d8424af
 };
 
 /**
