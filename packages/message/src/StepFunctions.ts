--- conflicted
+++ resolved
@@ -151,11 +151,7 @@
  * Finds all failed execution events and returns the last one in the list.
  *
  * @param {Array<HistoryEventList>} events - array of AWS Stepfunction execution HistoryEvents
-<<<<<<< HEAD
- * @returns {HistoryEvent[]} - the last lambda or activity that failed in the
-=======
  * @returns {HistoryEventList | undefined} - the last lambda or activity that failed in the
->>>>>>> b49e402a
  * event array, or an empty array.
  */
 export const lastFailedEventStep = (
