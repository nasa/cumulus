--- conflicted
+++ resolved
@@ -50,17 +50,10 @@
  * @param {MessageWithOptionalGranules} message - A workflow message object
  * @returns {boolean} true if message has a granules object
  *
-<<<<<<< HEAD
- * @alias module:PDRs
- */
- export const messageHasGranules = (
-  message: MessageWithOptionalGranules
-=======
  * @alias module:Granules
  */
 export const messageHasGranules = (
   message: MessageWithGranules
->>>>>>> e2f2e64e
 ): boolean => getMessageGranules(message).length !== 0;
 
 /**
