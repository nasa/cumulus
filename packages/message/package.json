--- conflicted
+++ resolved
@@ -41,21 +41,12 @@
   "author": "Cumulus Authors",
   "license": "Apache-2.0",
   "dependencies": {
-<<<<<<< HEAD
     "@cumulus/aws-client": "19.1.0",
     "@cumulus/common": "19.1.0",
     "@cumulus/errors": "19.1.0",
     "@cumulus/logger": "19.1.0",
     "@cumulus/types": "19.1.0",
-    "jsonpath-plus": "^3.0.0",
-=======
-    "@cumulus/aws-client": "19.0.0",
-    "@cumulus/common": "19.0.0",
-    "@cumulus/errors": "19.0.0",
-    "@cumulus/logger": "19.0.0",
-    "@cumulus/types": "19.0.0",
     "jsonpath-plus": "^10.0.0",
->>>>>>> 199cdcdb
     "lodash": "^4.17.21",
     "uuidv4": "^6.2.13"
   },
