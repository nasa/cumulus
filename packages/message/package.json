--- conflicted
+++ resolved
@@ -1,10 +1,6 @@
 {
   "name": "@cumulus/message",
-<<<<<<< HEAD
-  "version": "18.5.5",
-=======
   "version": "20.1.1",
->>>>>>> 2648c237
   "description": "Utilities for building and parsing Cumulus messages",
   "keywords": [
     "GIBS",
@@ -45,19 +41,11 @@
   "author": "Cumulus Authors",
   "license": "Apache-2.0",
   "dependencies": {
-<<<<<<< HEAD
-    "@cumulus/aws-client": "18.5.5",
-    "@cumulus/common": "18.5.5",
-    "@cumulus/errors": "18.5.5",
-    "@cumulus/logger": "18.5.5",
-    "@cumulus/types": "18.5.5",
-=======
     "@cumulus/aws-client": "20.1.1",
     "@cumulus/common": "20.1.1",
     "@cumulus/errors": "20.1.1",
     "@cumulus/logger": "20.1.1",
     "@cumulus/types": "20.1.1",
->>>>>>> 2648c237
     "jsonpath-plus": "^10.0.0",
     "lodash": "^4.17.21",
     "uuidv4": "^6.2.13"
