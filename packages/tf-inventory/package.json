{
  "name": "@cumulus/tf-inventory",
<<<<<<< HEAD
  "version": "18.5.5",
=======
  "version": "20.1.1",
>>>>>>> 2648c237
  "description": "Package to help keep track of what resources are managed by Terraform in the AWS account",
  "main": "index.js",
  "engines": {
    "node": ">=20.12.2"
  },
  "bin": {
    "tf-inventory": "./bin/cli.js"
  },
  "scripts": {
    "test": "../../node_modules/.bin/ava",
    "test:ci": "../../scripts/run_package_ci_unit.sh",
    "test:coverage": "../../node_modules/.bin/nyc npm test",
    "coverage": "python ../../scripts/coverage_handler/coverage.py"
  },
  "ava": {
    "files": [
      "tests/**"
    ],
    "failFast": true,
    "verbose": true,
    "timeout": "15m"
  },
  "publishConfig": {
    "access": "public"
  },
  "keywords": [
    "Cumulus"
  ],
  "author": "Cumulus Authors",
  "license": "Apache-2.0",
  "dependencies": {
<<<<<<< HEAD
    "@cumulus/aws-client": "18.5.5",
=======
    "@cumulus/aws-client": "20.1.1",
>>>>>>> 2648c237
    "commander": "^4.1.0",
    "lodash": "^4.17.21"
  },
  "devDependencies": {
<<<<<<< HEAD
    "@cumulus/common": "18.5.5"
=======
    "@cumulus/common": "20.1.1"
>>>>>>> 2648c237
  }
}<|MERGE_RESOLUTION|>--- conflicted
+++ resolved
@@ -1,10 +1,6 @@
 {
   "name": "@cumulus/tf-inventory",
-<<<<<<< HEAD
-  "version": "18.5.5",
-=======
   "version": "20.1.1",
->>>>>>> 2648c237
   "description": "Package to help keep track of what resources are managed by Terraform in the AWS account",
   "main": "index.js",
   "engines": {
@@ -36,19 +32,11 @@
   "author": "Cumulus Authors",
   "license": "Apache-2.0",
   "dependencies": {
-<<<<<<< HEAD
-    "@cumulus/aws-client": "18.5.5",
-=======
     "@cumulus/aws-client": "20.1.1",
->>>>>>> 2648c237
     "commander": "^4.1.0",
     "lodash": "^4.17.21"
   },
   "devDependencies": {
-<<<<<<< HEAD
-    "@cumulus/common": "18.5.5"
-=======
     "@cumulus/common": "20.1.1"
->>>>>>> 2648c237
   }
 }