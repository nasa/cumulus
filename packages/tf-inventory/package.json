{
  "name": "@cumulus/tf-inventory",
  "version": "1.17.0",
  "description": "Package to help keep track of what resources are managed by Terraform in the AWS account",
  "main": "index.js",
  "engines": {
    "node": ">=10.16.3"
  },
  "bin": {
    "tf-inventory": "./bin/cli.js"
  },
  "scripts": {
    "test": "ava",
    "test-coverage": "nyc npm test",
    "build": "echo 'no build step'",
    "watch": "echo 'no build step'"
  },
  "ava": {
    "files": [
      "tests/**"
    ],
    "fail-fast": true,
    "verbose": true
  },
  "nyc": {
    "exclude": [
      "tests"
    ]
  },
  "publishConfig": {
    "access": "public"
  },
  "keywords": [
    "Cumulus"
  ],
  "author": "Cumulus Authors",
  "license": "Apache-2.0",
  "dependencies": {
<<<<<<< HEAD
    "@cumulus/aws-client": "^1.17.0-alpha2",
    "@cumulus/common": "1.16.1",
=======
    "@cumulus/aws-client": "^1.17.0-alpha4",
>>>>>>> c0cb398a
    "commander": "^4.1.0",
    "lodash.difference": "^4.5.0",
    "lodash.groupby": "^4.6.0",
    "lodash.mergewith": "^4.6.2"
  },
  "devDependencies": {
    "@cumulus/common": "^1.17.0",
    "ava": "^2.1.0",
    "fs": "0.0.1-security",
    "nyc": "^14.0.0",
    "rewire": "^4.0.1",
    "sinon": "^8.0.2"
  }
}<|MERGE_RESOLUTION|>--- conflicted
+++ resolved
@@ -36,12 +36,7 @@
   "author": "Cumulus Authors",
   "license": "Apache-2.0",
   "dependencies": {
-<<<<<<< HEAD
-    "@cumulus/aws-client": "^1.17.0-alpha2",
-    "@cumulus/common": "1.16.1",
-=======
     "@cumulus/aws-client": "^1.17.0-alpha4",
->>>>>>> c0cb398a
     "commander": "^4.1.0",
     "lodash.difference": "^4.5.0",
     "lodash.groupby": "^4.6.0",
