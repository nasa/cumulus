{
  "name": "@cumulus/tea-map-cache",
<<<<<<< HEAD
  "version": "18.5.5",
=======
  "version": "20.1.1",
>>>>>>> 2648c237
  "description": "Tea Bucket Map Cache Writer",
  "main": "index.js",
  "engines": {
    "node": ">=20.12.2"
  },
  "scripts": {
    "clean": "git clean -d -x -e node_modules -f",
    "package": "npm run prepare && npm run webpack && (cd dist && rm -f lambda.zip && node ../../../bin/zip.js lambda.zip index.js)",
    "test": "../../node_modules/.bin/ava",
    "test:ci": "../../scripts/run_package_ci_unit.sh",
    "test:coverage": "../../node_modules/.bin/nyc npm test",
    "prepare": "npm run tsc",
    "tsc": "../../node_modules/.bin/tsc",
    "tsc:listEmittedFiles": "../../node_modules/.bin/tsc --listEmittedFiles",
    "watch-test": "../../node_modules/.bin/tsc-watch --onsuccess 'npm test'",
    "webpack": "../../node_modules/.bin/webpack",
    "coverage": "python ../../scripts/coverage_handler/coverage.py"
  },
  "ava": {
    "files": [
      "tests/**/*.js"
    ],
    "failFast": true,
    "verbose": true,
    "timeout": "2m"
  },
  "author": "Cumulus Authors",
  "license": "Apache-2.0",
  "dependencies": {
<<<<<<< HEAD
    "@cumulus/aws-client": "18.5.5",
    "@cumulus/logger": "18.5.5",
=======
    "@cumulus/aws-client": "20.1.1",
    "@cumulus/logger": "20.1.1",
>>>>>>> 2648c237
    "got": "^11.8.5",
    "p-retry": "^4.2.0"
  },
  "private": true
}<|MERGE_RESOLUTION|>--- conflicted
+++ resolved
@@ -1,10 +1,6 @@
 {
   "name": "@cumulus/tea-map-cache",
-<<<<<<< HEAD
-  "version": "18.5.5",
-=======
   "version": "20.1.1",
->>>>>>> 2648c237
   "description": "Tea Bucket Map Cache Writer",
   "main": "index.js",
   "engines": {
@@ -34,13 +30,8 @@
   "author": "Cumulus Authors",
   "license": "Apache-2.0",
   "dependencies": {
-<<<<<<< HEAD
-    "@cumulus/aws-client": "18.5.5",
-    "@cumulus/logger": "18.5.5",
-=======
     "@cumulus/aws-client": "20.1.1",
     "@cumulus/logger": "20.1.1",
->>>>>>> 2648c237
     "got": "^11.8.5",
     "p-retry": "^4.2.0"
   },
