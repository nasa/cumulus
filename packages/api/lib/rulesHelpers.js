'use strict';

const get = require('lodash/get');

const { removeNilProperties } = require('@cumulus/common/util');
const { schedule } = require('../lambdas/sf-scheduler');
const Rule = require('../models/rules');

function lookupCollectionInEvent(eventObject) {
  // standard case (collection object), or CNM case
  return removeNilProperties({
    name: get(eventObject, 'collection.name', get(eventObject, 'collection')),
    version: get(eventObject, 'collection.version', get(eventObject, 'product.dataVersion')),
    dataType: get(eventObject, 'collection.dataType')
  });
}

/**
 * Queue a workflow message for the kinesis/sqs rule with the message passed
 * to stream/queue as the payload
 *
 * @param {Object} rule - rule to queue the message for
 * @param {Object} eventObject - message passed to stream/queue
 * @param {Object} eventSource - source information of the event
 * @returns {Promise} promise resolved when the message is queued
 */
async function queueMessageForRule(rule, eventObject, eventSource) {
  const collectionInNotification = lookupCollectionInEvent(eventObject);
  const collection = (collectionInNotification.name && collectionInNotification.version)
    ? collectionInNotification
    : rule.collection;
  const item = {
    workflow: rule.workflow,
    provider: rule.provider,
    collection,
    meta: eventSource ? { ...rule.meta, eventSource } : rule.meta,
    payload: eventObject
  };

  const payload = await Rule.buildPayload(item);
<<<<<<< HEAD
  console.log('payload', JSON.stringify(payload, null, 2));
=======
>>>>>>> 52993592
  return schedule(payload);
}

module.exports = {
  lookupCollectionInEvent,
  queueMessageForRule
};<|MERGE_RESOLUTION|>--- conflicted
+++ resolved
@@ -38,10 +38,6 @@
   };
 
   const payload = await Rule.buildPayload(item);
-<<<<<<< HEAD
-  console.log('payload', JSON.stringify(payload, null, 2));
-=======
->>>>>>> 52993592
   return schedule(payload);
 }
 
