--- conflicted
+++ resolved
@@ -133,89 +133,6 @@
 }
 
 /**
-<<<<<<< HEAD
-   * Add CloudWatch event rule and target
-   *
-   * @param {Object} item    - The rule item
-   * @param {Object} payload - The payload input of the CloudWatch event
-   * @returns {void}
-   */
-async function addRule(item, payload) {
-  const name = `${process.env.stackName}-custom-${item.name}`;
-  const state = item.enabled ? 'ENABLED' : 'DISABLED';
-  await CloudwatchEvents.putEvent(
-    name,
-    item.value,
-    state,
-    'Rule created by cumulus-api'
-  );
-  const targetId = 'lambdaTarget';
-
-  await CloudwatchEvents.putTarget(
-    name,
-    targetId,
-    process.env.invokeArn,
-    JSON.stringify(payload)
-  );
-}
-
-/**
-   * Add an event source to a target lambda function
-   *
-   * @param {Object} item    - The rule item
-   * @param {string} lambda  - The name of the target lambda
-   * @returns {Promise}      - Updated rule item
-   */
-async function addKinesisEventSource(item, lambda) {
-  // use the existing event source mapping if it already exists and is enabled
-  const listParams = {
-    FunctionName: lambda.name,
-    EventSourceArn: item.value,
-  };
-  const listData = await awsServices.lambda().listEventSourceMappings(listParams).promise();
-  if (listData.EventSourceMappings && listData.EventSourceMappings.length > 0) {
-    const currentMapping = listData.EventSourceMappings[0];
-
-    // This is for backwards compatibility. Mappings should no longer be disabled.
-    if (currentMapping.State === 'Enabled') {
-      return currentMapping;
-    }
-    return awsServices.lambda().updateEventSourceMapping({
-      UUID: currentMapping.UUID,
-      Enabled: true,
-    }).promise();
-  }
-
-  // create event source mapping
-  const params = {
-    EventSourceArn: item.value,
-    FunctionName: lambda.name,
-    StartingPosition: 'TRIM_HORIZON',
-    Enabled: true,
-  };
-  return awsServices.lambda().createEventSourceMapping(params).promise();
-}
-
-/**
- * Add  event sources for all mappings in the kinesisSourceEvents
- * @param {Object} rule - The rule item
- * @returns {Object}    - Returns updated rule item containing new arn and logEventArn
- */
-async function addKinesisEventSources(rule) {
-  const kinesisSourceEvents = [
-    {
-      name: process.env.messageConsumer,
-    },
-    {
-      name: process.env.KinesisInboundEventLogger,
-    },
-  ];
-
-  const sourceEventPromises = kinesisSourceEvents.map(
-    (lambda) => addKinesisEventSource(rule, lambda).catch(
-      (error) => {
-        log.error(`Error adding eventSourceMapping for ${rule.name}: ${error}`);
-=======
  * Check if a rule's event source mapping is shared with other rules
  *
  * @param {Knex} knex - DB client
@@ -283,12 +200,163 @@
     (lambda) => deleteKinesisEventSource(knex, rule, lambda.eventType, lambda.type).catch(
       (error) => {
         log.error(`Error deleting eventSourceMapping for ${rule.name}: ${error}`);
->>>>>>> eda38b51
         if (error.code !== 'ResourceNotFoundException') throw error;
       }
     )
   );
-<<<<<<< HEAD
+  return await Promise.all(deleteEventPromises);
+}
+
+/**
+ * Delete a rule's SNS trigger
+ * @param {Knex} knex - DB client
+ * @param {Object} rule - the rule item
+ * @returns {Promise} the response from SNS unsubscribe
+ */
+async function deleteSnsTrigger(knex, rule) {
+  // If event source mapping is shared by other rules, don't delete it
+  if (await isEventSourceMappingShared(knex, rule, { arn: rule.arn })) {
+    log.info(`Event source mapping ${rule} with type 'arn' is shared by multiple rules, so it will not be deleted.`);
+    return Promise.resolve();
+  }
+  // delete permission statement
+  const permissionParams = {
+    FunctionName: process.env.messageConsumer,
+    StatementId: `${rule.name}Permission`,
+  };
+  try {
+    await awsServices.lambda().removePermission(permissionParams).promise();
+  } catch (error) {
+    if (isResourceNotFoundException(error)) {
+      throw new ResourceNotFoundError(error);
+    }
+    throw error;
+  }
+  // delete sns subscription
+  const subscriptionParams = {
+    SubscriptionArn: rule.arn,
+  };
+  return awsServices.sns().unsubscribe(subscriptionParams).promise();
+}
+
+/**
+ * Delete rule resources by rule type
+ * @param {Knex} knex - DB client
+ * @param {Object} rule - Rule
+ */
+async function deleteRuleResources(knex, rule) {
+  const type = rule.type;
+  log.info(`Initiating deletion of rule ${JSON.stringify(rule)}`);
+  switch (type) {
+  case 'scheduled': {
+    const targetId = 'lambdaTarget';
+    const name = `${process.env.stackName}-custom-${rule.name}`;
+    await CloudwatchEvents.deleteTarget(targetId, name);
+    await CloudwatchEvents.deleteEvent(name);
+    break;
+  }
+  case 'kinesis': {
+    await deleteKinesisEventSources(knex, rule);
+    break;
+  }
+  case 'sns': {
+    if (rule.enabled) {
+      await deleteSnsTrigger(knex, rule);
+    }
+    break;
+  }
+  case 'sqs':
+  default:
+    break;
+  }
+}
+
+/**
+   * Add CloudWatch event rule and target
+   *
+   * @param {Object} item    - The rule item
+   * @param {Object} payload - The payload input of the CloudWatch event
+   * @returns {void}
+   */
+ async function addRule(item, payload) {
+  const name = `${process.env.stackName}-custom-${item.name}`;
+  const state = item.enabled ? 'ENABLED' : 'DISABLED';
+  await CloudwatchEvents.putEvent(
+    name,
+    item.value,
+    state,
+    'Rule created by cumulus-api'
+  );
+  const targetId = 'lambdaTarget';
+
+  await CloudwatchEvents.putTarget(
+    name,
+    targetId,
+    process.env.invokeArn,
+    JSON.stringify(payload)
+  );
+}
+
+/**
+   * Add an event source to a target lambda function
+   *
+   * @param {Object} item    - The rule item
+   * @param {string} lambda  - The name of the target lambda
+   * @returns {Promise}      - Updated rule item
+   */
+async function addKinesisEventSource(item, lambda) {
+  // use the existing event source mapping if it already exists and is enabled
+  const listParams = {
+    FunctionName: lambda.name,
+    EventSourceArn: item.value,
+  };
+  const listData = await awsServices.lambda().listEventSourceMappings(listParams).promise();
+  if (listData.EventSourceMappings && listData.EventSourceMappings.length > 0) {
+    const currentMapping = listData.EventSourceMappings[0];
+
+    // This is for backwards compatibility. Mappings should no longer be disabled.
+    if (currentMapping.State === 'Enabled') {
+      return currentMapping;
+    }
+    return awsServices.lambda().updateEventSourceMapping({
+      UUID: currentMapping.UUID,
+      Enabled: true,
+    }).promise();
+  }
+
+  // create event source mapping
+  const params = {
+    EventSourceArn: item.value,
+    FunctionName: lambda.name,
+    StartingPosition: 'TRIM_HORIZON',
+    Enabled: true,
+  };
+  return awsServices.lambda().createEventSourceMapping(params).promise();
+}
+
+/**
+ * Add  event sources for all mappings in the kinesisSourceEvents
+ * @param {Object} rule - The rule item
+ * @returns {Object}    - Returns updated rule item containing new arn and logEventArn
+ */
+async function addKinesisEventSources(rule) {
+  const kinesisSourceEvents = [
+    {
+      name: process.env.messageConsumer,
+    },
+    {
+      name: process.env.KinesisInboundEventLogger,
+    },
+  ];
+
+  const sourceEventPromises = kinesisSourceEvents.map(
+    (lambda) => addKinesisEventSource(rule, lambda).catch(
+      (error) => {
+        log.error(`Error adding eventSourceMapping for ${rule.name}: ${error}`);
+        if (error.code !== 'ResourceNotFoundException') throw error;
+      }
+    )
+  );
   const eventAdd = await Promise.all(sourceEventPromises);
   const arn = eventAdd[0].UUID;
   const logEventArn = eventAdd[1].UUID;
@@ -491,71 +559,10 @@
     if (newRuleItem.enabled) {
       const snsSubscriptionArn = await addSnsTrigger(newRuleItem);
       newRuleItem = updateSnsRuleArn(newRuleItem, snsSubscriptionArn);
-=======
-  return await Promise.all(deleteEventPromises);
-}
-
-/**
- * Delete a rule's SNS trigger
- * @param {Knex} knex - DB client
- * @param {Object} rule - the rule item
- * @returns {Promise} the response from SNS unsubscribe
- */
-async function deleteSnsTrigger(knex, rule) {
-  // If event source mapping is shared by other rules, don't delete it
-  if (await isEventSourceMappingShared(knex, rule, { arn: rule.arn })) {
-    log.info(`Event source mapping ${rule} with type 'arn' is shared by multiple rules, so it will not be deleted.`);
-    return Promise.resolve();
-  }
-  // delete permission statement
-  const permissionParams = {
-    FunctionName: process.env.messageConsumer,
-    StatementId: `${rule.name}Permission`,
-  };
-  try {
-    await awsServices.lambda().removePermission(permissionParams).promise();
-  } catch (error) {
-    if (isResourceNotFoundException(error)) {
-      throw new ResourceNotFoundError(error);
     }
-    throw error;
-  }
-  // delete sns subscription
-  const subscriptionParams = {
-    SubscriptionArn: rule.arn,
-  };
-  return awsServices.sns().unsubscribe(subscriptionParams).promise();
-}
-
-/**
- * Delete rule resources by rule type
- * @param {Knex} knex - DB client
- * @param {Object} rule - Rule
- */
-async function deleteRuleResources(knex, rule) {
-  const type = rule.type;
-  log.info(`Initiating deletion of rule ${JSON.stringify(rule)}`);
-  switch (type) {
-  case 'scheduled': {
-    const targetId = 'lambdaTarget';
-    const name = `${process.env.stackName}-custom-${rule.name}`;
-    await CloudwatchEvents.deleteTarget(targetId, name);
-    await CloudwatchEvents.deleteEvent(name);
-    break;
-  }
-  case 'kinesis': {
-    await deleteKinesisEventSources(knex, rule);
-    break;
-  }
-  case 'sns': {
-    if (rule.enabled) {
-      await deleteSnsTrigger(knex, rule);
->>>>>>> eda38b51
-    }
     break;
   }
   case 'sqs':
-<<<<<<< HEAD
     newRuleItem = await validateAndUpdateSqsRule(newRuleItem);
     break;
   default:
@@ -566,18 +573,10 @@
 
 module.exports = {
   createRuleTrigger,
-=======
-  default:
-    break;
-  }
-}
-
-module.exports = {
   deleteKinesisEventSource,
   deleteKinesisEventSources,
   deleteRuleResources,
   deleteSnsTrigger,
->>>>>>> eda38b51
   fetchAllRules,
   fetchEnabledRules,
   fetchRules,
