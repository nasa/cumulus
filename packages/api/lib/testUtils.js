'use strict';

const fs = require('fs');
const moment = require('moment');
const path = require('path');
const merge = require('lodash/merge');
const set = require('lodash/set');
const cloneDeep = require('lodash/cloneDeep');
const { v4: uuidv4 } = require('uuid');

const { randomId, randomString } = require('@cumulus/common/test-utils');
const { sqs } = require('@cumulus/aws-client/services');
const { s3PutObject, putJsonS3Object } = require('@cumulus/aws-client/S3');
const {
  fakePdrRecordFactory,
  fakeRuleRecordFactory,
  translateApiAsyncOperationToPostgresAsyncOperation,
  translateApiCollectionToPostgresCollection,
  translateApiExecutionToPostgresExecution,
  translateApiProviderToPostgresProvider,
  translateApiRuleToPostgresRuleRaw,
  translatePostgresPdrToApiPdr,
  translatePostgresRuleToApiRule,
} = require('@cumulus/db');
const {
<<<<<<< HEAD
  indexCollection,
=======
  indexProvider,
>>>>>>> 73cdc6ba
  indexRule,
  indexPdr,
  indexAsyncOperation,
  deleteExecution,
} = require('@cumulus/es-client/indexer');
const {
  constructCollectionId,
} = require('@cumulus/message/Collections');
const {
  buildExecutionArn,
  getExecutionUrlFromArn,
} = require('@cumulus/message/Executions');

const { createJwtToken } = require('./token');
const { authorizedOAuthUsersKey } = require('../app/auth');
const { createRuleTrigger } = require('./rulesHelpers');

const isLocalApi = () => process.env.CUMULUS_ENV === 'local';

const dataDir = path.join(__dirname, '../app/data');
const workflowDir = path.join(dataDir, 'workflows');
const getWorkflowList = () => fs.readdirSync(workflowDir).map((f) => JSON.parse(fs.readFileSync(`${workflowDir}/${f}`).toString()));

/**
 * mocks the context object of the lambda function with
 * succeed and fail functions to facilitate testing of
 * lambda functions used as backend in ApiGateway
 *
 * Intended for use with unit tests.  Will invoke the function locally.
 *
 * @param {Function} endpoint - the lambda function used as ApiGateway backend
 * @param {Object} event - aws lambda event object
 * @param {Function} testCallback - aws lambda callback function
 * @returns {Promise<Object>} the promise returned by the lambda function
 */
function testEndpoint(endpoint, event, testCallback) {
  return new Promise((resolve, reject) => {
    endpoint(event, {
      succeed: (response) => resolve(testCallback(response)),
      fail: (e) => reject(e),
    });
  });
}

function fakeFileFactory(params = {}) {
  const fileName = randomId('name');

  return {
    bucket: randomId('bucket'),
    fileName,
    key: fileName,
    ...params,
  };
}

/**
 * Returns a fake Granule record
 *
 * @param {string} status - granule status (default to completed)
 * @returns {Object} fake granule object
 */
function fakeGranuleFactory(status = 'completed') {
  return {
    granuleId: randomId('granule'),
    collectionId: constructCollectionId('fakeCollection', 'v1'),
    status,
    execution: getExecutionUrlFromArn(randomId('execution')),
    createdAt: Date.now(),
    updatedAt: Date.now(),
    published: true,
    cmrLink: 'example.com',
    productVolume: '100',
    duration: 0,
  };
}

/**
 * Returns a fake Granule record
 *
 * @param {Object} options - properties to set on the granule
 * @returns {Object} fake granule object
 */
function fakeGranuleFactoryV2(options = {}) {
  return Object.assign(
    fakeGranuleFactory(),
    options
  );
}

/**
 * Create a fake rule record
 *
 * @param {Object} params - overrides
 * @returns {Object} fake rule object
 */
function fakeRuleFactoryV2(params = {}) {
  const rule = {
    name: randomId('name'),
    workflow: randomId('workflow'),
    provider: randomId('provider'),
    collection: {
      name: randomId('colName'),
      version: '0.0.0',
    },
    rule: {
      type: 'onetime',
    },
    state: 'DISABLED',
    createdAt: Date.now(),
    updatedAt: Date.now(),
  };

  return { ...rule, ...params };
}

/**
 * creates fake rule record
 *
 * @param {string} state - rule state (default to DISABLED)
 * @returns {Object} fake rule object
 */
function fakeRuleFactory(state = 'DISABLED') {
  return fakeRuleFactoryV2({ state });
}

/**
 * creates fake pdr records
 *
 * @param {string} status - pdr status (default to completed)
 * @returns {Object} fake pdr object
 */
function fakePdrFactory(status = 'completed') {
  return {
    pdrName: randomId('pdr'),
    collectionId: constructCollectionId('fakeCollection', 'v1'),
    provider: 'fakeProvider',
    status,
    createdAt: Date.now(),
  };
}

/**
 * creates fake pdr records
 *
 * @param {Object} params - overrides
 * @returns {Object} fake pdr object
 */
function fakePdrFactoryV2(params = {}) {
  const pdr = {
    pdrName: randomId('pdr'),
    collectionId: constructCollectionId('fakeCollection', 'v1'),
    provider: 'fakeProvider',
    status: 'completed',
    createdAt: Date.now(),
    progress: 0,
  };

  return { ...pdr, ...params };
}

/**
 * creates fake execution records
 *
 * @param {Object} params - overrides
 * @returns {Object} fake execution object
 */
function fakeExecutionFactoryV2(params = {}) {
  const stateMachineArn = randomId('stateMachine');
  const executionName = randomId('name');
  const executionArn = buildExecutionArn(stateMachineArn, executionName);
  const executionUrl = getExecutionUrlFromArn(executionArn);
  const execution = {
    arn: executionArn,
    duration: 180.5,
    name: executionName,
    execution: executionUrl,
    parentArn: randomId('parentArn'),
    error: { test: 'error' },
    status: 'completed',
    createdAt: Date.now() - 180.5 * 1000,
    updatedAt: Date.now(),
    timestamp: Date.now(),
    type: 'fakeWorkflow',
    originalPayload: { testInput: 'originalPayloadValue' },
    finalPayload: { testOutput: 'finalPayloadValue' },
    tasks: {},
    cumulusVersion: '1.0.0',
  };

  return { ...execution, ...params };
}

/**
 * creates fake execution records
 *
 * @param {string} status - pdr status (default to completed)
 * @param {string} type - workflow type (default to fakeWorkflow)
 * @returns {Object} fake execution object
 */
function fakeExecutionFactory(status = 'completed', type = 'fakeWorkflow') {
  return fakeExecutionFactoryV2({ status, type });
}

/**
 * creates fake async operation records
 *
 * @param {Object} params - overrides
 * @returns {Object} fake async operation object
 */
function fakeAsyncOperationFactory(params = {}) {
  const asyncOperation = {
    taskArn: randomId('arn'),
    id: uuidv4(),
    description: randomId('description'),
    operationType: 'ES Index',
    status: 'SUCCEEDED',
    createdAt: Date.now() - 180.5 * 1000,
    updatedAt: Date.now(),
    output: JSON.stringify({
      key: randomId('output'),
    }),
  };

  return { ...asyncOperation, ...params };
}

/**
 * creates fake collection records
 *
 * @param {Object} options - properties to set on the collection
 * @returns {Object} fake collection object
 */
function fakeCollectionFactory(options = {}) {
  return {
    name: randomId('collectionName'),
    version: '0.0.0',
    duplicateHandling: 'replace',
    granuleId: '^MOD09GQ\\.A[\\d]{7}\.[\\S]{6}\\.006\\.[\\d]{13}$',
    granuleIdExtraction: '(MOD09GQ\\.(.*))\\.hdf',
    sampleFileName: 'MOD09GQ.A2017025.h21v00.006.2017034065104.hdf',
    files: [],
    reportToEms: true,
    createdAt: Date.now() - 180.5 * 1000,
    updatedAt: Date.now(),
    ...options,
  };
}

/**
 * creates fake provider records
 *
 * @param {Object} options - properties to set on the provider
 * @returns {Object} fake provider object
 */
function fakeProviderFactory(options = {}) {
  return {
    id: randomId('id'),
    globalConnectionLimit: 1,
    maxDownloadTime: 100,
    protocol: 'http',
    host: randomId('host'),
    port: 80,
    createdAt: Date.now(),
    updatedAt: Date.now(),
    ...options,
  };
}

/**
 * creates fake reconciliationReport records
 *
 * @param {Object} options - properties to set on the reconciliationReport
 * @returns {Object} fake reconciliationReport object
 */
function fakeReconciliationReportFactory(options = {}) {
  return {
    name: randomId('name'),
    type: 'Inventory',
    status: 'Generated',
    location: randomId('location'),
    createdAt: Date.now() - 180.5 * 1000,
    updatedAt: Date.now(),
    ...options,
  };
}

function fakeAccessTokenFactory(params = {}) {
  return {
    accessToken: randomId('accessToken'),
    refreshToken: randomId('refreshToken'),
    username: randomId('username'),
    expirationTime: moment().unix() + 60 * 60,
    ...params,
  };
}

function fakeCumulusMessageFactory(params = {}) {
  return merge({
    cumulus_meta: {
      workflow_start_time: 122,
      cumulus_version: '9.2.0',
      state_machine: randomId('arn:aws:states:us-east-1:1234:stateMachine:'),
      execution_name: randomId('cumulus-execution-name'),
    },
    meta: {
      status: 'completed',
      collection: {
        name: randomId('MOD', 3),
        version: '006',
      },
      provider: 'fake-provider',
    },
    payload: {
      granules: [fakeGranuleFactoryV2()],
    },
  }, params);
}

function fakeEventBridgeEventFactory(params = {}) {
  const messageParams = cloneDeep(params);
  let executionArn;
  if ('executionArn' in params) {
    set(messageParams, 'cumulus_meta.execution_name', params.executionArn.split(/[/:]/).pop());
    executionArn = messageParams.executionArn;
    delete messageParams.executionArn;
  } else {
    executionArn = randomId('cumulus-execution-arn');
  }
  return {
    time: '2023-01-12',
    detail: {
      executionArn,
      stateMachineArn: '1234',
      status: 'RUNNING',
      input: JSON.stringify(fakeCumulusMessageFactory(messageParams)),
    },
  };
}

function fakeDeadLetterMessageFactory(params = {}) {
  const eventBridgeEvent = fakeEventBridgeEventFactory(params);
  return {
    body: JSON.stringify(eventBridgeEvent),
    error: 'error',
    time: eventBridgeEvent.time,
    status: 'complete',
    collectionId: 'A_001',
    providerId: 'B',
    granules: ['a'],
    executionArn: eventBridgeEvent.detail.executionArn,
    stateMachineArn: '123:1234',
  };
}
function fakeOrcaGranuleFactory(options = {}) {
  return {
    providerId: randomId('providerId'),
    collectionId: 'fakeCollection___v1',
    id: randomId('id'),
    createdAt: Date.now(),
    ingestDate: Date.now(),
    lastUpdate: Date.now(),
    files: [
      {
        name: randomId('name'),
        cumulusArchiveLocation: randomId('cumulusArchiveLocation'),
        orcaArchiveLocation: randomId('orcaArchiveLocation'),
        keyPath: randomId('keyPath'),
      },
    ],
    ...options,
  };
}

const setAuthorizedOAuthUsers = (users) =>
  putJsonS3Object(process.env.system_bucket, authorizedOAuthUsersKey(), users);

async function createFakeJwtAuthToken({ accessTokenModel, username }) {
  const {
    accessToken,
    refreshToken,
    expirationTime,
  } = fakeAccessTokenFactory();
  await accessTokenModel.create({ accessToken, refreshToken, expirationTime });

  return createJwtToken({ accessToken, expirationTime, username });
}

/**
 * create a dead-letter queue and a source queue
 *
 * @param {string} queueNamePrefix - prefix of the queue name
 * @param {number} maxReceiveCount
 *   Maximum number of times message can be removed before being sent to DLQ
 * @param {string} visibilityTimeout - visibility timeout for queue messages
 * @returns {Object}
 *   - {deadLetterQueueUrl: <url>, queueName: <string>, queueUrl: <url>}
 */
async function createSqsQueues(
  queueNamePrefix,
  maxReceiveCount = 3,
  visibilityTimeout = '300'
) {
  // dead letter queue
  const deadLetterQueueName = `${queueNamePrefix}DeadLetterQueue`;
  const deadLetterQueueParms = {
    QueueName: deadLetterQueueName,
    Attributes: {
      VisibilityTimeout: visibilityTimeout,
    },
  };
  const { QueueUrl: deadLetterQueueUrl } = await sqs()
    .createQueue(deadLetterQueueParms);
  const qAttrParams = {
    QueueUrl: deadLetterQueueUrl,
    AttributeNames: ['QueueArn'],
  };
  const { Attributes: { QueueArn: deadLetterQueueArn } } = await sqs()
    .getQueueAttributes(qAttrParams);

  // source queue
  const queueName = `${queueNamePrefix}Queue`;
  const queueParms = {
    QueueName: queueName,
    Attributes: {
      RedrivePolicy: JSON.stringify({
        deadLetterTargetArn: deadLetterQueueArn,
        maxReceiveCount,
      }),
      VisibilityTimeout: visibilityTimeout,
    },
  };

  const { QueueUrl: queueUrl } = await sqs().createQueue(queueParms);
  return { deadLetterQueueUrl, queueName, queueUrl };
}

/**
 * get message counts of the given SQS queue
 *
 * @param {string} queueUrl - SQS queue URL
 * @returns {Object} - message counts
 * {numberOfMessagesAvailable: <number>, numberOfMessagesNotVisible: <number>}
 */
async function getSqsQueueMessageCounts(queueUrl) {
  const qAttrParams = {
    QueueUrl: queueUrl,
    AttributeNames: ['All'],
  };
  const attributes = await sqs().getQueueAttributes(qAttrParams);
  const {
    ApproximateNumberOfMessages: numberOfMessagesAvailable,
    ApproximateNumberOfMessagesNotVisible: numberOfMessagesNotVisible,
  } = attributes.Attributes;

  return {
    numberOfMessagesAvailable: Number.parseInt(numberOfMessagesAvailable, 10),
    numberOfMessagesNotVisible: Number.parseInt(numberOfMessagesNotVisible, 10),
  };
}

const createCollectionTestRecords = async (context, collectionParams) => {
  const {
    testKnex,
    collectionModel,
    collectionPgModel,
  } = context;
  const originalCollection = fakeCollectionFactory(collectionParams);
  if (collectionModel) {
    await collectionModel.create(originalCollection);
  }

  const insertPgRecord = await translateApiCollectionToPostgresCollection(originalCollection);
  const [pgCollection] = await collectionPgModel.create(testKnex, insertPgRecord);
  const originalPgRecord = await collectionPgModel.get(
    testKnex, { cumulus_id: pgCollection.cumulus_id }
  );
  return {
    originalCollection,
    originalPgRecord,
  };
};

const createProviderTestRecords = async (context, providerParams) => {
  const {
    testKnex,
    providerPgModel,
  } = context;
  const originalProvider = fakeProviderFactory(providerParams);

  const insertPgRecord = await translateApiProviderToPostgresProvider(originalProvider);
  const [pgProvider] = await providerPgModel.create(testKnex, insertPgRecord);
  const originalPgRecord = await providerPgModel.get(
    testKnex, { cumulus_id: pgProvider.cumulus_id }
  );
  return {
    originalProvider,
    originalPgRecord,
  };
};

/*
 * Creates rules for testing
 *
 * @param {object} context
 * @param {PostgresRule} - Postgres Rule parameters
 *
 * @returns {Object}
 *   Returns new object consisting of `originalApiRule`, `originalPgRecord, and `originalEsRecord`
 */
const createRuleTestRecords = async (context, ruleParams) => {
  const {
    testKnex,
    rulePgModel,
    esClient,
    esRulesClient,
  } = context;

  const originalRule = fakeRuleRecordFactory(ruleParams);
  const apiRule = await translatePostgresRuleToApiRule(originalRule, testKnex);

  const ruleWithTrigger = await createRuleTrigger(apiRule);
  const pgRuleWithTrigger = await translateApiRuleToPostgresRuleRaw(ruleWithTrigger, testKnex);

  const [originalPgRecord] = await rulePgModel.create(testKnex, pgRuleWithTrigger, '*');
  const originalApiRule = await translatePostgresRuleToApiRule(originalPgRecord, testKnex);
  await indexRule(esClient, originalApiRule, process.env.ES_INDEX);
  const originalEsRecord = await esRulesClient.get(
    originalRule.name
  );
  return {
    originalApiRule,
    originalPgRecord,
    originalEsRecord,
  };
};

const createPdrTestRecords = async (context, pdrParams = {}) => {
  const {
    knex,
    pdrPgModel,
    esClient,
    esPdrsClient,
    collectionCumulusId,
    providerCumulusId,
  } = context;

  const insertPgRecord = fakePdrRecordFactory({
    ...pdrParams,
    collection_cumulus_id: collectionCumulusId,
    provider_cumulus_id: providerCumulusId,
  });

  const pdrS3Key = `${process.env.stackName}/pdrs/${insertPgRecord.name}`;
  await s3PutObject({
    Bucket: process.env.system_bucket,
    Key: pdrS3Key,
    Body: randomString(),
  });

  const [pgPdr] = await pdrPgModel.create(knex, insertPgRecord);
  const originalPgRecord = await pdrPgModel.get(
    knex, { cumulus_id: pgPdr.cumulus_id }
  );
  const originalPdr = await translatePostgresPdrToApiPdr(originalPgRecord, knex);
  await indexPdr(esClient, originalPdr, process.env.ES_INDEX);
  const originalEsRecord = await esPdrsClient.get(
    originalPdr.pdrName
  );
  return {
    originalPgRecord,
    originalEsRecord,
  };
};

const createExecutionTestRecords = async (context, executionParams = {}) => {
  const {
    knex,
    executionPgModel,
  } = context;

  const originalExecution = fakeExecutionFactoryV2(executionParams);
  const insertPgRecord = await translateApiExecutionToPostgresExecution(originalExecution, knex);
  const [pgExecution] = await executionPgModel.create(knex, insertPgRecord);
  const executionCumulusId = pgExecution.cumulus_id;
  const originalPgRecord = await executionPgModel.get(
    knex, { cumulus_id: executionCumulusId }
  );
  return {
    originalPgRecord,
  };
};

const createAsyncOperationTestRecords = async (context) => {
  const {
    knex,
    asyncOperationPgModel,
    esClient,
    esAsyncOperationClient,
  } = context;

  const originalAsyncOperation = fakeAsyncOperationFactory();
  const insertPgRecord = await translateApiAsyncOperationToPostgresAsyncOperation(
    originalAsyncOperation,
    knex
  );
  const [pgAsyncOperation] = await asyncOperationPgModel.create(
    knex,
    insertPgRecord
  );
  const originalPgRecord = await asyncOperationPgModel.get(
    knex, { cumulus_id: pgAsyncOperation.cumulus_id }
  );
  await indexAsyncOperation(esClient, originalAsyncOperation, process.env.ES_INDEX);
  const originalEsRecord = await esAsyncOperationClient.get(
    originalAsyncOperation.id
  );
  return {
    originalPgRecord,
    originalEsRecord,
  };
};

const cleanupExecutionTestRecords = async (context, { arn }) => {
  const {
    knex,
    executionPgModel,
    esClient,
    esIndex,
  } = context;

  await executionPgModel.delete(knex, { arn });
  await deleteExecution({
    esClient,
    arn,
    index: esIndex,
  });
};

module.exports = {
  createFakeJwtAuthToken,
  createSqsQueues,
  fakeDeadLetterMessageFactory,
  fakeAccessTokenFactory,
  fakeGranuleFactory,
  fakeGranuleFactoryV2,
  fakePdrFactory,
  fakePdrFactoryV2,
  fakeCollectionFactory,
  fakeCumulusMessageFactory,
  fakeExecutionFactory,
  fakeExecutionFactoryV2,
  fakeAsyncOperationFactory,
  fakeRuleFactory,
  fakeRuleFactoryV2,
  fakeFileFactory,
  fakeProviderFactory,
  fakeOrcaGranuleFactory,
  fakeReconciliationReportFactory,
  getSqsQueueMessageCounts,
  getWorkflowList,
  isLocalApi,
  testEndpoint,
  setAuthorizedOAuthUsers,
  createCollectionTestRecords,
  createProviderTestRecords,
  createRuleTestRecords,
  createPdrTestRecords,
  createExecutionTestRecords,
  cleanupExecutionTestRecords,
  createAsyncOperationTestRecords,
};<|MERGE_RESOLUTION|>--- conflicted
+++ resolved
@@ -23,11 +23,6 @@
   translatePostgresRuleToApiRule,
 } = require('@cumulus/db');
 const {
-<<<<<<< HEAD
-  indexCollection,
-=======
-  indexProvider,
->>>>>>> 73cdc6ba
   indexRule,
   indexPdr,
   indexAsyncOperation,
