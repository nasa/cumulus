--- conflicted
+++ resolved
@@ -526,7 +526,6 @@
     esRulesClient,
   } = context;
 
-<<<<<<< HEAD
   const originalRule = fakeRuleRecordFactory(ruleParams);
   const apiRule = await translatePostgresRuleToApiRule(originalRule, testKnex);
 
@@ -535,22 +534,11 @@
 
   const [ruleCumulusId] = await rulePgModel.create(testKnex, pgRuleWithTrigger);
 
-=======
-  const dynamoRuleWithTrigger = await ruleModel.createRuleTrigger(originalRule);
-  const originalDynamoRule = await ruleModel.create(dynamoRuleWithTrigger);
-  const insertPgRecord = await translateApiRuleToPostgresRule(originalDynamoRule, testKnex);
-
-  const [ruleCumulusId] = await rulePgModel.create(testKnex, insertPgRecord);
->>>>>>> 6f104a89
   const originalPgRecord = await rulePgModel.get(
     testKnex, { cumulus_id: ruleCumulusId.cumulus_id }
   );
-<<<<<<< HEAD
   const originalApiRule = await translatePostgresRuleToApiRule(originalPgRecord, testKnex);
   await indexRule(esClient, originalApiRule, process.env.ES_INDEX);
-=======
-  await indexRule(esClient, originalDynamoRule, process.env.ES_INDEX);
->>>>>>> 6f104a89
   const originalEsRecord = await esRulesClient.get(
     originalRule.name
   );
