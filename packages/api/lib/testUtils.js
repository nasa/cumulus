--- conflicted
+++ resolved
@@ -22,18 +22,6 @@
   translatePostgresRuleToApiRule,
 } = require('@cumulus/db');
 const {
-<<<<<<< HEAD
-  indexCollection,
-  indexProvider,
-  indexRule,
-  indexPdr,
-  indexAsyncOperation,
-  indexExecution,
-  deleteExecution,
-} = require('@cumulus/es-client/indexer');
-const {
-=======
->>>>>>> 2648c237
   constructCollectionId,
 } = require('@cumulus/message/Collections');
 const {
