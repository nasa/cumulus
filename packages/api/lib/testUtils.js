'use strict';

const fs = require('fs');
const moment = require('moment');
const path = require('path');
const merge = require('lodash/merge');
const set = require('lodash/set');
const cloneDeep = require('lodash/cloneDeep');
const { v4: uuidv4 } = require('uuid');

const { randomId, randomString } = require('@cumulus/common/test-utils');
const { sqs } = require('@cumulus/aws-client/services');
const { s3PutObject, putJsonS3Object } = require('@cumulus/aws-client/S3');
const {
  fakePdrRecordFactory,
  fakeRuleRecordFactory,
  translateApiAsyncOperationToPostgresAsyncOperation,
  translateApiCollectionToPostgresCollection,
  translateApiExecutionToPostgresExecution,
  translateApiProviderToPostgresProvider,
  translateApiRuleToPostgresRuleRaw,
  translatePostgresRuleToApiRule,
} = require('@cumulus/db');
const {
<<<<<<< HEAD
  indexCollection,
  indexProvider,
  indexPdr,
  indexAsyncOperation,
=======
  indexRule,
>>>>>>> 4b46cece
  deleteExecution,
} = require('@cumulus/es-client/indexer');
const {
  constructCollectionId,
} = require('@cumulus/message/Collections');
const {
  buildExecutionArn,
  getExecutionUrlFromArn,
} = require('@cumulus/message/Executions');

const { createJwtToken } = require('./token');
const { authorizedOAuthUsersKey } = require('../app/auth');
const { createRuleTrigger } = require('./rulesHelpers');

const isLocalApi = () => process.env.CUMULUS_ENV === 'local';

const dataDir = path.join(__dirname, '../app/data');
const workflowDir = path.join(dataDir, 'workflows');
const getWorkflowList = () => fs.readdirSync(workflowDir).map((f) => JSON.parse(fs.readFileSync(`${workflowDir}/${f}`).toString()));

/**
 * mocks the context object of the lambda function with
 * succeed and fail functions to facilitate testing of
 * lambda functions used as backend in ApiGateway
 *
 * Intended for use with unit tests.  Will invoke the function locally.
 *
 * @param {Function} endpoint - the lambda function used as ApiGateway backend
 * @param {Object} event - aws lambda event object
 * @param {Function} testCallback - aws lambda callback function
 * @returns {Promise<Object>} the promise returned by the lambda function
 */
function testEndpoint(endpoint, event, testCallback) {
  return new Promise((resolve, reject) => {
    endpoint(event, {
      succeed: (response) => resolve(testCallback(response)),
      fail: (e) => reject(e),
    });
  });
}

function fakeFileFactory(params = {}) {
  const fileName = randomId('name');

  return {
    bucket: randomId('bucket'),
    fileName,
    key: fileName,
    ...params,
  };
}

/**
 * Returns a fake Granule record
 *
 * @param {string} status - granule status (default to completed)
 * @returns {Object} fake granule object
 */
function fakeGranuleFactory(status = 'completed') {
  return {
    granuleId: randomId('granule'),
    collectionId: constructCollectionId('fakeCollection', 'v1'),
    status,
    execution: getExecutionUrlFromArn(randomId('execution')),
    createdAt: Date.now(),
    updatedAt: Date.now(),
    published: true,
    cmrLink: 'example.com',
    productVolume: '100',
    duration: 0,
  };
}

/**
 * Returns a fake Granule record
 *
 * @param {Object} options - properties to set on the granule
 * @returns {Object} fake granule object
 */
function fakeGranuleFactoryV2(options = {}) {
  return Object.assign(
    fakeGranuleFactory(),
    options
  );
}

/**
 * Create a fake rule record
 *
 * @param {Object} params - overrides
 * @returns {Object} fake rule object
 */
function fakeRuleFactoryV2(params = {}) {
  const rule = {
    name: randomId('name'),
    workflow: randomId('workflow'),
    provider: randomId('provider'),
    collection: {
      name: randomId('colName'),
      version: '0.0.0',
    },
    rule: {
      type: 'onetime',
    },
    state: 'DISABLED',
    createdAt: Date.now(),
    updatedAt: Date.now(),
  };

  return { ...rule, ...params };
}

/**
 * creates fake rule record
 *
 * @param {string} state - rule state (default to DISABLED)
 * @returns {Object} fake rule object
 */
function fakeRuleFactory(state = 'DISABLED') {
  return fakeRuleFactoryV2({ state });
}

/**
 * creates fake pdr records
 *
 * @param {string} status - pdr status (default to completed)
 * @returns {Object} fake pdr object
 */
function fakePdrFactory(status = 'completed') {
  return {
    pdrName: randomId('pdr'),
    collectionId: constructCollectionId('fakeCollection', 'v1'),
    provider: 'fakeProvider',
    status,
    createdAt: Date.now(),
  };
}

/**
 * creates fake pdr records
 *
 * @param {Object} params - overrides
 * @returns {Object} fake pdr object
 */
function fakePdrFactoryV2(params = {}) {
  const pdr = {
    pdrName: randomId('pdr'),
    collectionId: constructCollectionId('fakeCollection', 'v1'),
    provider: 'fakeProvider',
    status: 'completed',
    createdAt: Date.now(),
    progress: 0,
  };

  return { ...pdr, ...params };
}

/**
 * creates fake execution records
 *
 * @param {Object} params - overrides
 * @returns {Object} fake execution object
 */
function fakeExecutionFactoryV2(params = {}) {
  const stateMachineArn = randomId('stateMachine');
  const executionName = randomId('name');
  const executionArn = buildExecutionArn(stateMachineArn, executionName);
  const executionUrl = getExecutionUrlFromArn(executionArn);
  const execution = {
    arn: executionArn,
    duration: 180.5,
    name: executionName,
    execution: executionUrl,
    parentArn: randomId('parentArn'),
    error: { test: 'error' },
    status: 'completed',
    createdAt: Date.now() - 180.5 * 1000,
    updatedAt: Date.now(),
    timestamp: Date.now(),
    type: 'fakeWorkflow',
    originalPayload: { testInput: 'originalPayloadValue' },
    finalPayload: { testOutput: 'finalPayloadValue' },
    tasks: {},
    cumulusVersion: '1.0.0',
  };

  return { ...execution, ...params };
}

/**
 * creates fake execution records
 *
 * @param {string} status - pdr status (default to completed)
 * @param {string} type - workflow type (default to fakeWorkflow)
 * @returns {Object} fake execution object
 */
function fakeExecutionFactory(status = 'completed', type = 'fakeWorkflow') {
  return fakeExecutionFactoryV2({ status, type });
}

/**
 * creates fake async operation records
 *
 * @param {Object} params - overrides
 * @returns {Object} fake async operation object
 */
function fakeAsyncOperationFactory(params = {}) {
  const asyncOperation = {
    taskArn: randomId('arn'),
    id: uuidv4(),
    description: randomId('description'),
    operationType: 'ES Index',
    status: 'SUCCEEDED',
    createdAt: Date.now() - 180.5 * 1000,
    updatedAt: Date.now(),
    output: JSON.stringify({
      key: randomId('output'),
    }),
  };

  return { ...asyncOperation, ...params };
}

/**
 * creates fake collection records
 *
 * @param {Object} options - properties to set on the collection
 * @returns {Object} fake collection object
 */
function fakeCollectionFactory(options = {}) {
  return {
    name: randomId('collectionName'),
    version: '0.0.0',
    duplicateHandling: 'replace',
    granuleId: '^MOD09GQ\\.A[\\d]{7}\.[\\S]{6}\\.006\\.[\\d]{13}$',
    granuleIdExtraction: '(MOD09GQ\\.(.*))\\.hdf',
    sampleFileName: 'MOD09GQ.A2017025.h21v00.006.2017034065104.hdf',
    files: [],
    reportToEms: true,
    createdAt: Date.now() - 180.5 * 1000,
    updatedAt: Date.now(),
    ...options,
  };
}

/**
 * creates fake provider records
 *
 * @param {Object} options - properties to set on the provider
 * @returns {Object} fake provider object
 */
function fakeProviderFactory(options = {}) {
  return {
    id: randomId('id'),
    globalConnectionLimit: 1,
    maxDownloadTime: 100,
    protocol: 'http',
    host: randomId('host'),
    port: 80,
    createdAt: Date.now(),
    updatedAt: Date.now(),
    ...options,
  };
}

/**
 * creates fake reconciliationReport records
 *
 * @param {Object} options - properties to set on the reconciliationReport
 * @returns {Object} fake reconciliationReport object
 */
function fakeReconciliationReportFactory(options = {}) {
  return {
    name: randomId('name'),
    type: 'Inventory',
    status: 'Generated',
    location: randomId('location'),
    createdAt: Date.now() - 180.5 * 1000,
    updatedAt: Date.now(),
    ...options,
  };
}

function fakeAccessTokenFactory(params = {}) {
  return {
    accessToken: randomId('accessToken'),
    refreshToken: randomId('refreshToken'),
    username: randomId('username'),
    expirationTime: moment().unix() + 60 * 60,
    ...params,
  };
}

function fakeCumulusMessageFactory(params = {}) {
  return merge({
    cumulus_meta: {
      workflow_start_time: 122,
      cumulus_version: '9.2.0',
      state_machine: randomId('arn:aws:states:us-east-1:1234:stateMachine:'),
      execution_name: randomId('cumulus-execution-name'),
    },
    meta: {
      status: 'completed',
      collection: {
        name: randomId('MOD', 3),
        version: '006',
      },
      provider: 'fake-provider',
    },
    payload: {
      granules: [fakeGranuleFactoryV2()],
    },
  }, params);
}

function fakeEventBridgeEventFactory(params = {}) {
  const messageParams = cloneDeep(params);
  let executionArn;
  if ('executionArn' in params) {
    set(messageParams, 'cumulus_meta.execution_name', params.executionArn.split(/[/:]/).pop());
    executionArn = messageParams.executionArn;
    delete messageParams.executionArn;
  } else {
    executionArn = randomId('cumulus-execution-arn');
  }
  return {
    time: '2023-01-12',
    detail: {
      executionArn,
      stateMachineArn: '1234',
      status: 'RUNNING',
      input: JSON.stringify(fakeCumulusMessageFactory(messageParams)),
    },
  };
}

function fakeDeadLetterMessageFactory(params = {}) {
  const eventBridgeEvent = fakeEventBridgeEventFactory(params);
  return {
    body: JSON.stringify(eventBridgeEvent),
    error: 'error',
    time: eventBridgeEvent.time,
    status: 'complete',
    collectionId: 'A_001',
    providerId: 'B',
    granules: ['a'],
    executionArn: eventBridgeEvent.detail.executionArn,
    stateMachineArn: '123:1234',
  };
}
function fakeOrcaGranuleFactory(options = {}) {
  return {
    providerId: randomId('providerId'),
    collectionId: 'fakeCollection___v1',
    id: randomId('id'),
    createdAt: Date.now(),
    ingestDate: Date.now(),
    lastUpdate: Date.now(),
    files: [
      {
        name: randomId('name'),
        cumulusArchiveLocation: randomId('cumulusArchiveLocation'),
        orcaArchiveLocation: randomId('orcaArchiveLocation'),
        keyPath: randomId('keyPath'),
      },
    ],
    ...options,
  };
}

const setAuthorizedOAuthUsers = (users) =>
  putJsonS3Object(process.env.system_bucket, authorizedOAuthUsersKey(), users);

async function createFakeJwtAuthToken({ accessTokenModel, username }) {
  const {
    accessToken,
    refreshToken,
    expirationTime,
  } = fakeAccessTokenFactory();
  await accessTokenModel.create({ accessToken, refreshToken, expirationTime });

  return createJwtToken({ accessToken, expirationTime, username });
}

/**
 * create a dead-letter queue and a source queue
 *
 * @param {string} queueNamePrefix - prefix of the queue name
 * @param {number} maxReceiveCount
 *   Maximum number of times message can be removed before being sent to DLQ
 * @param {string} visibilityTimeout - visibility timeout for queue messages
 * @returns {Object}
 *   - {deadLetterQueueUrl: <url>, queueName: <string>, queueUrl: <url>}
 */
async function createSqsQueues(
  queueNamePrefix,
  maxReceiveCount = 3,
  visibilityTimeout = '300'
) {
  // dead letter queue
  const deadLetterQueueName = `${queueNamePrefix}DeadLetterQueue`;
  const deadLetterQueueParms = {
    QueueName: deadLetterQueueName,
    Attributes: {
      VisibilityTimeout: visibilityTimeout,
    },
  };
  const { QueueUrl: deadLetterQueueUrl } = await sqs()
    .createQueue(deadLetterQueueParms);
  const qAttrParams = {
    QueueUrl: deadLetterQueueUrl,
    AttributeNames: ['QueueArn'],
  };
  const { Attributes: { QueueArn: deadLetterQueueArn } } = await sqs()
    .getQueueAttributes(qAttrParams);

  // source queue
  const queueName = `${queueNamePrefix}Queue`;
  const queueParms = {
    QueueName: queueName,
    Attributes: {
      RedrivePolicy: JSON.stringify({
        deadLetterTargetArn: deadLetterQueueArn,
        maxReceiveCount,
      }),
      VisibilityTimeout: visibilityTimeout,
    },
  };

  const { QueueUrl: queueUrl } = await sqs().createQueue(queueParms);
  return { deadLetterQueueUrl, queueName, queueUrl };
}

/**
 * get message counts of the given SQS queue
 *
 * @param {string} queueUrl - SQS queue URL
 * @returns {Object} - message counts
 * {numberOfMessagesAvailable: <number>, numberOfMessagesNotVisible: <number>}
 */
async function getSqsQueueMessageCounts(queueUrl) {
  const qAttrParams = {
    QueueUrl: queueUrl,
    AttributeNames: ['All'],
  };
  const attributes = await sqs().getQueueAttributes(qAttrParams);
  const {
    ApproximateNumberOfMessages: numberOfMessagesAvailable,
    ApproximateNumberOfMessagesNotVisible: numberOfMessagesNotVisible,
  } = attributes.Attributes;

  return {
    numberOfMessagesAvailable: Number.parseInt(numberOfMessagesAvailable, 10),
    numberOfMessagesNotVisible: Number.parseInt(numberOfMessagesNotVisible, 10),
  };
}

const createCollectionTestRecords = async (context, collectionParams) => {
  const {
    testKnex,
    collectionModel,
    collectionPgModel,
  } = context;
  const originalCollection = fakeCollectionFactory(collectionParams);
  if (collectionModel) {
    await collectionModel.create(originalCollection);
  }

  const insertPgRecord = await translateApiCollectionToPostgresCollection(originalCollection);
  const [pgCollection] = await collectionPgModel.create(testKnex, insertPgRecord);
  const originalPgRecord = await collectionPgModel.get(
    testKnex, { cumulus_id: pgCollection.cumulus_id }
  );
  return {
    originalCollection,
    originalPgRecord,
  };
};

const createProviderTestRecords = async (context, providerParams) => {
  const {
    testKnex,
    providerPgModel,
  } = context;
  const originalProvider = fakeProviderFactory(providerParams);

  const insertPgRecord = await translateApiProviderToPostgresProvider(originalProvider);
  const [pgProvider] = await providerPgModel.create(testKnex, insertPgRecord);
  const originalPgRecord = await providerPgModel.get(
    testKnex, { cumulus_id: pgProvider.cumulus_id }
  );
  return {
    originalProvider,
    originalPgRecord,
  };
};

/*
 * Creates rules for testing
 *
 * @param {object} context
 * @param {PostgresRule} - Postgres Rule parameters
 *
 * @returns {Object}
 *   Returns new object consisting of `originalApiRule` and `originalPgRecord`
 */
const createRuleTestRecords = async (context, ruleParams) => {
  const {
    testKnex,
    rulePgModel,
  } = context;

  const originalRule = fakeRuleRecordFactory(ruleParams);
  const apiRule = await translatePostgresRuleToApiRule(originalRule, testKnex);

  const ruleWithTrigger = await createRuleTrigger(apiRule);
  const pgRuleWithTrigger = await translateApiRuleToPostgresRuleRaw(ruleWithTrigger, testKnex);

  const [originalPgRecord] = await rulePgModel.create(testKnex, pgRuleWithTrigger, '*');
  const originalApiRule = await translatePostgresRuleToApiRule(originalPgRecord, testKnex);

  return {
    originalApiRule,
    originalPgRecord,
  };
};

const createPdrTestRecords = async (context, pdrParams = {}) => {
  const {
    knex,
    pdrPgModel,
    collectionCumulusId,
    providerCumulusId,
  } = context;

  const insertPgRecord = fakePdrRecordFactory({
    ...pdrParams,
    collection_cumulus_id: collectionCumulusId,
    provider_cumulus_id: providerCumulusId,
  });

  const pdrS3Key = `${process.env.stackName}/pdrs/${insertPgRecord.name}`;
  await s3PutObject({
    Bucket: process.env.system_bucket,
    Key: pdrS3Key,
    Body: randomString(),
  });

  const [pgPdr] = await pdrPgModel.create(knex, insertPgRecord);
  const originalPgRecord = await pdrPgModel.get(
    knex, { cumulus_id: pgPdr.cumulus_id }
  );
  return {
    originalPgRecord,
  };
};

const createExecutionTestRecords = async (context, executionParams = {}) => {
  const {
    knex,
    executionPgModel,
  } = context;

  const originalExecution = fakeExecutionFactoryV2(executionParams);
  const insertPgRecord = await translateApiExecutionToPostgresExecution(originalExecution, knex);
  const [pgExecution] = await executionPgModel.create(knex, insertPgRecord);
  const executionCumulusId = pgExecution.cumulus_id;
  const originalPgRecord = await executionPgModel.get(
    knex, { cumulus_id: executionCumulusId }
  );
  return {
    originalPgRecord,
  };
};

const createAsyncOperationTestRecords = async (context) => {
  const {
    knex,
    asyncOperationPgModel,
  } = context;

  const originalAsyncOperation = fakeAsyncOperationFactory();
  const insertPgRecord = await translateApiAsyncOperationToPostgresAsyncOperation(
    originalAsyncOperation,
    knex
  );
  const [pgAsyncOperation] = await asyncOperationPgModel.create(
    knex,
    insertPgRecord
  );
  const originalPgRecord = await asyncOperationPgModel.get(
    knex, { cumulus_id: pgAsyncOperation.cumulus_id }
  );
  return {
    originalPgRecord,
  };
};

const cleanupExecutionTestRecords = async (context, { arn }) => {
  const {
    knex,
    executionPgModel,
    esClient,
    esIndex,
  } = context;

  await executionPgModel.delete(knex, { arn });
  await deleteExecution({
    esClient,
    arn,
    index: esIndex,
  });
};

module.exports = {
  createFakeJwtAuthToken,
  createSqsQueues,
  fakeDeadLetterMessageFactory,
  fakeAccessTokenFactory,
  fakeGranuleFactory,
  fakeGranuleFactoryV2,
  fakePdrFactory,
  fakePdrFactoryV2,
  fakeCollectionFactory,
  fakeCumulusMessageFactory,
  fakeExecutionFactory,
  fakeExecutionFactoryV2,
  fakeAsyncOperationFactory,
  fakeRuleFactory,
  fakeRuleFactoryV2,
  fakeFileFactory,
  fakeProviderFactory,
  fakeOrcaGranuleFactory,
  fakeReconciliationReportFactory,
  getSqsQueueMessageCounts,
  getWorkflowList,
  isLocalApi,
  testEndpoint,
  setAuthorizedOAuthUsers,
  createCollectionTestRecords,
  createProviderTestRecords,
  createRuleTestRecords,
  createPdrTestRecords,
  createExecutionTestRecords,
  cleanupExecutionTestRecords,
  createAsyncOperationTestRecords,
};<|MERGE_RESOLUTION|>--- conflicted
+++ resolved
@@ -22,14 +22,6 @@
   translatePostgresRuleToApiRule,
 } = require('@cumulus/db');
 const {
-<<<<<<< HEAD
-  indexCollection,
-  indexProvider,
-  indexPdr,
-  indexAsyncOperation,
-=======
-  indexRule,
->>>>>>> 4b46cece
   deleteExecution,
 } = require('@cumulus/es-client/indexer');
 const {
