--- conflicted
+++ resolved
@@ -18,24 +18,6 @@
   );
 }
 
-<<<<<<< HEAD
-async function getExecutionObjs(executions) {
-  const excObjs = await Promise.all(
-    executions.map(async (exc) => {
-      const excObj = await getExecution({ prefix: process.env.stackName, arn: exc.arn || exc });
-      return {
-        ...excObj,
-        reason: exc.reason,
-      };
-    })
-  );
-  const granules = excObjs.reduce((arr, exc) => arr.concat(exc.originalPayload.granules), []);
-  const fileCount = granules.reduce((total, granule) => total + granule.files.length, 0);
-  return {
-    excObjs: excObjs,
-    fileCount: fileCount,
-  };
-=======
 /**
  * Get list of input granules from execution
  *
@@ -48,7 +30,6 @@
     arn: executionArn,
   });
   return excObj.originalPayload.granules;
->>>>>>> 2a4f5cdb
 }
 
 const granulesFileCount = (granules) => granules.reduce((sum, { files }) => sum + files.length, 0);
@@ -62,23 +43,6 @@
 async function generateLongPAN(executions) {
   const timeStamp = new Date();
 
-<<<<<<< HEAD
-  const { excObjs, fileCount } = await getExecutionObjs(executions);
-  const longPan = new pvl.models.PVLRoot()
-    .add('MESSAGE_TYPE', new pvl.models.PVLTextString('LONGPAN'))
-    .add('NO_OF_FILES', new pvl.models.PVLNumeric(fileCount));
-
-  for (const exc of excObjs) {
-    for (const granule of exc.originalPayload.granules) {
-      for (const file of granule.files) {
-        longPan.add('FILE_DIRECTORY', new pvl.models.PVLTextString(file.path));
-        longPan.add('FILE_NAME', new pvl.models.PVLTextString(file.name));
-        longPan.add('DISPOSITION', new pvl.models.PVLTextString(exc.reason || 'SUCCESSFUL'));
-        longPan.add('TIME_STAMP', new pvl.models.PVLDateTime(timeStamp));
-      }
-    }
-  }
-=======
   const executionsWithGranules = [];
   /* eslint-disable no-await-in-loop */
   for (const exc of executions) {
@@ -106,7 +70,6 @@
     }
   }
 
->>>>>>> 2a4f5cdb
   return pvl.jsToPVL(longPan);
 }
 
@@ -128,9 +91,5 @@
   generateShortPAN,
   generateLongPAN,
   generatePDRD,
-<<<<<<< HEAD
-  getExecutionObjs,
-=======
   getGranulesFromExecution,
->>>>>>> 2a4f5cdb
 };