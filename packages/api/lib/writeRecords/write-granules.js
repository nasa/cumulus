'use strict';

const AggregateError = require('aggregate-error');
const isEmpty = require('lodash/isEmpty');
const pMap = require('p-map');

const { s3 } = require('@cumulus/aws-client/services');
const cmrUtils = require('@cumulus/cmrjs/cmr-utils');
const { buildURL } = require('@cumulus/common/URLUtils');
const {
  translateApiFiletoPostgresFile,
  FilePgModel,
  GranulePgModel,
  upsertGranuleWithExecutionJoinRecord,
  translateApiGranuleToPostgresGranule,
} = require('@cumulus/db');
const {
  upsertGranule,
} = require('@cumulus/es-client/indexer');
const {
  Search,
} = require('@cumulus/es-client/search');
const Logger = require('@cumulus/logger');
const { getCollectionIdFromMessage } = require('@cumulus/message/Collections');
const {
  getMessageExecutionArn,
  getExecutionUrlFromArn,
} = require('@cumulus/message/Executions');
const {
  generateGranuleApiRecord,
  getGranuleProductVolume,
  getGranuleQueryFields,
  getGranuleStatus,
  getGranuleTimeToArchive,
  getGranuleTimeToPreprocess,
  getMessageGranules,
  messageHasGranules,
} = require('@cumulus/message/Granules');
const {
  getMessagePdrName,
} = require('@cumulus/message/PDRs');
const {
  getMessageProvider,
} = require('@cumulus/message/Providers');
const {
  getMessageWorkflowStartTime,
  getMetaStatus,
  getWorkflowDuration,
} = require('@cumulus/message/workflows');
const { parseException } = require('@cumulus/message/utils');
const { translatePostgresGranuleToApiGranule } = require('@cumulus/db/dist/translate/granules');

const FileUtils = require('../FileUtils');
const {
  getExecutionProcessingTimeInfo,
} = require('../granules');
const Granule = require('../../models/granules');
const { publishGranuleSnsMessage } = require('../publishSnsMessageUtils');
const {
  getExecutionCumulusId,
} = require('./utils');

const log = new Logger({ sender: '@cumulus/api/lib/writeRecords/write-granules' });

/**
 * Generate a file record to save to the core database.
 *
 * @param {Object} params
 * @param {Object} params.file - File object
 * @param {number} params.granuleCumulusId
 *   Cumulus ID of the granule for this file
 * @returns {Object} - a file record
 */
const generateFilePgRecord = ({ file, granuleCumulusId }) => ({
  ...translateApiFiletoPostgresFile(file),
  granule_cumulus_id: granuleCumulusId,
});

/**
 * Generate file records to save to the core database.
 *
 * @param {Object} params
 * @param {Object} params.files - File objects
 * @param {number} params.granuleCumulusId
 *   Cumulus ID of the granule for this file
 * @returns {Array<Object>} - file records
 */
const _generateFilePgRecords = ({
  files,
  granuleCumulusId,
}) => files.map((file) => generateFilePgRecord({ file, granuleCumulusId }));

/**
 * Write an array of file records to the database
 *
 * @param {Object} params
 * @param {Object} params.fileRecords - File objects
 * @param {Knex} params.knex - Client to interact with PostgreSQL database
 * @param {Object} params.filePgModel - Optional File model override
 * @returns {Promise} - Promise resolved once all file upserts resolve
 */
const _writeFiles = async ({
  fileRecords,
  knex,
  filePgModel = new FilePgModel(),
}) => await pMap(
  fileRecords,
  async (fileRecord) => {
    log.info('About to write file record to PostgreSQL: %j', fileRecord);
    await filePgModel.upsert(knex, fileRecord);
    log.info('Successfully wrote file record to PostgreSQL: %j', fileRecord);
  },
  { stopOnError: false }
);

/**
 * Get the granule from a query result or look it up in the database.
 *
 * For certain cases, such as an upsert query that matched no rows, an empty
 * database result is returned, so no cumulus ID will be returned. In those
 * cases, this function will lookup the granule cumulus ID from the record.
 *
 * @param {Object} params
 * @param {Object} params.trx - A Knex transaction
 * @param {Object} params.queryResult - Query result
 * @param {Object} params.granuleRecord - A granule record
 * @param {Object} params.granulePgModel - Database model for granule data
 * @returns {Promise<Object|undefined>} - Granule record
 */
const getGranuleFromQueryResultOrLookup = async ({
  queryResult = [],
  granuleRecord,
  trx,
  granulePgModel = new GranulePgModel(),
}) => {
  let granule = queryResult[0];
  if (!granule) {
    granule = await granulePgModel.get(
      trx,
      {
        granule_id: granuleRecord.granule_id,
        collection_cumulus_id: granuleRecord.collection_cumulus_id,
      }
    );
  }
  return granule;
};

/**
 * Write a granule to PostgreSQL
 *
 * @param {Object} params
 * @param {Object} params.granuleRecord - An postgres granule records
 * @param {string} params.executionCumulusId
 *   Cumulus ID for execution referenced in workflow message, if any
 * @param {Knex.transaction} params.trx - Transaction to interact with PostgreSQL database
 * @param {Object} params.granulePgModel - postgreSQL granule model
 *
 * @returns {Promise<number>} - Cumulus ID from PostgreSQL
 * @throws
 */
const _writePostgresGranuleViaTransaction = async ({
  granuleRecord,
  executionCumulusId,
  trx,
  granulePgModel,
}) => {
  const upsertQueryResult = await upsertGranuleWithExecutionJoinRecord(
    trx,
    granuleRecord,
    executionCumulusId,
    granulePgModel
  );
  // Ensure that we get a granule for the files even if the
  // upsert query returned an empty result
  const pgGranule = await getGranuleFromQueryResultOrLookup({
    trx,
    queryResult: upsertQueryResult,
    granuleRecord,
  });

<<<<<<< HEAD
  log.info(`
    Successfully wrote granule with granuleId ${granuleRecord.granule_id}, collection_cumulus_id ${granuleRecord.collection_cumulus_id}
    to granule record with cumulus_id ${pgGranule.cumulus_id} in PostgreSQL
  `);
  return pgGranule;
=======
  return granuleCumulusId;
>>>>>>> 5352ded7
};

/**
 * Generate file records based on workflow status, write files to
 * the database, and update granule status if file writes fail
 *
 * @param {Object} params
 * @param {Object} params.files - File objects
 * @param {number} params.granuleCumulusId - Cumulus ID of the granule for this file
 * @param {string} params.granule - Granule from the payload
 * @param {Object} params.workflowError - Error from the workflow
 * @param {string} params.workflowStatus - Workflow status
 * @param {Knex} params.knex - Client to interact with PostgreSQL database
 * @param {Object} [params.granuleModel] - Optional Granule DDB model override
 * @param {Object} [params.granulePgModel] - Optional Granule PG model override
 * @returns {undefined}
 */
const _writeGranuleFiles = async ({
  files,
  granuleCumulusId,
  granuleId,
  workflowError,
  status,
  knex,
  granuleModel = new Granule(),
  granulePgModel = new GranulePgModel(),
}) => {
  let fileRecords = [];

  if (status !== 'running' && status !== 'queued') {
    fileRecords = _generateFilePgRecords({
      files: files,
      granuleCumulusId,
    });
  }

  try {
    await _writeFiles({
      fileRecords,
      knex,
    });
  } catch (error) {
    if (!isEmpty(workflowError)) {
      log.error(`Logging existing error encountered by granule ${granuleId} before overwrite`, workflowError);
    }
    log.error('Failed writing files to PostgreSQL, updating granule with error', error);
    const errorObject = {
      Error: 'Failed writing files to PostgreSQL.',
      Cause: error.toString(),
    };
    await knex.transaction(async (trx) => {
      const [pgGranule] = await granulePgModel.update(
        trx,
        { cumulus_id: granuleCumulusId },
        {
          status: 'failed',
          error: errorObject,
        },
        ['*']
      ).catch((updateError) => {
        log.fatal('Failed to update PostgreSQL granule status on file write failure!', updateError);
        throw updateError;
      });

      await granuleModel.update(
        { granuleId },
        {
          status: 'failed',
          error: errorObject,
        }
      ).catch((updateError) => {
        log.fatal('Failed to update DynamoDb granule status on file write failure!', updateError);
        throw updateError;
      });
      const granuletoPublish = await translatePostgresGranuleToApiGranule({
        granulePgRecord: pgGranule,
        knexOrTransaction: knex,
      });
      await publishGranuleSnsMessage(granuletoPublish, 'Update');
    });
  }
};

/**
 * Transform granule files to latest file API structure
 *
 * @param {Object} params
 * @param {Object} params.granule - An API granule object
 * @param {Object} params.provider - An API provider object
 *
* @returns {Promise<Array>} - A list of file objects once resolved
 */
const _generateFilesFromGranule = async ({
  granule,
  provider,
}) => {
  const { files = [] } = granule;
  // This is necessary to set properties like
  // `key`, which is required for the PostgreSQL schema. And
  // `size` which is used to calculate the granule product
  // volume
  return await FileUtils.buildDatabaseFiles({
    s3: s3(),
    providerURL: buildURL(provider),
    files,
  });
};

const writeGranuleToDynamoAndEs = async (params) => {
  const {
    dynamoGranuleRecord,
    granuleModel,
    esClient = await Search.es(),
  } = params;
  try {
    await granuleModel.storeGranule(dynamoGranuleRecord);
    await upsertGranule({
      esClient,
      updates: dynamoGranuleRecord,
      index: process.env.ES_INDEX,
    });
  } catch (writeError) {
    log.info(`Writes to DynamoDB/Elasticsearch failed, rolling back all writes for granule ${dynamoGranuleRecord.granuleId}`);
    // On error, delete the Dynamo record to ensure that all systems
    // stay in sync
    await granuleModel.delete({
      granuleId: dynamoGranuleRecord.granuleId,
      collectionId: dynamoGranuleRecord.collectionId,
    });
    throw writeError;
  }
};

/**
 * Write a granule record to DynamoDB and PostgreSQL
 * param {PostgresGranule} postgresGranuleRecord,
 * param {DynamoDBGranule} dynamoGranuleRecord,
 * param {number} executionCumulusId,
 * param {Knex} knex,
 * param {Object} granuleModel = new Granule(),
 * returns {Promise}
 * throws
 */
const _writeGranule = async ({
  postgresGranuleRecord,
  dynamoGranuleRecord,
  executionCumulusId,
  knex,
  granuleModel,
  granulePgModel,
  esClient,
}) => {
  let pgGranule;

  log.info('About to write granule record %j to PostgreSQL', postgresGranuleRecord);
  log.info('About to write granule record %j to DynamoDB', dynamoGranuleRecord);

  await knex.transaction(async (trx) => {
    pgGranule = await _writePostgresGranuleViaTransaction({
      granuleRecord: postgresGranuleRecord,
      executionCumulusId,
      trx,
      granulePgModel,
    });
    await writeGranuleToDynamoAndEs({
      dynamoGranuleRecord,
      esClient,
      granuleModel,
    });
  });

  log.info(
    `
    Successfully wrote granule %j to PostgreSQL. Record cumulus_id in PostgreSQL: ${granuleCumulusId}.
    `,
    postgresGranuleRecord
  );
  log.info('Successfully wrote granule %j to DynamoDB', dynamoGranuleRecord);

  const { files, granuleId, status, error } = dynamoGranuleRecord;

  await _writeGranuleFiles({
    files,
    granuleCumulusId: pgGranule.cumulus_id,
    granuleId,
    workflowError: error,
    status,
    knex,
    granuleModel,
  });
  const granuletoPublish = await translatePostgresGranuleToApiGranule({
    granulePgRecord: pgGranule,
    knexOrTransaction: knex,
  });
  await publishGranuleSnsMessage(granuletoPublish, 'Update');
};

/**
 * Thin wrapper to _writeGranule used by endpoints/granule to create a granule
 * directly.
 *
 * @param {Object} params
 * @param {string} params.granuleId - granule's id
 * @param {string} params.collectionId - granule's collection id
 * @param {GranuleStatus} params.status - ['running','failed','completed']
 * @param {string} [params.execution] - Execution URL to associate with this granule
 *                               must already exist in database.
 * @param {string} [params.cmrLink] - url to CMR information for this granule.
 * @param {boolean} [params.published] - published to cmr
 * @param {string} [params.pdrName] - pdr name
 * @param {string} [params.provider] - provider
 * @param {Object} [params.error = {}] - workflow errors
 * @param {string} [params.createdAt = new Date().valueOf()] - time value
 * @param {string} [params.timestamp] - timestamp
 * @param {string} [params.updatedAt = new Date().valueOf()] - time value
 * @param {number} [params.duration] - seconds
 * @param {integer} [params.productVolume] - sum of the files sizes in bytes
 * @param {integer} [params.timeToPreprocess] -  seconds
 * @param {integer} [params.timeToArchive] - seconds
 * @param {Array<ApiFile>} params.files - files associated with the granule.
 * @param {string} [params.beginningDateTime] - CMR Echo10: Temporal.RangeDateTime.BeginningDateTime
 * @param {string} [params.endingDateTime] - CMR Echo10: Temporal.RangeDateTime.EndingDateTime
 * @param {string} [params.productionDateTime] - CMR Echo10: DataGranule.ProductionDateTime
 * @param {string} [params.lastUpdateDateTime] - CMR Echo10: LastUpdate || InsertTime
 * @param {string} [params.processingStartDateTime] - execution startDate
 * @param {string} [params.processingEndDateTime] - execution StopDate
 * @param {Object} [params.queryFields] - query fields
 * @param {Object} [params.granuleModel] - only for testing.
 * @param {Object} [params.granulePgModel] - only for testing.
 * @param {Knex} knex - knex Client
 * @param {Object} esClient - Elasticsearch client
 * @returns {Promise}
 */
const writeGranuleFromApi = async (
  {
    granuleId,
    collectionId,
    status,
    execution,
    cmrLink,
    published,
    pdrName,
    provider,
    error = {},
    createdAt = new Date().valueOf(),
    updatedAt = new Date().valueOf(),
    duration,
    productVolume,
    timeToPreprocess,
    timeToArchive,
    timestamp,
    files = [],
    beginningDateTime,
    endingDateTime,
    productionDateTime,
    lastUpdateDateTime,
    processingStartDateTime,
    processingEndDateTime,
    queryFields,
    granuleModel = new Granule(),
    granulePgModel = new GranulePgModel(),
  },
  knex,
  esClient
) => {
  try {
    // Build a objects with correct shape for the granuleModel.generateGranuleRecord.
    const granule = { granuleId, cmrLink, published, files };
    const processingTimeInfo = {
      processingStartDateTime,
      processingEndDateTime,
    };
    const cmrTemporalInfo = {
      beginningDateTime,
      endingDateTime,
      productionDateTime,
      lastUpdateDateTime,
    };

    let executionCumulusId;
    if (execution) {
      executionCumulusId = await getExecutionCumulusId(execution, knex);
      if (executionCumulusId === undefined) {
        throw new Error(`Could not find execution in PostgreSQL database with url ${execution}`);
      }
    }

    const dynamoGranuleRecord = await generateGranuleApiRecord({
      granule,
      executionUrl: execution,
      collectionId,
      provider,
      timeToArchive,
      timeToPreprocess,
      timestamp,
      productVolume,
      duration,
      status,
      workflowStartTime: createdAt,
      files,
      error,
      pdrName,
      queryFields,
      processingTimeInfo,
      updatedAt,
      cmrTemporalInfo,
      cmrUtils,
    });

    const postgresGranuleRecord = await translateApiGranuleToPostgresGranule(
      dynamoGranuleRecord,
      knex
    );

    await _writeGranule({
      postgresGranuleRecord,
      dynamoGranuleRecord,
      executionCumulusId,
      knex,
      granuleModel,
      granulePgModel,
      esClient,
    });
    return `Wrote Granule ${granule.granuleId}`;
  } catch (thrownError) {
    log.error('Failed to write granule', thrownError);
    throw thrownError;
  }
};

/**
 * Write granules from a cumulus message to DynamoDB and PostgreSQL
 *
 * @param {Object} params
 * @param {Object} params.cumulusMessage - A workflow message
 * @param {string} params.executionCumulusId
 *   Cumulus ID for execution referenced in workflow message, if any
 * @param {Knex} params.knex - Client to interact with PostgreSQL database
 * @param {Object} [params.granuleModel]
 *   Optional override for the granule model writing to DynamoDB
 * @param {Object} [params.granulePgModel]
 *   Optional override for the granule model writing to PostgreSQL database
 * @returns {Promise<Object[]>}
 *  true if there are no granules on the message, otherwise
 *  results from Promise.allSettled for all granules
 * @throws {Error}
 */
const writeGranulesFromMessage = async ({
  cumulusMessage,
  executionCumulusId,
  knex,
  granuleModel = new Granule(),
  granulePgModel = new GranulePgModel(),
  esClient,
}) => {
  if (!messageHasGranules(cumulusMessage)) {
    log.info('No granules to write, skipping writeGranules');
    return undefined;
  }

  const granules = getMessageGranules(cumulusMessage);
  const granuleIds = granules.map((granule) => granule.granuleId);
  log.info(`process granule IDs ${granuleIds.join(',')}`);

  const executionArn = getMessageExecutionArn(cumulusMessage);
  const executionUrl = getExecutionUrlFromArn(executionArn);
  const executionDescription = await granuleModel.describeGranuleExecution(executionArn);
  const processingTimeInfo = getExecutionProcessingTimeInfo(executionDescription);
  const provider = getMessageProvider(cumulusMessage);
  const workflowStartTime = getMessageWorkflowStartTime(cumulusMessage);
  const error = parseException(cumulusMessage.exception);
  const workflowStatus = getMetaStatus(cumulusMessage);
  const collectionId = getCollectionIdFromMessage(cumulusMessage);
  const pdrName = getMessagePdrName(cumulusMessage);
  const queryFields = getGranuleQueryFields(cumulusMessage);

  // Process each granule in a separate transaction via Promise.allSettled
  // so that they can succeed/fail independently
  const results = await Promise.allSettled(granules.map(
    async (granule) => {
      // compute granule specific data.
      const files = await _generateFilesFromGranule({ granule, provider });
      const timeToArchive = getGranuleTimeToArchive(granule);
      const timeToPreprocess = getGranuleTimeToPreprocess(granule);
      const productVolume = getGranuleProductVolume(files);
      const now = Date.now();
      const duration = getWorkflowDuration(workflowStartTime, now);
      const status = getGranuleStatus(workflowStatus, granule);
      const updatedAt = now;

      const dynamoGranuleRecord = await generateGranuleApiRecord({
        granule,
        executionUrl,
        collectionId,
        provider: provider.id,
        workflowStartTime,
        files,
        error,
        pdrName,
        workflowStatus,
        timeToArchive,
        timeToPreprocess,
        productVolume,
        duration,
        status,
        processingTimeInfo,
        queryFields,
        updatedAt,
        cmrUtils,
      });

      const postgresGranuleRecord = await translateApiGranuleToPostgresGranule(
        dynamoGranuleRecord,
        knex
      );

      return _writeGranule({
        postgresGranuleRecord,
        dynamoGranuleRecord,
        executionCumulusId,
        knex,
        granuleModel,
        granulePgModel,
        esClient,
      });
    }
  ));
  const failures = results.filter((result) => result.status === 'rejected');
  if (failures.length > 0) {
    const allFailures = failures.map((failure) => failure.reason);
    console.log('\nallFailures', allFailures);
    const aggregateError = new AggregateError(allFailures);
    log.error('Failed writing some granules to Dynamo', aggregateError);
    throw aggregateError;
  }
  return results;
};

module.exports = {
  generateFilePgRecord,
  getGranuleFromQueryResultOrLookup,
  _writeGranule,
  writeGranuleFromApi,
  writeGranulesFromMessage,
};<|MERGE_RESOLUTION|>--- conflicted
+++ resolved
@@ -179,15 +179,11 @@
     granuleRecord,
   });
 
-<<<<<<< HEAD
   log.info(`
     Successfully wrote granule with granuleId ${granuleRecord.granule_id}, collection_cumulus_id ${granuleRecord.collection_cumulus_id}
     to granule record with cumulus_id ${pgGranule.cumulus_id} in PostgreSQL
   `);
   return pgGranule;
-=======
-  return granuleCumulusId;
->>>>>>> 5352ded7
 };
 
 /**
@@ -618,7 +614,6 @@
   const failures = results.filter((result) => result.status === 'rejected');
   if (failures.length > 0) {
     const allFailures = failures.map((failure) => failure.reason);
-    console.log('\nallFailures', allFailures);
     const aggregateError = new AggregateError(allFailures);
     log.error('Failed writing some granules to Dynamo', aggregateError);
     throw aggregateError;
