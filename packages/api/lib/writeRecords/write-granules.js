--- conflicted
+++ resolved
@@ -375,7 +375,6 @@
 }) => {
   let pgGranule;
 
-<<<<<<< HEAD
   log.info('About to write granule record %j to PostgreSQL', {
     ...postgresGranuleRecord,
     product_volume: postgresGranuleRecord.product_volume
@@ -383,10 +382,6 @@
       : undefined,
   });
   log.info('About to write granule record %j to DynamoDB', dynamoGranuleRecord);
-=======
-  log.info('About to write granule record %j to PostgreSQL', postgresGranuleRecord);
-  log.info('About to write granule record %j to DynamoDB', apiGranuleRecord);
->>>>>>> 2c39f1e3
 
   await createRejectableTransaction(knex, async (trx) => {
     pgGranule = await _writePostgresGranuleViaTransaction({
