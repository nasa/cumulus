--- conflicted
+++ resolved
@@ -4,13 +4,8 @@
   JsonWebTokenError,
   TokenExpiredError
 } = require('jsonwebtoken');
-<<<<<<< HEAD
 
-const log = require('@cumulus/common/log');
-const { getJsonS3Object } = require('@cumulus/common/aws');
-=======
 const { getJsonS3Object } = require('@cumulus/aws-client/S3');
->>>>>>> 6277ca29
 const { ensureLaunchpadAPIAuthorized, launchpadProtectedAuth } = require('./launchpadAuth');
 const { AccessToken } = require('../models');
 const { verifyJwtToken } = require('../lib/token');
