'use strict';

const router = require('express-promise-router')();

const { RecordDoesNotExist } = require('@cumulus/errors');
const {
  getKnexClient,
<<<<<<< HEAD
  getApiGranuleExecutionCumulusIds,
  getApiGranuleCumulusIds,
  getWorkflowNameIntersectFromGranuleIds,
  ExecutionPgModel,
  translatePostgresExecutionToApiExecution,
} = require('@cumulus/db');
const Search = require('@cumulus/es-client/search').Search;
const models = require('../models');
const { getGranulesForPayload } = require('../lib/granules');
const { validateGranuleExecutionRequest } = require('../lib/request');
=======
  ExecutionPgModel,
  translatePostgresExecutionToApiExecution,
} = require('@cumulus/db');
const { deleteExecution } = require('@cumulus/es-client/indexer');
const { Search } = require('@cumulus/es-client/search');

const Execution = require('../models/executions');
>>>>>>> c7f73502

/**
 * List and search executions
 *
 * @param {Object} req - express request object
 * @param {Object} res - express response object
 * @returns {Promise<Object>} the promise of express response object
 */
async function list(req, res) {
  const search = new Search(
    { queryStringParameters: req.query },
    'execution',
    process.env.ES_INDEX
  );
  const response = await search.query();
  return res.send(response);
}

/**
 * get a single execution
 *
 * @param {Object} req - express request object
 * @param {Object} res - express response object
 * @returns {Promise<Object>} the promise of express response object
 */
async function get(req, res) {
  const arn = req.params.arn;
  const knex = await getKnexClient({ env: process.env });
  const executionPgModel = new ExecutionPgModel();
  let executionRecord;
  try {
    executionRecord = await executionPgModel.get(knex, { arn });
  } catch (error) {
    if (error instanceof RecordDoesNotExist) {
      return res.boom.notFound(`Execution record with identifiers ${JSON.stringify(req.params)} does not exist.`);
    }
    throw error;
  }

  const translatedRecord = await translatePostgresExecutionToApiExecution(executionRecord, knex);
  return res.send(translatedRecord);
}

/**
 * Delete an execution
 *
 * @param {Object} req - express request object
 * @param {Object} res - express response object
 * @returns {Promise<Object>} the promise of express response object
 */
async function del(req, res) {
  const {
    executionModel = new Execution(),
    executionPgModel = new ExecutionPgModel(),
    knex = await getKnexClient(),
    esClient = await Search.es(),
  } = req.testContext || {};

  const { arn } = req.params;

  try {
    await executionModel.get({ arn });
  } catch (error) {
    if (error instanceof RecordDoesNotExist) {
      return res.boom.notFound('No record found');
    }
    throw error;
  }

  let apiExecution;
  try {
    apiExecution = await executionModel.get({ arn });
  } catch (error) {
    if (error instanceof RecordDoesNotExist) {
      return res.boom.notFound('No record found');
    }
    throw error;
  }

  try {
    await knex.transaction(async (trx) => {
      await executionPgModel.delete(trx, { arn });
      await executionModel.delete({ arn });
      await deleteExecution({
        esClient,
        arn,
        index: process.env.ES_INDEX,
        ignore: [404],
      });
    });
  } catch (error) {
    // Delete is idempotent, so there may not be a DynamoDB
    // record to recreate
    if (apiExecution) {
      await executionModel.create(apiExecution);
    }
    throw error;
  }

  return res.send({ message: 'Record deleted' });
}

/**
 * Get execution history for a single granule or multiple granules
 *
 * @param {Object} req - express request object
 * @param {Object} res - express response object
 * @returns {Promise<Object>} the promise of express response object
 */
async function searchByGranules(req, res) {
  const payload = req.body;
  const knex = await getKnexClient();
  const granules = await getGranulesForPayload(payload, knex);
  const { page = 1, limit = 1, ...sortParams } = req.query;

  const offset = page < 1 ? 0 : (page - 1) * limit;

  const executionPgModel = new ExecutionPgModel();

  const executionCumulusIds = await getApiGranuleExecutionCumulusIds(knex, granules);

  const executions = await executionPgModel
    .searchByCumulusIds(knex, executionCumulusIds, { limit, offset, ...sortParams });

  const apiExecutions = await Promise.all(executions
    .map((execution) => translatePostgresExecutionToApiExecution(execution, knex)));

  const response = {
    meta: {
      count: apiExecutions.length,
    },
    results: apiExecutions,
  };

  return res.send(response);
}

/**
 * Get workflows for a single granule or intersection of workflows for multiple granules
 *
 * @param {Object} req - express request object
 * @param {Object} res - express response object
 * @returns {Promise<Object>} the promise of express response object
 */
async function workflowsByGranules(req, res) {
  const payload = req.body;
  const knex = await getKnexClient();
  const granules = await getGranulesForPayload(payload, knex);

  const granuleCumulusIds = await getApiGranuleCumulusIds(knex, granules);

  const workflowNames = await getWorkflowNameIntersectFromGranuleIds(knex, granuleCumulusIds);

  return res.send(workflowNames);
}

router.post('/search-by-granules', validateGranuleExecutionRequest, searchByGranules);
router.post('/workflows-by-granules', validateGranuleExecutionRequest, workflowsByGranules);
router.get('/:arn', get);
router.get('/', list);
router.delete('/:arn', del);

module.exports = {
  del,
  router,
};<|MERGE_RESOLUTION|>--- conflicted
+++ resolved
@@ -5,18 +5,9 @@
 const { RecordDoesNotExist } = require('@cumulus/errors');
 const {
   getKnexClient,
-<<<<<<< HEAD
   getApiGranuleExecutionCumulusIds,
   getApiGranuleCumulusIds,
   getWorkflowNameIntersectFromGranuleIds,
-  ExecutionPgModel,
-  translatePostgresExecutionToApiExecution,
-} = require('@cumulus/db');
-const Search = require('@cumulus/es-client/search').Search;
-const models = require('../models');
-const { getGranulesForPayload } = require('../lib/granules');
-const { validateGranuleExecutionRequest } = require('../lib/request');
-=======
   ExecutionPgModel,
   translatePostgresExecutionToApiExecution,
 } = require('@cumulus/db');
@@ -24,7 +15,8 @@
 const { Search } = require('@cumulus/es-client/search');
 
 const Execution = require('../models/executions');
->>>>>>> c7f73502
+const { getGranulesForPayload } = require('../lib/granules');
+const { validateGranuleExecutionRequest } = require('../lib/request');
 
 /**
  * List and search executions
