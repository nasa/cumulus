'use strict';

const router = require('express-promise-router')();
const isBoolean = require('lodash/isBoolean');

const asyncOperations = require('@cumulus/async-operations');
const {
  CollectionPgModel,
  getKnexClient,
  GranulePgModel,
<<<<<<< HEAD
  translateApiGranuleToPostgresGranule,
=======
  translatePostgresCollectionToApiCollection,
>>>>>>> 96cad7f1
} = require('@cumulus/db');
const {
  DeletePublishedGranule,
  RecordDoesNotExist,
} = require('@cumulus/errors');
const { indexGranule } = require('@cumulus/es-client/indexer');
const { Search } = require('@cumulus/es-client/search');
const Logger = require('@cumulus/logger');
const {
  deconstructCollectionId,
} = require('@cumulus/message/Collections');

const { deleteGranuleAndFiles } = require('../src/lib/granule-delete');
const { asyncOperationEndpointErrorHandler } = require('../app/middleware');
const AsyncOperation = require('../models/async-operation');
const Collection = require('../models/collections');
const Granule = require('../models/granules');
const { moveGranule } = require('../lib/granules');
const { unpublishGranule } = require('../lib/granule-remove-from-cmr');
const { addOrcaRecoveryStatus, getOrcaRecoveryStatusByGranuleId } = require('../lib/orca');
<<<<<<< HEAD

const logger = new Logger({ sender: '@cumulus/api/granules' });

=======
>>>>>>> 96cad7f1
/**
 * List all granules for a given collection.
 *
 * @param {Object} req - express request object
 * @param {Object} res - express response object
 * @returns {Promise<Object>} the promise of express response object
 */
async function list(req, res) {
  const { getRecoveryStatus, ...queryStringParameters } = req.query;
  const es = new Search(
    { queryStringParameters },
    'granule',
    process.env.ES_INDEX
  );

  let result = await es.query();
  if (getRecoveryStatus === 'true') {
    result = await addOrcaRecoveryStatus(result);
  }

  return res.send(result);
}

/**
 * Update a single granule.
 * Supported Actions: reingest, move, applyWorkflow, RemoveFromCMR.
 *
 * @param {Object} req - express request object
 * @param {Object} res - express response object
 * @returns {Promise<Object>} the promise of express response object
 */
async function put(req, res) {
  const {
    granuleModel = new Granule(),
    knex = await getKnexClient(),
    granulePgModel = new GranulePgModel(),
    esClient = await Search.es(),
  } = req.testContext || {};

  const granuleId = req.params.granuleName;
  const body = req.body;
  const action = body.action;

  if (!action) {
    const apiGranule = req.body;
    const oldGranule = await granuleModel.get({ granuleId });
    let newGranule;

    apiGranule.updatedAt = Date.now();
    apiGranule.createdAt = oldGranule.createdAt;
    const postgresRule = await translateApiGranuleToPostgresGranule(apiGranule, knex);

    try {
      await knex.transaction(async (trx) => {
        await granulePgModel.upsert(trx, postgresRule);
        newGranule = await granuleModel.create(apiGranule);
        await indexGranule(esClient, newGranule, process.env.ES_INDEX);
      });
    } catch (innerError) {
      // Revert Dynamo record update if any write fails
      await granuleModel.create(oldGranule);
      throw innerError;
    }
    return res.send(newGranule);
  }

  const granule = await granuleModel.get({ granuleId });

  if (action === 'reingest') {
    const collectionPgModel = new CollectionPgModel();
    const knex = await getKnexClient();
    const { name, version } = deconstructCollectionId(granule.collectionId);
<<<<<<< HEAD
    const collectionModelClient = new Collection();
    const collection = await collectionModelClient.get({ name, version });

    await granuleModel.reingest({
=======
    const collection = translatePostgresCollectionToApiCollection(
      await collectionPgModel.get(knex, { name, version })
    );
    await granuleModelClient.reingest({
>>>>>>> 96cad7f1
      ...granule,
      queueUrl: process.env.backgroundQueueUrl,
    });

    const response = {
      action,
      granuleId: granule.granuleId,
      status: 'SUCCESS',
    };

    if (collection.duplicateHandling !== 'replace') {
      response.warning = 'The granule files may be overwritten';
    }
    return res.send(response);
  }

  if (action === 'applyWorkflow') {
    await granuleModel.applyWorkflow(
      granule,
      body.workflow,
      body.meta
    );

    return res.send({
      granuleId: granule.granuleId,
      action: `applyWorkflow ${body.workflow}`,
      status: 'SUCCESS',
    });
  }

  if (action === 'removeFromCmr') {
    await unpublishGranule(knex, granule);

    return res.send({
      granuleId: granule.granuleId,
      action,
      status: 'SUCCESS',
    });
  }

  if (action === 'move') {
    const filesAtDestination = await granuleModel.getFilesExistingAtLocation(
      granule,
      body.destinations
    );

    if (filesAtDestination.length > 0) {
      const filenames = filesAtDestination.map((file) => file.fileName);
      const message = `Cannot move granule because the following files would be overwritten at the destination location: ${filenames.join(', ')}. Delete the existing files or reingest the source files.`;

      return res.boom.conflict(message);
    }

    await moveGranule(
      granule,
      body.destinations,
      process.env.DISTRIBUTION_ENDPOINT,
      granuleModel
    );

    return res.send({
      granuleId: granule.granuleId,
      action,
      status: 'SUCCESS',
    });
  }

  return res.boom.badRequest('Action is not supported. Choices are "applyWorkflow", "move", "reingest", or "removeFromCmr"');
}

/**
 * Delete a granule
 *
 * @param {Object} req - express request object
 * @param {Object} res - express response object
 * @returns {Promise<Object>} the promise of express response object
 */
async function del(req, res) {
  const {
    granuleModelClient = new Granule(),
    collectionPgModel = new CollectionPgModel(),
    granulePgModel = new GranulePgModel(),
    knex = await getKnexClient(),
    esClient = await Search.es(),
  } = req.testContext || {};

  const granuleId = req.params.granuleName;
  logger.info(`granules.del ${granuleId}`);

  let dynamoGranule;
  let pgGranule;

  // If the granule does not exist in Dynamo, throw an error
  try {
    dynamoGranule = await granuleModelClient.getRecord({ granuleId });
  } catch (error) {
    if (error instanceof RecordDoesNotExist) {
      return res.boom.notFound(error);
    }
    throw error;
  }

  // If the granule does not exist in PG, just log that information. The logic that
  // actually handles Dynamo/PG granule deletion will skip the PG deletion if the record
  // does not exist. see deleteGranuleAndFiles().
  try {
    if (dynamoGranule.collectionId) {
      const { name, version } = deconstructCollectionId(dynamoGranule.collectionId);
      const collectionCumulusId = await collectionPgModel.getRecordCumulusId(
        knex,
        { name, version }
      );
      // Need granule_id + collection_cumulus_id to get truly unique record.
      pgGranule = await granulePgModel.get(knex, {
        granule_id: granuleId,
        collection_cumulus_id: collectionCumulusId,
      });
    }
  } catch (error) {
    if (error instanceof RecordDoesNotExist) {
      logger.info(`Postgres Granule with ID ${granuleId} does not exist`);
    } else {
      throw error;
    }
  }

  if (dynamoGranule.published) {
    throw new DeletePublishedGranule('You cannot delete a granule that is published to CMR. Remove it from CMR first');
  }

  await deleteGranuleAndFiles({
    knex,
    dynamoGranule,
    pgGranule,
    esClient,
  });

  return res.send({ detail: 'Record deleted' });
}

/**
 * Query a single granule.
 *
 * @param {Object} req - express request object
 * @param {Object} res - express response object
 * @returns {Promise<Object>} the promise of express response object
 */
async function get(req, res) {
  const { getRecoveryStatus } = req.query;
  const granuleId = req.params.granuleName;
  let result;
  try {
    result = await (new Granule()).get({ granuleId });
  } catch (error) {
    if (error.message.startsWith('No record found')) {
      return res.boom.notFound('Granule not found');
    }

    throw error;
  }

  const recoveryStatus = getRecoveryStatus === 'true'
    ? await getOrcaRecoveryStatusByGranuleId(granuleId)
    : undefined;
  return res.send({ ...result, recoveryStatus });
}

function validateBulkGranulesRequest(req, res, next) {
  const payload = req.body;

  if (!payload.ids && !payload.query) {
    return res.boom.badRequest('One of ids or query is required');
  }

  if (payload.ids && !Array.isArray(payload.ids)) {
    return res.boom.badRequest(`ids should be an array of values, received ${payload.ids}`);
  }

  if (!payload.query && payload.ids && payload.ids.length === 0) {
    return res.boom.badRequest('no values provided for ids');
  }

  if (payload.query
    && !(process.env.METRICS_ES_HOST
        && process.env.METRICS_ES_USER
        && process.env.METRICS_ES_PASS)
  ) {
    return res.boom.badRequest('ELK Metrics stack not configured');
  }

  if (payload.query && !payload.index) {
    return res.boom.badRequest('Index is required if query is sent');
  }

  return next();
}

async function bulkOperations(req, res) {
  const payload = req.body;

  if (!payload.workflowName) {
    return res.boom.badRequest('workflowName is required.');
  }
  const stackName = process.env.stackName;
  const systemBucket = process.env.system_bucket;
  const tableName = process.env.AsyncOperationsTable;

  let description;
  if (payload.query) {
    description = `Bulk run ${payload.workflowName} on ${payload.query.size} granules`;
  } else if (payload.ids) {
    description = `Bulk run ${payload.workflowName} on ${payload.ids.length} granules`;
  } else {
    description = `Bulk run on ${payload.workflowName}`;
  }

  const asyncOperation = await asyncOperations.startAsyncOperation({
    asyncOperationTaskDefinition: process.env.AsyncOperationTaskDefinition,
    cluster: process.env.EcsCluster,
    lambdaName: process.env.BulkOperationLambda,
    description,
    operationType: 'Bulk Granules',
    payload: {
      payload,
      type: 'BULK_GRANULE',
      envVars: {
        GranulesTable: process.env.GranulesTable,
        system_bucket: process.env.system_bucket,
        stackName: process.env.stackName,
        invoke: process.env.invoke,
        METRICS_ES_HOST: process.env.METRICS_ES_HOST,
        METRICS_ES_USER: process.env.METRICS_ES_USER,
        METRICS_ES_PASS: process.env.METRICS_ES_PASS,
      },
    },
    esHost: process.env.ES_HOST,
    stackName,
    systemBucket,
    dynamoTableName: tableName,
    knexConfig: process.env,
  }, AsyncOperation);

  return res.status(202).send(asyncOperation);
}

/**
 * Start an AsyncOperation that will perform a bulk granules delete
 *
 * @param {Object} req - express request object
 * @param {Object} res - express response object
 * @returns {Promise<Object>} the promise of express response object
 */
async function bulkDelete(req, res) {
  const payload = req.body;

  if (payload.forceRemoveFromCmr && !isBoolean(payload.forceRemoveFromCmr)) {
    return res.boom.badRequest('forceRemoveFromCmr must be a boolean value');
  }

  const stackName = process.env.stackName;
  const systemBucket = process.env.system_bucket;
  const tableName = process.env.AsyncOperationsTable;

  const asyncOperation = await asyncOperations.startAsyncOperation({
    asyncOperationTaskDefinition: process.env.AsyncOperationTaskDefinition,
    cluster: process.env.EcsCluster,
    lambdaName: process.env.BulkOperationLambda,
    description: 'Bulk granule deletion',
    operationType: 'Bulk Granule Delete', // this value is set on an ENUM field, so cannot change
    payload: {
      type: 'BULK_GRANULE_DELETE',
      payload,
      envVars: {
        cmr_client_id: process.env.cmr_client_id,
        CMR_ENVIRONMENT: process.env.CMR_ENVIRONMENT,
        cmr_oauth_provider: process.env.cmr_oauth_provider,
        cmr_password_secret_name: process.env.cmr_password_secret_name,
        cmr_provider: process.env.cmr_provider,
        cmr_username: process.env.cmr_username,
        GranulesTable: process.env.GranulesTable,
        launchpad_api: process.env.launchpad_api,
        launchpad_certificate: process.env.launchpad_certificate,
        launchpad_passphrase_secret_name: process.env.launchpad_passphrase_secret_name,
        METRICS_ES_HOST: process.env.METRICS_ES_HOST,
        METRICS_ES_USER: process.env.METRICS_ES_USER,
        METRICS_ES_PASS: process.env.METRICS_ES_PASS,
        stackName: process.env.stackName,
        system_bucket: process.env.system_bucket,
        ES_HOST: process.env.ES_HOST,
      },
    },
    stackName,
    systemBucket,
    dynamoTableName: tableName,
    knexConfig: process.env,
  }, AsyncOperation);

  return res.status(202).send(asyncOperation);
}

async function bulkReingest(req, res) {
  const payload = req.body;
  const stackName = process.env.stackName;
  const systemBucket = process.env.system_bucket;
  const tableName = process.env.AsyncOperationsTable;

  const numOfGranules = (payload.query && payload.query.size)
    || (payload.ids && payload.ids.length);
  const description = `Bulk granule reingest run on ${numOfGranules || ''} granules`;

  const asyncOperation = await asyncOperations.startAsyncOperation({
    asyncOperationTaskDefinition: process.env.AsyncOperationTaskDefinition,
    cluster: process.env.EcsCluster,
    lambdaName: process.env.BulkOperationLambda,
    description,
    operationType: 'Bulk Granule Reingest',
    payload: {
      payload,
      type: 'BULK_GRANULE_REINGEST',
      envVars: {
        GranulesTable: process.env.GranulesTable,
        system_bucket: process.env.system_bucket,
        stackName: process.env.stackName,
        invoke: process.env.invoke,
        METRICS_ES_HOST: process.env.METRICS_ES_HOST,
        METRICS_ES_USER: process.env.METRICS_ES_USER,
        METRICS_ES_PASS: process.env.METRICS_ES_PASS,
      },
    },
    esHost: process.env.ES_HOST,
    stackName,
    systemBucket,
    dynamoTableName: tableName,
    knexConfig: process.env,
  }, AsyncOperation);

  return res.status(202).send(asyncOperation);
}

router.get('/:granuleName', get);
router.get('/', list);
router.put('/:granuleName', put);
router.post(
  '/bulk',
  validateBulkGranulesRequest,
  bulkOperations,
  asyncOperationEndpointErrorHandler
);
router.post(
  '/bulkDelete',
  validateBulkGranulesRequest,
  bulkDelete,
  asyncOperationEndpointErrorHandler
);
router.post(
  '/bulkReingest',
  validateBulkGranulesRequest,
  bulkReingest,
  asyncOperationEndpointErrorHandler
);
router.delete('/:granuleName', del);

module.exports = {
  put,
  router,
};<|MERGE_RESOLUTION|>--- conflicted
+++ resolved
@@ -8,11 +8,8 @@
   CollectionPgModel,
   getKnexClient,
   GranulePgModel,
-<<<<<<< HEAD
   translateApiGranuleToPostgresGranule,
-=======
   translatePostgresCollectionToApiCollection,
->>>>>>> 96cad7f1
 } = require('@cumulus/db');
 const {
   DeletePublishedGranule,
@@ -28,17 +25,13 @@
 const { deleteGranuleAndFiles } = require('../src/lib/granule-delete');
 const { asyncOperationEndpointErrorHandler } = require('../app/middleware');
 const AsyncOperation = require('../models/async-operation');
-const Collection = require('../models/collections');
 const Granule = require('../models/granules');
 const { moveGranule } = require('../lib/granules');
 const { unpublishGranule } = require('../lib/granule-remove-from-cmr');
 const { addOrcaRecoveryStatus, getOrcaRecoveryStatusByGranuleId } = require('../lib/orca');
-<<<<<<< HEAD
 
 const logger = new Logger({ sender: '@cumulus/api/granules' });
 
-=======
->>>>>>> 96cad7f1
 /**
  * List all granules for a given collection.
  *
@@ -109,19 +102,12 @@
 
   if (action === 'reingest') {
     const collectionPgModel = new CollectionPgModel();
-    const knex = await getKnexClient();
     const { name, version } = deconstructCollectionId(granule.collectionId);
-<<<<<<< HEAD
-    const collectionModelClient = new Collection();
-    const collection = await collectionModelClient.get({ name, version });
-
-    await granuleModel.reingest({
-=======
     const collection = translatePostgresCollectionToApiCollection(
       await collectionPgModel.get(knex, { name, version })
     );
-    await granuleModelClient.reingest({
->>>>>>> 96cad7f1
+
+    await granuleModel.reingest({
       ...granule,
       queueUrl: process.env.backgroundQueueUrl,
     });
