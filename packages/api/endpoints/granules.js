'use strict';

const router = require('express-promise-router')();
const isBoolean = require('lodash/isBoolean');

const asyncOperations = require('@cumulus/async-operations');
const { inTestMode } = require('@cumulus/common/test-utils');
const {
  CollectionPgModel,
  getKnexClient,
  getUniqueGranuleByGranuleId,
  GranulePgModel,
  translatePostgresCollectionToApiCollection,
  translatePostgresGranuleToApiGranule,
} = require('@cumulus/db');
const {
  addToLocalES,
  indexGranule,
} = require('@cumulus/es-client/indexer');
const {
  DeletePublishedGranule,
  RecordDoesNotExist,
} = require('@cumulus/errors');
const { Search } = require('@cumulus/es-client/search');
const Logger = require('@cumulus/logger');
const {
  deconstructCollectionId,
} = require('@cumulus/message/Collections');

const { deleteGranuleAndFiles } = require('../src/lib/granule-delete');
const { chooseTargetExecution } = require('../lib/executions');
const { writeGranuleFromApi } = require('../lib/writeRecords/write-granules');
const { asyncOperationEndpointErrorHandler } = require('../app/middleware');
const { errorify } = require('../lib/utils');
const AsyncOperation = require('../models/async-operation');
const Granule = require('../models/granules');
const Execution = require('../models/executions');
const { moveGranule } = require('../lib/granules');
const { reingestGranule, applyWorkflow } = require('../lib/ingest');
const { unpublishGranule } = require('../lib/granule-remove-from-cmr');
const { addOrcaRecoveryStatus, getOrcaRecoveryStatusByGranuleId } = require('../lib/orca');
const { validateBulkGranulesRequest } = require('../lib/request');

const log = new Logger({ sender: '@cumulus/api/granules' });

/**
 * List all granules for a given collection.
 *
 * @param {Object} req - express request object
 * @param {Object} res - express response object
 * @returns {Promise<Object>} the promise of express response object
 */
async function list(req, res) {
  const { getRecoveryStatus, ...queryStringParameters } = req.query;
  const es = new Search(
    { queryStringParameters },
    'granule',
    process.env.ES_INDEX
  );

  let result = await es.query();
  if (getRecoveryStatus === 'true') {
    result = await addOrcaRecoveryStatus(result);
  }

  return res.send(result);
}

/**
 * Create new granule
 *
 * @param {Object} req - express request object
 * @param {Object} res - express response object
 * @returns {Promise<Object>} promise of an express response object.
 */
const create = async (req, res) => {
  const {
    knex = await getKnexClient(),
    granuleModel = new Granule(),
    esClient = await Search.es(),
  } = req.testContext || {};

  const granule = req.body || {};

  try {
    if (await granuleModel.exists({ granuleId: granule.granuleId })) {
      return res.boom.conflict(`A granule already exists for granule_id: ${granule.granuleId}`);
    }
  } catch (error) {
    return res.boom.badRequest(errorify(error));
  }

  try {
    await writeGranuleFromApi(granule, knex, esClient, 'Create');
    if (inTestMode()) {
      await addToLocalES(granule, indexGranule);
    }
  } catch (error) {
    log.error('Could not write granule', error);
    return res.boom.badRequest(JSON.stringify(error, Object.getOwnPropertyNames(error)));
  }
  return res.send({ message: `Successfully wrote granule with Granule Id: ${granule.granuleId}` });
};

/**
 * Update existing granule
 *
 * @param {Object} req - express request object
 * @param {Object} res - express response object
 * @returns {Promise<Object>} promise of an express response object.
 */
const putGranule = async (req, res) => {
  const {
    granuleModel = new Granule(),
    knex = await getKnexClient(),
    esClient = await Search.es(),
  } = req.testContext || {};
  const body = req.body || {};

  let message;
  let status;
  try {
    await granuleModel.get({ granuleId: body.granuleId });
  } catch (error) {
    if (error instanceof RecordDoesNotExist) {
      status = 201;
      message = `Successfully wrote granule with Granule Id: ${body.granuleId}`;
    } else {
      return res.boom.badRequest(errorify(error));
    }
  }

  try {
<<<<<<< HEAD
    await writeGranuleFromApi(updatedGranule, knex, esClient, 'Update');
=======
    await writeGranuleFromApi(body, knex, esClient);
>>>>>>> 10b52df0
  } catch (error) {
    log.error('failed to update granule', error);
    return res.boom.badRequest(errorify(error));
  }
  return res.status(status || 200).send({
    message: message || `Successfully updated granule with Granule Id: ${body.granuleId}`,
  });
};

/**
 * Update a single granule.
 * Supported Actions: reingest, move, applyWorkflow, RemoveFromCMR.
 * If no action is included on the request, the body is assumed to be an
 * existing granule to update, and update is called with the input parameters.
 *
 * @param {Object} req - express request object
 * @param {Object} res - express response object
 * @returns {Promise<Object>} the promise of express response object
 */
async function put(req, res) {
  const {
    granuleModel = new Granule(),
    knex = await getKnexClient(),
    granulePgModel = new GranulePgModel(),
    reingestHandler = reingestGranule,
  } = req.testContext || {};

  const granuleId = req.params.granuleName;
  const body = req.body;
  const action = body.action;

  if (!action) {
    if (req.body.granuleId === req.params.granuleName) {
      return putGranule(req, res);
    }
    return res.boom.badRequest(
      `input :granuleName (${req.params.granuleName}) must match body's granuleId (${req.body.granuleId})`
    );
  }

  const pgGranule = await getUniqueGranuleByGranuleId(knex, granuleId, granulePgModel);

  const collectionPgModel = new CollectionPgModel();
  const pgCollection = await collectionPgModel.get(
    knex,
    { cumulus_id: pgGranule.collection_cumulus_id }
  );
  const apiGranule = await translatePostgresGranuleToApiGranule({
    granulePgRecord: pgGranule,
    collectionPgRecord: pgCollection,
    knexOrTransaction: knex,
  });

  if (action === 'reingest') {
    const apiCollection = translatePostgresCollectionToApiCollection(pgCollection);
    let targetExecution;
    try {
      targetExecution = await chooseTargetExecution({
        granuleId, executionArn: body.executionArn, workflowName: body.workflowName,
      });
    } catch (error) {
      if (error instanceof RecordDoesNotExist) {
        return res.boom.badRequest(`Cannot reingest granule: ${error.message}`);
      }
      throw error;
    }

    if (targetExecution) {
      log.info(`targetExecution has been specified for granule (${granuleId}) reingest: ${targetExecution}`);
    }
    const reingestParams = {
      ...apiGranule,
      ...(targetExecution && { execution: targetExecution }),
      queueUrl: process.env.backgroundQueueUrl,
    };

    await reingestHandler({
      reingestParams,
    });

    const response = {
      action,
      granuleId: apiGranule.granuleId,
      status: 'SUCCESS',
    };

    if (apiCollection.duplicateHandling !== 'replace') {
      response.warning = 'The granule files may be overwritten';
    }
    return res.send(response);
  }

  if (action === 'applyWorkflow') {
    await applyWorkflow({
      granule: apiGranule,
      workflow: body.workflow,
      meta: body.meta,
    });

    return res.send({
      granuleId: apiGranule.granuleId,
      action: `applyWorkflow ${body.workflow}`,
      status: 'SUCCESS',
    });
  }

  if (action === 'removeFromCmr') {
    await unpublishGranule({
      knex,
      pgGranuleRecord: pgGranule,
      pgCollection: pgCollection,
    });

    return res.send({
      granuleId: apiGranule.granuleId,
      action,
      status: 'SUCCESS',
    });
  }

  if (action === 'move') {
    // FUTURE - this should be removed from the granule model
    const filesAtDestination = await granuleModel.getFilesExistingAtLocation(
      apiGranule,
      body.destinations
    );

    if (filesAtDestination.length > 0) {
      const filenames = filesAtDestination.map((file) => file.fileName);
      const message = `Cannot move granule because the following files would be overwritten at the destination location: ${filenames.join(', ')}. Delete the existing files or reingest the source files.`;

      return res.boom.conflict(message);
    }

    await moveGranule(
      apiGranule,
      body.destinations,
      process.env.DISTRIBUTION_ENDPOINT,
      granuleModel
    );

    return res.send({
      granuleId: apiGranule.granuleId,
      action,
      status: 'SUCCESS',
    });
  }
  return res.boom.badRequest('Action is not supported. Choices are "applyWorkflow", "move", "reingest", "removeFromCmr" or specify no "action" to update an existing granule');
}

/**
 * associate an execution with a granule
 *
 * @param {Object} req - express request object
 * @param {Object} res - express response object
 * @returns {Promise<Object>} promise of an express response object
 */
const associateExecution = async (req, res) => {
  const granuleName = req.params.granuleName;

  const { collectionId, granuleId, executionArn } = req.body || {};
  if (!granuleId || !collectionId || !executionArn) {
    return res.boom.badRequest('Field granuleId, collectionId or executionArn is missing from request body');
  }

  if (granuleName !== granuleId) {
    return res.boom.badRequest(`Expected granuleId to be ${granuleName} but found ${granuleId} in payload`);
  }

  const {
    executionModel = new Execution(),
    granuleModel = new Granule(),
    knex = await getKnexClient(),
    esClient = await Search.es(),
  } = req.testContext || {};

  let granule;
  let execution;
  try {
    granule = await granuleModel.get({ granuleId });
    execution = await executionModel.get({ arn: executionArn });
  } catch (error) {
    if (error instanceof RecordDoesNotExist) {
      if (granule === undefined) {
        return res.boom.notFound(`No granule found to associate execution with for granuleId ${granuleId}`);
      }
      return res.boom.notFound(`Execution ${executionArn} not found`);
    }
    return res.boom.badRequest(errorify(error));
  }

  if (granule.collectionId !== collectionId) {
    return res.boom.notFound(`No granule found to associate execution with for granuleId ${granuleId} collectionId ${collectionId}`);
  }

  const updatedGranule = {
    ...granule,
    execution: execution.execution,
    updatedAt: Date.now(),
  };

  try {
    await writeGranuleFromApi(updatedGranule, knex, esClient, 'Update');
  } catch (error) {
    log.error(`failed to associate execution ${executionArn} with granule granuleId ${granuleId} collectionId ${collectionId}`, error);
    return res.boom.badRequest(errorify(error));
  }
  return res.send({
    message: `Successfully associated execution ${executionArn} with granule granuleId ${granuleId} collectionId ${collectionId}`,
  });
};

/**
 * Delete a granule
 *
 * @param {Object} req - express request object
 * @param {Object} res - express response object
 * @returns {Promise<Object>} the promise of express response object
 */
async function del(req, res) {
  const {
    granuleModelClient = new Granule(),
    collectionPgModel = new CollectionPgModel(),
    granulePgModel = new GranulePgModel(),
    knex = await getKnexClient(),
    esClient = await Search.es(),
  } = req.testContext || {};

  const granuleId = req.params.granuleName;
  log.info(`granules.del ${granuleId}`);

  let dynamoGranule;
  let pgGranule;
  let collectionCumulusId;

  // If the granule does not exist in Dynamo, throw an error
  try {
    dynamoGranule = await granuleModelClient.getRecord({ granuleId });
  } catch (error) {
    if (error instanceof RecordDoesNotExist) {
      return res.boom.notFound(error);
    }
    throw error;
  }

  // If the granule does not exist in PG, just log that information. The logic that
  // actually handles Dynamo/PG granule deletion will skip the PG deletion if the record
  // does not exist. see deleteGranuleAndFiles().
  try {
    if (dynamoGranule.collectionId) {
      const { name, version } = deconstructCollectionId(dynamoGranule.collectionId);
      collectionCumulusId = await collectionPgModel.getRecordCumulusId(
        knex,
        { name, version }
      );
      // Need granule_id + collection_cumulus_id to get truly unique record.
      pgGranule = await granulePgModel.get(knex, {
        granule_id: granuleId,
        collection_cumulus_id: collectionCumulusId,
      });
    }
  } catch (error) {
    if (error instanceof RecordDoesNotExist) {
      log.info(`Postgres Granule with ID ${granuleId} does not exist`);
    } else {
      throw error;
    }
  }

  if (dynamoGranule.published) {
    throw new DeletePublishedGranule('You cannot delete a granule that is published to CMR. Remove it from CMR first');
  }

  await deleteGranuleAndFiles({
    knex,
    dynamoGranule,
    pgGranule,
    esClient,
    collectionCumulusId,
  });

  return res.send({ detail: 'Record deleted' });
}

/**
 * Query a single granule.
 *
 * @param {Object} req - express request object
 * @param {Object} res - express response object
 * @returns {Promise<Object>} the promise of express response object
 */
async function get(req, res) {
  const {
    knex = await getKnexClient(),
  } = req.testContext || {};
  const { getRecoveryStatus } = req.query;
  const granuleId = req.params.granuleName;
  let granule;
  try {
    granule = await getUniqueGranuleByGranuleId(knex, granuleId);
  } catch (error) {
    if (error instanceof RecordDoesNotExist) {
      return res.boom.notFound('Granule not found');
    }

    throw error;
  }

  // Get related files, execution ARNs, provider, PDR, and collection and format
  const result = await translatePostgresGranuleToApiGranule({
    granulePgRecord: granule,
    knexOrTransaction: knex,
  });

  const recoveryStatus = getRecoveryStatus === 'true'
    ? await getOrcaRecoveryStatusByGranuleId(granuleId)
    : undefined;
  return res.send({ ...result, recoveryStatus });
}

async function bulkOperations(req, res) {
  const payload = req.body;

  if (!payload.workflowName) {
    return res.boom.badRequest('workflowName is required.');
  }
  const stackName = process.env.stackName;
  const systemBucket = process.env.system_bucket;
  const tableName = process.env.AsyncOperationsTable;

  let description;
  if (payload.query) {
    description = `Bulk run ${payload.workflowName} on ${payload.query.size} granules`;
  } else if (payload.ids) {
    description = `Bulk run ${payload.workflowName} on ${payload.ids.length} granules`;
  } else {
    description = `Bulk run on ${payload.workflowName}`;
  }

  const asyncOperation = await asyncOperations.startAsyncOperation({
    asyncOperationTaskDefinition: process.env.AsyncOperationTaskDefinition,
    cluster: process.env.EcsCluster,
    lambdaName: process.env.BulkOperationLambda,
    description,
    operationType: 'Bulk Granules',
    payload: {
      payload,
      type: 'BULK_GRANULE',
      envVars: {
        GranulesTable: process.env.GranulesTable,
        system_bucket: process.env.system_bucket,
        stackName: process.env.stackName,
        invoke: process.env.invoke,
        METRICS_ES_HOST: process.env.METRICS_ES_HOST,
        METRICS_ES_USER: process.env.METRICS_ES_USER,
        METRICS_ES_PASS: process.env.METRICS_ES_PASS,
      },
    },
    esHost: process.env.ES_HOST,
    stackName,
    systemBucket,
    dynamoTableName: tableName,
    knexConfig: process.env,
  }, AsyncOperation);

  return res.status(202).send(asyncOperation);
}

/**
 * Start an AsyncOperation that will perform a bulk granules delete
 *
 * @param {Object} req - express request object
 * @param {Object} res - express response object
 * @returns {Promise<Object>} the promise of express response object
 */
async function bulkDelete(req, res) {
  const payload = req.body;

  if (payload.forceRemoveFromCmr && !isBoolean(payload.forceRemoveFromCmr)) {
    return res.boom.badRequest('forceRemoveFromCmr must be a boolean value');
  }

  const stackName = process.env.stackName;
  const systemBucket = process.env.system_bucket;
  const tableName = process.env.AsyncOperationsTable;

  const asyncOperation = await asyncOperations.startAsyncOperation({
    asyncOperationTaskDefinition: process.env.AsyncOperationTaskDefinition,
    cluster: process.env.EcsCluster,
    lambdaName: process.env.BulkOperationLambda,
    description: 'Bulk granule deletion',
    operationType: 'Bulk Granule Delete', // this value is set on an ENUM field, so cannot change
    payload: {
      type: 'BULK_GRANULE_DELETE',
      payload,
      envVars: {
        cmr_client_id: process.env.cmr_client_id,
        CMR_ENVIRONMENT: process.env.CMR_ENVIRONMENT,
        cmr_oauth_provider: process.env.cmr_oauth_provider,
        cmr_password_secret_name: process.env.cmr_password_secret_name,
        cmr_provider: process.env.cmr_provider,
        cmr_username: process.env.cmr_username,
        GranulesTable: process.env.GranulesTable,
        launchpad_api: process.env.launchpad_api,
        launchpad_certificate: process.env.launchpad_certificate,
        launchpad_passphrase_secret_name: process.env.launchpad_passphrase_secret_name,
        METRICS_ES_HOST: process.env.METRICS_ES_HOST,
        METRICS_ES_USER: process.env.METRICS_ES_USER,
        METRICS_ES_PASS: process.env.METRICS_ES_PASS,
        stackName: process.env.stackName,
        system_bucket: process.env.system_bucket,
        ES_HOST: process.env.ES_HOST,
      },
    },
    stackName,
    systemBucket,
    dynamoTableName: tableName,
    knexConfig: process.env,
  }, AsyncOperation);

  return res.status(202).send(asyncOperation);
}

async function bulkReingest(req, res) {
  const payload = req.body;
  const stackName = process.env.stackName;
  const systemBucket = process.env.system_bucket;
  const tableName = process.env.AsyncOperationsTable;

  const numOfGranules = (payload.query && payload.query.size)
    || (payload.ids && payload.ids.length);
  const description = `Bulk granule reingest run on ${numOfGranules || ''} granules`;

  const asyncOperation = await asyncOperations.startAsyncOperation({
    asyncOperationTaskDefinition: process.env.AsyncOperationTaskDefinition,
    cluster: process.env.EcsCluster,
    lambdaName: process.env.BulkOperationLambda,
    description,
    operationType: 'Bulk Granule Reingest',
    payload: {
      payload,
      type: 'BULK_GRANULE_REINGEST',
      envVars: {
        GranulesTable: process.env.GranulesTable,
        system_bucket: process.env.system_bucket,
        stackName: process.env.stackName,
        invoke: process.env.invoke,
        METRICS_ES_HOST: process.env.METRICS_ES_HOST,
        METRICS_ES_USER: process.env.METRICS_ES_USER,
        METRICS_ES_PASS: process.env.METRICS_ES_PASS,
      },
    },
    esHost: process.env.ES_HOST,
    stackName,
    systemBucket,
    dynamoTableName: tableName,
    knexConfig: process.env,
  }, AsyncOperation);

  return res.status(202).send(asyncOperation);
}

router.get('/:granuleName', get);
router.get('/', list);
router.post('/:granuleName/executions', associateExecution);
router.post('/', create);
router.put('/:granuleName', put);

router.post(
  '/bulk',
  validateBulkGranulesRequest,
  bulkOperations,
  asyncOperationEndpointErrorHandler
);
router.post(
  '/bulkDelete',
  validateBulkGranulesRequest,
  bulkDelete,
  asyncOperationEndpointErrorHandler
);
router.post(
  '/bulkReingest',
  validateBulkGranulesRequest,
  bulkReingest,
  asyncOperationEndpointErrorHandler
);
router.delete('/:granuleName', del);

module.exports = {
  put,
  router,
};<|MERGE_RESOLUTION|>--- conflicted
+++ resolved
@@ -131,11 +131,7 @@
   }
 
   try {
-<<<<<<< HEAD
-    await writeGranuleFromApi(updatedGranule, knex, esClient, 'Update');
-=======
-    await writeGranuleFromApi(body, knex, esClient);
->>>>>>> 10b52df0
+    await writeGranuleFromApi(body, knex, esClient, 'Update');
   } catch (error) {
     log.error('failed to update granule', error);
     return res.boom.badRequest(errorify(error));
