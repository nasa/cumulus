'use strict';

const router = require('express-promise-router')();
const isBoolean = require('lodash/isBoolean');

const asyncOperations = require('@cumulus/async-operations');
const { inTestMode } = require('@cumulus/common/test-utils');
const {
  CollectionPgModel,
  getKnexClient,
  getUniqueGranuleByGranuleId,
  GranulePgModel,
  translatePostgresCollectionToApiCollection,
  translatePostgresGranuleToApiGranule,
} = require('@cumulus/db');
const {
  addToLocalES,
  indexGranule,
} = require('@cumulus/es-client/indexer');
const {
  DeletePublishedGranule,
  RecordDoesNotExist,
} = require('@cumulus/errors');
const { Search } = require('@cumulus/es-client/search');
const Logger = require('@cumulus/logger');
const {
  deconstructCollectionId,
} = require('@cumulus/message/Collections');

const { deleteGranuleAndFiles } = require('../src/lib/granule-delete');
const { chooseTargetExecution } = require('../lib/executions');
const { writeGranuleFromApi } = require('../lib/writeRecords/write-granules');
const { asyncOperationEndpointErrorHandler } = require('../app/middleware');
const { errorify } = require('../lib/utils');
const AsyncOperation = require('../models/async-operation');
const Granule = require('../models/granules');
const Execution = require('../models/executions');
const { moveGranule } = require('../lib/granules');
const { reingestGranule, applyWorkflow } = require('../lib/ingest');
const { unpublishGranule } = require('../lib/granule-remove-from-cmr');
const { addOrcaRecoveryStatus, getOrcaRecoveryStatusByGranuleId } = require('../lib/orca');
const { validateBulkGranulesRequest } = require('../lib/request');

const log = new Logger({ sender: '@cumulus/api/granules' });

/**
 * List all granules for a given collection.
 *
 * @param {Object} req - express request object
 * @param {Object} res - express response object
 * @returns {Promise<Object>} the promise of express response object
 */
async function list(req, res) {
  const { getRecoveryStatus, ...queryStringParameters } = req.query;
  const es = new Search(
    { queryStringParameters },
    'granule',
    process.env.ES_INDEX
  );

  let result = await es.query();
  if (getRecoveryStatus === 'true') {
    result = await addOrcaRecoveryStatus(result);
  }

  return res.send(result);
}

/**
 * Create new granule
 *
 * @param {Object} req - express request object
 * @param {Object} res - express response object
 * @returns {Promise<Object>} promise of an express response object.
 */
const create = async (req, res) => {
  const {
    knex = await getKnexClient(),
    granuleModel = new Granule(),
  } = req.testContext || {};

  const granule = req.body || {};

  try {
    if (await granuleModel.exists({ granuleId: granule.granuleId })) {
      return res.boom.conflict(`A granule already exists for granule_id: ${granule.granuleId}`);
    }
  } catch (error) {
    return res.boom.badRequest(errorify(error));
  }

  try {
    await writeGranuleFromApi(granule, knex);
    if (inTestMode()) {
      await addToLocalES(granule, indexGranule);
    }
  } catch (error) {
    log.error('Could not write granule', error);
    return res.boom.badRequest(JSON.stringify(error, Object.getOwnPropertyNames(error)));
  }
  return res.send({ message: `Successfully wrote granule with Granule Id: ${granule.granuleId}` });
};

/**
 * Update existing granule
 *
 * @param {Object} req - express request object
 * @param {Object} res - express response object
 * @returns {Promise<Object>} promise of an express response object.
 */
const putGranule = async (req, res) => {
  const {
    granuleModel = new Granule(),
    granulePgModel = new GranulePgModel(),
    knex = await getKnexClient(),
    esClient = await Search.es(),
  } = req.testContext || {};
  const body = req.body || {};

  let message;
  let status;
  try {
    await granuleModel.get({ granuleId: body.granuleId });
  } catch (error) {
    if (error instanceof RecordDoesNotExist) {
      status = 201;
      message = `Successfully wrote granule with Granule Id: ${body.granuleId}`;
    } else {
      return res.boom.badRequest(errorify(error));
    }
  }

<<<<<<< HEAD
  const updatedGranule = {
    ...existingGranule,
    updatedAt: Date.now(),
    ...updatedBody,
    granuleModel,
    granulePgModel,
  };

  try {
    await writeGranuleFromApi(updatedGranule, knex, esClient);
=======
  try {
    await writeGranuleFromApi(body, knex);
>>>>>>> 549c42af
  } catch (error) {
    log.error('failed to update granule', error);
    return res.boom.badRequest(errorify(error));
  }
  return res.status(status || 200).send({
    message: message || `Successfully updated granule with Granule Id: ${body.granuleId}`,
  });
};

/**
 * Update a single granule.
 * Supported Actions: reingest, move, applyWorkflow, RemoveFromCMR.
 * If no action is included on the request, the body is assumed to be an
 * existing granule to update, and update is called with the input parameters.
 *
 * @param {Object} req - express request object
 * @param {Object} res - express response object
 * @returns {Promise<Object>} the promise of express response object
 */
async function put(req, res) {
  const {
    granuleModel = new Granule(),
    knex = await getKnexClient(),
    granulePgModel = new GranulePgModel(),
    reingestHandler = reingestGranule,
  } = req.testContext || {};

  const granuleId = req.params.granuleName;
  const body = req.body;
  const action = body.action;

  if (!action) {
    if (req.body.granuleId === req.params.granuleName) {
      return putGranule(req, res);
    }
    return res.boom.badRequest(
      `input :granuleName (${req.params.granuleName}) must match body's granuleId (${req.body.granuleId})`
    );
  }

  const pgGranule = await getUniqueGranuleByGranuleId(knex, granuleId, granulePgModel);

  const collectionPgModel = new CollectionPgModel();
  const pgCollection = await collectionPgModel.get(
    knex,
    { cumulus_id: pgGranule.collection_cumulus_id }
  );
  const apiGranule = await translatePostgresGranuleToApiGranule({
    granulePgRecord: pgGranule,
    collectionPgRecord: pgCollection,
    knexOrTransaction: knex,
  });

  if (action === 'reingest') {
    const apiCollection = translatePostgresCollectionToApiCollection(pgCollection);
    let targetExecution;
    try {
      targetExecution = await chooseTargetExecution({
        granuleId, executionArn: body.executionArn, workflowName: body.workflowName,
      });
    } catch (error) {
      if (error instanceof RecordDoesNotExist) {
        return res.boom.badRequest(`Cannot reingest granule: ${error.message}`);
      }
      throw error;
    }

    if (targetExecution) {
      log.info(`targetExecution has been specified for granule (${granuleId}) reingest: ${targetExecution}`);
    }
    const reingestParams = {
      ...apiGranule,
      ...(targetExecution && { execution: targetExecution }),
      queueUrl: process.env.backgroundQueueUrl,
    };

    await reingestHandler({
      reingestParams,
    });

    const response = {
      action,
      granuleId: apiGranule.granuleId,
      status: 'SUCCESS',
    };

    if (apiCollection.duplicateHandling !== 'replace') {
      response.warning = 'The granule files may be overwritten';
    }
    return res.send(response);
  }

  if (action === 'applyWorkflow') {
    await applyWorkflow({
      granule: apiGranule,
      workflow: body.workflow,
      meta: body.meta,
    });

    return res.send({
      granuleId: apiGranule.granuleId,
      action: `applyWorkflow ${body.workflow}`,
      status: 'SUCCESS',
    });
  }

  if (action === 'removeFromCmr') {
    await unpublishGranule({
      knex,
      pgGranuleRecord: pgGranule,
      pgCollection: pgCollection,
    });

    return res.send({
      granuleId: apiGranule.granuleId,
      action,
      status: 'SUCCESS',
    });
  }

  if (action === 'move') {
    // FUTURE - this should be removed from the granule model
    const filesAtDestination = await granuleModel.getFilesExistingAtLocation(
      apiGranule,
      body.destinations
    );

    if (filesAtDestination.length > 0) {
      const filenames = filesAtDestination.map((file) => file.fileName);
      const message = `Cannot move granule because the following files would be overwritten at the destination location: ${filenames.join(', ')}. Delete the existing files or reingest the source files.`;

      return res.boom.conflict(message);
    }

    await moveGranule(
      apiGranule,
      body.destinations,
      process.env.DISTRIBUTION_ENDPOINT,
      granuleModel
    );

    return res.send({
      granuleId: apiGranule.granuleId,
      action,
      status: 'SUCCESS',
    });
  }
  return res.boom.badRequest('Action is not supported. Choices are "applyWorkflow", "move", "reingest", "removeFromCmr" or specify no "action" to update an existing granule');
}

/**
 * associate an execution with a granule
 *
 * @param {Object} req - express request object
 * @param {Object} res - express response object
 * @returns {Promise<Object>} promise of an express response object
 */
const associateExecution = async (req, res) => {
  const granuleName = req.params.granuleName;

  const { collectionId, granuleId, executionArn } = req.body || {};
  if (!granuleId || !collectionId || !executionArn) {
    return res.boom.badRequest('Field granuleId, collectionId or executionArn is missing from request body');
  }

  if (granuleName !== granuleId) {
    return res.boom.badRequest(`Expected granuleId to be ${granuleName} but found ${granuleId} in payload`);
  }

  const {
    executionModel = new Execution(),
    granuleModel = new Granule(),
    knex = await getKnexClient(),
  } = req.testContext || {};

  let granule;
  let execution;
  try {
    granule = await granuleModel.get({ granuleId });
    execution = await executionModel.get({ arn: executionArn });
  } catch (error) {
    if (error instanceof RecordDoesNotExist) {
      if (granule === undefined) {
        return res.boom.notFound(`No granule found to associate execution with for granuleId ${granuleId}`);
      }
      return res.boom.notFound(`Execution ${executionArn} not found`);
    }
    return res.boom.badRequest(errorify(error));
  }

  if (granule.collectionId !== collectionId) {
    return res.boom.notFound(`No granule found to associate execution with for granuleId ${granuleId} collectionId ${collectionId}`);
  }

  const updatedGranule = {
    ...granule,
    execution: execution.execution,
    updatedAt: Date.now(),
  };

  try {
    await writeGranuleFromApi(updatedGranule, knex);
  } catch (error) {
    log.error(`failed to associate execution ${executionArn} with granule granuleId ${granuleId} collectionId ${collectionId}`, error);
    return res.boom.badRequest(errorify(error));
  }
  return res.send({
    message: `Successfully associated execution ${executionArn} with granule granuleId ${granuleId} collectionId ${collectionId}`,
  });
};

/**
 * Delete a granule
 *
 * @param {Object} req - express request object
 * @param {Object} res - express response object
 * @returns {Promise<Object>} the promise of express response object
 */
async function del(req, res) {
  const {
    granuleModelClient = new Granule(),
    collectionPgModel = new CollectionPgModel(),
    granulePgModel = new GranulePgModel(),
    knex = await getKnexClient(),
    esClient = await Search.es(),
  } = req.testContext || {};

  const granuleId = req.params.granuleName;
  log.info(`granules.del ${granuleId}`);

  let dynamoGranule;
  let pgGranule;

  // If the granule does not exist in Dynamo, throw an error
  try {
    dynamoGranule = await granuleModelClient.getRecord({ granuleId });
  } catch (error) {
    if (error instanceof RecordDoesNotExist) {
      return res.boom.notFound(error);
    }
    throw error;
  }

  // If the granule does not exist in PG, just log that information. The logic that
  // actually handles Dynamo/PG granule deletion will skip the PG deletion if the record
  // does not exist. see deleteGranuleAndFiles().
  try {
    if (dynamoGranule.collectionId) {
      const { name, version } = deconstructCollectionId(dynamoGranule.collectionId);
      const collectionCumulusId = await collectionPgModel.getRecordCumulusId(
        knex,
        { name, version }
      );
      // Need granule_id + collection_cumulus_id to get truly unique record.
      pgGranule = await granulePgModel.get(knex, {
        granule_id: granuleId,
        collection_cumulus_id: collectionCumulusId,
      });
    }
  } catch (error) {
    if (error instanceof RecordDoesNotExist) {
      log.info(`Postgres Granule with ID ${granuleId} does not exist`);
    } else {
      throw error;
    }
  }

  if (dynamoGranule.published) {
    throw new DeletePublishedGranule('You cannot delete a granule that is published to CMR. Remove it from CMR first');
  }

  await deleteGranuleAndFiles({
    knex,
    dynamoGranule,
    pgGranule,
    esClient,
  });

  return res.send({ detail: 'Record deleted' });
}

/**
 * Query a single granule.
 *
 * @param {Object} req - express request object
 * @param {Object} res - express response object
 * @returns {Promise<Object>} the promise of express response object
 */
async function get(req, res) {
  const {
    knex = await getKnexClient(),
  } = req.testContext || {};
  const { getRecoveryStatus } = req.query;
  const granuleId = req.params.granuleName;
  let granule;
  try {
    granule = await getUniqueGranuleByGranuleId(knex, granuleId);
  } catch (error) {
    if (error instanceof RecordDoesNotExist) {
      return res.boom.notFound('Granule not found');
    }

    throw error;
  }

  // Get related files, execution ARNs, provider, PDR, and collection and format
  const result = await translatePostgresGranuleToApiGranule({
    granulePgRecord: granule,
    knexOrTransaction: knex,
  });

  const recoveryStatus = getRecoveryStatus === 'true'
    ? await getOrcaRecoveryStatusByGranuleId(granuleId)
    : undefined;
  return res.send({ ...result, recoveryStatus });
}

async function bulkOperations(req, res) {
  const payload = req.body;

  if (!payload.workflowName) {
    return res.boom.badRequest('workflowName is required.');
  }
  const stackName = process.env.stackName;
  const systemBucket = process.env.system_bucket;
  const tableName = process.env.AsyncOperationsTable;

  let description;
  if (payload.query) {
    description = `Bulk run ${payload.workflowName} on ${payload.query.size} granules`;
  } else if (payload.ids) {
    description = `Bulk run ${payload.workflowName} on ${payload.ids.length} granules`;
  } else {
    description = `Bulk run on ${payload.workflowName}`;
  }

  const asyncOperation = await asyncOperations.startAsyncOperation({
    asyncOperationTaskDefinition: process.env.AsyncOperationTaskDefinition,
    cluster: process.env.EcsCluster,
    lambdaName: process.env.BulkOperationLambda,
    description,
    operationType: 'Bulk Granules',
    payload: {
      payload,
      type: 'BULK_GRANULE',
      envVars: {
        GranulesTable: process.env.GranulesTable,
        system_bucket: process.env.system_bucket,
        stackName: process.env.stackName,
        invoke: process.env.invoke,
        METRICS_ES_HOST: process.env.METRICS_ES_HOST,
        METRICS_ES_USER: process.env.METRICS_ES_USER,
        METRICS_ES_PASS: process.env.METRICS_ES_PASS,
      },
    },
    esHost: process.env.ES_HOST,
    stackName,
    systemBucket,
    dynamoTableName: tableName,
    knexConfig: process.env,
  }, AsyncOperation);

  return res.status(202).send(asyncOperation);
}

/**
 * Start an AsyncOperation that will perform a bulk granules delete
 *
 * @param {Object} req - express request object
 * @param {Object} res - express response object
 * @returns {Promise<Object>} the promise of express response object
 */
async function bulkDelete(req, res) {
  const payload = req.body;

  if (payload.forceRemoveFromCmr && !isBoolean(payload.forceRemoveFromCmr)) {
    return res.boom.badRequest('forceRemoveFromCmr must be a boolean value');
  }

  const stackName = process.env.stackName;
  const systemBucket = process.env.system_bucket;
  const tableName = process.env.AsyncOperationsTable;

  const asyncOperation = await asyncOperations.startAsyncOperation({
    asyncOperationTaskDefinition: process.env.AsyncOperationTaskDefinition,
    cluster: process.env.EcsCluster,
    lambdaName: process.env.BulkOperationLambda,
    description: 'Bulk granule deletion',
    operationType: 'Bulk Granule Delete', // this value is set on an ENUM field, so cannot change
    payload: {
      type: 'BULK_GRANULE_DELETE',
      payload,
      envVars: {
        cmr_client_id: process.env.cmr_client_id,
        CMR_ENVIRONMENT: process.env.CMR_ENVIRONMENT,
        cmr_oauth_provider: process.env.cmr_oauth_provider,
        cmr_password_secret_name: process.env.cmr_password_secret_name,
        cmr_provider: process.env.cmr_provider,
        cmr_username: process.env.cmr_username,
        GranulesTable: process.env.GranulesTable,
        launchpad_api: process.env.launchpad_api,
        launchpad_certificate: process.env.launchpad_certificate,
        launchpad_passphrase_secret_name: process.env.launchpad_passphrase_secret_name,
        METRICS_ES_HOST: process.env.METRICS_ES_HOST,
        METRICS_ES_USER: process.env.METRICS_ES_USER,
        METRICS_ES_PASS: process.env.METRICS_ES_PASS,
        stackName: process.env.stackName,
        system_bucket: process.env.system_bucket,
        ES_HOST: process.env.ES_HOST,
      },
    },
    stackName,
    systemBucket,
    dynamoTableName: tableName,
    knexConfig: process.env,
  }, AsyncOperation);

  return res.status(202).send(asyncOperation);
}

async function bulkReingest(req, res) {
  const payload = req.body;
  const stackName = process.env.stackName;
  const systemBucket = process.env.system_bucket;
  const tableName = process.env.AsyncOperationsTable;

  const numOfGranules = (payload.query && payload.query.size)
    || (payload.ids && payload.ids.length);
  const description = `Bulk granule reingest run on ${numOfGranules || ''} granules`;

  const asyncOperation = await asyncOperations.startAsyncOperation({
    asyncOperationTaskDefinition: process.env.AsyncOperationTaskDefinition,
    cluster: process.env.EcsCluster,
    lambdaName: process.env.BulkOperationLambda,
    description,
    operationType: 'Bulk Granule Reingest',
    payload: {
      payload,
      type: 'BULK_GRANULE_REINGEST',
      envVars: {
        GranulesTable: process.env.GranulesTable,
        system_bucket: process.env.system_bucket,
        stackName: process.env.stackName,
        invoke: process.env.invoke,
        METRICS_ES_HOST: process.env.METRICS_ES_HOST,
        METRICS_ES_USER: process.env.METRICS_ES_USER,
        METRICS_ES_PASS: process.env.METRICS_ES_PASS,
      },
    },
    esHost: process.env.ES_HOST,
    stackName,
    systemBucket,
    dynamoTableName: tableName,
    knexConfig: process.env,
  }, AsyncOperation);

  return res.status(202).send(asyncOperation);
}

router.get('/:granuleName', get);
router.get('/', list);
router.post('/:granuleName/executions', associateExecution);
router.post('/', create);
router.put('/:granuleName', put);

router.post(
  '/bulk',
  validateBulkGranulesRequest,
  bulkOperations,
  asyncOperationEndpointErrorHandler
);
router.post(
  '/bulkDelete',
  validateBulkGranulesRequest,
  bulkDelete,
  asyncOperationEndpointErrorHandler
);
router.post(
  '/bulkReingest',
  validateBulkGranulesRequest,
  bulkReingest,
  asyncOperationEndpointErrorHandler
);
router.delete('/:granuleName', del);

module.exports = {
  put,
  router,
};<|MERGE_RESOLUTION|>--- conflicted
+++ resolved
@@ -111,9 +111,7 @@
 const putGranule = async (req, res) => {
   const {
     granuleModel = new Granule(),
-    granulePgModel = new GranulePgModel(),
     knex = await getKnexClient(),
-    esClient = await Search.es(),
   } = req.testContext || {};
   const body = req.body || {};
 
@@ -130,21 +128,8 @@
     }
   }
 
-<<<<<<< HEAD
-  const updatedGranule = {
-    ...existingGranule,
-    updatedAt: Date.now(),
-    ...updatedBody,
-    granuleModel,
-    granulePgModel,
-  };
-
-  try {
-    await writeGranuleFromApi(updatedGranule, knex, esClient);
-=======
   try {
     await writeGranuleFromApi(body, knex);
->>>>>>> 549c42af
   } catch (error) {
     log.error('failed to update granule', error);
     return res.boom.badRequest(errorify(error));
