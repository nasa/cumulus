'use strict';

const router = require('express-promise-router')();
const isBoolean = require('lodash/isBoolean');

const asyncOperations = require('@cumulus/async-operations');
<<<<<<< HEAD
const Logger = require('@cumulus/logger');
const { inTestMode } = require('@cumulus/common/test-utils');
const {
  DeletePublishedGranule,
  RecordDoesNotExist,
} = require('@cumulus/errors');

=======
>>>>>>> c7f73502
const {
  CollectionPgModel,
  getKnexClient,
  GranulePgModel,
  translateApiGranuleToPostgresGranule,
  translatePostgresCollectionToApiCollection,
} = require('@cumulus/db');
const {
  DeletePublishedGranule,
  RecordDoesNotExist,
} = require('@cumulus/errors');
const { indexGranule } = require('@cumulus/es-client/indexer');
const { Search } = require('@cumulus/es-client/search');
const Logger = require('@cumulus/logger');
const {
  deconstructCollectionId,
} = require('@cumulus/message/Collections');

const { deleteGranuleAndFiles } = require('../src/lib/granule-delete');
const { chooseTargetExecution } = require('../lib/executions');
const { asyncOperationEndpointErrorHandler } = require('../app/middleware');
const AsyncOperation = require('../models/async-operation');
const Granule = require('../models/granules');
const { moveGranule } = require('../lib/granules');
const { unpublishGranule } = require('../lib/granule-remove-from-cmr');
const { addOrcaRecoveryStatus, getOrcaRecoveryStatusByGranuleId } = require('../lib/orca');
const { validateBulkGranulesRequest } = require('../lib/request');

const log = new Logger({ sender: '@cumulus/api' });

const logger = new Logger({ sender: '@cumulus/api/granules' });

/**
 * List all granules for a given collection.
 *
 * @param {Object} req - express request object
 * @param {Object} res - express response object
 * @returns {Promise<Object>} the promise of express response object
 */
async function list(req, res) {
  const { getRecoveryStatus, ...queryStringParameters } = req.query;
  const es = new Search(
    { queryStringParameters },
    'granule',
    process.env.ES_INDEX
  );

  let result = await es.query();
  if (getRecoveryStatus === 'true') {
    result = await addOrcaRecoveryStatus(result);
  }

  return res.send(result);
}

/**
 * Update a single granule.
 * Supported Actions: reingest, move, applyWorkflow, RemoveFromCMR.
 *
 * @param {Object} req - express request object
 * @param {Object} res - express response object
 * @returns {Promise<Object>} the promise of express response object
 */
async function put(req, res) {
  const {
    granuleModel = new Granule(),
    knex = await getKnexClient(),
    granulePgModel = new GranulePgModel(),
    esClient = await Search.es(),
  } = req.testContext || {};

  const granuleId = req.params.granuleName;
  const body = req.body;
  const action = body.action;

  if (!action) {
    const apiGranule = req.body;
    const oldGranule = await granuleModel.get({ granuleId });
    let newGranule;

    apiGranule.updatedAt = Date.now();
    apiGranule.createdAt = oldGranule.createdAt;
    const postgresRule = await translateApiGranuleToPostgresGranule(apiGranule, knex);

    try {
      await knex.transaction(async (trx) => {
        await granulePgModel.upsert(trx, postgresRule);
        newGranule = await granuleModel.create(apiGranule);
        await indexGranule(esClient, newGranule, process.env.ES_INDEX);
      });
    } catch (innerError) {
      // Revert Dynamo record update if any write fails
      await granuleModel.create(oldGranule);
      throw innerError;
    }
    return res.send(newGranule);
  }

  const granule = await granuleModel.get({ granuleId });

  if (action === 'reingest') {
    const collectionPgModel = new CollectionPgModel();
    const { name, version } = deconstructCollectionId(granule.collectionId);
<<<<<<< HEAD
    const collectionModelClient = new models.Collection();
    const collection = await collectionModelClient.get({ name, version });
    let targetExecution;
    try {
      targetExecution = await chooseTargetExecution({
        granuleId, executionArn: body.executionArn, workflowName: body.workflowName,
      });
    } catch (error) {
      if (error instanceof RecordDoesNotExist) {
        return res.boom.BadRequest(`Cannot reingest granule: ${error.message}`);
      }
      throw error;
    }

    if (targetExecution) {
      log.info(`targetExecution has been specified for granule (${granuleId}) reingest: ${targetExecution}`);
    }
=======
    const collection = translatePostgresCollectionToApiCollection(
      await collectionPgModel.get(knex, { name, version })
    );
>>>>>>> c7f73502

    await granuleModel.reingest({
      ...granule,
      ...(targetExecution && { execution: targetExecution }),
      queueUrl: process.env.backgroundQueueUrl,
    });

    const response = {
      action,
      granuleId: granule.granuleId,
      status: 'SUCCESS',
    };

    if (collection.duplicateHandling !== 'replace') {
      response.warning = 'The granule files may be overwritten';
    }
    return res.send(response);
  }

  if (action === 'applyWorkflow') {
    await granuleModel.applyWorkflow(
      granule,
      body.workflow,
      body.meta
    );

    return res.send({
      granuleId: granule.granuleId,
      action: `applyWorkflow ${body.workflow}`,
      status: 'SUCCESS',
    });
  }

  if (action === 'removeFromCmr') {
    await unpublishGranule(knex, granule);

    return res.send({
      granuleId: granule.granuleId,
      action,
      status: 'SUCCESS',
    });
  }

  if (action === 'move') {
    const filesAtDestination = await granuleModel.getFilesExistingAtLocation(
      granule,
      body.destinations
    );

    if (filesAtDestination.length > 0) {
      const filenames = filesAtDestination.map((file) => file.fileName);
      const message = `Cannot move granule because the following files would be overwritten at the destination location: ${filenames.join(', ')}. Delete the existing files or reingest the source files.`;

      return res.boom.conflict(message);
    }

    await moveGranule(
      granule,
      body.destinations,
      process.env.DISTRIBUTION_ENDPOINT,
      granuleModel
    );

    return res.send({
      granuleId: granule.granuleId,
      action,
      status: 'SUCCESS',
    });
  }

  return res.boom.badRequest('Action is not supported. Choices are "applyWorkflow", "move", "reingest", or "removeFromCmr"');
}

/**
 * Delete a granule
 *
 * @param {Object} req - express request object
 * @param {Object} res - express response object
 * @returns {Promise<Object>} the promise of express response object
 */
async function del(req, res) {
  const {
    granuleModelClient = new Granule(),
    collectionPgModel = new CollectionPgModel(),
    granulePgModel = new GranulePgModel(),
    knex = await getKnexClient(),
    esClient = await Search.es(),
  } = req.testContext || {};

  const granuleId = req.params.granuleName;
  logger.info(`granules.del ${granuleId}`);

  let dynamoGranule;
  let pgGranule;

  // If the granule does not exist in Dynamo, throw an error
  try {
    dynamoGranule = await granuleModelClient.getRecord({ granuleId });
  } catch (error) {
    if (error instanceof RecordDoesNotExist) {
      return res.boom.notFound(error);
    }
    throw error;
  }

  // If the granule does not exist in PG, just log that information. The logic that
  // actually handles Dynamo/PG granule deletion will skip the PG deletion if the record
  // does not exist. see deleteGranuleAndFiles().
  try {
    if (dynamoGranule.collectionId) {
      const { name, version } = deconstructCollectionId(dynamoGranule.collectionId);
      const collectionCumulusId = await collectionPgModel.getRecordCumulusId(
        knex,
        { name, version }
      );
      // Need granule_id + collection_cumulus_id to get truly unique record.
      pgGranule = await granulePgModel.get(knex, {
        granule_id: granuleId,
        collection_cumulus_id: collectionCumulusId,
      });
    }
  } catch (error) {
    if (error instanceof RecordDoesNotExist) {
      logger.info(`Postgres Granule with ID ${granuleId} does not exist`);
    } else {
      throw error;
    }
  }

  if (dynamoGranule.published) {
    throw new DeletePublishedGranule('You cannot delete a granule that is published to CMR. Remove it from CMR first');
  }

  await deleteGranuleAndFiles({
    knex,
    dynamoGranule,
    pgGranule,
    esClient,
  });

  return res.send({ detail: 'Record deleted' });
}

/**
 * Query a single granule.
 *
 * @param {Object} req - express request object
 * @param {Object} res - express response object
 * @returns {Promise<Object>} the promise of express response object
 */
async function get(req, res) {
  const { getRecoveryStatus } = req.query;
  const granuleId = req.params.granuleName;
  let result;
  try {
    result = await (new Granule()).get({ granuleId });
  } catch (error) {
    if (error.message.startsWith('No record found')) {
      return res.boom.notFound('Granule not found');
    }

    throw error;
  }

  const recoveryStatus = getRecoveryStatus === 'true'
    ? await getOrcaRecoveryStatusByGranuleId(granuleId)
    : undefined;
  return res.send({ ...result, recoveryStatus });
}

async function bulkOperations(req, res) {
  const payload = req.body;

  if (!payload.workflowName) {
    return res.boom.badRequest('workflowName is required.');
  }
  const stackName = process.env.stackName;
  const systemBucket = process.env.system_bucket;
  const tableName = process.env.AsyncOperationsTable;

  let description;
  if (payload.query) {
    description = `Bulk run ${payload.workflowName} on ${payload.query.size} granules`;
  } else if (payload.ids) {
    description = `Bulk run ${payload.workflowName} on ${payload.ids.length} granules`;
  } else {
    description = `Bulk run on ${payload.workflowName}`;
  }

  const asyncOperation = await asyncOperations.startAsyncOperation({
    asyncOperationTaskDefinition: process.env.AsyncOperationTaskDefinition,
    cluster: process.env.EcsCluster,
    lambdaName: process.env.BulkOperationLambda,
    description,
    operationType: 'Bulk Granules',
    payload: {
      payload,
      type: 'BULK_GRANULE',
      envVars: {
        GranulesTable: process.env.GranulesTable,
        system_bucket: process.env.system_bucket,
        stackName: process.env.stackName,
        invoke: process.env.invoke,
        METRICS_ES_HOST: process.env.METRICS_ES_HOST,
        METRICS_ES_USER: process.env.METRICS_ES_USER,
        METRICS_ES_PASS: process.env.METRICS_ES_PASS,
      },
    },
    esHost: process.env.ES_HOST,
    stackName,
    systemBucket,
    dynamoTableName: tableName,
    knexConfig: process.env,
  }, AsyncOperation);

  return res.status(202).send(asyncOperation);
}

/**
 * Start an AsyncOperation that will perform a bulk granules delete
 *
 * @param {Object} req - express request object
 * @param {Object} res - express response object
 * @returns {Promise<Object>} the promise of express response object
 */
async function bulkDelete(req, res) {
  const payload = req.body;

  if (payload.forceRemoveFromCmr && !isBoolean(payload.forceRemoveFromCmr)) {
    return res.boom.badRequest('forceRemoveFromCmr must be a boolean value');
  }

  const stackName = process.env.stackName;
  const systemBucket = process.env.system_bucket;
  const tableName = process.env.AsyncOperationsTable;

  const asyncOperation = await asyncOperations.startAsyncOperation({
    asyncOperationTaskDefinition: process.env.AsyncOperationTaskDefinition,
    cluster: process.env.EcsCluster,
    lambdaName: process.env.BulkOperationLambda,
    description: 'Bulk granule deletion',
    operationType: 'Bulk Granule Delete', // this value is set on an ENUM field, so cannot change
    payload: {
      type: 'BULK_GRANULE_DELETE',
      payload,
      envVars: {
        cmr_client_id: process.env.cmr_client_id,
        CMR_ENVIRONMENT: process.env.CMR_ENVIRONMENT,
        cmr_oauth_provider: process.env.cmr_oauth_provider,
        cmr_password_secret_name: process.env.cmr_password_secret_name,
        cmr_provider: process.env.cmr_provider,
        cmr_username: process.env.cmr_username,
        GranulesTable: process.env.GranulesTable,
        launchpad_api: process.env.launchpad_api,
        launchpad_certificate: process.env.launchpad_certificate,
        launchpad_passphrase_secret_name: process.env.launchpad_passphrase_secret_name,
        METRICS_ES_HOST: process.env.METRICS_ES_HOST,
        METRICS_ES_USER: process.env.METRICS_ES_USER,
        METRICS_ES_PASS: process.env.METRICS_ES_PASS,
        stackName: process.env.stackName,
        system_bucket: process.env.system_bucket,
        ES_HOST: process.env.ES_HOST,
      },
    },
    stackName,
    systemBucket,
    dynamoTableName: tableName,
    knexConfig: process.env,
  }, AsyncOperation);

  return res.status(202).send(asyncOperation);
}

async function bulkReingest(req, res) {
  const payload = req.body;
  const stackName = process.env.stackName;
  const systemBucket = process.env.system_bucket;
  const tableName = process.env.AsyncOperationsTable;

  const numOfGranules = (payload.query && payload.query.size)
    || (payload.ids && payload.ids.length);
  const description = `Bulk granule reingest run on ${numOfGranules || ''} granules`;

  const asyncOperation = await asyncOperations.startAsyncOperation({
    asyncOperationTaskDefinition: process.env.AsyncOperationTaskDefinition,
    cluster: process.env.EcsCluster,
    lambdaName: process.env.BulkOperationLambda,
    description,
    operationType: 'Bulk Granule Reingest',
    payload: {
      payload,
      type: 'BULK_GRANULE_REINGEST',
      envVars: {
        GranulesTable: process.env.GranulesTable,
        system_bucket: process.env.system_bucket,
        stackName: process.env.stackName,
        invoke: process.env.invoke,
        METRICS_ES_HOST: process.env.METRICS_ES_HOST,
        METRICS_ES_USER: process.env.METRICS_ES_USER,
        METRICS_ES_PASS: process.env.METRICS_ES_PASS,
      },
    },
    esHost: process.env.ES_HOST,
    stackName,
    systemBucket,
    dynamoTableName: tableName,
    knexConfig: process.env,
  }, AsyncOperation);

  return res.status(202).send(asyncOperation);
}

router.get('/:granuleName', get);
router.get('/', list);
router.put('/:granuleName', put);
router.post(
  '/bulk',
  validateBulkGranulesRequest,
  bulkOperations,
  asyncOperationEndpointErrorHandler
);
router.post(
  '/bulkDelete',
  validateBulkGranulesRequest,
  bulkDelete,
  asyncOperationEndpointErrorHandler
);
router.post(
  '/bulkReingest',
  validateBulkGranulesRequest,
  bulkReingest,
  asyncOperationEndpointErrorHandler
);
router.delete('/:granuleName', del);

module.exports = {
  put,
  router,
};<|MERGE_RESOLUTION|>--- conflicted
+++ resolved
@@ -4,16 +4,6 @@
 const isBoolean = require('lodash/isBoolean');
 
 const asyncOperations = require('@cumulus/async-operations');
-<<<<<<< HEAD
-const Logger = require('@cumulus/logger');
-const { inTestMode } = require('@cumulus/common/test-utils');
-const {
-  DeletePublishedGranule,
-  RecordDoesNotExist,
-} = require('@cumulus/errors');
-
-=======
->>>>>>> c7f73502
 const {
   CollectionPgModel,
   getKnexClient,
@@ -117,9 +107,9 @@
   if (action === 'reingest') {
     const collectionPgModel = new CollectionPgModel();
     const { name, version } = deconstructCollectionId(granule.collectionId);
-<<<<<<< HEAD
-    const collectionModelClient = new models.Collection();
-    const collection = await collectionModelClient.get({ name, version });
+    const collection = translatePostgresCollectionToApiCollection(
+      await collectionPgModel.get(knex, { name, version })
+    );
     let targetExecution;
     try {
       targetExecution = await chooseTargetExecution({
@@ -135,11 +125,6 @@
     if (targetExecution) {
       log.info(`targetExecution has been specified for granule (${granuleId}) reingest: ${targetExecution}`);
     }
-=======
-    const collection = translatePostgresCollectionToApiCollection(
-      await collectionPgModel.get(knex, { name, version })
-    );
->>>>>>> c7f73502
 
     await granuleModel.reingest({
       ...granule,
