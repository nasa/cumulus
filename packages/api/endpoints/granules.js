--- conflicted
+++ resolved
@@ -36,16 +36,8 @@
 const { moveGranule } = require('../lib/granules');
 const { reingestGranule, applyWorkflow } = require('../lib/ingest');
 const { unpublishGranule } = require('../lib/granule-remove-from-cmr');
-<<<<<<< HEAD
 const { addOrcaRecoveryStatus, getOrcaRecoveryStatusByGranuleId } = require('../lib/orca');
 const { validateBulkGranulesRequest, getFunctionNameFromRequestContext } = require('../lib/request');
-=======
-const {
-  addOrcaRecoveryStatus,
-  getOrcaRecoveryStatusByGranuleId,
-} = require('../lib/orca');
-const { validateBulkGranulesRequest } = require('../lib/request');
->>>>>>> b3e27807
 
 const log = new Logger({ sender: '@cumulus/api/granules' });
 
@@ -696,12 +688,6 @@
 router.delete('/:granuleName', del);
 
 module.exports = {
-<<<<<<< HEAD
-  bulkOperations,
-  bulkReingest,
-  bulkDelete,
-=======
   put,
->>>>>>> b3e27807
   router,
 };