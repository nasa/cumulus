//@ts-check

'use strict';

const { z } = require('zod');
const isError = require('lodash/isError');

const router = require('express-promise-router')();
const cloneDeep = require('lodash/cloneDeep');
const { v4: uuidv4 } = require('uuid');

const Logger = require('@cumulus/logger');
const { deconstructCollectionId } = require('@cumulus/message/Collections');
const { RecordDoesNotExist } = require('@cumulus/errors');
const { GranuleSearch } = require('@cumulus/db');

const {
  CollectionPgModel,
  ExecutionPgModel,
  getKnexClient,
  getUniqueGranuleByGranuleId,
  getGranulesByGranuleId,
  GranulePgModel,
  translateApiGranuleToPostgresGranule,
  translatePostgresCollectionToApiCollection,
  translatePostgresGranuleToApiGranule,
  getGranuleAndCollection,
} = require('@cumulus/db');

const { deleteGranuleAndFiles } = require('../src/lib/granule-delete');
const { zodParser } = require('../src/zod-utils');

const { chooseTargetExecution } = require('../lib/executions');
const startAsyncOperation = require('../lib/startAsyncOperation');
const {
  createGranuleFromApi,
  updateGranuleFromApi,
  updateGranuleStatusToQueued,
  writeGranuleRecordAndPublishSns,
} = require('../lib/writeRecords/write-granules');
const {
  asyncOperationEndpointErrorHandler,
  requireApiVersion,
} = require('../app/middleware');
const { errorify } = require('../lib/utils');
const { returnCustomValidationErrors } = require('../lib/endpoints');
const { moveGranule, getFilesExistingAtLocation } = require('../lib/granules');
const { reingestGranule, applyWorkflow } = require('../lib/ingest');
const { unpublishGranule } = require('../lib/granule-remove-from-cmr');
const {
  addOrcaRecoveryStatus,
  getOrcaRecoveryStatusByGranuleIdAndCollection,
} = require('../lib/orca');
const {
  validateBulkGranulesRequest,
  getFunctionNameFromRequestContext,
} = require('../lib/request');

const schemas = require('../lib/schemas.js');

/**
 * @typedef {import('express').Request} Request
 * @typedef {import('express').Response} Response
 * @typedef {import('../src/zod-utils').BetterZodError} BetterZodError
 */

const log = new Logger({ sender: '@cumulus/api/granules' });

/**
 * 200/201 helper method for .put update/create messages
 * @param {boolean} isNewRecord - Boolean variable representing if the granule is a new record
 * @param {Object} granule   - API Granule being written
 * @param {Object} res        - express response object
 * @returns {Promise<Object>} Promise resolving to an express response object
 */
function _returnPatchGranuleStatus(isNewRecord, granule, res) {
  if (isNewRecord) {
    return res.status(201).send({
      message: `Successfully wrote granule with Granule Id: ${granule.granuleId}, Collection Id: ${granule.collectionId}`,
    });
  }
  return res.status(200).send({
    message: `Successfully updated granule with Granule Id: ${granule.granuleId}, Collection Id: ${granule.collectionId}`,
  });
}

function _createNewGranuleDateValue() {
  return new Date().valueOf();
}

/**
 * List all granules for a given collection.
 *
 * @param {Object} req - express request object
 * @param {Object} res - express response object
 * @returns {Promise<Object>} the promise of express response object
 */
async function list(req, res) {
  log.debug(`list query ${JSON.stringify(req.query)}`);
  const { getRecoveryStatus, ...queryStringParameters } = req.query;

  const dbSearch = new GranuleSearch({ queryStringParameters });
  const result = await dbSearch.query();

  if (getRecoveryStatus === 'true') {
    return res.send(await addOrcaRecoveryStatus(result));
  }
  return res.send(result);
}

/**
 * Set granule defaults for nullish values
 *
 * @param {Object} incomingApiGranule - granule record to set defaults for
 * @param {boolean} isNewRecord - boolean to set
 * @returns {Object} updated granule
 */
const _setNewGranuleDefaults = (incomingApiGranule, isNewRecord = true) => {
  if (isNewRecord === false) return incomingApiGranule;

  const apiGranule = cloneDeep(incomingApiGranule);

  const updateDate = _createNewGranuleDateValue();
  const newGranuleDefaults = {
    published: false,
    createdAt: updateDate,
    updatedAt: updateDate,
    error: {},
  };
  // Set API defaults only if new record
  Object.keys(newGranuleDefaults).forEach((key) => {
    if (!apiGranule[key]) {
      apiGranule[key] = newGranuleDefaults[key];
    }
  });
  if (!apiGranule.status) {
    throw new Error(
      'granule `status` field must be set for a new granule write.  Please add a status field and value to your granule object and retry your request'
    );
  }
  return apiGranule;
};

/**
 * Create new granule
 *
 * @param {Object} req - express request object
 * @param {Object} res - express response object
 * @returns {Promise<Object>} promise of an express response object.
 */
const create = async (req, res) => {
  const {
    knex = await getKnexClient(),
    createGranuleFromApiMethod = createGranuleFromApi,
  } = req.testContext || {};

  const granule = req.body || {};

  try {
    const pgGranule = await translateApiGranuleToPostgresGranule({
      dynamoRecord: granule,
      knexOrTransaction: knex,
    });

    // TODO: CUMULUS-3017 - Remove this unique collectionId condition
    //  and only check for granule existence
    // Check if granule already exists across all collections
    const granulesByGranuleId = await getGranulesByGranuleId(
      knex,
      pgGranule.granule_id
    );
    if (granulesByGranuleId.length > 0) {
      log.error('Could not write granule. It already exists.');
      return res.boom.conflict(
        `A granule already exists for granuleId: ${pgGranule.granule_id}`
      );
    }
  } catch (error) {
    return res.boom.badRequest(errorify(error));
  }
  try {
    await createGranuleFromApiMethod(
      _setNewGranuleDefaults(granule, true),
      knex
    );
  } catch (error) {
    log.error('Could not write granule', error);
    return res.boom.badRequest(
      JSON.stringify(error, Object.getOwnPropertyNames(error))
    );
  }
  return res.send({
    message: `Successfully wrote granule with Granule Id: ${granule.granuleId}, Collection Id: ${granule.collectionId}`,
  });
};

/**
 * Update existing granule *or* create new granule
 *
 * @param {Object} req - express request object
 * @param {Object} res - express response object
 * @returns {Promise<Object>} promise of an express response object.
 */
const patchGranule = async (req, res) => {
  const {
    granulePgModel = new GranulePgModel(),
    collectionPgModel = new CollectionPgModel(),
    knex = await getKnexClient(),
    updateGranuleFromApiMethod = updateGranuleFromApi,
  } = req.testContext || {};
  let apiGranule = req.body || {};
  let pgCollection;

  if (!apiGranule.collectionId) {
    res.boom.badRequest('Granule update must include a valid CollectionId');
  }

  try {
    pgCollection = await collectionPgModel.get(
      knex,
      deconstructCollectionId(apiGranule.collectionId)
    );
  } catch (error) {
    if (error instanceof RecordDoesNotExist) {
      log.error(
        `granule collectionId ${apiGranule.collectionId} does not exist, cannot update granule`
      );
      res.boom.badRequest(
        `granule collectionId ${apiGranule.collectionId} invalid`
      );
    } else {
      throw error;
    }
  }

  // TODO: CUMULUS-3017 - Remove this unique collectionId condition
  // Check if granuleId exists across another collection
  const granulesByGranuleId = await getGranulesByGranuleId(
    knex,
    apiGranule.granuleId
  );
  const granuleExistsAcrossCollection = granulesByGranuleId.some(
    (g) => g.collection_cumulus_id !== pgCollection.cumulus_id
  );
  if (granuleExistsAcrossCollection) {
    log.error(
      'Could not update or write granule, collectionId is not modifiable.'
    );
    return res.boom.conflict(
      `Modifying collectionId for a granule is not allowed. Write for granuleId: ${apiGranule.granuleId} failed.`
    );
  }

  let isNewRecord = false;
  try {
    await granulePgModel.get(knex, {
      granule_id: apiGranule.granuleId,
      collection_cumulus_id: pgCollection.cumulus_id,
    }); // TODO this should do a select count, not a full record get
  } catch (error) {
    // Set status to `201 - Created` if record did not originally exist
    if (error instanceof RecordDoesNotExist) {
      isNewRecord = true;
    } else {
      return res.boom.badRequest(errorify(error));
    }
  }

  try {
    if (isNewRecord) {
      apiGranule = _setNewGranuleDefaults(apiGranule, isNewRecord);
    }
    await updateGranuleFromApiMethod(apiGranule, knex);
  } catch (error) {
    log.error('failed to update granule', error);
    return res.boom.badRequest(errorify(error));
  }
  return _returnPatchGranuleStatus(isNewRecord, apiGranule, res);
};

/**
 * Helper to check granule and collection IDs in queryparams
 * against the payload body.
 *
 * @param {Object} body - update body payload
 * @param {Object} req - express request object
 * @returns {boolean} true if the body matches the query params
 */
function _granulePayloadMatchesQueryParams(body, req) {
  if (
    body.granuleId === req.params.granuleId
    && body.collectionId === req.params.collectionId
  ) {
    return true;
  }

  return false;
}

/**
 * Replace a single granule
 * @param {Object} req - express request object
 * @param {Object} res - express response object
 * @returns {Promise<Object>} the promise of express response object
 */
async function put(req, res) {
  let body = req.body;
  if (!body.collectionId) {
    body.collectionId = req.params.collectionId;
  }
  if (!body.granuleId) {
    body.granuleId = req.params.granuleId;
  }
  if (!_granulePayloadMatchesQueryParams(body, req)) {
    return res.boom.badRequest(`inputs :granuleId and :collectionId (${req.params.granuleId} and ${req.params.collectionId}) must match body's granuleId and collectionId (${req.body.granuleId} and ${req.body.collectionId})`);
  }
  // Nullify fields not passed in - we want to remove anything not specified by the user
  const nullifiedGranuleTemplate = Object.keys(
    schemas.granule.properties
  ).reduce((acc, cur) => {
    acc[cur] = null;
    return acc;
  }, {});
  delete nullifiedGranuleTemplate.execution; // Execution cannot be deleted
  body = {
    ...nullifiedGranuleTemplate,
    ...body,
  };

  if (body.execution === null) {
    throw new Error(
      'Execution cannot be deleted via the granule interface, only added'
    );
  }
  req.body = body;
  //Then patch new granule with nulls applied
  return await patchGranule(req, res);
}

const _handleUpdateAction = async (
  req,
  res,
  pgGranule,
  pgCollection
) => {
  const {
    knex = await getKnexClient(),
    reingestHandler = reingestGranule,
    updateGranuleStatusToQueuedMethod = updateGranuleStatusToQueued,
    getFilesExistingAtLocationMethod = getFilesExistingAtLocation,
  } = req.testContext || {};

  const body = req.body;
  const action = body.action;

  const apiGranule = await translatePostgresGranuleToApiGranule({
    granulePgRecord: pgGranule,
    collectionPgRecord: pgCollection,
    knexOrTransaction: knex,
  });

  const granuleId = apiGranule.granuleId;

  log.info(`PUT request "action": ${action}`);

  if (action === 'reingest') {
    const apiCollection =
      translatePostgresCollectionToApiCollection(pgCollection);
    let targetExecution;
    try {
      targetExecution = await chooseTargetExecution({
        granuleId,
        executionArn: body.executionArn,
        workflowName: body.workflowName,
      });
    } catch (error) {
      if (error instanceof RecordDoesNotExist) {
        return res.boom.badRequest(`Cannot reingest granule: ${error.message}`);
      }
      throw error;
    }

    if (targetExecution) {
      log.info(
        `targetExecution has been specified for granule (${granuleId}) reingest: ${targetExecution}`
      );
    }

    await updateGranuleStatusToQueuedMethod({ apiGranule, knex });

    await reingestHandler({
      apiGranule: {
        ...apiGranule,
        ...(targetExecution && { execution: targetExecution }),
      },
      queueUrl: process.env.backgroundQueueUrl,
    });

    const response = {
      action,
      granuleId: apiGranule.granuleId,
      status: 'SUCCESS',
    };

    if (apiCollection.duplicateHandling !== 'replace') {
      response.warning = 'The granule files may be overwritten';
    }
    return res.send(response);
  }

  if (action === 'applyWorkflow') {
    await updateGranuleStatusToQueued({ apiGranule, knex });
    await applyWorkflow({
      apiGranule,
      workflow: body.workflow,
      meta: body.meta,
    });

    return res.send({
      granuleId: apiGranule.granuleId,
      action: `applyWorkflow ${body.workflow}`,
      status: 'SUCCESS',
    });
  }

  if (action === 'removeFromCmr') {
    await unpublishGranule({
      knex,
      pgGranuleRecord: pgGranule,
      pgCollection: pgCollection,
    });

    return res.send({
      granuleId: apiGranule.granuleId,
      action,
      status: 'SUCCESS',
    });
  }

  if (action === 'move') {
    const filesAtDestination = await getFilesExistingAtLocationMethod(
      apiGranule,
      body.destinations
    );
    log.info(
      `existing files at destination: ${JSON.stringify(filesAtDestination)}`
    );

    if (filesAtDestination.length > 0) {
      const filenames = filesAtDestination.map((file) => file.fileName);
      const message = `Cannot move granule because the following files would be overwritten at the destination location: ${filenames.join(
        ', '
      )}. Delete the existing files or reingest the source files.`;

      return res.boom.conflict(message);
    }

    await moveGranule(
      apiGranule,
      body.destinations,
      process.env.DISTRIBUTION_ENDPOINT
    );

    return res.send({
      granuleId: apiGranule.granuleId,
      action,
      status: 'SUCCESS',
    });
  }
  return res.boom.badRequest(
    'Action is not supported. Choices are "applyWorkflow", "move", "reingest", "removeFromCmr" or specify no "action" to update an existing granule'
  );
};

/**
 * Update a single granule by granuleId only.
 * Supported Actions: reingest, move, applyWorkflow, RemoveFromCMR.
 * If no action is included on the request, the body is assumed to be an
 * existing granule to update, and update is called with the input parameters.
 *
 * @param {Object} req - express request object
 * @param {Object} res - express response object
 * @returns {Promise<Object>} the promise of express response object
 */
async function patchByGranuleId(req, res) {
  const {
    granulePgModel = new GranulePgModel(),
    knex = await getKnexClient(),
  } = req.testContext || {};
<<<<<<< HEAD
  let pgGranule;
=======
>>>>>>> 867b3259
  const body = req.body;
  const action = body.action;

  if (!action) {
    if (req.body.granuleId === req.params.granuleId) {
      return patchGranule(req, res);
    }
    return res.boom.badRequest(
      `input :granuleId (${req.params.granuleId}) must match body's granuleId (${req.body.granuleId})`
    );
  }

  try {
    pgGranule = await await getUniqueGranuleByGranuleId(
      knex,
      req.params.granuleId,
      granulePgModel
    );
  } catch (error) {
    if (error instanceof RecordDoesNotExist) {
      log.info('Granule does not exist');
      return res.boom.notFound('No record found');
    }
  }

  const collectionPgModel = new CollectionPgModel();
  const pgCollection = await collectionPgModel.get(knex, {
    cumulus_id: pgGranule.collection_cumulus_id,
  });

  return await _handleUpdateAction(req, res, pgGranule, pgCollection);
}

/**
 * Update a single granule by granuleId and collectionId.
 * Supported Actions: reingest, move, applyWorkflow, RemoveFromCMR.
 * If no action is included on the request, the body is assumed to be an
 * existing granule to update, and update is called with the input parameters.
 *
 * @param {Object} req - express request object
 * @param {Object} res - express response object
 * @returns {Promise<Object>} the promise of express response object
 */
async function patch(req, res) {
  const {
    granulePgModel = new GranulePgModel(),
    collectionPgModel = new CollectionPgModel(),
    knex = await getKnexClient(),
  } = req.testContext || {};

  const body = req.body;
  const action = body.action;
  if (!action) {
    if (_granulePayloadMatchesQueryParams(body, req)) {
      return patchGranule(req, res);
    }
    return res.boom.badRequest(
      `inputs :granuleId and :collectionId (${req.params.granuleId} and ${req.params.collectionId}) must match body's granuleId and collectionId (${req.body.granuleId} and ${req.body.collectionId})`
    );
  }

  const { pgGranule, pgCollection, notFoundError } =
    await getGranuleAndCollection(
      knex,
      collectionPgModel,
      granulePgModel,
      req.params.granuleId,
      req.params.collectionId
    );

  if (notFoundError) {
    return res.boom.notFound(notFoundError);
  }

  return await _handleUpdateAction(req, res, pgGranule, pgCollection);
}

/**
 * associate an execution with a granule
 *
 * @param {Object} req - express request object
 * @param {Object} res - express response object
 * @returns {Promise<Object>} promise of an express response object
 */
const associateExecution = async (req, res) => {
  const granuleName = req.params.granuleId;

  const { collectionId, granuleId, executionArn } = req.body || {};
  if (!granuleId || !collectionId || !executionArn) {
    return res.boom.badRequest(
      'Field granuleId, collectionId or executionArn is missing from request body'
    );
  }

  if (granuleName !== granuleId) {
    return res.boom.badRequest(
      `Expected granuleId to be ${granuleName} but found ${granuleId} in payload`
    );
  }

  const {
    executionPgModel = new ExecutionPgModel(),
    granulePgModel = new GranulePgModel(),
    collectionPgModel = new CollectionPgModel(),
    knex = await getKnexClient(),
  } = req.testContext || {};

  let pgGranule;
  let pgExecution;
  let pgCollection;
  try {
    pgCollection = await collectionPgModel.get(
      knex,
      deconstructCollectionId(collectionId)
    );
    pgGranule = await granulePgModel.get(knex, {
      granule_id: granuleId,
      collection_cumulus_id: pgCollection.cumulus_id,
    });
    pgExecution = await executionPgModel.get(knex, {
      arn: executionArn,
    });
  } catch (error) {
    if (error instanceof RecordDoesNotExist) {
      if (pgCollection === undefined) {
        return res.boom.notFound(
          `No collection found to associate execution with for collectionId ${collectionId}`
        );
      }
      if (pgGranule === undefined) {
        return res.boom.notFound(
          `No granule found to associate execution with for granuleId ${granuleId} and collectionId: ${collectionId}`
        );
      }
      if (pgExecution === undefined) {
        return res.boom.notFound(
          `No execution found to associate granule with for executionArn ${executionArn}`
        );
      }
      return res.boom.notFound(`Execution ${executionArn} not found`);
    }
    return res.boom.badRequest(errorify(error));
  }

  // Update both granule objects with new execution/updatedAt time
  const updatedPgGranule = {
    ...pgGranule,
    updated_at: new Date(),
  };

  const apiGranuleRecord = {
    ...(await translatePostgresGranuleToApiGranule({
      knexOrTransaction: knex,
      granulePgRecord: updatedPgGranule,
    })),
    execution: pgExecution.url,
  };

  try {
    await writeGranuleRecordAndPublishSns({
      apiGranuleRecord,
      executionCumulusId: pgExecution.cumulus_id,
      granulePgModel,
      postgresGranuleRecord: updatedPgGranule,
      knex,
      snsEventType: 'Update',
    });
  } catch (error) {
    log.error(
      `failed to associate execution ${executionArn} with granule granuleId ${granuleId} collectionId ${collectionId}`,
      error
    );
    return res.boom.badRequest(errorify(error));
  }
  return res.send({
    message: `Successfully associated execution ${executionArn} with granule granuleId ${granuleId} collectionId ${collectionId}`,
  });
};

/**
 * Delete a granule by granuleId
 *
 * DEPRECATED: use del() instead to delete granules by
 *   granuleId + collectionId
 *
 * @param {Object} req - express request object
 * @param {Object} res - express response object
 * @returns {Promise<Object>} the promise of express response object
 */
async function delByGranuleId(req, res) {
  const {
    knex = await getKnexClient(),
  } = req.testContext || {};
<<<<<<< HEAD
  let pgGranule;
  const granuleId = req.params.granuleId;
  log.info(`granules.del ${granuleId}`);

=======
  const granuleId = req.params.granuleId;
  log.info(`granules.del ${granuleId}`);

  let pgGranule;
>>>>>>> 867b3259
  try {
    pgGranule = await getUniqueGranuleByGranuleId(knex, granuleId);
  } catch (error) {
    if (error instanceof RecordDoesNotExist) {
      log.info('Granule does not exist');
      return res.boom.notFound(`Granule ${granuleId} does not exist or was already deleted`);
    }
    throw error;
  }

  const deletionDetails = await deleteGranuleAndFiles({
    knex,
    pgGranule: pgGranule,
  });

  return res.send({ detail: 'Record deleted', ...deletionDetails });
}

/**
 * Delete a granule by granuleId + collectionId
 *
 * @param {Object} req - express request object
 * @param {Object} res - express response object
 * @returns {Promise<Object>} the promise of express response object
 */
async function del(req, res) {
  const {
    knex = await getKnexClient(),
    collectionPgModel = new CollectionPgModel(),
    granulePgModel = new GranulePgModel(),
  } = req.testContext || {};

  const granuleId = req.params.granuleId;
  const collectionId = req.params.collectionId;

  log.info(
    `granules.del granuleId: ${granuleId}, collectionId: ${collectionId}`
  );

  let pgGranule;
  let pgCollection;
  try {
    pgCollection = await collectionPgModel.get(
      knex,
      deconstructCollectionId(collectionId)
    );

    pgGranule = await granulePgModel.get(knex, {
      granule_id: granuleId,
      collection_cumulus_id: pgCollection.cumulus_id,
    });
  } catch (error) {
    if (error instanceof RecordDoesNotExist) {
      if (collectionId && pgCollection === undefined) {
        return res.boom.notFound(
          `No collection found for granuleId ${granuleId} with collectionId ${collectionId}`
        );
      }
    } else {
      throw error;
    }
  }

  const deletionDetails = await deleteGranuleAndFiles({
    knex,
    pgGranule: pgGranule,
  });

  return res.send({ detail: 'Record deleted', ...deletionDetails });
}

/**
 * Query a single granule by granuleId + collectionId.
 *
 * @param {Object} req - express request object
 * @param {Object} res - express response object
 * @returns {Promise<Object>} the promise of express response object
 */
async function get(req, res) {
  const {
    knex = await getKnexClient(),
    collectionPgModel = new CollectionPgModel(),
    granulePgModel = new GranulePgModel(),
  } = req.testContext || {};
  const { getRecoveryStatus } = req.query;
  const granuleId = req.params.granuleId;
  const collectionId = req.params.collectionId;

  let granule;
  let pgCollection;
  try {
    pgCollection = await collectionPgModel.get(
      knex,
      deconstructCollectionId(collectionId)
    );

    granule = await granulePgModel.get(knex, {
      granule_id: granuleId,
      collection_cumulus_id: pgCollection.cumulus_id,
    });
  } catch (error) {
    if (error instanceof RecordDoesNotExist) {
      if (collectionId && pgCollection === undefined) {
        return res.boom.notFound(
          `No collection found for granuleId ${granuleId} with collectionId ${collectionId}`
        );
      }
      if (granule === undefined) {
        return res.boom.notFound('Granule not found');
      }
    }

    throw error;
  }

  // Get related files, execution ARNs, provider, PDR, and collection and format
  const result = await translatePostgresGranuleToApiGranule({
    granulePgRecord: granule,
    knexOrTransaction: knex,
  });

  const recoveryStatus =
    getRecoveryStatus === 'true'
      ? await getOrcaRecoveryStatusByGranuleIdAndCollection(granuleId, collectionId)
      : undefined;
  return res.send({ ...result, recoveryStatus });
}

/**
 * Query a single granule by granuleId only.
 * DEPRECATED: use get() instead to fetch granules by
 *   granuleId + collectionId
 *
 * @param {Object} req - express request object
 * @param {Object} res - express response object
 * @returns {Promise<Object>} the promise of express response object
 */
async function getByGranuleId(req, res) {
  const { knex = await getKnexClient() } = req.testContext || {};
  const { getRecoveryStatus } = req.query;
  const granuleId = req.params.granuleId;

  let granule;

  try {
    granule = await getUniqueGranuleByGranuleId(knex, granuleId);
  } catch (error) {
    if (error instanceof RecordDoesNotExist) {
      if (granule === undefined) {
        return res.boom.notFound('Granule not found');
      }
    }

    throw error;
  }

  // Get related files, execution ARNs, provider, PDR, and collection and format
  const result = await translatePostgresGranuleToApiGranule({
    granulePgRecord: granule,
    knexOrTransaction: knex,
  });

  const recoveryStatus =
    getRecoveryStatus === 'true'
      ? await getOrcaRecoveryStatusByGranuleIdAndCollection(granuleId, result.collectionId)
      : undefined;
  return res.send({ ...result, recoveryStatus });
}

async function bulkOperations(req, res) {
  const payload = req.body;

  if (!payload.workflowName) {
    return res.boom.badRequest('workflowName is required.');
  }

  let description;
  if (payload.query) {
    description = `Bulk run ${payload.workflowName} on ${payload.query.size} granules`;
  } else if (payload.granules) {
    description = `Bulk run ${payload.workflowName} on ${payload.granules.length} granules`;
  } else {
    description = `Bulk run on ${payload.workflowName}`;
  }

  const asyncOperationId = uuidv4();
  const asyncOperationEvent = {
    asyncOperationId,
    callerLambdaName: getFunctionNameFromRequestContext(req),
    lambdaName: process.env.BulkOperationLambda,
    description,
    operationType: 'Bulk Granules',
    payload: {
      payload,
      type: 'BULK_GRANULE',
      envVars: {
        granule_sns_topic_arn: process.env.granule_sns_topic_arn,
        invoke: process.env.invoke,
        KNEX_DEBUG: payload.knexDebug ? 'true' : 'false',
        METRICS_ES_HOST: process.env.METRICS_ES_HOST,
        METRICS_ES_PASS: process.env.METRICS_ES_PASS,
        METRICS_ES_USER: process.env.METRICS_ES_USER,
        stackName: process.env.stackName,
        system_bucket: process.env.system_bucket,
      },
    },
  };

  log.debug(
    `About to invoke lambda to start async operation ${asyncOperationId}`
  );
  await startAsyncOperation.invokeStartAsyncOperationLambda(
    asyncOperationEvent
  );
  return res.status(202).send({ id: asyncOperationId });
}

const BulkDeletePayloadSchema = z.object({
  forceRemoveFromCmr: z.boolean().optional(),
  concurrency: z.number().int().positive().optional(),
  maxDbConnections: z.number().int().positive().optional(),
  knexDebug: z.boolean().optional(),
}).catchall(z.unknown());

const parseBulkDeletePayload = zodParser('Bulk delete payload', BulkDeletePayloadSchema);

/**
 * Start an AsyncOperation that will perform a bulk granules delete
 *
 * @param {Request} req - express request object
 * @param {Response} res - express response object
 * @returns {Promise<unknown>} the promise of express response object
 */
async function bulkDelete(req, res) {
  const payload = parseBulkDeletePayload(req.body);
  if (isError(payload)) {
    return returnCustomValidationErrors(res, payload);
  }

  const concurrency = payload.concurrency || 10;

  const maxDbConnections = payload.maxDbConnections || concurrency;

  const asyncOperationId = uuidv4();
  const asyncOperationEvent = {
    asyncOperationId,
    cluster: process.env.EcsCluster,
    callerLambdaName: getFunctionNameFromRequestContext(req),
    lambdaName: process.env.BulkOperationLambda,
    description: 'Bulk granule deletion',
    operationType: 'Bulk Granule Delete', // this value is set on an ENUM field, so cannot change
    payload: {
      type: 'BULK_GRANULE_DELETE',
      payload: { ...payload, concurrency, maxDbConnections },
      envVars: {
        cmr_client_id: process.env.cmr_client_id,
        CMR_ENVIRONMENT: process.env.CMR_ENVIRONMENT,
        cmr_oauth_provider: process.env.cmr_oauth_provider,
        cmr_password_secret_name: process.env.cmr_password_secret_name,
        cmr_provider: process.env.cmr_provider,
        cmr_username: process.env.cmr_username,
        granule_sns_topic_arn: process.env.granule_sns_topic_arn,
        KNEX_DEBUG: payload.knexDebug ? 'true' : 'false',
        launchpad_api: process.env.launchpad_api,
        launchpad_certificate: process.env.launchpad_certificate,
        launchpad_passphrase_secret_name:
          process.env.launchpad_passphrase_secret_name,
        METRICS_ES_HOST: process.env.METRICS_ES_HOST,
        METRICS_ES_PASS: process.env.METRICS_ES_PASS,
        METRICS_ES_USER: process.env.METRICS_ES_USER,
        stackName: process.env.stackName,
        system_bucket: process.env.system_bucket,
      },
    },
  };

  log.debug(
    `About to invoke lambda to start async operation ${asyncOperationId}`
  );
  await startAsyncOperation.invokeStartAsyncOperationLambda(
    asyncOperationEvent
  );
  return res.status(202).send({ id: asyncOperationId });
}

async function bulkReingest(req, res) {
  const payload = req.body;
  const numOfGranules = (payload.query && payload.query.size)
    || (payload.granules && payload.granules.length);
  const description = `Bulk granule reingest run on ${numOfGranules || ''} granules`;

  const asyncOperationId = uuidv4();
  const asyncOperationEvent = {
    asyncOperationId,
    callerLambdaName: getFunctionNameFromRequestContext(req),
    lambdaName: process.env.BulkOperationLambda,
    description,
    operationType: 'Bulk Granule Reingest',
    payload: {
      payload,
      type: 'BULK_GRANULE_REINGEST',
      envVars: {
        granule_sns_topic_arn: process.env.granule_sns_topic_arn,
        invoke: process.env.invoke,
        KNEX_DEBUG: payload.knexDebug ? 'true' : 'false',
        METRICS_ES_HOST: process.env.METRICS_ES_HOST,
        METRICS_ES_PASS: process.env.METRICS_ES_PASS,
        METRICS_ES_USER: process.env.METRICS_ES_USER,
        stackName: process.env.stackName,
        system_bucket: process.env.system_bucket,
      },
    },
  };

  log.debug(
    `About to invoke lambda to start async operation ${asyncOperationId}`
  );
  await startAsyncOperation.invokeStartAsyncOperationLambda(
    asyncOperationEvent
  );
  return res.status(202).send({ id: asyncOperationId });
}

router.get('/:granuleId', getByGranuleId);
router.get('/:collectionId/:granuleId', get);
router.get('/', list);
router.post('/:granuleId/executions', associateExecution);
router.post('/', create);
router.patch('/:granuleId', requireApiVersion(2), patchByGranuleId);
router.patch('/:collectionId/:granuleId', requireApiVersion(2), patch);
router.put('/:collectionId/:granuleId', requireApiVersion(2), put);

router.post(
  '/bulk',
  validateBulkGranulesRequest,
  bulkOperations,
  asyncOperationEndpointErrorHandler
);
router.post(
  '/bulkDelete',
  validateBulkGranulesRequest,
  bulkDelete,
  asyncOperationEndpointErrorHandler
);
router.post(
  '/bulkReingest',
  validateBulkGranulesRequest,
  bulkReingest,
  asyncOperationEndpointErrorHandler
);
router.delete('/:granuleId', delByGranuleId);
router.delete('/:collectionId/:granuleId', del);

module.exports = {
  bulkDelete,
  bulkOperations,
  bulkReingest,
  del,
  create,
  put,
  patch,
  patchGranule,
  router,
};<|MERGE_RESOLUTION|>--- conflicted
+++ resolved
@@ -487,10 +487,6 @@
     granulePgModel = new GranulePgModel(),
     knex = await getKnexClient(),
   } = req.testContext || {};
-<<<<<<< HEAD
-  let pgGranule;
-=======
->>>>>>> 867b3259
   const body = req.body;
   const action = body.action;
 
@@ -503,18 +499,11 @@
     );
   }
 
-  try {
-    pgGranule = await await getUniqueGranuleByGranuleId(
-      knex,
-      req.params.granuleId,
-      granulePgModel
-    );
-  } catch (error) {
-    if (error instanceof RecordDoesNotExist) {
-      log.info('Granule does not exist');
-      return res.boom.notFound('No record found');
-    }
-  }
+  const pgGranule = await getUniqueGranuleByGranuleId(
+    knex,
+    req.params.granuleId,
+    granulePgModel
+  );
 
   const collectionPgModel = new CollectionPgModel();
   const pgCollection = await collectionPgModel.get(knex, {
@@ -684,17 +673,10 @@
   const {
     knex = await getKnexClient(),
   } = req.testContext || {};
-<<<<<<< HEAD
-  let pgGranule;
   const granuleId = req.params.granuleId;
   log.info(`granules.del ${granuleId}`);
 
-=======
-  const granuleId = req.params.granuleId;
-  log.info(`granules.del ${granuleId}`);
-
   let pgGranule;
->>>>>>> 867b3259
   try {
     pgGranule = await getUniqueGranuleByGranuleId(knex, granuleId);
   } catch (error) {
