'use strict';

const router = require('express-promise-router')();
const isBoolean = require('lodash/isBoolean');
<<<<<<< HEAD
=======
const pRetry = require('p-retry');
const omit = require('lodash/omit');
>>>>>>> 8ac91ef5

const asyncOperations = require('@cumulus/async-operations');
const Logger = require('@cumulus/logger');
const { inTestMode } = require('@cumulus/common/test-utils');
const {
  addToLocalES,
  indexGranule,
} = require('@cumulus/es-client/indexer');
const {
  DeletePublishedGranule,
  RecordDoesNotExist,
} = require('@cumulus/errors');

const {
  CollectionPgModel,
  getKnexClient,
  GranulePgModel,
} = require('@cumulus/db');

const Search = require('@cumulus/es-client/search').Search;
const indexer = require('@cumulus/es-client/indexer');

const { deleteGranuleAndFiles } = require('../src/lib/granule-delete');
const { chooseTargetExecution } = require('../lib/executions');
const { writeGranuleFromApi } = require('../lib/writeRecords/write-granules');
const { asyncOperationEndpointErrorHandler } = require('../app/middleware');
const models = require('../models');
const { deconstructCollectionId, errorify } = require('../lib/utils');
const { moveGranule } = require('../lib/granules');
const { unpublishGranule } = require('../lib/granule-remove-from-cmr');
const { addOrcaRecoveryStatus, getOrcaRecoveryStatusByGranuleId } = require('../lib/orca');
const { validateBulkGranulesRequest } = require('../lib/request');

const log = new Logger({ sender: '@cumulus/api' });

/**
 * List all granules for a given collection.
 *
 * @param {Object} req - express request object
 * @param {Object} res - express response object
 * @returns {Promise<Object>} the promise of express response object
 */
async function list(req, res) {
  const { getRecoveryStatus, ...queryStringParameters } = req.query;
  const es = new Search(
    { queryStringParameters },
    'granule',
    process.env.ES_INDEX
  );

  let result = await es.query();
  if (getRecoveryStatus === 'true') {
    result = await addOrcaRecoveryStatus(result);
  }

  return res.send(result);
}

/**
 * Create new granule
 *
 * @param {Object} req - express request object
 * @param {Object} res - express response object
 * @returns {Promise<Object>} promise of an express response object.
 */
const create = async (req, res) => {
  const {
    knex = await getKnexClient(),
    granuleModel = new models.Granule(),
  } = req.testContext || {};

  const granule = req.body || {};

  try {
    if (await granuleModel.exists({ granuleId: granule.granuleId })) {
      return res.boom.conflict(`A granule already exists for granule_id: ${granule.granuleId}`);
    }
  } catch (error) {
    return res.boom.badRequest(errorify(error));
  }

  try {
    await writeGranuleFromApi(granule, knex);
    if (inTestMode()) {
      await addToLocalES(granule, indexGranule);
    }
  } catch (error) {
    log.error('Could not write granule', error);
    return res.boom.badRequest(JSON.stringify(error, Object.getOwnPropertyNames(error)));
  }
  return res.send({ message: `Successfully wrote granule with Granule Id: ${granule.granuleId}` });
};

/**
 * Update existing granule
 *
 * @param {Object} req - express request object
 * @param {Object} res - express response object
 * @returns {Promise<Object>} promise of an express response object.
 */
const update = async (req, res) => {
  const {
    granuleModel = new models.Granule(),
    knex = await getKnexClient(),
  } = req.testContext || {};
  const body = req.body || {};

  let existingGranule;
  try {
    existingGranule = await granuleModel.get({ granuleId: body.granuleId });
  } catch (error) {
    if (body.status === 'queued') {
      existingGranule = {};
    } else {
      if (error instanceof RecordDoesNotExist) {
        return res.boom.notFound(`No granule found to update for ${body.granuleId}`);
      }
      return res.boom.badRequest(errorify(error));
    }
  }

<<<<<<< HEAD
  const updatedGranule = {
    ...existingGranule,
    updatedAt: Date.now(),
    ...body,
  };
=======
  const existingGranuleWithoutTimes = omit(existingGranule, ['updatedAt', 'timestamp']);
  const updatedGranule = { ...existingGranuleWithoutTimes, ...updatedBody };
>>>>>>> 8ac91ef5

  try {
    await writeGranuleFromApi(updatedGranule, knex);
  } catch (error) {
    log.error('failed to update granule', error);
    return res.boom.badRequest(errorify(error));
  }
  return res.send({
    message: `Successfully updated granule with Granule Id: ${updatedGranule.granuleId}`,
  });
};

/**
 * Update a single granule.
 * Supported Actions: reingest, move, applyWorkflow, RemoveFromCMR.
 * If no action is included on the request, the body is assumed to be an
 * existing granule to update, and update is called with the input parameters.
 *
 * @param {Object} req - express request object
 * @param {Object} res - express response object
 * @returns {Promise<Object>} the promise of express response object
 */
async function put(req, res) {
  const granuleId = req.params.granuleName;
  const body = req.body;
  const action = body.action;

  if (!action) {
    if (req.body.granuleId === req.params.granuleName) {
      return update(req, res);
    }
    return res.boom.badRequest(
      `input :granuleName (${req.params.granuleName}) must match body's granuleId (${req.body.granuleId})`
    );
  }

  const granuleModelClient = new models.Granule();
  const granule = await granuleModelClient.get({ granuleId });

  if (action === 'reingest') {
    const { name, version } = deconstructCollectionId(granule.collectionId);
    const collectionModelClient = new models.Collection();
    const collection = await collectionModelClient.get({ name, version });
    let targetExecution;
    try {
      targetExecution = await chooseTargetExecution({
        granuleId, executionArn: body.executionArn, workflowName: body.workflowName,
      });
    } catch (error) {
      if (error instanceof RecordDoesNotExist) {
        return res.boom.badRequest(`Cannot reingest granule: ${error.message}`);
      }
      throw error;
    }

    if (targetExecution) {
      log.info(`targetExecution has been specified for granule (${granuleId}) reingest: ${targetExecution}`);
    }

    await granuleModelClient.reingest({
      ...granule,
      ...(targetExecution && { execution: targetExecution }),
      queueUrl: process.env.backgroundQueueUrl,
    });

    const response = {
      action,
      granuleId: granule.granuleId,
      status: 'SUCCESS',
    };

    if (collection.duplicateHandling !== 'replace') {
      response.warning = 'The granule files may be overwritten';
    }

    return res.send(response);
  }

  if (action === 'applyWorkflow') {
    await granuleModelClient.applyWorkflow(
      granule,
      body.workflow,
      body.meta
    );

    return res.send({
      granuleId: granule.granuleId,
      action: `applyWorkflow ${body.workflow}`,
      status: 'SUCCESS',
    });
  }

  if (action === 'removeFromCmr') {
    const knex = await getKnexClient({ env: process.env });

    await unpublishGranule(knex, granule);

    return res.send({
      granuleId: granule.granuleId,
      action,
      status: 'SUCCESS',
    });
  }

  if (action === 'move') {
    const filesAtDestination = await granuleModelClient.getFilesExistingAtLocation(
      granule,
      body.destinations
    );

    if (filesAtDestination.length > 0) {
      const filenames = filesAtDestination.map((file) => file.fileName);
      const message = `Cannot move granule because the following files would be overwritten at the destination location: ${filenames.join(', ')}. Delete the existing files or reingest the source files.`;

      return res.boom.conflict(message);
    }

    await moveGranule(
      granule,
      body.destinations,
      process.env.DISTRIBUTION_ENDPOINT,
      granuleModelClient
    );

    return res.send({
      granuleId: granule.granuleId,
      action,
      status: 'SUCCESS',
    });
  }
  return res.boom.badRequest('Action is not supported. Choices are "applyWorkflow", "move", "reingest", "removeFromCmr" or specify no "action" to update an existing granule');
}

/**
 * associate an execution with a granule
 *
 * @param {Object} req - express request object
 * @param {Object} res - express response object
 * @returns {Promise<Object>} promise of an express response object
 */
const associateExecution = async (req, res) => {
  const granuleName = req.params.granuleName;

  const { collectionId, granuleId, executionArn } = req.body || {};
  if (!granuleId || !collectionId || !executionArn) {
    return res.boom.badRequest('Field granuleId, collectionId or executionArn is missing from request body');
  }

  if (granuleName !== granuleId) {
    return res.boom.badRequest(`Expected granuleId to be ${granuleName} but found ${granuleId} in payload`);
  }

  const {
    executionModel = new models.Execution(),
    granuleModel = new models.Granule(),
    knex = await getKnexClient(),
  } = req.testContext || {};

  let granule;
  let execution;
  try {
    granule = await granuleModel.get({ granuleId });
    execution = await executionModel.get({ arn: executionArn });
  } catch (error) {
    if (error instanceof RecordDoesNotExist) {
      if (granule === undefined) {
        return res.boom.notFound(`No granule found to associate execution with for granuleId ${granuleId}`);
      }
      return res.boom.notFound(`Execution ${executionArn} not found`);
    }
    return res.boom.badRequest(errorify(error));
  }

  if (granule.collectionId !== collectionId) {
    return res.boom.notFound(`No granule found to associate execution with for granuleId ${granuleId} collectionId ${collectionId}`);
  }

  const updatedGranule = {
    ...granule,
    execution: execution.execution,
    updatedAt: Date.now(),
  };

  try {
    await writeGranuleFromApi(updatedGranule, knex);
  } catch (error) {
    log.error(`failed to associate execution ${executionArn} with granule granuleId ${granuleId} collectionId ${collectionId}`, error);
    return res.boom.badRequest(errorify(error));
  }
  return res.send({
    message: `Successfully associated execution ${executionArn} with granule granuleId ${granuleId} collectionId ${collectionId}`,
  });
};

/**
 * Delete a granule
 *
 * @param {Object} req - express request object
 * @param {Object} res - express response object
 * @returns {Promise<Object>} the promise of express response object
 */
async function del(req, res) {
  const granuleId = req.params.granuleName;
  log.info(`granules.del ${granuleId}`);

  const granuleModelClient = new models.Granule();
  const collectionPgModel = new CollectionPgModel();
  const granulePgModel = new GranulePgModel();

  const knex = await getKnexClient({ env: process.env });

  let dynamoGranule;
  let pgGranule;

  // If the granule does not exist in Dynamo, throw an error
  try {
    dynamoGranule = await granuleModelClient.getRecord({ granuleId });
  } catch (error) {
    if (error instanceof RecordDoesNotExist) {
      return res.boom.notFound(error);
    }
    throw error;
  }

  // If the granule does not exist in PG, just log that information. The logic that
  // actually handles Dynamo/PG granule deletion will skip the PG deletion if the record
  // does not exist. see deleteGranuleAndFiles().
  try {
    if (dynamoGranule.collectionId) {
      const { name, version } = deconstructCollectionId(dynamoGranule.collectionId);
      const collectionCumulusId = await collectionPgModel.getRecordCumulusId(
        knex,
        { name, version }
      );
      // Need granule_id + collection_cumulus_id to get truly unique record.
      pgGranule = await granulePgModel.get(knex, {
        granule_id: granuleId,
        collection_cumulus_id: collectionCumulusId,
      });
    }
  } catch (error) {
    if (error instanceof RecordDoesNotExist) {
      log.info(`Postgres Granule with ID ${granuleId} does not exist`);
    } else {
      throw error;
    }
  }

  if (dynamoGranule.published) {
    throw new DeletePublishedGranule('You cannot delete a granule that is published to CMR. Remove it from CMR first');
  }

  await deleteGranuleAndFiles({
    knex,
    dynamoGranule,
    pgGranule,
  });

  if (inTestMode()) {
    const esClient = await Search.es(process.env.ES_HOST);
    await indexer.deleteRecord({
      esClient,
      id: granuleId,
      type: 'granule',
      parent: dynamoGranule.collectionId,
      index: process.env.ES_INDEX,
      ignore: [404],
    });
  }

  return res.send({ detail: 'Record deleted' });
}

/**
 * Query a single granule.
 *
 * @param {Object} req - express request object
 * @param {Object} res - express response object
 * @returns {Promise<Object>} the promise of express response object
 */
async function get(req, res) {
  const { getRecoveryStatus } = req.query;
  const granuleId = req.params.granuleName;
  let result;
  try {
    result = await (new models.Granule()).get({ granuleId });
  } catch (error) {
    if (error.message.startsWith('No record found')) {
      return res.boom.notFound('Granule not found');
    }

    throw error;
  }

  const recoveryStatus = getRecoveryStatus === 'true'
    ? await getOrcaRecoveryStatusByGranuleId(granuleId)
    : undefined;
  return res.send({ ...result, recoveryStatus });
}

async function bulkOperations(req, res) {
  const payload = req.body;

  if (!payload.workflowName) {
    return res.boom.badRequest('workflowName is required.');
  }
  const stackName = process.env.stackName;
  const systemBucket = process.env.system_bucket;
  const tableName = process.env.AsyncOperationsTable;

  let description;
  if (payload.query) {
    description = `Bulk run ${payload.workflowName} on ${payload.query.size} granules`;
  } else if (payload.ids) {
    description = `Bulk run ${payload.workflowName} on ${payload.ids.length} granules`;
  } else {
    description = `Bulk run on ${payload.workflowName}`;
  }

  const asyncOperation = await asyncOperations.startAsyncOperation({
    asyncOperationTaskDefinition: process.env.AsyncOperationTaskDefinition,
    cluster: process.env.EcsCluster,
    lambdaName: process.env.BulkOperationLambda,
    description,
    operationType: 'Bulk Granules',
    payload: {
      payload,
      type: 'BULK_GRANULE',
      envVars: {
        GranulesTable: process.env.GranulesTable,
        system_bucket: process.env.system_bucket,
        stackName: process.env.stackName,
        invoke: process.env.invoke,
        METRICS_ES_HOST: process.env.METRICS_ES_HOST,
        METRICS_ES_USER: process.env.METRICS_ES_USER,
        METRICS_ES_PASS: process.env.METRICS_ES_PASS,
      },
    },
    esHost: process.env.ES_HOST,
    stackName,
    systemBucket,
    dynamoTableName: tableName,
    knexConfig: process.env,
  }, models.AsyncOperation);

  return res.status(202).send(asyncOperation);
}

/**
 * Start an AsyncOperation that will perform a bulk granules delete
 *
 * @param {Object} req - express request object
 * @param {Object} res - express response object
 * @returns {Promise<Object>} the promise of express response object
 */
async function bulkDelete(req, res) {
  const payload = req.body;

  if (payload.forceRemoveFromCmr && !isBoolean(payload.forceRemoveFromCmr)) {
    return res.boom.badRequest('forceRemoveFromCmr must be a boolean value');
  }

  const stackName = process.env.stackName;
  const systemBucket = process.env.system_bucket;
  const tableName = process.env.AsyncOperationsTable;

  const asyncOperation = await asyncOperations.startAsyncOperation({
    asyncOperationTaskDefinition: process.env.AsyncOperationTaskDefinition,
    cluster: process.env.EcsCluster,
    lambdaName: process.env.BulkOperationLambda,
    description: 'Bulk granule deletion',
    operationType: 'Bulk Granule Delete', // this value is set on an ENUM field, so cannot change
    payload: {
      type: 'BULK_GRANULE_DELETE',
      payload,
      envVars: {
        cmr_client_id: process.env.cmr_client_id,
        CMR_ENVIRONMENT: process.env.CMR_ENVIRONMENT,
        cmr_oauth_provider: process.env.cmr_oauth_provider,
        cmr_password_secret_name: process.env.cmr_password_secret_name,
        cmr_provider: process.env.cmr_provider,
        cmr_username: process.env.cmr_username,
        GranulesTable: process.env.GranulesTable,
        launchpad_api: process.env.launchpad_api,
        launchpad_certificate: process.env.launchpad_certificate,
        launchpad_passphrase_secret_name: process.env.launchpad_passphrase_secret_name,
        METRICS_ES_HOST: process.env.METRICS_ES_HOST,
        METRICS_ES_USER: process.env.METRICS_ES_USER,
        METRICS_ES_PASS: process.env.METRICS_ES_PASS,
        stackName: process.env.stackName,
        system_bucket: process.env.system_bucket,
      },
    },
    stackName,
    systemBucket,
    dynamoTableName: tableName,
    knexConfig: process.env,
  }, models.AsyncOperation);

  return res.status(202).send(asyncOperation);
}

async function bulkReingest(req, res) {
  const payload = req.body;
  const stackName = process.env.stackName;
  const systemBucket = process.env.system_bucket;
  const tableName = process.env.AsyncOperationsTable;

  const numOfGranules = (payload.query && payload.query.size)
    || (payload.ids && payload.ids.length);
  const description = `Bulk granule reingest run on ${numOfGranules || ''} granules`;

  const asyncOperation = await asyncOperations.startAsyncOperation({
    asyncOperationTaskDefinition: process.env.AsyncOperationTaskDefinition,
    cluster: process.env.EcsCluster,
    lambdaName: process.env.BulkOperationLambda,
    description,
    operationType: 'Bulk Granule Reingest',
    payload: {
      payload,
      type: 'BULK_GRANULE_REINGEST',
      envVars: {
        GranulesTable: process.env.GranulesTable,
        system_bucket: process.env.system_bucket,
        stackName: process.env.stackName,
        invoke: process.env.invoke,
        METRICS_ES_HOST: process.env.METRICS_ES_HOST,
        METRICS_ES_USER: process.env.METRICS_ES_USER,
        METRICS_ES_PASS: process.env.METRICS_ES_PASS,
      },
    },
    esHost: process.env.ES_HOST,
    stackName,
    systemBucket,
    dynamoTableName: tableName,
    knexConfig: process.env,
  }, models.AsyncOperation);

  return res.status(202).send(asyncOperation);
}

router.get('/:granuleName', get);
router.get('/', list);
router.post('/:granuleName/executions', associateExecution);
router.post('/', create);
router.put('/:granuleName', put);

router.post(
  '/bulk',
  validateBulkGranulesRequest,
  bulkOperations,
  asyncOperationEndpointErrorHandler
);
router.post(
  '/bulkDelete',
  validateBulkGranulesRequest,
  bulkDelete,
  asyncOperationEndpointErrorHandler
);
router.post(
  '/bulkReingest',
  validateBulkGranulesRequest,
  bulkReingest,
  asyncOperationEndpointErrorHandler
);
router.delete('/:granuleName', del);

module.exports = router;<|MERGE_RESOLUTION|>--- conflicted
+++ resolved
@@ -2,11 +2,7 @@
 
 const router = require('express-promise-router')();
 const isBoolean = require('lodash/isBoolean');
-<<<<<<< HEAD
-=======
-const pRetry = require('p-retry');
 const omit = require('lodash/omit');
->>>>>>> 8ac91ef5
 
 const asyncOperations = require('@cumulus/async-operations');
 const Logger = require('@cumulus/logger');
@@ -128,16 +124,8 @@
     }
   }
 
-<<<<<<< HEAD
-  const updatedGranule = {
-    ...existingGranule,
-    updatedAt: Date.now(),
-    ...body,
-  };
-=======
   const existingGranuleWithoutTimes = omit(existingGranule, ['updatedAt', 'timestamp']);
-  const updatedGranule = { ...existingGranuleWithoutTimes, ...updatedBody };
->>>>>>> 8ac91ef5
+  const updatedGranule = { ...existingGranuleWithoutTimes, ...body };
 
   try {
     await writeGranuleFromApi(updatedGranule, knex);
