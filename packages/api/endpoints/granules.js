'use strict';

const router = require('express-promise-router')();
const isBoolean = require('lodash/isBoolean');

const asyncOperations = require('@cumulus/async-operations');
<<<<<<< HEAD
const Logger = require('@cumulus/logger');
const { inTestMode } = require('@cumulus/common/test-utils');
const {
  addToLocalES,
  indexGranule,
} = require('@cumulus/es-client/indexer');
const {
  DeletePublishedGranule,
  RecordDoesNotExist,
} = require('@cumulus/errors');

=======
>>>>>>> 3d8424af
const {
  CollectionPgModel,
  getKnexClient,
  GranulePgModel,
  translateApiGranuleToPostgresGranule,
  translatePostgresCollectionToApiCollection,
} = require('@cumulus/db');
const {
  DeletePublishedGranule,
  RecordDoesNotExist,
} = require('@cumulus/errors');
const { indexGranule } = require('@cumulus/es-client/indexer');
const { Search } = require('@cumulus/es-client/search');
const Logger = require('@cumulus/logger');
const {
  deconstructCollectionId,
} = require('@cumulus/message/Collections');

const { deleteGranuleAndFiles } = require('../src/lib/granule-delete');
const { chooseTargetExecution } = require('../lib/executions');
const { writeGranuleFromApi } = require('../lib/writeRecords/write-granules');
const { asyncOperationEndpointErrorHandler } = require('../app/middleware');
<<<<<<< HEAD
const models = require('../models');
const { deconstructCollectionId, errorify } = require('../lib/utils');
=======
const AsyncOperation = require('../models/async-operation');
const Granule = require('../models/granules');
>>>>>>> 3d8424af
const { moveGranule } = require('../lib/granules');
const { unpublishGranule } = require('../lib/granule-remove-from-cmr');
const { addOrcaRecoveryStatus, getOrcaRecoveryStatusByGranuleId } = require('../lib/orca');
const { validateBulkGranulesRequest } = require('../lib/request');

const logger = new Logger({ sender: '@cumulus/api/granules' });

/**
 * List all granules for a given collection.
 *
 * @param {Object} req - express request object
 * @param {Object} res - express response object
 * @returns {Promise<Object>} the promise of express response object
 */
async function list(req, res) {
  const { getRecoveryStatus, ...queryStringParameters } = req.query;
  const es = new Search(
    { queryStringParameters },
    'granule',
    process.env.ES_INDEX
  );

  let result = await es.query();
  if (getRecoveryStatus === 'true') {
    result = await addOrcaRecoveryStatus(result);
  }

  return res.send(result);
}

/**
 * Create new granule
 *
 * @param {Object} req - express request object
 * @param {Object} res - express response object
 * @returns {Promise<Object>} promise of an express response object.
 */
const create = async (req, res) => {
  const {
    knex = await getKnexClient(),
    granuleModel = new models.Granule(),
  } = req.testContext || {};

  const granule = req.body || {};

  try {
    if (await granuleModel.exists({ granuleId: granule.granuleId })) {
      return res.boom.conflict(`A granule already exists for granule_id: ${granule.granuleId}`);
    }
  } catch (error) {
    return res.boom.badRequest(errorify(error));
  }

  try {
    await writeGranuleFromApi(granule, knex);
    if (inTestMode()) {
      await addToLocalES(granule, indexGranule);
    }
  } catch (error) {
    log.error('Could not write granule', error);
    return res.boom.badRequest(JSON.stringify(error, Object.getOwnPropertyNames(error)));
  }
  return res.send({ message: `Successfully wrote granule with Granule Id: ${granule.granuleId}` });
};

/**
 * Update a single granule.
 * Supported Actions: reingest, move, applyWorkflow, RemoveFromCMR.
 *
 * @param {Object} req - express request object
 * @param {Object} res - express response object
 * @returns {Promise<Object>} the promise of express response object
 */
async function put(req, res) {
  const {
    granuleModel = new Granule(),
    knex = await getKnexClient(),
    granulePgModel = new GranulePgModel(),
    esClient = await Search.es(),
  } = req.testContext || {};

  const granuleId = req.params.granuleName;
  const body = req.body;
  const action = body.action;

  if (!action) {
    const apiGranule = req.body;
    const oldGranule = await granuleModel.get({ granuleId });
    let newGranule;

    apiGranule.updatedAt = Date.now();
    apiGranule.createdAt = oldGranule.createdAt;
    const postgresRule = await translateApiGranuleToPostgresGranule(apiGranule, knex);

    try {
      await knex.transaction(async (trx) => {
        await granulePgModel.upsert(trx, postgresRule);
        newGranule = await granuleModel.create(apiGranule);
        await indexGranule(esClient, newGranule, process.env.ES_INDEX);
      });
    } catch (innerError) {
      // Revert Dynamo record update if any write fails
      await granuleModel.create(oldGranule);
      throw innerError;
    }
    return res.send(newGranule);
  }

  const granule = await granuleModel.get({ granuleId });

  if (action === 'reingest') {
    const collectionPgModel = new CollectionPgModel();
    const { name, version } = deconstructCollectionId(granule.collectionId);
    const collection = translatePostgresCollectionToApiCollection(
      await collectionPgModel.get(knex, { name, version })
    );
    let targetExecution;
    try {
      targetExecution = await chooseTargetExecution({
        granuleId, executionArn: body.executionArn, workflowName: body.workflowName,
      });
    } catch (error) {
      if (error instanceof RecordDoesNotExist) {
        return res.boom.BadRequest(`Cannot reingest granule: ${error.message}`);
      }
      throw error;
    }

    if (targetExecution) {
      logger.info(`targetExecution has been specified for granule (${granuleId}) reingest: ${targetExecution}`);
    }

    await granuleModel.reingest({
      ...granule,
      ...(targetExecution && { execution: targetExecution }),
      queueUrl: process.env.backgroundQueueUrl,
    });

    const response = {
      action,
      granuleId: granule.granuleId,
      status: 'SUCCESS',
    };

    if (collection.duplicateHandling !== 'replace') {
      response.warning = 'The granule files may be overwritten';
    }
    return res.send(response);
  }

  if (action === 'applyWorkflow') {
    await granuleModel.applyWorkflow(
      granule,
      body.workflow,
      body.meta
    );

    return res.send({
      granuleId: granule.granuleId,
      action: `applyWorkflow ${body.workflow}`,
      status: 'SUCCESS',
    });
  }

  if (action === 'removeFromCmr') {
    await unpublishGranule(knex, granule);

    return res.send({
      granuleId: granule.granuleId,
      action,
      status: 'SUCCESS',
    });
  }

  if (action === 'move') {
    const filesAtDestination = await granuleModel.getFilesExistingAtLocation(
      granule,
      body.destinations
    );

    if (filesAtDestination.length > 0) {
      const filenames = filesAtDestination.map((file) => file.fileName);
      const message = `Cannot move granule because the following files would be overwritten at the destination location: ${filenames.join(', ')}. Delete the existing files or reingest the source files.`;

      return res.boom.conflict(message);
    }

    await moveGranule(
      granule,
      body.destinations,
      process.env.DISTRIBUTION_ENDPOINT,
      granuleModel
    );

    return res.send({
      granuleId: granule.granuleId,
      action,
      status: 'SUCCESS',
    });
  }

  return res.boom.badRequest('Action is not supported. Choices are "applyWorkflow", "move", "reingest", or "removeFromCmr"');
}

/**
 * Delete a granule
 *
 * @param {Object} req - express request object
 * @param {Object} res - express response object
 * @returns {Promise<Object>} the promise of express response object
 */
async function del(req, res) {
  const {
    granuleModelClient = new Granule(),
    collectionPgModel = new CollectionPgModel(),
    granulePgModel = new GranulePgModel(),
    knex = await getKnexClient(),
    esClient = await Search.es(),
  } = req.testContext || {};

  const granuleId = req.params.granuleName;
  logger.info(`granules.del ${granuleId}`);

  let dynamoGranule;
  let pgGranule;

  // If the granule does not exist in Dynamo, throw an error
  try {
    dynamoGranule = await granuleModelClient.getRecord({ granuleId });
  } catch (error) {
    if (error instanceof RecordDoesNotExist) {
      return res.boom.notFound(error);
    }
    throw error;
  }

  // If the granule does not exist in PG, just log that information. The logic that
  // actually handles Dynamo/PG granule deletion will skip the PG deletion if the record
  // does not exist. see deleteGranuleAndFiles().
  try {
    if (dynamoGranule.collectionId) {
      const { name, version } = deconstructCollectionId(dynamoGranule.collectionId);
      const collectionCumulusId = await collectionPgModel.getRecordCumulusId(
        knex,
        { name, version }
      );
      // Need granule_id + collection_cumulus_id to get truly unique record.
      pgGranule = await granulePgModel.get(knex, {
        granule_id: granuleId,
        collection_cumulus_id: collectionCumulusId,
      });
    }
  } catch (error) {
    if (error instanceof RecordDoesNotExist) {
      logger.info(`Postgres Granule with ID ${granuleId} does not exist`);
    } else {
      throw error;
    }
  }

  if (dynamoGranule.published) {
    throw new DeletePublishedGranule('You cannot delete a granule that is published to CMR. Remove it from CMR first');
  }

  await deleteGranuleAndFiles({
    knex,
    dynamoGranule,
    pgGranule,
    esClient,
  });

  return res.send({ detail: 'Record deleted' });
}

/**
 * Query a single granule.
 *
 * @param {Object} req - express request object
 * @param {Object} res - express response object
 * @returns {Promise<Object>} the promise of express response object
 */
async function get(req, res) {
  const { getRecoveryStatus } = req.query;
  const granuleId = req.params.granuleName;
  let result;
  try {
    result = await (new Granule()).get({ granuleId });
  } catch (error) {
    if (error.message.startsWith('No record found')) {
      return res.boom.notFound('Granule not found');
    }

    throw error;
  }

  const recoveryStatus = getRecoveryStatus === 'true'
    ? await getOrcaRecoveryStatusByGranuleId(granuleId)
    : undefined;
  return res.send({ ...result, recoveryStatus });
}

async function bulkOperations(req, res) {
  const payload = req.body;

  if (!payload.workflowName) {
    return res.boom.badRequest('workflowName is required.');
  }
  const stackName = process.env.stackName;
  const systemBucket = process.env.system_bucket;
  const tableName = process.env.AsyncOperationsTable;

  let description;
  if (payload.query) {
    description = `Bulk run ${payload.workflowName} on ${payload.query.size} granules`;
  } else if (payload.ids) {
    description = `Bulk run ${payload.workflowName} on ${payload.ids.length} granules`;
  } else {
    description = `Bulk run on ${payload.workflowName}`;
  }

  const asyncOperation = await asyncOperations.startAsyncOperation({
    asyncOperationTaskDefinition: process.env.AsyncOperationTaskDefinition,
    cluster: process.env.EcsCluster,
    lambdaName: process.env.BulkOperationLambda,
    description,
    operationType: 'Bulk Granules',
    payload: {
      payload,
      type: 'BULK_GRANULE',
      envVars: {
        GranulesTable: process.env.GranulesTable,
        system_bucket: process.env.system_bucket,
        stackName: process.env.stackName,
        invoke: process.env.invoke,
        METRICS_ES_HOST: process.env.METRICS_ES_HOST,
        METRICS_ES_USER: process.env.METRICS_ES_USER,
        METRICS_ES_PASS: process.env.METRICS_ES_PASS,
      },
    },
    esHost: process.env.ES_HOST,
    stackName,
    systemBucket,
    dynamoTableName: tableName,
    knexConfig: process.env,
  }, AsyncOperation);

  return res.status(202).send(asyncOperation);
}

/**
 * Start an AsyncOperation that will perform a bulk granules delete
 *
 * @param {Object} req - express request object
 * @param {Object} res - express response object
 * @returns {Promise<Object>} the promise of express response object
 */
async function bulkDelete(req, res) {
  const payload = req.body;

  if (payload.forceRemoveFromCmr && !isBoolean(payload.forceRemoveFromCmr)) {
    return res.boom.badRequest('forceRemoveFromCmr must be a boolean value');
  }

  const stackName = process.env.stackName;
  const systemBucket = process.env.system_bucket;
  const tableName = process.env.AsyncOperationsTable;

  const asyncOperation = await asyncOperations.startAsyncOperation({
    asyncOperationTaskDefinition: process.env.AsyncOperationTaskDefinition,
    cluster: process.env.EcsCluster,
    lambdaName: process.env.BulkOperationLambda,
    description: 'Bulk granule deletion',
    operationType: 'Bulk Granule Delete', // this value is set on an ENUM field, so cannot change
    payload: {
      type: 'BULK_GRANULE_DELETE',
      payload,
      envVars: {
        cmr_client_id: process.env.cmr_client_id,
        CMR_ENVIRONMENT: process.env.CMR_ENVIRONMENT,
        cmr_oauth_provider: process.env.cmr_oauth_provider,
        cmr_password_secret_name: process.env.cmr_password_secret_name,
        cmr_provider: process.env.cmr_provider,
        cmr_username: process.env.cmr_username,
        GranulesTable: process.env.GranulesTable,
        launchpad_api: process.env.launchpad_api,
        launchpad_certificate: process.env.launchpad_certificate,
        launchpad_passphrase_secret_name: process.env.launchpad_passphrase_secret_name,
        METRICS_ES_HOST: process.env.METRICS_ES_HOST,
        METRICS_ES_USER: process.env.METRICS_ES_USER,
        METRICS_ES_PASS: process.env.METRICS_ES_PASS,
        stackName: process.env.stackName,
        system_bucket: process.env.system_bucket,
        ES_HOST: process.env.ES_HOST,
      },
    },
    stackName,
    systemBucket,
    dynamoTableName: tableName,
    knexConfig: process.env,
  }, AsyncOperation);

  return res.status(202).send(asyncOperation);
}

async function bulkReingest(req, res) {
  const payload = req.body;
  const stackName = process.env.stackName;
  const systemBucket = process.env.system_bucket;
  const tableName = process.env.AsyncOperationsTable;

  const numOfGranules = (payload.query && payload.query.size)
    || (payload.ids && payload.ids.length);
  const description = `Bulk granule reingest run on ${numOfGranules || ''} granules`;

  const asyncOperation = await asyncOperations.startAsyncOperation({
    asyncOperationTaskDefinition: process.env.AsyncOperationTaskDefinition,
    cluster: process.env.EcsCluster,
    lambdaName: process.env.BulkOperationLambda,
    description,
    operationType: 'Bulk Granule Reingest',
    payload: {
      payload,
      type: 'BULK_GRANULE_REINGEST',
      envVars: {
        GranulesTable: process.env.GranulesTable,
        system_bucket: process.env.system_bucket,
        stackName: process.env.stackName,
        invoke: process.env.invoke,
        METRICS_ES_HOST: process.env.METRICS_ES_HOST,
        METRICS_ES_USER: process.env.METRICS_ES_USER,
        METRICS_ES_PASS: process.env.METRICS_ES_PASS,
      },
    },
    esHost: process.env.ES_HOST,
    stackName,
    systemBucket,
    dynamoTableName: tableName,
    knexConfig: process.env,
  }, AsyncOperation);

  return res.status(202).send(asyncOperation);
}

router.get('/:granuleName', get);
router.get('/', list);
router.post('/', create);
router.put('/:granuleName', put);

router.post(
  '/bulk',
  validateBulkGranulesRequest,
  bulkOperations,
  asyncOperationEndpointErrorHandler
);
router.post(
  '/bulkDelete',
  validateBulkGranulesRequest,
  bulkDelete,
  asyncOperationEndpointErrorHandler
);
router.post(
  '/bulkReingest',
  validateBulkGranulesRequest,
  bulkReingest,
  asyncOperationEndpointErrorHandler
);
router.delete('/:granuleName', del);

module.exports = {
  put,
  router,
};<|MERGE_RESOLUTION|>--- conflicted
+++ resolved
@@ -4,9 +4,14 @@
 const isBoolean = require('lodash/isBoolean');
 
 const asyncOperations = require('@cumulus/async-operations');
-<<<<<<< HEAD
-const Logger = require('@cumulus/logger');
 const { inTestMode } = require('@cumulus/common/test-utils');
+const {
+  CollectionPgModel,
+  getKnexClient,
+  GranulePgModel,
+  translateApiGranuleToPostgresGranule,
+  translatePostgresCollectionToApiCollection,
+} = require('@cumulus/db');
 const {
   addToLocalES,
   indexGranule,
@@ -15,21 +20,6 @@
   DeletePublishedGranule,
   RecordDoesNotExist,
 } = require('@cumulus/errors');
-
-=======
->>>>>>> 3d8424af
-const {
-  CollectionPgModel,
-  getKnexClient,
-  GranulePgModel,
-  translateApiGranuleToPostgresGranule,
-  translatePostgresCollectionToApiCollection,
-} = require('@cumulus/db');
-const {
-  DeletePublishedGranule,
-  RecordDoesNotExist,
-} = require('@cumulus/errors');
-const { indexGranule } = require('@cumulus/es-client/indexer');
 const { Search } = require('@cumulus/es-client/search');
 const Logger = require('@cumulus/logger');
 const {
@@ -40,13 +30,9 @@
 const { chooseTargetExecution } = require('../lib/executions');
 const { writeGranuleFromApi } = require('../lib/writeRecords/write-granules');
 const { asyncOperationEndpointErrorHandler } = require('../app/middleware');
-<<<<<<< HEAD
-const models = require('../models');
-const { deconstructCollectionId, errorify } = require('../lib/utils');
-=======
+const { errorify } = require('../lib/utils');
 const AsyncOperation = require('../models/async-operation');
 const Granule = require('../models/granules');
->>>>>>> 3d8424af
 const { moveGranule } = require('../lib/granules');
 const { unpublishGranule } = require('../lib/granule-remove-from-cmr');
 const { addOrcaRecoveryStatus, getOrcaRecoveryStatusByGranuleId } = require('../lib/orca');
@@ -87,7 +73,7 @@
 const create = async (req, res) => {
   const {
     knex = await getKnexClient(),
-    granuleModel = new models.Granule(),
+    granuleModel = new Granule(),
   } = req.testContext || {};
 
   const granule = req.body || {};
@@ -106,7 +92,7 @@
       await addToLocalES(granule, indexGranule);
     }
   } catch (error) {
-    log.error('Could not write granule', error);
+    logger.error('Could not write granule', error);
     return res.boom.badRequest(JSON.stringify(error, Object.getOwnPropertyNames(error)));
   }
   return res.send({ message: `Successfully wrote granule with Granule Id: ${granule.granuleId}` });
