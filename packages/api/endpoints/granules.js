--- conflicted
+++ resolved
@@ -1,13 +1,13 @@
-'use strict';
-
-const router = require('express-promise-router')();
-const isBoolean = require('lodash/isBoolean');
-const cloneDeep = require('lodash/cloneDeep');
-const { v4: uuidv4 } = require('uuid');
-
-const Logger = require('@cumulus/logger');
-const { deconstructCollectionId } = require('@cumulus/message/Collections');
-const { RecordDoesNotExist } = require('@cumulus/errors');
+"use strict";
+
+const router = require("express-promise-router")();
+const isBoolean = require("lodash/isBoolean");
+const cloneDeep = require("lodash/cloneDeep");
+const { v4: uuidv4 } = require("uuid");
+
+const Logger = require("@cumulus/logger");
+const { deconstructCollectionId } = require("@cumulus/message/Collections");
+const { RecordDoesNotExist } = require("@cumulus/errors");
 
 const {
   CollectionPgModel,
@@ -20,38 +20,38 @@
   translatePostgresCollectionToApiCollection,
   translatePostgresGranuleToApiGranule,
   getGranuleAndCollection,
-} = require('@cumulus/db');
+} = require("@cumulus/db");
 const {
   Search,
   recordNotFoundString,
   multipleRecordFoundString,
-} = require('@cumulus/es-client/search');
-const ESSearchAfter = require('@cumulus/es-client/esSearchAfter');
-
-const { deleteGranuleAndFiles } = require('../src/lib/granule-delete');
-const { chooseTargetExecution } = require('../lib/executions');
-const startAsyncOperation = require('../lib/startAsyncOperation');
+} = require("@cumulus/es-client/search");
+const ESSearchAfter = require("@cumulus/es-client/esSearchAfter");
+
+const { deleteGranuleAndFiles } = require("../src/lib/granule-delete");
+const { chooseTargetExecution } = require("../lib/executions");
+const startAsyncOperation = require("../lib/startAsyncOperation");
 const {
   createGranuleFromApi,
   updateGranuleFromApi,
   updateGranuleStatusToQueued,
   writeGranuleRecordAndPublishSns,
-} = require('../lib/writeRecords/write-granules');
-const { asyncOperationEndpointErrorHandler } = require('../app/middleware');
-const { errorify } = require('../lib/utils');
-const { moveGranule, getFilesExistingAtLocation } = require('../lib/granules');
-const { reingestGranule, applyWorkflow } = require('../lib/ingest');
-const { unpublishGranule } = require('../lib/granule-remove-from-cmr');
+} = require("../lib/writeRecords/write-granules");
+const { asyncOperationEndpointErrorHandler } = require("../app/middleware");
+const { errorify } = require("../lib/utils");
+const { moveGranule, getFilesExistingAtLocation } = require("../lib/granules");
+const { reingestGranule, applyWorkflow } = require("../lib/ingest");
+const { unpublishGranule } = require("../lib/granule-remove-from-cmr");
 const {
   addOrcaRecoveryStatus,
   getOrcaRecoveryStatusByGranuleId,
-} = require('../lib/orca');
+} = require("../lib/orca");
 const {
   validateBulkGranulesRequest,
   getFunctionNameFromRequestContext,
-} = require('../lib/request');
-
-const log = new Logger({ sender: '@cumulus/api/granules' });
+} = require("../lib/request");
+
+const log = new Logger({ sender: "@cumulus/api/granules" });
 
 /**
  * 200/201 helper method for .put update/create messages
@@ -89,14 +89,14 @@
   if (queryStringParameters.searchContext) {
     es = new ESSearchAfter(
       { queryStringParameters },
-      'granule',
+      "granule",
       process.env.ES_INDEX
     );
   } else {
-    es = new Search({ queryStringParameters }, 'granule', process.env.ES_INDEX);
+    es = new Search({ queryStringParameters }, "granule", process.env.ES_INDEX);
   }
   const result = await es.query();
-  if (getRecoveryStatus === 'true') {
+  if (getRecoveryStatus === "true") {
     return res.send(await addOrcaRecoveryStatus(result));
   }
   return res.send(result);
@@ -129,7 +129,7 @@
   });
   if (!apiGranule.status) {
     throw new Error(
-      'granule `status` field must be set for a new granule write.  Please add a status field and value to your granule object and retry your request'
+      "granule `status` field must be set for a new granule write.  Please add a status field and value to your granule object and retry your request"
     );
   }
   return apiGranule;
@@ -165,7 +165,7 @@
       pgGranule.granule_id
     );
     if (granulesByGranuleId.length > 0) {
-      log.error('Could not write granule. It already exists.');
+      log.error("Could not write granule. It already exists.");
       return res.boom.conflict(
         `A granule already exists for granuleId: ${pgGranule.granule_id}`
       );
@@ -180,7 +180,7 @@
       esClient
     );
   } catch (error) {
-    log.error('Could not write granule', error);
+    log.error("Could not write granule", error);
     return res.boom.badRequest(
       JSON.stringify(error, Object.getOwnPropertyNames(error))
     );
@@ -190,12 +190,7 @@
   });
 };
 
-const _handleUpdateAction = async (
-  req,
-  res,
-  pgGranule,
-  pgCollection
-) => {
+const _handleUpdateAction = async (req, res, pgGranule, pgCollection) => {
   const {
     knex = await getKnexClient(),
     reingestHandler = reingestGranule,
@@ -216,7 +211,7 @@
 
   log.info(`PUT request "action": ${action}`);
 
-  if (action === 'reingest') {
+  if (action === "reingest") {
     const apiCollection =
       translatePostgresCollectionToApiCollection(pgCollection);
     let targetExecution;
@@ -252,16 +247,16 @@
     const response = {
       action,
       granuleId: apiGranule.granuleId,
-      status: 'SUCCESS',
+      status: "SUCCESS",
     };
 
-    if (apiCollection.duplicateHandling !== 'replace') {
-      response.warning = 'The granule files may be overwritten';
+    if (apiCollection.duplicateHandling !== "replace") {
+      response.warning = "The granule files may be overwritten";
     }
     return res.send(response);
   }
 
-  if (action === 'applyWorkflow') {
+  if (action === "applyWorkflow") {
     await updateGranuleStatusToQueued({ apiGranule, knex });
     await applyWorkflow({
       apiGranule,
@@ -272,11 +267,11 @@
     return res.send({
       granuleId: apiGranule.granuleId,
       action: `applyWorkflow ${body.workflow}`,
-      status: 'SUCCESS',
-    });
-  }
-
-  if (action === 'removeFromCmr') {
+      status: "SUCCESS",
+    });
+  }
+
+  if (action === "removeFromCmr") {
     await unpublishGranule({
       knex,
       pgGranuleRecord: pgGranule,
@@ -286,11 +281,11 @@
     return res.send({
       granuleId: apiGranule.granuleId,
       action,
-      status: 'SUCCESS',
-    });
-  }
-
-  if (action === 'move') {
+      status: "SUCCESS",
+    });
+  }
+
+  if (action === "move") {
     const filesAtDestination = await getFilesExistingAtLocationMethod(
       apiGranule,
       body.destinations
@@ -302,7 +297,7 @@
     if (filesAtDestination.length > 0) {
       const filenames = filesAtDestination.map((file) => file.fileName);
       const message = `Cannot move granule because the following files would be overwritten at the destination location: ${filenames.join(
-        ', '
+        ", "
       )}. Delete the existing files or reingest the source files.`;
 
       return res.boom.conflict(message);
@@ -317,7 +312,7 @@
     return res.send({
       granuleId: apiGranule.granuleId,
       action,
-      status: 'SUCCESS',
+      status: "SUCCESS",
     });
   }
   return res.boom.badRequest(
@@ -344,7 +339,7 @@
   let pgCollection;
 
   if (!apiGranule.collectionId) {
-    res.boom.badRequest('Granule update must include a valid CollectionId');
+    res.boom.badRequest("Granule update must include a valid CollectionId");
   }
 
   try {
@@ -376,7 +371,7 @@
   );
   if (granuleExistsAcrossCollection) {
     log.error(
-      'Could not update or write granule, collectionId is not modifiable.'
+      "Could not update or write granule, collectionId is not modifiable."
     );
     return res.boom.conflict(
       `Modifying collectionId for a granule is not allowed. Write for granuleId: ${apiGranule.granuleId} failed.`
@@ -384,17 +379,11 @@
   }
 
   let isNewRecord = false;
-  let originalStatus;
   try {
-    const originalGranule = await granulePgModel.get(knex, {
+    await granulePgModel.get(knex, {
       granule_id: apiGranule.granuleId,
       collection_cumulus_id: pgCollection.cumulus_id,
-<<<<<<< HEAD
     }); // TODO this should do a select count, not a full record get
-=======
-    });
-    originalStatus = originalGranule.status;
->>>>>>> f1a275e7
   } catch (error) {
     // Set status to `201 - Created` if record did not originally exist
     if (error instanceof RecordDoesNotExist) {
@@ -405,24 +394,19 @@
   }
 
   try {
-<<<<<<< HEAD
     if (isNewRecord) {
       apiGranule = _setNewGranuleDefaults(apiGranule, isNewRecord);
     }
     await updateGranuleFromApiMethod(apiGranule, knex, esClient);
-=======
-    if (isNewRecord) apiGranule = _setNewGranuleDefaults(apiGranule, isNewRecord);
-    await updateGranuleFromApiMethod({ status: originalStatus, ...apiGranule }, knex, esClient);
->>>>>>> f1a275e7
   } catch (error) {
-    log.error('failed to update granule', error);
+    log.error("failed to update granule", error);
     return res.boom.badRequest(errorify(error));
   }
   return _returnPatchGranuleStatus(isNewRecord, apiGranule, res);
 };
 
 function put(req, res) {
-  return res.boom.badRequest('put method not implemented');
+  return res.boom.badRequest("put method not implemented");
 }
 
 /**
@@ -477,8 +461,8 @@
  */
 function _granulePayloadMatchesQueryParams(body, req) {
   if (
-    body.granuleId === req.params.granuleName
-    && body.collectionId === req.params.collectionId
+    body.granuleId === req.params.granuleName &&
+    body.collectionId === req.params.collectionId
   ) {
     return true;
   }
@@ -544,7 +528,7 @@
   const { collectionId, granuleId, executionArn } = req.body || {};
   if (!granuleId || !collectionId || !executionArn) {
     return res.boom.badRequest(
-      'Field granuleId, collectionId or executionArn is missing from request body'
+      "Field granuleId, collectionId or executionArn is missing from request body"
     );
   }
 
@@ -620,7 +604,7 @@
       granulePgModel,
       postgresGranuleRecord: updatedPgGranule,
       knex,
-      snsEventType: 'Update',
+      snsEventType: "Update",
     });
   } catch (error) {
     log.error(
@@ -648,7 +632,7 @@
   const {
     knex = await getKnexClient(),
     esClient = await Search.es(),
-    esGranulesClient = new Search({}, 'granule', process.env.ES_INDEX),
+    esGranulesClient = new Search({}, "granule", process.env.ES_INDEX),
   } = req.testContext || {};
 
   const granuleId = req.params.granuleName;
@@ -667,12 +651,12 @@
       esResult = await esGranulesClient.get(granuleId);
 
       if (esResult.detail === recordNotFoundString) {
-        log.info('Granule does not exist in Elasticsearch and PostgreSQL');
-        return res.boom.notFound('No record found');
+        log.info("Granule does not exist in Elasticsearch and PostgreSQL");
+        return res.boom.notFound("No record found");
       }
       if (esResult.detail === multipleRecordFoundString) {
         return res.boom.notFound(
-          'No Postgres record found, multiple ES entries found for deletion'
+          "No Postgres record found, multiple ES entries found for deletion"
         );
       }
       log.info(
@@ -690,7 +674,7 @@
     esClient,
   });
 
-  return res.send({ detail: 'Record deleted', ...deletionDetails });
+  return res.send({ detail: "Record deleted", ...deletionDetails });
 }
 
 /**
@@ -706,7 +690,7 @@
     collectionPgModel = new CollectionPgModel(),
     granulePgModel = new GranulePgModel(),
     esClient = await Search.es(),
-    esGranulesClient = new Search({}, 'granule', process.env.ES_INDEX),
+    esGranulesClient = new Search({}, "granule", process.env.ES_INDEX),
   } = req.testContext || {};
 
   const granuleId = req.params.granuleName;
@@ -740,12 +724,12 @@
       esResult = await esGranulesClient.get(granuleId, collectionId);
 
       if (esResult.detail === recordNotFoundString) {
-        log.info('Granule does not exist in Elasticsearch and PostgreSQL');
-        return res.boom.notFound('No record found');
+        log.info("Granule does not exist in Elasticsearch and PostgreSQL");
+        return res.boom.notFound("No record found");
       }
       if (esResult.detail === multipleRecordFoundString) {
         return res.boom.notFound(
-          'No Postgres record found, multiple ES entries found for deletion'
+          "No Postgres record found, multiple ES entries found for deletion"
         );
       }
       log.info(
@@ -763,7 +747,7 @@
     esClient,
   });
 
-  return res.send({ detail: 'Record deleted', ...deletionDetails });
+  return res.send({ detail: "Record deleted", ...deletionDetails });
 }
 
 /**
@@ -803,7 +787,7 @@
         );
       }
       if (granule === undefined) {
-        return res.boom.notFound('Granule not found');
+        return res.boom.notFound("Granule not found");
       }
     }
 
@@ -817,7 +801,7 @@
   });
 
   const recoveryStatus =
-    getRecoveryStatus === 'true'
+    getRecoveryStatus === "true"
       ? await getOrcaRecoveryStatusByGranuleId(granuleId)
       : undefined;
   return res.send({ ...result, recoveryStatus });
@@ -844,7 +828,7 @@
   } catch (error) {
     if (error instanceof RecordDoesNotExist) {
       if (granule === undefined) {
-        return res.boom.notFound('Granule not found');
+        return res.boom.notFound("Granule not found");
       }
     }
 
@@ -858,7 +842,7 @@
   });
 
   const recoveryStatus =
-    getRecoveryStatus === 'true'
+    getRecoveryStatus === "true"
       ? await getOrcaRecoveryStatusByGranuleId(granuleId)
       : undefined;
   return res.send({ ...result, recoveryStatus });
@@ -868,7 +852,7 @@
   const payload = req.body;
 
   if (!payload.workflowName) {
-    return res.boom.badRequest('workflowName is required.');
+    return res.boom.badRequest("workflowName is required.");
   }
 
   let description;
@@ -886,10 +870,10 @@
     callerLambdaName: getFunctionNameFromRequestContext(req),
     lambdaName: process.env.BulkOperationLambda,
     description,
-    operationType: 'Bulk Granules',
+    operationType: "Bulk Granules",
     payload: {
       payload,
-      type: 'BULK_GRANULE',
+      type: "BULK_GRANULE",
       envVars: {
         ES_HOST: process.env.ES_HOST,
         GranulesTable: process.env.GranulesTable,
@@ -924,7 +908,7 @@
   const payload = req.body;
 
   if (payload.forceRemoveFromCmr && !isBoolean(payload.forceRemoveFromCmr)) {
-    return res.boom.badRequest('forceRemoveFromCmr must be a boolean value');
+    return res.boom.badRequest("forceRemoveFromCmr must be a boolean value");
   }
 
   const asyncOperationId = uuidv4();
@@ -932,10 +916,10 @@
     asyncOperationId,
     callerLambdaName: getFunctionNameFromRequestContext(req),
     lambdaName: process.env.BulkOperationLambda,
-    description: 'Bulk granule deletion',
-    operationType: 'Bulk Granule Delete', // this value is set on an ENUM field, so cannot change
+    description: "Bulk granule deletion",
+    operationType: "Bulk Granule Delete", // this value is set on an ENUM field, so cannot change
     payload: {
-      type: 'BULK_GRANULE_DELETE',
+      type: "BULK_GRANULE_DELETE",
       payload,
       envVars: {
         cmr_client_id: process.env.cmr_client_id,
@@ -971,9 +955,12 @@
 
 async function bulkReingest(req, res) {
   const payload = req.body;
-  const numOfGranules = (payload.query && payload.query.size)
-    || (payload.granules && payload.granules.length);
-  const description = `Bulk granule reingest run on ${numOfGranules || ''} granules`;
+  const numOfGranules =
+    (payload.query && payload.query.size) ||
+    (payload.granules && payload.granules.length);
+  const description = `Bulk granule reingest run on ${
+    numOfGranules || ""
+  } granules`;
 
   const asyncOperationId = uuidv4();
   const asyncOperationEvent = {
@@ -981,10 +968,10 @@
     callerLambdaName: getFunctionNameFromRequestContext(req),
     lambdaName: process.env.BulkOperationLambda,
     description,
-    operationType: 'Bulk Granule Reingest',
+    operationType: "Bulk Granule Reingest",
     payload: {
       payload,
-      type: 'BULK_GRANULE_REINGEST',
+      type: "BULK_GRANULE_REINGEST",
       envVars: {
         ES_HOST: process.env.ES_HOST,
         GranulesTable: process.env.GranulesTable,
@@ -1008,36 +995,36 @@
   return res.status(202).send({ id: asyncOperationId });
 }
 
-router.get('/:granuleName', getByGranuleId);
-router.get('/:collectionId/:granuleName', get);
-router.get('/', list);
-router.post('/:granuleName/executions', associateExecution);
-router.post('/', create);
-router.put('/:granuleName', patchByGranuleId); // Until PUT is implemented, use PATCH handler
-router.put('/:collectionId/:granuleName', patch); // Until PUT is implemented, use PATCH handler
-router.patch('/:granuleName', patchByGranuleId);
-router.patch('/:collectionId/:granuleName', patch);
+router.get("/:granuleName", getByGranuleId);
+router.get("/:collectionId/:granuleName", get);
+router.get("/", list);
+router.post("/:granuleName/executions", associateExecution);
+router.post("/", create);
+router.put("/:granuleName", patchByGranuleId); // Until PUT is implemented, use PATCH handler
+router.put("/:collectionId/:granuleName", patch); // Until PUT is implemented, use PATCH handler
+router.patch("/:granuleName", patchByGranuleId);
+router.patch("/:collectionId/:granuleName", patch);
 
 router.post(
-  '/bulk',
+  "/bulk",
   validateBulkGranulesRequest,
   bulkOperations,
   asyncOperationEndpointErrorHandler
 );
 router.post(
-  '/bulkDelete',
+  "/bulkDelete",
   validateBulkGranulesRequest,
   bulkDelete,
   asyncOperationEndpointErrorHandler
 );
 router.post(
-  '/bulkReingest',
+  "/bulkReingest",
   validateBulkGranulesRequest,
   bulkReingest,
   asyncOperationEndpointErrorHandler
 );
-router.delete('/:granuleName', delByGranuleId);
-router.delete('/:collectionId/:granuleName', del);
+router.delete("/:granuleName", delByGranuleId);
+router.delete("/:collectionId/:granuleName", del);
 
 module.exports = {
   bulkDelete,
