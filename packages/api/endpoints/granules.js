--- conflicted
+++ resolved
@@ -35,13 +35,8 @@
 } = require('../lib/writeRecords/write-granules');
 const { asyncOperationEndpointErrorHandler } = require('../app/middleware');
 const { errorify } = require('../lib/utils');
-<<<<<<< HEAD
 const AsyncOperation = require('../models/async-operation');
 const { moveGranule, getFilesExistingAtLocation } = require('../lib/granules');
-=======
-const Granule = require('../models/granules');
-const { moveGranule } = require('../lib/granules');
->>>>>>> 87b78010
 const { reingestGranule, applyWorkflow } = require('../lib/ingest');
 const { unpublishGranule } = require('../lib/granule-remove-from-cmr');
 const { addOrcaRecoveryStatus, getOrcaRecoveryStatusByGranuleId } = require('../lib/orca');
@@ -526,13 +521,6 @@
   if (!payload.workflowName) {
     return res.boom.badRequest('workflowName is required.');
   }
-<<<<<<< HEAD
-  const stackName = process.env.stackName;
-  const systemBucket = process.env.system_bucket;
-  // TODO -- Phase 3 -- remove this env variable setting when we update the async model
-  const tableName = process.env.AsyncOperationsTable;
-=======
->>>>>>> 87b78010
 
   let description;
   if (payload.query) {
