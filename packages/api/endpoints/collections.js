--- conflicted
+++ resolved
@@ -123,11 +123,8 @@
     return context.fail('HttpMethod is missing');
   }
 
-<<<<<<< HEAD
   return handle(event, context, !inTestMode() /* authCheck */, cb => {
-=======
   return handle(event, context, !inTestMode() /* authCheck */, (cb) => {
->>>>>>> 0d4e05cf
     if (event.httpMethod === 'GET' && event.pathParameters) {
       get(event, cb);
     }
