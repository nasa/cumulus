--- conflicted
+++ resolved
@@ -10,11 +10,7 @@
 } = require('@cumulus/db');
 const { inTestMode } = require('@cumulus/common/test-utils');
 const { RecordDoesNotExist } = require('@cumulus/errors');
-<<<<<<< HEAD
-const { Search } = require('../es/search');
-=======
 const { Search } = require('@cumulus/es-client/search');
->>>>>>> e48b6135
 const models = require('../models');
 
 /**
