--- conflicted
+++ resolved
@@ -17,14 +17,8 @@
 } = require('@cumulus/errors');
 
 const Logger = require('@cumulus/logger');
+const { AsyncOperationSearch } = require('@cumulus/db');
 
-<<<<<<< HEAD
-const { Search, getEsClient } = require('@cumulus/es-client/search');
-const { AsyncOperationSearch } = require('@cumulus/db');
-const { deleteAsyncOperation } = require('@cumulus/es-client/indexer');
-=======
-const { Search } = require('@cumulus/es-client/search');
->>>>>>> 227bfee7
 const { isBadRequestError } = require('../lib/errors');
 
 const { recordIsValid } = require('../lib/schema');
