--- conflicted
+++ resolved
@@ -3,9 +3,6 @@
 const router = require('express-promise-router')();
 const pick = require('lodash/pick');
 
-<<<<<<< HEAD
-const { Search } = require('@cumulus/es-client/search');
-=======
 const {
   AsyncOperationPgModel,
   getKnexClient,
@@ -13,8 +10,7 @@
 const {
   RecordDoesNotExist,
 } = require('@cumulus/errors');
-const { Search } = require('../es/search');
->>>>>>> 9d5b8329
+const { Search } = require('@cumulus/es-client/search');
 const { AsyncOperation: AsyncOperationModel } = require('../models');
 
 async function list(req, res) {
