{
  "name": "@cumulus/api",
  "version": "3.0.1",
  "description": "Lambda functions for handling all daac's API operations",
  "main": "index.js",
  "engines": {
    "node": ">=12.18.0"
  },
  "bin": {
    "cumulus-api": "./bin/cli.js"
  },
  "scripts": {
    "build-lambda-zips": "for x in $(ls dist); do (cd dist/${x} && rm -f lambda.zip && find . | xargs node ../../../../bin/zip.js lambda.zip && echo zipped ${x}); done",
    "build": "../../node_modules/.bin/webpack",
    "link-api-bin": "sh ./bin/link-api-bin.sh",
    "package": "npm run build && npm run link-api-bin && npm run build-lambda-zips",
    "reset-tables": "LOCALSTACK_HOST=localhost NODE_ENV=test FAKE_AUTH=true cumulus-api reset-tables",
    "serve-dist-oauth": "LOCALSTACK_HOST=localhost NODE_ENV=test cumulus-api serve-dist",
    "serve-dist-remote": "cumulus-api serve-dist",
    "serve-dist": "LOCALSTACK_HOST=localhost NODE_ENV=test FAKE_AUTH=true cumulus-api serve-dist",
    "serve-oauth": "LOCALSTACK_HOST=localhost LOCAL_ES_HOST=localhost NODE_ENV=test cumulus-api serve",
    "serve-remote": "cumulus-api serve",
    "serve": "LOCALSTACK_HOST=localhost LOCAL_ES_HOST=localhost NODE_ENV=test FAKE_AUTH=true cumulus-api serve",
    "test": "../../node_modules/.bin/ava",
    "test:coverage": "../../node_modules/.bin/nyc npm test",
    "watch": "../../node_modules/.bin/webpack --progress -w"
  },
  "ava": {
    "files": [
      "tests/**/*.js",
      "!tests/endpoints/fixtures/**/*.js",
      "!tests/endpoints/utils.js",
      "!tests/es/helpers/**/*.js"
    ],
    "fail-fast": true,
    "verbose": true,
    "timeout": "15m"
  },
  "publishConfig": {
    "access": "public"
  },
  "keywords": [
    "Cumulus"
  ],
  "author": "Cumulus Authors",
  "license": "Apache-2.0",
  "dependencies": {
    "@cumulus/aws-client": "3.0.1",
    "@cumulus/cmr-client": "3.0.1",
    "@cumulus/cmrjs": "3.0.1",
    "@cumulus/collection-config-store": "3.0.1",
    "@cumulus/common": "3.0.1",
    "@cumulus/earthdata-login-client": "3.0.1",
    "@cumulus/errors": "3.0.1",
    "@cumulus/ingest": "3.0.1",
    "@cumulus/launchpad-auth": "3.0.1",
    "@cumulus/logger": "3.0.1",
    "@cumulus/message": "3.0.1",
    "@cumulus/pvl": "3.0.1",
    "@cumulus/sftp-client": "3.0.1",
    "@elastic/elasticsearch": "^5.6.20",
    "@mapbox/dyno": "^1.4.2",
    "aggregate-error": "^3.0.1",
    "ajv": "^6.12.3",
    "aws-elasticsearch-connector": "8.2.0",
    "aws-sdk": "^2.585.0",
    "aws-serverless-express": "^3.3.5",
    "body-parser": "^1.18.3",
    "commander": "^2.15.0",
    "cookie-parser": "^1.4.3",
    "cors": "^2.8.5",
    "dynamodb-data-types": "^3.0.0",
    "express": "^4.16.4",
    "express-boom": "^3.0.0",
    "express-promise-router": "^3.0.3",
    "googleapis": "^49.0.0",
<<<<<<< HEAD
    "got": "^8.3.0",
=======
    "got": "^11.7.0",
>>>>>>> a8f2b786
    "hsts": "^2.1.0",
    "is-valid-hostname": "0.0.1",
    "json2csv": "^4.5.1",
    "jsonpath-plus": "^1.1.0",
    "jsonwebtoken": "^8.4.0",
    "lodash": "^4.17.20",
    "moment": "2.24.0",
    "morgan": "^1.9.1",
    "nodeify": "^1.0.1",
    "p-each-series": "^2.1.0",
    "p-limit": "^1.2.0",
    "p-map": "^4.0.0",
    "p-retry": "^2.0.0",
    "p-wait-for": "^2.0.1",
    "querystring": "^0.2.0",
    "saml2-js": "^2.0.3",
    "split2": "^2.2.0",
    "tough-cookie": "^2.4.3",
    "url-join": "^4.0.0",
    "uuid": "^3.2.1",
    "xml2js": "^0.4.22"
  },
  "devDependencies": {
    "@cumulus/test-data": "3.0.1"
  }
}<|MERGE_RESOLUTION|>--- conflicted
+++ resolved
@@ -74,11 +74,7 @@
     "express-boom": "^3.0.0",
     "express-promise-router": "^3.0.3",
     "googleapis": "^49.0.0",
-<<<<<<< HEAD
-    "got": "^8.3.0",
-=======
     "got": "^11.7.0",
->>>>>>> a8f2b786
     "hsts": "^2.1.0",
     "is-valid-hostname": "0.0.1",
     "json2csv": "^4.5.1",
