{
  "name": "@cumulus/api",
<<<<<<< HEAD
  "version": "1.24.1-alpha.1",
=======
  "version": "2.0.0",
>>>>>>> 545cdf54
  "description": "Lambda functions for handling all daac's API operations",
  "main": "index.js",
  "engines": {
    "node": ">=12.18.0"
  },
  "bin": {
    "cumulus-api": "./bin/cli.js"
  },
  "scripts": {
    "build-lambda-zips": "for x in $(ls dist); do (cd dist/${x} && rm -f lambda.zip && find . | xargs node ../../../../bin/zip.js lambda.zip && echo zipped ${x}); done",
    "build": "../../node_modules/.bin/webpack",
    "link-api-bin": "sh ./bin/link-api-bin.sh",
    "package": "npm run build && npm run link-api-bin && npm run build-lambda-zips",
    "reset-tables": "LOCALSTACK_HOST=localhost NODE_ENV=test FAKE_AUTH=true cumulus-api reset-tables",
    "serve-dist-oauth": "LOCALSTACK_HOST=localhost NODE_ENV=test cumulus-api serve-dist",
    "serve-dist-remote": "cumulus-api serve-dist",
    "serve-dist": "LOCALSTACK_HOST=localhost NODE_ENV=test FAKE_AUTH=true cumulus-api serve-dist",
    "serve-oauth": "LOCALSTACK_HOST=localhost LOCAL_ES_HOST=localhost NODE_ENV=test cumulus-api serve",
    "serve-remote": "cumulus-api serve",
    "serve": "LOCALSTACK_HOST=localhost LOCAL_ES_HOST=localhost NODE_ENV=test FAKE_AUTH=true cumulus-api serve",
    "test": "../../node_modules/.bin/ava",
    "test:coverage": "../../node_modules/.bin/nyc npm test",
    "watch": "../../node_modules/.bin/webpack --progress -w"
  },
  "ava": {
    "files": [
      "tests/**/*.js",
      "!tests/endpoints/fixtures/**/*.js",
      "!tests/es/helpers/**/*.js"
    ],
    "fail-fast": true,
    "verbose": true,
    "timeout": "15m"
  },
  "publishConfig": {
    "access": "public"
  },
  "keywords": [
    "Cumulus"
  ],
  "author": "Cumulus Authors",
  "license": "Apache-2.0",
  "dependencies": {
    "@cumulus/aws-client": "2.0.0",
    "@cumulus/cmr-client": "2.0.0",
    "@cumulus/cmrjs": "2.0.0",
    "@cumulus/collection-config-store": "2.0.0",
    "@cumulus/common": "2.0.0",
    "@cumulus/earthdata-login-client": "2.0.0",
    "@cumulus/errors": "2.0.0",
    "@cumulus/ingest": "2.0.0",
    "@cumulus/launchpad-auth": "2.0.0",
    "@cumulus/logger": "2.0.0",
    "@cumulus/message": "2.0.0",
    "@cumulus/pvl": "2.0.0",
    "@cumulus/sftp-client": "2.0.0",
    "@elastic/elasticsearch": "^5.6.20",
    "@mapbox/dyno": "^1.4.2",
    "aggregate-error": "^3.0.1",
    "ajv": "^5.2.2",
    "aws-elasticsearch-connector": "8.2.0",
    "aws-sdk": "^2.585.0",
    "aws-serverless-express": "^3.3.5",
    "body-parser": "^1.18.3",
    "commander": "^2.15.0",
    "cookie-parser": "^1.4.3",
    "cors": "^2.8.5",
    "dynamodb-data-types": "^3.0.0",
    "express": "^4.16.4",
    "express-boom": "^3.0.0",
    "express-promise-router": "^3.0.3",
    "googleapis": "^47.0.0",
    "got": "^8.3.0",
    "hsts": "^2.1.0",
    "is-valid-hostname": "0.0.1",
    "json2csv": "^4.5.1",
    "jsonpath-plus": "^1.1.0",
    "jsonwebtoken": "^8.4.0",
    "lodash": "^4.17.15",
    "moment": "2.24.0",
    "morgan": "^1.9.1",
    "nodeify": "^1.0.1",
    "p-each-series": "^2.1.0",
    "p-limit": "^1.2.0",
    "p-map": "^4.0.0",
    "p-retry": "^2.0.0",
    "p-wait-for": "^2.0.1",
    "querystring": "^0.2.0",
    "saml2-js": "^2.0.3",
    "split2": "^2.2.0",
    "tough-cookie": "^2.4.3",
    "url-join": "^4.0.0",
    "uuid": "^3.2.1",
    "xml2js": "^0.4.22"
  },
  "devDependencies": {
    "@cumulus/test-data": "2.0.0"
  }
}<|MERGE_RESOLUTION|>--- conflicted
+++ resolved
@@ -1,10 +1,6 @@
 {
   "name": "@cumulus/api",
-<<<<<<< HEAD
-  "version": "1.24.1-alpha.1",
-=======
-  "version": "2.0.0",
->>>>>>> 545cdf54
+  "version": "2.0.1-alpha.0",
   "description": "Lambda functions for handling all daac's API operations",
   "main": "index.js",
   "engines": {
