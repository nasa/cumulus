--- conflicted
+++ resolved
@@ -1,15 +1,10 @@
 sqs2sf:
   handler: index.handler
   timeout: 200
-<<<<<<< HEAD
-  memory: 512
-  source: 'node_modules/@cumulus/api/dist/'
+  memory: 128
+  source: 'node_modules/@cumulus/api/dist/sfStarter/'
   tables:
     - SemaphoresTable
-=======
-  memory: 128
-  source: 'node_modules/@cumulus/api/dist/sfStarter/'
->>>>>>> 9e6f86ff
 
 sns2elasticsearch:
   handler: index.handler
