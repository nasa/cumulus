--- conflicted
+++ resolved
@@ -82,12 +82,8 @@
   memory: 512
   source: 'node_modules/@cumulus/api/dist/'
   envs:
-<<<<<<< HEAD
     internal: '{{system_bucket}}'
-=======
-    internal: '{{buckets.internal}}'
     stackName: '{{stackName}}'
->>>>>>> c167cb64
 
 InRegionS3Policy:
   handler: index.inRegionS3Policy
