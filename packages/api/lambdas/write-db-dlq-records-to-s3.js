--- conflicted
+++ resolved
@@ -49,36 +49,19 @@
  */
 async function hoistCumulusMessageDetails(sqsMessage) {
   const messageBody = parseSQSMessageBody(sqsMessage);
-<<<<<<< HEAD
-  let execution = 'unknown';
-  let stateMachine = 'unknown';
-  let status = 'unknown';
-  let time = 'unknown';
-  let collection = 'unknown';
-=======
   let execution = null;
   let stateMachine = null;
   let status = null;
   let time = null;
   let collection = null;
-  let error = null;
->>>>>>> 2cccb97b
   let granules = [];
-  const error = sqsMessage.error || 'unknown';
+  const error = sqsMessage.error || null;
   log.info(sqsMessage);
   if (isEventBridgeEvent(messageBody)) {
-<<<<<<< HEAD
-    execution = messageBody?.detail?.executionArn || 'unknown';
-    stateMachine = messageBody?.detail?.stateMachineArn || 'unknown';
-    status = messageBody?.detail?.status || 'unknown';
-    time = messageBody?.time || 'unknown';
-=======
-    error = messageBody?.error || null;
     execution = messageBody?.detail?.executionArn || null;
     stateMachine = messageBody?.detail?.stateMachineArn || null;
     status = messageBody?.detail?.status || null;
     time = messageBody?.time || null;
->>>>>>> 2cccb97b
     let cumulusMessage;
     try {
       cumulusMessage = await getCumulusMessageFromExecutionEvent(messageBody);
