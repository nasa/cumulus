--- conflicted
+++ resolved
@@ -28,14 +28,11 @@
 const { getEsClient } = require('@cumulus/es-client/search');
 const { indexReconciliationReport } = require('@cumulus/es-client/indexer');
 
-<<<<<<< HEAD
-=======
 const {
   ReconciliationReportPgModel,
   translatePostgresReconReportToApiReconReport,
 } = require('@cumulus/db');
 const { createInternalReconciliationReport } = require('./internal-reconciliation-report');
->>>>>>> 3776efec
 const { createGranuleInventoryReport } = require('./reports/granule-inventory-report');
 const { createOrcaBackupReconciliationReport } = require('./reports/orca-backup-reconciliation-report');
 const { errorify, filenamify } = require('../lib/utils');
@@ -839,15 +836,10 @@
     status: 'Pending',
     location: buildS3Uri(systemBucket, reportKey),
   };
-<<<<<<< HEAD
-  let apiRecord = await reconciliationReportModel.create(reportRecord);
-  log.info(`Report added to database as pending: ${JSON.stringify(apiRecord)}.`);
-=======
   let [reportPgRecord] = await reconciliationReportPgModel.create(knex, builtReportRecord);
   let reportApiRecord = translatePostgresReconReportToApiReconReport(reportPgRecord);
   await indexReconciliationReport(esClient, reportApiRecord, process.env.ES_INDEX);
   log.info(`Report added to database as pending: ${JSON.stringify(reportApiRecord)}.`);
->>>>>>> 3776efec
 
   const concurrency = env.CONCURRENCY || 3;
 
@@ -901,13 +893,9 @@
     );
     throw error;
   }
-<<<<<<< HEAD
-  return reconciliationReportModel.get({ name: reportRecord.name });
-=======
 
   reportPgRecord = await reconciliationReportPgModel.get(knex, { name: builtReportRecord.name });
   return translatePostgresReconReportToApiReconReport(reportPgRecord);
->>>>>>> 3776efec
 }
 
 async function handler(event) {
