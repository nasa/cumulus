'use strict';

const cloneDeep = require('lodash/cloneDeep');
const keyBy = require('lodash/keyBy');
const moment = require('moment');
const { buildS3Uri, getJsonS3Object } = require('@cumulus/aws-client/S3');
const S3ListObjectsV2Queue = require('@cumulus/aws-client/S3ListObjectsV2Queue');
const { s3 } = require('@cumulus/aws-client/services');
const BucketsConfig = require('@cumulus/common/BucketsConfig');
const Logger = require('@cumulus/logger');
const { getBucketsConfigKey, getDistributionBucketMapKey } = require('@cumulus/common/stack');
const { constructCollectionId } = require('@cumulus/message/Collections');

const CMR = require('@cumulus/cmr-client/CMR');
const CMRSearchConceptQueue = require('@cumulus/cmr-client/CMRSearchConceptQueue');
const { constructOnlineAccessUrl, getCmrSettings } = require('@cumulus/cmrjs/cmr-utils');

const { Collection, Granule, ReconciliationReport } = require('../models');
const { deconstructCollectionId, errorify } = require('../lib/utils');
const { ESFileSearchQueue } = require('../es/esFileSearchQueue');

const log = new Logger({ sender: '@api/lambdas/create-reconciliation-report' });

const isDataBucket = (bucketConfig) => ['private', 'public', 'protected'].includes(bucketConfig.type);

/**
 * return the queue of the files for a given bucket,
 * the items should be ordered by the range key which is the 'key' attribute
 * @param {string} bucket
 * @returns {Array<Object>} the files' queue for a given bucket.
 */
const createESSearchQueueForBucket = (bucket) => new ESFileSearchQueue({ bucket });

/**
 * Verify that all objects in an S3 bucket contain corresponding entries in
 * Elasticsearch, and that there are no extras in either S3 or Elasticsearch
 *
 * @param {string} Bucket - the bucket containing files to be reconciled
 * @returns {Promise<Object>} a report
 */
async function createReconciliationReportForBucket(Bucket) {
  const s3ObjectsQueue = new S3ListObjectsV2Queue({ Bucket });
  const esFilesLister = createESSearchQueueForBucket(Bucket);

  let okCount = 0;
  const onlyInS3 = [];
  const onlyInElasticsearch = [];

  let [nextS3Object, nextESItem] = await Promise.all([s3ObjectsQueue.peek(), esFilesLister.peek()]);
  while (nextS3Object && nextESItem) {
    const nextS3Uri = buildS3Uri(Bucket, nextS3Object.Key);
    const nextESUri = buildS3Uri(Bucket, nextESItem.key);

    if (nextS3Uri < nextESUri) {
      // Found an item that is only in S3 and not in Elasticsearch
      onlyInS3.push(nextS3Uri);
      s3ObjectsQueue.shift();
    } else if (nextS3Uri > nextESUri) {
      // Found an item that is only in Elasticsearch and not in S3
      const esItem = await esFilesLister.shift(); // eslint-disable-line no-await-in-loop
      onlyInElasticsearch.push({
        uri: buildS3Uri(Bucket, esItem.key),
        granuleId: esItem.granuleId
      });
    } else {
      // Found an item that is in both S3 and Elasticsearch
      okCount += 1;
      s3ObjectsQueue.shift();
      esFilesLister.shift();
    }

    [nextS3Object, nextESItem] = await Promise.all([s3ObjectsQueue.peek(), esFilesLister.peek()]); // eslint-disable-line max-len, no-await-in-loop
  }

  // Add any remaining S3 items to the report
  while (await s3ObjectsQueue.peek()) { // eslint-disable-line no-await-in-loop
    const s3Object = await s3ObjectsQueue.shift(); // eslint-disable-line no-await-in-loop
    onlyInS3.push(buildS3Uri(Bucket, s3Object.Key));
  }

  // Add any remaining Elasticsearch items to the report
  while (await esFilesLister.peek()) { // eslint-disable-line no-await-in-loop
    const esItem = await esFilesLister.shift(); // eslint-disable-line no-await-in-loop
    onlyInElasticsearch.push({
      uri: buildS3Uri(Bucket, esItem.key),
      granuleId: esItem.granuleId
    });
  }

  return {
    okCount,
    onlyInS3,
    onlyInElasticsearch
  };
}

/**
 * Compare the collection holdings in CMR with Cumulus
 *
 * @returns {Promise<Object>} an object with the okCollections, onlyInCumulus and
 * onlyInCmr
 */
async function reconciliationReportForCollections() {
  // compare collection holdings:
  //   Get list of collections from CMR
  //   Get list of collections from CUMULUS
  //   Report collections only in CMR
  //   Report collections only in CUMULUS

  // get all collections from CMR and sort them, since CMR query doesn't support
  // 'Version' as sort_key
  const cmrSettings = await getCmrSettings();
  const cmr = new CMR(cmrSettings);
  const cmrCollectionItems = await cmr.searchCollections({}, 'umm_json');
  const cmrCollectionIds = cmrCollectionItems.map((item) =>
    constructCollectionId(item.umm.ShortName, item.umm.Version)).sort();

  // get all collections from database and sort them, since the scan result is not ordered
  const dbCollectionsItems = await new Collection().getAllCollections();
  const dbCollectionIds = dbCollectionsItems.map((item) =>
    constructCollectionId(item.name, item.version)).sort();

  const okCollections = [];
  let collectionsOnlyInCumulus = [];
  let collectionsOnlyInCmr = [];

  let nextDbCollectionId = (dbCollectionIds.length !== 0) ? dbCollectionIds[0] : null;
  let nextCmrCollectionId = (cmrCollectionIds.length !== 0) ? cmrCollectionIds[0] : null;

  while (nextDbCollectionId && nextCmrCollectionId) {
    if (nextDbCollectionId < nextCmrCollectionId) {
      // Found an item that is only in Cumulus database and not in cmr
      dbCollectionIds.shift();
      collectionsOnlyInCumulus.push(nextDbCollectionId);
    } else if (nextDbCollectionId > nextCmrCollectionId) {
      // Found an item that is only in cmr and not in Cumulus database
      collectionsOnlyInCmr.push(nextCmrCollectionId);
      cmrCollectionIds.shift();
    } else {
      // Found an item that is in both cmr and database
      okCollections.push(nextDbCollectionId);
      dbCollectionIds.shift();
      cmrCollectionIds.shift();
    }

    nextDbCollectionId = (dbCollectionIds.length !== 0) ? dbCollectionIds[0] : null;
    nextCmrCollectionId = (cmrCollectionIds.length !== 0) ? cmrCollectionIds[0] : null;
  }

  // Add any remaining database items to the report
  collectionsOnlyInCumulus = collectionsOnlyInCumulus.concat(dbCollectionIds);

  // Add any remaining CMR items to the report
  collectionsOnlyInCmr = collectionsOnlyInCmr.concat(cmrCollectionIds);

  return {
    okCollections,
    onlyInCumulus: collectionsOnlyInCumulus,
    onlyInCmr: collectionsOnlyInCmr
  };
}

/**
 * Compare the file holdings in CMR with Cumulus for a given granule
 * @param {Object} params .                      - parameters
 * @param {Object} params.granuleInDb            - granule object in database
 * @param {Object} params.granuleInCmr           - granule object in CMR
 * @param {Object} params.bucketsConfig          - bucket configuration
 * @param {Object} params.distributionBucketMap  - mapping of bucket->distirubtion path values
 *                                                 (e.g. { bucket: distribution path })
 * @returns {Promise<Object>}    - an object with the okCount, onlyInCumulus, onlyInCmr
 */
async function reconciliationReportForGranuleFiles(params) {
  const { granuleInDb, granuleInCmr, bucketsConfig, distributionBucketMap } = params;
  let okCount = 0;
  const onlyInCumulus = [];
  const onlyInCmr = [];

  const granuleFiles = keyBy(granuleInDb.files, 'fileName');

  // URL types for downloading granule files
  const cmrGetDataTypes = ['GET DATA', 'GET RELATED VISUALIZATION'];
  const cmrRelatedDataTypes = ['VIEW RELATED INFORMATION'];

  // check each URL entry against database records
  const relatedUrlPromises = granuleInCmr.RelatedUrls.map(async (relatedUrl) => {
    // only check URL types for downloading granule files and related data (such as documents)
    if (cmrGetDataTypes.includes(relatedUrl.Type)
      || cmrRelatedDataTypes.includes(relatedUrl.Type)) {
      const urlFileName = relatedUrl.URL.split('/').pop();

      // filename in both Cumulus and CMR
      if (granuleFiles[urlFileName] && bucketsConfig.key(granuleFiles[urlFileName].bucket)) {
        // not all files should be in CMR
        const distributionAccessUrl = await constructOnlineAccessUrl({
          file: granuleFiles[urlFileName],
          distEndpoint: process.env.DISTRIBUTION_ENDPOINT,
          buckets: bucketsConfig,
          cmrGranuleUrlType: 'distribution',
          distributionBucketMap
        });

        const s3AccessUrl = await constructOnlineAccessUrl({
          file: granuleFiles[urlFileName],
          distEndpoint: process.env.DISTRIBUTION_ENDPOINT,
          buckets: bucketsConfig,
          cmrGranuleUrlType: 's3',
          distributionBucketMap
        });

        if (distributionAccessUrl && relatedUrl.URL === distributionAccessUrl.URL) {
          okCount += 1;
        } else if (s3AccessUrl && relatedUrl.URL === s3AccessUrl.URL) {
          okCount += 1;
        } else if (cmrGetDataTypes.includes(relatedUrl.Type)) {
          // ignore any URL which is not for getting data
          // some files should not be in CMR such as private files
          onlyInCmr.push({
            URL: relatedUrl.URL,
            Type: relatedUrl.Type,
            GranuleUR: granuleInCmr.GranuleUR
          });
        }

        delete granuleFiles[urlFileName];
      } else if (cmrGetDataTypes.includes(relatedUrl.Type)) {
        // no matching database file, only in CMR
        onlyInCmr.push({
          URL: relatedUrl.URL,
          Type: relatedUrl.Type,
          GranuleUR: granuleInCmr.GranuleUR
        });
      }
    }
  });

  await Promise.all(relatedUrlPromises);

  // any remaining database items to the report
  Object.keys(granuleFiles).forEach((fileName) => {
    // private file only in database, it's ok
    if (bucketsConfig.key(granuleFiles[fileName].bucket)
      && bucketsConfig.type(granuleFiles[fileName].bucket) === 'private') {
      okCount += 1;
    } else {
      onlyInCumulus.push({
        fileName: fileName,
        uri: buildS3Uri(granuleFiles[fileName].bucket, granuleFiles[fileName].key),
        granuleId: granuleInDb.granuleId
      });
    }
  });
  return { okCount, onlyInCumulus, onlyInCmr };
}
// export for testing
exports.reconciliationReportForGranuleFiles = reconciliationReportForGranuleFiles;

/**
 * Compare the granule holdings in CMR with Cumulus for a given collection
 *
 * @param {Object} params                        - parameters
 * @param {string} params.collectionId           - the collection which has the granules to be
 *                                                 reconciled
 * @param {Object} params.bucketsConfig          - bucket configuration object
 * @param {Object} params.distributionBucketMap  - mapping of bucket->distirubtion path values
 *                                                 (e.g. { bucket: distribution path })
 * @returns {Promise<Object>}                    - an object with the granulesReport and filesReport
 */
async function reconciliationReportForGranules(params) {
  // compare granule holdings:
  //   Get CMR granules list (by PROVIDER, short_name, version, sort_key: ['granule_ur'])
  //   Get CUMULUS granules list (by collectionId order by granuleId)
  //   Report granules only in CMR
  //   Report granules only in CUMULUS
  const { collectionId, bucketsConfig, distributionBucketMap } = params;
  const { name, version } = deconstructCollectionId(collectionId);
  const cmrSettings = await getCmrSettings();
  const cmrGranulesIterator = new CMRSearchConceptQueue({
    cmrSettings,
    type: 'granules',
    searchParams: { short_name: name, version: version, sort_key: ['granule_ur'] },
    format: 'umm_json'
  });

  const dbGranulesIterator = new Granule().getGranulesForCollection(collectionId, 'completed');

  const granulesReport = {
    okCount: 0,
    onlyInCumulus: [],
    onlyInCmr: []
  };

  const filesReport = {
    okCount: 0,
    onlyInCumulus: [],
    onlyInCmr: []
  };

  let [nextDbItem, nextCmrItem] = await Promise.all([dbGranulesIterator.peek(), cmrGranulesIterator.peek()]); // eslint-disable-line max-len

  while (nextDbItem && nextCmrItem) {
    const nextDbGranuleId = nextDbItem.granuleId;
    const nextCmrGranuleId = nextCmrItem.umm.GranuleUR;

    if (nextDbGranuleId < nextCmrGranuleId) {
      // Found an item that is only in Cumulus database and not in CMR
      granulesReport.onlyInCumulus.push({
        granuleId: nextDbGranuleId,
        collectionId: collectionId
      });
      await dbGranulesIterator.shift(); // eslint-disable-line no-await-in-loop
    } else if (nextDbGranuleId > nextCmrGranuleId) {
      // Found an item that is only in CMR and not in Cumulus database
      granulesReport.onlyInCmr.push({
        GranuleUR: nextCmrGranuleId,
        ShortName: nextCmrItem.umm.CollectionReference.ShortName,
        Version: nextCmrItem.umm.CollectionReference.Version
      });
      await cmrGranulesIterator.shift(); // eslint-disable-line no-await-in-loop
    } else {
      // Found an item that is in both CMR and Cumulus database
      granulesReport.okCount += 1;
      const granuleInDb = {
        granuleId: nextDbGranuleId,
        collectionId: collectionId,
        files: nextDbItem.files
      };
      const granuleInCmr = {
        GranuleUR: nextCmrGranuleId,
        ShortName: nextCmrItem.umm.CollectionReference.ShortName,
        Version: nextCmrItem.umm.CollectionReference.Version,
        RelatedUrls: nextCmrItem.umm.RelatedUrls
      };
      await dbGranulesIterator.shift(); // eslint-disable-line no-await-in-loop
      await cmrGranulesIterator.shift(); // eslint-disable-line no-await-in-loop

      // compare the files now to avoid keeping the granules' information in memory
      // eslint-disable-next-line no-await-in-loop
      const fileReport = await reconciliationReportForGranuleFiles({
        granuleInDb, granuleInCmr, bucketsConfig, distributionBucketMap
      });
      filesReport.okCount += fileReport.okCount;
      filesReport.onlyInCumulus = filesReport.onlyInCumulus.concat(fileReport.onlyInCumulus);
      filesReport.onlyInCmr = filesReport.onlyInCmr.concat(fileReport.onlyInCmr);
    }

    [nextDbItem, nextCmrItem] = await Promise.all([dbGranulesIterator.peek(), cmrGranulesIterator.peek()]); // eslint-disable-line max-len, no-await-in-loop
  }

  // Add any remaining DynamoDB items to the report
  while (await dbGranulesIterator.peek()) { // eslint-disable-line no-await-in-loop
    const dbItem = await dbGranulesIterator.shift(); // eslint-disable-line no-await-in-loop
    granulesReport.onlyInCumulus.push({
      granuleId: dbItem.granuleId,
      collectionId: collectionId
    });
  }

  // Add any remaining CMR items to the report
  while (await cmrGranulesIterator.peek()) { // eslint-disable-line no-await-in-loop
    const cmrItem = await cmrGranulesIterator.shift(); // eslint-disable-line no-await-in-loop
    granulesReport.onlyInCmr.push({
      GranuleUR: cmrItem.umm.GranuleUR,
      ShortName: nextCmrItem.umm.CollectionReference.ShortName,
      Version: nextCmrItem.umm.CollectionReference.Version
    });
  }

  return {
    granulesReport,
    filesReport
  };
}
// export for testing
exports.reconciliationReportForGranules = reconciliationReportForGranules;

/**
 * Compare the holdings in CMR with Cumulus' internal data store, report any discrepancies
 *
 * @param {Object} params .                      - parameters
 * @param {Object} params.bucketsConfig          - bucket configuration object
 * @param {Object} params.distributionBucketMap  - mapping of bucket->distirubtion path values
 *                                                 (e.g. { bucket: distribution path })
 * @returns {Promise<Object>}                    - a reconciliation report
 */
async function reconciliationReportForCumulusCMR(params) {
  const { bucketsConfig, distributionBucketMap } = params;
  const collectionReport = await reconciliationReportForCollections();
  const collectionsInCumulusCmr = {
    okCount: collectionReport.okCollections.length,
    onlyInCumulus: collectionReport.onlyInCumulus,
    onlyInCmr: collectionReport.onlyInCmr
  };

  // create granule and granule file report for collections in both Cumulus and CMR
  const promisedGranuleReports = collectionReport.okCollections.map((collectionId) =>
    reconciliationReportForGranules({ collectionId, bucketsConfig, distributionBucketMap }));
  const granuleAndFilesReports = await Promise.all(promisedGranuleReports);

  const granulesInCumulusCmr = {};
  const filesInCumulusCmr = {};

  granulesInCumulusCmr.okCount = granuleAndFilesReports
    .reduce((accumulator, currentValue) => accumulator + currentValue.granulesReport.okCount, 0);
  granulesInCumulusCmr.onlyInCumulus = granuleAndFilesReports.reduce(
    (accumulator, currentValue) => accumulator.concat(currentValue.granulesReport.onlyInCumulus), []
  );
  granulesInCumulusCmr.onlyInCmr = granuleAndFilesReports.reduce(
    (accumulator, currentValue) => accumulator.concat(currentValue.granulesReport.onlyInCmr), []
  );

  filesInCumulusCmr.okCount = granuleAndFilesReports
    .reduce((accumulator, currentValue) => accumulator + currentValue.filesReport.okCount, 0);
  filesInCumulusCmr.onlyInCumulus = granuleAndFilesReports.reduce(
    (accumulator, currentValue) => accumulator.concat(currentValue.filesReport.onlyInCumulus), []
  );
  filesInCumulusCmr.onlyInCmr = granuleAndFilesReports.reduce(
    (accumulator, currentValue) => accumulator.concat(currentValue.filesReport.onlyInCmr), []
  );

  return { collectionsInCumulusCmr, granulesInCumulusCmr, filesInCumulusCmr };
}
/**
 * Create a Reconciliation report and save it to S3
 *
 * @param {Object} params - params
 * @param {moment} params.createStartTime - when the report creation was begun
 * @param {moment} params.endTimestamp - end of date range for report
 * @param {string} params.reportKey - the s3 report key
 * @param {string} params.stackName - the name of the CUMULUS stack
 * @param {moment} params.startTimestamp - begginning of date range for report
 * @param {string} params.systemBucket - the name of the CUMULUS system bucket
 * @returns {Promise<null>} a Promise that resolves when the report has been
 *   uploaded to S3
 */
async function createReconciliationReport(params) {
  const {
    createStartTime,
    endTimestamp,
    reportKey,
    stackName,
    startTimestamp,
    systemBucket
  } = params;

  // Fetch the bucket names to reconcile
  const bucketsConfigJson = await getJsonS3Object(systemBucket, getBucketsConfigKey(stackName));
  const distributionBucketMap = await getJsonS3Object(
    systemBucket, getDistributionBucketMapKey(stackName)
  );

  const dataBuckets = Object.values(bucketsConfigJson)
    .filter(isDataBucket).map((config) => config.name);

  const bucketsConfig = new BucketsConfig(bucketsConfigJson);

  // Write an initial report to S3
  const filesInCumulus = {
    okCount: 0,
    onlyInS3: [],
    onlyInElasticsearch: []
  };

  const reportFormatCumulusCmr = {
    okCount: 0,
    onlyInCumulus: [],
    onlyInCmr: []
  };

  let report = {
    createStartTime: createStartTime.toISOString(),
    createEndTime: null,
    reportStartTime: startTimestamp,
    reportEndTime: endTimestamp,
    status: 'RUNNING',
    error: null,
    filesInCumulus,
    collectionsInCumulusCmr: cloneDeep(reportFormatCumulusCmr),
    granulesInCumulusCmr: cloneDeep(reportFormatCumulusCmr),
    filesInCumulusCmr: cloneDeep(reportFormatCumulusCmr)
  };

  await s3().putObject({
    Bucket: systemBucket,
    Key: reportKey,
    Body: JSON.stringify(report)
  }).promise();

  // Create a report for each bucket
  const promisedBucketReports = dataBuckets.map(
    (bucket) => createReconciliationReportForBucket(bucket)
  );
  const bucketReports = await Promise.all(promisedBucketReports);

  // compare CUMULUS internal holdings in s3 and database
  bucketReports.forEach((bucketReport) => {
    report.filesInCumulus.okCount += bucketReport.okCount;
    report.filesInCumulus.onlyInS3 = report.filesInCumulus.onlyInS3.concat(bucketReport.onlyInS3);
    report.filesInCumulus.onlyInElasticsearch = report.filesInCumulus.onlyInElasticsearch.concat(
      bucketReport.onlyInElasticsearch
    );
  });

  // compare the CUMULUS holdings with the holdings in CMR
  const cumulusCmrReport = await reconciliationReportForCumulusCMR({
    bucketsConfig, distributionBucketMap
  });
  report = Object.assign(report, cumulusCmrReport);

  // Create the full report
  report.createEndTime = moment.utc().toISOString();
  report.status = 'SUCCESS';

  // Write the full report to S3
  return s3().putObject({
    Bucket: systemBucket,
    Key: reportKey,
    Body: JSON.stringify(report)
  }).promise();
}

/**
 * start the report generation process and save the record to database
 * @param {Object} params - params
 * @param {string} params.systemBucket - the name of the CUMULUS system bucket
 * @param {string} params.stackName - the name of the CUMULUS stack
 *   DynamoDB
 * @returns {Object} report record saved to the database
 */
async function processRequest(params) {
  const { systemBucket, stackName } = params;
  const createStartTime = moment.utc();
  const reportRecordName = `inventoryReport-${createStartTime.format('YYYYMMDDTHHmmssSSS')}`;
  const reportKey = `${stackName}/reconciliation-reports/${reportRecordName}.json`;

  // add request to database
  const reconciliationReportModel = new ReconciliationReport();
  const reportRecord = {
    name: reportRecordName,
    type: 'Inventory',
    status: 'Pending',
    location: buildS3Uri(systemBucket, reportKey)
  };
  await reconciliationReportModel.create(reportRecord);

  try {
    await createReconciliationReport({ ...params, createStartTime, reportKey });
    await reconciliationReportModel.updateStatus({ name: reportRecord.name }, 'Generated');
  } catch (error) {
    log.error(`Error creating reconciliation report ${reportRecordName}`, error);
    const updates = {
      status: 'Failed',
      error: {
        Error: error.message,
        Cause: errorify(error)
      }
    };
    await reconciliationReportModel.update({ name: reportRecord.name }, updates);
  }

  return reconciliationReportModel.get({ name: reportRecord.name });
}

async function handler(event) {
  // increase the limit of search result from CMR.searchCollections/searchGranules
  process.env.CMR_LIMIT = process.env.CMR_LIMIT || 5000;
  process.env.CMR_PAGE_SIZE = process.env.CMR_PAGE_SIZE || 200;

  return processRequest({
    systemBucket: event.systemBucket || process.env.system_bucket,
<<<<<<< HEAD
    stackName: event.stackName || process.env.stackName,
    startTimestamp: event.startTimestamp || null,
    endTimestamp: event.endTimestamp || null
  })
    .then((reportRecord) => cb(null, reportRecord))
    .catch(cb);
=======
    stackName: event.stackName || process.env.stackName
  });
>>>>>>> b10ada55
}
exports.handler = handler;<|MERGE_RESOLUTION|>--- conflicted
+++ resolved
@@ -568,16 +568,10 @@
 
   return processRequest({
     systemBucket: event.systemBucket || process.env.system_bucket,
-<<<<<<< HEAD
     stackName: event.stackName || process.env.stackName,
     startTimestamp: event.startTimestamp || null,
     endTimestamp: event.endTimestamp || null
-  })
-    .then((reportRecord) => cb(null, reportRecord))
-    .catch(cb);
-=======
-    stackName: event.stackName || process.env.stackName
   });
->>>>>>> b10ada55
+
 }
 exports.handler = handler;