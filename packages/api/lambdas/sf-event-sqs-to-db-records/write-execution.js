--- conflicted
+++ resolved
@@ -116,16 +116,11 @@
   } = params;
   try {
     await executionModel.storeExecution(executionApiRecord);
-<<<<<<< HEAD
-    await indexExecution(esClient, executionApiRecord, process.env.ES_INDEX);
-    return executionApiRecord;
-=======
     await upsertExecution({
       esClient,
       updates: executionApiRecord,
       index: process.env.ES_INDEX,
     });
->>>>>>> 74e945c8
   } catch (error) {
     logger.info(`Writes to DynamoDB/Elasticsearch failed, rolling back all writes for execution ${executionApiRecord.arn}`);
     // On error, delete the Dynamo record to ensure that all systems
