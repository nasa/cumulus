'use strict';

const get = require('lodash/get');

const AggregateError = require('aggregate-error');

const { parseSQSMessageBody, sendSQSMessage } = require('@cumulus/aws-client/SQS');

const log = require('@cumulus/common/log');
const {
  getKnexClient,
} = require('@cumulus/db');
const {
  getMessageAsyncOperationId,
} = require('@cumulus/message/AsyncOperations');
const {
  getCollectionNameAndVersionFromMessage,
} = require('@cumulus/message/Collections');
const {
  getMessageExecutionParentArn,
} = require('@cumulus/message/Executions');
const Execution = require('../../models/executions');
const Granule = require('../../models/granules');
const Pdr = require('../../models/pdrs');
const { getCumulusMessageFromExecutionEvent } = require('../../lib/cwSfExecutionEventUtils');

const {
  getCollectionCumulusId,
  getMessageProviderCumulusId,
  isPostRDSDeploymentExecution,
  getAsyncOperationCumulusId,
  getParentExecutionCumulusId,
} = require('./utils');

const {
  shouldWriteExecutionToPostgres,
  writeExecution,
} = require('./write-execution');

const {
  writePdr,
} = require('./write-pdr');

const {
  writeGranules,
} = require('./write-granules');

const writeRecordsToDynamoDb = async ({
  cumulusMessage,
  granuleModel = new Granule(),
  executionModel = new Execution(),
  pdrModel = new Pdr(),
}) => {
  const results = await Promise.allSettled([
    executionModel.storeExecutionFromCumulusMessage(cumulusMessage),
    pdrModel.storePdrFromCumulusMessage(cumulusMessage),
    granuleModel.storeGranulesFromCumulusMessage(cumulusMessage),
  ]);
  const failures = results.filter((result) => result.status === 'rejected');
  if (failures.length > 0) {
    const allFailures = failures.map((failure) => failure.reason);
    const aggregateError = new AggregateError(allFailures);
    log.error('Failed writing some records to Dynamo', aggregateError);
    throw aggregateError;
  }
  return results;
};

/**
 * Write records to data stores. Use conditional logic to write either to
 * DynamoDB only or to DynamoDB and RDS.
 *
 * @param {Object} params
 * @param {Object} params.cumulusMessage - Cumulus workflow message
 * @param {Knex} params.knex - Knex client
 * @param {Object} [params.granuleModel]
 *   Optional instance of granules model used for writing to DynamoDB
 * @param {Object} [params.executionModel]
 *   Optional instance of execution model used for writing to DynamoDB
 * @param {Object} [params.pdrModel]
 *   Optional instance of PDR model used for writing to DynamoDB
 */
const writeRecords = async ({
  cumulusMessage,
  knex,
  granuleModel,
  executionModel,
  pdrModel,
}) => {
  if (!isPostRDSDeploymentExecution(cumulusMessage)) {
    log.info('Message is not for a post-RDS deployment execution. Writes will only be performed to DynamoDB and not RDS');
    return writeRecordsToDynamoDb({
      cumulusMessage,
      granuleModel,
      executionModel,
      pdrModel,
    });
  }

  const messageCollectionNameVersion = getCollectionNameAndVersionFromMessage(cumulusMessage);
  const messageAsyncOperationId = getMessageAsyncOperationId(cumulusMessage);
  const messageParentExecutionArn = getMessageExecutionParentArn(cumulusMessage);
  const [
    collectionCumulusId,
    asyncOperationCumulusId,
    parentExecutionCumulusId,
  ] = await Promise.all([
    getCollectionCumulusId(
      messageCollectionNameVersion,
      knex
    ),
    getAsyncOperationCumulusId(
      messageAsyncOperationId,
      knex
    ),
    getParentExecutionCumulusId(
      messageParentExecutionArn,
      knex
    ),
  ]);

  if (!shouldWriteExecutionToPostgres({
    messageCollectionNameVersion,
    collectionCumulusId,
    messageAsyncOperationId,
    asyncOperationCumulusId,
    messageParentExecutionArn,
    parentExecutionCumulusId,
  })) {
    log.info('Could not satisfy requirements for execution RDS write. All writes will only be performed to DynamoDB and not RDS');
    // If any requirements for writing executions to Postgres were not met,
    // then PDR/granules should not be written to Postgres either since they
    // reference executions, so bail out to writing execution/PDR/granule
    // records to Dynamo.
    return writeRecordsToDynamoDb({
      cumulusMessage,
      granuleModel,
      executionModel,
      pdrModel,
    });
  }

  const executionCumulusId = await writeExecution({
    cumulusMessage,
    collectionCumulusId,
    asyncOperationCumulusId,
    parentExecutionCumulusId,
    knex,
    executionModel,
  });

  const providerCumulusId = await getMessageProviderCumulusId(cumulusMessage, knex);

  const pdrCumulusId = await writePdr({
    cumulusMessage,
    collectionCumulusId,
    providerCumulusId,
    knex,
    executionCumulusId,
    pdrModel,
  });

  return writeGranules({
    cumulusMessage,
    collectionCumulusId,
    providerCumulusId,
    executionCumulusId,
    pdrCumulusId,
    knex,
    granuleModel,
  });
};

const handler = async (event) => {
  const knex = await getKnexClient({
    env: {
      ...process.env,
      ...event.env,
    },
  });

  const sqsMessages = get(event, 'Records', []);

<<<<<<< HEAD
  return Promise.all(sqsMessages.map(async (message) => {
    log.info(`Debug: message is ${JSON.stringify(message)}`);
=======
  return await Promise.all(sqsMessages.map(async (message) => {
>>>>>>> d0cc764d
    const executionEvent = parseSQSMessageBody(message);
    const cumulusMessage = await getCumulusMessageFromExecutionEvent(executionEvent);

    try {
      return await writeRecords({ ...event, cumulusMessage, knex });
    } catch (error) {
      log.fatal(`Writing message failed with error: ${error.name} ---- ${error.message}`);
      log.fatal(`Writing message failed: ${JSON.stringify(message)}`);
      return sendSQSMessage(process.env.DeadLetterQueue, message);
    }
  }));
};

module.exports = {
  handler,
  writeRecords,
};<|MERGE_RESOLUTION|>--- conflicted
+++ resolved
@@ -181,12 +181,8 @@
 
   const sqsMessages = get(event, 'Records', []);
 
-<<<<<<< HEAD
-  return Promise.all(sqsMessages.map(async (message) => {
+  return await Promise.all(sqsMessages.map(async (message) => {
     log.info(`Debug: message is ${JSON.stringify(message)}`);
-=======
-  return await Promise.all(sqsMessages.map(async (message) => {
->>>>>>> d0cc764d
     const executionEvent = parseSQSMessageBody(message);
     const cumulusMessage = await getCumulusMessageFromExecutionEvent(executionEvent);
 
