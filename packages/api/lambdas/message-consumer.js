--- conflicted
+++ resolved
@@ -203,11 +203,7 @@
 
   return validateMessage(eventObject, originalMessageSource, validationSchema)
     .then(() => getRules(ruleParam, originalMessageSource))
-<<<<<<< HEAD
-    .then((rules) =>  Promise.all(rules.map((rule) => {
-=======
     .then((rules) => Promise.all(rules.map((rule) => {
->>>>>>> 52993592
       if (originalMessageSource === 'sns') set(rule, 'meta.snsSourceArn', ruleParam.sourceArn);
       return queueMessageForRule(rule, eventObject);
     })))
