/* this module is intended to be used for bootstraping
 * the cloudformation deployment of a DAAC.
 *
 * It helps:
 *  - adding ElasticSearch index mapping when a new index is created
 */

'use strict';

const log = require('@cumulus/common/log');
<<<<<<< HEAD
const pLimit = require('p-limit');
const { inTestMode } = require('@cumulus/common/test-utils');
const { Search, defaultIndexAlias } = require('../es/search');
const { createIndex } = require('../es/indexer');
const mappings = require('../models/mappings.json');
const { IndexExistsError } = require('../lib/errors');

/**
 * Check the index to see if mappings have been updated since the index was last updated.
 * Return any types that are missing or have missing fields from the mapping.
 *
 * @param {Object} esClient - elasticsearch client instance
 * @param {string} index - index name (cannot be alias)
 * @param {Array<Object>} newMappings - list of mappings to check against
 * @returns {Array<string>} - list of missing indices
 */
async function findMissingMappings(esClient, index, newMappings) {
  const typesResponse = await esClient.indices.getMapping({
    index,
  }).then((response) => response.body);

  const types = Object.keys(newMappings);
  const indexMappings = get(typesResponse, `${index}.mappings`);

  return types.filter((type) => {
    const oldMapping = indexMappings[type];
    if (!oldMapping) return true;
    const newMapping = newMappings[type];
    // Check for new dynamic templates and properties
    if (newMapping.dynamic_templates
      && (
        !oldMapping.dynamic_templates
        || (newMapping.dynamic_templates.length > oldMapping.dynamic_templates.length)
      )
    ) {
      return true;
    }
    const fields = Object.keys(newMapping.properties);
    return !!fields.filter((field) => !Object.keys(oldMapping.properties).includes(field)).length;
  });
}

async function removeIndexAsAlias(esClient, alias) {
  // If the alias already exists as an index, remove it
  // We can't do a simple exists check here, because it'll return true if the alias
  // is actually an alias assigned to an index. We do a get and check that the alias
  // name is not the key, which would indicate it's an index
  const { body: existingIndex } = await esClient.indices.get(
    { index: alias },
    { ignore: [404] }
  );

  if (existingIndex && existingIndex[alias]) {
    log.info(`Deleting alias as index: ${alias}`);
    await esClient.indices.delete({ index: alias });
  }
}

/**
 * Initialize elastic search. If the index does not exist, create it with an alias.
 * If an index exists but is not aliased, alias the index.
 *
 * @param {string} host - elastic search host
 * @param {string} index - name of the index to create if does not exist, defaults to 'cumulus'
 * @param {string} alias - alias name for the index, defaults to 'cumulus'
 * @returns {Promise} undefined
 */
async function bootstrapElasticSearch(host, index = 'cumulus', alias = defaultIndexAlias) {
  if (!host) return;

  const esClient = await Search.es(host);

  // Make sure that indexes are not automatically created
  await esClient.cluster.putSettings({
    body: {
      persistent: { 'action.auto_create_index': false },
    },
  });

  await removeIndexAsAlias(esClient, alias);

  let aliasedIndex = index;

  const indices = await esClient.indices.getAlias({ name: alias }, { ignore: [404] })
    .then((response) => response.body);

  const aliasExists = !isNil(indices) && !indices.error;

  if (aliasExists) {
    aliasedIndex = Object.keys(indices)[0];

    if (indices.length > 1) {
      log.info(`Multiple indices found for alias ${alias}, using index ${aliasedIndex}.`);
    }
  } else {
    try {
      await createIndex(esClient, index);
    } catch (error) {
      if (!(error instanceof IndexExistsError)) {
        throw error;
      }
    }

    await esClient.indices.putAlias({
      index: index,
      name: alias,
    });

    log.info(`Created alias ${alias} for index ${index}`);
  }

  const missingTypes = await findMissingMappings(esClient, aliasedIndex, mappings);

  if (missingTypes.length > 0) {
    log.info(`Updating mappings for ${missingTypes}`);
    const concurrencyLimit = inTestMode() ? 1 : 3;
    const limit = pLimit(concurrencyLimit);
    const addMissingTypesPromises = missingTypes.map((type) =>
      limit(() => esClient.indices.putMapping({
        index: aliasedIndex,
        type,
        body: get(mappings, type),
      })));

    await Promise.all(addMissingTypesPromises);

    log.info(`Added missing types to index ${aliasedIndex}: ${missingTypes}`);
  }
}
=======
const { bootstrapElasticSearch } = require('@cumulus/es-client/bootstrap');
>>>>>>> e48b6135

/**
 * Bootstrap Elasticsearch indexes
 *
 * @param {Object} event - AWS Lambda event input
 * @returns {Promise<Object>} a Terraform Lambda invocation response
 */
const handler = async ({ elasticsearchHostname }) => {
  try {
    await bootstrapElasticSearch(elasticsearchHostname);
    return { Status: 'SUCCESS', Data: {} };
  } catch (error) {
    log.error(error);
    return { Status: 'FAILED', Error: error };
  }
};

module.exports = {
  handler,
};<|MERGE_RESOLUTION|>--- conflicted
+++ resolved
@@ -8,139 +8,7 @@
 'use strict';
 
 const log = require('@cumulus/common/log');
-<<<<<<< HEAD
-const pLimit = require('p-limit');
-const { inTestMode } = require('@cumulus/common/test-utils');
-const { Search, defaultIndexAlias } = require('../es/search');
-const { createIndex } = require('../es/indexer');
-const mappings = require('../models/mappings.json');
-const { IndexExistsError } = require('../lib/errors');
-
-/**
- * Check the index to see if mappings have been updated since the index was last updated.
- * Return any types that are missing or have missing fields from the mapping.
- *
- * @param {Object} esClient - elasticsearch client instance
- * @param {string} index - index name (cannot be alias)
- * @param {Array<Object>} newMappings - list of mappings to check against
- * @returns {Array<string>} - list of missing indices
- */
-async function findMissingMappings(esClient, index, newMappings) {
-  const typesResponse = await esClient.indices.getMapping({
-    index,
-  }).then((response) => response.body);
-
-  const types = Object.keys(newMappings);
-  const indexMappings = get(typesResponse, `${index}.mappings`);
-
-  return types.filter((type) => {
-    const oldMapping = indexMappings[type];
-    if (!oldMapping) return true;
-    const newMapping = newMappings[type];
-    // Check for new dynamic templates and properties
-    if (newMapping.dynamic_templates
-      && (
-        !oldMapping.dynamic_templates
-        || (newMapping.dynamic_templates.length > oldMapping.dynamic_templates.length)
-      )
-    ) {
-      return true;
-    }
-    const fields = Object.keys(newMapping.properties);
-    return !!fields.filter((field) => !Object.keys(oldMapping.properties).includes(field)).length;
-  });
-}
-
-async function removeIndexAsAlias(esClient, alias) {
-  // If the alias already exists as an index, remove it
-  // We can't do a simple exists check here, because it'll return true if the alias
-  // is actually an alias assigned to an index. We do a get and check that the alias
-  // name is not the key, which would indicate it's an index
-  const { body: existingIndex } = await esClient.indices.get(
-    { index: alias },
-    { ignore: [404] }
-  );
-
-  if (existingIndex && existingIndex[alias]) {
-    log.info(`Deleting alias as index: ${alias}`);
-    await esClient.indices.delete({ index: alias });
-  }
-}
-
-/**
- * Initialize elastic search. If the index does not exist, create it with an alias.
- * If an index exists but is not aliased, alias the index.
- *
- * @param {string} host - elastic search host
- * @param {string} index - name of the index to create if does not exist, defaults to 'cumulus'
- * @param {string} alias - alias name for the index, defaults to 'cumulus'
- * @returns {Promise} undefined
- */
-async function bootstrapElasticSearch(host, index = 'cumulus', alias = defaultIndexAlias) {
-  if (!host) return;
-
-  const esClient = await Search.es(host);
-
-  // Make sure that indexes are not automatically created
-  await esClient.cluster.putSettings({
-    body: {
-      persistent: { 'action.auto_create_index': false },
-    },
-  });
-
-  await removeIndexAsAlias(esClient, alias);
-
-  let aliasedIndex = index;
-
-  const indices = await esClient.indices.getAlias({ name: alias }, { ignore: [404] })
-    .then((response) => response.body);
-
-  const aliasExists = !isNil(indices) && !indices.error;
-
-  if (aliasExists) {
-    aliasedIndex = Object.keys(indices)[0];
-
-    if (indices.length > 1) {
-      log.info(`Multiple indices found for alias ${alias}, using index ${aliasedIndex}.`);
-    }
-  } else {
-    try {
-      await createIndex(esClient, index);
-    } catch (error) {
-      if (!(error instanceof IndexExistsError)) {
-        throw error;
-      }
-    }
-
-    await esClient.indices.putAlias({
-      index: index,
-      name: alias,
-    });
-
-    log.info(`Created alias ${alias} for index ${index}`);
-  }
-
-  const missingTypes = await findMissingMappings(esClient, aliasedIndex, mappings);
-
-  if (missingTypes.length > 0) {
-    log.info(`Updating mappings for ${missingTypes}`);
-    const concurrencyLimit = inTestMode() ? 1 : 3;
-    const limit = pLimit(concurrencyLimit);
-    const addMissingTypesPromises = missingTypes.map((type) =>
-      limit(() => esClient.indices.putMapping({
-        index: aliasedIndex,
-        type,
-        body: get(mappings, type),
-      })));
-
-    await Promise.all(addMissingTypesPromises);
-
-    log.info(`Added missing types to index ${aliasedIndex}: ${missingTypes}`);
-  }
-}
-=======
 const { bootstrapElasticSearch } = require('@cumulus/es-client/bootstrap');
->>>>>>> e48b6135
 
 /**
  * Bootstrap Elasticsearch indexes
