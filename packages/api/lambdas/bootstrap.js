/* eslint-disable no-param-reassign */
/* this module is intended to be used for bootstraping
 * the cloudformation deployment of a DAAC.
 *
 * The module is invoked by CloudFormation as custom resource
 * more info: http://docs.aws.amazon.com/AWSCloudFormation/latest/UserGuide/template-custom-resources.html
 *
 * It helps:
 *  - adding ElasticSearch index mapping when a new index is created
 *  - creating API users
 *  - encrypting CMR user/pass and adding it to configuration files
 */

'use strict';

const got = require('got');
const url = require('url');
const get = require('lodash.get');
const log = require('@cumulus/common/log');
const { DefaultProvider } = require('@cumulus/ingest/crypto');
const { justLocalRun } = require('@cumulus/common/local-helpers');
const Manager = require('../models/base');
const { Search, defaultIndexAlias } = require('../es/search');
const mappings = require('../models/mappings.json');
const physicalId = 'cumulus-bootstraping-daac-ops-api-deployment';

/**
<<<<<<< HEAD
 * Create elasticsearch index if missing and add field mappings
 *
 * @param {string} host - elasticsearch http address
 * @param {string} index - elasticsearch index name
 * @returns {Promise} undefined
 */
async function bootstrapElasticSearch(host, index = 'cumulus') {
=======
 * Initialiaze elastic search. If the index does not exist, create it with an alias.
 * If an index exists but is not aliased, alias the index.
 *
 * @param {string} host - elastic search host
 * @param {string} index - name of the index to create if does not exist, defaults to 'cumulus'
 * @param {string} alias - alias name for the index, defaults to 'cumulus'
 * @returns {undefined} undefined
 */
async function bootstrapElasticSearch(host, index = 'cumulus', alias = defaultIndexAlias) {
>>>>>>> e714b100
  if (!host) {
    return;
  }

  const esClient = await Search.es(host);

  // check if the index exists
  const exists = await esClient.indices.exists({ index });

  if (!exists) {
    // add mapping
    await esClient.indices.create({
      index,
      body: { mappings }
    });

    await esClient.indices.putAlias({
      index: index,
      name: alias
    });

    log.info(`index ${index} created with alias ${alias} and mappings added.`);
  }
  else {
    const aliasExists = await esClient.indices.existsAlias({
      name: alias
    });

    if (!aliasExists) {
      await esClient.indices.putAlias({
        index: index,
        name: alias
      });

      log.info(`Created alias ${alias} for index ${index}`);
    }

    log.info(`index ${index} already exists`);
  }
}

/**
 * Add users to the cumulus user table
 *
 * @param {string} table - dynamodb table name
 * @param {Array} records - array of user records
 * @returns {Promise.<Array>} array of aws dynamodb responses
 */
async function bootstrapUsers(table, records) {
  if (!table) {
    return new Promise((resolve) => resolve());
  }
  const user = new Manager(table);

  // delete all user records
  const existingUsers = await user.scan();
  await Promise.all(existingUsers.Items.map((u) => user.delete({ userName: u.userName })));
  // add new ones
  const additions = records.map((record) => user.create({
    userName: record.username,
    password: record.password,
    createdAt: Date.now()
  }));

  return Promise.all(additions);
}

/**
 * Encrypt CMR password
 *
 * @param {string} password - plain text cmr password
 * @returns {Promise.<string>} encrypted cmr password
 */
async function bootstrapCmrProvider(password) {
  if (!password) {
    return new Promise((resolve) => resolve('nopassword'));
  }
  return DefaultProvider.encrypt(password);
}

/**
 * Sends response back to CloudFormation
 *
 * @param {Object} event - AWS lambda event object
 * @param {string} status - type of response e.g. success, failure
 * @param {Object} data - response data
 * @returns {Promise} - AWS CloudFormation response
 */
async function sendResponse(event, status, data = {}) {
  const body = JSON.stringify({
    Status: status,
    PhysicalResourceId: physicalId,
    StackId: event.StackId,
    RequestId: event.RequestId,
    LogicalResourceId: event.LogicalResourceId,
    Data: data
  });

  log.info('RESPONSE BODY:\n', body);
  log.info('SENDING RESPONSE...\n');

  const r = await got.put(event.ResponseURL, {
    body,
    headers: {
      'content-type': '',
      'content-length': body.length
    }
  });
  log.info(r.body);
}

/**
 * CloudFormation custom resource handler
 *
 * @param {Object} event - AWS Lambda event input
 * @param {Object} context - AWS Lambda context object
 * @param {Function} cb - AWS Lambda callback
 * @returns {Promise} undefined
 */
function handler(event, context, cb) {
  const es = get(event, 'ResourceProperties.ElasticSearch');
  const users = get(event, 'ResourceProperties.Users');
  const cmr = get(event, 'ResourceProperties.Cmr');
  const requestType = get(event, 'RequestType');

  if (requestType === 'Delete') {
    return sendResponse(event, 'SUCCESS', null).then((r) => cb(null, r));
  }

  const actions = [
    bootstrapElasticSearch(get(es, 'host')),
    bootstrapUsers(get(users, 'table'), get(users, 'records')),
    bootstrapCmrProvider(get(cmr, 'Password'))
  ];

  return Promise.all(actions)
    .then((results) => {
      const data = {
        CmrPassword: results[2]
      };

      return sendResponse(event, 'SUCCESS', data);
    })
    .then((r) => cb(null, r))
    .catch((e) => {
      log.error(e);
      return sendResponse(event, 'FAILED', null);
    })
    .then((r) => cb(null, r));
}

module.exports = {
  handler,
  bootstrapElasticSearch
};

justLocalRun(() => {
  //const a = {};
  //handler(a, {}, (e, r) => console.log(e, r));
  //bootstrapCmrProvider('testing').then(r => {
  //console.log(r)
  //return DefaultProvider.decrypt(r)
  //}).then(r => console.log(r))
  //.catch(e => console.log(e));
});<|MERGE_RESOLUTION|>--- conflicted
+++ resolved
@@ -25,25 +25,15 @@
 const physicalId = 'cumulus-bootstraping-daac-ops-api-deployment';
 
 /**
-<<<<<<< HEAD
- * Create elasticsearch index if missing and add field mappings
- *
- * @param {string} host - elasticsearch http address
- * @param {string} index - elasticsearch index name
- * @returns {Promise} undefined
- */
-async function bootstrapElasticSearch(host, index = 'cumulus') {
-=======
- * Initialiaze elastic search. If the index does not exist, create it with an alias.
+ * Initialize elastic search. If the index does not exist, create it with an alias.
  * If an index exists but is not aliased, alias the index.
  *
  * @param {string} host - elastic search host
  * @param {string} index - name of the index to create if does not exist, defaults to 'cumulus'
  * @param {string} alias - alias name for the index, defaults to 'cumulus'
- * @returns {undefined} undefined
+ * @returns {Promise} undefined
  */
 async function bootstrapElasticSearch(host, index = 'cumulus', alias = defaultIndexAlias) {
->>>>>>> e714b100
   if (!host) {
     return;
   }
