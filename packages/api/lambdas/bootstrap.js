--- conflicted
+++ resolved
@@ -155,11 +155,7 @@
     await bootstrapElasticSearch(elasticsearchHostname);
     return { Status: 'SUCCESS', Data: {} };
   } catch (err) {
-<<<<<<< HEAD
-    return { Status: 'Failed', Error: err };
-=======
     return { Status: 'FAILED', Error: err };
->>>>>>> 30b0c523
   }
 };
 
