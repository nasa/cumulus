{
  "name": "@cumulus/ecs-async-operation",
  "version": "9.6.0",
  "description": "The docker image for running async operations",
  "keywords": [
    "NASA",
    "Cumulus"
  ],
  "homepage": "https://github.com/nasa/cumulus/tree/master/packages/api/ecs/async-operation#readme",
  "bugs": "https://bugs.earthdata.nasa.gov/projects/CUMULUS/issues",
  "license": "Apache-2.0",
  "author": "Cumulus Authors",
  "repository": {
    "type": "git",
    "url": "https://github.com/nasa/cumulus.git",
    "directory": "packages/api/ecs/async-operation"
  },
  "scripts": {
    "test:coverage": "../../../../node_modules/.bin/nyc true",
    "test": "../../../../node_modules/.bin/ava"
  },
  "dependencies": {
<<<<<<< HEAD
    "@cumulus/aws-client": "9.5.0",
    "@cumulus/db": "9.5.0",
    "@cumulus/logger": "9.5.0",
    "@cumulus/es-client": "9.5.0",
=======
    "@cumulus/aws-client": "9.6.0",
    "@cumulus/db": "9.6.0",
    "@cumulus/logger": "9.6.0",
>>>>>>> b1716d71
    "aws-sdk": "^2.585.0",
    "crypto-random-string": "^3.2.0",
    "got": "^11.7.0",
    "lodash": "^4.17.20",
    "p-retry": "^2.0.0"
  },
  "engines": {
    "node": ">=12.18.0"
  },
  "private": true
}<|MERGE_RESOLUTION|>--- conflicted
+++ resolved
@@ -20,16 +20,10 @@
     "test": "../../../../node_modules/.bin/ava"
   },
   "dependencies": {
-<<<<<<< HEAD
-    "@cumulus/aws-client": "9.5.0",
-    "@cumulus/db": "9.5.0",
-    "@cumulus/logger": "9.5.0",
-    "@cumulus/es-client": "9.5.0",
-=======
     "@cumulus/aws-client": "9.6.0",
     "@cumulus/db": "9.6.0",
     "@cumulus/logger": "9.6.0",
->>>>>>> b1716d71
+    "@cumulus/es-client": "9.6.0",
     "aws-sdk": "^2.585.0",
     "crypto-random-string": "^3.2.0",
     "got": "^11.7.0",
