--- conflicted
+++ resolved
@@ -1,10 +1,6 @@
 {
   "name": "@cumulus/ecs-async-operation",
-<<<<<<< HEAD
-  "version": "18.5.5",
-=======
   "version": "20.1.1",
->>>>>>> 2648c237
   "description": "The docker image for running async operations",
   "keywords": [
     "NASA",
@@ -27,16 +23,9 @@
   },
   "dependencies": {
     "@aws-sdk/client-lambda": "^3.621.0",
-<<<<<<< HEAD
-    "@cumulus/aws-client": "18.5.5",
-    "@cumulus/db": "18.5.5",
-    "@cumulus/es-client": "18.5.5",
-    "@cumulus/logger": "18.5.5",
-=======
     "@cumulus/aws-client": "20.1.1",
     "@cumulus/db": "20.1.1",
     "@cumulus/logger": "20.1.1",
->>>>>>> 2648c237
     "crypto-random-string": "^3.2.0",
     "got": "^11.8.5",
     "lodash": "^4.17.21",
