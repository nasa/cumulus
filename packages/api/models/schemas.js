'use strict';

module.exports.accessToken = {
  title: 'Access Token Object',
  description: 'Cumulus API AccessToken Table schema',
  type: 'object',
  required: ['accessToken'],
  additionalProperties: false,
  properties: {
    accessToken: {
      title: 'Access Token',
      description: 'The access token returned by the OAuth provider',
      type: 'string'
    },
    createdAt: { type: 'integer' },
    expirationTime: {
      description: 'The expiration time of the access token in milliseconds',
      type: 'integer'
    },
    refreshToken: {
      title: 'Refresh Token',
      description: 'The refresh token returned by the OAuth provider',
      type: 'string'
    },
    updatedAt: { type: 'integer' },
    username: {
      title: 'Username',
      description: 'The username associated with the access token. For valid request authorization, the username must match a record in the Users table',
      type: 'string'
    }
  }
};

// Async Operation record definition
module.exports.asyncOperation = {
  title: 'AsyncOperation Object',
  description: 'Cumulus API AsyncOperation Table schema',
  type: 'object',
  required: ['createdAt', 'id', 'status', 'updatedAt'],
  additionalProperties: false,
  properties: {
    createdAt: { type: 'integer' },
    id: { type: 'string' },
    output: {
      description: 'The result of the operation, stored as JSON',
      type: 'string'
    },
    status: {
      type: 'string',
      enum: ['RUNNING', 'SUCCEEDED', 'RUNNER_FAILED', 'TASK_FAILED']
    },
    taskArn: { type: 'string' },
    updatedAt: { type: 'integer' }
  }
};

// Collection Record Definition
module.exports.collection = {
  title: 'Collection Object',
  description: 'Cumulus-api Collection Table schema',
  type: 'object',
  properties: {
    name: {
      title: 'Name',
      description: 'Collection short_name registered with the CMR',
      type: 'string'
    },
    version: {
      title: 'Version',
      description: 'The version registered with the CMR.',
      type: 'string'
    },
    dataType: {
      title: 'DataType',
      description: 'This is used to identify a granule in a PDR',
      type: 'string'
    },
    process: {
      title: 'Process',
      description: 'Name of the docker process to be used, e.g. modis, aster',
      type: 'string'
    },
    provider_path: {
      title: 'Provider Path',
      description: 'The path to look for the collection Granules or '
        + 'PDRs. Use regex for recursive search',
      type: 'string',
      default: ''
    },
    url_path: {
      title: 'Url Path',
      description: 'The folder (url) used to save granules on S3 buckets',
      type: 'string'
    },
    duplicateHandling: {
      title: 'Duplicate Granule Handling',
      description: 'How to handle duplicate granules',
      type: 'string',
      enum: ['error', 'skip', 'replace', 'version'],
      default: 'error'
    },
    granuleId: {
      title: 'GranuleId Validation Regex',
      description: 'The regex used to validate the granule id generated by the system',
      type: 'string'
    },
    granuleIdExtraction: {
      title: 'GranuleId Extraction Regex',
      description: 'The regex used to extract the granule id from granule id filenames',
      type: 'string'
    },
    reportToEms: {
      title: 'Report to EMS',
      description: 'Indicates whether the collection will be reported to EMS',
      type: 'boolean',
      default: true
    },
    sampleFileName: {
      title: 'Sample Filename',
      description: 'Is used to validate to test granule id '
        + 'validation and extraction regexes against',
      type: 'string'
    },
    ignoreFilesConfigForDiscovery: {
      title: 'Ignore Files Configuration During Discovery',
      description: "When true, ignore this collection's files config list for"
        + " determining which files to ingest for a granule, and ingest all of"
        + " them.  When false, ingest only files that match a regex in one of"
        + " this collection's files config list.  When this property is"
        + " specified on a task, it overrides the value set on a collection."
        + " Defaults to false.",
      type: 'boolean'
    },
    files: {
      title: 'Files',
      description: 'List of file definitions',
      type: 'array',
      items: {
        type: 'object',
        properties: {
          regex: {
            title: 'Regex',
            description: 'Regex used to identify the file',
            type: 'string'
          },
          sampleFileName: {
            title: 'Sample Filename',
            description: 'Filename used to validate the provided regex',
            type: 'string'
          },
          bucket: {
            title: 'Bucket',
            description: 'Bucket name used to store the file',
            type: 'string'
          },
          url_path: {
            title: 'Url Path',
            description: 'Folder used to save the granule in the bucket. '
              + 'Defaults to the collection url path',
            type: 'string'
          },
          type: {
            title: 'File Type',
            description: 'CNM file type.  Cumulus uses this for CMR submission.  Non-CNM file types will be treated as "data" type',
            type: 'string'
          }
        },
        required: [
          'regex',
          'sampleFileName',
          'bucket'
        ]
      }
    },
    createdAt: {
      type: 'integer',
      readonly: true
    },
    updatedAt: {
      type: 'integer'
    },
    meta: {
      title: 'Optional MetaData for the Collection',
      type: 'object',
      additionalProperties: true
    },
    tags: {
      title: 'Optional tags for search',
      type: 'array',
      items: {
        type: 'string'
      }
    }
  },
  required: [
    'name',
    'version',
    'granuleId',
    'granuleIdExtraction',
    'sampleFileName',
    'files',
    'createdAt',
    'updatedAt'
  ]
};

module.exports.file = {
  type: 'object',
  required: [
    'granuleId',
    'bucket',
    'key',
    'createdAt',
    'updatedAt'
  ],
  properties: {
    granuleId: { type: 'string' },
    bucket: { type: 'string' },
    key: { type: 'string' },
    createdAt: { type: 'integer' },
    updatedAt: { type: 'integer' }
  }
};

// Granule Record Schema
module.exports.granule = {
  title: 'Granule Object',
  type: 'object',
  properties: {
    granuleId: {
      title: 'Granule ID',
      type: 'string',
      readonly: true
    },
    pdrName: {
      title: 'PDR associated with the granule',
      type: 'string',
      readonly: true
    },
    collectionId: {
      title: 'Collection associated with the granule',
      type: 'string',
      readonly: true
    },
    status: {
      title: 'Ingest status of the granule',
      enum: ['running', 'completed', 'failed'],
      type: 'string',
      readonly: true
    },
    execution: {
      title: 'Step Function Execution link',
      type: 'string',
      readonly: true
    },
    cmrLink: {
      type: 'string',
      readonly: true
    },
    published: {
      type: 'boolean',
      default: false,
      description: 'shows whether the granule is published to CMR',
      readonly: true
    },
    duration: {
      title: 'Ingest duration',
      type: 'number',
      readonly: true
    },
    files: {
      title: 'Files',
      description: 'List of file definitions',
      type: 'array',
      items: {
        type: 'object',
        properties: {
          bucket: { type: 'string' },
          checksumType: { type: 'string' },
          checksum: { type: 'string' },
          key: { type: 'string' },
          size: { type: 'integer' },
          fileName: { type: 'string' },
          source: { type: 'string' },
          type: { type: 'string' }
        }
      }
    },
    error: {
      type: 'object',
      additionalProperties: true
    },
    productVolume: {
      type: 'number',
      readonly: true
    },
    timeToPreprocess: {
      type: 'number',
      readonly: true
    },
    beginningDateTime: {
      type: 'string',
      readonly: true
    },
    endingDateTime: {
      type: 'string',
      readonly: true
    },
    processingStartDateTime: {
      type: 'string',
      readonly: true
    },
    processingEndDateTime: {
      type: 'string',
      readonly: true
    },
    lastUpdateDateTime: {
      type: 'string',
      readonly: true
    },
    timeToArchive: {
      type: 'number',
      readonly: true
    },
    productionDateTime: {
      type: 'string',
      readonly: true
    },
    timestamp: { type: 'integer' },
    createdAt: { type: 'integer' },
    updatedAt: { type: 'integer' },
    dataType: { type: 'string' },
    version: { type: 'string' },
    provider: { type: 'string' }
  },
  required: [
    'granuleId',
    'collectionId',
    'status',
    'execution',
    'createdAt',
    'updatedAt'
  ]
};

// Ingest Rule Record Schema
module.exports.rule = {
  title: 'Ingest Rule Record Object',
  type: 'object',
  properties: {
    name: {
      title: 'name',
      type: 'string'
    },
    workflow: {
      title: 'Workflow Name',
      type: 'string'
    },
    provider: {
      title: 'Provider ID',
      type: 'string'
    },
    collection: {
      title: 'Collection Name and Version',
      type: 'object',
      properties: {
        name: {
          title: 'Collection Name',
          type: 'string'
        },
        version: {
          title: 'Collection Version',
          type: 'string'
        }
      },
      required: ['name', 'version']
    },
    meta: {
      title: 'Optional MetaData for the Rule',
      type: 'object',
      properties: {
        retries: {
<<<<<<< HEAD
          description: 'Number of retries on errors, for sqs-type rule only',
          type: 'number',
          default: 3
        },
        visibilityTimeout: {
          description: 'VisibilityTimeout in seconds for the inflight messages, for sqs-type rule only',
=======
          description: 'Number of retries on errors, for sqs-type rule only. Default to 3.',
          type: 'number'
        },
        visibilityTimeout: {
          description: 'VisibilityTimeout in seconds for the inflight messages, for sqs-type rule only.  Default to the visibility timeout of the SQS queue when the rule is created.',
>>>>>>> 32af6d42
          type: 'number'
        }
      },
      additionalProperties: true
    },
    queueName: {
      title: 'Optional queue used to schedule executions for this rule',
      type: 'string'
    },
    rule: {
      title: 'Ingest Rule',
      type: 'object',
      properties: {
        type: {
          type: 'string',
          enum: ['onetime', 'scheduled', 'sns', 'kinesis', 'sqs']
        },
        // Value is multi-use.   For a kinesis rule this is the target stream arn, for
        // a scheduled event it's the schedule pattern (e.g. cron), for a one-time rule.
        value: {
          type: 'string'
        },
        // Kinesis scheduled event arn
        arn: {
          type: 'string',
          readonly: true
        },
        // Kinesis scheduled log event arn
        logEventArn: {
          type: 'string',
          readonly: true
        }
      },
      required: ['type']
    },
    state: {
      title: 'Rule state',
      type: 'string',
      enum: ['ENABLED', 'DISABLED']
    },
    createdAt: {
      type: 'integer',
      readonly: true
    },
    updatedAt: {
      type: 'integer'
    },
    tags: {
      title: 'Optional tags for search',
      type: 'array',
      items: {
        type: 'string'
      }
    }
  },
  required: [
    'name', 'workflow', 'collection', 'rule', 'state', 'createdAt', 'updatedAt'
  ]
};

// PDR Record Schema
module.exports.pdr = {
  title: 'PDR Record Object',
  type: 'object',
  properties: {
    pdrName: {
      title: 'PDR Name',
      type: 'string',
      readonly: true
    },
    collectionId: {
      title: 'Collection Name',
      type: 'string',
      readonly: true
    },
    provider: {
      title: 'Provider Name',
      type: 'string',
      readonly: true
    },
    status: {
      type: 'string',
      enum: ['running', 'failed', 'completed'],
      readonly: true
    },
    progress: {
      type: 'number',
      readonly: true
    },
    execution: {
      type: 'string',
      readonly: true
    },
    PANSent: {
      type: 'boolean',
      readonly: true
    },
    PANmessage: {
      type: 'string',
      readonly: true
    },
    stats: {
      type: 'object',
      readonly: true,
      properties: {
        total: {
          type: 'number'
        },
        completed: {
          type: 'number'
        },
        failed: {
          type: 'number'
        },
        processing: {
          type: 'number'
        }
      }
    },
    address: {
      type: 'string',
      readonly: true
    },
    originalUrl: {
      type: 'string',
      readonly: true
    },
    timestamp: { type: 'integer' },
    duration: { type: 'number' },
    createdAt: {
      type: 'integer',
      readonly: true
    },
    updatedAt: { type: 'integer' }
  },
  required: [
    'pdrName',
    'provider',
    'collectionId',
    'status',
    'createdAt'
  ]
};

// Provider Schema => the model keeps information about each ingest location
module.exports.provider = {
  title: 'Provider Object',
  description: 'Keep the information about each ingest endpoint',
  type: 'object',
  properties: {
    id: {
      title: 'Provider Name',
      type: 'string'
    },
    globalConnectionLimit: {
      title: 'Concurrent Connnection Limit',
      type: 'integer',
      default: 10
    },
    protocol: {
      title: 'Protocol',
      type: 'string',
      enum: ['http', 'https', 'ftp', 'sftp', 's3'],
      default: 'http'
    },
    host: {
      title: 'Host',
      type: 'string'
    },
    port: {
      title: 'Port',
      type: 'number'
    },
    username: {
      type: 'string'
    },
    password: {
      type: 'string'
    },
    encrypted: {
      type: 'boolean',
      readonly: true
    },
    createdAt: {
      type: 'integer',
      readonly: true
    },
    updatedAt: {
      type: 'integer',
      readonly: true
    },
    privateKey: {
      type: 'string',
      description: 'filename assumed to be in s3://bucketInternal/stackName/crypto'
    },
    cmKeyId: {
      type: 'string',
      description: 'AWS KMS Customer Master Key arn or alias'
    }
  },
  required: [
    'id',
    'globalConnectionLimit',
    'protocol',
    'host',
    'createdAt'
  ]
};

// Execution Schema => the model keeps information about each step function execution
module.exports.execution = {
  title: 'Execution Object',
  description: 'Keep the information about each step function execution',
  type: 'object',
  properties: {
    arn: {
      title: 'Execution arn (this field is unique)',
      type: 'string'
    },
    name: {
      title: 'Execution name',
      type: 'string'
    },
    execution: {
      title: 'The execution page url on AWS console',
      type: 'string'
    },
    error: {
      title: 'The error details in case of a failed execution',
      type: 'object',
      additionalProperties: true,
    },
    tasks: {
      type: 'object',
      additionalProperties: true
    },
    type: {
      title: 'The workflow name, e.g. IngestGranule',
      type: 'string'
    },
    status: {
      title: 'the execution status',
      enum: ['running', 'completed', 'failed', 'unknown'],
      type: 'string'
    },
    createdAt: {
      type: 'integer',
      readonly: true
    },
    updatedAt: { type: 'integer' },
    timestamp: {
      type: 'number',
      readonly: true
    },
    originalPayload: {
      title: 'The original payload for this workflow',
      type: 'object',
      additionalProperties: true
    },
    finalPayload: {
      title: 'The final payload of this workflow',
      type: 'object',
      additionalProperties: true
    },
    collectionId: { type: 'string' },
    duration: { type: 'number' },
    parentArn: { type: 'string' },
    asyncOperationId: { type: 'string' }
  },
  required: [
    'arn',
    'name',
    'status',
    'createdAt'
  ]
};

module.exports.user = {
  type: 'object',
  properties: {
    createdAt: { type: 'integer' },
    expires: { type: 'integer' },
    password: { type: 'string' },
    updatedAt: { type: 'integer' },
    userName: { type: 'string' }
  }
};<|MERGE_RESOLUTION|>--- conflicted
+++ resolved
@@ -380,20 +380,11 @@
       type: 'object',
       properties: {
         retries: {
-<<<<<<< HEAD
-          description: 'Number of retries on errors, for sqs-type rule only',
-          type: 'number',
-          default: 3
-        },
-        visibilityTimeout: {
-          description: 'VisibilityTimeout in seconds for the inflight messages, for sqs-type rule only',
-=======
           description: 'Number of retries on errors, for sqs-type rule only. Default to 3.',
           type: 'number'
         },
         visibilityTimeout: {
           description: 'VisibilityTimeout in seconds for the inflight messages, for sqs-type rule only.  Default to the visibility timeout of the SQS queue when the rule is created.',
->>>>>>> 32af6d42
           type: 'number'
         }
       },
