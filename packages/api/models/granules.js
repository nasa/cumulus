--- conflicted
+++ resolved
@@ -355,12 +355,7 @@
     if (!collectionId) {
       throw new CumulusModelError('meta.collection required to generate a granule record');
     }
-<<<<<<< HEAD
     const granuleFiles = await this.fileUtils.buildDatabaseFiles({
-=======
-
-    const granuleFiles = await FileUtils.buildDatabaseFiles({
->>>>>>> 43de8db0
       s3,
       providerURL: buildURL({
         protocol: message.meta.provider.protocol,
