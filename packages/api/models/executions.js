'use strict';

const get = require('lodash.get');
const pLimit = require('p-limit');

const { getExecutionArn } = require('@cumulus/common/aws');
<<<<<<< HEAD
const {
  getMessageExecutionName,
  getMessageStateMachineArn
} = require('@cumulus/common/message');
=======
const { getCollectionIdFromMessage } = require('@cumulus/common/message');
const aws = require('@cumulus/ingest/aws');

>>>>>>> 568374d7
const executionSchema = require('./schemas').execution;
const Manager = require('./base');
const { parseException } = require('../lib/utils');


class Execution extends Manager {
  constructor() {
    super({
      tableName: process.env.ExecutionsTable,
      tableHash: { name: 'arn', type: 'S' },
      schema: executionSchema
    });
  }

  generateDocFromPayload(payload) {
    const executionName = getMessageExecutionName(payload);
    const stateMachineArn = getMessageStateMachineArn(payload);
    const arn = getExecutionArn(
      stateMachineArn,
      executionName
    );

    const execution = aws.getExecutionUrl(arn);
    const collectionId = getCollectionIdFromMessage(payload);

    const doc = {
      name: executionName,
      arn,
      parentArn: get(payload, 'cumulus_meta.parentExecutionArn'),
      execution,
      tasks: get(payload, 'meta.workflow_tasks'),
      error: parseException(payload.exception),
      type: get(payload, 'meta.workflow_name'),
      collectionId,
      status: get(payload, 'meta.status', 'unknown'),
      createdAt: get(payload, 'cumulus_meta.workflow_start_time'),
      timestamp: Date.now()
    };
    return doc;
  }

  /**
   * Scan the Executions table and remove originalPayload/finalPayload records from the table
   *
   * @param {integer} completeMaxDays - Maximum number of days a completed
   *   record may have payload entries
   * @param {integer} nonCompleteMaxDays - Maximum number of days a non-completed
   *   record may have payload entries
   * @param {boolean} disableComplete - Disable removal of completed execution
   *   payloads
   * @param {boolean} disableNonComplete - Disable removal of execution payloads for
   *   statuses other than 'completed'
   * @returns {Promise<Array>} - Execution table objects that were updated
   */
  async removeOldPayloadRecords(completeMaxDays, nonCompleteMaxDays,
    disableComplete, disableNonComplete) {
    const msPerDay = 1000 * 3600 * 24;
    const completeMaxMs = Date.now() - (msPerDay * completeMaxDays);
    const nonCompleteMaxMs = Date.now() - (msPerDay * nonCompleteMaxDays);
    const expiryDate = completeMaxDays < nonCompleteMaxDays ? completeMaxMs : nonCompleteMaxMs;
    const executionNames = { '#updatedAt': 'updatedAt' };
    const executionValues = { ':expiryDate': expiryDate };
    const filter = '#updatedAt <= :expiryDate and (attribute_exists(originalPayload) or attribute_exists(finalPayload))';

    const oldExecutionRows = await this.scan({
      names: executionNames,
      filter: filter,
      values: executionValues
    });

    const concurrencyLimit = process.env.CONCURRENCY || 10;
    const limit = pLimit(concurrencyLimit);

    const updatePromises = oldExecutionRows.Items.map((row) => limit(() => {
      if (!disableComplete && row.status === 'completed' && row.updatedAt <= completeMaxMs) {
        return this.update({ arn: row.arn }, {}, ['originalPayload', 'finalPayload']);
      }
      if (!disableNonComplete && !(row.status === 'completed') && row.updatedAt <= nonCompleteMaxMs) {
        return this.update({ arn: row.arn }, {}, ['originalPayload', 'finalPayload']);
      }
      return Promise.resolve();
    }));
    return Promise.all(updatePromises);
  }

  /**
   * Update an existing execution record, replacing all fields except originalPayload
   * adding the existing payload to the finalPayload database field
   *
   * @param {Object} payload sns message containing the output of a Cumulus Step Function
   * @returns {Promise<Object>} An execution record
   */
  async updateExecutionFromSns(payload) {
    const doc = this.generateDocFromPayload(payload);
    const existingRecord = await this.get({ arn: doc.arn });
    doc.finalPayload = get(payload, 'payload');
    doc.originalPayload = existingRecord.originalPayload;
    doc.duration = (doc.timestamp - doc.createdAt) / 1000;
    return this.create(doc);
  }

  /**
   * Create a new execution record from incoming sns messages
   *
   * @param {Object} payload - SNS message containing the output of a Cumulus Step Function
  * @returns {Promise<Object>} An execution record
   */
  async createExecutionFromSns(payload) {
    const doc = this.generateDocFromPayload(payload);
    doc.originalPayload = get(payload, 'payload');
    doc.duration = (doc.timestamp - doc.createdAt) / 1000;
    return this.create(doc);
  }

  /**
   * Only used for testing
   */
  async deleteExecutions() {
    const executions = await this.scan();
    return Promise.all(executions.Items.map((execution) => super.delete({ arn: execution.arn })));
  }
}

module.exports = Execution;<|MERGE_RESOLUTION|>--- conflicted
+++ resolved
@@ -4,20 +4,16 @@
 const pLimit = require('p-limit');
 
 const { getExecutionArn } = require('@cumulus/common/aws');
-<<<<<<< HEAD
 const {
+  getCollectionIdFromMessage,
   getMessageExecutionName,
   getMessageStateMachineArn
 } = require('@cumulus/common/message');
-=======
-const { getCollectionIdFromMessage } = require('@cumulus/common/message');
 const aws = require('@cumulus/ingest/aws');
 
->>>>>>> 568374d7
 const executionSchema = require('./schemas').execution;
 const Manager = require('./base');
 const { parseException } = require('../lib/utils');
-
 
 class Execution extends Manager {
   constructor() {
