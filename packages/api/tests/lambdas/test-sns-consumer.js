--- conflicted
+++ resolved
@@ -59,11 +59,6 @@
 let ruleModel;
 
 test.before(async () => {
-<<<<<<< HEAD
-  process.env.ProvidersTable = randomString();
-=======
-  process.env.CollectionsTable = randomString();
->>>>>>> ef09c2fb
   process.env.RulesTable = randomString();
   process.env.stackName = randomString();
   process.env.system_bucket = randomString();
@@ -91,10 +86,6 @@
     payload: get(item, 'payload', {}),
     definition: workflowDefinition,
   }));
-<<<<<<< HEAD
-=======
-  sandbox.stub(Collection.prototype, 'get').resolves(collection);
->>>>>>> ef09c2fb
 });
 
 test.afterEach.always(() => {
