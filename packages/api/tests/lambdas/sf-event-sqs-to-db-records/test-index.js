--- conflicted
+++ resolved
@@ -58,10 +58,7 @@
   executionArn,
   executionName,
   testDbName,
-<<<<<<< HEAD
-=======
   ...additionalParams
->>>>>>> aa22fe82
 }) => {
   fixture.resources = [executionArn];
   fixture.detail.executionArn = executionArn;
@@ -220,11 +217,7 @@
   await t.context.knexAdmin.destroy();
 });
 
-<<<<<<< HEAD
-test('writeRecords() only writes records to Dynamo if message comes from pre-RDS deployment', async (t) => {
-=======
 test('writeRecords() writes records only to Dynamo if message comes from pre-RDS deployment', async (t) => {
->>>>>>> aa22fe82
   const {
     cumulusMessage,
     knex,
@@ -282,11 +275,7 @@
   );
 });
 
-<<<<<<< HEAD
-test('writeRecords() only writes records to Dynamo if requirements to write execution to Postgres are not met', async (t) => {
-=======
 test('writeRecords() writes records only to Dynamo if requirements to write execution to Postgres are not met', async (t) => {
->>>>>>> aa22fe82
   const {
     cumulusMessage,
     executionModel,
@@ -405,29 +394,20 @@
 });
 
 test('Lambda sends message to DLQ when writeRecords() throws an error', async (t) => {
-<<<<<<< HEAD
-  // will make PDR write throw an error
-  delete t.context.cumulusMessage.meta.collection;
-=======
   // make execution write throw an error
   const fakeExecutionModel = {
     storeExecutionFromCumulusMessage: () => {
       throw new Error('execution Dynamo error');
     },
   };
->>>>>>> aa22fe82
 
   const {
     handlerResponse,
     sqsEvent,
-<<<<<<< HEAD
-  } = await runHandler(t.context);
-=======
   } = await runHandler({
     ...t.context,
     executionModel: fakeExecutionModel,
   });
->>>>>>> aa22fe82
 
   t.is(handlerResponse[0][1].body, sqsEvent.Records[0].body);
 });