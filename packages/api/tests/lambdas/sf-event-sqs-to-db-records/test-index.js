'use strict';

const fs = require('fs-extra');
const path = require('path');
const test = require('ava');
const { toCamel } = require('snake-camel');
const cryptoRandomString = require('crypto-random-string');
const uuidv4 = require('uuid/v4');
const proxyquire = require('proxyquire');

const StepFunctions = require('@cumulus/aws-client/StepFunctions');
const { sns, sqs } = require('@cumulus/aws-client/services');
const { createSnsTopic } = require('@cumulus/aws-client/SNS');
const {
<<<<<<< HEAD
  sns,
  sqs,
} = require('@cumulus/aws-client/services');
const { createSnsTopic } = require('@cumulus/aws-client/SNS');
=======
  SubscribeCommand,
  DeleteTopicCommand,
} = require('@aws-sdk/client-sns');
>>>>>>> 8098923c
const {
  localStackConnectionEnv,
  destroyLocalTestDb,
  generateLocalTestDb,
  CollectionPgModel,
  ProviderPgModel,
  PdrPgModel,
  ExecutionPgModel,
  GranulePgModel,
  migrationDir,
} = require('@cumulus/db');
const {
  UnmetRequirementsError,
} = require('@cumulus/errors');
const {
  Search,
} = require('@cumulus/es-client/search');
const {
  createTestIndex,
  cleanupTestIndex,
} = require('@cumulus/es-client/testUtils');
const {
  constructCollectionId,
} = require('@cumulus/message/Collections');
const {
  getMessageExecutionParentArn,
} = require('@cumulus/message/Executions');
const { createSqsQueues, getSqsQueueMessageCounts } = require('../../../lib/testUtils');
const {
  writeRecords,
} = require('../../../lambdas/sf-event-sqs-to-db-records');

const {
  handler,
} = proxyquire('../../../lambdas/sf-event-sqs-to-db-records', {
  '@cumulus/message/Executions': {
    getMessageExecutionParentArn: (cumulusMessage) => {
      if (cumulusMessage.fail === true) {
        throw new Error('Intentional failure: test case');
      }
      return getMessageExecutionParentArn(cumulusMessage);
    },
  },
});

const { fakeFileFactory, fakeGranuleFactoryV2 } = require('../../../lib/testUtils');

const loadFixture = (filename) =>
  fs.readJson(
    path.join(
      __dirname,
      '..',
      'fixtures',
      'sf-event-sqs-to-db-records',
      filename
    )
  );

const runHandler = async ({
  fixture,
  cumulusMessages = [{}],
  stateMachineArn,
  executionArn,
  executionName,
  testDbName,
  ...additionalParams
}) => {
  const eventRecords = cumulusMessages.map((cumulusMessage) => {
    const eventFixture = { ...fixture };
    eventFixture.resources = [executionArn];
    eventFixture.detail.executionArn = executionArn;
    eventFixture.detail.stateMachineArn = stateMachineArn;
    eventFixture.detail.name = executionName;
    eventFixture.detail.input = JSON.stringify(cumulusMessage);
    return {
      messageId: cryptoRandomString({ length: 10 }),
      eventSource: 'aws:sqs',
      body: JSON.stringify(eventFixture),
    };
  });

  const sqsEvent = {
    ...additionalParams,
    Records: eventRecords,
    env: {
      ...localStackConnectionEnv,
      PG_DATABASE: testDbName,
    },
  };
  const handlerResponse = await handler(sqsEvent);
  return { executionArn, handlerResponse, sqsEvent };
};

const generateRDSCollectionRecord = (params) => ({
  name: `${cryptoRandomString({ length: 10 })}collection`,
  version: '0.0.0',
  duplicate_handling: 'replace',
  granule_id_validation_regex: '^MOD09GQ\\.A[\\d]{7}\.[\\S]{6}\\.006\\.[\\d]{13}$',
  granule_id_extraction_regex: '(MOD09GQ\\.(.*))\\.hdf',
  sample_file_name: 'MOD09GQ.A2017025.h21v00.006.2017034065104.hdf',
  files: JSON.stringify([{ regex: '^.*\\.txt$', sampleFileName: 'file.txt', bucket: 'bucket' }]),
  created_at: new Date(),
  updated_at: new Date(),
  ...params,
});

test.before(async (t) => {
  t.context.testDbName = `sfEventSqsToDbRecords_${cryptoRandomString({ length: 10 })}`;
  process.env = {
    ...process.env,
    ...localStackConnectionEnv,
    PG_DATABASE: t.context.testDbName,
  };

  t.context.testOverrides = {
    stepFunctionUtils: {
      ...StepFunctions,
      describeExecution: () => Promise.resolve({}),
    },
  };

  const { knex, knexAdmin } = await generateLocalTestDb(t.context.testDbName, migrationDir);
  t.context.testKnex = knex;
  t.context.testKnexAdmin = knexAdmin;

  const { esIndex, esClient } = await createTestIndex();
  t.context.esIndex = esIndex;
  t.context.esClient = esClient;

  t.context.esExecutionsClient = new Search(
    {},
    'execution',
    t.context.esIndex
  );
  t.context.esPdrsClient = new Search(
    {},
    'pdr',
    t.context.esIndex
  );
  t.context.esGranulesClient = new Search(
    {},
    'granule',
    t.context.esIndex
  );

  t.context.collectionPgModel = new CollectionPgModel();
  t.context.executionPgModel = new ExecutionPgModel();
  t.context.granulePgModel = new GranulePgModel();
  t.context.pdrPgModel = new PdrPgModel();
  t.context.providerPgModel = new ProviderPgModel();

  t.context.fixture = await loadFixture('execution-running-event.json');

  const executionsTopicName = cryptoRandomString({ length: 10 });
  const pdrsTopicName = cryptoRandomString({ length: 10 });
  const executionsTopic = await createSnsTopic(executionsTopicName);
  const pdrsTopic = await createSnsTopic(pdrsTopicName);
  process.env.execution_sns_topic_arn = executionsTopic.TopicArn;
  process.env.pdr_sns_topic_arn = pdrsTopic.TopicArn;
  t.context.ExecutionsTopicArn = executionsTopic.TopicArn;
  t.context.PdrsTopicArn = pdrsTopic.TopicArn;
});

test.beforeEach(async (t) => {
  process.env.RDS_DEPLOYMENT_CUMULUS_VERSION = '3.0.0';
  t.context.postRDSDeploymentVersion = '4.0.0';
  t.context.preRDSDeploymentVersion = '2.9.99';

  t.context.collection = generateRDSCollectionRecord();
  t.context.collectionId = constructCollectionId(
    t.context.collection.name,
    t.context.collection.version
  );

  const topicName = cryptoRandomString({ length: 10 });
  const { TopicArn } = await createSnsTopic(topicName);
  process.env.granule_sns_topic_arn = TopicArn;
  t.context.TopicArn = TopicArn;

  t.context.queues = await createSqsQueues(cryptoRandomString({ length: 10 }));
  const getQueueAttributesResponse = await sqs().getQueueAttributes({
    QueueUrl: t.context.queues.queueUrl,
    AttributeNames: ['QueueArn'],
  });
  const QueueArn = getQueueAttributesResponse.Attributes.QueueArn;

  const { SubscriptionArn } = await sns().send(new SubscribeCommand({
    TopicArn,
    Protocol: 'sqs',
    Endpoint: QueueArn,
  }));

  t.context.SubscriptionArn = SubscriptionArn;

  process.env.DeadLetterQueue = t.context.queues.deadLetterQueueUrl;

  const stateMachineName = cryptoRandomString({ length: 5 });
  t.context.stateMachineArn = `arn:aws:states:${t.context.fixture.region}:${t.context.fixture.account}:stateMachine:${stateMachineName}`;

  t.context.executionName = cryptoRandomString({ length: 5 });
  t.context.executionArn = `arn:aws:states:${t.context.fixture.region}:${t.context.fixture.account}:execution:${stateMachineName}:${t.context.executionName}`;

  t.context.provider = {
    id: `provider${cryptoRandomString({ length: 5 })}`,
    host: 'test-bucket',
    protocol: 's3',
  };

  t.context.pdrName = cryptoRandomString({ length: 10 });
  t.context.pdr = {
    name: t.context.pdrName,
    PANSent: false,
    PANmessage: 'test',
  };

  t.context.granuleId = cryptoRandomString({ length: 10 });
  t.context.files = [fakeFileFactory()];
  t.context.granule = fakeGranuleFactoryV2({
    files: t.context.files,
    granuleId: t.context.granuleId,
  });

  t.context.cumulusMessage = {
    cumulus_meta: {
      workflow_start_time: Date.now(),
      cumulus_version: t.context.postRDSDeploymentVersion,
      state_machine: t.context.stateMachineArn,
      execution_name: t.context.executionName,
    },
    meta: {
      status: 'running',
      collection: toCamel(t.context.collection),
      provider: t.context.provider,
    },
    payload: {
      key: 'my-payload',
      pdr: t.context.pdr,
      granules: [t.context.granule],
    },
  };

  const [pgCollectionRecord] = await t.context.collectionPgModel
    .create(t.context.testKnex, t.context.collection);
  t.context.collectionCumulusId = pgCollectionRecord.cumulus_id;

  [t.context.providerCumulusId] = await t.context.providerPgModel
    .create(t.context.testKnex, {
      name: t.context.provider.id,
      host: t.context.provider.host,
      protocol: t.context.provider.protocol,
    });
});

test.afterEach.always(async (t) => {
  await sqs().deleteQueue({ QueueUrl: t.context.queues.queueUrl });
  await sqs().deleteQueue({ QueueUrl: t.context.queues.deadLetterQueueUrl });
});

test.after.always(async (t) => {
  const {
    PdrsTopicArn,
    ExecutionsTopicArn,
  } = t.context;
  await destroyLocalTestDb({
    knex: t.context.testKnex,
    knexAdmin: t.context.testKnexAdmin,
    testDbName: t.context.testDbName,
  });
  await cleanupTestIndex(t.context);
  await sns().send(new DeleteTopicCommand({ TopicArn: ExecutionsTopicArn }));
  await sns().send(new DeleteTopicCommand({ TopicArn: PdrsTopicArn }));
});

test('writeRecords() throws error if requirements to write execution to PostgreSQL are not met', async (t) => {
  const {
    cumulusMessage,
    testKnex,
  } = t.context;

  // add reference in message to object that doesn't exist
  cumulusMessage.cumulus_meta.asyncOperationId = uuidv4();

  await t.throwsAsync(
    writeRecords({
      cumulusMessage,
      knex: testKnex,
    }),
    { instanceOf: UnmetRequirementsError }
  );
});

test('writeRecords() does not write granules/PDR if writeExecution() throws general error', async (t) => {
  const {
    collectionCumulusId,
    cumulusMessage,
    testKnex,
    executionArn,
    pdrName,
    granuleId,
    testOverrides,
  } = t.context;

  delete cumulusMessage.meta.status;

  await t.throwsAsync(writeRecords({
    cumulusMessage,
    knex: testKnex,
    testOverrides,
  }));

  t.false(
    await t.context.executionPgModel.exists(t.context.testKnex, { arn: executionArn })
  );
  t.false(
    await t.context.pdrPgModel.exists(t.context.testKnex, { name: pdrName })
  );
  t.false(
    await t.context.granulePgModel.exists(
      t.context.testKnex,
      { granule_id: granuleId, collection_cumulus_id: collectionCumulusId }
    )
  );
});

test.serial('writeRecords() writes records to Dynamo and PostgreSQL', async (t) => {
  const {
    collectionCumulusId,
    cumulusMessage,
    testKnex,
    executionArn,
    pdrName,
    granuleId,
    testOverrides,
  } = t.context;

  await writeRecords({ cumulusMessage, knex: testKnex, testOverrides });

  t.true(
    await t.context.executionPgModel.exists(t.context.testKnex, { arn: executionArn })
  );
  t.true(
    await t.context.pdrPgModel.exists(t.context.testKnex, { name: pdrName })
  );
  t.true(
    await t.context.granulePgModel.exists(
      t.context.testKnex,
      { granule_id: granuleId, collection_cumulus_id: collectionCumulusId }
    )
  );
});

test.serial('Lambda sends message to DLQ when writeRecords() throws an error', async (t) => {
  const {
    handlerResponse,
    sqsEvent,
  } = await runHandler({
    ...t.context,
    cumulusMessages: [{ fail: true }],
  });

  t.is(handlerResponse.batchItemFailures.length, 0);
  const {
    numberOfMessagesAvailable,
    numberOfMessagesNotVisible,
  } = await getSqsQueueMessageCounts(t.context.queues.deadLetterQueueUrl);
  t.is(numberOfMessagesAvailable, 1);
  t.is(numberOfMessagesNotVisible, 0);
  const { Messages } = await sqs()
    .receiveMessage({
      QueueUrl: t.context.queues.deadLetterQueueUrl,
      WaitTimeSeconds: 10,
    });
  const dlqMessage = JSON.parse(Messages[0].Body);
  t.like(dlqMessage, sqsEvent.Records[0]);
});

test.serial('Lambda returns partial batch response to reprocess messages when getCumulusMessageFromExecutionEvent() throws an error', async (t) => {
  const {
    handlerResponse,
    sqsEvent,
  } = await runHandler({
    ...t.context,
    cumulusMessages: [null],
  });

  t.is(handlerResponse.batchItemFailures.length, 1);
  t.is(handlerResponse.batchItemFailures[0].itemIdentifier, sqsEvent.Records[0].messageId);
});

test.serial('Lambda processes multiple messages', async (t) => {
  const {
    handlerResponse,
  } = await runHandler({
    ...t.context,
    cumulusMessages: [{ fail: true }, null, t.context.cumulusMessage, null, { fail: true }],
  });

  const {
    numberOfMessagesAvailable,
    numberOfMessagesNotVisible,
  } = await getSqsQueueMessageCounts(t.context.queues.deadLetterQueueUrl);
  t.is(numberOfMessagesAvailable, 2);
  t.is(numberOfMessagesNotVisible, 0);
  t.is(handlerResponse.batchItemFailures.length, 2);
});

test.serial('writeRecords() discards an out of order message that is older than an existing message without error or write', async (t) => {
  const {
    collectionCumulusId,
    cumulusMessage,
    testKnex,
    pdrName,
    granuleId,
    testOverrides,
  } = t.context;

  const pdrPgModel = new PdrPgModel();
  const granulePgModel = new GranulePgModel();

  const timestamp = Date.now();
  const olderTimestamp = timestamp - 10000;

  cumulusMessage.payload.granules[0].createdAt = timestamp;
  cumulusMessage.cumulus_meta.workflow_start_time = timestamp;
  await writeRecords({ cumulusMessage, knex: testKnex, testOverrides });

  cumulusMessage.payload.granules[0].createdAt = olderTimestamp;
  cumulusMessage.cumulus_meta.workflow_start_time = olderTimestamp;
  await t.notThrowsAsync(writeRecords({ cumulusMessage, knex: testKnex, testOverrides }));

  t.deepEqual(
    new Date(timestamp),
    (await granulePgModel.get(
      testKnex,
      { granule_id: granuleId, collection_cumulus_id: collectionCumulusId }
    )).created_at
  );
  t.deepEqual(
    new Date(timestamp),
    (await pdrPgModel.get(testKnex, { name: pdrName })).created_at
  );
});

test.serial('writeRecords() discards an out of order message that has an older status without error or write', async (t) => {
  const {
    collectionCumulusId,
    cumulusMessage,
    testKnex,
    executionArn,
    pdrName,
    granuleId,
    testOverrides,
  } = t.context;

  const executionPgModel = new ExecutionPgModel();
  const pdrPgModel = new PdrPgModel();
  const granulePgModel = new GranulePgModel();

  cumulusMessage.meta.status = 'completed';
  await writeRecords({ cumulusMessage, knex: testKnex, testOverrides });

  cumulusMessage.meta.status = 'running';
  await t.notThrowsAsync(writeRecords({ cumulusMessage, knex: testKnex, testOverrides }));

  t.is('completed', (await executionPgModel.get(testKnex, { arn: executionArn })).status);
  t.is('completed', (await granulePgModel.get(
    testKnex,
    { granule_id: granuleId, collection_cumulus_id: collectionCumulusId }
  )).status);
  t.is('completed', (await pdrPgModel.get(testKnex, { name: pdrName })).status);
});

test.serial('Lambda captures error type on error', async (t) => {
  const {
    handlerResponse,
    sqsEvent,
  } = await runHandler({
    ...t.context,
    cumulusMessages: [
      { ...t.context.cumulusMessage, fail: true },
    ],
  });

  t.is(handlerResponse.batchItemFailures.length, 0);
  const {
    numberOfMessagesAvailable,
    numberOfMessagesNotVisible,
  } = await getSqsQueueMessageCounts(t.context.queues.deadLetterQueueUrl);
  t.is(numberOfMessagesAvailable, 1);
  t.is(numberOfMessagesNotVisible, 0);
  const { Messages } = await sqs()
    .receiveMessage({
      QueueUrl: t.context.queues.deadLetterQueueUrl,
      WaitTimeSeconds: 10,
      MaxNumberOfMessages: 3,
    });

  const expectedMessage = {
    ...sqsEvent.Records[0],
    error: 'Error: Intentional failure: test case',
  };
  t.deepEqual(
    JSON.parse(Messages[0].Body),
    expectedMessage
  );
});<|MERGE_RESOLUTION|>--- conflicted
+++ resolved
@@ -12,16 +12,9 @@
 const { sns, sqs } = require('@cumulus/aws-client/services');
 const { createSnsTopic } = require('@cumulus/aws-client/SNS');
 const {
-<<<<<<< HEAD
-  sns,
-  sqs,
-} = require('@cumulus/aws-client/services');
-const { createSnsTopic } = require('@cumulus/aws-client/SNS');
-=======
   SubscribeCommand,
   DeleteTopicCommand,
 } = require('@aws-sdk/client-sns');
->>>>>>> 8098923c
 const {
   localStackConnectionEnv,
   destroyLocalTestDb,
