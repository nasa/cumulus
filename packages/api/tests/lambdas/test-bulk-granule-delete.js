const test = require('ava');
const cryptoRandomString = require('crypto-random-string');

const {
  generateLocalTestDb,
  localStackConnectionEnv,
  GranulePgModel,
  migrationDir,
  destroyLocalTestDb,
  CollectionPgModel,
  fakeCollectionRecordFactory,
  translatePostgresGranuleToApiGranule,
} = require('@cumulus/db');
const { createBucket, deleteS3Buckets } = require('@cumulus/aws-client/S3');
const { randomId, randomString } = require('@cumulus/common/test-utils');
const { Search } = require('@cumulus/es-client/search');
const {
  createTestIndex,
  cleanupTestIndex,
} = require('@cumulus/es-client/testUtils');
const {
  sns,
  sqs,
} = require('@cumulus/aws-client/services');

const { bulkGranuleDelete } = require('../../lambdas/bulk-operation');
const { createGranuleAndFiles } = require('../helpers/create-test-data');

const testDbName = `${cryptoRandomString({ length: 10 })}`;

test.before(async (t) => {
  process.env.system_bucket = randomId('bucket');
  process.env = {
    ...process.env,
    ...localStackConnectionEnv,
    PG_DATABASE: testDbName,
  };

  // create a fake bucket
  await createBucket(process.env.system_bucket);

  const { knex, knexAdmin } = await generateLocalTestDb(testDbName, migrationDir);
  t.context.knex = knex;
  t.context.knexAdmin = knexAdmin;

  const { esIndex, esClient } = await createTestIndex();
  t.context.esIndex = esIndex;
  t.context.esClient = esClient;
  t.context.esGranulesClient = new Search({}, 'granule', t.context.esIndex);
});

test.beforeEach(async (t) => {
  const topicName = randomString();
  const { TopicArn } = await sns().createTopic({ Name: topicName });
  process.env.granule_sns_topic_arn = TopicArn;
  t.context.TopicArn = TopicArn;

  const QueueName = randomString();
  const { QueueUrl } = await sqs().createQueue({ QueueName }).promise();
  t.context.QueueUrl = QueueUrl;
  const getQueueAttributesResponse = await sqs().getQueueAttributes({
    QueueUrl,
    AttributeNames: ['QueueArn'],
  }).promise();
  const QueueArn = getQueueAttributesResponse.Attributes.QueueArn;

  const { SubscriptionArn } = await sns().subscribe({
    TopicArn,
    Protocol: 'sqs',
    Endpoint: QueueArn,
  });

<<<<<<< HEAD
  await sns().confirmSubscription({
    TopicArn,
    Token: SubscriptionArn,
  });
=======
  t.context.SubscriptionArn = SubscriptionArn;
>>>>>>> 04978d1f
});

test.afterEach(async (t) => {
  const { QueueUrl, TopicArn } = t.context;
  await sqs().deleteQueue({ QueueUrl }).promise();
  await sns().deleteTopic({ TopicArn });
});

test.after.always(async (t) => {
  await destroyLocalTestDb({
    knex: t.context.knex,
    knexAdmin: t.context.knexAdmin,
    testDbName,
  });
  await cleanupTestIndex(t.context);
});

test('bulkGranuleDelete does not fail on published granules if payload.forceRemoveFromCmr is true', async (t) => {
  const {
    knex,
    esClient,
  } = t.context;

  const granulePgModel = new GranulePgModel();
  const collectionPgModel = new CollectionPgModel();
  const collection = fakeCollectionRecordFactory();
  const [collectionPgRecord] = await collectionPgModel.create(
    t.context.knex,
    collection
  );

  const granules = await Promise.all([
    createGranuleAndFiles({
      dbClient: knex,
      granuleParams: {
        published: true,
        collection_cumulus_id: collectionPgRecord.cumulus_id,
      },
      esClient: esClient,
      writeDynamo: false,
    }),
    createGranuleAndFiles({
      dbClient: knex,
      granuleParams: {
        published: true,
        collection_cumulus_id: collectionPgRecord.cumulus_id,
      },
      esClient: esClient,
      writeDynamo: false,
    }),
  ]);

  const pgGranule1 = granules[0].newPgGranule;
  const pgGranule2 = granules[1].newPgGranule;
  const pgGranuleId1 = pgGranule1.granule_id;
  const pgGranuleId2 = pgGranule2.granule_id;

  const removeGranuleFromCmrFunctionMock = () => true;

  const apiGranules = await Promise.all(
    granules.map((granule) => translatePostgresGranuleToApiGranule({
      granulePgRecord: granule.newPgGranule,
      knexOrTransaction: knex,
    }))
  );

  const { deletedGranules } = await bulkGranuleDelete(
    {
      granules: apiGranules,
      forceRemoveFromCmr: true,
    },
    removeGranuleFromCmrFunctionMock
  );

  t.deepEqual(
    deletedGranules.sort(),
    [
      pgGranuleId1,
      pgGranuleId2,
    ].sort()
  );
  // Granules should have been deleted from Postgres
  const pgCollectionCumulusId1 = granules[0].newPgGranule.collection_cumulus_id;
  const pgCollectionCumulusId2 = granules[1].newPgGranule.collection_cumulus_id;

  t.false(await granulePgModel.exists(
    t.context.knex,
    { granule_id: pgGranuleId1, collection_cumulus_id: pgCollectionCumulusId1 }
  ));
  t.false(await granulePgModel.exists(
    t.context.knex,
    { granule_id: pgGranuleId2, collection_cumulus_id: pgCollectionCumulusId2 }
  ));

  t.false(
    await t.context.esGranulesClient.exists(
      pgGranuleId1
    )
  );
  t.false(
    await t.context.esGranulesClient.exists(
      pgGranuleId2
    )
  );

  const s3Buckets = granules[0].s3Buckets;
  t.teardown(() => deleteS3Buckets([
    s3Buckets.protected.name,
    s3Buckets.public.name,
  ]));
});<|MERGE_RESOLUTION|>--- conflicted
+++ resolved
@@ -70,14 +70,7 @@
     Endpoint: QueueArn,
   });
 
-<<<<<<< HEAD
-  await sns().confirmSubscription({
-    TopicArn,
-    Token: SubscriptionArn,
-  });
-=======
   t.context.SubscriptionArn = SubscriptionArn;
->>>>>>> 04978d1f
 });
 
 test.afterEach(async (t) => {
