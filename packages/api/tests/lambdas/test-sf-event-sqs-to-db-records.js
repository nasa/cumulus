'use strict';

const fs = require('fs-extra');
const path = require('path');
const test = require('ava');
const sinon = require('sinon');
const cryptoRandomString = require('crypto-random-string');
const uuidv4 = require('uuid/v4');

const StepFunctions = require('@cumulus/aws-client/StepFunctions');
const {
  localStackConnectionEnv,
  getKnexClient,
  tableNames,
  doesRecordExist,
} = require('@cumulus/db');
const { constructCollectionId } = require('@cumulus/message/Collections');
const proxyquire = require('proxyquire');

const { randomString } = require('@cumulus/common/test-utils');
const Execution = require('../../models/executions');
const Granule = require('../../models/granules');
const Pdr = require('../../models/pdrs');

const { migrationDir } = require('../../../../lambdas/db-migration');

const sandbox = sinon.createSandbox();
const stubRecordExists = sandbox.stub().resolves(true);

const {
  handler,
  isPostRDSDeploymentExecution,
  hasNoParentExecutionOrExists,
  hasNoAsyncOpOrExists,
  getMessageCollection,
  getMessageProvider,
  shouldWriteExecutionToRDS,
<<<<<<< HEAD
  saveExecution,
  savePdr,
  saveGranuleViaTransaction,
  saveGranules,
  saveRecords,
=======
  writeExecution,
  saveGranulesToDb,
  writePdr,
  writeRecords,
>>>>>>> 70db39cc
} = proxyquire('../../lambdas/sf-event-sqs-to-db-records', {
  '@cumulus/aws-client/SQS': {
    sendSQSMessage: async (queue, message) => [queue, message],
  },
  '@cumulus/db': {
    doesRecordExist: stubRecordExists,
  },
});

const { fakeFileFactory, fakeGranuleFactoryV2 } = require('../../lib/testUtils');

const loadFixture = (filename) =>
  fs.readJson(
    path.join(
      __dirname,
      'fixtures',
      'sf-event-sqs-to-db-records',
      filename
    )
  );

const runHandler = async (cumulusMessage = {}) => {
  const fixture = await loadFixture('execution-running-event.json');

  const stateMachineName = randomString();
  const stateMachineArn = `arn:aws:states:${fixture.region}:${fixture.account}:stateMachine:${stateMachineName}`;
  cumulusMessage.cumulus_meta.state_machine = stateMachineArn;

  const executionName = randomString();
  cumulusMessage.cumulus_meta.execution_name = executionName;
  const executionArn = `arn:aws:states:${fixture.region}:${fixture.account}:execution:${stateMachineName}:${executionName}`;

  fixture.resources = [executionArn];
  fixture.detail.executionArn = executionArn;
  fixture.detail.stateMachineArn = stateMachineArn;
  fixture.detail.name = executionName;

  fixture.detail.input = JSON.stringify(cumulusMessage);

  const sqsEvent = {
    Records: [{
      eventSource: 'aws:sqs',
      body: JSON.stringify(fixture),
    }],
    env: localStackConnectionEnv,
  };
  const handlerResponse = await handler(sqsEvent);
  return { executionArn, handlerResponse, sqsEvent };
};

const generateRDSCollectionRecord = (params) => ({
  name: `${cryptoRandomString({ length: 10 })}collection`,
  version: '0.0.0',
  duplicateHandling: 'replace',
  granuleIdValidationRegex: '^MOD09GQ\\.A[\\d]{7}\.[\\S]{6}\\.006\\.[\\d]{13}$',
  granuleIdExtractionRegex: '(MOD09GQ\\.(.*))\\.hdf',
  sampleFileName: 'MOD09GQ.A2017025.h21v00.006.2017034065104.hdf',
  files: JSON.stringify([{ regex: '^.*\\.txt$', sampleFileName: 'file.txt', bucket: 'bucket' }]),
  created_at: new Date(),
  updated_at: new Date(),
  ...params,
});

test.before(async (t) => {
  process.env.ExecutionsTable = randomString();
  process.env.GranulesTable = randomString();
  process.env.PdrsTable = randomString();

  const executionModel = new Execution();
  await executionModel.createTable();
  t.context.executionModel = executionModel;

  const granuleModel = new Granule();
  await granuleModel.createTable();
  t.context.granuleModel = granuleModel;

  const pdrModel = new Pdr();
  await pdrModel.createTable();
  t.context.pdrModel = pdrModel;

  t.context.describeExecutionStub = sinon.stub(StepFunctions, 'describeExecution')
    .resolves({});

  t.context.testDbName = `sfEventSqsToDbRecords_${cryptoRandomString({ length: 10 })}`;

  t.context.knexAdmin = await getKnexClient({ env: localStackConnectionEnv });
  await t.context.knexAdmin.raw(`create database "${t.context.testDbName}";`);
  await t.context.knexAdmin.raw(`grant all privileges on database "${t.context.testDbName}" to "${localStackConnectionEnv.PG_USER}"`);

  t.context.knex = await getKnexClient({
    env: {
      ...localStackConnectionEnv,
      PG_DATABASE: t.context.testDbName,
      migrationDir,
    },
  });
  await t.context.knex.migrate.latest();
});

test.beforeEach(async (t) => {
  process.env.RDS_DEPLOYMENT_CUMULUS_VERSION = '3.0.0';
  t.context.postRDSDeploymentVersion = '4.0.0';
  t.context.preRDSDeploymentVersion = '2.9.99';

  t.context.collection = generateRDSCollectionRecord();
  t.context.collectionId = constructCollectionId(
    t.context.collection.name,
    t.context.collection.version
  );

  const stateMachineName = cryptoRandomString({ length: 5 });
  const stateMachineArn = `arn:aws:states:us-east-1:1234:stateMachine:${stateMachineName}`;

  const executionName = cryptoRandomString({ length: 5 });
  t.context.executionArn = `arn:aws:states:us-east-1:1234:execution:${stateMachineName}:${executionName}`;

  t.context.parentExecutionArn = `machine:${cryptoRandomString({ length: 5 })}`;
  t.context.asyncOperationId = uuidv4();

  t.context.provider = {
    id: `provider${cryptoRandomString({ length: 5 })}`,
    host: 'test-bucket',
    protocol: 's3',
  };

  t.context.pdrName = cryptoRandomString({ length: 10 });
  t.context.pdr = {
    name: t.context.pdrName,
    PANSent: false,
    PANmessage: 'test',
  };

  t.context.granuleId = cryptoRandomString({ length: 10 });
  const files = [fakeFileFactory()];
  const granule = fakeGranuleFactoryV2({ files, granuleId: t.context.granuleId });

  t.context.cumulusMessage = {
    cumulus_meta: {
      workflow_start_time: 122,
      cumulus_version: t.context.postRDSDeploymentVersion,
      state_machine: stateMachineArn,
      execution_name: executionName,
      parentExecutionArn: t.context.parentExecutionArn,
      asyncOperationId: t.context.asyncOperationId,
    },
    meta: {
      status: 'running',
      collection: t.context.collection,
      provider: t.context.provider,
    },
    payload: {
      key: 'my-payload',
      pdr: t.context.pdr,
      granules: [granule],
    },
  };

  const collectionResponse = await t.context.knex(tableNames.collections)
    .insert(t.context.collection)
    .returning('cumulusId');
  t.context.collectionCumulusId = collectionResponse[0];

  const providerResponse = await t.context.knex(tableNames.providers)
    .insert({
      name: t.context.provider.id,
      host: t.context.provider.host,
      protocol: t.context.provider.protocol,
    })
    .returning('cumulusId');
  t.context.providerCumulusId = providerResponse[0];

  t.context.doesRecordExistStub = stubRecordExists;
  t.context.doesRecordExistStub.resetHistory();
});

test.after.always(async (t) => {
  const { executionModel } = t.context;
  await executionModel.deleteTable();
  sandbox.restore();
  await t.context.knex.destroy();
  await t.context.knexAdmin.raw(`drop database if exists "${t.context.testDbName}"`);
  await t.context.knexAdmin.destroy();
});

test('isPostRDSDeploymentExecution correctly returns true if Cumulus version is >= RDS deployment version', (t) => {
  t.true(isPostRDSDeploymentExecution({
    cumulus_meta: {
      cumulus_version: '3.0.0',
    },
  }));
});

test('isPostRDSDeploymentExecution correctly returns false if Cumulus version is < RDS deployment version', (t) => {
  t.false(isPostRDSDeploymentExecution({
    cumulus_meta: {
      cumulus_version: '2.0.0',
    },
  }));
});

test('isPostRDSDeploymentExecution correctly returns false if Cumulus version is missing', (t) => {
  t.false(isPostRDSDeploymentExecution({}));
});

test.serial('isPostRDSDeploymentExecution throws error if RDS_DEPLOYMENT_CUMULUS_VERSION env var is missing', (t) => {
  delete process.env.RDS_DEPLOYMENT_CUMULUS_VERSION;
  t.throws(() => isPostRDSDeploymentExecution({
    cumulus_meta: {
      cumulus_version: '2.0.0',
    },
  }));
});

test('hasNoParentExecutionOrExists returns true if there is no parent execution', async (t) => {
  const { knex, doesRecordExistStub } = t.context;
  t.true(await hasNoParentExecutionOrExists({}, knex));
  t.false(doesRecordExistStub.called);
});

test.serial('hasNoParentExecutionOrExists returns true if parent execution exists', async (t) => {
  const { knex, doesRecordExistStub } = t.context;
  const parentExecutionArn = `machine:${cryptoRandomString({ length: 5 })}`;

  doesRecordExistStub.withArgs({
    arn: parentExecutionArn,
  }).resolves(true);

  t.true(await hasNoParentExecutionOrExists({
    cumulus_meta: {
      parentExecutionArn,
    },
  }, knex));
  t.true(doesRecordExistStub.called);
});

test.serial('hasNoParentExecutionOrExists returns false if parent execution does not exist', async (t) => {
  const { knex, doesRecordExistStub } = t.context;
  const parentExecutionArn = `machine:${cryptoRandomString({ length: 5 })}`;

  doesRecordExistStub.withArgs({
    arn: parentExecutionArn,
  }).resolves(false);

  t.false(await hasNoParentExecutionOrExists({
    cumulus_meta: {
      parentExecutionArn,
    },
  }, knex));
  t.true(doesRecordExistStub.called);
});

test('hasNoAsyncOpOrExists returns true if there is no async operation', async (t) => {
  const { knex, doesRecordExistStub } = t.context;
  t.true(await hasNoAsyncOpOrExists({}, knex));
  t.false(doesRecordExistStub.called);
});

test.serial('hasNoAsyncOpOrExists returns true if async operation exists', async (t) => {
  const { knex, doesRecordExistStub } = t.context;
  const asyncOperationId = uuidv4();

  doesRecordExistStub.withArgs({
    id: asyncOperationId,
  }).resolves(true);

  t.true(await hasNoAsyncOpOrExists({
    cumulus_meta: {
      asyncOperationId,
    },
  }, knex));
  t.true(doesRecordExistStub.called);
});

test.serial('hasNoAsyncOpOrExists returns false if async operation does not exist', async (t) => {
  const { knex, doesRecordExistStub } = t.context;
  const asyncOperationId = uuidv4();

  doesRecordExistStub.withArgs({
    id: asyncOperationId,
  }).resolves(false);

  t.false(await hasNoAsyncOpOrExists({
    cumulus_meta: {
      asyncOperationId,
    },
  }, knex));
  t.true(doesRecordExistStub.called);
});

test('getMessageCollection returns correct collection', async (t) => {
  const { collection, cumulusMessage } = t.context;

  const fakeKnex = () => ({
    where: (params) => ({
      first: async () => {
        if (params.name === collection.name
            && params.version === collection.version) {
          return {
            cumulusId: 5,
          };
        }
        return undefined;
      },
    }),
  });

  t.deepEqual(
    await getMessageCollection(cumulusMessage, fakeKnex),
    {
      cumulusId: 5,
    }
  );
});

test('getMessageCollection returns undefined if collection cannot be found', async (t) => {
  const { knex } = t.context;
  t.is(await getMessageCollection({}, knex), undefined);
});

test('getMessageProvider returns correct provider', async (t) => {
  const { cumulusMessage, provider } = t.context;

  const fakeKnex = () => ({
    where: (params) => ({
      first: async () => {
        if (params.name === provider.id) {
          return {
            cumulusId: 234,
          };
        }
        return undefined;
      },
    }),
  });

  t.deepEqual(
    await getMessageProvider(cumulusMessage, fakeKnex),
    {
      cumulusId: 234,
    }
  );
});

test('getMessageProvider returns undefined if provider cannot be found', async (t) => {
  const { knex } = t.context;
  t.is(await getMessageProvider({}, knex), undefined);
});

test('shouldWriteExecutionToRDS returns false for pre-RDS deployment execution message', async (t) => {
  const { cumulusMessage, knex, preRDSDeploymentVersion } = t.context;
  t.false(await shouldWriteExecutionToRDS(
    {
      ...cumulusMessage,
      cumulus_meta: {
        ...cumulusMessage.cumulus_meta,
        cumulus_version: preRDSDeploymentVersion,
      },
    },
    { cumulusId: 1 },
    knex
  ));
});

test.serial('shouldWriteExecutionToRDS returns true for post-RDS deployment execution message if all referenced objects exist', async (t) => {
  const {
    knex,
    doesRecordExistStub,
    cumulusMessage,
    asyncOperationId,
    parentExecutionArn,
  } = t.context;

  doesRecordExistStub.withArgs({
    id: asyncOperationId,
  }).resolves(true);
  doesRecordExistStub.withArgs({
    arn: parentExecutionArn,
  }).resolves(true);

  t.true(
    await shouldWriteExecutionToRDS(
      cumulusMessage,
      { cumulusId: 1 },
      knex
    )
  );
});

test.serial('shouldWriteExecutionToRDS returns false if error is thrown', async (t) => {
  const {
    knex,
    doesRecordExistStub,
    cumulusMessage,
    parentExecutionArn,
    collectionCumulusId,
  } = t.context;

  doesRecordExistStub.withArgs({
    arn: parentExecutionArn,
  }).throws();

  t.false(
    await shouldWriteExecutionToRDS(cumulusMessage, { cumulusId: collectionCumulusId }, knex)
  );
});

test('shouldWriteExecutionToRDS returns false if collection record is not defined', async (t) => {
  const {
    knex,
    cumulusMessage,
  } = t.context;

  t.false(
    await shouldWriteExecutionToRDS(cumulusMessage, undefined, knex)
  );
});

test('shouldWriteExecutionToRDS returns false if any referenced objects are missing', async (t) => {
  const {
    knex,
    doesRecordExistStub,
    cumulusMessage,
    asyncOperationId,
    collectionCumulusId,
  } = t.context;

  doesRecordExistStub.withArgs({
    id: asyncOperationId,
  }).resolves(false);

  t.false(
    await shouldWriteExecutionToRDS(cumulusMessage, { cumulusId: collectionCumulusId }, knex)
  );
});

test('writeExecution() saves execution to Dynamo and RDS if write to RDS is enabled', async (t) => {
  const {
    cumulusMessage,
    knex,
    executionModel,
    executionArn,
  } = t.context;

  await writeExecution({ cumulusMessage, knex });

  t.true(await executionModel.exists({ arn: executionArn }));
  t.true(
    await doesRecordExist({
      arn: executionArn,
    }, knex, tableNames.executions)
  );
});

test.serial('writeExecution() does not persist records to Dynamo or RDS if Dynamo write fails', async (t) => {
  const {
    cumulusMessage,
    knex,
    executionModel,
    executionArn,
  } = t.context;

  const fakeExecutionModel = {
    storeExecutionFromCumulusMessage: () => {
      throw new Error('execution Dynamo error');
    },
  };

  await t.throwsAsync(
    writeExecution({
      cumulusMessage,
      knex,
      executionModel: fakeExecutionModel,
    }),
    { message: 'execution Dynamo error' }
  );
  t.false(await executionModel.exists({ arn: executionArn }));
  t.false(
    await doesRecordExist({
      arn: executionArn,
    }, knex, tableNames.executions)
  );
});

test.serial('writeExecution() does not persist records to Dynamo or RDS if RDS write fails', async (t) => {
  const {
    cumulusMessage,
    knex,
    executionModel,
    executionArn,
  } = t.context;

  const fakeTrxCallback = (cb) => {
    const fakeTrx = sinon.stub().returns({
      insert: () => {
        throw new Error('execution RDS error');
      },
    });
    return cb(fakeTrx);
  };
  const trxStub = sinon.stub(knex, 'transaction').callsFake(fakeTrxCallback);
  t.teardown(() => trxStub.restore());

  await t.throwsAsync(
    writeExecution({ cumulusMessage, knex }),
    { message: 'execution RDS error' }
  );
  t.false(await executionModel.exists({ arn: executionArn }));
  t.false(
    await doesRecordExist({
      arn: executionArn,
    }, knex, tableNames.executions)
  );
});

<<<<<<< HEAD
test('savePdr() returns true if there is no PDR on the message', async (t) => {
=======
test('saveGranulesToDb() saves a granule record to the database', async (t) => {
  const {
    cumulusMessage,
    granuleModel,
    collectionId,
    provider,
    executionArn,
  } = t.context;

  const granuleId = randomString();
  const files = [fakeFileFactory({ size: 250 })];
  const granule = fakeGranuleFactoryV2({
    files,
    granuleId,
  });
  delete granule.version;
  delete granule.dataType;
  cumulusMessage.payload.granules = [granule];

  await saveGranulesToDb(cumulusMessage);

  const fetchedGranule = await granuleModel.get({ granuleId });
  const expectedGranule = {
    ...granule,
    collectionId,
    execution: `https://console.aws.amazon.com/states/home?region=us-east-1#/executions/details/${executionArn}`,
    productVolume: 250,
    provider: provider.id,
    status: 'running',
    createdAt: 122,
    error: {},
    timeToArchive: 0,
    timeToPreprocess: 0,
    duration: fetchedGranule.duration,
    timestamp: fetchedGranule.timestamp,
    updatedAt: fetchedGranule.updatedAt,
  };
  t.deepEqual(fetchedGranule, expectedGranule);
});

test.serial('saveGranulesToDb() throws an exception if storeGranulesFromCumulusMessage() throws an exception', async (t) => {
  const { cumulusMessage } = t.context;

  const storeGranuleStub = sinon.stub(Granule.prototype, 'storeGranulesFromCumulusMessage')
    .callsFake(() => {
      throw new Error('error');
    });

  try {
    await t.throwsAsync(saveGranulesToDb(cumulusMessage));
  } finally {
    storeGranuleStub.restore();
  }
});

test('writePdr() returns undefined if there is no PDR on the message', async (t) => {
>>>>>>> 70db39cc
  const {
    cumulusMessage,
    knex,
    collectionCumulusId,
    providerCumulusId,
  } = t.context;

  delete cumulusMessage.payload.pdr;

  t.is(
    await writePdr({
      cumulusMessage,
      collection: { id: collectionCumulusId },
      provider: { id: providerCumulusId },
      knex,
    }),
    undefined
  );
});

test('writePdr() throws an error if collection is not provided', async (t) => {
  const { cumulusMessage, knex, providerCumulusId } = t.context;
  await t.throwsAsync(
    writePdr({
      cumulusMessage,
      collection: undefined,
      provider: { id: providerCumulusId },
      knex,
    })
  );
});

test('writePdr() throws an error if provider is not provided', async (t) => {
  const { cumulusMessage, knex, collectionCumulusId } = t.context;
  await t.throwsAsync(
    writePdr({
      cumulusMessage,
      collection: { id: collectionCumulusId },
      provider: undefined,
      knex,
    })
  );
});

test('writePdr() saves a PDR record to Dynamo and RDS and returns cumulusId if RDS write is enabled', async (t) => {
  const {
    cumulusMessage,
    pdrModel,
    knex,
    collectionCumulusId,
    providerCumulusId,
    pdr,
  } = t.context;

  const pdrCumulusId = await writePdr({
    cumulusMessage,
    collection: { cumulusId: collectionCumulusId },
    provider: { cumulusId: providerCumulusId },
    knex,
  });

  t.true(await pdrModel.exists({ pdrName: pdr.name }));
  t.true(
    await doesRecordExist({
      cumulusId: pdrCumulusId,
    }, knex, tableNames.pdrs)
  );
});

<<<<<<< HEAD
test('savePdr() does not persist records to Dynamo or RDS if Dynamo write fails', async (t) => {
=======
test.serial('writePdr() does not persist records Dynamo or RDS if Dynamo write fails', async (t) => {
>>>>>>> 70db39cc
  const {
    cumulusMessage,
    pdrModel,
    knex,
    collectionCumulusId,
    providerCumulusId,
  } = t.context;

  const pdr = {
    name: randomString(),
    PANSent: false,
    PANmessage: 'test',
  };
  cumulusMessage.payload = {
    pdr,
  };

  const fakePdrModel = {
    storePdrFromCumulusMessage: () => {
      throw new Error('PDR dynamo error');
    },
  };

  await t.throwsAsync(
    writePdr({
      cumulusMessage,
      collection: { cumulusId: collectionCumulusId },
      provider: { cumulusId: providerCumulusId },
      knex,
      pdrModel: fakePdrModel,
    }),
    { message: 'PDR dynamo error' }
  );

  t.false(await pdrModel.exists({ pdrName: pdr.name }));
  t.false(
    await doesRecordExist({
      name: pdr.name,
    }, knex, tableNames.pdrs)
  );
});

<<<<<<< HEAD
test('savePdr() does not persist records to Dynamo or RDS if RDS write fails', async (t) => {
=======
test.serial('writePdr() does not persist records Dynamo or RDS if RDS write fails', async (t) => {
>>>>>>> 70db39cc
  const {
    cumulusMessage,
    pdrModel,
    knex,
    collectionCumulusId,
    providerCumulusId,
  } = t.context;

  const pdr = {
    name: randomString(),
    PANSent: false,
    PANmessage: 'test',
  };
  cumulusMessage.payload = {
    pdr,
  };

  const fakeTrxCallback = (cb) => {
    const fakeTrx = sinon.stub().returns({
      insert: () => {
        throw new Error('PDR RDS error');
      },
    });
    return cb(fakeTrx);
  };
  const trxStub = sinon.stub(knex, 'transaction').callsFake(fakeTrxCallback);
  t.teardown(() => trxStub.restore());

  await t.throwsAsync(
    writePdr({
      cumulusMessage,
      collection: { cumulusId: collectionCumulusId },
      provider: { cumulusId: providerCumulusId },
      knex,
    }),
    { message: 'PDR RDS error' }
  );

  t.false(await pdrModel.exists({ pdrName: pdr.name }));
  t.false(
    await doesRecordExist({
      name: pdr.name,
    }, knex, tableNames.pdrs)
  );
});

<<<<<<< HEAD
test('saveGranuleViaTransaction() handles undefined provider record', async (t) => {
  const {
    cumulusMessage,
    granuleId,
    knex,
    collectionCumulusId,
  } = t.context;
  await t.notThrowsAsync(knex.transaction(
    (trx) =>
      saveGranuleViaTransaction({
        cumulusMessage,
        granule: { granuleId },
        collection: { cumulusId: collectionCumulusId },
        provider: undefined,
        trx,
      })
  ));
  t.true(await doesRecordExist(
    { granuleId }, knex, tableNames.granules
  ));
});

test('saveGranules() returns true if there are no granules in the message', async (t) => {
  const {
    cumulusMessage,
    knex,
    collectionCumulusId,
    providerCumulusId,
  } = t.context;

  delete cumulusMessage.payload.granules;

  t.true(
    await saveGranules({
      cumulusMessage,
      collection: { id: collectionCumulusId },
      provider: { id: providerCumulusId },
      knex,
    })
  );
});

test('saveGranules() throws an error if collection is not provided', async (t) => {
  const { cumulusMessage, knex, providerCumulusId } = t.context;
  await t.throwsAsync(
    saveGranules({
      cumulusMessage,
      collection: undefined,
      provider: { id: providerCumulusId },
      knex,
    })
  );
});

test('saveGranules() saves granule records to Dynamo and RDS if RDS write is enabled', async (t) => {
  const {
    cumulusMessage,
    granuleModel,
    knex,
    collectionCumulusId,
    providerCumulusId,
    granuleId,
  } = t.context;

  await saveGranules({
    cumulusMessage,
    collection: { cumulusId: collectionCumulusId },
    provider: { cumulusId: providerCumulusId },
    knex,
  });

  t.true(await granuleModel.exists({ granuleId }));
  t.true(
    await doesRecordExist({ granuleId }, knex, tableNames.granules)
  );
});

test('saveGranules() does not persist records to Dynamo or RDS if Dynamo write fails', async (t) => {
  const {
    cumulusMessage,
    granuleModel,
    knex,
    collectionCumulusId,
    providerCumulusId,
    granuleId,
  } = t.context;

  const fakeGranuleModel = {
    storeGranulesFromCumulusMessage: () => {
      throw new Error('Granules dynamo error');
    },
  };

  await t.throwsAsync(
    saveGranules({
      cumulusMessage,
      collection: { cumulusId: collectionCumulusId },
      provider: { cumulusId: providerCumulusId },
      knex,
      granuleModel: fakeGranuleModel,
    }),
    { message: 'Granules dynamo error' }
  );

  t.false(await granuleModel.exists({ granuleId }));
  t.false(
    await doesRecordExist({ granuleId }, knex, tableNames.granules)
  );
});

test('saveGranules() does not persist records to Dynamo or RDS if RDS write fails', async (t) => {
  const {
    cumulusMessage,
    granuleModel,
    knex,
    collectionCumulusId,
    providerCumulusId,
    granuleId,
  } = t.context;

  const fakeTrxCallback = (cb) => {
    const fakeTrx = sinon.stub().returns({
      insert: () => {
        throw new Error('Granules RDS error');
      },
    });
    return cb(fakeTrx);
  };
  const trxStub = sinon.stub(knex, 'transaction').callsFake(fakeTrxCallback);
  t.teardown(() => trxStub.restore());

  await t.throwsAsync(
    saveGranules({
      cumulusMessage,
      collection: { cumulusId: collectionCumulusId },
      provider: { cumulusId: providerCumulusId },
      knex,
    }),
    { message: 'Granules RDS error' }
  );

  t.false(await granuleModel.exists({ granuleId }));
  t.false(
    await doesRecordExist({ granuleId }, knex, tableNames.granules)
  );
});

test('Lambda sends message to DLQ when any write to database fails', async (t) => {
  const {
    cumulusMessage,
    executionModel,
    granuleModel,
    pdrModel,
    granuleId,
    pdrName,
  } = t.context;

  delete cumulusMessage.meta.collection;
  const {
    executionArn,
    handlerResponse,
    sqsEvent,
  } = await runHandler(cumulusMessage);

  t.true(await executionModel.exists({ arn: executionArn }));
  t.false(await granuleModel.exists({ granuleId }));
  t.false(await pdrModel.exists({ pdrName }));
  t.is(handlerResponse[0][1].body, sqsEvent.Records[0].body);
});

test('saveRecords() only writes records to Dynamo if cumulus version is less than RDS deployment version', async (t) => {
=======
test('writeRecords() only writes records to Dynamo if cumulus version is less than RDS deployment version', async (t) => {
>>>>>>> 70db39cc
  const {
    cumulusMessage,
    executionModel,
    granuleModel,
    pdrModel,
    knex,
    preRDSDeploymentVersion,
    executionArn,
    pdrName,
    granuleId,
  } = t.context;

  cumulusMessage.cumulus_meta.cumulus_version = preRDSDeploymentVersion;

  await writeRecords(cumulusMessage, knex);

  t.true(await executionModel.exists({ arn: executionArn }));
  t.true(await granuleModel.exists({ granuleId }));
  t.true(await pdrModel.exists({ pdrName }));

  t.false(
    await doesRecordExist({
      arn: executionArn,
    }, knex, tableNames.executions)
  );
  t.false(
    await doesRecordExist({
      name: pdrName,
    }, knex, tableNames.pdrs)
  );
  t.false(
    await doesRecordExist({
      granuleId,
    }, knex, tableNames.granules)
  );
});

test('writeRecords() does not write PDR if execution write fails', async (t) => {
  const {
    cumulusMessage,
    executionModel,
    pdrModel,
    knex,
    executionArn,
    pdrName,
  } = t.context;

  delete cumulusMessage.meta.status;

  await t.throwsAsync(writeRecords(cumulusMessage, knex));

  t.false(await executionModel.exists({ arn: executionArn }));
  t.false(await pdrModel.exists({ pdrName }));

  t.false(
    await doesRecordExist({
      arn: executionArn,
    }, knex, tableNames.executions)
  );
  t.false(
    await doesRecordExist({
      name: pdrName,
    }, knex, tableNames.pdrs)
  );
});

test('writeRecords() writes records to Dynamo and RDS if cumulus version is less than RDS deployment version', async (t) => {
  const {
    cumulusMessage,
    executionModel,
    granuleModel,
    pdrModel,
    knex,
    executionArn,
    pdrName,
    granuleId,
  } = t.context;

  await writeRecords(cumulusMessage, knex);

  t.true(await executionModel.exists({ arn: executionArn }));
  t.true(await granuleModel.exists({ granuleId }));
  t.true(await pdrModel.exists({ pdrName }));

  t.true(
    await doesRecordExist({
      arn: executionArn,
    }, knex, tableNames.executions)
  );
  t.true(
    await doesRecordExist({
      name: pdrName,
    }, knex, tableNames.pdrs)
  );
<<<<<<< HEAD
  t.true(
    await doesRecordExist({
      granuleId,
    }, knex, tableNames.granules)
  );
=======
  // Add assertion for granule
});

test.serial('Lambda sends message to DLQ when RDS_DEPLOYMENT_CUMULUS_VERSION env var is missing', async (t) => {
  const {
    cumulusMessage,
  } = t.context;

  delete process.env.RDS_DEPLOYMENT_CUMULUS_VERSION;
  const {
    handlerResponse,
    sqsEvent,
  } = await runHandler(cumulusMessage);

  t.is(handlerResponse[0][1].body, sqsEvent.Records[0].body);
});

test('Lambda sends message to DLQ when any write to database fails', async (t) => {
  const {
    cumulusMessage,
    executionModel,
    granuleModel,
    pdrModel,
    granuleId,
    pdrName,
  } = t.context;

  delete cumulusMessage.meta.collection;
  const {
    executionArn,
    handlerResponse,
    sqsEvent,
  } = await runHandler(cumulusMessage);

  t.true(await executionModel.exists({ arn: executionArn }));
  t.false(await granuleModel.exists({ granuleId }));
  t.false(await pdrModel.exists({ pdrName }));
  t.is(handlerResponse[0][1].body, sqsEvent.Records[0].body);
>>>>>>> 70db39cc
});<|MERGE_RESOLUTION|>--- conflicted
+++ resolved
@@ -35,18 +35,11 @@
   getMessageCollection,
   getMessageProvider,
   shouldWriteExecutionToRDS,
-<<<<<<< HEAD
-  saveExecution,
-  savePdr,
   saveGranuleViaTransaction,
   saveGranules,
-  saveRecords,
-=======
   writeExecution,
-  saveGranulesToDb,
   writePdr,
   writeRecords,
->>>>>>> 70db39cc
 } = proxyquire('../../lambdas/sf-event-sqs-to-db-records', {
   '@cumulus/aws-client/SQS': {
     sendSQSMessage: async (queue, message) => [queue, message],
@@ -561,66 +554,7 @@
   );
 });
 
-<<<<<<< HEAD
 test('savePdr() returns true if there is no PDR on the message', async (t) => {
-=======
-test('saveGranulesToDb() saves a granule record to the database', async (t) => {
-  const {
-    cumulusMessage,
-    granuleModel,
-    collectionId,
-    provider,
-    executionArn,
-  } = t.context;
-
-  const granuleId = randomString();
-  const files = [fakeFileFactory({ size: 250 })];
-  const granule = fakeGranuleFactoryV2({
-    files,
-    granuleId,
-  });
-  delete granule.version;
-  delete granule.dataType;
-  cumulusMessage.payload.granules = [granule];
-
-  await saveGranulesToDb(cumulusMessage);
-
-  const fetchedGranule = await granuleModel.get({ granuleId });
-  const expectedGranule = {
-    ...granule,
-    collectionId,
-    execution: `https://console.aws.amazon.com/states/home?region=us-east-1#/executions/details/${executionArn}`,
-    productVolume: 250,
-    provider: provider.id,
-    status: 'running',
-    createdAt: 122,
-    error: {},
-    timeToArchive: 0,
-    timeToPreprocess: 0,
-    duration: fetchedGranule.duration,
-    timestamp: fetchedGranule.timestamp,
-    updatedAt: fetchedGranule.updatedAt,
-  };
-  t.deepEqual(fetchedGranule, expectedGranule);
-});
-
-test.serial('saveGranulesToDb() throws an exception if storeGranulesFromCumulusMessage() throws an exception', async (t) => {
-  const { cumulusMessage } = t.context;
-
-  const storeGranuleStub = sinon.stub(Granule.prototype, 'storeGranulesFromCumulusMessage')
-    .callsFake(() => {
-      throw new Error('error');
-    });
-
-  try {
-    await t.throwsAsync(saveGranulesToDb(cumulusMessage));
-  } finally {
-    storeGranuleStub.restore();
-  }
-});
-
-test('writePdr() returns undefined if there is no PDR on the message', async (t) => {
->>>>>>> 70db39cc
   const {
     cumulusMessage,
     knex,
@@ -690,11 +624,7 @@
   );
 });
 
-<<<<<<< HEAD
-test('savePdr() does not persist records to Dynamo or RDS if Dynamo write fails', async (t) => {
-=======
 test.serial('writePdr() does not persist records Dynamo or RDS if Dynamo write fails', async (t) => {
->>>>>>> 70db39cc
   const {
     cumulusMessage,
     pdrModel,
@@ -737,11 +667,7 @@
   );
 });
 
-<<<<<<< HEAD
-test('savePdr() does not persist records to Dynamo or RDS if RDS write fails', async (t) => {
-=======
 test.serial('writePdr() does not persist records Dynamo or RDS if RDS write fails', async (t) => {
->>>>>>> 70db39cc
   const {
     cumulusMessage,
     pdrModel,
@@ -788,7 +714,6 @@
   );
 });
 
-<<<<<<< HEAD
 test('saveGranuleViaTransaction() handles undefined provider record', async (t) => {
   const {
     cumulusMessage,
@@ -959,10 +884,7 @@
   t.is(handlerResponse[0][1].body, sqsEvent.Records[0].body);
 });
 
-test('saveRecords() only writes records to Dynamo if cumulus version is less than RDS deployment version', async (t) => {
-=======
 test('writeRecords() only writes records to Dynamo if cumulus version is less than RDS deployment version', async (t) => {
->>>>>>> 70db39cc
   const {
     cumulusMessage,
     executionModel,
@@ -1057,14 +979,11 @@
       name: pdrName,
     }, knex, tableNames.pdrs)
   );
-<<<<<<< HEAD
   t.true(
     await doesRecordExist({
       granuleId,
     }, knex, tableNames.granules)
   );
-=======
-  // Add assertion for granule
 });
 
 test.serial('Lambda sends message to DLQ when RDS_DEPLOYMENT_CUMULUS_VERSION env var is missing', async (t) => {
@@ -1102,5 +1021,4 @@
   t.false(await granuleModel.exists({ granuleId }));
   t.false(await pdrModel.exists({ pdrName }));
   t.is(handlerResponse[0][1].body, sqsEvent.Records[0].body);
->>>>>>> 70db39cc
 });