--- conflicted
+++ resolved
@@ -25,24 +25,9 @@
 const { constructCollectionId } = require('@cumulus/message/Collections');
 const { randomString, randomId } = require('@cumulus/common/test-utils');
 const {
-<<<<<<< HEAD
-  CollectionPgModel,
-  destroyLocalTestDb,
-  ExecutionPgModel,
-  fakeCollectionRecordFactory,
-  fakeExecutionRecordFactory,
-  fakeGranuleRecordFactory,
+  ProviderPgModel,
   fakeProviderRecordFactory,
-  FilePgModel,
-  generateLocalTestDb,
-  GranulePgModel,
-  localStackConnectionEnv,
-  migrationDir,
-  ProviderPgModel,
-  translateApiGranuleToPostgresGranule,
   translateApiFiletoPostgresFile,
-  translatePostgresCollectionToApiCollection,
-=======
   generateLocalTestDb,
   destroyLocalTestDb,
   localStackConnectionEnv,
@@ -57,9 +42,7 @@
   fakeGranuleRecordFactory,
   translatePostgresCollectionToApiCollection,
   translateApiGranuleToPostgresGranule,
-  translatePostgresReconReportToApiReconReport,
-  upsertGranuleWithExecutionJoinRecord,
->>>>>>> 3776efec
+  translatePostgresReconReportToApiReconReport
 } = require('@cumulus/db');
 const { getDistributionBucketMapKey } = require('@cumulus/distribution-utils');
 const indexer = require('@cumulus/es-client/indexer');
@@ -2157,9 +2140,8 @@
   t.is(report.status, 'Failed');
   t.is(report.reportType, event.reportType);
 
-<<<<<<< HEAD
-  const esRecord = await t.context.esReportClient.get(reportRecord.name);
-  t.like(esRecord, reportRecord);
+  const esRecord = await t.context.esReportClient.get(reportName);
+  t.like(esRecord, reportApiRecord);
 });
 
 test.serial('Internal reconciliation report type throws an error', async (t) => {
@@ -2173,8 +2155,4 @@
     handler(event),
     { message: 'Internal Reconciliation Reports are no longer valid' }
   );
-=======
-  const esRecord = await t.context.esReportClient.get(reportName);
-  t.like(esRecord, reportApiRecord);
->>>>>>> 3776efec
 });