'use strict';

const cryptoRandomString = require('crypto-random-string');
const flatten = require('lodash/flatten');
const map = require('lodash/map');
const moment = require('moment');
const pMap = require('p-map');
const omit = require('lodash/omit');
const range = require('lodash/range');
const sample = require('lodash/sample');
const sinon = require('sinon');
const sortBy = require('lodash/sortBy');
const test = require('ava');

const { CMR, CMRSearchConceptQueue } = require('@cumulus/cmr-client');
const {
  buildS3Uri,
  parseS3Uri,
  recursivelyDeleteS3Bucket,
} = require('@cumulus/aws-client/S3');
const awsServices = require('@cumulus/aws-client/services');
const BucketsConfig = require('@cumulus/common/BucketsConfig');
const { constructCollectionId } = require('@cumulus/message/Collections');
const { randomString, randomId } = require('@cumulus/common/test-utils');
const { getDistributionBucketMapKey } = require('@cumulus/distribution-utils');
const indexer = require('@cumulus/es-client/indexer');
const { Search } = require('@cumulus/es-client/search');

const { bootstrapElasticSearch } = require('@cumulus/es-client/bootstrap');
const {
  CollectionPgModel,
  destroyLocalTestDb,
  generateLocalTestDb,
  localStackConnectionEnv,
  translateApiCollectionToPostgresCollection,
<<<<<<< HEAD
  FilePgModel,
  GranulePgModel,
  fakeCollectionRecordFactory,
  fakeGranuleRecordFactory,
=======
  migrationDir,
>>>>>>> be1eb7b5
} = require('@cumulus/db');

const { fakeCollectionFactory, fakeGranuleFactoryV2 } = require('../../lib/testUtils');
const {
  handler: unwrappedHandler, reconciliationReportForGranules, reconciliationReportForGranuleFiles,
} = require('../../lambdas/create-reconciliation-report');
const models = require('../../models');
const { normalizeEvent } = require('../../lib/reconciliationReport/normalizeEvent');

// Call normalize event on all input events before calling the handler.
const handler = (event) => unwrappedHandler(normalizeEvent(event));

let esAlias;
let esIndex;
let esClient;

const createBucket = (Bucket) => awsServices.s3().createBucket({ Bucket }).promise();
const testDbName = `create_rec_reports_${cryptoRandomString({ length: 10 })}`;

function createDistributionBucketMapFromBuckets(buckets) {
  let bucketMap = {};
  Object.keys(buckets).forEach((key) => {
    bucketMap = {
      ...bucketMap, ...{ [buckets[key].name]: buckets[key].name },
    };
  });
  return bucketMap;
}

function createDistributionBucketMap(bucketList) {
  const distributionMap = {};
  bucketList.forEach((bucket) => {
    distributionMap[bucket] = bucket;
  });
  return distributionMap;
}

async function storeBucketsConfigToS3(buckets, systemBucket, stackName) {
  const bucketsConfig = {};
  buckets.forEach((bucket) => {
    bucketsConfig[bucket] = {
      name: bucket,
      type: 'protected',
    };
  });

  const distributionMap = createDistributionBucketMap(buckets);

  await awsServices.s3().putObject({
    Bucket: systemBucket,
    Key: getDistributionBucketMapKey(stackName),
    Body: JSON.stringify(distributionMap),
  }).promise();

  return await awsServices.s3().putObject({
    Bucket: systemBucket,
    Key: `${stackName}/workflows/buckets.json`,
    Body: JSON.stringify(bucketsConfig),
  }).promise();
}

// Expect files to have bucket and key properties
async function storeFilesToS3(files) {
  const putObjectParams = files.map((file) => ({
    Bucket: file.bucket,
    Key: file.key,
    Body: randomId('Body'),
  }));

  return await pMap(
    putObjectParams,
    async (params) => await awsServices.s3().putObject(params).promise(),
    { concurrency: 10 }
  );
}

/**
 * Index a single collection to elasticsearch. If the collection object has an
 * updatedAt value, use a sinon stub to set the time of the granule to that
 * input time.
 * @param {Object} collection  - a collection object
*  @returns {Promise} - promise of indexed collection with active granule
*/
async function storeCollection(collection) {
  let stub;
  if (collection.updatedAt) {
    stub = sinon.stub(Date, 'now').returns(collection.updatedAt);
  }
  try {
    await indexer.indexCollection(esClient, collection, esAlias);
    return indexer.indexGranule(
      esClient,
      fakeGranuleFactoryV2({
        collectionId: constructCollectionId(collection.name, collection.version),
        updatedAt: collection.updatedAt,
        provider: randomString(),
      }),
      esAlias
    );
  } finally {
    if (collection.updatedAt) stub.restore();
  }
}

/**
 * Index Dated collections to ES for testing timeranges.  These need to happen
 * in sequence because of the way we are stubbing Date.now() during indexing.
 *
 * @param {Array<Object>} collections - list of collection objects
 * @returns {Promise} - Promise of collections indexed
 */
function storeCollectionsToElasticsearch(collections) {
  let result = Promise.resolve();
  collections.forEach((collection) => {
    result = result.then(() => storeCollection(collection));
  });
  return result;
}

/**
 * Index granules to ES for testing
 *
 * @param {Array<Object>} granules - list of granules objects
 * @returns {Promise} - Promise of indexed granules
 */
async function storeGranulesToElasticsearch(granules) {
  await Promise.all(
    granules.map((granule) => indexer.indexGranule(esClient, granule, esAlias))
  );
}

async function fetchCompletedReport(reportRecord) {
  return await awsServices.s3()
    .getObject(parseS3Uri(reportRecord.location)).promise()
    .then((response) => response.Body.toString())
    .then(JSON.parse);
}

async function fetchCompletedReportString(reportRecord) {
  return await awsServices.s3()
    .getObject(parseS3Uri(reportRecord.location)).promise()
    .then((response) => response.Body.toString());
}

/**
 * Looks up and returns the granulesIds given a list of collectionIds.
 * @param {Array<string>} collectionIds - list of collectionIds
 * @returns {Array<string>} list of matching granuleIds
 */
async function granuleIdsFromCollectionIds(collectionIds) {
  const esValues = await (new Search(
    { queryStringParameters: { collectionId__in: collectionIds.join(',') } },
    'granule',
    esAlias
  )).query();
  return esValues.results.map((value) => value.granuleId);
}

/**
 * Looks up and returns the providers given a list of collectionIds.
 * @param {Array<string>} collectionIds - list of collectionIds
 * @returns {Array<string>} list of matching providers
 */
async function providersFromCollectionIds(collectionIds) {
  const esValues = await (new Search(
    { queryStringParameters: { collectionId__in: collectionIds.join(',') } },
    'granule',
    esAlias
  )).query();

  return esValues.results.map((value) => value.provider);
}

const randomBetween = (a, b) => Math.floor(Math.random() * (b - a + 1) + a);
const randomTimeBetween = (t1, t2) => randomBetween(t1, t2);

/**
 * Prepares localstack with a number of active granules.  Sets up ES with
 * random collections where some fall within the start and end timestamps.
 * Also creates a number that are only in ES, as well as some that are only
 * "returned by CMR" (as a stubbed function)
 * @param {Object} t - AVA test context.
 * @returns {Object} setupVars - Object with information about the current
 * state of elasticsearch and CMR mock.
 * The object returned has:
 *  + startTimestamp - beginning of matching timerange
 *  + endTimestamp - end of matching timerange
 *  + matchingCollections - active collections dated between the start and end
 *      timestamps and included in the CMR mock
 *  + matchingCollectionsOutsiderange - active collections dated not between the
 *      start and end timestamps and included in the CMR mock
 *  + extraESCollections - collections within the timestamp range, but excluded
 *      from CMR mock. (only in ES)
 *  + extraESCollectionsOutOfRange - collections outside the timestamp range and
 *      excluded from CMR mock. (only in ES out of range)
 *  + extraCmrCollections - collections not in ES but returned by the CMR mock.
 */
const setupElasticAndCMRForTests = async ({ t, params = {} }) => {
  const dataBuckets = range(2).map(() => randomId('bucket'));
  await Promise.all(
    dataBuckets.map((bucket) =>
      createBucket(bucket)
        .then(() => t.context.bucketsToCleanup.push(bucket)))
  );
  // Write the buckets config to S3
  await storeBucketsConfigToS3(
    dataBuckets,
    t.context.systemBucket,
    t.context.stackName
  );

  // Default values for input params.
  const {
    numMatchingCollections = randomBetween(10, 15),
    numMatchingCollectionsOutOfRange = randomBetween(5, 10),
    numExtraESCollections = randomBetween(5, 10),
    numExtraESCollectionsOutOfRange = randomBetween(5, 10),
    numExtraCmrCollections = randomBetween(5, 10),
  } = params;

  const startTimestamp = new Date('2020-06-01T00:00:00.000Z').getTime();
  const monthEarlier = moment(startTimestamp).subtract(1, 'month').valueOf();
  const endTimestamp = new Date('2020-07-01T00:00:00.000Z').getTime();
  const monthLater = moment(endTimestamp).add(1, 'month').valueOf();

  // Create collections that are in sync ES/CMR during the time period
  const matchingCollections = range(numMatchingCollections).map((r) => ({
    name: randomId(`name${r}-`),
    version: randomId('vers'),
    updatedAt: randomTimeBetween(startTimestamp, endTimestamp),
  }));
  // Create collections in sync ES/CMR outside of the timestamps range
  const matchingCollectionsOutsideRange = range(numMatchingCollectionsOutOfRange).map((r) => ({
    name: randomId(`name${r}-`),
    version: randomId('vers'),
    updatedAt: randomTimeBetween(monthEarlier, startTimestamp - 1),
  }));
  // Create collections in ES only within the timestamp range
  const extraESCollections = range(numExtraESCollections).map((r) => ({
    name: randomId(`extraES${r}-`),
    version: randomId('vers'),
    updatedAt: randomTimeBetween(startTimestamp, endTimestamp),
  }));
  // Create collections in ES only outside of the timestamp range
  const extraESCollectionsOutOfRange = range(numExtraESCollectionsOutOfRange).map((r) => ({
    name: randomId(`extraES${r}-`),
    version: randomId('vers'),
    updatedAt: randomTimeBetween(endTimestamp + 1, monthLater),
  }));
  // create extra cmr collections that fall inside of the range.
  const extraCmrCollections = range(numExtraCmrCollections).map((r) => ({
    name: randomId(`extraCmr${r}-`),
    version: randomId('vers'),
    updatedAt: randomTimeBetween(startTimestamp, endTimestamp),
  }));

  const cmrCollections = sortBy(
    matchingCollections
      .concat(matchingCollectionsOutsideRange)
      .concat(extraCmrCollections),
    ['name', 'version']
  ).map((collection) => ({
    umm: { ShortName: collection.name, Version: collection.version },
  }));

  // Stub CMR searchCollection that filters on inputParams if present.
  CMR.prototype.searchCollections.restore();
  sinon.stub(CMR.prototype, 'searchCollections').callsFake(() => cmrCollections);

  await storeCollectionsToElasticsearch(
    matchingCollections
      .concat(matchingCollectionsOutsideRange)
      .concat(extraESCollections)
      .concat(extraESCollectionsOutOfRange)
  );

  return {
    startTimestamp,
    endTimestamp,
    matchingCollections,
    matchingCollectionsOutsideRange,
    extraESCollections,
    extraESCollectionsOutOfRange,
    extraCmrCollections,
  };
};

test.before(async (t) => {
  process.env = {
    ...process.env,
    ...localStackConnectionEnv,
    PG_DATABASE: testDbName,
  };
  process.env.cmr_password_secret_name = randomId('cmr-secret-name');
  await awsServices.secretsManager().createSecret({
    Name: process.env.cmr_password_secret_name,
    SecretString: randomId('cmr-password'),
  }).promise();
  const { knex, knexAdmin } = await generateLocalTestDb(testDbName, migrationDir);
  t.context.knex = knex;
  t.context.knexAdmin = knexAdmin;

  t.context.collectionPgModel = new CollectionPgModel();
  t.context.filePgModel = new FilePgModel();
  t.context.granulePgModel = new GranulePgModel();
});

test.beforeEach(async (t) => {
  process.env.CollectionsTable = randomId('collectionTable');
  process.env.GranulesTable = randomId('granulesTable');
  process.env.FilesTable = randomId('filesTable');
  process.env.ReconciliationReportsTable = randomId('reconciliationTable');

  t.context.bucketsToCleanup = [];
  t.context.stackName = randomId('stack');
  t.context.systemBucket = randomId('systembucket');
  process.env.system_bucket = t.context.systemBucket;

  await awsServices.s3().createBucket({ Bucket: t.context.systemBucket }).promise()
    .then(() => t.context.bucketsToCleanup.push(t.context.systemBucket));

  await new models.Collection().createTable();
  await new models.Granule().createTable();
  await new models.ReconciliationReport().createTable();

  const testCollection = fakeCollectionRecordFactory();
  [t.context.collectionCumulusId] = await t.context.collectionPgModel.create(
    t.context.knex,
    testCollection
  );

  sinon.stub(CMR.prototype, 'searchCollections').callsFake(() => []);
  sinon.stub(CMRSearchConceptQueue.prototype, 'peek').callsFake(() => undefined);
  sinon.stub(CMRSearchConceptQueue.prototype, 'shift').callsFake(() => undefined);

  esAlias = randomId('esalias');
  esIndex = randomId('esindex');
  process.env.ES_INDEX = esAlias;
  await bootstrapElasticSearch('fakehost', esIndex, esAlias);
  esClient = await Search.es();
});

test.afterEach.always(async (t) => {
  await Promise.all(
    flatten([
      t.context.bucketsToCleanup.map(recursivelyDeleteS3Bucket),
      new models.Collection().deleteTable(),
      new models.Granule().deleteTable(),
      new models.ReconciliationReport().deleteTable(),
    ])
  );
  CMR.prototype.searchCollections.restore();
  CMRSearchConceptQueue.prototype.peek.restore();
  CMRSearchConceptQueue.prototype.shift.restore();
  await esClient.indices.delete({ index: esIndex });
});

test.after.always(async (t) => {
  await awsServices.secretsManager().deleteSecret({
    SecretId: process.env.cmr_password_secret_name,
    ForceDeleteWithoutRecovery: true,
  }).promise();
  delete process.env.cmr_password_secret_name;
  await destroyLocalTestDb({
    knex: t.context.knex,
    knexAdmin: t.context.knexAdmin,
    testDbName,
  });
});

test.serial('Generates valid reconciliation report for no buckets', async (t) => {
  // Write the buckets config to S3
  await storeBucketsConfigToS3(
    [],
    t.context.systemBucket,
    t.context.stackName
  );

  const startTimestamp = new Date(1970, 0, 1);
  const endTimestamp = moment().add(1, 'hour');

  const event = {
    systemBucket: t.context.systemBucket,
    stackName: t.context.stackName,
    startTimestamp,
    endTimestamp,
  };

  const reportRecord = await handler(event, {});

  t.is(reportRecord.status, 'Generated');

  const report = await fetchCompletedReport(reportRecord);
  const filesInCumulus = report.filesInCumulus;
  t.is(report.status, 'SUCCESS');
  t.is(report.error, undefined);
  t.is(filesInCumulus.okCount, 0);
  t.is(filesInCumulus.onlyInS3.length, 0);
  t.is(filesInCumulus.onlyInDynamoDb.length, 0);

  const createStartTime = moment(report.createStartTime);
  const createEndTime = moment(report.createEndTime);
  t.true(createStartTime <= createEndTime);
  t.is(report.reportStartTime, (new Date(startTimestamp)).toISOString());
  t.is(report.reportEndTime, (new Date(endTimestamp)).toISOString());
});

test.serial('Generates valid GNF reconciliation report when everything is in sync', async (t) => {
  const { collectionCumulusId, filePgModel, granulePgModel, knex } = t.context;

  const dataBuckets = range(2).map(() => randomId('bucket'));
  await Promise.all(dataBuckets.map((bucket) =>
    createBucket(bucket)
      .then(() => t.context.bucketsToCleanup.push(bucket))));

  // Write the buckets config to S3
  await storeBucketsConfigToS3(
    dataBuckets,
    t.context.systemBucket,
    t.context.stackName
  );

  // Create random files
  const granuleCumulusIds = await granulePgModel.insert(
    knex,
    range(10).map(() => fakeGranuleRecordFactory({
      collection_cumulus_id: collectionCumulusId,
    }))
  );
  const files = range(10).map((i) => ({
    bucket: dataBuckets[i % dataBuckets.length],
    key: randomId('key'),
    granule_cumulus_id: granuleCumulusIds[i],
  }));

  // Store the files to S3 and DynamoDB
  await Promise.all([
    storeFilesToS3(files),
    filePgModel.insert(knex, files),
  ]);

  // Create collections that are in sync
  const matchingColls = range(10).map(() => ({
    name: randomId('name'),
    version: randomId('vers'),
  }));

  const cmrCollections = sortBy(matchingColls, ['name', 'version'])
    .map((collection) => ({
      umm: { ShortName: collection.name, Version: collection.version },
    }));

  CMR.prototype.searchCollections.restore();
  sinon.stub(CMR.prototype, 'searchCollections').callsFake(() => cmrCollections);

  await storeCollectionsToElasticsearch(matchingColls);

  const event = {
    systemBucket: t.context.systemBucket,
    stackName: t.context.stackName,
    reportType: 'Granule Not Found',
  };

  const reportRecord = await handler(event);
  t.is(reportRecord.status, 'Generated');

  const report = await fetchCompletedReport(reportRecord);
  const filesInCumulus = report.filesInCumulus;
  const collectionsInCumulusCmr = report.collectionsInCumulusCmr;
  t.is(report.status, 'SUCCESS');

  const granuleIds = Object.keys(filesInCumulus.okCountByGranule);
  granuleIds.forEach((granuleId) => {
    const okCountForGranule = filesInCumulus.okCountByGranule[granuleId];
    t.is(okCountForGranule, 1);
  });

  t.is(report.error, undefined);
  t.is(filesInCumulus.okCount, files.length);
  t.is(filesInCumulus.onlyInS3.length, 0);
  t.is(filesInCumulus.onlyInDynamoDb.length, 0);
  t.is(collectionsInCumulusCmr.okCount, matchingColls.length);
  t.is(collectionsInCumulusCmr.onlyInCumulus.length, 0);
  t.is(collectionsInCumulusCmr.onlyInCmr.length, 0);

  const createStartTime = moment(report.createStartTime);
  const createEndTime = moment(report.createEndTime);
  t.true(createStartTime <= createEndTime);
});

test.serial('Generates a valid Inventory reconciliation report when everything is in sync', async (t) => {
  const { collectionCumulusId, filePgModel, granulePgModel, knex } = t.context;

  const dataBuckets = range(2).map(() => randomId('bucket'));
  await Promise.all(dataBuckets.map((bucket) =>
    createBucket(bucket)
      .then(() => t.context.bucketsToCleanup.push(bucket))));

  // Write the buckets config to S3
  await storeBucketsConfigToS3(
    dataBuckets,
    t.context.systemBucket,
    t.context.stackName
  );

  // Create random files
  const granuleCumulusIds = await granulePgModel.insert(
    knex,
    range(10).map(() => fakeGranuleRecordFactory({
      collection_cumulus_id: collectionCumulusId,
    }))
  );
  const files = range(10).map((i) => ({
    bucket: dataBuckets[i % dataBuckets.length],
    key: randomId('key'),
    granule_cumulus_id: granuleCumulusIds[i],
  }));

  // Store the files to S3 and DynamoDB
  await Promise.all([
    storeFilesToS3(files),
    filePgModel.insert(knex, files),
  ]);

  // Create collections that are in sync
  const matchingColls = range(10).map(() => ({
    name: randomId('name'),
    version: randomId('vers'),
  }));

  const cmrCollections = sortBy(matchingColls, ['name', 'version'])
    .map((collection) => ({
      umm: { ShortName: collection.name, Version: collection.version },
    }));

  CMR.prototype.searchCollections.restore();
  sinon.stub(CMR.prototype, 'searchCollections').callsFake(() => cmrCollections);

  await storeCollectionsToElasticsearch(matchingColls);

  const event = {
    systemBucket: t.context.systemBucket,
    stackName: t.context.stackName,
    reportType: 'Inventory',
  };

  const reportRecord = await handler(event);
  t.is(reportRecord.status, 'Generated');

  const report = await fetchCompletedReport(reportRecord);
  const filesInCumulus = report.filesInCumulus;
  const collectionsInCumulusCmr = report.collectionsInCumulusCmr;
  t.is(report.status, 'SUCCESS');

  t.is(filesInCumulus.okCountByGranule, undefined);

  t.is(report.error, undefined);
  t.is(filesInCumulus.okCount, files.length);
  t.is(filesInCumulus.onlyInS3.length, 0);
  t.is(filesInCumulus.onlyInDynamoDb.length, 0);
  t.is(collectionsInCumulusCmr.okCount, matchingColls.length);
  t.is(collectionsInCumulusCmr.onlyInCumulus.length, 0);
  t.is(collectionsInCumulusCmr.onlyInCmr.length, 0);

  const createStartTime = moment(report.createStartTime);
  const createEndTime = moment(report.createEndTime);
  t.true(createStartTime <= createEndTime);
});

test.serial('Generates valid reconciliation report when there are extra internal S3 objects', async (t) => {
  const { collectionCumulusId, filePgModel, granulePgModel, knex } = t.context;

  const dataBuckets = range(2).map(() => randomId('bucket'));
  await Promise.all(dataBuckets.map((bucket) =>
    createBucket(bucket)
      .then(() => t.context.bucketsToCleanup.push(bucket))));

  // Write the buckets config to S3
  await storeBucketsConfigToS3(
    dataBuckets,
    t.context.systemBucket,
    t.context.stackName
  );

  // Create files that are in sync
  const granuleCumulusIds = await granulePgModel.insert(
    knex,
    range(10).map(() => fakeGranuleRecordFactory({
      collection_cumulus_id: collectionCumulusId,
    }))
  );
  const matchingFiles = range(10).map((i) => ({
    bucket: sample(dataBuckets),
    key: randomId('key'),
    granule_cumulus_id: granuleCumulusIds[i],
  }));

  const extraS3File1 = { bucket: sample(dataBuckets), key: randomId('key') };
  const extraS3File2 = { bucket: sample(dataBuckets), key: randomId('key') };

  // Store the files to S3 and Elasticsearch
  await storeFilesToS3(matchingFiles.concat([extraS3File1, extraS3File2]));
  await filePgModel.insert(knex, matchingFiles);

  const event = {
    systemBucket: t.context.systemBucket,
    stackName: t.context.stackName,
    reportType: 'Granule Not Found',
  };

  const reportRecord = await handler(event);
  t.is(reportRecord.status, 'Generated');

  const report = await fetchCompletedReport(reportRecord);
  const filesInCumulus = report.filesInCumulus;
  t.is(report.status, 'SUCCESS');
  t.is(report.error, undefined);
  t.is(filesInCumulus.okCount, matchingFiles.length);

  const granuleIds = Object.keys(filesInCumulus.okCountByGranule);
  granuleIds.forEach((granuleId) => {
    const okCountForGranule = filesInCumulus.okCountByGranule[granuleId];
    t.is(okCountForGranule, 1);
  });

  t.is(filesInCumulus.onlyInS3.length, 2);
  t.true(filesInCumulus.onlyInS3.includes(buildS3Uri(extraS3File1.bucket, extraS3File1.key)));
  t.true(filesInCumulus.onlyInS3.includes(buildS3Uri(extraS3File2.bucket, extraS3File2.key)));

  t.is(filesInCumulus.onlyInDynamoDb.length, 0);

  const createStartTime = moment(report.createStartTime);
  const createEndTime = moment(report.createEndTime);
  t.true(createStartTime <= createEndTime);
});

test.serial('Generates valid reconciliation report when there are extra internal DynamoDB objects', async (t) => {
  const { collectionCumulusId, filePgModel, granulePgModel, knex } = t.context;

  const dataBuckets = range(2).map(() => randomString());
  await Promise.all(dataBuckets.map((bucket) =>
    createBucket(bucket)
      .then(() => t.context.bucketsToCleanup.push(bucket))));

  // Write the buckets config to S3
  await storeBucketsConfigToS3(
    dataBuckets,
    t.context.systemBucket,
    t.context.stackName
  );

  // Create files that are in sync
  const granules = range(12).map(() => fakeGranuleRecordFactory({
    collection_cumulus_id: collectionCumulusId,
  }));
  const granuleCumulusIds = await granulePgModel.insert(
    knex,
    granules
  );
  const matchingFiles = range(10).map((i) => ({
    bucket: sample(dataBuckets),
    key: randomId('key'),
    granule_cumulus_id: granuleCumulusIds[i],
  }));

  const extraDbFile1 = {
    bucket: sample(dataBuckets),
    key: randomString(),
    granule_cumulus_id: granuleCumulusIds[10],
    granule_id: granules[10].granule_id,
  };
  const extraDbFile2 = {
    bucket: sample(dataBuckets),
    key: randomString(),
    granule_cumulus_id: granuleCumulusIds[11],
    granule_id: granules[11].granule_id,
  };

  // Store the files to S3 and DynamoDB
  await storeFilesToS3(matchingFiles);
  await filePgModel.insert(knex, matchingFiles.concat([
    omit(extraDbFile1, 'granule_id'),
    omit(extraDbFile2, 'granule_id'),
  ]));

  const event = {
    systemBucket: t.context.systemBucket,
    stackName: t.context.stackName,
    reportType: 'Granule Not Found',
  };

  const reportRecord = await handler(event);
  t.is(reportRecord.status, 'Generated');

  const report = await fetchCompletedReport(reportRecord);
  const filesInCumulus = report.filesInCumulus;
  t.is(report.status, 'SUCCESS');
  t.is(report.error, undefined);
  t.is(filesInCumulus.okCount, matchingFiles.length);
  t.is(filesInCumulus.onlyInS3.length, 0);

  const totalOkCount = Object.values(filesInCumulus.okCountByGranule).reduce(
    (total, currentOkCount) => total + currentOkCount
  );
  t.is(totalOkCount, filesInCumulus.okCount);

  t.is(filesInCumulus.onlyInDynamoDb.length, 2);
  t.truthy(filesInCumulus.onlyInDynamoDb.find((f) =>
    f.uri === buildS3Uri(extraDbFile1.bucket, extraDbFile1.key)
    && f.granuleId === extraDbFile1.granule_id));
  t.truthy(filesInCumulus.onlyInDynamoDb.find((f) =>
    f.uri === buildS3Uri(extraDbFile2.bucket, extraDbFile2.key)
    && f.granuleId === extraDbFile2.granule_id));

  const createStartTime = moment(report.createStartTime);
  const createEndTime = moment(report.createEndTime);
  t.true(createStartTime <= createEndTime);
});

test.serial('Generates valid reconciliation report when internally, there are both extra DynamoDB and extra S3 files', async (t) => {
  const { collectionCumulusId, filePgModel, granulePgModel, knex } = t.context;

  const dataBuckets = range(2).map(() => randomString());
  await Promise.all(dataBuckets.map((bucket) =>
    createBucket(bucket)
      .then(() => t.context.bucketsToCleanup.push(bucket))));

  // Write the buckets config to S3
  await storeBucketsConfigToS3(
    dataBuckets,
    t.context.systemBucket,
    t.context.stackName
  );

  // Create files that are in sync
  const granules = range(12).map(() => fakeGranuleRecordFactory({
    collection_cumulus_id: collectionCumulusId,
  }));
  const granuleCumulusIds = await granulePgModel.insert(
    knex,
    granules
  );
  const matchingFiles = range(10).map((i) => ({
    bucket: sample(dataBuckets),
    key: randomId('key'),
    granule_cumulus_id: granuleCumulusIds[i],
  }));

  const extraS3File1 = { bucket: sample(dataBuckets), key: randomString() };
  const extraS3File2 = { bucket: sample(dataBuckets), key: randomString() };

  const extraDbFile1 = {
    bucket: sample(dataBuckets),
    key: randomString(),
    granule_cumulus_id: granuleCumulusIds[10],
    granule_id: granules[10].granule_id,
  };
  const extraDbFile2 = {
    bucket: sample(dataBuckets),
    key: randomString(),
    granule_cumulus_id: granuleCumulusIds[11],
    granule_id: granules[11].granule_id,
  };

  // Store the files to S3 and DynamoDB
  await storeFilesToS3(matchingFiles.concat([extraS3File1, extraS3File2]));
  await filePgModel.insert(knex, matchingFiles.concat([
    omit(extraDbFile1, 'granule_id'),
    omit(extraDbFile2, 'granule_id'),
  ]));

  const event = {
    systemBucket: t.context.systemBucket,
    stackName: t.context.stackName,
    reportType: 'Granule Not Found',
  };

  const reportRecord = await handler(event);
  t.is(reportRecord.status, 'Generated');

  const report = await fetchCompletedReport(reportRecord);
  const filesInCumulus = report.filesInCumulus;
  t.is(report.status, 'SUCCESS');
  t.is(report.error, undefined);
  t.is(filesInCumulus.okCount, matchingFiles.length);

  const totalOkCount = Object.values(filesInCumulus.okCountByGranule).reduce(
    (total, currentOkCount) => total + currentOkCount
  );
  t.is(totalOkCount, filesInCumulus.okCount);

  t.is(filesInCumulus.onlyInS3.length, 2);
  t.true(filesInCumulus.onlyInS3.includes(buildS3Uri(extraS3File1.bucket, extraS3File1.key)));
  t.true(filesInCumulus.onlyInS3.includes(buildS3Uri(extraS3File2.bucket, extraS3File2.key)));

  t.is(filesInCumulus.onlyInDynamoDb.length, 2);
  t.truthy(filesInCumulus.onlyInDynamoDb.find((f) =>
    f.uri === buildS3Uri(extraDbFile1.bucket, extraDbFile1.key)
    && f.granuleId === extraDbFile1.granule_id));
  t.truthy(filesInCumulus.onlyInDynamoDb.find((f) =>
    f.uri === buildS3Uri(extraDbFile2.bucket, extraDbFile2.key)
    && f.granuleId === extraDbFile2.granule_id));

  const createStartTime = moment(report.createStartTime);
  const createEndTime = moment(report.createEndTime);
  t.true(createStartTime <= createEndTime);
});

test.serial('Generates valid reconciliation report when there are both extra ES and CMR collections', async (t) => {
  const params = {
    numMatchingCollectionsOutOfRange: 0,
    numExtraESCollectionsOutOfRange: 0,
  };

  const setupVars = await setupElasticAndCMRForTests({ t, params });

  const event = {
    systemBucket: t.context.systemBucket,
    stackName: t.context.stackName,
    reportType: 'Granule Not Found',
  };

  const reportRecord = await handler(event);
  t.is(reportRecord.status, 'Generated');

  const report = await fetchCompletedReport(reportRecord);
  const collectionsInCumulusCmr = report.collectionsInCumulusCmr;
  t.is(report.status, 'SUCCESS');
  t.is(report.error, undefined);
  t.is(collectionsInCumulusCmr.okCount, setupVars.matchingCollections.length);

  t.is(collectionsInCumulusCmr.onlyInCumulus.length, setupVars.extraESCollections.length);
  setupVars.extraESCollections.map((collection) =>
    t.true(collectionsInCumulusCmr.onlyInCumulus
      .includes(constructCollectionId(collection.name, collection.version))));

  t.is(collectionsInCumulusCmr.onlyInCmr.length, setupVars.extraCmrCollections.length);
  setupVars.extraCmrCollections.map((collection) =>
    t.true(collectionsInCumulusCmr.onlyInCmr
      .includes(constructCollectionId(collection.name, collection.version))));

  const createStartTime = moment(report.createStartTime);
  const createEndTime = moment(report.createEndTime);
  t.true(createStartTime <= createEndTime);
});

test.serial(
  'With input time params, generates a valid filtered reconcilation report, when there are extra cumulus/ES and CMR collections',
  async (t) => {
    const { startTimestamp, endTimestamp, ...setupVars } = await setupElasticAndCMRForTests({ t });

    const event = {
      systemBucket: t.context.systemBucket,
      stackName: t.context.stackName,
      startTimestamp,
      endTimestamp,
    };

    const reportRecord = await handler(event);
    t.is(reportRecord.status, 'Generated');

    const report = await fetchCompletedReport(reportRecord);
    const collectionsInCumulusCmr = report.collectionsInCumulusCmr;
    t.is(report.status, 'SUCCESS');
    t.is(report.error, undefined);
    t.is(collectionsInCumulusCmr.okCount, setupVars.matchingCollections.length);

    t.is(collectionsInCumulusCmr.onlyInCumulus.length, setupVars.extraESCollections.length);
    // Each extra collection in timerange is included
    setupVars.extraESCollections.map((collection) =>
      t.true(collectionsInCumulusCmr.onlyInCumulus
        .includes(constructCollectionId(collection.name, collection.version))));

    // No collections that were out of timestamp are included
    setupVars.extraESCollectionsOutOfRange.map((collection) =>
      t.false(collectionsInCumulusCmr.onlyInCumulus
        .includes(constructCollectionId(collection.name, collection.version))));

    // Timestamps force ONE WAY comparison.
    t.is(collectionsInCumulusCmr.onlyInCmr.length, 0);

    const reportStartTime = report.reportStartTime;
    const reportEndTime = report.reportEndTime;
    t.is(
      (new Date(reportStartTime)).valueOf(),
      startTimestamp
    );
    t.is(
      (new Date(reportEndTime)).valueOf(),
      endTimestamp
    );
  }
);

test.serial(
  'With location param as S3, generates a valid reconcilation report for only S3 and DynamoDB',
  async (t) => {
    const { collectionCumulusId, filePgModel, granulePgModel, knex } = t.context;

    const dataBuckets = range(2).map(() => randomId('bucket'));
    await Promise.all(dataBuckets.map((bucket) =>
      createBucket(bucket)
        .then(() => t.context.bucketsToCleanup.push(bucket))));

    // Write the buckets config to S3
    await storeBucketsConfigToS3(
      dataBuckets,
      t.context.systemBucket,
      t.context.stackName
    );

    // Create random files
    const granules = range(10).map(() => fakeGranuleRecordFactory({
      collection_cumulus_id: collectionCumulusId,
    }));
    const granuleCumulusIds = await granulePgModel.insert(
      knex,
      granules
    );
    const files = range(10).map((i) => ({
      bucket: sample(dataBuckets),
      key: randomId('key'),
      granule_cumulus_id: granuleCumulusIds[i],
    }));

    // Store the files to S3 and DynamoDB
    await Promise.all([
      storeFilesToS3(files),
      filePgModel.insert(knex, files),
    ]);

    const event = {
      systemBucket: t.context.systemBucket,
      stackName: t.context.stackName,
      reportType: 'Granule Not Found',
      location: 'S3',
    };

    const reportRecord = await handler(event);
    t.is(reportRecord.status, 'Generated');

    const report = await fetchCompletedReport(reportRecord);
    const filesInCumulus = report.filesInCumulus;
    t.is(report.status, 'SUCCESS');

    const granuleIds = Object.keys(filesInCumulus.okCountByGranule);
    granuleIds.forEach((granuleId) => {
      const okCountForGranule = filesInCumulus.okCountByGranule[granuleId];
      t.is(okCountForGranule, 1);
    });

    t.is(report.error, undefined);
    t.is(filesInCumulus.okCount, files.length);
    t.is(filesInCumulus.onlyInS3.length, 0);
    t.is(filesInCumulus.onlyInDynamoDb.length, 0);
    t.is(report.collectionsInCumulusCmr.okCount, 0);
    t.is(report.granulesInCumulusCmr.okCount, 0);
    t.is(report.filesInCumulusCmr.okCount, 0);
  }
);

test.serial(
  'With location param as CMR, generates a valid reconcilation report for only Cumulus and CMR',
  async (t) => {
    const params = {
      numMatchingCollectionsOutOfRange: 0,
      numExtraESCollectionsOutOfRange: 0,
    };

    const setupVars = await setupElasticAndCMRForTests({ t, params });

    const event = {
      systemBucket: t.context.systemBucket,
      stackName: t.context.stackName,
      location: 'CMR',
    };

    const reportRecord = await handler(event);
    t.is(reportRecord.status, 'Generated');

    const report = await fetchCompletedReport(reportRecord);
    const collectionsInCumulusCmr = report.collectionsInCumulusCmr;
    t.is(report.status, 'SUCCESS');
    t.is(report.error, undefined);
    t.is(collectionsInCumulusCmr.okCount, setupVars.matchingCollections.length);
    t.is(report.filesInCumulus.okCount, 0);

    t.is(collectionsInCumulusCmr.onlyInCumulus.length, setupVars.extraESCollections.length);
    setupVars.extraESCollections.map((collection) =>
      t.true(collectionsInCumulusCmr.onlyInCumulus
        .includes(constructCollectionId(collection.name, collection.version))));

    t.is(collectionsInCumulusCmr.onlyInCmr.length, setupVars.extraCmrCollections.length);
    setupVars.extraCmrCollections.map((collection) =>
      t.true(collectionsInCumulusCmr.onlyInCmr
        .includes(constructCollectionId(collection.name, collection.version))));
  }
);

test.serial(
  'Generates valid reconciliation report without time params and there are extra cumulus/ES and CMR collections',
  async (t) => {
    const setupVars = await setupElasticAndCMRForTests({ t });

    const eventNoTimeStamps = {
      systemBucket: t.context.systemBucket,
      stackName: t.context.stackName,
    };

    const reportRecord = await handler(eventNoTimeStamps);
    t.is(reportRecord.status, 'Generated');

    const report = await fetchCompletedReport(reportRecord);
    const collectionsInCumulusCmr = report.collectionsInCumulusCmr;
    t.is(report.status, 'SUCCESS');
    t.is(report.error, undefined);

    // ok collections include every matching collection
    t.is(
      collectionsInCumulusCmr.okCount,
      setupVars.matchingCollections.length + setupVars.matchingCollectionsOutsideRange.length
    );

    // all extra ES collections are found
    t.is(
      collectionsInCumulusCmr.onlyInCumulus.length,
      setupVars.extraESCollections.length + setupVars.extraESCollectionsOutOfRange.length
    );
    setupVars.extraESCollections.map((collection) =>
      t.true(collectionsInCumulusCmr.onlyInCumulus
        .includes(constructCollectionId(collection.name, collection.version))));
    setupVars.extraESCollectionsOutOfRange.map((collection) =>
      t.true(collectionsInCumulusCmr.onlyInCumulus
        .includes(constructCollectionId(collection.name, collection.version))));

    // all of the collections only in CMR are found.
    t.is(collectionsInCumulusCmr.onlyInCmr.length, setupVars.extraCmrCollections.length);
    setupVars.extraCmrCollections.map((collection) =>
      t.true(collectionsInCumulusCmr.onlyInCmr
        .includes(constructCollectionId(collection.name, collection.version))));

    t.is(report.reportEndTime, undefined);
    t.is(report.reportStartTime, undefined);
  }
);

test.serial(
  'Generates valid ONE WAY reconciliation report with time params and filters by collectionIds when there are extra cumulus/ES and CMR collections',
  async (t) => {
    const { startTimestamp, endTimestamp, ...setupVars } = await setupElasticAndCMRForTests({ t });

    const testCollection = [
      setupVars.matchingCollections[3],
      setupVars.extraCmrCollections[1],
      setupVars.extraESCollections[1],
      setupVars.extraESCollectionsOutOfRange[0],
    ];
    const collectionId = testCollection.map((c) => constructCollectionId(c.name, c.version));

    console.log(`collectionId: ${JSON.stringify(collectionId)}`);

    const event = {
      systemBucket: t.context.systemBucket,
      stackName: t.context.stackName,
      startTimestamp,
      endTimestamp,
      collectionId,
    };

    const reportRecord = await handler(event);
    t.is(reportRecord.status, 'Generated');

    const report = await fetchCompletedReport(reportRecord);
    const collectionsInCumulusCmr = report.collectionsInCumulusCmr;
    t.is(report.status, 'SUCCESS');
    t.is(report.error, undefined);
    // Only one collection id is searched.
    t.is(collectionsInCumulusCmr.okCount, 1);

    // cumulus filters by collectionId and only returned the good one above.
    t.is(collectionsInCumulusCmr.onlyInCumulus.length, 1);
    t.true(collectionsInCumulusCmr.onlyInCumulus.includes(collectionId[2]));

    // ONE WAY only comparison because of input timestampes
    t.is(collectionsInCumulusCmr.onlyInCmr.length, 0);

    const reportStartTime = report.reportStartTime;
    const reportEndTime = report.reportEndTime;
    t.is(
      (new Date(reportStartTime)).valueOf(),
      startTimestamp
    );
    t.is(
      (new Date(reportEndTime)).valueOf(),
      endTimestamp
    );
  }
);

test.serial(
  'When a collectionId is in both CMR and Cumulus a valid bi-directional reconciliation report is created.',
  async (t) => {
    const setupVars = await setupElasticAndCMRForTests({ t });

    const testCollection = setupVars.matchingCollections[3];
    console.log(`testCollection: ${JSON.stringify(testCollection)}`);

    const event = {
      systemBucket: t.context.systemBucket,
      stackName: t.context.stackName,
      collectionId: [constructCollectionId(testCollection.name, testCollection.version)],
    };

    const reportRecord = await handler(event);
    t.is(reportRecord.status, 'Generated');

    const report = await fetchCompletedReport(reportRecord);
    const collectionsInCumulusCmr = report.collectionsInCumulusCmr;
    t.is(report.status, 'SUCCESS');
    t.is(report.error, undefined);
    t.is(collectionsInCumulusCmr.okCount, 1);
    t.is(collectionsInCumulusCmr.onlyInCumulus.length, 0);
    t.is(collectionsInCumulusCmr.onlyInCmr.length, 0);

    t.is(report.reportEndTime, undefined);
    t.is(report.reportStartTime, undefined);
  }
);

test.serial(
  'When an array of collectionId exists only in CMR, creates a valid bi-directional reconciliation report.',
  async (t) => {
    const setupVars = await setupElasticAndCMRForTests({ t });

    const testCollection = [
      setupVars.extraCmrCollections[3],
      setupVars.matchingCollections[2],
      setupVars.extraESCollections[1],
    ];
    const collectionId = testCollection.map((c) => constructCollectionId(c.name, c.version));
    console.log(`testCollection: ${JSON.stringify(collectionId)}`);

    const event = {
      systemBucket: t.context.systemBucket,
      stackName: t.context.stackName,
      collectionId,
    };

    const reportRecord = await handler(event);
    t.is(reportRecord.status, 'Generated');

    const report = await fetchCompletedReport(reportRecord);
    const collectionsInCumulusCmr = report.collectionsInCumulusCmr;
    t.is(report.status, 'SUCCESS');
    t.is(report.error, undefined);
    // Filtered by collectionId only in cmr
    t.is(collectionsInCumulusCmr.okCount, 1);
    t.is(collectionsInCumulusCmr.onlyInCumulus.length, 1);
    t.true(collectionsInCumulusCmr.onlyInCumulus.includes(collectionId[2]));
    t.is(collectionsInCumulusCmr.onlyInCmr.length, 1);
    t.true(collectionsInCumulusCmr.onlyInCmr.includes(collectionId[0]));

    t.is(report.reportEndTime, undefined);
    t.is(report.reportStartTime, undefined);
  }
);

test.serial(
  'When a filtered collectionId exists only in Cumulus, generates a valid bi-directional reconciliation report.',
  async (t) => {
    const setupVars = await setupElasticAndCMRForTests({ t });

    const testCollection = setupVars.extraESCollections[3];
    console.log(`testCollection: ${JSON.stringify(testCollection)}`);

    const event = {
      systemBucket: t.context.systemBucket,
      stackName: t.context.stackName,
      collectionId: constructCollectionId(testCollection.name, testCollection.version),
    };

    const reportRecord = await handler(event);
    t.is(reportRecord.status, 'Generated');

    const report = await fetchCompletedReport(reportRecord);
    const collectionsInCumulusCmr = report.collectionsInCumulusCmr;
    t.is(report.status, 'SUCCESS');
    t.is(report.error, undefined);
    t.is(collectionsInCumulusCmr.okCount, 0);
    // Filtered by collectionId
    t.is(collectionsInCumulusCmr.onlyInCumulus.length, 1);
    t.true(collectionsInCumulusCmr.onlyInCumulus.includes(event.collectionId));
    t.is(collectionsInCumulusCmr.onlyInCmr.length, 0);

    const newCreateStartTime = moment(report.createStartTime);
    const newCreateEndTime = moment(report.createEndTime);
    t.true(newCreateStartTime <= newCreateEndTime);

    t.is(report.reportEndTime, undefined);
    t.is(report.reportStartTime, undefined);
  }
);

test.serial(
  'Generates valid ONE WAY reconciliation report with time params and filters by granuleIds when there are extra cumulus/ES and CMR collections',
  async (t) => {
    const { startTimestamp, endTimestamp, ...setupVars } = await setupElasticAndCMRForTests({ t });

    const testCollection = [
      setupVars.matchingCollections[3],
      setupVars.extraCmrCollections[1],
      setupVars.extraESCollections[1],
      setupVars.extraESCollectionsOutOfRange[0],
    ];

    const testCollectionIds = testCollection.map((c) => constructCollectionId(c.name, c.version));
    const testGranuleIds = await granuleIdsFromCollectionIds(testCollectionIds);

    console.log(`granuleIds: ${JSON.stringify(testGranuleIds)}`);

    const event = {
      systemBucket: t.context.systemBucket,
      stackName: t.context.stackName,
      startTimestamp,
      endTimestamp,
      granuleId: testGranuleIds,
    };

    const reportRecord = await handler(event);
    t.is(reportRecord.status, 'Generated');

    const report = await fetchCompletedReport(reportRecord);
    const collectionsInCumulusCmr = report.collectionsInCumulusCmr;
    t.is(report.status, 'SUCCESS');
    t.is(report.error, undefined);

    t.is(collectionsInCumulusCmr.okCount, 1);

    // cumulus filters collections by granuleId and only returned test one
    t.is(collectionsInCumulusCmr.onlyInCumulus.length, 1);
    t.true(collectionsInCumulusCmr.onlyInCumulus.includes(testCollectionIds[2]));

    // ONE WAY only comparison because of input timestampes
    t.is(collectionsInCumulusCmr.onlyInCmr.length, 0);

    const reportStartTime = report.reportStartTime;
    const reportEndTime = report.reportEndTime;
    t.is(
      (new Date(reportStartTime)).valueOf(),
      startTimestamp
    );
    t.is(
      (new Date(reportEndTime)).valueOf(),
      endTimestamp
    );
  }
);

test.serial(
  'When an array of granuleId exists, creates a valid one-way reconciliation report.',
  async (t) => {
    const setupVars = await setupElasticAndCMRForTests({ t });

    const testCollection = [
      setupVars.extraCmrCollections[3],
      setupVars.matchingCollections[2],
      setupVars.extraESCollections[1],
    ];

    const testCollectionIds = testCollection.map((c) => constructCollectionId(c.name, c.version));
    const testGranuleIds = await granuleIdsFromCollectionIds(testCollectionIds);

    console.log(`testGranuleIds: ${JSON.stringify(testGranuleIds)}`);

    const event = {
      systemBucket: t.context.systemBucket,
      stackName: t.context.stackName,
      granuleId: testGranuleIds,
    };

    const reportRecord = await handler(event);
    t.is(reportRecord.status, 'Generated');

    const report = await fetchCompletedReport(reportRecord);
    const collectionsInCumulusCmr = report.collectionsInCumulusCmr;
    t.is(report.status, 'SUCCESS');
    t.is(report.error, undefined);

    // Filtered by input granuleIds
    t.is(collectionsInCumulusCmr.okCount, 1);
    t.is(collectionsInCumulusCmr.onlyInCumulus.length, 1);
    t.true(collectionsInCumulusCmr.onlyInCumulus.includes(testCollectionIds[2]));
    // one way
    t.is(collectionsInCumulusCmr.onlyInCmr.length, 0);

    t.is(report.reportEndTime, undefined);
    t.is(report.reportStartTime, undefined);
  }
);

test.serial(
  'When an array of providers exists, creates a valid one-way reconciliation report.',
  async (t) => {
    const setupVars = await setupElasticAndCMRForTests({ t });

    const testCollection = [
      setupVars.extraCmrCollections[3],
      setupVars.matchingCollections[2],
      setupVars.extraESCollections[1],
    ];

    const testCollectionIds = testCollection.map((c) => constructCollectionId(c.name, c.version));
    const testProviders = await providersFromCollectionIds(testCollectionIds);

    const event = {
      systemBucket: t.context.systemBucket,
      stackName: t.context.stackName,
      provider: testProviders,
    };

    const reportRecord = await handler(event);
    t.is(reportRecord.status, 'Generated');

    const report = await fetchCompletedReport(reportRecord);
    const collectionsInCumulusCmr = report.collectionsInCumulusCmr;
    const granulesInCumulusCmr = report.granulesInCumulusCmr;

    t.is(report.status, 'SUCCESS');
    t.is(report.error, undefined);

    // Filtered by input provider
    t.is(collectionsInCumulusCmr.okCount, 1);
    t.is(collectionsInCumulusCmr.onlyInCumulus.length, 1);
    t.true(collectionsInCumulusCmr.onlyInCumulus.includes(testCollectionIds[2]));

    t.is(granulesInCumulusCmr.okCount, 0);
    t.is(granulesInCumulusCmr.onlyInCumulus.length, 1);

    // one way
    t.is(collectionsInCumulusCmr.onlyInCmr.length, 0);
    t.is(granulesInCumulusCmr.onlyInCmr.length, 0);

    t.is(report.reportEndTime, undefined);
    t.is(report.reportStartTime, undefined);
  }
);

test.serial('reconciliationReportForGranules reports discrepancy of granule holdings in CUMULUS and CMR', async (t) => {
  const shortName = randomString();
  const version = randomString();
  const collectionId = constructCollectionId(shortName, version);

  // create granules that are in sync
  const matchingGrans = range(10).map(() =>
    fakeGranuleFactoryV2({ collectionId: collectionId, status: 'completed', files: [] }));

  const extraDbGrans = range(2).map(() =>
    fakeGranuleFactoryV2({ collectionId: collectionId, status: 'completed', files: [] }));

  const extraCmrGrans = range(2).map(() => ({
    granuleId: randomString(),
    collectionId: collectionId,
  }));

  const cmrGranules = sortBy(matchingGrans.concat(extraCmrGrans), ['granuleId']).map((granule) => ({
    umm: {
      GranuleUR: granule.granuleId,
      CollectionReference: { ShortName: shortName, Version: version },
      RelatedUrls: [],
    },
  }));

  CMRSearchConceptQueue.prototype.peek.restore();
  CMRSearchConceptQueue.prototype.shift.restore();
  sinon.stub(CMRSearchConceptQueue.prototype, 'peek').callsFake(() => cmrGranules[0]);
  sinon.stub(CMRSearchConceptQueue.prototype, 'shift').callsFake(() => cmrGranules.shift());

  await storeGranulesToElasticsearch(matchingGrans.concat(extraDbGrans));

  const { granulesReport, filesReport } = await reconciliationReportForGranules({
    collectionId,
    bucketsConfig: new BucketsConfig({}),
    distributionBucketMap: {},
    recReportParams: {},
  });

  t.is(granulesReport.okCount, 10);

  const expectedOnlyInCumulus = sortBy(extraDbGrans, ['granuleId']).map((gran) =>
    ({ granuleId: gran.granuleId, collectionId: gran.collectionId }));
  t.deepEqual(granulesReport.onlyInCumulus, expectedOnlyInCumulus);

  t.deepEqual(granulesReport.onlyInCmr.map((gran) => gran.GranuleUR),
    extraCmrGrans.map((gran) => gran.granuleId).sort());

  t.is(filesReport.okCount, 0);
  t.is(filesReport.onlyInCumulus.length, 0);
  t.is(filesReport.onlyInCmr.length, 0);
});

test.serial('reconciliationReportForGranuleFiles reports discrepancy of granule file holdings in CUMULUS and CMR', async (t) => {
  process.env.DISTRIBUTION_ENDPOINT = 'https://example.com/';
  const buckets = {
    internal: { name: 'cumulus-test-sandbox-internal', type: 'internal' },
    private: { name: 'testbucket-private', type: 'private' },
    protected: { name: 'testbucket-protected', type: 'protected' },
    public: { name: 'testbucket-public', type: 'public' },
    'protected-2': { name: 'testbucket-protected-2', type: 'protected' },
  };
  const bucketsConfig = new BucketsConfig(buckets);
  const distributionBucketMap = createDistributionBucketMapFromBuckets(buckets);

  const matchingFilesInDb = [{
    bucket: 'testbucket-protected',
    key: 'MOD09GQ___006/2017/MOD/MOD09GQ.A4675287.SWPE5_.006.7310007729190.hdf',
    size: 17865615,
    fileName: 'MOD09GQ.A4675287.SWPE5_.006.7310007729190.hdf',
  },
  {
    bucket: 'testbucket-public',
    key: 'MOD09GQ___006/MOD/MOD09GQ.A4675287.SWPE5_.006.7310007729190_ndvi.jpg',
    size: 44118,
    fileName: 'MOD09GQ.A4675287.SWPE5_.006.7310007729190_ndvi.jpg',
  },
  {
    bucket: 'testbucket-protected-2',
    key: 'MOD09GQ___006/MOD/MOD09GQ.A4675287.SWPE5_.006.7310007729190.cmr.xml',
    size: 2708,
    fileName: 'MOD09GQ.A4675287.SWPE5_.006.7310007729190.cmr.xml',
  }];

  const privateFilesInDb = [{
    bucket: 'testbucket-private',
    key: 'MOD09GQ___006/MOD/MOD09GQ.A4675287.SWPE5_.006.7310007729190.hdf.met',
    size: 44118,
    fileName: 'MOD09GQ.A4675287.SWPE5_.006.7310007729190.hdf.met',
  }];

  const filesOnlyInDb = [{
    bucket: 'testbucket-public',
    key: 'MOD09GQ___006/MOD/extra123.jpg',
    size: 44118,
    fileName: 'extra123.jpg',
  },
  {
    bucket: 'testbucket-protected',
    key: 'MOD09GQ___006/MOD/extra456.jpg',
    size: 44118,
    fileName: 'extra456.jpg',
  }];

  const granuleInDb = {
    granuleId: 'MOD09GQ.A4675287.SWPE5_.006.7310007729190',
    collectionId: 'MOD09GQ___006',
    files: matchingFilesInDb.concat(privateFilesInDb).concat(filesOnlyInDb),
  };

  const matchingFilesInCmr = [{
    URL: `${process.env.DISTRIBUTION_ENDPOINT}testbucket-protected/MOD09GQ___006/2017/MOD/MOD09GQ.A4675287.SWPE5_.006.7310007729190.hdf`,
    Type: 'GET DATA',
    Description: 'File to download',
  },
  {
    URL: `${process.env.DISTRIBUTION_ENDPOINT}testbucket-public/MOD09GQ___006/MOD/MOD09GQ.A4675287.SWPE5_.006.7310007729190_ndvi.jpg`,
    Type: 'GET DATA',
    Description: 'File to download',
  },
  {
    URL: `${process.env.DISTRIBUTION_ENDPOINT}testbucket-protected-2/MOD09GQ___006/MOD/MOD09GQ.A4675287.SWPE5_.006.7310007729190.cmr.xml`,
    Type: 'GET DATA',
    Description: 'File to download',
  }];

  const filesOnlyInCmr = [{
    URL: 'https://enjo7p7os7.execute-api.us-east-1.amazonaws.com/dev/MYD13Q1.A2017297.h19v10.006.2017313221202.hdf',
    Type: 'GET DATA',
    Description: 'File to download',
  }];

  const urlsShouldOnlyInCmr = [{
    URL: `${process.env.DISTRIBUTION_ENDPOINT}s3credentials`,
    Type: 'VIEW RELATED INFORMATION',
    Description: 'api endpoint to retrieve temporary credentials valid for same-region direct s3 access',
  }];

  const granuleInCmr = {
    GranuleUR: 'MOD09GQ.A4675287.SWPE5_.006.7310007729190',
    ShortName: 'MOD09GQ',
    Version: '006',
    RelatedUrls: matchingFilesInCmr.concat(filesOnlyInCmr).concat(urlsShouldOnlyInCmr),
  };
  const report = await reconciliationReportForGranuleFiles({
    granuleInDb,
    granuleInCmr,
    bucketsConfig,
    distributionBucketMap,
  });
  t.is(report.okCount, matchingFilesInDb.length + privateFilesInDb.length);

  t.is(report.onlyInCumulus.length, filesOnlyInDb.length);
  t.deepEqual(map(report.onlyInCumulus, 'fileName').sort(), map(filesOnlyInDb, 'fileName').sort());

  t.is(report.onlyInCmr.length, filesOnlyInCmr.length);
  t.deepEqual(map(report.onlyInCmr, 'URL').sort(), map(filesOnlyInCmr, 'URL').sort());
});

test.serial('reconciliationReportForGranuleFiles reports discrepancy of granule file holdings in CUMULUS and CMR that have S3 links', async (t) => {
  process.env.DISTRIBUTION_ENDPOINT = 'https://example.com/';
  const buckets = {
    internal: { name: 'cumulus-test-sandbox-internal', type: 'internal' },
    private: { name: 'testbucket-private', type: 'private' },
    protected: { name: 'testbucket-protected', type: 'protected' },
    public: { name: 'testbucket-public', type: 'public' },
    'protected-2': { name: 'testbucket-protected-2', type: 'protected' },
  };
  const bucketsConfig = new BucketsConfig(buckets);
  const distributionBucketMap = createDistributionBucketMapFromBuckets(buckets);
  const matchingFilesInDb = [{
    bucket: 'testbucket-protected',
    key: 'MOD09GQ___006/2017/MOD/MOD09GQ.A4675287.SWPE5_.006.7310007729190.hdf',
    size: 17865615,
    fileName: 'MOD09GQ.A4675287.SWPE5_.006.7310007729190.hdf',
  },
  {
    bucket: 'testbucket-public',
    key: 'MOD09GQ___006/MOD/MOD09GQ.A4675287.SWPE5_.006.7310007729190_ndvi.jpg',
    size: 44118,
    fileName: 'MOD09GQ.A4675287.SWPE5_.006.7310007729190_ndvi.jpg',
  },
  {
    bucket: 'testbucket-protected-2',
    key: 'MOD09GQ___006/MOD/MOD09GQ.A4675287.SWPE5_.006.7310007729190.cmr.xml',
    size: 2708,
    fileName: 'MOD09GQ.A4675287.SWPE5_.006.7310007729190.cmr.xml',
  }];

  const privateFilesInDb = [{
    bucket: 'testbucket-private',
    key: 'MOD09GQ___006/MOD/MOD09GQ.A4675287.SWPE5_.006.7310007729190.hdf.met',
    size: 44118,
    fileName: 'MOD09GQ.A4675287.SWPE5_.006.7310007729190.hdf.met',
  }];

  const filesOnlyInDb = [{
    bucket: 'testbucket-public',
    key: 'MOD09GQ___006/MOD/extra123.jpg',
    size: 44118,
    fileName: 'extra123.jpg',
  },
  {
    bucket: 'testbucket-protected',
    key: 'MOD09GQ___006/MOD/extra456.jpg',
    size: 44118,
    fileName: 'extra456.jpg',
  }];

  const granuleInDb = {
    granuleId: 'MOD09GQ.A4675287.SWPE5_.006.7310007729190',
    collectionId: 'MOD09GQ___006',
    files: matchingFilesInDb.concat(privateFilesInDb).concat(filesOnlyInDb),
  };

  const matchingFilesInCmr = [{
    URL: 's3://testbucket-protected/MOD09GQ___006/2017/MOD/MOD09GQ.A4675287.SWPE5_.006.7310007729190.hdf',
    Type: 'GET DATA',
    Description: 'File to download',
  },
  {
    URL: 's3://testbucket-public/MOD09GQ___006/MOD/MOD09GQ.A4675287.SWPE5_.006.7310007729190_ndvi.jpg',
    Type: 'GET DATA',
    Description: 'File to download',
  },
  {
    URL: `${process.env.DISTRIBUTION_ENDPOINT}testbucket-protected-2/MOD09GQ___006/MOD/MOD09GQ.A4675287.SWPE5_.006.7310007729190.cmr.xml`,
    Type: 'EXTENDED METADATA',
    Description: 'File to download',
  }];

  const filesOnlyInCmr = [{
    URL: 'https://enjo7p7os7.execute-api.us-east-1.amazonaws.com/dev/MYD13Q1.A2017297.h19v10.006.2017313221202.hdf',
    Type: 'GET DATA',
    Description: 'File to download',
  }];

  const urlsIgnoredInCmr = [{
    URL: 'http://example.com/thisFileIsIgnoredBecauseOfTheRelatedUrlType.exe',
    Type: 'DOWNLOAD SOFTWARE',
    Description: 'File to download',
  }];

  const urlsShouldOnlyInCmr = [{
    URL: `${process.env.DISTRIBUTION_ENDPOINT}s3credentials`,
    Type: 'VIEW RELATED INFORMATION',
    Description: 'api endpoint to retrieve temporary credentials valid for same-region direct s3 access',
  }];

  const allCmrFiles = matchingFilesInCmr
    .concat(filesOnlyInCmr).concat(urlsShouldOnlyInCmr).concat(urlsIgnoredInCmr);
  const granuleInCmr = {
    GranuleUR: 'MOD09GQ.A4675287.SWPE5_.006.7310007729190',
    ShortName: 'MOD09GQ',
    Version: '006',
    RelatedUrls: allCmrFiles,
  };

  const report = await reconciliationReportForGranuleFiles({
    granuleInDb,
    granuleInCmr,
    bucketsConfig,
    distributionBucketMap,
  });

  t.is(report.okCount, matchingFilesInDb.length + privateFilesInDb.length);

  t.is(report.onlyInCumulus.length, filesOnlyInDb.length);
  t.deepEqual(map(report.onlyInCumulus, 'fileName').sort(), map(filesOnlyInDb, 'fileName').sort());

  t.is(report.onlyInCmr.length, filesOnlyInCmr.length);
  t.deepEqual(map(report.onlyInCmr, 'URL').sort(), map(filesOnlyInCmr, 'URL').sort());
});

test.serial('reconciliationReportForGranuleFiles does not fail if no distribution endpoint is defined', async (t) => {
  const buckets = {
    internal: { name: 'cumulus-test-sandbox-internal', type: 'internal' },
    private: { name: 'testbucket-private', type: 'private' },
    protected: { name: 'testbucket-protected', type: 'protected' },
    public: { name: 'testbucket-public', type: 'public' },
    'protected-2': { name: 'testbucket-protected-2', type: 'protected' },
  };
  const bucketsConfig = new BucketsConfig(buckets);
  const distributionBucketMap = createDistributionBucketMapFromBuckets(buckets);

  const matchingFilesInDb = [{
    bucket: 'testbucket-protected',
    key: 'MOD09GQ___006/2017/MOD/MOD09GQ.A4675287.SWPE5_.006.7310007729190.hdf',
    size: 17865615,
    fileName: 'MOD09GQ.A4675287.SWPE5_.006.7310007729190.hdf',
  },
  {
    bucket: 'testbucket-public',
    key: 'MOD09GQ___006/MOD/MOD09GQ.A4675287.SWPE5_.006.7310007729190_ndvi.jpg',
    size: 44118,
    fileName: 'MOD09GQ.A4675287.SWPE5_.006.7310007729190_ndvi.jpg',
  },
  {
    bucket: 'testbucket-protected-2',
    key: 'MOD09GQ___006/MOD/MOD09GQ.A4675287.SWPE5_.006.7310007729190.cmr.xml',
    size: 2708,
    fileName: 'MOD09GQ.A4675287.SWPE5_.006.7310007729190.cmr.xml',
  }];

  const privateFilesInDb = [{
    bucket: 'testbucket-private',
    key: 'MOD09GQ___006/MOD/MOD09GQ.A4675287.SWPE5_.006.7310007729190.hdf.met',
    size: 44118,
    fileName: 'MOD09GQ.A4675287.SWPE5_.006.7310007729190.hdf.met',
  }];

  const filesOnlyInDb = [{
    bucket: 'testbucket-public',
    key: 'MOD09GQ___006/MOD/extra123.jpg',
    size: 44118,
    fileName: 'extra123.jpg',
  },
  {
    bucket: 'testbucket-protected',
    key: 'MOD09GQ___006/MOD/extra456.jpg',
    size: 44118,
    fileName: 'extra456.jpg',
  }];

  const granuleInDb = {
    granuleId: 'MOD09GQ.A4675287.SWPE5_.006.7310007729190',
    collectionId: 'MOD09GQ___006',
    files: matchingFilesInDb.concat(privateFilesInDb).concat(filesOnlyInDb),
  };

  const matchingFilesInCmr = [{
    URL: 's3://testbucket-protected/MOD09GQ___006/2017/MOD/MOD09GQ.A4675287.SWPE5_.006.7310007729190.hdf',
    Type: 'GET DATA',
    Description: 'File to download',
  },
  {
    URL: 's3://testbucket-public/MOD09GQ___006/MOD/MOD09GQ.A4675287.SWPE5_.006.7310007729190_ndvi.jpg',
    Type: 'GET DATA',
    Description: 'File to download',
  },
  {
    URL: 's3://testbucket-protected-2/MOD09GQ___006/MOD/MOD09GQ.A4675287.SWPE5_.006.7310007729190.cmr.xml',
    Type: 'GET DATA',
    Description: 'File to download',
  }];

  const filesOnlyInCmr = [{
    URL: 'https://enjo7p7os7.execute-api.us-east-1.amazonaws.com/dev/MYD13Q1.A2017297.h19v10.006.2017313221202.hdf',
    Type: 'GET DATA',
    Description: 'File to download',
  }];

  const urlsShouldOnlyInCmr = [{
    URL: `${process.env.DISTRIBUTION_ENDPOINT}s3credentials`,
    Type: 'VIEW RELATED INFORMATION',
    Description: 'api endpoint to retrieve temporary credentials valid for same-region direct s3 access',
  }];

  const granuleInCmr = {
    GranuleUR: 'MOD09GQ.A4675287.SWPE5_.006.7310007729190',
    ShortName: 'MOD09GQ',
    Version: '006',
    RelatedUrls: matchingFilesInCmr.concat(filesOnlyInCmr).concat(urlsShouldOnlyInCmr),
  };

  const report = await reconciliationReportForGranuleFiles({
    granuleInDb, granuleInCmr, bucketsConfig, distributionBucketMap,
  });
  t.is(report.okCount, matchingFilesInDb.length + privateFilesInDb.length);

  t.is(report.onlyInCumulus.length, filesOnlyInDb.length);
  t.deepEqual(map(report.onlyInCumulus, 'fileName').sort(), map(filesOnlyInDb, 'fileName').sort());

  t.is(report.onlyInCmr.length, filesOnlyInCmr.length);
  t.deepEqual(map(report.onlyInCmr, 'URL').sort(), map(filesOnlyInCmr, 'URL').sort());
});

test.serial('When report creation fails, reconciliation report status is set to Failed with error', async (t) => {
  const dataBuckets = range(2).map(() => randomString());
  await Promise.all(dataBuckets.map((bucket) =>
    createBucket(bucket)
      .then(() => t.context.bucketsToCleanup.push(bucket))));

  // Write the buckets config to S3
  await storeBucketsConfigToS3(
    dataBuckets,
    t.context.systemBucket,
    t.context.stackName
  );

  // create an error case
  CMR.prototype.searchCollections.restore();
  sinon.stub(CMR.prototype, 'searchCollections').callsFake(() => {
    throw new Error('test error');
  });

  const event = {
    systemBucket: t.context.systemBucket,
    stackName: t.context.stackName,
  };

  const reportRecord = await handler(event);
  t.is(reportRecord.status, 'Failed');
  t.truthy(reportRecord.error);
});

test.serial('A valid internal reconciliation report is generated when ES and DB are in sync', async (t) => {
  const matchingColls = range(5).map(() => fakeCollectionFactory());
  const collectionId = constructCollectionId(matchingColls[0].name, matchingColls[0].version);
  const matchingGrans = range(10).map(() => fakeGranuleFactoryV2({ collectionId }));
  await Promise.all(
    matchingColls.map((collection) => indexer.indexCollection(esClient, collection, esAlias))
  );
  await new models.Collection().create(matchingColls);

  const collectionPgModel = new CollectionPgModel();
  await Promise.all(
    matchingColls.map((collection) =>
      collectionPgModel.create(
        t.context.knex,
        translateApiCollectionToPostgresCollection(collection)
      ))
  );

  await Promise.all(
    matchingGrans.map((gran) => indexer.indexGranule(esClient, gran, esAlias))
  );

  await new models.Granule().create(matchingGrans);

  const event = {
    systemBucket: t.context.systemBucket,
    stackName: t.context.stackName,
    reportType: 'Internal',
    reportName: randomId('reportName'),
    collectionId,
    startTimestamp: moment.utc().subtract(1, 'hour').format(),
    endTimestamp: moment.utc().add(1, 'hour').format(),
  };

  const reportRecord = await handler(event);
  t.is(reportRecord.status, 'Generated');
  t.is(reportRecord.name, event.reportName);
  t.is(reportRecord.type, event.reportType);

  const report = await fetchCompletedReport(reportRecord);
  t.is(report.status, 'SUCCESS');
  t.is(report.error, undefined);
  t.is(report.reportType, 'Internal');
  t.is(report.collections.okCount, 1);
  t.is(report.collections.onlyInEs.length, 0);
  t.is(report.collections.onlyInDb.length, 0);
  t.is(report.collections.withConflicts.length, 0);
  t.is(report.granules.okCount, 10);
  t.is(report.granules.onlyInEs.length, 0);
  t.is(report.granules.onlyInDb.length, 0);
  t.is(report.granules.withConflicts.length, 0);
});

test.serial('Creates a valid Granule Inventory report', async (t) => {
  const collection = fakeCollectionFactory();
  const collectionId = constructCollectionId(collection.name, collection.version);
  const matchingGrans = range(10).map(() => fakeGranuleFactoryV2({ collectionId }));
  await Promise.all(
    matchingGrans.map((gran) => indexer.indexGranule(esClient, gran, esAlias))
  );

  await new models.Granule().create(matchingGrans);

  const event = {
    systemBucket: t.context.systemBucket,
    stackName: t.context.stackName,
    reportType: 'Granule Inventory',
    reportName: randomId('reportName'),
    collectionId,
    status: 'completed',
    startTimestamp: moment.utc().subtract(1, 'hour').format(),
    endTimestamp: moment.utc().add(1, 'hour').format(),
  };

  const reportRecord = await handler(event);
  t.is(reportRecord.status, 'Generated');
  t.is(reportRecord.name, event.reportName);
  t.is(reportRecord.type, event.reportType);

  const report = await fetchCompletedReportString(reportRecord);
  const reportArray = report.split('\n');
  const reportHeader = reportArray.slice(0, 1)[0];
  const reportRows = reportArray.slice(1, reportArray.length);
  const header = '"granuleUr","collectionId","createdAt","startDateTime","endDateTime","status","updatedAt","published","provider"';
  t.is(reportHeader, header);
  t.is(reportRows.length, 10);
});<|MERGE_RESOLUTION|>--- conflicted
+++ resolved
@@ -33,14 +33,11 @@
   generateLocalTestDb,
   localStackConnectionEnv,
   translateApiCollectionToPostgresCollection,
-<<<<<<< HEAD
   FilePgModel,
   GranulePgModel,
   fakeCollectionRecordFactory,
   fakeGranuleRecordFactory,
-=======
   migrationDir,
->>>>>>> be1eb7b5
 } = require('@cumulus/db');
 
 const { fakeCollectionFactory, fakeGranuleFactoryV2 } = require('../../lib/testUtils');
