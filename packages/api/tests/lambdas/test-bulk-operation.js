const test = require('ava');
const cryptoRandomString = require('crypto-random-string');
const proxyquire = require('proxyquire');
const sinon = require('sinon');

const awsServices = require('@cumulus/aws-client/services');
const {
<<<<<<< HEAD
  CollectionPgModel,
  ExecutionPgModel,
  GranulePgModel,
  GranulesExecutionsPgModel,
  fakeCollectionRecordFactory,
  fakeExecutionRecordFactory,
  fakeGranuleRecordFactory,
  generateLocalTestDb,
  localStackConnectionEnv,
=======
  destroyLocalTestDb,
  generateLocalTestDb,
  localStackConnectionEnv,
  GranulePgModel,
>>>>>>> c7f73502
} = require('@cumulus/db');
const { randomId, randomString } = require('@cumulus/common/test-utils');
const { createBucket, deleteS3Buckets } = require('@cumulus/aws-client/S3');
const {
  createTestIndex,
  cleanupTestIndex,
} = require('@cumulus/es-client/testUtils');
const { fakeGranuleFactoryV2 } = require('../../lib/testUtils');
const { createGranuleAndFiles } = require('../helpers/create-test-data');
const Granule = require('../../models/granules');
const { migrationDir } = require('../../../../lambdas/db-migration');

const testDbName = `${cryptoRandomString({ length: 10 })}`;
const randomArn = () => `arn_${cryptoRandomString({ length: 10 })}`;
const randomGranuleId = () => `granuleId_${cryptoRandomString({ length: 10 })}`;
const randomWorkflow = () => `workflow_${cryptoRandomString({ length: 10 })}`;

const sandbox = sinon.createSandbox();
const FakeEsClient = sandbox.stub();
const esSearchStub = sandbox.stub();
const esScrollStub = sandbox.stub();
FakeEsClient.prototype.scroll = esScrollStub;
FakeEsClient.prototype.search = esSearchStub;
class FakeSearch {
  static es() {
    return new FakeEsClient();
  }
}
const bulkOperation = proxyquire('../../lambdas/bulk-operation', {
  '../lib/granules': proxyquire('../../lib/granules', {
    '@cumulus/es-client/search': {
      Search: FakeSearch,
    },
  }),
});

let applyWorkflowStub;
let reingestStub;

const envVars = {
  asyncOperationId: randomId('asyncOperationId'),
  cmr_client_id: randomId('cmr_client'),
  CMR_ENVIRONMENT: randomId('env'),
  cmr_oauth_provider: randomId('cmr_oauth'),
  cmr_password_secret_name: randomId('cmr_secret'),
  cmr_provider: randomId('cmr_provider'),
  cmr_username: randomId('cmr_user'),
  invoke: randomId('invoke'),
  launchpad_api: randomId('api'),
  launchpad_certificate: randomId('certificate'),
  launchpad_passphrase_secret_name: randomId('launchpad_secret'),
  METRICS_ES_HOST: randomId('host'),
  METRICS_ES_USER: randomId('user'),
  METRICS_ES_PASS: randomId('pass'),
  stackName: randomId('stack'),
  system_bucket: randomId('bucket'),
};

/**
 * Sets up test database with granules/executions/and granule_executions so
 * that two granules that are linked to executions that have run the same
 * workflow.
 *
 * Modifies the input object to add the workflowName, executionArns and
 * granuleIds for access during testing.
 *
 * @param {Object} t - Ava test context
 */
const setUpExistingDatabaseRecords = async (t) => {
  t.context.workflowName = randomWorkflow();
  t.context.executionArns = [randomArn(), randomArn()];
  t.context.granuleIds = [randomGranuleId(), randomGranuleId()];

  const granulePgModel = new GranulePgModel();
  const granulesExecutionsPgModel = new GranulesExecutionsPgModel();
  const executionPgModel = new ExecutionPgModel();
  const collectionPgModel = new CollectionPgModel();
  const [collectionCumulusId] = await collectionPgModel.create(
    t.context.knex,
    fakeCollectionRecordFactory()
  );

  const granuleCumulusIds = await granulePgModel.create(
    t.context.knex,
    [
      fakeGranuleRecordFactory({
        collection_cumulus_id: collectionCumulusId,
        granule_id: t.context.granuleIds[0],
      }),
      fakeGranuleRecordFactory({
        collection_cumulus_id: collectionCumulusId,
        granule_id: t.context.granuleIds[1],
      }),
    ]
  );
  const executionCumulusIds = await executionPgModel.create(
    t.context.knex,
    [
      fakeExecutionRecordFactory({
        workflow_name: t.context.workflowName,
        arn: t.context.executionArns[0],
      }),
      fakeExecutionRecordFactory({
        workflow_name: t.context.workflowName,
        arn: t.context.executionArns[1],
      }),
    ]
  );
  const joinRecords = [
    {
      execution_cumulus_id: executionCumulusIds[0],
      granule_cumulus_id: granuleCumulusIds[0],
    },
    {
      execution_cumulus_id: executionCumulusIds[1],
      granule_cumulus_id: granuleCumulusIds[1],
    },
  ];
  await granulesExecutionsPgModel.create(t.context.knex, joinRecords);
};

test.before(async (t) => {
  process.env = {
    ...process.env,
    ...localStackConnectionEnv,
    PG_DATABASE: testDbName,
    METRICS_ES_HOST: randomId('host'),
    METRICS_ES_USER: randomId('user'),
    METRICS_ES_PASS: randomId('pass'),
    GranulesTable: randomId('granule'),
    ...envVars,
  };

  // create a fake bucket
  await createBucket(envVars.system_bucket);

  await new Granule().createTable();

  applyWorkflowStub = sandbox.stub(Granule.prototype, 'applyWorkflow');
  reingestStub = sandbox.stub(Granule.prototype, 'reingest');
  sandbox.stub(Granule.prototype, '_removeGranuleFromCmr').resolves();

  const { knex, knexAdmin } = await generateLocalTestDb(testDbName, migrationDir);
  t.context.knex = knex;
  t.context.knexAdmin = knexAdmin;

  const { esIndex, esClient } = await createTestIndex();
  t.context.esIndex = esIndex;
  t.context.esClient = esClient;

  // Store the CMR password
  process.env.cmr_password_secret_name = randomString();
  await awsServices.secretsManager().createSecret({
    Name: envVars.cmr_password_secret_name,
    SecretString: randomString(),
  }).promise();

  // Store the launchpad passphrase
  process.env.launchpad_passphrase_secret_name = randomString();
  await awsServices.secretsManager().createSecret({
    Name: envVars.launchpad_passphrase_secret_name,
    SecretString: randomString(),
  }).promise();
});

test.afterEach.always(() => {
  sandbox.resetHistory();
});

test.after.always(async (t) => {
  await awsServices.secretsManager().deleteSecret({
    SecretId: envVars.cmr_password_secret_name,
    ForceDeleteWithoutRecovery: true,
  }).promise();
  await awsServices.secretsManager().deleteSecret({
    SecretId: envVars.launchpad_passphrase_secret_name,
    ForceDeleteWithoutRecovery: true,
  }).promise();

  await destroyLocalTestDb({
    knex: t.context.knex,
    knexAdmin: t.context.knexAdmin,
    testDbName,
  });
  await cleanupTestIndex(t.context);
  sandbox.restore();
});

test('applyWorkflowToGranules passed on queueUrl to granule.applyWorkflow', async (t) => {
  const granuleIds = ['granule-1'];
  const workflowName = 'test-workflow';
  const queueUrl = `${cryptoRandomString({ length: 5 })}_queue`;

  const applyWorkflowSpy = sinon.spy();
  const fakeGranuleModel = {
    get: async () => {},
    applyWorkflow: applyWorkflowSpy,
  };

  await bulkOperation.applyWorkflowToGranules({
    granuleIds,
    workflowName,
    queueUrl,
    granuleModel: fakeGranuleModel,
  });
  t.is(applyWorkflowSpy.getCall(0).args[3], queueUrl);
});

test('bulk operation lambda throws error for unknown event type', async (t) => {
  await t.throwsAsync(bulkOperation.handler({
    type: randomId('type'),
  }));
});

// This test must run for the following tests to pass
test.serial('bulk operation lambda sets env vars provided in payload', async (t) => {
  const granuleModel = new Granule();
  const granule = await granuleModel.create(fakeGranuleFactoryV2());
  const workflowName = randomId('workflow');

  // delete existing ENVs
  Object.keys(envVars).forEach((envVarKey) => {
    delete process.env[envVarKey];
  });

  await bulkOperation.handler({
    type: 'BULK_GRANULE',
    envVars,
    payload: {
      ids: [granule.granuleId],
      workflowName,
    },
  });
  Object.keys(envVars).forEach((envVarKey) => {
    t.is(process.env[envVarKey], envVars[envVarKey]);
  });
});

test.serial('bulk operation BULK_GRANULE applies workflow to list of granule IDs', async (t) => {
  const granuleModel = new Granule();
  const granules = await Promise.all([
    granuleModel.create(fakeGranuleFactoryV2()),
    granuleModel.create(fakeGranuleFactoryV2()),
  ]);

  const workflowName = randomId('workflow');
  await bulkOperation.handler({
    type: 'BULK_GRANULE',
    envVars,
    payload: {
      ids: [
        granules[0].granuleId,
        granules[1].granuleId,
      ],
      workflowName,
    },
  });
  t.is(applyWorkflowStub.callCount, 2);
  // Can't guarantee processing order so test against granule matching by ID
  applyWorkflowStub.args.forEach((callArgs) => {
    const matchingGranule = granules.find((granule) => granule.granuleId === callArgs[0].granuleId);
    t.deepEqual(matchingGranule, callArgs[0]);
    t.is(callArgs[1], workflowName);
  });
});

test.serial('bulk operation BULK_GRANULE applies workflow to granule IDs returned by query', async (t) => {
  const granuleModel = new Granule();
  const granules = await Promise.all([
    granuleModel.create(fakeGranuleFactoryV2()),
    granuleModel.create(fakeGranuleFactoryV2()),
  ]);

  esSearchStub.resolves({
    body: {
      hits: {
        hits: [{
          _source: {
            granuleId: granules[0].granuleId,
          },
        }, {
          _source: {
            granuleId: granules[1].granuleId,
          },
        }],
        total: {
          value: 2,
        },
      },
    },
  });

  const workflowName = randomId('workflow');
  await bulkOperation.handler({
    type: 'BULK_GRANULE',
    envVars,
    payload: {
      query: 'fake-query',
      workflowName,
      index: randomId('index'),
    },
  });

  t.true(esSearchStub.called);
  t.is(applyWorkflowStub.callCount, 2);
  // Can't guarantee processing order so test against granule matching by ID
  applyWorkflowStub.args.forEach((callArgs) => {
    const matchingGranule = granules.find((granule) => granule.granuleId === callArgs[0].granuleId);
    t.deepEqual(matchingGranule, callArgs[0]);
    t.is(callArgs[1], workflowName);
  });
});

test.serial('bulk operation BULK_GRANULE_DELETE deletes listed granule IDs from Dynamo and Postgres', async (t) => {
  const granuleModel = new Granule();
  const granulePgModel = new GranulePgModel();

  const granules = await Promise.all([
    createGranuleAndFiles({
      dbClient: t.context.knex,
      granuleParams: { published: false },
      esClient: t.context.esClient,
    }),
    createGranuleAndFiles({
      dbClient: t.context.knex,
      granuleParams: { published: false },
      esClient: t.context.esClient,
    }),
  ]);

  const s3Buckets = granules[0].s3Buckets;
  const dynamoGranuleId1 = granules[0].newDynamoGranule.granuleId;
  const dynamoGranuleId2 = granules[1].newDynamoGranule.granuleId;

  const { deletedGranules } = await bulkOperation.handler({
    type: 'BULK_GRANULE_DELETE',
    envVars,
    payload: {
      ids: [
        dynamoGranuleId1,
        dynamoGranuleId2,
      ],
    },
  });

  t.deepEqual(
    deletedGranules.sort(),
    [
      dynamoGranuleId1,
      dynamoGranuleId2,
    ].sort()
  );

  // Granules should have been deleted from Dynamo
  t.false(await granuleModel.exists({ granuleId: dynamoGranuleId1 }));
  t.false(await granuleModel.exists({ granuleId: dynamoGranuleId2 }));

  // Granules should have been deleted from Postgres
  t.false(await granulePgModel.exists(t.context.knex, { granule_id: dynamoGranuleId1 }));
  t.false(await granulePgModel.exists(t.context.knex, { granule_id: dynamoGranuleId2 }));

  t.teardown(() => deleteS3Buckets([
    s3Buckets.protected.name,
    s3Buckets.public.name,
  ]));
});

test.serial('bulk operation BULK_GRANULE_DELETE processes all granules that do not error', async (t) => {
  const errorMessage = 'fail';
  let count = 0;

  const deleteStub = sinon.stub(Granule.prototype, 'delete')
    .callsFake(() => {
      count += 1;
      if (count > 3) {
        throw new Error(errorMessage);
      }
      return Promise.resolve();
    });
  t.teardown(() => {
    deleteStub.restore();
  });

  const granules = await Promise.all([
    createGranuleAndFiles({ dbClient: t.context.knex, esClient: t.context.esClient }),
    createGranuleAndFiles({ dbClient: t.context.knex, esClient: t.context.esClient }),
    createGranuleAndFiles({ dbClient: t.context.knex, esClient: t.context.esClient }),
    createGranuleAndFiles({ dbClient: t.context.knex, esClient: t.context.esClient }),
    createGranuleAndFiles({ dbClient: t.context.knex, esClient: t.context.esClient }),
    createGranuleAndFiles({ dbClient: t.context.knex, esClient: t.context.esClient }),
  ]);

  const aggregateError = await t.throwsAsync(bulkOperation.handler({
    type: 'BULK_GRANULE_DELETE',
    envVars,
    payload: {
      ids: [
        granules[0].newDynamoGranule.granuleId,
        granules[1].newDynamoGranule.granuleId,
        granules[2].newDynamoGranule.granuleId,
        granules[3].newDynamoGranule.granuleId,
        granules[4].newDynamoGranule.granuleId,
        granules[5].newDynamoGranule.granuleId,
      ],
    },
  }));

  // tried to delete 6 times, but failed 3 times
  t.is(deleteStub.callCount, 6);
  t.deepEqual(
    Array.from(aggregateError).map((error) => error.message),
    [
      errorMessage,
      errorMessage,
      errorMessage,
    ]
  );

  const s3Buckets = granules[0].s3Buckets;

  t.teardown(() => deleteS3Buckets([
    s3Buckets.protected.name,
    s3Buckets.public.name,
  ]));
});

test.serial('bulk operation BULK_GRANULE_DELETE deletes granule IDs returned by query', async (t) => {
  const granules = await Promise.all([
    createGranuleAndFiles({ dbClient: t.context.knex, esClient: t.context.esClient }),
    createGranuleAndFiles({ dbClient: t.context.knex, esClient: t.context.esClient }),
  ]);

  esSearchStub.resolves({
    body: {
      hits: {
        hits: [{
          _source: {
            granuleId: granules[0].newDynamoGranule.granuleId,
          },
        }, {
          _source: {
            granuleId: granules[1].newDynamoGranule.granuleId,
          },
        }],
        total: {
          value: 2,
        },
      },
    },
  });

  const { deletedGranules } = await bulkOperation.handler({
    type: 'BULK_GRANULE_DELETE',
    envVars,
    payload: {
      query: 'fake-query',
      index: randomId('index'),
    },
  });

  t.true(esSearchStub.called);
  t.deepEqual(
    deletedGranules.sort(),
    [
      granules[0].newDynamoGranule.granuleId,
      granules[1].newDynamoGranule.granuleId,
    ].sort()
  );

  const s3Buckets = granules[0].s3Buckets;
  t.teardown(() => deleteS3Buckets([
    s3Buckets.protected.name,
    s3Buckets.public.name,
  ]));
});

test.serial('bulk operation BULK_GRANULE_DELETE does not throw error for granules that were already removed', async (t) => {
  const { deletedGranules } = await bulkOperation.handler({
    type: 'BULK_GRANULE_DELETE',
    envVars,
    payload: {
      ids: [
        'deleted-granule-id',
      ],
    },
  });
  t.deepEqual(deletedGranules, []);
});

test.serial('bulk operation BULK_GRANULE_REINGEST reingests list of granule IDs', async (t) => {
  const granuleModel = new Granule();
  const granules = await Promise.all([
    granuleModel.create(fakeGranuleFactoryV2()),
    granuleModel.create(fakeGranuleFactoryV2()),
  ]);

  await bulkOperation.handler({
    type: 'BULK_GRANULE_REINGEST',
    envVars,
    payload: {
      ids: [
        granules[0].granuleId,
        granules[1].granuleId,
      ],
    },
  });

  t.is(reingestStub.callCount, 2);
  reingestStub.args.forEach((callArgs) => {
    const matchingGranule = granules.find((granule) => granule.granuleId === callArgs[0].granuleId);
    t.deepEqual(matchingGranule, callArgs[0]);
    t.is(callArgs[1], process.env.asyncOperationId);
  });
});

test.serial('bulk operation BULK_GRANULE_REINGEST reingests list of granule IDs with a workflowName', async (t) => {
  await setUpExistingDatabaseRecords(t);
  const workflowName = t.context.workflowName;
  const granuleModel = new Granule();
  const granules = await Promise.all([
    granuleModel.create(fakeGranuleFactoryV2({ granuleId: t.context.granuleIds[0] })),
    granuleModel.create(fakeGranuleFactoryV2({ granuleId: t.context.granuleIds[1] })),
  ]);

  await bulkOperation.handler({
    type: 'BULK_GRANULE_REINGEST',
    envVars,
    payload: {
      ids: [
        granules[0].granuleId,
        granules[1].granuleId,
      ],
      workflowName,
    },
  });

  t.is(reingestStub.callCount, 2);
  reingestStub.args.forEach((callArgs) => {
    // verify that the call was made with an execution from the database, and
    // then compare all other fields except the execution against the model
    // granules.
    const matchingGranule = granules.find((granule) => granule.granuleId === callArgs[0].granuleId);
    t.true(t.context.executionArns.includes(callArgs[0].execution));
    delete matchingGranule.execution;
    delete callArgs[0].execution;
    t.deepEqual(matchingGranule, callArgs[0]);
    t.is(callArgs[1], process.env.asyncOperationId);
  });
});

test.serial('bulk operation BULK_GRANULE_REINGEST reingests granule IDs returned by query', async (t) => {
  const granuleModel = new Granule();
  const granules = await Promise.all([
    granuleModel.create(fakeGranuleFactoryV2()),
    granuleModel.create(fakeGranuleFactoryV2()),
  ]);

  esSearchStub.resolves({
    body: {
      hits: {
        hits: [{
          _source: {
            granuleId: granules[0].granuleId,
          },
        }, {
          _source: {
            granuleId: granules[1].granuleId,
          },
        }],
        total: {
          value: 2,
        },
      },
    },
  });

  await bulkOperation.handler({
    type: 'BULK_GRANULE_REINGEST',
    envVars,
    payload: {
      query: 'fake-query',
      index: randomId('index'),
    },
  });

  t.true(esSearchStub.called);
  t.is(reingestStub.callCount, 2);
  reingestStub.args.forEach((callArgs) => {
    const matchingGranule = granules.find((granule) => granule.granuleId === callArgs[0].granuleId);
    t.deepEqual(matchingGranule, callArgs[0]);
    t.is(callArgs[1], process.env.asyncOperationId);
  });
});<|MERGE_RESOLUTION|>--- conflicted
+++ resolved
@@ -5,7 +5,6 @@
 
 const awsServices = require('@cumulus/aws-client/services');
 const {
-<<<<<<< HEAD
   CollectionPgModel,
   ExecutionPgModel,
   GranulePgModel,
@@ -15,12 +14,7 @@
   fakeGranuleRecordFactory,
   generateLocalTestDb,
   localStackConnectionEnv,
-=======
   destroyLocalTestDb,
-  generateLocalTestDb,
-  localStackConnectionEnv,
-  GranulePgModel,
->>>>>>> c7f73502
 } = require('@cumulus/db');
 const { randomId, randomString } = require('@cumulus/common/test-utils');
 const { createBucket, deleteS3Buckets } = require('@cumulus/aws-client/S3');
