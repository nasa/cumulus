const test = require('ava');
const cryptoRandomString = require('crypto-random-string');
const proxyquire = require('proxyquire');
const sinon = require('sinon');

const awsServices = require('@cumulus/aws-client/services');
const { generateLocalTestDb, localStackConnectionEnv, GranulePgModel } = require('@cumulus/db');
const { randomId, randomString } = require('@cumulus/common/test-utils');
const { createBucket, deleteS3Buckets } = require('@cumulus/aws-client/S3');
const { fakeGranuleFactoryV2 } = require('../../lib/testUtils');
const { createGranuleAndFiles } = require('../../lib/create-test-data');
const Granule = require('../../models/granules');
const { migrationDir } = require('../../../../lambdas/db-migration');

const testDbName = `${cryptoRandomString({ length: 10 })}`;

const sandbox = sinon.createSandbox();
const FakeEsClient = sandbox.stub();
const esSearchStub = sandbox.stub();
const esScrollStub = sandbox.stub();
FakeEsClient.prototype.scroll = esScrollStub;
FakeEsClient.prototype.search = esSearchStub;
class FakeSearch {
<<<<<<< HEAD
  static async es() {
=======
  static es() {
>>>>>>> 4b29ec01
    return new FakeEsClient();
  }
}
const bulkOperation = proxyquire('../../lambdas/bulk-operation', {
  '@cumulus/es-client/search': {
    Search: FakeSearch,
  },
});

const models = require('../../models');

let applyWorkflowStub;
let reingestStub;

const envVars = {
  asyncOperationId: randomId('asyncOperationId'),
  cmr_client_id: randomId('cmr_client'),
  CMR_ENVIRONMENT: randomId('env'),
  cmr_oauth_provider: randomId('cmr_oauth'),
  cmr_password_secret_name: randomId('cmr_secret'),
  cmr_provider: randomId('cmr_provider'),
  cmr_username: randomId('cmr_user'),
  invoke: randomId('invoke'),
  launchpad_api: randomId('api'),
  launchpad_certificate: randomId('certificate'),
  launchpad_passphrase_secret_name: randomId('launchpad_secret'),
  METRICS_ES_HOST: randomId('host'),
  METRICS_ES_USER: randomId('user'),
  METRICS_ES_PASS: randomId('pass'),
  stackName: randomId('stack'),
  system_bucket: randomId('bucket'),
};

test.before(async (t) => {
  process.env = {
    ...process.env,
    ...localStackConnectionEnv,
    PG_DATABASE: testDbName,
    METRICS_ES_HOST: randomId('host'),
    METRICS_ES_USER: randomId('user'),
    METRICS_ES_PASS: randomId('pass'),
    GranulesTable: randomId('granule'),
    CollectionsTable: randomId('collection'),
    ...envVars,
  };

  // create a fake bucket
  await createBucket(envVars.system_bucket);

  await new models.Collection().createTable();
  await new Granule().createTable();

  applyWorkflowStub = sandbox.stub(Granule.prototype, 'applyWorkflow');
  reingestStub = sandbox.stub(Granule.prototype, 'reingest');
  sandbox.stub(Granule.prototype, '_removeGranuleFromCmr').resolves();

  const { knex, knexAdmin } = await generateLocalTestDb(testDbName, migrationDir);
  t.context.knex = knex;
  t.context.knexAdmin = knexAdmin;

  // Store the CMR password
  process.env.cmr_password_secret_name = randomString();
  await awsServices.secretsManager().createSecret({
    Name: envVars.cmr_password_secret_name,
    SecretString: randomString(),
  }).promise();

  // Store the launchpad passphrase
  process.env.launchpad_passphrase_secret_name = randomString();
  await awsServices.secretsManager().createSecret({
    Name: envVars.launchpad_passphrase_secret_name,
    SecretString: randomString(),
  }).promise();
});

test.afterEach.always(() => {
  sandbox.resetHistory();
});

test.after.always(async () => {
  await awsServices.secretsManager().deleteSecret({
    SecretId: envVars.cmr_password_secret_name,
    ForceDeleteWithoutRecovery: true,
  }).promise();
  await awsServices.secretsManager().deleteSecret({
    SecretId: envVars.launchpad_passphrase_secret_name,
    ForceDeleteWithoutRecovery: true,
  }).promise();

  sandbox.restore();
});

test('getGranuleIdsForPayload returns unique granule IDs from payload', async (t) => {
  const granuleId1 = randomId('granule');
  const granuleId2 = randomId('granule');
  const ids = [granuleId1, granuleId1, granuleId2];
  const returnedIds = await bulkOperation.getGranuleIdsForPayload({
    ids,
  });
  t.deepEqual(
    returnedIds.sort(),
    [granuleId1, granuleId2].sort()
  );
});

test.serial('getGranuleIdsForPayload returns unique granule IDs from query', async (t) => {
  const granuleId1 = randomId('granule');
  const granuleId2 = randomId('granule');
  esSearchStub.resolves({
    body: {
      hits: {
        hits: [{
          _source: {
            granuleId: granuleId1,
          },
        }, {
          _source: {
            granuleId: granuleId1,
          },
        }, {
          _source: {
            granuleId: granuleId2,
          },
        }],
        total: {
          value: 3,
        },
      },
    },
  });
  const returnedIds = await bulkOperation.getGranuleIdsForPayload({
    query: 'fake-query',
    index: 'fake-index',
  });
  t.deepEqual(
    returnedIds.sort(),
    [granuleId1, granuleId2].sort()
  );
});

test.serial('getGranuleIdsForPayload handles query paging', async (t) => {
  const granuleId1 = randomId('granule');
  const granuleId2 = randomId('granule');
  const granuleId3 = randomId('granule');
  esSearchStub.resolves({
    body: {
      hits: {
        hits: [{
          _source: {
            granuleId: granuleId1,
          },
        }, {
          _source: {
            granuleId: granuleId2,
          },
        }],
        total: {
          value: 3,
        },
      },
    },
  });
  esScrollStub.resolves({
    body: {
      hits: {
        hits: [{
          _source: {
            granuleId: granuleId3,
          },
        }],
        total: {
          value: 3,
        },
      },
    },
  });
  t.deepEqual(
    await bulkOperation.getGranuleIdsForPayload({
      query: 'fake-query',
      index: 'fake-index',
    }),
    [granuleId1, granuleId2, granuleId3]
  );
});

test('applyWorkflowToGranules passed on queueUrl to granule.applyWorkflow', async (t) => {
  const granuleIds = ['granule-1'];
  const workflowName = 'test-workflow';
  const queueUrl = `${cryptoRandomString({ length: 5 })}_queue`;

  const applyWorkflowSpy = sinon.spy();
  const fakeGranuleModel = {
    get: async () => {},
    applyWorkflow: applyWorkflowSpy,
  };

  await bulkOperation.applyWorkflowToGranules({
    granuleIds,
    workflowName,
    queueUrl,
    granuleModel: fakeGranuleModel,
  });
  t.is(applyWorkflowSpy.getCall(0).args[3], queueUrl);
});

test('bulk operation lambda throws error for unknown event type', async (t) => {
  await t.throwsAsync(bulkOperation.handler({
    type: randomId('type'),
  }));
});

// This test must run for the following tests to pass
test.serial('bulk operation lambda sets env vars provided in payload', async (t) => {
  const granuleModel = new Granule();
  const granule = await granuleModel.create(fakeGranuleFactoryV2());
  const workflowName = randomId('workflow');

  // delete existing ENVs
  Object.keys(envVars).forEach((envVarKey) => {
    delete process.env[envVarKey];
  });

  await bulkOperation.handler({
    type: 'BULK_GRANULE',
    envVars,
    payload: {
      ids: [granule.granuleId],
      workflowName,
    },
  });
  Object.keys(envVars).forEach((envVarKey) => {
    t.is(process.env[envVarKey], envVars[envVarKey]);
  });
});

test.serial('bulk operation BULK_GRANULE applies workflow to list of granule IDs', async (t) => {
  const granuleModel = new Granule();
  const granules = await Promise.all([
    granuleModel.create(fakeGranuleFactoryV2()),
    granuleModel.create(fakeGranuleFactoryV2()),
  ]);

  const workflowName = randomId('workflow');
  await bulkOperation.handler({
    type: 'BULK_GRANULE',
    envVars,
    payload: {
      ids: [
        granules[0].granuleId,
        granules[1].granuleId,
      ],
      workflowName,
    },
  });
  t.is(applyWorkflowStub.callCount, 2);
  // Can't guarantee processing order so test against granule matching by ID
  applyWorkflowStub.args.forEach((callArgs) => {
    const matchingGranule = granules.find((granule) => granule.granuleId === callArgs[0].granuleId);
    t.deepEqual(matchingGranule, callArgs[0]);
    t.is(callArgs[1], workflowName);
  });
});

test.serial('bulk operation BULK_GRANULE applies workflow to granule IDs returned by query', async (t) => {
  const granuleModel = new Granule();
  const granules = await Promise.all([
    granuleModel.create(fakeGranuleFactoryV2()),
    granuleModel.create(fakeGranuleFactoryV2()),
  ]);

  esSearchStub.resolves({
    body: {
      hits: {
        hits: [{
          _source: {
            granuleId: granules[0].granuleId,
          },
        }, {
          _source: {
            granuleId: granules[1].granuleId,
          },
        }],
        total: {
          value: 2,
        },
      },
    },
  });

  const workflowName = randomId('workflow');
  await bulkOperation.handler({
    type: 'BULK_GRANULE',
    envVars,
    payload: {
      query: 'fake-query',
      workflowName,
      index: randomId('index'),
    },
  });

  t.true(esSearchStub.called);
  t.is(applyWorkflowStub.callCount, 2);
  // Can't guarantee processing order so test against granule matching by ID
  applyWorkflowStub.args.forEach((callArgs) => {
    const matchingGranule = granules.find((granule) => granule.granuleId === callArgs[0].granuleId);
    t.deepEqual(matchingGranule, callArgs[0]);
    t.is(callArgs[1], workflowName);
  });
});

test.serial('bulk operation BULK_GRANULE_DELETE deletes listed granule IDs from Dynamo and Postgres', async (t) => {
  const granuleModel = new Granule();
  const granulePgModel = new GranulePgModel();

  const granules = await Promise.all([
    createGranuleAndFiles({
      dbClient: t.context.knex,
      published: false,
    }),
    createGranuleAndFiles({
      dbClient: t.context.knex,
      published: false,
    }),
  ]);

  const s3Buckets = granules[0].s3Buckets;
  const dynamoGranuleId1 = granules[0].newDynamoGranule.granuleId;
  const dynamoGranuleId2 = granules[1].newDynamoGranule.granuleId;

  const { deletedGranules } = await bulkOperation.handler({
    type: 'BULK_GRANULE_DELETE',
    envVars,
    payload: {
      ids: [
        dynamoGranuleId1,
        dynamoGranuleId2,
      ],
    },
  });

  t.deepEqual(
    deletedGranules.sort(),
    [
      dynamoGranuleId1,
      dynamoGranuleId2,
    ].sort()
  );

  // Granules should have been deleted from Dynamo
  t.false(await granuleModel.exists({ granuleId: dynamoGranuleId1 }));
  t.false(await granuleModel.exists({ granuleId: dynamoGranuleId2 }));

  // Granules should have been deleted from Postgres
  t.false(await granulePgModel.exists(t.context.knex, { granule_id: dynamoGranuleId1 }));
  t.false(await granulePgModel.exists(t.context.knex, { granule_id: dynamoGranuleId2 }));

  t.teardown(() => deleteS3Buckets([
    s3Buckets.protected.name,
    s3Buckets.public.name,
  ]));
});

test.serial('bulk operation BULK_GRANULE_DELETE processes all granules that do not error', async (t) => {
  const errorMessage = 'fail';
  let count = 0;

  const deleteStub = sinon.stub(Granule.prototype, 'delete')
    .callsFake(() => {
      count += 1;
      if (count > 3) {
        throw new Error(errorMessage);
      }
      return Promise.resolve();
    });
  t.teardown(() => {
    deleteStub.restore();
  });

  const granules = await Promise.all([
    createGranuleAndFiles({ dbClient: t.context.knex }),
    createGranuleAndFiles({ dbClient: t.context.knex }),
    createGranuleAndFiles({ dbClient: t.context.knex }),
    createGranuleAndFiles({ dbClient: t.context.knex }),
    createGranuleAndFiles({ dbClient: t.context.knex }),
    createGranuleAndFiles({ dbClient: t.context.knex }),
  ]);

  const aggregateError = await t.throwsAsync(bulkOperation.handler({
    type: 'BULK_GRANULE_DELETE',
    envVars,
    payload: {
      ids: [
        granules[0].newDynamoGranule.granuleId,
        granules[1].newDynamoGranule.granuleId,
        granules[2].newDynamoGranule.granuleId,
        granules[3].newDynamoGranule.granuleId,
        granules[4].newDynamoGranule.granuleId,
        granules[5].newDynamoGranule.granuleId,
      ],
    },
  }));

  // tried to delete 6 times, but failed 3 times
  t.is(deleteStub.callCount, 6);
  t.deepEqual(
    Array.from(aggregateError).map((error) => error.message),
    [
      errorMessage,
      errorMessage,
      errorMessage,
    ]
  );

  const s3Buckets = granules[0].s3Buckets;

  t.teardown(() => deleteS3Buckets([
    s3Buckets.protected.name,
    s3Buckets.public.name,
  ]));
});

test.serial('bulk operation BULK_GRANULE_DELETE deletes granule IDs returned by query', async (t) => {
  const granules = await Promise.all([
    createGranuleAndFiles({ dbClient: t.context.knex }),
    createGranuleAndFiles({ dbClient: t.context.knex }),
  ]);

  esSearchStub.resolves({
    body: {
      hits: {
        hits: [{
          _source: {
            granuleId: granules[0].newDynamoGranule.granuleId,
          },
        }, {
          _source: {
            granuleId: granules[1].newDynamoGranule.granuleId,
          },
        }],
        total: {
          value: 2,
        },
      },
    },
  });

  const { deletedGranules } = await bulkOperation.handler({
    type: 'BULK_GRANULE_DELETE',
    envVars,
    payload: {
      query: 'fake-query',
      index: randomId('index'),
    },
  });

  t.true(esSearchStub.called);
  t.deepEqual(
    deletedGranules.sort(),
    [
      granules[0].newDynamoGranule.granuleId,
      granules[1].newDynamoGranule.granuleId,
    ].sort()
  );

  const s3Buckets = granules[0].s3Buckets;
  t.teardown(() => deleteS3Buckets([
    s3Buckets.protected.name,
    s3Buckets.public.name,
  ]));
});

test.serial('bulk operation BULK_GRANULE_DELETE does not throw error for granules that were already removed', async (t) => {
  const { deletedGranules } = await bulkOperation.handler({
    type: 'BULK_GRANULE_DELETE',
    envVars,
    payload: {
      ids: [
        'deleted-granule-id',
      ],
    },
  });
  t.deepEqual(deletedGranules, []);
});

test.serial('bulk operation BULK_GRANULE_REINGEST reingests list of granule IDs', async (t) => {
  const granuleModel = new Granule();
  const granules = await Promise.all([
    granuleModel.create(fakeGranuleFactoryV2()),
    granuleModel.create(fakeGranuleFactoryV2()),
  ]);

  await bulkOperation.handler({
    type: 'BULK_GRANULE_REINGEST',
    envVars,
    payload: {
      ids: [
        granules[0].granuleId,
        granules[1].granuleId,
      ],
    },
  });

  t.is(reingestStub.callCount, 2);
  reingestStub.args.forEach((callArgs) => {
    const matchingGranule = granules.find((granule) => granule.granuleId === callArgs[0].granuleId);
    t.deepEqual(matchingGranule, callArgs[0]);
    t.is(callArgs[1], process.env.asyncOperationId);
  });
});

test.serial('bulk operation BULK_GRANULE_REINGEST reingests granule IDs returned by query', async (t) => {
  const granuleModel = new Granule();
  const granules = await Promise.all([
    granuleModel.create(fakeGranuleFactoryV2()),
    granuleModel.create(fakeGranuleFactoryV2()),
  ]);

  esSearchStub.resolves({
    body: {
      hits: {
        hits: [{
          _source: {
            granuleId: granules[0].granuleId,
          },
        }, {
          _source: {
            granuleId: granules[1].granuleId,
          },
        }],
        total: {
          value: 2,
        },
      },
    },
  });

  await bulkOperation.handler({
    type: 'BULK_GRANULE_REINGEST',
    envVars,
    payload: {
      query: 'fake-query',
      index: randomId('index'),
    },
  });

  t.true(esSearchStub.called);
  t.is(reingestStub.callCount, 2);
  reingestStub.args.forEach((callArgs) => {
    const matchingGranule = granules.find((granule) => granule.granuleId === callArgs[0].granuleId);
    t.deepEqual(matchingGranule, callArgs[0]);
    t.is(callArgs[1], process.env.asyncOperationId);
  });
});<|MERGE_RESOLUTION|>--- conflicted
+++ resolved
@@ -21,11 +21,7 @@
 FakeEsClient.prototype.scroll = esScrollStub;
 FakeEsClient.prototype.search = esSearchStub;
 class FakeSearch {
-<<<<<<< HEAD
-  static async es() {
-=======
   static es() {
->>>>>>> 4b29ec01
     return new FakeEsClient();
   }
 }
