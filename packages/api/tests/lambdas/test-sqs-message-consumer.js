'use strict';

const delay = require('delay');
const sinon = require('sinon');
const test = require('ava');
const range = require('lodash/range');

const SQS = require('@cumulus/aws-client/SQS');
const { s3 } = require('@cumulus/aws-client/services');
const {
  createBucket,
  putJsonS3Object,
  recursivelyDeleteS3Bucket,
  s3ObjectExists,
} = require('@cumulus/aws-client/S3');
const { randomId, randomString } = require('@cumulus/common/test-utils');
const { getS3KeyForArchivedMessage } = require('@cumulus/ingest/sqs');
<<<<<<< HEAD
=======
const { getQueueNameFromUrl } = require('@cumulus/aws-client/SQS');

const { handler } = require('../../lambdas/sqs-message-consumer');
>>>>>>> e91da7bf
const { fakeRuleFactoryV2, createSqsQueues, getSqsQueueMessageCounts } = require('../../lib/testUtils');
const Rule = require('../../models/rules');
const rulesHelpers = require('../../lib/rulesHelpers');

<<<<<<< HEAD
const {
  handler,
} = require('../../lambdas/sqs-message-consumer');

=======
process.env.RulesTable = `RulesTable_${randomString()}`;
>>>>>>> e91da7bf
process.env.stackName = randomString();
process.env.system_bucket = randomString();

const workflow = randomString();
const workflowfile = `${process.env.stackName}/workflows/${workflow}.json`;
const messageTemplateKey = `${process.env.stackName}/workflow_template.json`;

const event = { messageLimit: 10, timeLimit: 100 };

async function createRulesAndQueues(ruleMeta, queueMaxReceiveCount) {
  const queues = await Promise.all(range(2).map(
    () => createSqsQueues(randomString(), queueMaxReceiveCount)
  ));
  const rules = [
    fakeRuleFactoryV2({
      workflow,
      rule: {
        type: 'onetime',
      },
      state: 'ENABLED',
    }),
    fakeRuleFactoryV2({
      workflow,
      rule: {
        type: 'sqs',
        value: queues[0].queueUrl,
      },
      meta: {
        visibilityTimeout: 120,
        ...ruleMeta,
      },
      state: 'ENABLED',
    }),
    fakeRuleFactoryV2({
      workflow,
      rule: {
        type: 'sqs',
        value: queues[1].queueUrl,
      },
      meta: {
        visibilityTimeout: 120,
        ...ruleMeta,
      },
      state: 'DISABLED',
    }),
  ];
  return { rules, queues };
}

<<<<<<< HEAD
async function cleanupQueues(queues) {
  const queueUrls = queues.reduce(
    (accumulator, currentValue) => accumulator.concat(Object.values(currentValue)), []
  );
=======
async function cleanupRulesAndQueues(rules, queues) {
  await Promise.all(
    rules.map((rule) => rulesModel.delete(rule))
  );

  // Delete queueName for each object in list
  queues.forEach((q) => delete q.queueName);
>>>>>>> e91da7bf

  await Promise.all(
    queues.map(async (queue) => {
      await SQS.deleteQueue(queue.queueUrl);
      await SQS.deleteQueue(queue.deadLetterQueueUrl);
    })
  );
}

test.before(async () => {
  await createBucket(process.env.system_bucket);

  await Promise.all([
    putJsonS3Object(
      process.env.system_bucket,
      messageTemplateKey,
      { meta: 'testmeta' }
    ),
    putJsonS3Object(
      process.env.system_bucket,
      workflowfile,
      { testworkflow: 'workflowconfig' }
    ),
  ]);
});

test.after.always(async () => {
  await recursivelyDeleteS3Bucket(process.env.system_bucket);
});

test.beforeEach((t) => {
  t.context.queueMessageStub = sinon.stub(rulesHelpers, 'queueMessageForRule');
  t.context.fetchRulesStub = sinon.stub(rulesHelpers, 'fetchRules').returns([]);
});

test.afterEach.always((t) => {
  t.context.queueMessageStub.restore();
  t.context.fetchRulesStub.restore();
});

test.serial('processQueues does nothing when there is no message', async (t) => {
  const { queueMessageStub } = t.context;
  await createRulesAndQueues();
  await handler(event);
  t.is(queueMessageStub.notCalled, true);
});

test.serial('processQueues does nothing when queue does not exist', async (t) => {
  const { queueMessageStub } = t.context;
  await handler(event);
  t.is(queueMessageStub.notCalled, true);
});

test.serial('processQueues does nothing when no rule matches collection in message', async (t) => {
  const { queueMessageStub } = t.context;

  const queue = await createSqsQueues(randomId('queue'));
  const collection = {
    name: randomId('col'),
    version: '1.0.0',
  };
  const rule = fakeRuleFactoryV2({
    collection: {
      name: 'different-collection',
      version: '1.2.3',
    },
    workflow,
    rule: {
      type: 'sqs',
      value: queue.queueUrl,
    },
    state: 'ENABLED',
  });
  t.context.fetchRulesStub.returns([rule]);

  await SQS.sendSQSMessage(
    queue.queueUrl,
    { collection }
  );
  await handler(event);

  t.is(queueMessageStub.notCalled, true);
  t.teardown(async () => {
    await cleanupQueues([queue]);
  });
});

test.serial('processQueues processes messages from the ENABLED sqs rule', async (t) => {
  const { queueMessageStub } = t.context;
  const { rules, queues } = await createRulesAndQueues();
  t.context.fetchRulesStub.callsFake((params) => {
    t.deepEqual(params, { type: 'sqs', state: 'ENABLED' });
    return rules.filter((rule) => rule.state === 'ENABLED');
  });
  const queueMessageFromEnabledRuleStub = queueMessageStub
    .withArgs(rules[1], sinon.match.any, sinon.match.any);

  // send two messages to the queue of the ENABLED sqs rule
  await Promise.all(
    range(2).map(() =>
      SQS.sendSQSMessage(
        queues[0].queueUrl,
        { testdata: randomString() }
      ))
  );

  // send three messages to the queue of the DISABLED sqs rule
  await Promise.all(
    range(3).map(() =>
      SQS.sendSQSMessage(
        queues[1].queueUrl,
        { testdata: randomString() }
      ))
  );
  await handler(event);

  // verify only messages from ENABLED rule are processed
  t.is(queueMessageStub.calledTwice, true);
  t.is(queueMessageFromEnabledRuleStub.calledTwice, true);
  queueMessageStub.resetHistory();

  // messages are not processed multiple times in parallel
  // given the visibilityTimeout is long enough
  await handler(event);
  t.is(queueMessageStub.notCalled, true);
  t.is(queueMessageFromEnabledRuleStub.notCalled, true);

  // messages are picked up from the correct queue
  const numberOfMessages = await getSqsQueueMessageCounts(queues[0].queueUrl);
  t.is(numberOfMessages.numberOfMessagesAvailable, 0);

  const numberOfMessagesQueue1 = await getSqsQueueMessageCounts(queues[1].queueUrl);
  t.is(numberOfMessagesQueue1.numberOfMessagesAvailable, 3);

  // processed messages stay in queue until workflow execution succeeds
  // in this test, workflow executions are stubbed
  t.is(numberOfMessages.numberOfMessagesNotVisible, 2);
  t.teardown(async () => {
    await cleanupQueues(queues);
  });
});

test.serial('messages are retried the correct number of times based on the rule configuration', async (t) => {
  const { queueMessageStub } = t.context;
  // set visibilityTimeout to 5s so the message is available 5s after retrieval
  const visibilityTimeout = 5;
  const queueMaxReceiveCount = 3;

  const { rules, queues } = await createRulesAndQueues(
    { visibilityTimeout, retries: 1 },
    queueMaxReceiveCount
  );
  t.context.fetchRulesStub.returns(rules.filter((rule) => rule.state === 'ENABLED'));

  const queueMessageFromEnabledRuleStub = queueMessageStub
    .withArgs(rules[1], sinon.match.any, sinon.match.any);

  // send two messages to the queue of the ENABLED sqs rule
  await Promise.all(
    range(2).map(() =>
      SQS.sendSQSMessage(
        queues[0].queueUrl,
        { testdata: randomString() }
      ))
  );

  await handler(event);

  /* eslint-disable no-await-in-loop */
  for (let i = 0; i < queueMaxReceiveCount; i += 1) {
    await delay(visibilityTimeout * 1000);
    await handler(event);
  }
  /* eslint-enable no-await-in-loop */

  // the retries is 1, so each message can only be scheduled for workflow execution twice
  t.is(queueMessageStub.callCount, 4);
  t.is(queueMessageFromEnabledRuleStub.callCount, 4);

  // messages are picked up from the source queue
  const numberOfMessages = await getSqsQueueMessageCounts(queues[0].queueUrl);
  t.is(numberOfMessages.numberOfMessagesAvailable, 0);

  // messages are moved to dead-letter queue after `queueMaxReceiveCount` retries
  const numberOfMessagesDLQ = await getSqsQueueMessageCounts(queues[0].deadLetterQueueUrl);
  t.is(numberOfMessagesDLQ.numberOfMessagesAvailable, 2);

  t.teardown(async () => {
    await cleanupQueues(queues);
  });
});

test.serial('SQS message consumer queues workflow for rule when there is no event collection', async (t) => {
  const { queueMessageStub } = t.context;

  const queue = await createSqsQueues(randomId('queue'));
  const rule = fakeRuleFactoryV2({
    name: randomId('matchingRule'),
    rule: {
      type: 'sqs',
      value: queue.queueUrl,
    },
    state: 'ENABLED',
    workflow,
  });
  t.context.fetchRulesStub.returns([rule]);

  await SQS.sendSQSMessage(
    queue.queueUrl,
    { foo: 'bar' }
  );

  await handler(event);

  // Should queue message for enabled rule
  t.is(queueMessageStub.callCount, 1);

  t.teardown(async () => {
    await cleanupQueues([queue]);
  });
});

test.serial('SQS message consumer queues correct number of workflows for rules matching the event collection', async (t) => {
  const { queueMessageStub } = t.context;

  const queue = await createSqsQueues(randomId('queue'));
  const collection = {
    name: randomId('collection'),
    version: '1.0.0',
  };
  // Set visibility timeout to 0 for testing to ensure that message is
  // read when processing all rules
  const visibilityTimeout = 0;
  const rules = [
    fakeRuleFactoryV2({
      name: randomId('matchingRule'),
      collection,
      rule: {
        type: 'sqs',
        value: queue.queueUrl,
      },
      meta: {
        visibilityTimeout,
      },
      state: 'ENABLED',
      workflow,
    }),
    fakeRuleFactoryV2({
      rule: {
        type: 'sqs',
        value: queue.queueUrl,
      },
      meta: {
        visibilityTimeout,
      },
      state: 'ENABLED',
      workflow,
    }),
  ];
  t.context.fetchRulesStub.returns(rules.filter((rule) => rule.state === 'ENABLED'));

  await SQS.sendSQSMessage(
    queue.queueUrl,
    { collection } // include collection in message
  );

  await handler(event);

  // Should only queue message for the workflow on the rule matching the collection in the event
  t.is(queueMessageStub.callCount, 1);

  t.teardown(async () => {
    await cleanupQueues([queue]);
  });
});

test.serial('processQueues archives messages from the ENABLED sqs rule only', async (t) => {
  const { stackName } = process.env;
  const { rules, queues } = await createRulesAndQueues();
  t.context.fetchRulesStub.callsFake((params) => {
    t.deepEqual(params, { type: 'sqs', state: 'ENABLED' });
    return rules.filter((rule) => rule.state === 'ENABLED');
  });
  const message = { testdata: randomString() };

  // Send message to ENABLED queue
  const firstMessage = await SQS.sendSQSMessage(
    queues[0].queueUrl,
    message
  );

  // Send message to DISABLED queue
  const secondMessage = await SQS.sendSQSMessage(
    queues[1].queueUrl,
    { testdata: randomString() }
  );

  const firstMessageId = firstMessage.MessageId;
  const secondMessageId = secondMessage.MessageId;

  const enabledQueueName = getQueueNameFromUrl(queues[0].queueUrl);
  const disabledQueueName = getQueueNameFromUrl(queues[1].queueUrl);

  const enabledQueueKey = getS3KeyForArchivedMessage(stackName, firstMessageId, enabledQueueName);
  const deadLetterKey = getS3KeyForArchivedMessage(stackName, secondMessageId, disabledQueueName);

  await handler(event);

  const item = await s3().getObject({
    Bucket: process.env.system_bucket,
    Key: enabledQueueKey,
  }).promise();

  t.deepEqual(message, JSON.parse(item.Body));

  t.false(await s3ObjectExists({
    Bucket: process.env.system_bucket,
    Key: deadLetterKey,
  }));

  t.teardown(async () => {
    await cleanupQueues(queues);
  });
});

test.serial('processQueues archives multiple messages', async (t) => {
  const { stackName } = process.env;
  const { rules, queues } = await createRulesAndQueues();
  t.context.fetchRulesStub.returns(rules.filter((rule) => rule.state === 'ENABLED'));

  // Send message to ENABLED queue
  const messages = await Promise.all(
    range(4).map(() =>
      SQS.sendSQSMessage(
        queues[0].queueUrl,
        { testdata: randomString() }
      ))
  );
  const queueName = getQueueNameFromUrl(queues[0].queueUrl);
  const deriveKey = (m) => getS3KeyForArchivedMessage(stackName, m.MessageId, queueName);
  const keys = messages.map((m) => deriveKey(m));

  await handler(event);

  const items = await Promise.all(keys.map((k) =>
    s3ObjectExists({
      Bucket: process.env.system_bucket,
      Key: k,
    })));

  const itemExists = (i) => t.true(i);

  items.every(itemExists);

  t.teardown(async () => {
    await cleanupQueues(queues);
  });
});<|MERGE_RESOLUTION|>--- conflicted
+++ resolved
@@ -15,24 +15,15 @@
 } = require('@cumulus/aws-client/S3');
 const { randomId, randomString } = require('@cumulus/common/test-utils');
 const { getS3KeyForArchivedMessage } = require('@cumulus/ingest/sqs');
-<<<<<<< HEAD
-=======
 const { getQueueNameFromUrl } = require('@cumulus/aws-client/SQS');
 
-const { handler } = require('../../lambdas/sqs-message-consumer');
->>>>>>> e91da7bf
 const { fakeRuleFactoryV2, createSqsQueues, getSqsQueueMessageCounts } = require('../../lib/testUtils');
-const Rule = require('../../models/rules');
 const rulesHelpers = require('../../lib/rulesHelpers');
 
-<<<<<<< HEAD
 const {
   handler,
 } = require('../../lambdas/sqs-message-consumer');
 
-=======
-process.env.RulesTable = `RulesTable_${randomString()}`;
->>>>>>> e91da7bf
 process.env.stackName = randomString();
 process.env.system_bucket = randomString();
 
@@ -82,20 +73,9 @@
   return { rules, queues };
 }
 
-<<<<<<< HEAD
 async function cleanupQueues(queues) {
-  const queueUrls = queues.reduce(
-    (accumulator, currentValue) => accumulator.concat(Object.values(currentValue)), []
-  );
-=======
-async function cleanupRulesAndQueues(rules, queues) {
-  await Promise.all(
-    rules.map((rule) => rulesModel.delete(rule))
-  );
-
   // Delete queueName for each object in list
   queues.forEach((q) => delete q.queueName);
->>>>>>> e91da7bf
 
   await Promise.all(
     queues.map(async (queue) => {
