--- conflicted
+++ resolved
@@ -142,17 +142,10 @@
   );
 
   // create a new Postgres granule
-<<<<<<< HEAD
-  const newPgGranule = await translateApiGranuleToPostgresGranule(
-    newGranule,
-    dbClient
-  );
-=======
   const newPgGranule = await translateApiGranuleToPostgresGranule({
     dynamoRecord: dynamoGranule,
     knexOrTransaction: dbClient,
   });
->>>>>>> 358d57ac
   const [pgGranule] = await granulePgModel.create(dbClient, newPgGranule);
 
   // create Postgres files
