'use strict';

const test = require('ava');
const sinon = require('sinon');
const got = require('got');
const isEqual = require('lodash/isEqual');
const isMatch = require('lodash/isMatch');
const omit = require('lodash/omit');
const request = require('supertest');

const { localStackConnectionEnv } = require('@cumulus/db');
const awsServices = require('@cumulus/aws-client/services');
const {
  buildS3Uri,
  fileExists,
  parseS3Uri,
  recursivelyDeleteS3Bucket,
} = require('@cumulus/aws-client/S3');
const { randomId } = require('@cumulus/common/test-utils');
const { bootstrapElasticSearch } = require('@cumulus/es-client/bootstrap');
const indexer = require('@cumulus/es-client/indexer');
const {
  Search,
} = require('@cumulus/es-client/search');

const startAsyncOperation = require('../../lib/startAsyncOperation');
const {
  createFakeJwtAuthToken,
  fakeReconciliationReportFactory,
  setAuthorizedOAuthUsers,
} = require('../../lib/testUtils');
const assertions = require('../../lib/assertions');
const models = require('../../models');

process.env = { ...process.env, ...localStackConnectionEnv };
process.env.invoke = 'granule-reconciliation-reports';
process.env.stackName = 'test-stack';
process.env.system_bucket = 'testsystembucket';
process.env.AccessTokensTable = randomId('accessTokensTable');
process.env.ReconciliationReportsTable = randomId('recReportsTable');
process.env.TOKEN_SECRET = randomId('tokenSecret');
process.env.stackName = randomId('stackname');
process.env.system_bucket = randomId('bucket');
process.env.invokeReconcileLambda = randomId('invokeReconcileLambda');
process.env.AsyncOperationTaskDefinition = randomId('asyncOpTaskDefinition');
process.env.EcsCluster = randomId('ecsCluster');

// import the express app after setting the env variables
const {
  app,
} = require('../../app');
const {
  createReport,
} = require('../../endpoints/reconciliation-reports');
const { normalizeEvent } = require('../../lib/reconciliationReport/normalizeEvent');

const { buildFakeExpressResponse } = require('./utils');

let esClient;
const esIndex = randomId('esindex');

let jwtAuthToken;
let accessTokenModel;
let reconciliationReportModel;
let fakeReportRecords = [];

test.before(async () => {
  // create esClient
  esClient = await Search.es('fakehost');

  const esAlias = randomId('esalias');
  process.env.ES_INDEX = esAlias;

  // add fake elasticsearch index
  await bootstrapElasticSearch({
    host: 'fakehost',
    index: esIndex,
    alias: esAlias,
  });
  accessTokenModel = new models.AccessToken();
  await accessTokenModel.createTable();

  reconciliationReportModel = new models.ReconciliationReport();
  await reconciliationReportModel.createTable();

  await awsServices.s3().createBucket({
    Bucket: process.env.system_bucket,
  });

  const username = randomId('username');
  await setAuthorizedOAuthUsers([username]);

  jwtAuthToken = await createFakeJwtAuthToken({
    accessTokenModel,
    username,
  });

  const reportNameTypes = [
    { name: randomId('report1'), type: 'Inventory' },
    { name: randomId('report2'), type: 'Granule Inventory' },
    { name: randomId('report3'), type: 'Internal' },
  ];

  const reportDirectory = `${process.env.stackName}/reconciliation-reports`;
  const typeToExtension = (type) => ((type === 'Granule Inventory') ? '.csv' : '.json');

  fakeReportRecords = reportNameTypes.map((nameType) => fakeReconciliationReportFactory({
    name: nameType.name,
    type: nameType.type,
    location: buildS3Uri(process.env.system_bucket,
      `${reportDirectory}/${nameType.name}${typeToExtension(nameType.type)}`),
  }));

  // add report records to database and report files go to s3
  // the first and second record have report files in s3, the report file for third one is mssing
  await Promise.all(fakeReportRecords.slice(0, 2).map((reportRecord) =>
    awsServices.s3().putObject({
      ...parseS3Uri(reportRecord.location),
      Body: JSON.stringify({
        test_key: `${reportRecord.name} test data`,
      }),
    })));

  // add records to es
  await Promise.all(fakeReportRecords.map((reportRecord) =>
    reconciliationReportModel.create(reportRecord)
      .then((record) => indexer.indexReconciliationReport(esClient, record, esAlias))));
});

test.after.always(async () => {
  await accessTokenModel.deleteTable();
  await reconciliationReportModel.deleteTable();
  await esClient.indices.delete({
    index: esIndex,
  });
  await recursivelyDeleteS3Bucket(process.env.system_bucket);
});

test.serial('CUMULUS-911 GET without pathParameters and without an Authorization header returns an Authorization Missing response', async (t) => {
  const response = await request(app)
    .get('/reconciliationReports')
    .set('Accept', 'application/json')
    .expect(401);

  assertions.isAuthorizationMissingResponse(t, response);
});

test.serial('CUMULUS-911 GET with pathParameters and without an Authorization header returns an Authorization Missing response', async (t) => {
  const response = await request(app)
    .get('/reconciliationReports/asdf')
    .set('Accept', 'application/json')
    .expect(401);

  assertions.isAuthorizationMissingResponse(t, response);
});

test.serial('CUMULUS-911 POST without an Authorization header returns an Authorization Missing response', async (t) => {
  const response = await request(app)
    .post('/reconciliationReports')
    .set('Accept', 'application/json')
    .expect(401);

  assertions.isAuthorizationMissingResponse(t, response);
});

test.serial('CUMULUS-911 DELETE with pathParameters and without an Authorization header returns an Authorization Missing response', async (t) => {
  const response = await request(app)
    .delete('/reconciliationReports/asdf')
    .set('Accept', 'application/json')
    .expect(401);

  assertions.isAuthorizationMissingResponse(t, response);
});

test.serial('CUMULUS-911 GET without pathParameters and with an invalid access token returns an unauthorized response', async (t) => {
  const response = await request(app)
    .get('/reconciliationReports')
    .set('Accept', 'application/json')
    .set('Authorization', 'Bearer ThisIsAnInvalidAuthorizationToken')
    .expect(401);

  assertions.isInvalidAccessTokenResponse(t, response);
});

test.todo('CUMULUS-911 GET without pathParameters and with an unauthorized user returns an unauthorized response');

test.serial('CUMULUS-911 GET with pathParameters and with an invalid access token returns an unauthorized response', async (t) => {
  const response = await request(app)
    .get('/reconciliationReports/asdf')
    .set('Accept', 'application/json')
    .set('Authorization', 'Bearer ThisIsAnInvalidAuthorizationToken')
    .expect(401);

  assertions.isInvalidAccessTokenResponse(t, response);
});

test.todo('CUMULUS-911 GET with pathParameters and with an unauthorized user returns an unauthorized response');

test.serial('CUMULUS-911 POST with an invalid access token returns an unauthorized response', async (t) => {
  const response = await request(app)
    .post('/reconciliationReports')
    .set('Accept', 'application/json')
    .set('Authorization', 'Bearer ThisIsAnInvalidAuthorizationToken')
    .expect(401);

  assertions.isInvalidAccessTokenResponse(t, response);
});

test.todo('CUMULUS-911 POST with an unauthorized user returns an unauthorized response');

test.serial('CUMULUS-911 DELETE with pathParameters and with an invalid access token returns an unauthorized response', async (t) => {
  const response = await request(app)
    .delete('/reconciliationReports/asdf')
    .set('Accept', 'application/json')
    .set('Authorization', 'Bearer ThisIsAnInvalidAuthorizationToken')
    .expect(401);

  assertions.isInvalidAccessTokenResponse(t, response);
});

test.todo('CUMULUS-911 DELETE with pathParameters and with an unauthorized user returns an unauthorized response');

test.serial('default returns list of reports', async (t) => {
  const response = await request(app)
    .get('/reconciliationReports')
    .set('Accept', 'application/json')
    .set('Authorization', `Bearer ${jwtAuthToken}`)
    .expect(200);

  const results = response.body;
  t.is(results.results.length, 3);

  const recordsAreEqual = (record1, record2) =>
    isEqual(omit(record1, ['updatedAt', 'timestamp']), omit(record2, ['updatedAt', 'timestamp']));

  results.results.forEach((item) => {
    const recordsFound = fakeReportRecords.filter((record) => recordsAreEqual(record, item));
    t.is(recordsFound.length, 1);
  });
});

test.serial('get a Inventory report with s3 signed url', async (t) => {
  const record = fakeReportRecords[0];
  const response = await request(app)
    .get(`/reconciliationReports/${record.name}`)
    .set('Accept', 'application/json')
    .set('Authorization', `Bearer ${jwtAuthToken}`)
    .expect(200);
  const report = await got(response.body.presignedS3Url).json();
  t.deepEqual(report, {
    test_key: `${record.name} test data`,
  });
  t.deepEqual(response.body.data, report);
});

test.serial('get a Granule Inventory report with s3 signed url', async (t) => {
  const record = fakeReportRecords[1];
  const response = await request(app)
    .get(`/reconciliationReports/${record.name}`)
    .set('Accept', 'application/json')
    .set('Authorization', `Bearer ${jwtAuthToken}`)
    .expect(200);
  const report = await got(response.body.presignedS3Url).text();
  t.deepEqual(report, JSON.stringify({
    test_key: `${record.name} test data`,
  }));
  t.deepEqual(response.body.data, report);
});

test.serial('get a report which exceeds maximum allowed payload size', async (t) => {
  process.env.maxResponsePayloadSizeBytes = 150;
  await Promise.all(fakeReportRecords.slice(0, 2).map(async (record) => {
    const response = await request(app)
      .get(`/reconciliationReports/${record.name}`)
      .set('Accept', 'application/json')
      .set('Authorization', `Bearer ${jwtAuthToken}`)
      .expect(200);
    const report = await got(response.body.presignedS3Url).text();
    t.deepEqual(report, JSON.stringify({
      test_key: `${record.name} test data`,
    }));
    t.true(response.body.data.includes('exceeded maximum allowed payload size'));
  }));
});

test.serial('get 404 if the report record doesnt exist', async (t) => {
  const response = await request(app)
    .get('/reconciliationReports/404record')
    .set('Accept', 'application/json')
    .set('Authorization', `Bearer ${jwtAuthToken}`)
    .expect(404);
  t.is(response.status, 404);
  t.is(response.body.message, 'No record found for 404record');
});

test.serial('get 404 if the report file doesnt exist', async (t) => {
  const response = await request(app)
    .get(`/reconciliationReports/${fakeReportRecords[2].name}`)
    .set('Accept', 'application/json')
    .set('Authorization', `Bearer ${jwtAuthToken}`)
    .expect(404);
  t.is(response.status, 404);
  t.is(response.body.message, 'The report does not exist!');
});

test.serial('delete a report', (t) =>
  Promise.all(fakeReportRecords.map(async (record) => {
    const response = await request(app)
      .delete(`/reconciliationReports/${record.name}`)
      .set('Accept', 'application/json')
      .set('Authorization', `Bearer ${jwtAuthToken}`)
      .expect(200);
    t.deepEqual(response.body, {
      message: 'Report deleted',
    });

    const parsed = parseS3Uri(record.location);
    const exists = await fileExists(parsed.Bucket, parsed.Key);
    t.false(exists);
  })));

test.serial('create a report starts an async operation', async (t) => {
<<<<<<< HEAD
  const stub = sinon.stub(startAsyncOperation, 'invokeStartAsyncOperationLambda');
  t.teardown(() => stub.restore());
  const response = await request(app)
    .post('/reconciliationReports')
    .set('Accept', 'application/json')
    .set('Authorization', `Bearer ${jwtAuthToken}`)
    .expect(202);
=======
  const id = randomId('id');
  const stub = sinon.stub(asyncOperations, 'startAsyncOperation').resolves({
    id,
  });
  const stackName = process.env.stackName;
  const systemBucket = process.env.system_bucket;
  try {
    const response = await request(app)
      .post('/reconciliationReports')
      .set('Accept', 'application/json')
      .set('Authorization', `Bearer ${jwtAuthToken}`)
      .expect(202);
>>>>>>> f7785b21

  t.truthy(response.body.id);

<<<<<<< HEAD
  const expectedArg = {
    callerLambdaName: undefined,
    lambdaName: process.env.invokeReconcileLambda,
    description: 'Create Reconciliation Report',
    operationType: 'Reconciliation Report',
    payload: normalizeEvent({}),
  };
  const callArgs = stub.getCall(0).args;
  t.true(isMatch(callArgs[0], expectedArg));
=======
    t.true(stub.calledWith({
      asyncOperationTaskDefinition: process.env.AsyncOperationTaskDefinition,
      cluster: process.env.EcsCluster,
      callerLambdaName: undefined,
      lambdaName: process.env.invokeReconcileLambda,
      description: 'Create Reconciliation Report',
      operationType: 'Reconciliation Report',
      payload: normalizeEvent({}),
      useLambdaEnvironmentVariables: true,
      stackName,
      systemBucket,
      knexConfig: process.env,
    }));
  } finally {
    stub.restore();
  }
>>>>>>> f7785b21
});

test.serial('createReport() uses correct caller lambda function name', async (t) => {
  const functionName = randomId('lambda');
<<<<<<< HEAD
  const stub = sinon.stub(startAsyncOperation, 'invokeStartAsyncOperationLambda');
=======
  const id = randomId('id');
  const stackName = process.env.stackName;
  const systemBucket = process.env.system_bucket;
  const stub = sinon.stub(asyncOperations, 'startAsyncOperation').resolves({
    id,
  });
>>>>>>> f7785b21
  t.teardown(() => stub.restore());

  await createReport(
    {
      apiGateway: {
        context: {
          functionName,
        },
      },
      body: {},
    },
    buildFakeExpressResponse()
  );

  const expectedArg = {
    callerLambdaName: functionName,
    lambdaName: process.env.invokeReconcileLambda,
    description: 'Create Reconciliation Report',
    operationType: 'Reconciliation Report',
    payload: normalizeEvent({}),
<<<<<<< HEAD
  };
  const callArgs = stub.getCall(0).args;
  t.true(isMatch(callArgs[0], expectedArg));
=======
    useLambdaEnvironmentVariables: true,
    stackName,
    systemBucket,
    knexConfig: process.env,
  }));
>>>>>>> f7785b21
});

test.serial('POST returns a 500 if invoking StartAsyncOperation lambda throws unexpected error', async (t) => {
  const stub = sinon.stub(startAsyncOperation, 'invokeStartAsyncOperationLambda').throws(
    new Error('failed to start')
  );

  try {
    const response = await request(app)
      .post('/reconciliationReports')
      .set('Accept', 'application/json')
      .set('Authorization', `Bearer ${jwtAuthToken}`);
    t.is(response.status, 500);
  } finally {
    stub.restore();
  }
});

test.serial('create a report with invalid payload errors immediately', async (t) => {
  const stub = sinon.stub(startAsyncOperation, 'invokeStartAsyncOperationLambda');
  const payload = {
    startTimestamp: '2020-09-17T16:38:23.973Z',
    collectionId: ['a-collectionId'],
    granuleId: ['a-granuleId'],
  };

  try {
    const response = await request(app)
      .post('/reconciliationReports')
      .send(payload)
      .set('Accept', 'application/json')
      .set('Authorization', `Bearer ${jwtAuthToken}`)
      .expect(400);

    t.deepEqual(
      response.body,
      {
        error: 'Bad Request',
        message: 'Inventory reports cannot be launched with more than one input (granuleId, collectionId, or provider).',
        name: 'InvalidArgument',
        statusCode: 400,
      }
    );

    t.true(stub.notCalled);
  } finally {
    stub.restore();
  }
});<|MERGE_RESOLUTION|>--- conflicted
+++ resolved
@@ -320,7 +320,6 @@
   })));
 
 test.serial('create a report starts an async operation', async (t) => {
-<<<<<<< HEAD
   const stub = sinon.stub(startAsyncOperation, 'invokeStartAsyncOperationLambda');
   t.teardown(() => stub.restore());
   const response = await request(app)
@@ -328,24 +327,9 @@
     .set('Accept', 'application/json')
     .set('Authorization', `Bearer ${jwtAuthToken}`)
     .expect(202);
-=======
-  const id = randomId('id');
-  const stub = sinon.stub(asyncOperations, 'startAsyncOperation').resolves({
-    id,
-  });
-  const stackName = process.env.stackName;
-  const systemBucket = process.env.system_bucket;
-  try {
-    const response = await request(app)
-      .post('/reconciliationReports')
-      .set('Accept', 'application/json')
-      .set('Authorization', `Bearer ${jwtAuthToken}`)
-      .expect(202);
->>>>>>> f7785b21
 
   t.truthy(response.body.id);
 
-<<<<<<< HEAD
   const expectedArg = {
     callerLambdaName: undefined,
     lambdaName: process.env.invokeReconcileLambda,
@@ -355,38 +339,11 @@
   };
   const callArgs = stub.getCall(0).args;
   t.true(isMatch(callArgs[0], expectedArg));
-=======
-    t.true(stub.calledWith({
-      asyncOperationTaskDefinition: process.env.AsyncOperationTaskDefinition,
-      cluster: process.env.EcsCluster,
-      callerLambdaName: undefined,
-      lambdaName: process.env.invokeReconcileLambda,
-      description: 'Create Reconciliation Report',
-      operationType: 'Reconciliation Report',
-      payload: normalizeEvent({}),
-      useLambdaEnvironmentVariables: true,
-      stackName,
-      systemBucket,
-      knexConfig: process.env,
-    }));
-  } finally {
-    stub.restore();
-  }
->>>>>>> f7785b21
 });
 
 test.serial('createReport() uses correct caller lambda function name', async (t) => {
   const functionName = randomId('lambda');
-<<<<<<< HEAD
   const stub = sinon.stub(startAsyncOperation, 'invokeStartAsyncOperationLambda');
-=======
-  const id = randomId('id');
-  const stackName = process.env.stackName;
-  const systemBucket = process.env.system_bucket;
-  const stub = sinon.stub(asyncOperations, 'startAsyncOperation').resolves({
-    id,
-  });
->>>>>>> f7785b21
   t.teardown(() => stub.restore());
 
   await createReport(
@@ -407,17 +364,9 @@
     description: 'Create Reconciliation Report',
     operationType: 'Reconciliation Report',
     payload: normalizeEvent({}),
-<<<<<<< HEAD
   };
   const callArgs = stub.getCall(0).args;
   t.true(isMatch(callArgs[0], expectedArg));
-=======
-    useLambdaEnvironmentVariables: true,
-    stackName,
-    systemBucket,
-    knexConfig: process.env,
-  }));
->>>>>>> f7785b21
 });
 
 test.serial('POST returns a 500 if invoking StartAsyncOperation lambda throws unexpected error', async (t) => {
