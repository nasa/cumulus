--- conflicted
+++ resolved
@@ -91,15 +91,10 @@
     granules.push(fakeGranuleRecordFactory({
       collection_cumulus_id: num % 20,
       status: statuses[num % 4],
-<<<<<<< HEAD
-      created_at: (new Date(2018 + (num % 6), (num % 12), (num % 30))),
-      updated_at: (new Date(2018 + (num % 6), (num % 12), ((num + 1) % 29))),
-=======
       created_at: num === 99
         ? new Date() : (new Date(2018 + (num % 6), (num % 12), (num % 30))),
       updated_at: num === 99
         ? new Date() : (new Date(2018 + (num % 6), (num % 12), ((num + 1) % 29))),
->>>>>>> 867b3259
       error: errors[num % 5],
       duration: num + (num / 10),
     }))
@@ -216,28 +211,17 @@
   assertions.isInvalidAccessTokenResponse(t, response);
 });
 
-<<<<<<< HEAD
-test('GET /stats returns correct response, defaulted to all', async (t) => {
-=======
 test('GET /stats returns correct response, defaulted to the last day', async (t) => {
->>>>>>> 867b3259
   const response = await request(app)
     .get('/stats')
     .set('Accept', 'application/json')
     .set('Authorization', `Bearer ${jwtAuthToken}`)
     .expect(200);
 
-<<<<<<< HEAD
-  t.is(response.body.errors.value, 80);
-  t.is(response.body.processingTime.value, 54.44999999642372);
-  t.is(response.body.granules.value, 100);
-  t.is(response.body.collections.value, 20);
-=======
   t.is(response.body.errors.value, 0);
   t.is(response.body.processingTime.value, 108.9000015258789);
   t.is(response.body.granules.value, 1);
   t.is(response.body.collections.value, 1);
->>>>>>> 867b3259
 });
 
 test('GET /stats returns correct response with date params filters values correctly', async (t) => {
@@ -279,18 +263,10 @@
 
   const expectedCount = [
     { key: 'failed', count: 16 },
-<<<<<<< HEAD
-    { key: 'running', count: 9 },
-    { key: 'completed', count: 8 },
-    { key: 'queued', count: 8 },
-  ];
-  t.is(response.body.meta.count, 41);
-=======
     { key: 'completed', count: 8 },
     { key: 'queued', count: 8 },
     { key: 'running', count: 8 },
   ];
   t.is(response.body.meta.count, 40);
->>>>>>> 867b3259
   t.deepEqual(response.body.count, expectedCount);
 });