'use strict';

const fs = require('fs-extra');
const omit = require('lodash/omit');
const test = require('ava');
const sinon = require('sinon');
const request = require('supertest');

const { randomString, randomId } = require('@cumulus/common/test-utils');
const {
  createTestIndex,
  cleanupTestIndex,
} = require('@cumulus/es-client/testUtils');
const {
  CollectionPgModel,
  destroyLocalTestDb,
  fakeCollectionRecordFactory,
  fakeProviderRecordFactory,
  generateLocalTestDb,
  localStackConnectionEnv,
  migrationDir,
  ProviderPgModel,
  RulePgModel,
  translateApiCollectionToPostgresCollection,
  translateApiProviderToPostgresProvider,
  translateApiRuleToPostgresRule,
} = require('@cumulus/db');
const S3 = require('@cumulus/aws-client/S3');
const awsServices = require('@cumulus/aws-client/services');
<<<<<<< HEAD
const { constructCollectionId } = require('@cumulus/message/Collections');
=======
>>>>>>> 521962ed
const { Search } = require('@cumulus/es-client/search');
const indexer = require('@cumulus/es-client/indexer');
const { constructCollectionId } = require('@cumulus/message/Collections');

const { buildFakeExpressResponse } = require('./utils');
const {
  fakeCollectionFactory,
  fakeProviderFactory,
  fakeRuleFactoryV2,
  createFakeJwtAuthToken,
  setAuthorizedOAuthUsers,
  createRuleTestRecords,
} = require('../../lib/testUtils');
const { post, put, del } = require('../../endpoints/rules');

const AccessToken = require('../../models/access-tokens');
const Rule = require('../../models/rules');
const assertions = require('../../lib/assertions');

[
  'AccessTokensTable',
  'RulesTable',
  'CollectionsTable',
  'ProvidersTable',
  'stackName',
  'system_bucket',
  'TOKEN_SECRET',
  'messageConsumer',
  'KinesisInboundEventLogger',
  // eslint-disable-next-line no-return-assign
].forEach((varName) => process.env[varName] = randomString());

const testDbName = randomString(12);

// import the express app after setting the env variables
const { app } = require('../../app');

const workflow = randomId('workflow-');

const dynamoRuleOmitList = ['createdAt', 'updatedAt', 'state', 'provider', 'collection', 'rule', 'queueUrl', 'executionNamePrefix'];

const setBuildPayloadStub = () => sinon.stub(Rule, 'buildPayload').resolves({});

let jwtAuthToken;
let accessTokenModel;
let ruleModel;
let buildPayloadStub;

test.before(async (t) => {
  process.env = {
    ...process.env,
    ...localStackConnectionEnv,
    PG_DATABASE: testDbName,
  };

  const messageConsumer = await awsServices.lambda().createFunction({
    Code: {
      ZipFile: fs.readFileSync(require.resolve('@cumulus/test-data/fake-lambdas/hello.zip')),
    },
    FunctionName: randomId('messageConsumer'),
    Role: randomId('role'),
    Handler: 'index.handler',
    Runtime: 'nodejs12.x',
  }).promise();
  process.env.messageConsumer = messageConsumer.FunctionName;

  const { knex, knexAdmin } = await generateLocalTestDb(testDbName, migrationDir);
  t.context.testKnex = knex;
  t.context.testKnexAdmin = knexAdmin;

  const { esIndex, esClient } = await createTestIndex();
  t.context.esIndex = esIndex;
  t.context.esClient = esClient;
  t.context.esRulesClient = new Search(
    {},
    'rule',
    t.context.esIndex
  );
  process.env.ES_INDEX = esIndex;

  await S3.createBucket(process.env.system_bucket);

  buildPayloadStub = setBuildPayloadStub();

  t.context.rulePgModel = new RulePgModel();
  t.context.collectionPgModel = new CollectionPgModel();
  t.context.providerPgModel = new ProviderPgModel();

  // Create PG Provider
  t.context.testPgProvider = fakeProviderRecordFactory();
  [t.context.pgProvider] = await t.context.providerPgModel.create(
    t.context.testKnex,
    t.context.testPgProvider,
    '*'
  );

  // Create PG Collection
  const collectionName = 'fakeCollection';
  const collectionVersion = 'v1';
  const testPgCollection = fakeCollectionRecordFactory({
    name: collectionName,
    version: collectionVersion,
  });
  t.context.collectionPgModel = new CollectionPgModel();
  [t.context.pgCollection] = await t.context.collectionPgModel.create(
    t.context.testKnex,
    testPgCollection,
    '*'
  );
  t.context.collectionId = constructCollectionId(collectionName, collectionVersion);

  t.context.testRule = fakeRuleFactoryV2({
    name: randomId('testRule'),
    workflow: workflow,
    rule: {
      type: 'onetime',
      arn: 'arn',
      value: 'value',
    },
    state: 'ENABLED',
    queueUrl: 'https://sqs.us-west-2.amazonaws.com/123456789012/queue_url',
    collection: {
      name: t.context.pgCollection.name,
      version: t.context.pgCollection.version,
    },
    provider: t.context.pgProvider.name,
  });
  t.context.collectionId = constructCollectionId(collectionName, collectionVersion);

  ruleModel = new Rule();
  await ruleModel.createTable();
  t.context.ruleModel = ruleModel;

  const ruleRecord = await ruleModel.create(t.context.testRule);
  await indexer.indexRule(esClient, ruleRecord, t.context.esIndex);
  t.context.testPgRule = await translateApiRuleToPostgresRule(ruleRecord, knex);
  t.context.rulePgModel.create(knex, t.context.testPgRule);

  const username = randomString();
  await setAuthorizedOAuthUsers([username]);

  accessTokenModel = new AccessToken();
  await accessTokenModel.createTable();

  jwtAuthToken = await createFakeJwtAuthToken({ accessTokenModel, username });
});

test.beforeEach((t) => {
  const newRule = fakeRuleFactoryV2();
  delete newRule.collection;
  delete newRule.provider;
  t.context.newRule = newRule;
});

test.after.always(async (t) => {
  await accessTokenModel.deleteTable();
  await ruleModel.deleteTable();
  await S3.recursivelyDeleteS3Bucket(process.env.system_bucket);
  await cleanupTestIndex(t.context);

  buildPayloadStub.restore();
  await destroyLocalTestDb({
    knex: t.context.testKnex,
    knexAdmin: t.context.testKnexAdmin,
    testDbName,
  });
});

test('CUMULUS-911 GET without pathParameters and without an Authorization header returns an Authorization Missing response', async (t) => {
  const response = await request(app)
    .get('/rules')
    .set('Accept', 'application/json')
    .expect(401);

  assertions.isAuthorizationMissingResponse(t, response);
});

test('CUMULUS-911 GET with pathParameters and without an Authorization header returns an Authorization Missing response', async (t) => {
  const response = await request(app)
    .get('/rules/asdf')
    .set('Accept', 'application/json')
    .expect(401);

  assertions.isAuthorizationMissingResponse(t, response);
});

test('CUMULUS-911 POST with pathParameters and without an Authorization header returns an Authorization Missing response', async (t) => {
  const response = await request(app)
    .post('/rules/asdf')
    .set('Accept', 'application/json')
    .expect(401);

  assertions.isAuthorizationMissingResponse(t, response);
});

test('CUMULUS-911 PUT with pathParameters and without an Authorization header returns an Authorization Missing response', async (t) => {
  const response = await request(app)
    .put('/rules/asdf')
    .set('Accept', 'application/json')
    .expect(401);
  assertions.isAuthorizationMissingResponse(t, response);
});

test('CUMULUS-911 DELETE with pathParameters and without an Authorization header returns an Authorization Missing response', async (t) => {
  const response = await request(app)
    .delete('/rules/asdf')
    .set('Accept', 'application/json')
    .expect(401);

  assertions.isAuthorizationMissingResponse(t, response);
});

test('CUMULUS-912 GET without pathParameters and with an invalid access token returns an unauthorized response', async (t) => {
  const response = await request(app)
    .get('/rules')
    .set('Accept', 'application/json')
    .set('Authorization', 'Bearer ThisIsAnInvalidAuthorizationToken')
    .expect(401);

  assertions.isInvalidAccessTokenResponse(t, response);
});

test('CUMULUS-912 GET with pathParameters and with an invalid access token returns an unauthorized response', async (t) => {
  const response = await request(app)
    .get('/rules/asdf')
    .set('Accept', 'application/json')
    .set('Authorization', 'Bearer ThisIsAnInvalidAuthorizationToken')
    .expect(401);

  assertions.isInvalidAccessTokenResponse(t, response);
});

test.todo('CUMULUS-912 GET with an unauthorized user returns an unauthorized response');

test('CUMULUS-912 POST with pathParameters and with an invalid access token returns an unauthorized response', async (t) => {
  const response = await request(app)
    .post('/rules/asdf')
    .set('Accept', 'application/json')
    .set('Authorization', 'Bearer ThisIsAnInvalidAuthorizationToken')
    .expect(401);

  assertions.isInvalidAccessTokenResponse(t, response);
});

test.todo('CUMULUS-912 POST with pathParameters and with an unauthorized user returns an unauthorized response');

test('CUMULUS-912 PUT with pathParameters and with an invalid access token returns an unauthorized response', async (t) => {
  const response = await request(app)
    .put('/rules/asdf')
    .set('Accept', 'application/json')
    .set('Authorization', 'Bearer ThisIsAnInvalidAuthorizationToken')
    .expect(401);

  assertions.isInvalidAccessTokenResponse(t, response);
});

test.todo('CUMULUS-912 PUT with pathParameters and with an unauthorized user returns an unauthorized response');

test('CUMULUS-912 DELETE with pathParameters and with an invalid access token returns an unauthorized response', async (t) => {
  const response = await request(app)
    .delete('/rules/asdf')
    .set('Accept', 'application/json')
    .set('Authorization', 'Bearer ThisIsAnInvalidAuthorizationToken')
    .expect(401);

  assertions.isInvalidAccessTokenResponse(t, response);
});

test.todo('CUMULUS-912 DELETE with pathParameters and with an unauthorized user returns an unauthorized response');

test.serial('default returns list of rules', async (t) => {
  const response = await request(app)
    .get('/rules')
    .set('Accept', 'application/json')
    .set('Authorization', `Bearer ${jwtAuthToken}`)
    .expect(200);

  const { results } = response.body;
  t.is(results.length, 1);
});

test('GET gets a rule', async (t) => {
  const response = await request(app)
    .get(`/rules/${t.context.testRule.name}`)
    .set('Accept', 'application/json')
    .set('Authorization', `Bearer ${jwtAuthToken}`)
    .expect(200);

  const expectedRule = {
    ...t.context.testRule,
    updatedAt: response.body.updatedAt,
    createdAt: response.body.createdAt,
  };
  t.deepEqual(response.body, expectedRule);
});

test('When calling the API endpoint to delete an existing rule it does not return the deleted rule', async (t) => {
  const { newRule } = t.context;

  let response = await request(app)
    .post('/rules')
    .set('Accept', 'application/json')
    .set('Authorization', `Bearer ${jwtAuthToken}`)
    .send(newRule)
    .expect(200);

  t.is(response.body.message, 'Record saved');

  response = await request(app)
    .delete(`/rules/${newRule.name}`)
    .set('Accept', 'application/json')
    .set('Authorization', `Bearer ${jwtAuthToken}`)
    .expect(200);

  const { message, record } = response.body;
  t.is(message, 'Record deleted');
  t.is(record, undefined);
  t.false(await t.context.rulePgModel.exists(t.context.testKnex, { name: newRule.name }));
});

test('403 error when calling the API endpoint to delete an existing rule without a valid access token', async (t) => {
  const { newRule } = t.context;

  let response = await request(app)
    .post('/rules')
    .set('Accept', 'application/json')
    .set('Authorization', `Bearer ${jwtAuthToken}`)
    .send(newRule)
    .expect(200);

  const { message, record } = response.body;

  t.is(message, 'Record saved');
  newRule.createdAt = record.createdAt;
  newRule.updatedAt = record.updatedAt;

  response = await request(app)
    .delete(`/rules/${newRule.name}`)
    .set('Accept', 'application/json')
    .set('Authorization', 'Bearer ThisIsAnInvalidAuthorizationToken')
    .expect(401);

  assertions.isInvalidAccessTokenResponse(t, response);

  response = await request(app)
    .get(`/rules/${newRule.name}`)
    .set('Accept', 'application/json')
    .set('Authorization', `Bearer ${jwtAuthToken}`)
    .expect(200);

  t.deepEqual(response.body, record);
});

test('POST creates a rule in all data stores', async (t) => {
  const { newRule } = t.context;

  const fakeCollection = fakeCollectionFactory();
  const fakeProvider = fakeProviderFactory({
    encrypted: true,
    privateKey: 'key',
    cmKeyId: 'key-id',
    certificateUri: 'uri',
    createdAt: new Date(2020, 11, 17),
    updatedAt: new Date(2020, 12, 2),
  });

  newRule.provider = fakeProvider.id;
  newRule.collection = {
    name: fakeCollection.name,
    version: fakeCollection.version,
  };
  const kinesisArn = `arn:aws:kinesis:us-east-1:000000000000:${randomId('kinesis1_')}`;
  newRule.rule = {
    type: 'kinesis',
<<<<<<< HEAD
    value: `arn:aws:kinesis:us-east-1:000000000000:${randomId('kinesis')}`,
=======
    value: kinesisArn,
>>>>>>> 521962ed
  };

  const [pgCollection] = await t.context.collectionPgModel.create(
    t.context.testKnex,
    translateApiCollectionToPostgresCollection(fakeCollection)
  );
  t.context.collectionCumulusId = pgCollection.cumulus_id;
  const collectionCumulusId = t.context.collectionCumulusId;

  const [providerCumulusId] = await t.context.providerPgModel.create(
    t.context.testKnex,
    await translateApiProviderToPostgresProvider(fakeProvider)
  );

  const response = await request(app)
    .post('/rules')
    .set('Accept', 'application/json')
    .set('Authorization', `Bearer ${jwtAuthToken}`)
    .send(newRule)
    .expect(200);

  const { message } = response.body;
  const fetchedDynamoRecord = await ruleModel.get({
    name: newRule.name,
  });

  const fetchedPostgresRecord = await t.context.rulePgModel
    .get(t.context.testKnex, { name: newRule.name });

  t.is(message, 'Record saved');

  t.deepEqual(
    omit(fetchedPostgresRecord, ['cumulus_id', 'created_at', 'updated_at']),
    omit(
      {
        ...fetchedDynamoRecord,
        collection_cumulus_id: collectionCumulusId,
        provider_cumulus_id: providerCumulusId,
        arn: fetchedDynamoRecord.rule.arn,
        value: fetchedDynamoRecord.rule.value,
        type: fetchedDynamoRecord.rule.type,
        enabled: false,
        log_event_arn: fetchedDynamoRecord.rule.logEventArn,
        execution_name_prefix: null,
        payload: null,
        queue_url: null,
        meta: null,
        tags: null,
      },
      dynamoRuleOmitList
    )
  );

  const esRecord = await t.context.esRulesClient.get(
    newRule.name
  );
  t.like(esRecord, fetchedDynamoRecord);
});

test.serial('post() creates SNS rule with same trigger information in Dynamo/PostgreSQL/Elasticsearch', async (t) => {
  const {
    pgProvider,
    pgCollection,
  } = t.context;

  const topic1 = randomId('sns');
  const fakeSubscriptionArn1 = randomId('subscription');

  const addSnsTriggerStub = sinon.stub(Rule.prototype, 'addSnsTrigger')
    .resolves(fakeSubscriptionArn1);
  t.teardown(() => {
    addSnsTriggerStub.restore();
  });
  const stubbedRulesModel = new Rule();

  const rule = fakeRuleFactoryV2({
    state: 'ENABLED',
    rule: {
      type: 'sns',
      value: topic1,
    },
    collection: {
      name: pgCollection.name,
      version: pgCollection.version,
    },
    provider: pgProvider.name,
  });

  const expressRequest = {
    body: rule,
    testContext: {
      ruleModel: stubbedRulesModel,
    },
  };

  const response = buildFakeExpressResponse();

  await post(expressRequest, response);

  const dynamoRule = await ruleModel.get({ name: rule.name });
  const pgRule = await t.context.rulePgModel
    .get(t.context.testKnex, { name: rule.name });
  const esRule = await t.context.esRulesClient.get(
    rule.name
  );

  t.like(dynamoRule, {
    rule: {
      type: 'sns',
      value: topic1,
      arn: fakeSubscriptionArn1,
    },
  });
  t.like(
    esRule,
    {
      rule: {
        type: 'sns',
        value: topic1,
        arn: fakeSubscriptionArn1,
      },
    }
  );
  t.like(pgRule, {
    name: rule.name,
    enabled: true,
    type: 'sns',
    arn: fakeSubscriptionArn1,
    value: topic1,
  });
});

test.serial('post() creates the same Kinesis rule with trigger information in Dynamo/PostgreSQL/Elasticsearch', async (t) => {
  const {
    pgProvider,
    pgCollection,
  } = t.context;

  const kinesisArn1 = randomId('kinesis');
  const fakeKinesisSources1 = {
    arn: randomId('arn'),
    logEventArn: randomId('log'),
  };

  const addKinesisSourcesStub = sinon.stub(Rule.prototype, 'addKinesisEventSources')
    .resolves(fakeKinesisSources1);
  t.teardown(() => {
    addKinesisSourcesStub.restore();
  });

  const stubbedRulesModel = new Rule();

  const rule = fakeRuleFactoryV2({
    state: 'ENABLED',
    rule: {
      type: 'kinesis',
      value: kinesisArn1,
    },
    collection: {
      name: pgCollection.name,
      version: pgCollection.version,
    },
    provider: pgProvider.name,
  });

  const expressRequest = {
    body: rule,
    testContext: {
      ruleModel: stubbedRulesModel,
    },
  };

  const response = buildFakeExpressResponse();

  await post(expressRequest, response);

  const dynamoRule = await ruleModel.get({ name: rule.name });
  const pgRule = await t.context.rulePgModel
    .get(t.context.testKnex, { name: rule.name });
  const esRule = await t.context.esRulesClient.get(
    rule.name
  );

  t.like(dynamoRule, {
    rule: {
      ...fakeKinesisSources1,
      type: 'kinesis',
      value: kinesisArn1,
    },
  });
  t.like(
    esRule,
    {
      rule: {
        ...fakeKinesisSources1,
        type: 'kinesis',
        value: kinesisArn1,
      },
    }
  );
  t.like(pgRule, {
    name: rule.name,
    enabled: true,
    type: 'kinesis',
    arn: fakeKinesisSources1.arn,
    value: kinesisArn1,
    log_event_arn: fakeKinesisSources1.logEventArn,
  });
});

test.serial('post() creates the SQS rule with trigger information in Dynamo/PostgreSQL/Elasticsearch', async (t) => {
  const {
    pgProvider,
    pgCollection,
  } = t.context;

  const queue1 = randomId('queue');

  const stubbedRulesModel = new Rule({
    SqsUtils: {
      sqsQueueExists: () => Promise.resolve(true),
    },
    SqsClient: {
      getQueueAttributes: () => ({
        promise: () => Promise.resolve({
          Attributes: {
            RedrivePolicy: 'policy',
            VisibilityTimeout: 10,
          },
        }),
      }),
    },
  });

  const rule = fakeRuleFactoryV2({
    state: 'ENABLED',
    rule: {
      type: 'sqs',
      value: queue1,
    },
    collection: {
      name: pgCollection.name,
      version: pgCollection.version,
    },
    provider: pgProvider.name,
  });

  const expectedMeta = {
    visibilityTimeout: 10,
    retries: 3,
  };

  const expressRequest = {
    body: rule,
    testContext: {
      ruleModel: stubbedRulesModel,
    },
  };

  const response = buildFakeExpressResponse();

  await post(expressRequest, response);

  const dynamoRule = await ruleModel.get({ name: rule.name });
  const pgRule = await t.context.rulePgModel
    .get(t.context.testKnex, { name: rule.name });
  const esRule = await t.context.esRulesClient.get(
    rule.name
  );

  t.like(dynamoRule, {
    rule: {
      type: 'sqs',
      value: queue1,
    },
    meta: expectedMeta,
  });
  t.like(
    esRule,
    {
      rule: {
        type: 'sqs',
        value: queue1,
      },
      meta: expectedMeta,
    }
  );
  t.like(pgRule, {
    name: rule.name,
    enabled: true,
    type: 'sqs',
    value: queue1,
    meta: expectedMeta,
  });
});

test('POST creates a rule in Dynamo and PG with correct timestamps', async (t) => {
  const { newRule } = t.context;

  const fakeCollection = fakeCollectionFactory();
  const fakeProvider = fakeProviderFactory({
    encrypted: true,
    privateKey: 'key',
    cmKeyId: 'key-id',
    certificateUri: 'uri',
    createdAt: new Date(2020, 11, 17),
    updatedAt: new Date(2020, 12, 2),
  });

  newRule.provider = fakeProvider.id;
  newRule.collection = {
    name: fakeCollection.name,
    version: fakeCollection.version,
  };

  await t.context.collectionPgModel.create(
    t.context.testKnex,
    translateApiCollectionToPostgresCollection(fakeCollection)
  );
  await t.context.providerPgModel.create(
    t.context.testKnex,
    await translateApiProviderToPostgresProvider(fakeProvider)
  );

  await request(app)
    .post('/rules')
    .set('Accept', 'application/json')
    .set('Authorization', `Bearer ${jwtAuthToken}`)
    .send(newRule)
    .expect(200);

  const fetchedDynamoRecord = await ruleModel.get({
    name: newRule.name,
  });
  const fetchedPostgresRecord = await t.context.rulePgModel
    .get(t.context.testKnex, { name: newRule.name });

  t.true(fetchedDynamoRecord.createdAt > newRule.createdAt);
  t.true(fetchedDynamoRecord.updatedAt > newRule.updatedAt);

  t.is(fetchedPostgresRecord.created_at.getTime(), fetchedDynamoRecord.createdAt);
  t.is(fetchedPostgresRecord.updated_at.getTime(), fetchedDynamoRecord.updatedAt);
});

test('POST creates a rule that is enabled by default', async (t) => {
  const { newRule } = t.context;
  delete newRule.state;

  const response = await request(app)
    .post('/rules')
    .set('Accept', 'application/json')
    .set('Authorization', `Bearer ${jwtAuthToken}`)
    .send(newRule)
    .expect(200);

  const fetchedPostgresRecord = await t.context.rulePgModel
    .get(t.context.testKnex, { name: newRule.name });

  t.true(fetchedPostgresRecord.enabled);
  t.is(response.body.record.state, 'ENABLED');
});

test('POST returns a 409 response if record already exists', async (t) => {
  const { newRule, rulePgModel, testKnex } = t.context;

  const newPgRule = await translateApiRuleToPostgresRule(newRule);
  await rulePgModel.create(testKnex, newPgRule);

  const response = await request(app)
    .post('/rules')
    .set('Accept', 'application/json')
    .set('Authorization', `Bearer ${jwtAuthToken}`)
    .send(newRule)
    .expect(409);

  const { message, record } = response.body;
  t.is(message, `A record already exists for ${newRule.name}`);
  t.falsy(record);
});

test('POST returns a 400 response if record is missing a required property', async (t) => {
  const { newRule } = t.context;

  // Remove required property to trigger create error
  delete newRule.workflow;

  const response = await request(app)
    .post('/rules')
    .set('Accept', 'application/json')
    .set('Authorization', `Bearer ${jwtAuthToken}`)
    .send(newRule)
    .expect(400);
  t.is(response.status, 400);
});

test('POST returns a 400 response if rule name is invalid', async (t) => {
  const { newRule } = t.context;
  newRule.name = 'bad rule name';

  const response = await request(app)
    .post('/rules')
    .set('Accept', 'application/json')
    .set('Authorization', `Bearer ${jwtAuthToken}`)
    .send(newRule)
    .expect(400);
  t.is(response.status, 400);
});

test('POST returns a 400 response if rule name does not exist', async (t) => {
  const { newRule } = t.context;
  delete newRule.name;

  const response = await request(app)
    .post('/rules')
    .set('Accept', 'application/json')
    .set('Authorization', `Bearer ${jwtAuthToken}`)
    .send(newRule)
    .expect(400);
  t.is(response.status, 400);
});

test('POST returns a 400 response if rule type is invalid', async (t) => {
  const { newRule } = t.context;
  newRule.type = 'invalid';

  const response = await request(app)
    .post('/rules')
    .set('Accept', 'application/json')
    .set('Authorization', `Bearer ${jwtAuthToken}`)
    .send(newRule)
    .expect(400);
  t.is(response.status, 400);
});

test.serial('POST returns a 500 response if workflow definition file does not exist', async (t) => {
  const { newRule } = t.context;
  buildPayloadStub.restore();

  try {
    const response = await request(app)
      .post('/rules')
      .set('Accept', 'application/json')
      .set('Authorization', `Bearer ${jwtAuthToken}`)
      .send(newRule)
      .expect(500);
    t.is(response.status, 500);
  } finally {
    buildPayloadStub = setBuildPayloadStub();
  }
});

test.serial('POST returns a 500 response if record creation throws unexpected error', async (t) => {
  const { newRule } = t.context;

  const stub = sinon.stub(Rule.prototype, 'create')
    .callsFake(() => {
      throw new Error('unexpected error');
    });

  try {
    const response = await request(app)
      .post('/rules')
      .set('Accept', 'application/json')
      .set('Authorization', `Bearer ${jwtAuthToken}`)
      .send(newRule)
      .expect(500);
    t.is(response.status, 500);
  } finally {
    stub.restore();
  }
});

test.serial('post() does not write to Elasticsearch/DynamoDB if writing to PostgreSQL fails', async (t) => {
  const { newRule, testKnex } = t.context;

  const fakeRulePgModel = {
    create: () => {
      throw new Error('something bad');
    },
  };

  const expressRequest = {
    body: newRule,
    testContext: {
      knex: testKnex,
      rulePgModel: fakeRulePgModel,
    },
  };
  const response = buildFakeExpressResponse();
  await post(expressRequest, response);

  const dbRecords = await t.context.rulePgModel
    .search(t.context.testKnex, { name: newRule.name });

  t.true(response.boom.badImplementation.calledWithMatch('something bad'));
  t.false(await ruleModel.exists(newRule.name));
  t.is(dbRecords.length, 0);
  t.false(await t.context.esRulesClient.exists(
    newRule.name
  ));
});

test.serial('post() does not write to Elasticsearch/PostgreSQL if writing to DynamoDB fails', async (t) => {
  const { newRule, testKnex } = t.context;

  const failingRulesModel = {
    createRuleTrigger: () => Promise.resolve(newRule),
    exists: () => Promise.resolve(false),
    create: () => {
      throw new Error('Rule error');
    },
    delete: () => Promise.resolve(true),
  };

  const expressRequest = {
    body: newRule,
    testContext: {
      knex: testKnex,
      ruleModel: failingRulesModel,
    },
  };

  const response = buildFakeExpressResponse();

  await post(expressRequest, response);

  t.true(response.boom.badImplementation.calledWithMatch('Rule error'));

  const dbRecords = await t.context.rulePgModel
    .search(t.context.testKnex, { name: newRule.name });

  t.is(dbRecords.length, 0);
  t.false(await ruleModel.exists(newRule.name));
  t.false(await t.context.esRulesClient.exists(
    newRule.name
  ));
});

test.serial('post() does not write to DynamoDB/PostgreSQL if writing to Elasticsearch fails', async (t) => {
  const { newRule, testKnex } = t.context;

  const fakeEsClient = {
    index: () => Promise.reject(new Error('something bad')),
  };

  const expressRequest = {
    body: newRule,
    testContext: {
      knex: testKnex,
      esClient: fakeEsClient,
    },
  };

  const response = buildFakeExpressResponse();

  await post(expressRequest, response);

  t.true(response.boom.badImplementation.calledWithMatch('something bad'));

  const dbRecords = await t.context.rulePgModel
    .search(t.context.testKnex, { name: newRule.name });

  t.is(dbRecords.length, 0);
  t.false(await ruleModel.exists(newRule.name));
  t.false(await t.context.esRulesClient.exists(
    newRule.name
  ));
});

test('PUT replaces a rule', async (t) => {
  const {
    originalDynamoRule,
    originalEsRecord,
  } = await createRuleTestRecords(
    t.context,
    {
      queueUrl: 'fake-queue-url',
      collection: undefined,
      provider: undefined,
    }
  );

  const updateRule = {
    ...omit(originalDynamoRule, ['queueUrl', 'provider', 'collection']),
    state: 'ENABLED',
    // these timestamps should not get used
    createdAt: Date.now(),
    updatedAt: Date.now(),
  };

  await request(app)
    .put(`/rules/${updateRule.name}`)
    .set('Accept', 'application/json')
    .set('Authorization', `Bearer ${jwtAuthToken}`)
    .send(updateRule)
    .expect(200);

  const actualRule = await ruleModel.get({ name: updateRule.name });
  const actualPostgresRule = await t.context.rulePgModel
    .get(t.context.testKnex, { name: updateRule.name });
  const updatedEsRecord = await t.context.esRulesClient.get(
    originalDynamoRule.name
  );

  t.true(actualRule.updatedAt > updateRule.updatedAt);
  // PG and Dynamo records have the same timestamps
  t.is(actualPostgresRule.created_at.getTime(), actualRule.createdAt);
  t.is(actualPostgresRule.updated_at.getTime(), actualRule.updatedAt);
  t.is(actualPostgresRule.created_at.getTime(), updatedEsRecord.createdAt);
  t.is(actualPostgresRule.updated_at.getTime(), updatedEsRecord.updatedAt);

<<<<<<< HEAD
  t.deepEqual(actualPostgresRule, {
    ...originalPgRecord,
=======
  t.like(actualPostgresRule, {
>>>>>>> 521962ed
    queue_url: null,
    enabled: true,
    created_at: new Date(originalDynamoRule.createdAt),
    updated_at: new Date(actualRule.updatedAt),
  });
  t.deepEqual(actualRule, {
    // should not contain a queueUrl property
    ...updateRule,
    createdAt: originalDynamoRule.createdAt,
    updatedAt: actualRule.updatedAt,
  });
  t.deepEqual(
    updatedEsRecord,
    {
      ...omit(originalEsRecord, ['queueUrl']),
      state: 'ENABLED',
      createdAt: originalDynamoRule.createdAt,
      updatedAt: actualRule.updatedAt,
      timestamp: updatedEsRecord.timestamp,
    }
  );
});

test.serial('put() creates the same updated SNS rule in Dynamo/PostgreSQL/Elasticsearch', async (t) => {
  const {
    pgProvider,
    pgCollection,
  } = t.context;

  const topic1 = await awsServices.sns().createTopic({ Name: randomId('topic1_') }).promise();
  const topic2 = await awsServices.sns().createTopic({ Name: randomId('topic2_') }).promise();

  const {
    originalDynamoRule,
    originalPgRecord,
    originalEsRecord,
  } = await createRuleTestRecords(
    t.context,
    {
      queueUrl: 'fake-queue-url',
      state: 'ENABLED',
      rule: {
        type: 'sns',
        value: topic1.TopicArn,
      },
      collection: {
        name: pgCollection.name,
        version: pgCollection.version,
      },
      provider: pgProvider.name,
    }
  );

  t.truthy(originalDynamoRule.rule.arn);
  t.truthy(originalEsRecord.rule.arn);
  t.truthy(originalPgRecord.arn);

  const updateRule = {
    ...originalDynamoRule,
    rule: {
      type: 'sns',
      value: topic2.TopicArn,
    },
  };

  const expressRequest = {
    params: {
      name: originalDynamoRule.name,
    },
    body: updateRule,
  };

  const response = buildFakeExpressResponse();

  await put(expressRequest, response);

  const updatedRule = await ruleModel.get({ name: updateRule.name });
  const updatedPgRule = await t.context.rulePgModel
    .get(t.context.testKnex, { name: updateRule.name });
  const updatedEsRule = await t.context.esRulesClient.get(
    originalDynamoRule.name
  );

  t.truthy(updatedRule.rule.arn);
  t.truthy(updatedEsRule.rule.arn);
  t.truthy(updatedPgRule.arn);

  t.not(updatedRule.rule.arn, originalDynamoRule.rule.arn);
  t.not(updatedEsRule.rule.arn, originalEsRecord.rule.arn);
  t.not(updatedPgRule.arn, originalPgRecord.arn);

  t.deepEqual(updatedRule, {
    ...originalDynamoRule,
    updatedAt: updatedRule.updatedAt,
    rule: {
      type: 'sns',
      value: topic2.TopicArn,
      arn: updatedRule.rule.arn,
    },
  });
  t.deepEqual(
    updatedEsRule,
    {
      ...originalEsRecord,
      updatedAt: updatedEsRule.updatedAt,
      timestamp: updatedEsRule.timestamp,
      rule: {
        type: 'sns',
        value: topic2.TopicArn,
        arn: updatedEsRule.rule.arn,
      },
    }
  );
  t.deepEqual(updatedPgRule, {
    ...originalPgRecord,
    updated_at: updatedPgRule.updated_at,
    type: 'sns',
    arn: updatedPgRule.arn,
    value: topic2.TopicArn,
  });
});

test.serial('put() creates the same updated Kinesis rule in Dynamo/PostgreSQL/Elasticsearch', async (t) => {
  const {
    pgProvider,
    pgCollection,
  } = t.context;

  const kinesisArn1 = `arn:aws:kinesis:us-east-1:000000000000:${randomId('kinesis1_')}`;
  const kinesisArn2 = `arn:aws:kinesis:us-east-1:000000000000:${randomId('kinesis2_')}`;

  const {
    originalDynamoRule,
    originalPgRecord,
    originalEsRecord,
  } = await createRuleTestRecords(
    t.context,
    {
      state: 'ENABLED',
      rule: {
        type: 'kinesis',
        value: kinesisArn1,
      },
      collection: {
        name: pgCollection.name,
        version: pgCollection.version,
      },
      provider: pgProvider.name,
    }
  );

  t.truthy(originalDynamoRule.rule.arn);
  t.truthy(originalDynamoRule.rule.logEventArn);
  t.truthy(originalEsRecord.rule.arn);
  t.truthy(originalEsRecord.rule.logEventArn);
  t.truthy(originalPgRecord.arn);
  t.truthy(originalPgRecord.log_event_arn);

  const updateRule = {
    ...originalDynamoRule,
    rule: {
      type: 'kinesis',
      value: kinesisArn2,
    },
  };

  const expressRequest = {
    params: {
      name: originalDynamoRule.name,
    },
    body: updateRule,
  };

  const response = buildFakeExpressResponse();

  await put(expressRequest, response);

  const updatedRule = await ruleModel.get({ name: updateRule.name });
  const updatedPgRule = await t.context.rulePgModel
    .get(t.context.testKnex, { name: updateRule.name });
  const updatedEsRule = await t.context.esRulesClient.get(
    originalDynamoRule.name
  );

  t.truthy(originalDynamoRule.rule.arn);
  t.truthy(originalDynamoRule.rule.logEventArn);
  t.truthy(originalEsRecord.rule.arn);
  t.truthy(originalEsRecord.rule.logEventArn);
  t.truthy(originalPgRecord.arn);
  t.truthy(originalPgRecord.log_event_arn);

  t.not(originalDynamoRule.rule.arn, updatedRule.rule.arn);
  t.not(originalDynamoRule.rule.logEventArn, updatedRule.rule.logEventArn);
  t.not(originalEsRecord.rule.arn, updatedEsRule.rule.arn);
  t.not(originalEsRecord.rule.logEventArn, updatedEsRule.rule.logEventArn);
  t.not(originalPgRecord.arn, updatedPgRule.arn);
  t.not(originalPgRecord.log_event_arn, updatedPgRule.log_event_arn);

  t.deepEqual(updatedRule, {
    ...originalDynamoRule,
    updatedAt: updatedRule.updatedAt,
    rule: {
      arn: updatedRule.rule.arn,
      logEventArn: updatedRule.rule.logEventArn,
      type: 'kinesis',
      value: kinesisArn2,
    },
  });
  t.deepEqual(
    updatedEsRule,
    {
      ...originalEsRecord,
      updatedAt: updatedEsRule.updatedAt,
      timestamp: updatedEsRule.timestamp,
      rule: {
        arn: updatedEsRule.rule.arn,
        logEventArn: updatedEsRule.rule.logEventArn,
        type: 'kinesis',
        value: kinesisArn2,
      },
    }
  );
  t.deepEqual(updatedPgRule, {
    ...originalPgRecord,
    updated_at: updatedPgRule.updated_at,
    type: 'kinesis',
    value: kinesisArn2,
    arn: updatedPgRule.arn,
    log_event_arn: updatedPgRule.log_event_arn,
  });
});

test.serial('put() creates the same SQS rule in Dynamo/PostgreSQL/Elasticsearch', async (t) => {
  const {
    pgProvider,
    pgCollection,
  } = t.context;

  const queue1 = randomId('queue');
  const queue2 = randomId('queue');

  const stubbedRulesModel = new Rule({
    SqsUtils: {
      sqsQueueExists: () => Promise.resolve(true),
    },
    SqsClient: {
      getQueueAttributes: () => ({
        promise: () => Promise.resolve({
          Attributes: {
            RedrivePolicy: 'policy',
            VisibilityTimeout: 10,
          },
        }),
      }),
    },
  });

  const {
    originalDynamoRule,
    originalPgRecord,
    originalEsRecord,
  } = await createRuleTestRecords(
    {
      ...t.context,
      ruleModel: stubbedRulesModel,
    },
    {
      name: randomId('rule'),
      state: 'ENABLED',
      rule: {
        type: 'sqs',
        value: queue1,
      },
      collection: {
        name: pgCollection.name,
        version: pgCollection.version,
      },
      provider: pgProvider.name,
    }
  );

  const expectedMeta = {
    visibilityTimeout: 10,
    retries: 3,
  };
  t.deepEqual(originalDynamoRule.meta, expectedMeta);
  t.deepEqual(originalPgRecord.meta, expectedMeta);
  t.deepEqual(originalEsRecord.meta, expectedMeta);

  const updateRule = {
    ...originalDynamoRule,
    rule: {
      type: 'sqs',
      value: queue2,
    },
  };
  const expressRequest = {
    params: {
      name: originalDynamoRule.name,
    },
    body: updateRule,
    testContext: {
      ruleModel: stubbedRulesModel,
    },
  };
  const response = buildFakeExpressResponse();
  await put(expressRequest, response);

  const updatedRule = await ruleModel.get({ name: updateRule.name });
  const updatedPgRule = await t.context.rulePgModel
    .get(t.context.testKnex, { name: updateRule.name });
  const updatedEsRule = await t.context.esRulesClient.get(
    updateRule.name
  );

  t.deepEqual(updatedRule, {
    ...originalDynamoRule,
    updatedAt: updatedRule.updatedAt,
    rule: {
      type: 'sqs',
      value: queue2,
    },
  });
  t.deepEqual(
    updatedEsRule,
    {
      ...originalEsRecord,
      updatedAt: updatedEsRule.updatedAt,
      timestamp: updatedEsRule.timestamp,
      rule: {
        type: 'sqs',
        value: queue2,
      },
    }
  );
  t.deepEqual(updatedPgRule, {
    ...originalPgRecord,
    updated_at: updatedPgRule.updated_at,
    type: 'sqs',
    value: queue2,
  });
});

test.serial('put() keeps initial trigger information if writing to Dynamo fails', async (t) => {
  const {
    pgProvider,
    pgCollection,
  } = t.context;

  const topic1 = await awsServices.sns().createTopic({ Name: randomId('topic1_') }).promise();
  const topic2 = await awsServices.sns().createTopic({ Name: randomId('topic2_') }).promise();

  const deleteOldEventSourceMappingsSpy = sinon.spy(Rule.prototype, 'deleteOldEventSourceMappings');
  const updateStub = sinon.stub(Rule.prototype, 'update').throws(new Error('Dynamo fail'));
  t.teardown(() => {
    updateStub.restore();
    deleteOldEventSourceMappingsSpy.restore();
  });

  const stubbedRulesModel = new Rule();

  const {
    originalDynamoRule,
    originalPgRecord,
    originalEsRecord,
  } = await createRuleTestRecords(
    {
      ...t.context,
      ruleModel: stubbedRulesModel,
    },
    {
      state: 'ENABLED',
      rule: {
        type: 'sns',
        value: topic1.TopicArn,
      },
      collection: {
        name: pgCollection.name,
        version: pgCollection.version,
      },
      provider: pgProvider.name,
    }
  );

  t.truthy(originalDynamoRule.rule.arn);
  t.truthy(originalEsRecord.rule.arn);
  t.truthy(originalPgRecord.arn);

  const updateRule = {
    ...originalDynamoRule,
    rule: {
      type: 'sns',
      value: topic2.TopicArn,
    },
  };

  const expressRequest = {
    params: {
      name: originalDynamoRule.name,
    },
    body: updateRule,
    testContext: {
      ruleModel: stubbedRulesModel,
    },
  };

  const response = buildFakeExpressResponse();

  await t.throwsAsync(
    put(expressRequest, response),
    { message: 'Dynamo fail' }
  );

  t.false(deleteOldEventSourceMappingsSpy.called);

  const updatedRule = await ruleModel.get({ name: updateRule.name });
  const updatedPgRule = await t.context.rulePgModel
    .get(t.context.testKnex, { name: updateRule.name });
  const updatedEsRule = await t.context.esRulesClient.get(
    originalDynamoRule.name
  );

  t.is(updatedRule.rule.arn, originalDynamoRule.rule.arn);
  t.is(updatedEsRule.rule.arn, originalEsRecord.rule.arn);
  t.is(updatedPgRule.arn, originalPgRecord.arn);

  t.like(updatedRule, {
    ...originalDynamoRule,
    updatedAt: updatedRule.updatedAt,
    rule: {
      type: 'sns',
      value: topic1.TopicArn,
    },
  });
  t.like(
    updatedEsRule,
    {
      ...originalEsRecord,
      updatedAt: updatedEsRule.updatedAt,
      timestamp: updatedEsRule.timestamp,
      rule: {
        type: 'sns',
        value: topic1.TopicArn,
      },
    }
  );
  t.like(updatedPgRule, {
    ...originalPgRecord,
    updated_at: updatedPgRule.updated_at,
    type: 'sns',
    value: topic1.TopicArn,
  });
});

test.serial('put() keeps initial trigger information if writing to Elasticsearch fails', async (t) => {
  const {
    pgProvider,
    pgCollection,
  } = t.context;

  const topic1 = await awsServices.sns().createTopic({ Name: randomId('topic1_') }).promise();
  const topic2 = await awsServices.sns().createTopic({ Name: randomId('topic2_') }).promise();

  const deleteOldEventSourceMappingsSpy = sinon.spy(Rule.prototype, 'deleteOldEventSourceMappings');
  t.teardown(() => {
    deleteOldEventSourceMappingsSpy.restore();
  });

  const stubbedRulesModel = new Rule();

  const {
    originalDynamoRule,
    originalPgRecord,
    originalEsRecord,
  } = await createRuleTestRecords(
    {
      ...t.context,
      ruleModel: stubbedRulesModel,
    },
    {
      state: 'ENABLED',
      rule: {
        type: 'sns',
        value: topic1.TopicArn,
      },
      collection: {
        name: pgCollection.name,
        version: pgCollection.version,
      },
      provider: pgProvider.name,
    }
  );

  t.truthy(originalDynamoRule.rule.arn);
  t.truthy(originalEsRecord.rule.arn);
  t.truthy(originalPgRecord.arn);

  const updateRule = {
    ...originalDynamoRule,
    rule: {
      type: 'sns',
      value: topic2.TopicArn,
    },
  };

  const expressRequest = {
    params: {
      name: originalDynamoRule.name,
    },
    body: updateRule,
    testContext: {
      ruleModel: stubbedRulesModel,
      esClient: {
        index: () => {
          throw new Error('ES fail');
        },
      },
    },
  };

  const response = buildFakeExpressResponse();

  await t.throwsAsync(
    put(expressRequest, response),
    { message: 'ES fail' }
  );

  t.false(deleteOldEventSourceMappingsSpy.called);

  const updatedRule = await ruleModel.get({ name: updateRule.name });
  const updatedPgRule = await t.context.rulePgModel
    .get(t.context.testKnex, { name: updateRule.name });
  const updatedEsRule = await t.context.esRulesClient.get(
    originalDynamoRule.name
  );

  t.is(updatedRule.rule.arn, originalDynamoRule.rule.arn);
  t.is(updatedEsRule.rule.arn, originalEsRecord.rule.arn);
  t.is(updatedPgRule.arn, originalPgRecord.arn);

  t.like(updatedRule, {
    ...originalDynamoRule,
    updatedAt: updatedRule.updatedAt,
    rule: {
      type: 'sns',
      value: topic1.TopicArn,
    },
  });
  t.like(
    updatedEsRule,
    {
      ...originalEsRecord,
      updatedAt: updatedEsRule.updatedAt,
      timestamp: updatedEsRule.timestamp,
      rule: {
        type: 'sns',
        value: topic1.TopicArn,
      },
    }
  );
  t.like(updatedPgRule, {
    ...originalPgRecord,
    updated_at: updatedPgRule.updated_at,
    type: 'sns',
    value: topic1.TopicArn,
  });
});

test.serial('put() keeps initial trigger information if writing to PostgreSQL fails', async (t) => {
  const {
    pgProvider,
    pgCollection,
  } = t.context;

  const topic1 = await awsServices.sns().createTopic({ Name: randomId('topic1_') }).promise();
  const topic2 = await awsServices.sns().createTopic({ Name: randomId('topic2_') }).promise();

  const deleteOldEventSourceMappingsSpy = sinon.spy(Rule.prototype, 'deleteOldEventSourceMappings');
  t.teardown(() => {
    deleteOldEventSourceMappingsSpy.restore();
  });

  const stubbedRulesModel = new Rule();

  const {
    originalDynamoRule,
    originalPgRecord,
    originalEsRecord,
  } = await createRuleTestRecords(
    {
      ...t.context,
      ruleModel: stubbedRulesModel,
    },
    {
      state: 'ENABLED',
      rule: {
        type: 'sns',
        value: topic1.TopicArn,
      },
      collection: {
        name: pgCollection.name,
        version: pgCollection.version,
      },
      provider: pgProvider.name,
    }
  );

  t.truthy(originalDynamoRule.rule.arn);
  t.truthy(originalEsRecord.rule.arn);
  t.truthy(originalPgRecord.arn);

  const updateRule = {
    ...originalDynamoRule,
    rule: {
      type: 'sns',
      value: topic2.TopicArn,
    },
  };

  const expressRequest = {
    params: {
      name: originalDynamoRule.name,
    },
    body: updateRule,
    testContext: {
      ruleModel: stubbedRulesModel,
      rulePgModel: {
        get: () => Promise.resolve(originalPgRecord),
        upsert: () => {
          throw new Error('PG fail');
        },
      },
    },
  };

  const response = buildFakeExpressResponse();

  await t.throwsAsync(
    put(expressRequest, response),
    { message: 'PG fail' }
  );

  t.false(deleteOldEventSourceMappingsSpy.called);

  const updatedRule = await ruleModel.get({ name: updateRule.name });
  const updatedPgRule = await t.context.rulePgModel
    .get(t.context.testKnex, { name: updateRule.name });
  const updatedEsRule = await t.context.esRulesClient.get(
    originalDynamoRule.name
  );

  t.is(updatedRule.rule.arn, originalDynamoRule.rule.arn);
  t.is(updatedEsRule.rule.arn, originalEsRecord.rule.arn);
  t.is(updatedPgRule.arn, originalPgRecord.arn);

  t.like(updatedRule, {
    ...originalDynamoRule,
    updatedAt: updatedRule.updatedAt,
    rule: {
      type: 'sns',
      value: topic1.TopicArn,
    },
  });
  t.like(
    updatedEsRule,
    {
      ...originalEsRecord,
      updatedAt: updatedEsRule.updatedAt,
      timestamp: updatedEsRule.timestamp,
      rule: {
        type: 'sns',
        value: topic1.TopicArn,
      },
    }
  );
  t.like(updatedPgRule, {
    ...originalPgRecord,
    updated_at: updatedPgRule.updated_at,
    type: 'sns',
    value: topic1.TopicArn,
  });
});

test('PUT returns 404 for non-existent rule', async (t) => {
  const name = 'new_make_coffee';
  const response = await request(app)
    .put(`/rules/${name}`)
    .set('Accept', 'application/json')
    .set('Authorization', `Bearer ${jwtAuthToken}`)
    .send({ name })
    .expect(404);

  const { message, record } = response.body;
  t.truthy(message.includes(name));
  t.falsy(record);
});

test('PUT returns 400 for name mismatch between params and payload',
  async (t) => {
    const response = await request(app)
      .put(`/rules/${randomString()}`)
      .set('Accept', 'application/json')
      .set('Authorization', `Bearer ${jwtAuthToken}`)
      .send({ name: randomString() })
      .expect(400);
    const { message, record } = response.body;

    t.truthy(message);
    t.falsy(record);
  });

test('put() does not write to PostgreSQL/Elasticsearch if writing to Dynamo fails', async (t) => {
  const { testKnex } = t.context;
  const {
    originalDynamoRule,
    originalPgRecord,
    originalEsRecord,
  } = await createRuleTestRecords(
    t.context,
    {
      collection: undefined,
      provider: undefined,
      queueUrl: 'queue-1',
    }
  );

  const fakeRulesModel = {
    get: () => Promise.resolve(originalDynamoRule),
    update: () => {
      throw new Error('something bad');
    },
    create: () => Promise.resolve(originalDynamoRule),
    createRuleTrigger: () => Promise.resolve(originalDynamoRule),
    updateRuleTrigger: () => Promise.resolve(originalDynamoRule),
  };

  const updatedRule = {
    ...omit(originalDynamoRule, ['collection', 'provider']),
    queueUrl: 'queue-2',
  };

  const expressRequest = {
    params: {
      name: originalDynamoRule.name,
    },
    body: updatedRule,
    testContext: {
      knex: testKnex,
      ruleModel: fakeRulesModel,
    },
  };

  const response = buildFakeExpressResponse();

  await t.throwsAsync(
    put(expressRequest, response),
    { message: 'something bad' }
  );

  t.deepEqual(
    await t.context.ruleModel.get({
      name: originalDynamoRule.name,
    }),
    omit(originalDynamoRule, ['provider', 'collection'])
  );
  t.deepEqual(
    await t.context.rulePgModel.get(t.context.testKnex, {
      name: originalDynamoRule.name,
    }),
    originalPgRecord
  );
  t.deepEqual(
    await t.context.esRulesClient.get(
      originalDynamoRule.name
    ),
    originalEsRecord
  );
});

test('put() does not write to Dynamo/Elasticsearch if writing to PostgreSQL fails', async (t) => {
  const { testKnex } = t.context;
  const {
    originalDynamoRule,
    originalPgRecord,
    originalEsRecord,
  } = await createRuleTestRecords(
    t.context,
    {
      collection: undefined,
      provider: undefined,
      queueUrl: 'queue-1',
    }
  );

  const fakerulePgModel = {
    get: () => Promise.resolve(originalPgRecord),
    upsert: () => {
      throw new Error('something bad');
    },
  };

  const updatedRule = {
    ...omit(originalDynamoRule, ['collection', 'provider']),
    queueUrl: 'queue-2',
  };

  const expressRequest = {
    params: {
      name: originalDynamoRule.name,
    },
    body: updatedRule,
    testContext: {
      knex: testKnex,
      rulePgModel: fakerulePgModel,
    },
  };

  const response = buildFakeExpressResponse();

  await t.throwsAsync(
    put(expressRequest, response),
    { message: 'something bad' }
  );

  t.deepEqual(
    await t.context.ruleModel.get({
      name: originalDynamoRule.name,
    }),
    omit(originalDynamoRule, ['provider', 'collection'])
  );
  t.deepEqual(
    await t.context.rulePgModel.get(t.context.testKnex, {
      name: originalDynamoRule.name,
    }),
    originalPgRecord
  );
  t.deepEqual(
    await t.context.esRulesClient.get(
      originalDynamoRule.name
    ),
    originalEsRecord
  );
});

test('put() does not write to Dynamo/PostgreSQL if writing to Elasticsearch fails', async (t) => {
  const { testKnex } = t.context;
  const {
    originalDynamoRule,
    originalPgRecord,
    originalEsRecord,
  } = await createRuleTestRecords(
    t.context,
    {
      collection: undefined,
      provider: undefined,
      queueUrl: 'queue-1',
    }
  );

  const fakeEsClient = {
    index: () => Promise.reject(new Error('something bad')),
  };

  const updatedRule = {
    ...omit(originalDynamoRule, ['collection', 'provider']),
    queueUrl: 'queue-2',
  };

  const expressRequest = {
    params: {
      name: originalDynamoRule.name,
    },
    body: updatedRule,
    testContext: {
      knex: testKnex,
      esClient: fakeEsClient,
    },
  };

  const response = buildFakeExpressResponse();

  await t.throwsAsync(
    put(expressRequest, response),
    { message: 'something bad' }
  );

  t.deepEqual(
    await t.context.ruleModel.get({
      name: originalDynamoRule.name,
    }),
    omit(originalDynamoRule, ['provider', 'collection'])
  );
  t.deepEqual(
    await t.context.rulePgModel.get(t.context.testKnex, {
      name: originalDynamoRule.name,
    }),
    originalPgRecord
  );
  t.deepEqual(
    await t.context.esRulesClient.get(
      originalDynamoRule.name
    ),
    originalEsRecord
  );
});

test.serial('put() creates the same updated SNS rule in Dynamo/PostgreSQL/Elasticsearch', async (t) => {
  const {
    pgProvider,
    pgCollection,
  } = t.context;

  const topic1 = await awsServices.sns().createTopic({ Name: randomId('topic1_') }).promise();
  const topic2 = await awsServices.sns().createTopic({ Name: randomId('topic2_') }).promise();

  const {
    originalDynamoRule,
    originalPgRecord,
    originalEsRecord,
  } = await createRuleTestRecords(
    t.context,
    {
      queueUrl: 'fake-queue-url',
      state: 'ENABLED',
      rule: {
        type: 'sns',
        value: topic1.TopicArn,
      },
      collection: {
        name: pgCollection.name,
        version: pgCollection.version,
      },
      provider: pgProvider.name,
    }
  );

  t.truthy(originalDynamoRule.rule.arn);
  t.truthy(originalPgRecord.arn);
  t.truthy(originalEsRecord.rule.arn);

  const updateRule = {
    ...originalDynamoRule,
    rule: {
      type: 'sns',
      value: topic2.TopicArn,
    },
  };

  const expressRequest = {
    params: {
      name: originalDynamoRule.name,
    },
    body: updateRule,
  };

  const response = buildFakeExpressResponse();

  await put(expressRequest, response);

  const actualRule = await ruleModel.get({ name: updateRule.name });
  const actualPostgresRule = await t.context.rulePgModel
    .get(t.context.testKnex, { name: updateRule.name });
  const updatedEsRecord = await t.context.esRulesClient.get(
    originalDynamoRule.name
  );

  t.true(actualRule.updatedAt > updateRule.updatedAt);
  // PG and Dynamo records have the same timestamps
  t.is(actualPostgresRule.created_at.getTime(), actualRule.createdAt);
  t.is(actualPostgresRule.updated_at.getTime(), actualRule.updatedAt);
  t.is(actualPostgresRule.created_at.getTime(), updatedEsRecord.createdAt);
  t.is(actualPostgresRule.updated_at.getTime(), updatedEsRecord.updatedAt);

  t.truthy(actualRule.rule.arn);
  t.truthy(actualPostgresRule.arn);

  t.not(actualRule.rule.arn, originalDynamoRule.rule.arn);
  t.not(actualPostgresRule.arn, originalPgRecord.arn);

  t.deepEqual(actualRule, {
    ...originalDynamoRule,
    updatedAt: actualRule.updatedAt,
    rule: {
      type: 'sns',
      value: topic2.TopicArn,
      arn: actualRule.rule.arn,
    },
  });
  t.deepEqual(actualPostgresRule, {
    ...originalPgRecord,
    updated_at: actualPostgresRule.updated_at,
    type: 'sns',
    arn: actualPostgresRule.arn,
    value: topic2.TopicArn,
  });
  t.deepEqual(
    updatedEsRecord,
    {
      ...originalEsRecord,
      state: 'ENABLED',
      createdAt: originalDynamoRule.createdAt,
      updatedAt: actualRule.updatedAt,
      timestamp: updatedEsRecord.timestamp,
      rule: {
        type: 'sns',
        value: topic2.TopicArn,
        arn: actualRule.rule.arn,
      },
    }
  );
});

test.serial('put() creates the same updated Kinesis rule in Dynamo/PostgreSQL/Elasticsearch', async (t) => {
  const {
    pgProvider,
    pgCollection,
  } = t.context;

  const kinesisArn1 = `arn:aws:kinesis:us-east-1:000000000000:${randomId('kinesis1_')}`;
  const kinesisArn2 = `arn:aws:kinesis:us-east-1:000000000000:${randomId('kinesis2_')}`;

  const {
    originalDynamoRule,
    originalPgRecord,
    originalEsRecord,
  } = await createRuleTestRecords(
    t.context,
    {
      state: 'ENABLED',
      rule: {
        type: 'kinesis',
        value: kinesisArn1,
      },
      collection: {
        name: pgCollection.name,
        version: pgCollection.version,
      },
      provider: pgProvider.name,
    }
  );

  t.truthy(originalDynamoRule.rule.arn);
  t.truthy(originalDynamoRule.rule.logEventArn);
  t.truthy(originalEsRecord.rule.arn);
  t.truthy(originalEsRecord.rule.logEventArn);
  t.truthy(originalPgRecord.arn);
  t.truthy(originalPgRecord.log_event_arn);

  const updateRule = {
    ...originalDynamoRule,
    rule: {
      type: 'kinesis',
      value: kinesisArn2,
    },
  };

  const expressRequest = {
    params: {
      name: originalDynamoRule.name,
    },
    body: updateRule,
  };

  const response = buildFakeExpressResponse();

  await put(expressRequest, response);

  const updatedRule = await ruleModel.get({ name: updateRule.name });
  const updatedPgRule = await t.context.rulePgModel
    .get(t.context.testKnex, { name: updateRule.name });
  const updatedEsRecord = await t.context.esRulesClient.get(
    originalDynamoRule.name
  );
  t.truthy(updatedRule.rule.arn);
  t.truthy(updatedRule.rule.logEventArn);
  t.truthy(updatedPgRule.arn);
  t.truthy(updatedPgRule.log_event_arn);

  t.not(originalDynamoRule.rule.arn, updatedRule.rule.arn);
  t.not(originalDynamoRule.rule.logEventArn, updatedRule.rule.logEventArn);
  t.not(originalPgRecord.arn, updatedPgRule.arn);
  t.not(originalPgRecord.log_event_arn, updatedPgRule.log_event_arn);

  t.deepEqual(updatedRule, {
    ...originalDynamoRule,
    updatedAt: updatedRule.updatedAt,
    rule: {
      arn: updatedRule.rule.arn,
      logEventArn: updatedRule.rule.logEventArn,
      type: 'kinesis',
      value: kinesisArn2,
    },
  });
  t.deepEqual(updatedPgRule, {
    ...originalPgRecord,
    updated_at: updatedPgRule.updated_at,
    type: 'kinesis',
    value: kinesisArn2,
    arn: updatedPgRule.arn,
    log_event_arn: updatedPgRule.log_event_arn,
  });
  t.deepEqual(
    updatedEsRecord,
    {
      ...originalEsRecord,
      state: 'ENABLED',
      createdAt: originalDynamoRule.createdAt,
      updatedAt: updatedRule.updatedAt,
      timestamp: updatedEsRecord.timestamp,
      rule: {
        arn: updatedRule.rule.arn,
        logEventArn: updatedRule.rule.logEventArn,
        type: 'kinesis',
        value: kinesisArn2,
      },
    }
  );
});

test.serial('put() creates the same SQS rule in Dynamo/PostgreSQL/Elasticsearch', async (t) => {
  const {
    pgProvider,
    pgCollection,
  } = t.context;

  const queue1 = randomId('queue');
  const queue2 = randomId('queue');

  const stubbedRulesModel = new Rule({
    SqsUtils: {
      sqsQueueExists: () => Promise.resolve(true),
    },
    SqsClient: {
      getQueueAttributes: () => ({
        promise: () => Promise.resolve({
          Attributes: {
            RedrivePolicy: 'policy',
            VisibilityTimeout: 10,
          },
        }),
      }),
    },
  });

  const {
    originalDynamoRule,
    originalPgRecord,
    originalEsRecord,
  } = await createRuleTestRecords(
    {
      ...t.context,
      ruleModel: stubbedRulesModel,
    },
    {
      name: randomId('rule'),
      state: 'ENABLED',
      rule: {
        type: 'sqs',
        value: queue1,
      },
      collection: {
        name: pgCollection.name,
        version: pgCollection.version,
      },
      provider: pgProvider.name,
    }
  );

  const expectedMeta = {
    visibilityTimeout: 10,
    retries: 3,
  };
  t.deepEqual(originalDynamoRule.meta, expectedMeta);
  t.deepEqual(originalPgRecord.meta, expectedMeta);
  t.deepEqual(originalEsRecord.meta, expectedMeta);

  const updateRule = {
    ...originalDynamoRule,
    rule: {
      type: 'sqs',
      value: queue2,
    },
  };
  const expressRequest = {
    params: {
      name: originalDynamoRule.name,
    },
    body: updateRule,
    testContext: {
      ruleModel: stubbedRulesModel,
    },
  };
  const response = buildFakeExpressResponse();
  await put(expressRequest, response);

  const updatedRule = await ruleModel.get({ name: updateRule.name });
  const updatedPgRule = await t.context.rulePgModel
    .get(t.context.testKnex, { name: updateRule.name });
  const updatedEsRecord = await t.context.esRulesClient.get(
    originalDynamoRule.name
  );
  t.deepEqual(updatedRule, {
    ...originalDynamoRule,
    updatedAt: updatedRule.updatedAt,
    rule: {
      type: 'sqs',
      value: queue2,
    },
  });
  t.deepEqual(updatedPgRule, {
    ...originalPgRecord,
    updated_at: updatedPgRule.updated_at,
    type: 'sqs',
    value: queue2,
  });
  t.deepEqual(
    updatedEsRecord,
    {
      ...originalEsRecord,
      state: 'ENABLED',
      createdAt: originalDynamoRule.createdAt,
      updatedAt: updatedRule.updatedAt,
      timestamp: updatedEsRecord.timestamp,
      rule: {
        type: 'sqs',
        value: queue2,
      },
    }
  );
});

test.serial('put() keeps initial trigger information if writing to Dynamo fails', async (t) => {
  const {
    pgProvider,
    pgCollection,
  } = t.context;

  const topic1 = await awsServices.sns().createTopic({ Name: randomId('topic1_') }).promise();
  const topic2 = await awsServices.sns().createTopic({ Name: randomId('topic2_') }).promise();

  const deleteOldEventSourceMappingsSpy = sinon.spy(Rule.prototype, 'deleteOldEventSourceMappings');
  const updateStub = sinon.stub(Rule.prototype, 'update').throws(new Error('Dynamo fail'));
  t.teardown(() => {
    updateStub.restore();
    deleteOldEventSourceMappingsSpy.restore();
  });

  const stubbedRulesModel = new Rule();

  const {
    originalDynamoRule,
    originalPgRecord,
    originalEsRecord,
  } = await createRuleTestRecords(
    {
      ...t.context,
      ruleModel: stubbedRulesModel,
    },
    {
      state: 'ENABLED',
      rule: {
        type: 'sns',
        value: topic1.TopicArn,
      },
      collection: {
        name: pgCollection.name,
        version: pgCollection.version,
      },
      provider: pgProvider.name,
    }
  );

  t.truthy(originalDynamoRule.rule.arn);
  t.truthy(originalEsRecord.rule.arn);
  t.truthy(originalPgRecord.arn);

  const updateRule = {
    ...originalDynamoRule,
    rule: {
      type: 'sns',
      value: topic2.TopicArn,
    },
  };

  const expressRequest = {
    params: {
      name: originalDynamoRule.name,
    },
    body: updateRule,
    testContext: {
      ruleModel: stubbedRulesModel,
    },
  };

  const response = buildFakeExpressResponse();

  await t.throwsAsync(
    put(expressRequest, response),
    { message: 'Dynamo fail' }
  );

  t.false(deleteOldEventSourceMappingsSpy.called);

  const updatedRule = await ruleModel.get({ name: updateRule.name });
  const updatedPgRule = await t.context.rulePgModel
    .get(t.context.testKnex, { name: updateRule.name });
  const updatedEsRecord = await t.context.esRulesClient.get(
    originalDynamoRule.name
  );

  t.is(updatedRule.rule.arn, originalDynamoRule.rule.arn);
  t.is(updatedPgRule.arn, originalPgRecord.arn);
  t.is(updatedEsRecord.rule.arn, originalEsRecord.rule.arn);

  t.like(updatedRule, {
    ...originalDynamoRule,
    updatedAt: updatedRule.updatedAt,
    rule: {
      type: 'sns',
      value: topic1.TopicArn,
    },
  });
  t.like(updatedPgRule, {
    ...originalPgRecord,
    updated_at: updatedPgRule.updated_at,
    type: 'sns',
    value: topic1.TopicArn,
  });
  t.like(
    updatedEsRecord,
    {
      ...originalEsRecord,
      createdAt: originalDynamoRule.createdAt,
      updatedAt: updatedRule.updatedAt,
      rule: {
        type: 'sns',
        value: topic1.TopicArn,
      },
    }
  );
});

test.serial('put() keeps initial trigger information if writing to PostgreSQL fails', async (t) => {
  const {
    pgProvider,
    pgCollection,
  } = t.context;

  const topic1 = await awsServices.sns().createTopic({ Name: randomId('topic1_') }).promise();
  const topic2 = await awsServices.sns().createTopic({ Name: randomId('topic2_') }).promise();

  const deleteOldEventSourceMappingsSpy = sinon.spy(Rule.prototype, 'deleteOldEventSourceMappings');
  t.teardown(() => {
    deleteOldEventSourceMappingsSpy.restore();
  });

  const stubbedRulesModel = new Rule();

  const {
    originalDynamoRule,
    originalPgRecord,
    originalEsRecord,
  } = await createRuleTestRecords(
    {
      ...t.context,
      ruleModel: stubbedRulesModel,
    },
    {
      state: 'ENABLED',
      rule: {
        type: 'sns',
        value: topic1.TopicArn,
      },
      collection: {
        name: pgCollection.name,
        version: pgCollection.version,
      },
      provider: pgProvider.name,
    }
  );

  t.truthy(originalDynamoRule.rule.arn);
  t.truthy(originalEsRecord.rule.arn);
  t.truthy(originalPgRecord.arn);

  const updateRule = {
    ...originalDynamoRule,
    rule: {
      type: 'sns',
      value: topic2.TopicArn,
    },
  };

  const expressRequest = {
    params: {
      name: originalDynamoRule.name,
    },
    body: updateRule,
    testContext: {
      rulePgModel: {
        get: () => Promise.resolve(originalPgRecord),
        upsert: () => {
          throw new Error('PG fail');
        },
      },
    },
  };

  const response = buildFakeExpressResponse();

  await t.throwsAsync(
    put(expressRequest, response),
    { message: 'PG fail' }
  );

  t.false(deleteOldEventSourceMappingsSpy.called);

  const updatedRule = await ruleModel.get({ name: updateRule.name });
  const updatedPgRule = await t.context.rulePgModel
    .get(t.context.testKnex, { name: updateRule.name });
  const updatedEsRecord = await t.context.esRulesClient.get(
    originalDynamoRule.name
  );

  t.is(updatedRule.rule.arn, originalDynamoRule.rule.arn);
  t.is(updatedPgRule.arn, originalPgRecord.arn);
  t.is(updatedEsRecord.rule.arn, originalEsRecord.rule.arn);

  t.like(updatedRule, {
    ...originalDynamoRule,
    updatedAt: updatedRule.updatedAt,
    rule: {
      type: 'sns',
      value: topic1.TopicArn,
    },
  });
  t.like(updatedPgRule, {
    ...originalPgRecord,
    updated_at: updatedPgRule.updated_at,
    type: 'sns',
    value: topic1.TopicArn,
  });
  t.like(
    updatedEsRecord,
    {
      ...originalEsRecord,
      createdAt: originalDynamoRule.createdAt,
      updatedAt: updatedRule.updatedAt,
      rule: {
        type: 'sns',
        value: topic1.TopicArn,
      },
    }
  );
});

test.serial('put() keeps initial trigger information if writing to Elasticsearch fails', async (t) => {
  const {
    pgProvider,
    pgCollection,
  } = t.context;

  const topic1 = await awsServices.sns().createTopic({ Name: randomId('topic1_') }).promise();
  const topic2 = await awsServices.sns().createTopic({ Name: randomId('topic2_') }).promise();

  const deleteOldEventSourceMappingsSpy = sinon.spy(Rule.prototype, 'deleteOldEventSourceMappings');
  t.teardown(() => {
    deleteOldEventSourceMappingsSpy.restore();
  });

  const stubbedRulesModel = new Rule();

  const {
    originalDynamoRule,
    originalPgRecord,
    originalEsRecord,
  } = await createRuleTestRecords(
    {
      ...t.context,
      ruleModel: stubbedRulesModel,
    },
    {
      state: 'ENABLED',
      rule: {
        type: 'sns',
        value: topic1.TopicArn,
      },
      collection: {
        name: pgCollection.name,
        version: pgCollection.version,
      },
      provider: pgProvider.name,
    }
  );

  t.truthy(originalDynamoRule.rule.arn);
  t.truthy(originalEsRecord.rule.arn);
  t.truthy(originalPgRecord.arn);

  const updateRule = {
    ...originalDynamoRule,
    rule: {
      type: 'sns',
      value: topic2.TopicArn,
    },
  };

  const fakeEsClient = {
    index: () => Promise.reject(new Error('something bad')),
  };

  const expressRequest = {
    params: {
      name: originalDynamoRule.name,
    },
    body: updateRule,
    testContext: {
      esClient: fakeEsClient,
    },
  };

  const response = buildFakeExpressResponse();

  await t.throwsAsync(
    put(expressRequest, response),
    { message: 'something bad' }
  );

  t.false(deleteOldEventSourceMappingsSpy.called);

  const updatedRule = await ruleModel.get({ name: updateRule.name });
  const updatedPgRule = await t.context.rulePgModel
    .get(t.context.testKnex, { name: updateRule.name });
  const updatedEsRecord = await t.context.esRulesClient.get(
    originalDynamoRule.name
  );

  t.is(updatedRule.rule.arn, originalDynamoRule.rule.arn);
  t.is(updatedPgRule.arn, originalPgRecord.arn);
  t.is(updatedEsRecord.rule.arn, originalEsRecord.rule.arn);

  t.like(updatedRule, {
    ...originalDynamoRule,
    updatedAt: updatedRule.updatedAt,
    rule: {
      type: 'sns',
      value: topic1.TopicArn,
    },
  });
  t.like(updatedPgRule, {
    ...originalPgRecord,
    updated_at: updatedPgRule.updated_at,
    type: 'sns',
    value: topic1.TopicArn,
  });
  t.like(
    updatedEsRecord,
    {
      ...originalEsRecord,
      createdAt: originalDynamoRule.createdAt,
      updatedAt: updatedRule.updatedAt,
      rule: {
        type: 'sns',
        value: topic1.TopicArn,
      },
    }
  );
});

test('DELETE returns a 404 if PostgreSQL and Elasticsearch rule cannot be found', async (t) => {
  const nonExistentRule = fakeRuleFactoryV2();
  const response = await request(app)
    .delete(`/rules/${nonExistentRule.name}`)
    .set('Accept', 'application/json')
    .set('Authorization', `Bearer ${jwtAuthToken}`)
    .expect(404);
  t.is(response.body.message, 'No record found');
});

test('DELETE deletes rule that exists in PostgreSQL and DynamoDB but not Elasticsearch', async (t) => {
  const {
    esRulesClient,
    rulePgModel,
    testKnex,
  } = t.context;
  const newRule = fakeRuleFactoryV2();
  delete newRule.collection;
  delete newRule.provider;
  const ruleWithTrigger = await ruleModel.createRuleTrigger(newRule);
  const apiRule = await ruleModel.create(ruleWithTrigger);
  const translatedRule = await translateApiRuleToPostgresRule(apiRule, testKnex);
  await rulePgModel.create(testKnex, translatedRule);

  t.false(
    await esRulesClient.exists(
      translatedRule.name
    )
  );
  t.true(
    await rulePgModel.exists(testKnex, {
      name: translatedRule.name,
    })
  );
  const response = await request(app)
    .delete(`/rules/${translatedRule.name}`)
    .set('Accept', 'application/json')
    .set('Authorization', `Bearer ${jwtAuthToken}`)
    .expect(200);
  const { message } = response.body;
  const dbRecords = await rulePgModel
    .search(testKnex, { name: translatedRule.name });

  t.is(dbRecords.length, 0);
  t.is(message, 'Record deleted');
});

test('DELETE deletes rule that exists in Elasticsearch but not PostgreSQL', async (t) => {
  const {
    esClient,
    esIndex,
    esRulesClient,
    rulePgModel,
    testKnex,
  } = t.context;
  const newRule = fakeRuleFactoryV2();
  const ruleWithTrigger = await ruleModel.createRuleTrigger(newRule);
  await ruleModel.create(ruleWithTrigger);
  await indexer.indexRule(esClient, newRule, esIndex);

  t.true(
    await esRulesClient.exists(
      newRule.name
    )
  );
  t.false(
    await rulePgModel.exists(testKnex, {
      name: newRule.name,
    })
  );
  const response = await request(app)
    .delete(`/rules/${newRule.name}`)
    .set('Accept', 'application/json')
    .set('Authorization', `Bearer ${jwtAuthToken}`)
    .expect(200);
  const { message } = response.body;
  const dbRecords = await rulePgModel
    .search(t.context.testKnex, { name: newRule.name });

  t.is(dbRecords.length, 0);
  t.is(message, 'Record deleted');
});

test('DELETE deletes a rule', async (t) => {
  const { newRule } = t.context;

  await request(app)
    .post('/rules')
    .set('Accept', 'application/json')
    .set('Authorization', `Bearer ${jwtAuthToken}`)
    .send(newRule)
    .expect(200);

  const response = await request(app)
    .delete(`/rules/${newRule.name}`)
    .set('Accept', 'application/json')
    .set('Authorization', `Bearer ${jwtAuthToken}`)
    .expect(200);

  const { message } = response.body;
  const dbRecords = await t.context.rulePgModel
    .search(t.context.testKnex, { name: newRule.name });

  t.is(dbRecords.length, 0);
  t.is(message, 'Record deleted');
  t.false(
    await t.context.esRulesClient.exists(
      newRule.name
    )
  );
});

test('del() does not remove from PostgreSQL/Elasticsearch if removing from Dynamo fails', async (t) => {
  const {
    originalDynamoRule,
  } = await createRuleTestRecords(
    t.context,
    {
      collection: undefined,
      provider: undefined,
    }
  );

  const fakeRulesModel = {
    get: () => Promise.resolve(originalDynamoRule),
    delete: () => {
      throw new Error('something bad');
    },
    create: () => Promise.resolve(true),
  };

  const expressRequest = {
    params: {
      name: originalDynamoRule.name,
    },
    testContext: {
      knex: t.context.testKnex,
      ruleModel: fakeRulesModel,
    },
  };

  const response = buildFakeExpressResponse();

  await t.throwsAsync(
    del(expressRequest, response),
    { message: 'something bad' }
  );

  t.deepEqual(
    await t.context.ruleModel.get({
      name: originalDynamoRule.name,
    }),
    omit(originalDynamoRule, ['collection', 'provider'])
  );
  t.true(
    await t.context.rulePgModel.exists(t.context.testKnex, {
      name: originalDynamoRule.name,
    })
  );
  t.true(
    await t.context.esRulesClient.exists(
      originalDynamoRule.name
    )
  );
});

test('del() does not remove from Dynamo/Elasticsearch if removing from PostgreSQL fails', async (t) => {
  const {
    originalDynamoRule,
    originalPgRecord,
  } = await createRuleTestRecords(
    t.context,
    {
      collection: undefined,
      provider: undefined,
    }
  );

  const fakeRulesPgModel = {
    delete: () => {
      throw new Error('something bad');
    },
    get: () => Promise.resolve(originalPgRecord),
  };

  const expressRequest = {
    params: {
      name: originalDynamoRule.name,
    },
    testContext: {
      knex: t.context.testKnex,
      rulePgModel: fakeRulesPgModel,
    },
  };

  const response = buildFakeExpressResponse();

  await t.throwsAsync(
    del(expressRequest, response),
    { message: 'something bad' }
  );

  t.deepEqual(
    await t.context.ruleModel.get({
      name: originalDynamoRule.name,
    }),
    omit(originalDynamoRule, ['collection', 'provider'])
  );
  t.true(
    await t.context.rulePgModel.exists(t.context.testKnex, {
      name: originalDynamoRule.name,
    })
  );
  t.true(
    await t.context.esRulesClient.exists(
      originalDynamoRule.name
    )
  );
});

test('del() does not remove from Dynamo/PostgreSQL if removing from Elasticsearch fails', async (t) => {
  const {
    originalDynamoRule,
  } = await createRuleTestRecords(
    t.context,
    {
      collection: undefined,
      provider: undefined,
    }
  );

  const fakeEsClient = {
    delete: () => {
      throw new Error('something bad');
    },
  };

  const expressRequest = {
    params: {
      name: originalDynamoRule.name,
    },
    testContext: {
      knex: t.context.testKnex,
      esClient: fakeEsClient,
    },
  };

  const response = buildFakeExpressResponse();

  await t.throwsAsync(
    del(expressRequest, response),
    { message: 'something bad' }
  );

  t.deepEqual(
    await t.context.ruleModel.get({
      name: originalDynamoRule.name,
    }),
    omit(originalDynamoRule, ['collection', 'provider'])
  );
  t.true(
    await t.context.rulePgModel.exists(t.context.testKnex, {
      name: originalDynamoRule.name,
    })
  );
  t.true(
    await t.context.esRulesClient.exists(
      originalDynamoRule.name
    )
  );
});<|MERGE_RESOLUTION|>--- conflicted
+++ resolved
@@ -27,10 +27,6 @@
 } = require('@cumulus/db');
 const S3 = require('@cumulus/aws-client/S3');
 const awsServices = require('@cumulus/aws-client/services');
-<<<<<<< HEAD
-const { constructCollectionId } = require('@cumulus/message/Collections');
-=======
->>>>>>> 521962ed
 const { Search } = require('@cumulus/es-client/search');
 const indexer = require('@cumulus/es-client/indexer');
 const { constructCollectionId } = require('@cumulus/message/Collections');
@@ -402,14 +398,10 @@
     name: fakeCollection.name,
     version: fakeCollection.version,
   };
-  const kinesisArn = `arn:aws:kinesis:us-east-1:000000000000:${randomId('kinesis1_')}`;
+
   newRule.rule = {
     type: 'kinesis',
-<<<<<<< HEAD
     value: `arn:aws:kinesis:us-east-1:000000000000:${randomId('kinesis')}`,
-=======
-    value: kinesisArn,
->>>>>>> 521962ed
   };
 
   const [pgCollection] = await t.context.collectionPgModel.create(
@@ -983,6 +975,7 @@
   const {
     originalDynamoRule,
     originalEsRecord,
+    originalPgRecord,
   } = await createRuleTestRecords(
     t.context,
     {
@@ -1021,12 +1014,8 @@
   t.is(actualPostgresRule.created_at.getTime(), updatedEsRecord.createdAt);
   t.is(actualPostgresRule.updated_at.getTime(), updatedEsRecord.updatedAt);
 
-<<<<<<< HEAD
   t.deepEqual(actualPostgresRule, {
     ...originalPgRecord,
-=======
-  t.like(actualPostgresRule, {
->>>>>>> 521962ed
     queue_url: null,
     enabled: true,
     created_at: new Date(originalDynamoRule.createdAt),
