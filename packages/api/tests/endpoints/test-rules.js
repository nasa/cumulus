'use strict';

const omit = require('lodash/omit');
const test = require('ava');
const sinon = require('sinon');
const request = require('supertest');

const { randomString, randomId } = require('@cumulus/common/test-utils');
const {
  localStackConnectionEnv,
  generateLocalTestDb,
  destroyLocalTestDb,
  RulePgModel,
  CollectionPgModel,
  ProviderPgModel,
  translateApiCollectionToPostgresCollection,
  translateApiProviderToPostgresProvider,
} = require('@cumulus/db');
const S3 = require('@cumulus/aws-client/S3');
const { bootstrapElasticSearch } = require('@cumulus/es-client/bootstrap');
const { Search } = require('@cumulus/es-client/search');
const indexer = require('@cumulus/es-client/indexer');

const { buildFakeExpressResponse } = require('./utils');
const {
  fakeCollectionFactory,
  fakeProviderFactory,
  fakeRuleFactoryV2,
  createFakeJwtAuthToken,
  setAuthorizedOAuthUsers,
  createRuleTestRecords,
} = require('../../lib/testUtils');
<<<<<<< HEAD
const { post, put, del } = require('../../endpoints/rules');
const AccessToken = require('../../models/access-tokens');
const Rule = require('../../models/rules');

const { Search } = require('../../es/search');
const indexer = require('../../es/indexer');
const {
  createTestIndex,
  cleanupTestIndex,
} = require('../../es/testUtils');
=======
const { post } = require('../../endpoints/rules');
const AccessToken = require('../../models/access-tokens');
const Rule = require('../../models/rules');
>>>>>>> e48b6135
const assertions = require('../../lib/assertions');

const { migrationDir } = require('../../../../lambdas/db-migration');

[
  'AccessTokensTable',
  'RulesTable',
  'CollectionsTable',
  'ProvidersTable',
  'stackName',
  'system_bucket',
  'TOKEN_SECRET',
  // eslint-disable-next-line no-return-assign
].forEach((varName) => process.env[varName] = randomString());

const testDbName = randomString(12);

// import the express app after setting the env variables
const { app } = require('../../app');

const workflow = randomId('workflow-');
const testRule = fakeRuleFactoryV2({
  name: randomId('testRule'),
  workflow: workflow,
  rule: {
    type: 'onetime',
    arn: 'arn',
    value: 'value',
  },
  state: 'ENABLED',
  queueUrl: 'queue_url',
});

const dynamoRuleOmitList = ['createdAt', 'updatedAt', 'state', 'provider', 'collection', 'rule', 'queueUrl', 'executionNamePrefix'];

const setBuildPayloadStub = () => sinon.stub(Rule, 'buildPayload').resolves({});

let jwtAuthToken;
let accessTokenModel;
let ruleModel;
let buildPayloadStub;

test.before(async (t) => {
  process.env = {
    ...process.env,
    ...localStackConnectionEnv,
    PG_DATABASE: testDbName,
  };

  const { knex, knexAdmin } = await generateLocalTestDb(testDbName, migrationDir);
  t.context.testKnex = knex;
  t.context.testKnexAdmin = knexAdmin;

<<<<<<< HEAD
  const { esIndex, esClient } = await createTestIndex();
  t.context.esIndex = esIndex;
  t.context.esClient = esClient;
  t.context.esRulesClient = new Search(
    {},
    'rule',
    t.context.esIndex
  );
=======
  const esAlias = randomString();
  process.env.ES_INDEX = esAlias;
  await bootstrapElasticSearch('fakehost', esIndex, esAlias);
>>>>>>> e48b6135

  await S3.createBucket(process.env.system_bucket);

  buildPayloadStub = setBuildPayloadStub();

  t.context.rulePgModel = new RulePgModel();
  t.context.collectionPgModel = new CollectionPgModel();
  t.context.providerPgModel = new ProviderPgModel();

  ruleModel = new Rule();
  await ruleModel.createTable();
  t.context.ruleModel = ruleModel;

  const ruleRecord = await ruleModel.create(testRule);
  await indexer.indexRule(esClient, ruleRecord, t.context.esIndex);

  const username = randomString();
  await setAuthorizedOAuthUsers([username]);

  accessTokenModel = new AccessToken();
  await accessTokenModel.createTable();

  jwtAuthToken = await createFakeJwtAuthToken({ accessTokenModel, username });
});

test.beforeEach((t) => {
  const newRule = fakeRuleFactoryV2();
  delete newRule.collection;
  delete newRule.provider;
  t.context.newRule = newRule;
});

test.after.always(async (t) => {
  await accessTokenModel.deleteTable();
  await ruleModel.deleteTable();
  await S3.recursivelyDeleteS3Bucket(process.env.system_bucket);
  await cleanupTestIndex(t.context);

  buildPayloadStub.restore();
  await destroyLocalTestDb({
    knex: t.context.testKnex,
    knexAdmin: t.context.testKnexAdmin,
    testDbName,
  });
});

test('CUMULUS-911 GET without pathParameters and without an Authorization header returns an Authorization Missing response', async (t) => {
  const response = await request(app)
    .get('/rules')
    .set('Accept', 'application/json')
    .expect(401);

  assertions.isAuthorizationMissingResponse(t, response);
});

test('CUMULUS-911 GET with pathParameters and without an Authorization header returns an Authorization Missing response', async (t) => {
  const response = await request(app)
    .get('/rules/asdf')
    .set('Accept', 'application/json')
    .expect(401);

  assertions.isAuthorizationMissingResponse(t, response);
});

test('CUMULUS-911 POST with pathParameters and without an Authorization header returns an Authorization Missing response', async (t) => {
  const response = await request(app)
    .post('/rules/asdf')
    .set('Accept', 'application/json')
    .expect(401);

  assertions.isAuthorizationMissingResponse(t, response);
});

test('CUMULUS-911 PUT with pathParameters and without an Authorization header returns an Authorization Missing response', async (t) => {
  const response = await request(app)
    .put('/rules/asdf')
    .set('Accept', 'application/json')
    .expect(401);
  assertions.isAuthorizationMissingResponse(t, response);
});

test('CUMULUS-911 DELETE with pathParameters and without an Authorization header returns an Authorization Missing response', async (t) => {
  const response = await request(app)
    .delete('/rules/asdf')
    .set('Accept', 'application/json')
    .expect(401);

  assertions.isAuthorizationMissingResponse(t, response);
});

test('CUMULUS-912 GET without pathParameters and with an invalid access token returns an unauthorized response', async (t) => {
  const response = await request(app)
    .get('/rules')
    .set('Accept', 'application/json')
    .set('Authorization', 'Bearer ThisIsAnInvalidAuthorizationToken')
    .expect(401);

  assertions.isInvalidAccessTokenResponse(t, response);
});

test('CUMULUS-912 GET with pathParameters and with an invalid access token returns an unauthorized response', async (t) => {
  const response = await request(app)
    .get('/rules/asdf')
    .set('Accept', 'application/json')
    .set('Authorization', 'Bearer ThisIsAnInvalidAuthorizationToken')
    .expect(401);

  assertions.isInvalidAccessTokenResponse(t, response);
});

test.todo('CUMULUS-912 GET with an unauthorized user returns an unauthorized response');

test('CUMULUS-912 POST with pathParameters and with an invalid access token returns an unauthorized response', async (t) => {
  const response = await request(app)
    .post('/rules/asdf')
    .set('Accept', 'application/json')
    .set('Authorization', 'Bearer ThisIsAnInvalidAuthorizationToken')
    .expect(401);

  assertions.isInvalidAccessTokenResponse(t, response);
});

test.todo('CUMULUS-912 POST with pathParameters and with an unauthorized user returns an unauthorized response');

test('CUMULUS-912 PUT with pathParameters and with an invalid access token returns an unauthorized response', async (t) => {
  const response = await request(app)
    .put('/rules/asdf')
    .set('Accept', 'application/json')
    .set('Authorization', 'Bearer ThisIsAnInvalidAuthorizationToken')
    .expect(401);

  assertions.isInvalidAccessTokenResponse(t, response);
});

test.todo('CUMULUS-912 PUT with pathParameters and with an unauthorized user returns an unauthorized response');

test('CUMULUS-912 DELETE with pathParameters and with an invalid access token returns an unauthorized response', async (t) => {
  const response = await request(app)
    .delete('/rules/asdf')
    .set('Accept', 'application/json')
    .set('Authorization', 'Bearer ThisIsAnInvalidAuthorizationToken')
    .expect(401);

  assertions.isInvalidAccessTokenResponse(t, response);
});

test.todo('CUMULUS-912 DELETE with pathParameters and with an unauthorized user returns an unauthorized response');

test.serial('default returns list of rules', async (t) => {
  const response = await request(app)
    .get('/rules')
    .set('Accept', 'application/json')
    .set('Authorization', `Bearer ${jwtAuthToken}`)
    .expect(200);

  const { results } = response.body;
  t.is(results.length, 1);
});

test('GET gets a rule', async (t) => {
  const response = await request(app)
    .get(`/rules/${testRule.name}`)
    .set('Accept', 'application/json')
    .set('Authorization', `Bearer ${jwtAuthToken}`)
    .expect(200);

  const { name } = response.body;
  t.is(name, testRule.name);
});

test('When calling the API endpoint to delete an existing rule it does not return the deleted rule', async (t) => {
  const { newRule } = t.context;

  let response = await request(app)
    .post('/rules')
    .set('Accept', 'application/json')
    .set('Authorization', `Bearer ${jwtAuthToken}`)
    .send(newRule)
    .expect(200);

  t.is(response.body.message, 'Record saved');

  response = await request(app)
    .delete(`/rules/${newRule.name}`)
    .set('Accept', 'application/json')
    .set('Authorization', `Bearer ${jwtAuthToken}`)
    .expect(200);

  const { message, record } = response.body;
  t.is(message, 'Record deleted');
  t.is(record, undefined);
  t.false(await t.context.rulePgModel.exists(t.context.testKnex, { name: newRule.name }));
});

test('403 error when calling the API endpoint to delete an existing rule without a valid access token', async (t) => {
  const { newRule } = t.context;

  let response = await request(app)
    .post('/rules')
    .set('Accept', 'application/json')
    .set('Authorization', `Bearer ${jwtAuthToken}`)
    .send(newRule)
    .expect(200);

  const { message, record } = response.body;

  t.is(message, 'Record saved');
  newRule.createdAt = record.createdAt;
  newRule.updatedAt = record.updatedAt;

  response = await request(app)
    .delete(`/rules/${newRule.name}`)
    .set('Accept', 'application/json')
    .set('Authorization', 'Bearer ThisIsAnInvalidAuthorizationToken')
    .expect(401);

  assertions.isInvalidAccessTokenResponse(t, response);

  response = await request(app)
    .get(`/rules/${newRule.name}`)
    .set('Accept', 'application/json')
    .set('Authorization', `Bearer ${jwtAuthToken}`)
    .expect(200);

  t.deepEqual(response.body, record);
});

test('POST creates a rule in all data stores', async (t) => {
  const { newRule } = t.context;

  const fakeCollection = fakeCollectionFactory();
  const fakeProvider = fakeProviderFactory({
    encrypted: true,
    privateKey: 'key',
    cmKeyId: 'key-id',
    certificateUri: 'uri',
    createdAt: new Date(2020, 11, 17),
    updatedAt: new Date(2020, 12, 2),
  });

  newRule.provider = fakeProvider.id;
  newRule.collection = {
    name: fakeCollection.name,
    version: fakeCollection.version,
  };

  const [collectionCumulusId] = await t.context.collectionPgModel.create(
    t.context.testKnex,
    translateApiCollectionToPostgresCollection(fakeCollection)
  );
  const [providerCumulusId] = await t.context.providerPgModel.create(
    t.context.testKnex,
    await translateApiProviderToPostgresProvider(fakeProvider)
  );

  const response = await request(app)
    .post('/rules')
    .set('Accept', 'application/json')
    .set('Authorization', `Bearer ${jwtAuthToken}`)
    .send(newRule)
    .expect(200);

  const { message } = response.body;
  const fetchedDynamoRecord = await ruleModel.get({
    name: newRule.name,
  });

  const fetchedPostgresRecord = await t.context.rulePgModel
    .get(t.context.testKnex, { name: newRule.name });

  t.is(message, 'Record saved');

  t.deepEqual(
    omit(fetchedPostgresRecord, ['cumulus_id', 'created_at', 'updated_at']),
    omit(
      {
        ...fetchedDynamoRecord,
        collection_cumulus_id: collectionCumulusId,
        provider_cumulus_id: providerCumulusId,
        arn: null,
        value: null,
        type: newRule.rule.type,
        enabled: false,
        log_event_arn: null,
        execution_name_prefix: null,
        payload: null,
        queue_url: null,
        meta: null,
        tags: null,
      },
      dynamoRuleOmitList
    )
  );

  const esRecord = await t.context.esRulesClient.get(
    newRule.name
  );
  t.like(esRecord, fetchedDynamoRecord);
});

test('POST creates a rule in Dynamo and PG with correct timestamps', async (t) => {
  const { newRule } = t.context;

  const fakeCollection = fakeCollectionFactory();
  const fakeProvider = fakeProviderFactory({
    encrypted: true,
    privateKey: 'key',
    cmKeyId: 'key-id',
    certificateUri: 'uri',
    createdAt: new Date(2020, 11, 17),
    updatedAt: new Date(2020, 12, 2),
  });

  newRule.provider = fakeProvider.id;
  newRule.collection = {
    name: fakeCollection.name,
    version: fakeCollection.version,
  };

  await t.context.collectionPgModel.create(
    t.context.testKnex,
    translateApiCollectionToPostgresCollection(fakeCollection)
  );
  await t.context.providerPgModel.create(
    t.context.testKnex,
    await translateApiProviderToPostgresProvider(fakeProvider)
  );

  await request(app)
    .post('/rules')
    .set('Accept', 'application/json')
    .set('Authorization', `Bearer ${jwtAuthToken}`)
    .send(newRule)
    .expect(200);

  const fetchedDynamoRecord = await ruleModel.get({
    name: newRule.name,
  });
  const fetchedPostgresRecord = await t.context.rulePgModel
    .get(t.context.testKnex, { name: newRule.name });

  t.true(fetchedDynamoRecord.createdAt > newRule.createdAt);
  t.true(fetchedDynamoRecord.updatedAt > newRule.updatedAt);

  t.is(fetchedPostgresRecord.created_at.getTime(), fetchedDynamoRecord.createdAt);
  t.is(fetchedPostgresRecord.updated_at.getTime(), fetchedDynamoRecord.updatedAt);
});

test('POST creates a rule that is enabled by default', async (t) => {
  const { newRule } = t.context;
  delete newRule.state;

  const response = await request(app)
    .post('/rules')
    .set('Accept', 'application/json')
    .set('Authorization', `Bearer ${jwtAuthToken}`)
    .send(newRule)
    .expect(200);

  const fetchedPostgresRecord = await t.context.rulePgModel
    .get(t.context.testKnex, { name: newRule.name });

  t.true(fetchedPostgresRecord.enabled);
  t.is(response.body.record.state, 'ENABLED');
});

test('POST returns a 409 response if record already exists', async (t) => {
  const { newRule } = t.context;

  await ruleModel.create(newRule);

  const response = await request(app)
    .post('/rules')
    .set('Accept', 'application/json')
    .set('Authorization', `Bearer ${jwtAuthToken}`)
    .send(newRule)
    .expect(409);

  const { message, record } = response.body;
  t.is(message, `A record already exists for ${newRule.name}`);
  t.falsy(record);
});

test('POST returns a 400 response if record is missing a required property', async (t) => {
  const { newRule } = t.context;

  // Remove required property to trigger create error
  delete newRule.workflow;

  const response = await request(app)
    .post('/rules')
    .set('Accept', 'application/json')
    .set('Authorization', `Bearer ${jwtAuthToken}`)
    .send(newRule)
    .expect(400);
  t.is(response.status, 400);
});

test('POST returns a 400 response if rule name is invalid', async (t) => {
  const { newRule } = t.context;
  newRule.name = 'bad rule name';

  const response = await request(app)
    .post('/rules')
    .set('Accept', 'application/json')
    .set('Authorization', `Bearer ${jwtAuthToken}`)
    .send(newRule)
    .expect(400);
  t.is(response.status, 400);
});

test('POST returns a 400 response if rule type is invalid', async (t) => {
  const { newRule } = t.context;
  newRule.type = 'invalid';

  const response = await request(app)
    .post('/rules')
    .set('Accept', 'application/json')
    .set('Authorization', `Bearer ${jwtAuthToken}`)
    .send(newRule)
    .expect(400);
  t.is(response.status, 400);
});

test.serial('POST returns a 500 response if workflow definition file does not exist', async (t) => {
  const { newRule } = t.context;
  buildPayloadStub.restore();

  try {
    const response = await request(app)
      .post('/rules')
      .set('Accept', 'application/json')
      .set('Authorization', `Bearer ${jwtAuthToken}`)
      .send(newRule)
      .expect(500);
    t.is(response.status, 500);
  } finally {
    buildPayloadStub = setBuildPayloadStub();
  }
});

test.serial('POST returns a 500 response if record creation throws unexpected error', async (t) => {
  const { newRule } = t.context;

  const stub = sinon.stub(Rule.prototype, 'create')
    .callsFake(() => {
      throw new Error('unexpected error');
    });

  try {
    const response = await request(app)
      .post('/rules')
      .set('Accept', 'application/json')
      .set('Authorization', `Bearer ${jwtAuthToken}`)
      .send(newRule)
      .expect(500);
    t.is(response.status, 500);
  } finally {
    stub.restore();
  }
});

test.serial('post() does not write to Elasticsearch/DynamoDB if writing to PostgreSQL fails', async (t) => {
  const { newRule, testKnex } = t.context;

  const fakeRulePgModel = {
    create: () => {
      throw new Error('something bad');
    },
  };

  const expressRequest = {
    body: newRule,
    testContext: {
      knex: testKnex,
      rulePgModel: fakeRulePgModel,
    },
  };
  const response = buildFakeExpressResponse();
  await post(expressRequest, response);

  const dbRecords = await t.context.rulePgModel
    .search(t.context.testKnex, { name: newRule.name });

  t.true(response.boom.badImplementation.calledWithMatch('something bad'));
  t.false(await ruleModel.exists(newRule.name));
  t.is(dbRecords.length, 0);
  t.false(await t.context.esRulesClient.exists(
    newRule.name
  ));
});

test.serial('post() does not write to Elasticsearch/PostgreSQL if writing to DynamoDB fails', async (t) => {
  const { newRule, testKnex } = t.context;

  const failingRulesModel = {
    exists: () => false,
    create: () => {
      throw new Error('Rule error');
    },
    delete: async () => true,
  };

  const expressRequest = {
    body: newRule,
    testContext: {
      knex: testKnex,
      ruleModel: failingRulesModel,
    },
  };

  const response = buildFakeExpressResponse();

  await post(expressRequest, response);

  t.true(response.boom.badImplementation.calledWithMatch('Rule error'));

  const dbRecords = await t.context.rulePgModel
    .search(t.context.testKnex, { name: newRule.name });

  t.is(dbRecords.length, 0);
  t.false(await ruleModel.exists(newRule.name));
  t.false(await t.context.esRulesClient.exists(
    newRule.name
  ));
});

test.serial('post() does not write to DynamoDB/PostgreSQL if writing to Elasticsearch fails', async (t) => {
  const { newRule, testKnex } = t.context;

  const fakeEsClient = {
    index: () => Promise.reject(new Error('something bad')),
  };

  const expressRequest = {
    body: newRule,
    testContext: {
      knex: testKnex,
      esClient: fakeEsClient,
    },
  };

  const response = buildFakeExpressResponse();

  await post(expressRequest, response);

  t.true(response.boom.badImplementation.calledWithMatch('something bad'));

  const dbRecords = await t.context.rulePgModel
    .search(t.context.testKnex, { name: newRule.name });

  t.is(dbRecords.length, 0);
  t.false(await ruleModel.exists(newRule.name));
  t.false(await t.context.esRulesClient.exists(
    newRule.name
  ));
});

test('PUT replaces a rule', async (t) => {
  const {
    originalDynamoRule,
    originalPgRecord,
    originalEsRecord,
  } = await createRuleTestRecords(
    t.context,
    {
      queueUrl: 'fake-queue-url',
      collection: undefined,
      provider: undefined,
    }
  );

  const updateRule = {
    ...omit(originalDynamoRule, ['queueUrl', 'provider', 'collection']),
    state: 'ENABLED',
    // these timestamps should not get used
    createdAt: Date.now(),
    updatedAt: Date.now(),
  };

  await request(app)
    .put(`/rules/${updateRule.name}`)
    .set('Accept', 'application/json')
    .set('Authorization', `Bearer ${jwtAuthToken}`)
    .send(updateRule)
    .expect(200);

  const actualRule = await ruleModel.get({ name: updateRule.name });
  const actualPostgresRule = await t.context.rulePgModel
    .get(t.context.testKnex, { name: updateRule.name });
  const updatedEsRecord = await t.context.esRulesClient.get(
    originalDynamoRule.name
  );

  t.true(actualRule.updatedAt > updateRule.updatedAt);
  // PG and Dynamo records have the same timestamps
  t.is(actualPostgresRule.created_at.getTime(), actualRule.createdAt);
  t.is(actualPostgresRule.updated_at.getTime(), actualRule.updatedAt);
  t.is(actualPostgresRule.created_at.getTime(), updatedEsRecord.createdAt);
  t.is(actualPostgresRule.updated_at.getTime(), updatedEsRecord.updatedAt);

  t.like(actualPostgresRule, {
    ...omit(originalPgRecord, ['queue_url']),
    enabled: true,
    created_at: new Date(originalDynamoRule.createdAt),
    updated_at: actualPostgresRule.updated_at,
  });
  t.deepEqual(actualRule, {
    // should not contain a queueUrl property
    ...updateRule,
    createdAt: originalDynamoRule.createdAt,
    updatedAt: actualRule.updatedAt,
  });
  t.deepEqual(
    updatedEsRecord,
    {
      ...omit(originalEsRecord, ['queueUrl']),
      state: 'ENABLED',
      createdAt: originalDynamoRule.createdAt,
      updatedAt: actualRule.updatedAt,
      timestamp: updatedEsRecord.timestamp,
    }
  );
});

test('PUT returns 404 for non-existent rule', async (t) => {
  const name = 'new_make_coffee';
  const response = await request(app)
    .put(`/rules/${name}`)
    .set('Accept', 'application/json')
    .set('Authorization', `Bearer ${jwtAuthToken}`)
    .send({ name })
    .expect(404);

  const { message, record } = response.body;
  t.truthy(message.includes(name));
  t.falsy(record);
});

test('PUT returns 400 for name mismatch between params and payload',
  async (t) => {
    const response = await request(app)
      .put(`/rules/${randomString()}`)
      .set('Accept', 'application/json')
      .set('Authorization', `Bearer ${jwtAuthToken}`)
      .send({ name: randomString() })
      .expect(400);
    const { message, record } = response.body;

    t.truthy(message);
    t.falsy(record);
  });

test('put() does not write to PostgreSQL/Elasticsearch if writing to Dynamo fails', async (t) => {
  const { testKnex } = t.context;
  const {
    originalDynamoRule,
    originalPgRecord,
    originalEsRecord,
  } = await createRuleTestRecords(
    t.context,
    {
      collection: undefined,
      provider: undefined,
      queueUrl: 'queue-1',
    }
  );

  const fakeRulesModel = {
    get: async () => originalDynamoRule,
    update: () => {
      throw new Error('something bad');
    },
    create: async () => originalDynamoRule,
  };

  const updatedRule = {
    ...omit(originalDynamoRule, ['collection', 'provider']),
    queueUrl: 'queue-2',
  };

  const expressRequest = {
    params: {
      name: originalDynamoRule.name,
    },
    body: updatedRule,
    testContext: {
      knex: testKnex,
      ruleModel: fakeRulesModel,
    },
  };

  const response = buildFakeExpressResponse();

  await t.throwsAsync(
    put(expressRequest, response),
    { message: 'something bad' }
  );

  t.deepEqual(
    await t.context.ruleModel.get({
      name: originalDynamoRule.name,
    }),
    omit(originalDynamoRule, ['provider', 'collection'])
  );
  t.deepEqual(
    await t.context.rulePgModel.get(t.context.testKnex, {
      name: originalDynamoRule.name,
    }),
    originalPgRecord
  );
  t.deepEqual(
    await t.context.esRulesClient.get(
      originalDynamoRule.name
    ),
    originalEsRecord
  );
});

test('put() does not write to Dynamo/Elasticsearch if writing to PostgreSQL fails', async (t) => {
  const { testKnex } = t.context;
  const {
    originalDynamoRule,
    originalPgRecord,
    originalEsRecord,
  } = await createRuleTestRecords(
    t.context,
    {
      collection: undefined,
      provider: undefined,
      queueUrl: 'queue-1',
    }
  );

  const fakerulePgModel = {
    upsert: () => Promise.reject(new Error('something bad')),
  };

  const updatedRule = {
    ...omit(originalDynamoRule, ['collection', 'provider']),
    queueUrl: 'queue-2',
  };

  const expressRequest = {
    params: {
      name: originalDynamoRule.name,
    },
    body: updatedRule,
    testContext: {
      knex: testKnex,
      rulePgModel: fakerulePgModel,
    },
  };

  const response = buildFakeExpressResponse();

  await t.throwsAsync(
    put(expressRequest, response),
    { message: 'something bad' }
  );

  t.deepEqual(
    await t.context.ruleModel.get({
      name: originalDynamoRule.name,
    }),
    omit(originalDynamoRule, ['provider', 'collection'])
  );
  t.deepEqual(
    await t.context.rulePgModel.get(t.context.testKnex, {
      name: originalDynamoRule.name,
    }),
    originalPgRecord
  );
  t.deepEqual(
    await t.context.esRulesClient.get(
      originalDynamoRule.name
    ),
    originalEsRecord
  );
});

test('put() does not write to Dynamo/PostgreSQL if writing to Elasticsearch fails', async (t) => {
  const { testKnex } = t.context;
  const {
    originalDynamoRule,
    originalPgRecord,
    originalEsRecord,
  } = await createRuleTestRecords(
    t.context,
    {
      collection: undefined,
      provider: undefined,
      queueUrl: 'queue-1',
    }
  );

  const fakeEsClient = {
    index: () => Promise.reject(new Error('something bad')),
  };

  const updatedRule = {
    ...omit(originalDynamoRule, ['collection', 'provider']),
    queueUrl: 'queue-2',
  };

  const expressRequest = {
    params: {
      name: originalDynamoRule.name,
    },
    body: updatedRule,
    testContext: {
      knex: testKnex,
      esClient: fakeEsClient,
    },
  };

  const response = buildFakeExpressResponse();

  await t.throwsAsync(
    put(expressRequest, response),
    { message: 'something bad' }
  );

  t.deepEqual(
    await t.context.ruleModel.get({
      name: originalDynamoRule.name,
    }),
    omit(originalDynamoRule, ['provider', 'collection'])
  );
  t.deepEqual(
    await t.context.rulePgModel.get(t.context.testKnex, {
      name: originalDynamoRule.name,
    }),
    originalPgRecord
  );
  t.deepEqual(
    await t.context.esRulesClient.get(
      originalDynamoRule.name
    ),
    originalEsRecord
  );
});

test('DELETE deletes a rule', async (t) => {
  const { newRule } = t.context;

  await request(app)
    .post('/rules')
    .set('Accept', 'application/json')
    .set('Authorization', `Bearer ${jwtAuthToken}`)
    .send(newRule)
    .expect(200);

  const response = await request(app)
    .delete(`/rules/${newRule.name}`)
    .set('Accept', 'application/json')
    .set('Authorization', `Bearer ${jwtAuthToken}`)
    .expect(200);

  const { message } = response.body;
  const dbRecords = await t.context.rulePgModel
    .search(t.context.testKnex, { name: newRule.name });

  t.is(dbRecords.length, 0);
  t.is(message, 'Record deleted');
  t.false(
    await t.context.esRulesClient.exists(
      newRule.name
    )
  );
});

test('del() does not remove from PostgreSQL/Elasticsearch if removing from Dynamo fails', async (t) => {
  const {
    originalDynamoRule,
  } = await createRuleTestRecords(
    t.context,
    {
      collection: undefined,
      provider: undefined,
    }
  );

  const fakeRulesModel = {
    get: async () => originalDynamoRule,
    delete: () => {
      throw new Error('something bad');
    },
    create: async () => true,
  };

  const expressRequest = {
    params: {
      name: originalDynamoRule.name,
    },
    testContext: {
      knex: t.context.testKnex,
      ruleModel: fakeRulesModel,
    },
  };

  const response = buildFakeExpressResponse();

  await t.throwsAsync(
    del(expressRequest, response),
    { message: 'something bad' }
  );

  t.deepEqual(
    await t.context.ruleModel.get({
      name: originalDynamoRule.name,
    }),
    omit(originalDynamoRule, ['collection', 'provider'])
  );
  t.true(
    await t.context.rulePgModel.exists(t.context.testKnex, {
      name: originalDynamoRule.name,
    })
  );
  t.true(
    await t.context.esRulesClient.exists(
      originalDynamoRule.name
    )
  );
});

test('del() does not remove from Dynamo/Elasticsearch if removing from PostgreSQL fails', async (t) => {
  const {
    originalDynamoRule,
  } = await createRuleTestRecords(
    t.context,
    {
      collection: undefined,
      provider: undefined,
    }
  );

  const fakeRulesPgModel = {
    delete: () => {
      throw new Error('something bad');
    },
  };

  const expressRequest = {
    params: {
      name: originalDynamoRule.name,
    },
    testContext: {
      knex: t.context.testKnex,
      rulePgModel: fakeRulesPgModel,
    },
  };

  const response = buildFakeExpressResponse();

  await t.throwsAsync(
    del(expressRequest, response),
    { message: 'something bad' }
  );

  t.deepEqual(
    await t.context.ruleModel.get({
      name: originalDynamoRule.name,
    }),
    omit(originalDynamoRule, ['collection', 'provider'])
  );
  t.true(
    await t.context.rulePgModel.exists(t.context.testKnex, {
      name: originalDynamoRule.name,
    })
  );
  t.true(
    await t.context.esRulesClient.exists(
      originalDynamoRule.name
    )
  );
});

test('del() does not remove from Dynamo/PostgreSQL if removing from Elasticsearch fails', async (t) => {
  const {
    originalDynamoRule,
  } = await createRuleTestRecords(
    t.context,
    {
      collection: undefined,
      provider: undefined,
    }
  );

  const fakeEsClient = {
    delete: () => {
      throw new Error('something bad');
    },
  };

  const expressRequest = {
    params: {
      name: originalDynamoRule.name,
    },
    testContext: {
      knex: t.context.testKnex,
      esClient: fakeEsClient,
    },
  };

  const response = buildFakeExpressResponse();

  await t.throwsAsync(
    del(expressRequest, response),
    { message: 'something bad' }
  );

  t.deepEqual(
    await t.context.ruleModel.get({
      name: originalDynamoRule.name,
    }),
    omit(originalDynamoRule, ['collection', 'provider'])
  );
  t.true(
    await t.context.rulePgModel.exists(t.context.testKnex, {
      name: originalDynamoRule.name,
    })
  );
  t.true(
    await t.context.esRulesClient.exists(
      originalDynamoRule.name
    )
  );
});<|MERGE_RESOLUTION|>--- conflicted
+++ resolved
@@ -17,9 +17,12 @@
   translateApiProviderToPostgresProvider,
 } = require('@cumulus/db');
 const S3 = require('@cumulus/aws-client/S3');
-const { bootstrapElasticSearch } = require('@cumulus/es-client/bootstrap');
 const { Search } = require('@cumulus/es-client/search');
 const indexer = require('@cumulus/es-client/indexer');
+const {
+  createTestIndex,
+  cleanupTestIndex,
+} = require('@cumulus/es-client/testUtils');
 
 const { buildFakeExpressResponse } = require('./utils');
 const {
@@ -30,22 +33,9 @@
   setAuthorizedOAuthUsers,
   createRuleTestRecords,
 } = require('../../lib/testUtils');
-<<<<<<< HEAD
 const { post, put, del } = require('../../endpoints/rules');
 const AccessToken = require('../../models/access-tokens');
 const Rule = require('../../models/rules');
-
-const { Search } = require('../../es/search');
-const indexer = require('../../es/indexer');
-const {
-  createTestIndex,
-  cleanupTestIndex,
-} = require('../../es/testUtils');
-=======
-const { post } = require('../../endpoints/rules');
-const AccessToken = require('../../models/access-tokens');
-const Rule = require('../../models/rules');
->>>>>>> e48b6135
 const assertions = require('../../lib/assertions');
 
 const { migrationDir } = require('../../../../lambdas/db-migration');
@@ -99,7 +89,6 @@
   t.context.testKnex = knex;
   t.context.testKnexAdmin = knexAdmin;
 
-<<<<<<< HEAD
   const { esIndex, esClient } = await createTestIndex();
   t.context.esIndex = esIndex;
   t.context.esClient = esClient;
@@ -108,11 +97,6 @@
     'rule',
     t.context.esIndex
   );
-=======
-  const esAlias = randomString();
-  process.env.ES_INDEX = esAlias;
-  await bootstrapElasticSearch('fakehost', esIndex, esAlias);
->>>>>>> e48b6135
 
   await S3.createBucket(process.env.system_bucket);
 
@@ -609,11 +593,11 @@
   const { newRule, testKnex } = t.context;
 
   const failingRulesModel = {
-    exists: () => false,
+    exists: () => Promise.resolve(false),
     create: () => {
       throw new Error('Rule error');
     },
-    delete: async () => true,
+    delete: () => Promise.resolve(true),
   };
 
   const expressRequest = {
@@ -782,11 +766,11 @@
   );
 
   const fakeRulesModel = {
-    get: async () => originalDynamoRule,
+    get: () => Promise.resolve(originalDynamoRule),
     update: () => {
       throw new Error('something bad');
     },
-    create: async () => originalDynamoRule,
+    create: () => Promise.resolve(originalDynamoRule),
   };
 
   const updatedRule = {
@@ -997,11 +981,11 @@
   );
 
   const fakeRulesModel = {
-    get: async () => originalDynamoRule,
+    get: () => Promise.resolve(originalDynamoRule),
     delete: () => {
       throw new Error('something bad');
     },
-    create: async () => true,
+    create: () => Promise.resolve(true),
   };
 
   const expressRequest = {
