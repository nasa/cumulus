--- conflicted
+++ resolved
@@ -50,10 +50,6 @@
   'stackName',
   'system_bucket',
   'TOKEN_SECRET',
-<<<<<<< HEAD
-  'messageConsumer',
-=======
->>>>>>> cf1bb695
   'KinesisInboundEventLogger',
   // eslint-disable-next-line no-return-assign
 ].forEach((varName) => process.env[varName] = randomString());
