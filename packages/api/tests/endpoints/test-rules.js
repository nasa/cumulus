--- conflicted
+++ resolved
@@ -52,11 +52,7 @@
 
 [
   'AccessTokensTable',
-<<<<<<< HEAD
-  'CollectionsTable',
-=======
   'RulesTable',
->>>>>>> 3e921375
   'stackName',
   'system_bucket',
   'TOKEN_SECRET',
