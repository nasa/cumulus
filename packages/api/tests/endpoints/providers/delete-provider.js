--- conflicted
+++ resolved
@@ -38,12 +38,9 @@
 } = require('../../../lib/testUtils');
 const assertions = require('../../../lib/assertions');
 const { fakeRuleFactoryV2 } = require('../../../lib/testUtils');
-<<<<<<< HEAD
 const { del } = require('../../../endpoints/providers');
 
 const { buildFakeExpressResponse } = require('../utils');
-=======
->>>>>>> 1e4b03e6
 
 const testDbName = randomString(12);
 
@@ -62,11 +59,6 @@
 const { migrationDir } = require('../../../../../lambdas/db-migration');
 
 let providerModel;
-<<<<<<< HEAD
-let jwtAuthToken;
-=======
-
->>>>>>> 1e4b03e6
 let accessTokenModel;
 let granuleModel;
 let jwtAuthToken;
@@ -307,7 +299,6 @@
   t.true(await providerModel.exists(testProvider.id));
 });
 
-<<<<<<< HEAD
 test('del() does not remove from PostgreSQL/Elasticsearch if removing from Dynamo fails', async (t) => {
   const {
     originalProvider,
@@ -455,7 +446,8 @@
       originalProvider.id
     )
   );
-=======
+});
+
 test('Attempting to delete a provider with an associated granule does not delete the provider', async (t) => {
   const {
     collectionPgModel,
@@ -518,5 +510,4 @@
     await granulePgModel.delete(testKnex, { granule_id: pgGranule.granule_id });
     await collectionPgModel.delete(testKnex, { cumulus_id: collectionCumulusId });
   });
->>>>>>> 1e4b03e6
 });