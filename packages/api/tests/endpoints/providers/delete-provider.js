'use strict';

const test = require('ava');
const request = require('supertest');
const { s3 } = require('@cumulus/aws-client/services');
const {
  recursivelyDeleteS3Bucket,
} = require('@cumulus/aws-client/S3');
const { randomString, randomId } = require('@cumulus/common/test-utils');

const {
  fakeGranuleRecordFactory,
  fakeProviderRecordFactory,
  fakeRuleRecordFactory,
} = require('@cumulus/db/dist/test-utils');
const {
  destroyLocalTestDb,
  generateLocalTestDb,
  GranulePgModel,
  localStackConnectionEnv,
  CollectionPgModel,
  RulePgModel,
  ProviderPgModel,
  migrationDir,
  translatePostgresProviderToApiProvider,
} = require('@cumulus/db');
const { Search } = require('@cumulus/es-client/search');
const indexer = require('@cumulus/es-client/indexer');
const {
  createTestIndex,
  cleanupTestIndex,
} = require('@cumulus/es-client/testUtils');

const { AccessToken } = require('../../../models');
const {
  createFakeJwtAuthToken,
  setAuthorizedOAuthUsers,
  createProviderTestRecords,
} = require('../../../lib/testUtils');
const assertions = require('../../../lib/assertions');
const { del } = require('../../../endpoints/providers');

const { buildFakeExpressResponse } = require('../utils');

const testDbName = randomId('db');

process.env.stackName = randomId('stack');
process.env.system_bucket = randomId('sysbucket');
process.env.TOKEN_SECRET = randomId('token');
process.env = {
  ...process.env,
  ...localStackConnectionEnv,
  PG_DATABASE: testDbName,
};

// import the express app after setting the env variables
const { app } = require('../../../app');

let accessTokenModel;
let jwtAuthToken;

test.before(async (t) => {
  const { knex, knexAdmin } = await generateLocalTestDb(testDbName, migrationDir);
  t.context.testKnex = knex;
  t.context.testKnexAdmin = knexAdmin;

  t.context.collectionPgModel = new CollectionPgModel();
  t.context.providerPgModel = new ProviderPgModel();
  t.context.rulePgModel = new RulePgModel();
  t.context.granulePgModel = new GranulePgModel();

  process.env.stackName = randomId('stack');
  process.env.system_bucket = randomId('bucket');
  await s3().createBucket({ Bucket: process.env.system_bucket });

  const { esIndex, esClient } = await createTestIndex();
  t.context.esIndex = esIndex;
  t.context.esClient = esClient;
  t.context.esProviderClient = new Search(
    {},
    'provider',
    t.context.esIndex
  );

  const username = randomId('user');
  await setAuthorizedOAuthUsers([username]);

  process.env.AccessTokensTable = randomId('AccessTokens');
  accessTokenModel = new AccessToken();
  await accessTokenModel.createTable();

  jwtAuthToken = await createFakeJwtAuthToken({ accessTokenModel, username });

  await s3().putObject({
    Bucket: process.env.system_bucket,
    Key: `${process.env.stackName}/workflow_template.json`,
    Body: JSON.stringify({}),
  });
});

test.beforeEach(async (t) => {
<<<<<<< HEAD
  const testPgProvider = fakeProviderRecordFactory();
  t.context.testPgProvider = testPgProvider;
  const testProvider = translatePostgresProviderToApiProvider(testPgProvider);
  [t.context.providerCumulusId] = await t.context.providerPgModel
    .create(
      t.context.testKnex,
      testPgProvider
    );
  await indexer.indexProvider(t.context.esClient, testProvider, t.context.esIndex);
=======
  t.context.testProvider = fakeProviderFactory();
  const createObject = await translateApiProviderToPostgresProvider(t.context.testProvider);
  const [pgProvider] = await t.context.providerPgModel.create(
    t.context.testKnex,
    createObject
  );
  t.context.providerCumulusId = pgProvider.cumulus_id;
  await providerModel.create(t.context.testProvider);
  await indexer.indexProvider(t.context.esClient, t.context.testProvider, t.context.esIndex);
>>>>>>> d23cd9f4
});

test.after.always(async (t) => {
  await accessTokenModel.deleteTable();
  await cleanupTestIndex(t.context);
  await recursivelyDeleteS3Bucket(process.env.system_bucket);
  await destroyLocalTestDb({
    knex: t.context.testKnex,
    knexAdmin: t.context.testKnexAdmin,
    testDbName,
  });
});

test('Attempting to delete a provider without an Authorization header returns an Authorization Missing response', async (t) => {
  const { testPgProvider, providerPgModel } = t.context;

  const response = await request(app)
    .delete(`/providers/${testPgProvider.name}`)
    .set('Accept', 'application/json')
    .expect(401);

  t.is(response.status, 401);
  t.true(await providerPgModel.exists(t.context.testKnex, { name: testPgProvider.name }));
});

test('Attempting to delete a provider with an invalid access token returns an unauthorized response', async (t) => {
  const response = await request(app)
    .delete('/providers/asdf')
    .set('Accept', 'application/json')
    .set('Authorization', 'Bearer ThisIsAnInvalidAuthorizationToken')
    .expect(401);

  assertions.isInvalidAccessTokenResponse(t, response);
});

test.todo('Attempting to delete a provider with an unauthorized user returns an unauthorized response');

test('Deleting a provider removes the provider from all data stores', async (t) => {
  const { testPgProvider, providerPgModel } = t.context;
  const name = testPgProvider.name;
  await request(app)
    .delete(`/providers/${name}`)
    .set('Accept', 'application/json')
    .set('Authorization', `Bearer ${jwtAuthToken}`)
    .expect(200);

  t.false(await providerPgModel.exists(t.context.testKnex, { name }));
  t.false(
    await t.context.esProviderClient.exists(
      testPgProvider.name
    )
  );
});

test('Deleting a provider that exists in PostgreSQL and not Elasticsearch succeeds', async (t) => {
<<<<<<< HEAD
  const testPgProvider = fakeProviderRecordFactory();
  await t.context.providerPgModel
    .create(
      t.context.testKnex,
      testPgProvider
    );
=======
  const testProvider = fakeProviderFactory();
  const createObject = await translateApiProviderToPostgresProvider(testProvider);
  await t.context.providerPgModel.create(
    t.context.testKnex,
    createObject
  );
>>>>>>> d23cd9f4

  await request(app)
    .delete(`/providers/${testPgProvider.name}`)
    .set('Accept', 'application/json')
    .set('Authorization', `Bearer ${jwtAuthToken}`)
    .expect(200);

  t.false(
    await t.context.providerPgModel.exists(
      t.context.testKnex,
      { name: testPgProvider.name }
    )
  );
  t.false(
    await t.context.esProviderClient.exists(
      testPgProvider.name
    )
  );
});

test('Deleting a provider that exists in Elasticsearch and not PostgreSQL succeeds', async (t) => {
  const testPgProvider = fakeProviderRecordFactory();
  const testProvider = translatePostgresProviderToApiProvider(testPgProvider);
  await indexer.indexProvider(t.context.esClient, testProvider, t.context.esIndex);

  t.true(
    await t.context.esProviderClient.exists(
      testPgProvider.name
    )
  );

  await request(app)
    .delete(`/providers/${testPgProvider.name}`)
    .set('Accept', 'application/json')
    .set('Authorization', `Bearer ${jwtAuthToken}`)
    .expect(200);
  t.false(
    await t.context.providerPgModel.exists(
      t.context.testKnex,
      { name: testPgProvider.name }
    )
  );
  t.false(
    await t.context.esProviderClient.exists(
      testPgProvider.name
    )
  );
});

test('Deleting a provider that does not exist in PostgreSQL and Elasticsearch returns a 404', async (t) => {
  const { status } = await request(app)
    .delete(`/providers/${randomString}`)
    .set('Accept', 'application/json')
    .set('Authorization', `Bearer ${jwtAuthToken}`);
  t.is(status, 404);
});

test('Attempting to delete a provider with an associated postgres rule returns a 409 response', async (t) => {
  const { testPgProvider } = t.context;

  const rule = fakeRuleRecordFactory({
    provider_cumulus_id: t.context.providerCumulusId,
  });

  await t.context.rulePgModel.create(
    t.context.testKnex,
    rule
  );

  const response = await request(app)
    .delete(`/providers/${testPgProvider.name}`)
    .set('Accept', 'application/json')
    .set('Authorization', `Bearer ${jwtAuthToken}`)
    .expect(409);

  t.is(response.status, 409);
  t.true(response.body.message.includes('Cannot delete provider with associated rules'));
});

test('del() does not remove from Elasticsearch if removing from PostgreSQL fails', async (t) => {
  const {
    originalPgRecord,
  } = await createProviderTestRecords(
    t.context
  );

  const fakeproviderPgModel = {
    delete: () => {
      throw new Error('something bad');
    },
    get: () => Promise.resolve(originalPgRecord),
  };

  const expressRequest = {
    params: {
      id: originalPgRecord.id,
    },
    testContext: {
      knex: t.context.testKnex,
      providerPgModel: fakeproviderPgModel,
    },
  };

  const response = buildFakeExpressResponse();

  await t.throwsAsync(
    del(expressRequest, response),
    { message: 'something bad' }
  );

  t.true(
    await t.context.providerPgModel.exists(t.context.testKnex, {
      name: originalPgRecord.name,
    })
  );
  t.true(
    await t.context.esProviderClient.exists(
      originalPgRecord.name
    )
  );
});

test('del() does not remove from PostgreSQL if removing from Elasticsearch fails', async (t) => {
  const {
    originalProvider,
  } = await createProviderTestRecords(
    t.context
  );

  const fakeEsClient = {
    delete: () => {
      throw new Error('something bad');
    },
  };

  const expressRequest = {
    params: {
      id: originalProvider.id,
    },
    body: originalProvider,
    testContext: {
      knex: t.context.testKnex,
      esClient: fakeEsClient,
    },
  };

  const response = buildFakeExpressResponse();

  await t.throwsAsync(
    del(expressRequest, response),
    { message: 'something bad' }
  );

  t.true(
    await t.context.providerPgModel.exists(t.context.testKnex, {
      name: originalProvider.id,
    })
  );
  t.true(
    await t.context.esProviderClient.exists(
      originalProvider.id
    )
  );
});

test('Attempting to delete a provider with an associated granule does not delete the provider', async (t) => {
  const {
    collectionPgModel,
    granulePgModel,
    providerCumulusId,
    testKnex,
    testPgProvider,
  } = t.context;

  const collection = {
    name: randomString(),
    version: '001',
    sample_file_name: 'fake',
    granule_id_validation_regex: 'fake',
    granule_id_extraction_regex: 'fake',
    files: {},
  };

  const [pgCollection] = await collectionPgModel.create(
    t.context.testKnex,
    collection
  );
  const collectionCumulusId = pgCollection.cumulus_id;

  const pgGranule = fakeGranuleRecordFactory(
    {
      granule_id: randomId('granuleId'),
      status: 'completed',
      provider_cumulus_id: providerCumulusId,
      collection_cumulus_id: collectionCumulusId,
      published: false,
    }
  );

  await granulePgModel.create(testKnex, pgGranule);

  const response = await request(app)
    .delete(`/providers/${testPgProvider.name}`)
    .set('Accept', 'application/json')
    .set('Authorization', `Bearer ${jwtAuthToken}`)
    .expect(409);

  t.is(response.status, 409);
  t.is(response.body.message, `Cannot delete provider ${testPgProvider.name} with associated granules.`);
  t.true(await t.context.providerPgModel.exists(t.context.testKnex, { name: testPgProvider.name }));

  t.teardown(async () => {
    await granulePgModel.delete(testKnex, { granule_id: pgGranule.granule_id });
    await collectionPgModel.delete(testKnex, { cumulus_id: collectionCumulusId });
  });
});<|MERGE_RESOLUTION|>--- conflicted
+++ resolved
@@ -99,27 +99,16 @@
 });
 
 test.beforeEach(async (t) => {
-<<<<<<< HEAD
   const testPgProvider = fakeProviderRecordFactory();
   t.context.testPgProvider = testPgProvider;
   const testProvider = translatePostgresProviderToApiProvider(testPgProvider);
-  [t.context.providerCumulusId] = await t.context.providerPgModel
+  const [pgProvider] = await t.context.providerPgModel
     .create(
       t.context.testKnex,
       testPgProvider
     );
+  t.context.providerCumulusId = pgProvider.cumulus_id;
   await indexer.indexProvider(t.context.esClient, testProvider, t.context.esIndex);
-=======
-  t.context.testProvider = fakeProviderFactory();
-  const createObject = await translateApiProviderToPostgresProvider(t.context.testProvider);
-  const [pgProvider] = await t.context.providerPgModel.create(
-    t.context.testKnex,
-    createObject
-  );
-  t.context.providerCumulusId = pgProvider.cumulus_id;
-  await providerModel.create(t.context.testProvider);
-  await indexer.indexProvider(t.context.esClient, t.context.testProvider, t.context.esIndex);
->>>>>>> d23cd9f4
 });
 
 test.after.always(async (t) => {
@@ -175,21 +164,12 @@
 });
 
 test('Deleting a provider that exists in PostgreSQL and not Elasticsearch succeeds', async (t) => {
-<<<<<<< HEAD
   const testPgProvider = fakeProviderRecordFactory();
   await t.context.providerPgModel
     .create(
       t.context.testKnex,
       testPgProvider
     );
-=======
-  const testProvider = fakeProviderFactory();
-  const createObject = await translateApiProviderToPostgresProvider(testProvider);
-  await t.context.providerPgModel.create(
-    t.context.testKnex,
-    createObject
-  );
->>>>>>> d23cd9f4
 
   await request(app)
     .delete(`/providers/${testPgProvider.name}`)
