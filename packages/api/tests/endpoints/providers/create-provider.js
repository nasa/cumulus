--- conflicted
+++ resolved
@@ -20,7 +20,10 @@
 const { randomString } = require('@cumulus/common/test-utils');
 const { RecordDoesNotExist } = require('@cumulus/errors');
 const { Search } = require('@cumulus/es-client/search');
-const { bootstrapElasticSearch } = require('@cumulus/es-client/bootstrap');
+const {
+  createTestIndex,
+  cleanupTestIndex,
+} = require('@cumulus/es-client/testUtils');
 
 const AccessToken = require('../../../models/access-tokens');
 const Provider = require('../../../models/providers');
@@ -30,14 +33,6 @@
   fakeProviderFactory,
   setAuthorizedOAuthUsers,
 } = require('../../../lib/testUtils');
-<<<<<<< HEAD
-const { Search } = require('../../../es/search');
-const {
-  createTestIndex,
-  cleanupTestIndex,
-} = require('../../../es/testUtils');
-=======
->>>>>>> e48b6135
 const assertions = require('../../../lib/assertions');
 const { post } = require('../../../endpoints/providers');
 
@@ -79,7 +74,6 @@
 
   await s3().createBucket({ Bucket: process.env.system_bucket }).promise();
 
-<<<<<<< HEAD
   const { esIndex, esClient } = await createTestIndex();
   t.context.esIndex = esIndex;
   t.context.esClient = esClient;
@@ -88,11 +82,6 @@
     'provider',
     t.context.esIndex
   );
-=======
-  const esAlias = randomString();
-  process.env.ES_INDEX = esAlias;
-  await bootstrapElasticSearch('fakehost', esIndex, esAlias);
->>>>>>> e48b6135
 
   providerModel = new Provider();
   await providerModel.createTable();
