'use strict';

const test = require('ava');
const omit = require('lodash/omit');
const omitBy = require('lodash/omitBy');
const isNull = require('lodash/isNull');
const sortBy = require('lodash/sortBy');
const request = require('supertest');
const cryptoRandomString = require('crypto-random-string');
const uuidv4 = require('uuid/v4');

const {
  createBucket,
  recursivelyDeleteS3Bucket,
} = require('@cumulus/aws-client/S3');
const { sns, sqs } = require('@cumulus/aws-client/services');
const { randomId, randomString } = require('@cumulus/common/test-utils');
const {
  AsyncOperationPgModel,
  CollectionPgModel,
  destroyLocalTestDb,
  ExecutionPgModel,
  fakeCollectionRecordFactory,
  generateLocalTestDb,
  localStackConnectionEnv,
  translateApiAsyncOperationToPostgresAsyncOperation,
  translateApiExecutionToPostgresExecution,
  translatePostgresExecutionToApiExecution,
  upsertGranuleWithExecutionJoinRecord,
  fakeAsyncOperationRecordFactory,
  fakeExecutionRecordFactory,
  migrationDir,
  GranulePgModel,
  translateApiGranuleToPostgresGranule,
} = require('@cumulus/db');
const indexer = require('@cumulus/es-client/indexer');
const { Search } = require('@cumulus/es-client/search');
const {
  createTestIndex,
  cleanupTestIndex,
} = require('@cumulus/es-client/testUtils');
const { constructCollectionId } = require('@cumulus/message/Collections');
const { AccessToken } = require('../../models');
// Dynamo mock data factories
const {
  createFakeJwtAuthToken,
  fakeExecutionFactoryV2,
  setAuthorizedOAuthUsers,
  createExecutionTestRecords,
  cleanupExecutionTestRecords,
  fakeGranuleFactoryV2,
  fakeAsyncOperationFactory,
} = require('../../lib/testUtils');
const assertions = require('../../lib/assertions');

process.env.AccessTokensTable = randomString();
process.env.stackName = randomString();
process.env.system_bucket = randomString();
process.env.TOKEN_SECRET = randomString();

// import the express app after setting the env variables
const { del } = require('../../endpoints/executions');
const { app } = require('../../app');
const { buildFakeExpressResponse } = require('./utils');

// create all the variables needed across this test
const testDbName = `test_executions_${cryptoRandomString({ length: 10 })}`;
const fakeExecutions = [];
let jwtAuthToken;
let accessTokenModel;
process.env.AccessTokensTable = randomId('token');
process.env.stackName = randomId('stackname');
process.env.system_bucket = randomId('bucket');
process.env.TOKEN_SECRET = randomId('secret');

test.before(async (t) => {
  process.env = {
    ...process.env,
    ...localStackConnectionEnv,
    PG_DATABASE: testDbName,
    METRICS_ES_HOST: 'fakehost',
    METRICS_ES_USER: randomId('metricsUser'),
    METRICS_ES_PASS: randomId('metricsPass'),
  };

  // create a fake bucket
  await createBucket(process.env.system_bucket);

  const username = randomString();
  await setAuthorizedOAuthUsers([username]);

  accessTokenModel = new AccessToken();
  await accessTokenModel.createTable();

  jwtAuthToken = await createFakeJwtAuthToken({ accessTokenModel, username });
  const { knex, knexAdmin } = await generateLocalTestDb(testDbName, migrationDir);
  t.context.knex = knex;
  t.context.knexAdmin = knexAdmin;
  process.env = {
    ...process.env,
    ...localStackConnectionEnv,
    PG_DATABASE: testDbName,
  };

  t.context.asyncOperationsPgModel = new AsyncOperationPgModel();
  t.context.collectionPgModel = new CollectionPgModel();
  t.context.executionPgModel = new ExecutionPgModel();
  t.context.granulePgModel = new GranulePgModel();

  const { esIndex, esClient } = await createTestIndex();
  t.context.esIndex = esIndex;
  t.context.esClient = esClient;
  t.context.esExecutionsClient = new Search(
    {},
    'execution',
    process.env.ES_INDEX
  );

  // create fake execution records
  const asyncOperationId = uuidv4();
  t.context.asyncOperationId = asyncOperationId;
  await t.context.asyncOperationsPgModel.create(
    t.context.knex,
    {
      id: asyncOperationId,
      description: 'fake async operation',
      status: 'SUCCEEDED',
      operation_type: 'Bulk Granules',
    }
  );
  fakeExecutions.push(
    fakeExecutionFactoryV2({
      status: 'completed',
      asyncOperationId,
      arn: 'arn2',
      type: 'fakeWorkflow',
      parentArn: undefined,
    })
  );
  fakeExecutions.push(
    fakeExecutionFactoryV2({ status: 'failed', type: 'workflow2', parentArn: undefined })
  );
  fakeExecutions.push(
    fakeExecutionFactoryV2({ status: 'running', type: 'fakeWorkflow', parentArn: undefined })
  );

  t.context.fakePGExecutions = await Promise.all(fakeExecutions.map(async (execution) => {
    const omitExecution = omit(execution, ['asyncOperationId', 'parentArn']);
    const executionPgRecord = await translateApiExecutionToPostgresExecution(
      omitExecution,
      t.context.knex
    );
    const [pgExecution] = await t.context.executionPgModel.create(
      t.context.knex,
      executionPgRecord
    );
    await indexer.indexExecution(esClient, execution, process.env.ES_INDEX);
    return pgExecution;
  }));

  // Create AsyncOperation in Postgres
  t.context.testAsyncOperation = fakeAsyncOperationFactory({
    id: uuidv4(),
    output: JSON.stringify({ test: randomId('output') }),
  });

  const testPgAsyncOperation = translateApiAsyncOperationToPostgresAsyncOperation(
    t.context.testAsyncOperation
  );

  const [pgAsyncOperationRecord] = await t.context.asyncOperationsPgModel.create(
    knex,
    testPgAsyncOperation
  );
  t.context.asyncOperationCumulusId = pgAsyncOperationRecord.cumulus_id;

  // Create collections in Postgres
  // we need this because a granule has a foreign key referring to collections
  const collectionName = 'fakeCollection';
  const collectionVersion = 'v1';

  t.context.collectionId = constructCollectionId(
    collectionName,
    collectionVersion
  );

  const testPgCollection = fakeCollectionRecordFactory({
    name: collectionName,
    version: collectionVersion,
  });

  const [pgCollection] = await t.context.collectionPgModel.create(
    knex,
    testPgCollection
  );
  t.context.collectionCumulusId = pgCollection.cumulus_id;

  t.context.fakeApiExecutions = await Promise.all(t.context.fakePGExecutions
    .map(async (fakePGExecution) =>
      await translatePostgresExecutionToApiExecution(fakePGExecution, t.context.knex)));
});

test.beforeEach(async (t) => {
  const topicName = cryptoRandomString({ length: 10 });
  const { TopicArn } = await sns().createTopic({ Name: topicName });
  process.env.execution_sns_topic_arn = TopicArn;
  t.context.TopicArn = TopicArn;

  const QueueName = cryptoRandomString({ length: 10 });
  const { QueueUrl } = await sqs().createQueue({ QueueName }).promise();
  t.context.QueueUrl = QueueUrl;
  const getQueueAttributesResponse = await sqs().getQueueAttributes({
    QueueUrl,
    AttributeNames: ['QueueArn'],
  }).promise();
  const QueueArn = getQueueAttributesResponse.Attributes.QueueArn;

  const { SubscriptionArn } = await sns().subscribe({
    TopicArn,
    Protocol: 'sqs',
    Endpoint: QueueArn,
  });

<<<<<<< HEAD
  await sns().confirmSubscription({
    TopicArn,
    Token: SubscriptionArn,
  });
=======
  t.context.SubscriptionArn = SubscriptionArn;
>>>>>>> 04978d1f

  const {
    esClient,
    esIndex,
    executionPgModel,
    granulePgModel,
    knex,
  } = t.context;
  const granuleId1 = randomId('granuleId1');
  const granuleId2 = randomId('granuleId2');

  // create fake Dynamo granule records
  t.context.fakeGranules = [
    fakeGranuleFactoryV2({ granuleId: granuleId1, status: 'completed', collectionId: t.context.collectionId }),
    fakeGranuleFactoryV2({ granuleId: granuleId2, status: 'failed', collectionId: t.context.collectionId }),
  ];

  // create fake Postgres granule records
  t.context.fakePGGranules = await Promise.all(t.context.fakeGranules.map(async (fakeGranule) => {
    await indexer.indexGranule(esClient, fakeGranule, esIndex);
    const granulePgRecord = await translateApiGranuleToPostgresGranule({
      dynamoRecord: fakeGranule,
      knexOrTransaction: t.context.knex,
    });
    return granulePgRecord;
  }));

  await Promise.all(
    t.context.fakePGGranules.map(async (granule) =>
      await granulePgModel.create(knex, granule))
  );

  await upsertGranuleWithExecutionJoinRecord({
    knexTransaction: knex,
    granule: t.context.fakePGGranules[0],
    executionCumulusId: await executionPgModel.getRecordCumulusId(knex, {
      workflow_name: 'fakeWorkflow',
      arn: 'arn2',
    }),
  });
  await upsertGranuleWithExecutionJoinRecord({
    knexTransaction: knex,
    granule: t.context.fakePGGranules[0],
    executionCumulusId: await executionPgModel.getRecordCumulusId(knex, {
      workflow_name: 'workflow2',
    }),
  });
  await upsertGranuleWithExecutionJoinRecord({
    knexTransaction: knex,
    granule: t.context.fakePGGranules[1],
    executionCumulusId: await executionPgModel.getRecordCumulusId(knex, {
      workflow_name: 'fakeWorkflow',
      status: 'running',
    }),
  });
});

test.after.always(async (t) => {
  await accessTokenModel.deleteTable();
  await recursivelyDeleteS3Bucket(process.env.system_bucket);
  await destroyLocalTestDb({
    knex: t.context.knex,
    knexAdmin: t.context.knexAdmin,
    testDbName,
  });
  await cleanupTestIndex(t.context);
});

test.serial('CUMULUS-911 GET without pathParameters and without an Authorization header returns an Authorization Missing response', async (t) => {
  const response = await request(app)
    .get('/executions')
    .set('Accept', 'application/json')
    .expect(401);

  assertions.isAuthorizationMissingResponse(t, response);
});

test.serial('CUMULUS-911 GET with pathParameters and without an Authorization header returns an Authorization Missing response', async (t) => {
  const response = await request(app)
    .get('/executions/asdf')
    .set('Accept', 'application/json')
    .expect(401);

  assertions.isAuthorizationMissingResponse(t, response);
});

test.serial('CUMULUS-912 GET without pathParameters and with an unauthorized user returns an unauthorized response', async (t) => {
  const response = await request(app)
    .get('/executions')
    .set('Accept', 'application/json')
    .expect(401);

  assertions.isAuthorizationMissingResponse(t, response);
});

test.serial('CUMULUS-912 GET with pathParameters and with an unauthorized user returns an unauthorized response', async (t) => {
  const response = await request(app)
    .get('/executions/asdf')
    .set('Accept', 'application/json')
    .expect(401);

  assertions.isAuthorizationMissingResponse(t, response);
});

test.serial('GET executions returns list of executions by default', async (t) => {
  const response = await request(app)
    .get('/executions')
    .set('Accept', 'application/json')
    .set('Authorization', `Bearer ${jwtAuthToken}`)
    .expect(200);

  const { meta, results } = response.body;
  t.is(results.length, 3);
  t.is(meta.stack, process.env.stackName);
  t.is(meta.table, 'execution');
  t.is(meta.count, 3);
  const arns = fakeExecutions.map((i) => i.arn);
  results.forEach((r) => {
    t.true(arns.includes(r.arn));
  });
});

test.serial('executions can be filtered by workflow', async (t) => {
  const response = await request(app)
    .get('/executions')
    .query({ type: 'workflow2' })
    .set('Accept', 'application/json')
    .set('Authorization', `Bearer ${jwtAuthToken}`)
    .expect(200);

  const { meta, results } = response.body;
  t.is(results.length, 1);
  t.is(meta.stack, process.env.stackName);
  t.is(meta.table, 'execution');
  t.is(meta.count, 1);
  t.is(fakeExecutions[1].arn, results[0].arn);
});

test.serial('GET executions with asyncOperationId filter returns the correct executions', async (t) => {
  const response = await request(app)
    .get(`/executions?asyncOperationId=${t.context.asyncOperationId}`)
    .set('Accept', 'application/json')
    .set('Authorization', `Bearer ${jwtAuthToken}`)
    .expect(200);

  t.is(response.body.meta.count, 1);
  t.is(response.body.results[0].arn, 'arn2');
});

test('GET returns an existing execution', async (t) => {
  const collectionRecord = fakeCollectionRecordFactory();
  const asyncRecord = fakeAsyncOperationRecordFactory();
  const parentExecutionRecord = fakeExecutionRecordFactory();

  const collectionPgModel = new CollectionPgModel();
  const asyncOperationsPgModel = new AsyncOperationPgModel();

  const [pgCollection] = await collectionPgModel.create(
    t.context.knex,
    collectionRecord
  );
  const collectionCumulusId = pgCollection.cumulus_id;

  const [pgAsyncOperationRecord] = await asyncOperationsPgModel.create(
    t.context.knex,
    asyncRecord
  );
  const asyncOperationCumulusId = pgAsyncOperationRecord.cumulus_id;

  const [parentPgExecution] = await t.context.executionPgModel.create(
    t.context.knex,
    parentExecutionRecord
  );
  const parentExecutionCumulusId = parentPgExecution.cumulus_id;

  const executionRecord = await fakeExecutionRecordFactory({
    async_operation_cumulus_id: asyncOperationCumulusId,
    collection_cumulus_id: collectionCumulusId,
    parent_cumulus_id: parentExecutionCumulusId,
  });

  await t.context.executionPgModel.create(
    t.context.knex,
    executionRecord
  );
  t.teardown(async () => {
    await t.context.executionPgModel.delete(t.context.knex, executionRecord);
    await t.context.executionPgModel.delete(t.context.knex, parentExecutionRecord);
    await collectionPgModel.delete(t.context.knex, collectionRecord);
    await asyncOperationsPgModel.delete(t.context.knex, asyncRecord);
  });

  const response = await request(app)
    .get(`/executions/${executionRecord.arn}`)
    .set('Accept', 'application/json')
    .set('Authorization', `Bearer ${jwtAuthToken}`)
    .expect(200);

  const executionResult = response.body;
  const expectedRecord = await translatePostgresExecutionToApiExecution(
    executionRecord,
    t.context.knex
  );

  t.is(executionResult.arn, executionRecord.arn);
  t.is(executionResult.asyncOperationId, asyncRecord.id);
  t.is(executionResult.collectionId, constructCollectionId(
    collectionRecord.name,
    collectionRecord.version
  ));
  t.is(executionResult.parentArn, parentExecutionRecord.arn);
  t.like(executionResult, expectedRecord);
});

test('GET returns an existing execution without any foreign keys', async (t) => {
  const { executionPgModel } = t.context;
  const executionRecord = await fakeExecutionRecordFactory();
  await executionPgModel.create(
    t.context.knex,
    executionRecord
  );
  t.teardown(async () => await executionPgModel.delete(
    t.context.knex,
    { arn: executionRecord.arn }
  ));
  const response = await request(app)
    .get(`/executions/${executionRecord.arn}`)
    .set('Accept', 'application/json')
    .set('Authorization', `Bearer ${jwtAuthToken}`)
    .expect(200);

  const executionResult = response.body;
  const expectedRecord = await translatePostgresExecutionToApiExecution(executionRecord);
  t.deepEqual(executionResult, expectedRecord);
});

test.serial('GET fails if execution is not found', async (t) => {
  const response = await request(app)
    .get('/executions/unknown')
    .set('Accept', 'application/json')
    .set('Authorization', `Bearer ${jwtAuthToken}`)
    .expect(404);
  t.is(response.status, 404);
  t.true(response.body.message.includes(`Execution record with identifiers ${JSON.stringify({ arn: 'unknown' })} does not exist`));
});

test.serial('DELETE deletes an execution', async (t) => {
  const { originalPgRecord } = await createExecutionTestRecords(
    t.context,
    { parentArn: undefined }
  );
  const { arn } = originalPgRecord;

  t.true(
    await t.context.executionPgModel.exists(
      t.context.knex,
      { arn }
    )
  );
  t.true(
    await t.context.esExecutionsClient.exists(
      arn
    )
  );

  const response = await request(app)
    .delete(`/executions/${arn}`)
    .set('Accept', 'application/json')
    .set('Authorization', `Bearer ${jwtAuthToken}`)
    .expect(200);

  const { message } = response.body;

  t.is(message, 'Record deleted');
  const dbRecords = await t.context.executionPgModel
    .search(t.context.knex, { arn });
  t.is(dbRecords.length, 0);
  t.false(
    await t.context.esExecutionsClient.exists(
      arn
    )
  );
});

test.serial('del() does not remove from Elasticsearch if removing from PostgreSQL fails', async (t) => {
  const {
    originalPgRecord,
  } = await createExecutionTestRecords(
    t.context,
    { parentArn: undefined }
  );
  const { arn } = originalPgRecord;
  t.teardown(async () => await cleanupExecutionTestRecords(t.context, { arn }));

  const fakeExecutionPgModel = new ExecutionPgModel();
  fakeExecutionPgModel.delete = () => {
    throw new Error('something bad');
  };

  const expressRequest = {
    params: {
      arn,
    },
    testContext: {
      knex: t.context.knex,
      executionPgModel: fakeExecutionPgModel,
    },
  };

  const response = buildFakeExpressResponse();

  await t.throwsAsync(
    del(expressRequest, response),
    { message: 'something bad' }
  );

  t.true(
    await t.context.executionPgModel.exists(t.context.knex, {
      arn,
    })
  );
  t.true(
    await t.context.esExecutionsClient.exists(
      arn
    )
  );
});

test.serial('del() does not remove from PostgreSQL if removing from Elasticsearch fails', async (t) => {
  const {
    originalPgRecord,
  } = await createExecutionTestRecords(
    t.context,
    { parentArn: undefined }
  );
  const { arn } = originalPgRecord;
  t.teardown(async () => await cleanupExecutionTestRecords(t.context, { arn }));

  const fakeEsClient = {
    delete: () => {
      throw new Error('something bad');
    },
  };

  const expressRequest = {
    params: {
      arn,
    },
    testContext: {
      knex: t.context.knex,
      esClient: fakeEsClient,
    },
  };

  const response = buildFakeExpressResponse();

  await t.throwsAsync(
    del(expressRequest, response),
    { message: 'something bad' }
  );

  t.true(
    await t.context.executionPgModel.exists(t.context.knex, {
      arn,
    })
  );
  t.true(
    await t.context.esExecutionsClient.exists(
      arn
    )
  );
});

test.serial('DELETE removes only specified execution from all data stores', async (t) => {
  const { knex, executionPgModel } = t.context;

  const newExecution = fakeExecutionFactoryV2({
    arn: 'arn3',
    status: 'completed',
    name: 'test_execution',
  });

  const executionPgRecord = await translateApiExecutionToPostgresExecution(
    newExecution,
    knex
  );
  await executionPgModel.create(knex, executionPgRecord);

  t.true(await executionPgModel.exists(knex, { arn: newExecution.arn }));

  await request(app)
    .delete(`/executions/${newExecution.arn}`)
    .set('Accept', 'application/json')
    .set('Authorization', `Bearer ${jwtAuthToken}`)
    .expect(200);

  // Correct PG execution was deleted
  const dbRecords = await executionPgModel.search(t.context.knex, {
    arn: newExecution.arn,
  });

  t.is(dbRecords.length, 0);

  // Previously created executions still exist
  const originalExecution1 = await executionPgModel.search(t.context.knex, {
    arn: fakeExecutions[0].arn,
  });

  t.is(originalExecution1.length, 1);

  const originalExecution2 = await executionPgModel.search(t.context.knex, {
    arn: fakeExecutions[1].arn,
  });

  t.is(originalExecution2.length, 1);
});

test.serial('DELETE returns a 404 if PostgreSQL and Elasticsearch execution cannot be found', async (t) => {
  const nonExistentExecution = {
    arn: 'arn9',
    status: 'completed',
    name: 'test_execution',
  };

  const response = await request(app)
    .delete(`/executions/${nonExistentExecution.arn}`)
    .set('Accept', 'application/json')
    .set('Authorization', `Bearer ${jwtAuthToken}`)
    .expect(404);

  t.is(response.body.message, 'No record found');
});

test('DELETE successfully deletes if a PostgreSQL execution exists but not Elasticsearch', async (t) => {
  const { knex, executionPgModel } = t.context;

  const newExecution = fakeExecutionFactoryV2({
    status: 'completed',
    name: 'test_execution',
  });

  const executionPgRecord = await translateApiExecutionToPostgresExecution(
    newExecution,
    knex
  );
  await executionPgModel.create(knex, executionPgRecord);

  t.true(await executionPgModel.exists(knex, { arn: newExecution.arn }));
  t.false(
    await t.context.esExecutionsClient.exists(
      newExecution.arn
    )
  );
  await request(app)
    .delete(`/executions/${newExecution.arn}`)
    .set('Accept', 'application/json')
    .set('Authorization', `Bearer ${jwtAuthToken}`)
    .expect(200);

  const dbRecords = await executionPgModel.search(t.context.knex, {
    arn: newExecution.arn,
  });

  t.is(dbRecords.length, 0);
  t.false(await executionPgModel.exists(knex, { arn: newExecution.arn }));
});

test('DELETE successfully deletes if an Elasticsearch execution exists but not PostgreSQL', async (t) => {
  const { knex, esClient, executionPgModel } = t.context;

  const newExecution = fakeExecutionFactoryV2({
    status: 'completed',
    name: 'test_execution',
  });

  await indexer.indexExecution(esClient, newExecution, process.env.ES_INDEX);

  t.false(await executionPgModel.exists(knex, { arn: newExecution.arn }));
  t.true(
    await t.context.esExecutionsClient.exists(
      newExecution.arn
    )
  );
  await request(app)
    .delete(`/executions/${newExecution.arn}`)
    .set('Accept', 'application/json')
    .set('Authorization', `Bearer ${jwtAuthToken}`)
    .expect(200);

  const dbRecords = await executionPgModel.search(t.context.knex, {
    arn: newExecution.arn,
  });

  t.is(dbRecords.length, 0);
  t.false(
    await t.context.esExecutionsClient.exists(
      newExecution.arn
    )
  );
});

test.serial('POST /executions/search-by-granules returns 1 record by default', async (t) => {
  const { fakeGranules, fakePGExecutions } = t.context;

  const response = await request(app)
    .post('/executions/search-by-granules')
    .send({
      granules: [
        { granuleId: fakeGranules[0].granuleId, collectionId: t.context.collectionId },
        { granuleId: fakeGranules[1].granuleId, collectionId: t.context.collectionId },
      ],
    })
    .set('Accept', 'application/json')
    .set('Authorization', `Bearer ${jwtAuthToken}`);

  t.is(response.body.results.length, 1);

  response.body.results.forEach(async (execution) => t.deepEqual(
    execution,
    await translatePostgresExecutionToApiExecution(fakePGExecutions
      .find((fakePGExecution) => fakePGExecution.arn === execution.arn))
  ));
});

test.serial('POST /executions/search-by-granules supports paging', async (t) => {
  const { fakeGranules, fakeApiExecutions } = t.context;

  const page1 = await request(app)
    .post('/executions/search-by-granules?limit=2&page=1')
    .send({
      granules: [
        { granuleId: fakeGranules[0].granuleId, collectionId: t.context.collectionId },
        { granuleId: fakeGranules[1].granuleId, collectionId: t.context.collectionId },
      ],
    })
    .set('Accept', 'application/json')
    .set('Authorization', `Bearer ${jwtAuthToken}`);

  const page2 = await request(app)
    .post('/executions/search-by-granules?limit=2&page=2')
    .send({
      granules: [
        { granuleId: fakeGranules[0].granuleId, collectionId: t.context.collectionId },
        { granuleId: fakeGranules[1].granuleId, collectionId: t.context.collectionId },
      ],
    })
    .set('Accept', 'application/json')
    .set('Authorization', `Bearer ${jwtAuthToken}`);

  t.is(page1.body.results.length, 2);
  t.is(page2.body.results.length, 1);

  const response = page1.body.results.concat(page2.body.results);

  response.forEach((execution) => t.deepEqual(
    execution,
    fakeApiExecutions.find((fakeAPIExecution) => fakeAPIExecution.arn === execution.arn)
  ));
});

test.serial('POST /executions/search-by-granules supports sorting', async (t) => {
  const { fakeGranules, fakeApiExecutions } = t.context;

  const response = await request(app)
    .post('/executions/search-by-granules?sort_by=arn&order=asc&limit=10')
    .send({
      granules: [
        { granuleId: fakeGranules[0].granuleId, collectionId: t.context.collectionId },
        { granuleId: fakeGranules[1].granuleId, collectionId: t.context.collectionId },
      ],
    })
    .set('Accept', 'application/json')
    .set('Authorization', `Bearer ${jwtAuthToken}`);

  const sortedApiExecutions = sortBy(fakeApiExecutions, ['arn']);

  t.deepEqual(response.body.results, sortedApiExecutions);
});

test.serial('POST /executions/search-by-granules returns correct executions when granules array is passed', async (t) => {
  const { fakeGranules, fakePGExecutions } = t.context;

  const response = await request(app)
    .post('/executions/search-by-granules?limit=10')
    .send({
      granules: [
        { granuleId: fakeGranules[0].granuleId, collectionId: t.context.collectionId },
        { granuleId: fakeGranules[1].granuleId, collectionId: t.context.collectionId },
      ],
    })
    .set('Accept', 'application/json')
    .set('Authorization', `Bearer ${jwtAuthToken}`);

  t.is(response.body.results.length, 3);

  response.body.results.forEach(async (execution) => t.deepEqual(
    execution,
    await translatePostgresExecutionToApiExecution(
      fakePGExecutions.find((fakePGExecution) => fakePGExecution.arn === execution.arn),
      t.context.knex
    )
  ));
});

test.serial('POST /executions/search-by-granules returns correct executions when query is passed', async (t) => {
  const { fakeGranules, fakePGExecutions, esIndex } = t.context;

  const expectedQuery = {
    size: 2,
    query: {
      bool: {
        filter: [
          {
            bool: {
              should: [{ match: { granuleId: fakeGranules[0].granuleId } }],
              minimum_should_match: 1,
            },
          },
          {
            bool: {
              should: [{ match: { collectionId: fakeGranules[0].collectionId } }],
              minimum_should_match: 1,
            },
          },
        ],
      },
    },
  };

  const body = {
    index: esIndex,
    query: expectedQuery,
  };

  const response = await request(app)
    .post('/executions/search-by-granules?limit=10')
    .send(body)
    .set('Accept', 'application/json')
    .set('Authorization', `Bearer ${jwtAuthToken}`);

  t.is(response.body.results.length, 2);

  response.body.results.forEach(async (execution) => t.deepEqual(
    execution,
    await translatePostgresExecutionToApiExecution(
      fakePGExecutions.find((fakePGExecution) => fakePGExecution.arn === execution.arn),
      t.context.knex
    )
  ));
});

test.serial('POST /executions/search-by-granules returns 400 when a query is provided with no index', async (t) => {
  const expectedQuery = { query: 'fake-query' };

  const body = {
    query: expectedQuery,
  };

  const response = await request(app)
    .post('/executions/search-by-granules')
    .set('Accept', 'application/json')
    .set('Authorization', `Bearer ${jwtAuthToken}`)
    .send(body)
    .expect(400);

  t.regex(response.body.message, /Index is required if query is sent/);
});

test.serial('POST /executions/search-by-granules returns 400 when no granules or query is provided', async (t) => {
  const expectedIndex = 'my-index';

  const body = {
    index: expectedIndex,
  };

  const response = await request(app)
    .post('/executions/search-by-granules')
    .set('Accept', 'application/json')
    .set('Authorization', `Bearer ${jwtAuthToken}`)
    .send(body)
    .expect(400, /One of granules or query is required/);

  t.regex(response.body.message, /One of granules or query is required/);
});

test.serial('POST /executions/search-by-granules returns 400 when granules is not an array', async (t) => {
  const expectedIndex = 'my-index';

  const body = {
    index: expectedIndex,
    granules: 'bad-value',
  };

  const response = await request(app)
    .post('/executions/search-by-granules')
    .set('Accept', 'application/json')
    .set('Authorization', `Bearer ${jwtAuthToken}`)
    .send(body)
    .expect(400);

  t.regex(response.body.message, /granules should be an array of values/);
});

test.serial('POST /executions/search-by-granules returns 400 when granules is an empty array', async (t) => {
  const expectedIndex = 'my-index';

  const body = {
    index: expectedIndex,
    granules: [],
  };

  const response = await request(app)
    .post('/executions/search-by-granules')
    .set('Accept', 'application/json')
    .set('Authorization', `Bearer ${jwtAuthToken}`)
    .send(body)
    .expect(400);

  t.regex(response.body.message, /no values provided for granules/);
});

test.serial('POST /executions/search-by-granules returns 400 when granules do not have collectionId', async (t) => {
  const expectedIndex = 'my-index';
  const granule = { granuleId: randomId('granuleId') };

  const body = {
    index: expectedIndex,
    granules: [granule],
  };

  const response = await request(app)
    .post('/executions/search-by-granules')
    .set('Accept', 'application/json')
    .set('Authorization', `Bearer ${jwtAuthToken}`)
    .send(body)
    .expect(400);

  t.regex(response.body.message, new RegExp(`no collectionId provided for ${JSON.stringify(granule)}`));
});

test.serial('POST /executions/search-by-granules returns 400 when granules do not have granuleId', async (t) => {
  const expectedIndex = 'my-index';
  const granule = { collectionId: randomId('granuleId') };

  const body = {
    index: expectedIndex,
    granules: [granule],
  };

  const response = await request(app)
    .post('/executions/search-by-granules')
    .set('Accept', 'application/json')
    .set('Authorization', `Bearer ${jwtAuthToken}`)
    .send(body)
    .expect(400);

  t.regex(response.body.message, new RegExp(`no granuleId provided for ${JSON.stringify(granule)}`));
});

test.serial('POST /executions/search-by-granules returns 400 when the Metrics ELK stack is not configured', async (t) => {
  const expectedIndex = 'my-index';
  const expectedQuery = { query: 'fake-query' };

  const body = {
    index: expectedIndex,
    query: expectedQuery,
  };

  const metricsUser = process.env.METRICS_ES_USER;
  delete process.env.METRICS_ES_USER;
  t.teardown(() => {
    process.env.METRICS_ES_USER = metricsUser;
  });

  const response = await request(app)
    .post('/executions/search-by-granules')
    .set('Accept', 'application/json')
    .set('Authorization', `Bearer ${jwtAuthToken}`)
    .send(body)
    .expect(400);

  t.regex(response.body.message, /ELK Metrics stack not configured/);
});

test.serial('POST /executions/workflows-by-granules returns correct executions when granules array is passed', async (t) => {
  const { collectionId, fakeGranules, fakePGExecutions } = t.context;

  const response = await request(app)
    .post('/executions/workflows-by-granules')
    .send({
      granules: [
        { granuleId: fakeGranules[0].granuleId, collectionId },
        { granuleId: fakeGranules[1].granuleId, collectionId },
      ],
    })
    .set('Accept', 'application/json')
    .set('Authorization', `Bearer ${jwtAuthToken}`);

  t.is(response.body.length, 1);

  response.body.forEach((workflow) => t.deepEqual(
    workflow,
    fakePGExecutions
      .map((fakePGExecution) => fakePGExecution.workflow_name)
      .find((workflowName) => workflowName === workflow)
  ));
});

test.serial('POST /executions/workflows-by-granules returns executions by descending timestamp when a single granule is passed', async (t) => {
  const {
    knex,
    collectionId,
    executionPgModel,
    fakeGranules,
    fakePGGranules,
  } = t.context;

  const [mostRecentExecution]
    = await executionPgModel.create(knex, fakeExecutionRecordFactory({ workflow_name: 'newWorkflow' }));
  const mostRecentExecutionCumulusId = mostRecentExecution.cumulus_id;

  await upsertGranuleWithExecutionJoinRecord({
    knexTransaction: knex,
    granule: fakePGGranules[0],
    executionCumulusId: mostRecentExecutionCumulusId,
  });

  const response = await request(app)
    .post('/executions/workflows-by-granules')
    .send({
      granules: [
        { granuleId: fakeGranules[0].granuleId, collectionId },
      ],
    })
    .set('Accept', 'application/json')
    .set('Authorization', `Bearer ${jwtAuthToken}`);

  t.is(response.body.length, 3);
  // newWorkflow should be the first result since it is most recent
  t.is(response.body[0], 'newWorkflow');
});

test.serial('POST /executions/workflows-by-granules returns correct workflows when query is passed', async (t) => {
  const { esIndex, fakeGranules } = t.context;

  const expectedQuery = {
    size: 2,
    query: {
      bool: {
        filter: [
          {
            bool: {
              should: [{ match: { granuleId: fakeGranules[0].granuleId } }],
              minimum_should_match: 1,
            },
          },
          {
            bool: {
              should: [{ match: { collectionId: fakeGranules[0].collectionId } }],
              minimum_should_match: 1,
            },
          },
        ],
      },
    },
  };

  const body = {
    index: esIndex,
    query: expectedQuery,
  };

  const response = await request(app)
    .post('/executions/workflows-by-granules')
    .send(body)
    .set('Accept', 'application/json')
    .set('Authorization', `Bearer ${jwtAuthToken}`);

  t.is(response.body.length, 2);

  t.deepEqual(response.body.sort(), ['fakeWorkflow', 'workflow2']);
});

test.serial('POST /executions creates a new execution in PostgreSQL/Elasticsearch with correct timestamps', async (t) => {
  const newExecution = fakeExecutionFactoryV2();

  await request(app)
    .post('/executions')
    .send(newExecution)
    .set('Accept', 'application/json')
    .set('Authorization', `Bearer ${jwtAuthToken}`)
    .expect(200);

  const fetchedPgRecord = await t.context.executionPgModel.get(
    t.context.knex,
    {
      arn: newExecution.arn,
    }
  );

  const fetchedEsRecord = await t.context.esExecutionsClient.get(newExecution.arn);

  t.true(fetchedPgRecord.created_at.getTime() > newExecution.createdAt);

  t.is(fetchedPgRecord.created_at.getTime(), fetchedEsRecord.createdAt);
  t.is(fetchedPgRecord.updated_at.getTime(), fetchedEsRecord.updatedAt);
});

test.serial('POST /executions creates the expected record in PostgreSQL/Elasticsearch', async (t) => {
  const newExecution = fakeExecutionFactoryV2({
    asyncOperationId: t.context.testAsyncOperation.id,
    collectionId: t.context.collectionId,
    parentArn: t.context.fakeApiExecutions[1].arn,
  });

  const expectedPgRecord = await translateApiExecutionToPostgresExecution(
    newExecution,
    t.context.knex
  );

  await request(app)
    .post('/executions')
    .send(newExecution)
    .set('Accept', 'application/json')
    .set('Authorization', `Bearer ${jwtAuthToken}`)
    .expect(200);

  const fetchedPgRecord = await t.context.executionPgModel.get(
    t.context.knex,
    {
      arn: newExecution.arn,
    }
  );

  const fetchedEsRecord = await t.context.esExecutionsClient.get(newExecution.arn);

  t.is(fetchedPgRecord.arn, newExecution.arn);
  t.truthy(fetchedPgRecord.cumulus_id);
  t.is(fetchedPgRecord.async_operation_cumulus_id, t.context.asyncOperationCumulusId);
  t.is(fetchedPgRecord.collection_cumulus_id, t.context.collectionCumulusId);
  t.is(fetchedPgRecord.parent_cumulus_id, t.context.fakePGExecutions[1].cumulus_id);

  t.deepEqual(
    fetchedEsRecord,
    {
      ...newExecution,
      _id: fetchedEsRecord._id,
      createdAt: fetchedEsRecord.createdAt,
      updatedAt: fetchedEsRecord.updatedAt,
      timestamp: fetchedEsRecord.timestamp,
    }
  );
  t.deepEqual(
    fetchedPgRecord,
    {
      ...expectedPgRecord,
      cumulus_id: fetchedPgRecord.cumulus_id,
      created_at: fetchedPgRecord.created_at,
      updated_at: fetchedPgRecord.updated_at,
    }
  );
});

test.serial('POST /executions throws error when "arn" is not provided', async (t) => {
  const newExecution = fakeExecutionFactoryV2();
  delete newExecution.arn;

  const response = await request(app)
    .post('/executions')
    .send(newExecution)
    .set('Accept', 'application/json')
    .set('Authorization', `Bearer ${jwtAuthToken}`)
    .expect(400);

  const expectedErrorMessage = 'Field arn is missing';
  t.truthy(response.body.message.match(expectedErrorMessage));
});

test.serial('POST /executions throws error when the provided execution already exists', async (t) => {
  const existingArn = t.context.fakeApiExecutions[1].arn;
  const newExecution = fakeExecutionFactoryV2({
    arn: existingArn,
  });

  const response = await request(app)
    .post('/executions')
    .send(newExecution)
    .set('Accept', 'application/json')
    .set('Authorization', `Bearer ${jwtAuthToken}`)
    .expect(409);

  const expectedErrorMessage = `A record already exists for ${newExecution.arn}`;
  t.truthy(response.body.message.match(expectedErrorMessage));
});

test.serial('POST /executions with non-existing asyncOperation throws error', async (t) => {
  const newExecution = fakeExecutionFactoryV2({
    asyncOperationId: uuidv4(),
    collectionId: t.context.collectionId,
    parentArn: t.context.fakeApiExecutions[1].arn,
  });

  const response = await request(app)
    .post('/executions')
    .send(newExecution)
    .set('Accept', 'application/json')
    .set('Authorization', `Bearer ${jwtAuthToken}`)
    .expect(400);

  const expectedErrorMessage = `Record in async_operations .*${newExecution.asyncOperationId}.* does not exist`;
  t.truthy(response.body.message.match(expectedErrorMessage));
});

test.serial('POST /executions with non-existing collectionId throws error', async (t) => {
  const newExecution = fakeExecutionFactoryV2({
    asyncOperationId: t.context.testAsyncOperation.id,
    collectionId: constructCollectionId(randomId('name'), randomId('version')),
    parentArn: t.context.fakeApiExecutions[1].arn,
  });

  const response = await request(app)
    .post('/executions')
    .send(newExecution)
    .set('Accept', 'application/json')
    .set('Authorization', `Bearer ${jwtAuthToken}`)
    .expect(400);

  const expectedErrorMessage = 'Record in collections with identifiers .* does not exist';
  t.truthy(response.body.message.match(expectedErrorMessage));
});

test.serial('POST /executions with non-existing parentArn still creates a new execution', async (t) => {
  const newExecution = fakeExecutionFactoryV2({
    asyncOperationId: t.context.testAsyncOperation.id,
    collectionId: t.context.collectionId,
    parentArn: randomId('parentArn'),
  });

  await request(app)
    .post('/executions')
    .send(newExecution)
    .set('Accept', 'application/json')
    .set('Authorization', `Bearer ${jwtAuthToken}`)
    .expect(200);

  const fetchedPgRecord = await t.context.executionPgModel.get(
    t.context.knex,
    {
      arn: newExecution.arn,
    }
  );

  t.truthy(fetchedPgRecord);
  t.falsy(fetchedPgRecord.parent_cumulus_id);
});

test.serial('POST /executions creates an execution that is searchable', async (t) => {
  const newExecution = fakeExecutionFactoryV2();

  await request(app)
    .post('/executions')
    .send(newExecution)
    .set('Accept', 'application/json')
    .set('Authorization', `Bearer ${jwtAuthToken}`)
    .expect(200);

  const response = await request(app)
    .get('/executions')
    .query({ arn: newExecution.arn })
    .set('Accept', 'application/json')
    .set('Authorization', `Bearer ${jwtAuthToken}`)
    .expect(200);

  const { meta, results } = response.body;
  t.is(results.length, 1);
  t.is(meta.stack, process.env.stackName);
  t.is(meta.table, 'execution');
  t.is(meta.count, 1);
  t.is(results[0].arn, newExecution.arn);
});

test.serial('POST /executions publishes message to SNS topic', async (t) => {
  const {
    executionPgModel,
    knex,
    QueueUrl,
  } = t.context;

  const newExecution = fakeExecutionFactoryV2({
    asyncOperationId: t.context.testAsyncOperation.id,
    collectionId: t.context.collectionId,
    parentArn: t.context.fakeApiExecutions[1].arn,
  });

  await request(app)
    .post('/executions')
    .send(newExecution)
    .set('Accept', 'application/json')
    .set('Authorization', `Bearer ${jwtAuthToken}`)
    .expect(200);

  const { Messages } = await sqs().receiveMessage({ QueueUrl, WaitTimeSeconds: 10 }).promise();

  t.is(Messages.length, 1);

  const snsMessage = JSON.parse(Messages[0].Body);
  const executionRecord = JSON.parse(snsMessage.Message);
  const pgRecord = await executionPgModel.get(knex, { arn: newExecution.arn });
  const translatedExecution = await translatePostgresExecutionToApiExecution(
    pgRecord,
    knex
  );

  t.deepEqual(executionRecord, translatedExecution);
});

test.serial('PUT /executions updates the record as expected in PostgreSQL/Elasticsearch', async (t) => {
  const execution = fakeExecutionFactoryV2({
    collectionId: t.context.collectionId,
    parentArn: t.context.fakeApiExecutions[1].arn,
    status: 'running',
  });
  delete execution.finalPayload;

  const updatedExecution = fakeExecutionFactoryV2({
    ...omit(execution, ['collectionId']),
    asyncOperationId: t.context.testAsyncOperation.id,
    finalPayload: { outputPayload: randomId('outputPayload') },
    parentArn: t.context.fakeApiExecutions[2].arn,
    status: 'completed',
  });

  await request(app)
    .post('/executions')
    .send(execution)
    .set('Accept', 'application/json')
    .set('Authorization', `Bearer ${jwtAuthToken}`)
    .expect(200);

  const pgRecord = await t.context.executionPgModel.get(
    t.context.knex,
    {
      arn: execution.arn,
    }
  );

  await request(app)
    .put(`/executions/${updatedExecution.arn}`)
    .send(updatedExecution)
    .set('Accept', 'application/json')
    .set('Authorization', `Bearer ${jwtAuthToken}`)
    .expect(200);

  const updatedPgRecord = await t.context.executionPgModel.get(
    t.context.knex,
    {
      arn: execution.arn,
    }
  );
  const updatedEsRecord = await t.context.esExecutionsClient.get(execution.arn);
  const expectedEsRecord = {
    ...updatedExecution,
    collectionId: execution.collectionId,
    createdAt: updatedPgRecord.created_at.getTime(),
    updatedAt: updatedPgRecord.updated_at.getTime(),
  };

  t.like(
    updatedEsRecord,
    {
      ...expectedEsRecord,
      timestamp: updatedEsRecord.timestamp,
    }
  );

  t.is(updatedPgRecord.arn, execution.arn);
  t.is(updatedPgRecord.cumulus_id, pgRecord.cumulus_id);

  t.is(updatedPgRecord.created_at.getTime(), pgRecord.created_at.getTime());
  t.true(updatedPgRecord.updated_at.getTime() > pgRecord.updated_at.getTime());

  // collectionId was omitted from body of PUT request, so values are
  // not overridden in the database
  t.is(updatedPgRecord.collection_cumulus_id, t.context.collectionCumulusId);
  // updated record has added field
  t.is(updatedPgRecord.async_operation_cumulus_id, t.context.asyncOperationCumulusId);
  // updated record has updated field
  t.is(updatedPgRecord.parent_cumulus_id, t.context.fakePGExecutions[2].cumulus_id);
  t.is(updatedPgRecord.status, updatedExecution.status);
  t.deepEqual(updatedPgRecord.final_payload, updatedExecution.finalPayload);
});

test.serial('PUT /executions overwrites a completed record with a running record', async (t) => {
  const execution = fakeExecutionFactoryV2({
    collectionId: t.context.collectionId,
    parentArn: t.context.fakeApiExecutions[1].arn,
    status: 'completed',
    tasks: { fakeTask: 'fake' },
  });

  const updatedExecution = fakeExecutionFactoryV2({
    ...omit(execution, ['collectionId']),
    asyncOperationId: t.context.testAsyncOperation.id,
    finalPayload: { outputPayload: randomId('outputPayload') },
    parentArn: t.context.fakeApiExecutions[2].arn,
    status: 'running',
    error: null,
  });

  await request(app)
    .post('/executions')
    .send(execution)
    .set('Accept', 'application/json')
    .set('Authorization', `Bearer ${jwtAuthToken}`)
    .expect(200);

  await t.context.executionPgModel.get(
    t.context.knex,
    {
      arn: execution.arn,
    }
  );

  await request(app)
    .put(`/executions/${updatedExecution.arn}`)
    .send(updatedExecution)
    .set('Accept', 'application/json')
    .set('Authorization', `Bearer ${jwtAuthToken}`)
    .expect(200);

  const updatedPgRecord = await t.context.executionPgModel.get(
    t.context.knex,
    {
      arn: execution.arn,
    }
  );
  const updatedEsRecord = await t.context.esExecutionsClient.get(execution.arn);
  const expectedEsRecord = {
    ...omitBy(updatedExecution, isNull),
    collectionId: execution.collectionId,
    createdAt: updatedPgRecord.created_at.getTime(),
    updatedAt: updatedPgRecord.updated_at.getTime(),
  };
  t.like(
    updatedEsRecord,
    {
      ...expectedEsRecord,
      timestamp: updatedEsRecord.timestamp,
    }
  );

  const translatedExecution = await translatePostgresExecutionToApiExecution(
    updatedPgRecord,
    t.context.knex
  );

  t.deepEqual(translatedExecution, expectedEsRecord);
});

test.serial('PUT /executions removes execution fields when nullified fields are passed in', async (t) => {
  const execution = fakeExecutionFactoryV2({
    collectionId: t.context.collectionId,
    parentArn: t.context.fakeApiExecutions[1].arn,
    status: 'completed',
    tasks: { fakeTask: 'fake' },
  });

  const updatedExecution = fakeExecutionFactoryV2({
    ...execution,
    status: 'running',
    asyncOperationId: null,
    collectionId: null,
    cumulusVersion: null,
    duration: null,
    error: null,
    execution: null,
    finalPayload: null,
    originalPayload: null,
    parentArn: null,
    tasks: null,
    type: null,
  });

  await request(app)
    .post('/executions')
    .send(execution)
    .set('Accept', 'application/json')
    .set('Authorization', `Bearer ${jwtAuthToken}`)
    .expect(200);

  await t.context.executionPgModel.get(
    t.context.knex,
    {
      arn: execution.arn,
    }
  );

  await request(app)
    .put(`/executions/${updatedExecution.arn}`)
    .send(updatedExecution)
    .set('Accept', 'application/json')
    .set('Authorization', `Bearer ${jwtAuthToken}`)
    .expect(200);

  const updatedPgRecord = await t.context.executionPgModel.get(
    t.context.knex,
    {
      arn: execution.arn,
    }
  );

  const updatedEsRecord = await t.context.esExecutionsClient.get(execution.arn);
  const expectedEsRecord = {
    ...omitBy(updatedExecution, isNull),
    createdAt: updatedPgRecord.created_at.getTime(),
    updatedAt: updatedPgRecord.updated_at.getTime(),
  };
  t.like(
    updatedEsRecord,
    {
      ...expectedEsRecord,
      timestamp: updatedEsRecord.timestamp,
    }
  );

  const translatedExecution = await translatePostgresExecutionToApiExecution(
    updatedPgRecord,
    t.context.knex
  );
  t.deepEqual(translatedExecution, expectedEsRecord);
});

test.serial('PUT /executions throws error for arn mismatch between params and payload', async (t) => {
  const updatedExecution = fakeExecutionFactoryV2();
  const arn = randomId('arn');
  const response = await request(app)
    .put(`/executions/${arn}`)
    .send(updatedExecution)
    .set('Accept', 'application/json')
    .set('Authorization', `Bearer ${jwtAuthToken}`)
    .expect(400);

  const expectedErrorMessage = `Expected execution arn to be '${arn}`;
  t.truthy(response.body.message.match(expectedErrorMessage));
});

test.serial('PUT /executions throws error when the provided execution does not exist', async (t) => {
  const updatedExecution = fakeExecutionFactoryV2();

  const response = await request(app)
    .put(`/executions/${updatedExecution.arn}`)
    .send(updatedExecution)
    .set('Accept', 'application/json')
    .set('Authorization', `Bearer ${jwtAuthToken}`)
    .expect(404);

  const expectedErrorMessage = `Execution '${updatedExecution.arn}' not found`;
  t.truthy(response.body.message.match(expectedErrorMessage));
});

test.serial('PUT /executions with non-existing asyncOperation throws error', async (t) => {
  const execution = fakeExecutionFactoryV2();

  const updatedExecution = fakeExecutionFactoryV2({
    ...execution,
    asyncOperationId: uuidv4(),
  });

  await request(app)
    .post('/executions')
    .send(execution)
    .set('Accept', 'application/json')
    .set('Authorization', `Bearer ${jwtAuthToken}`)
    .expect(200);

  const response = await request(app)
    .put(`/executions/${updatedExecution.arn}`)
    .send(updatedExecution)
    .set('Accept', 'application/json')
    .set('Authorization', `Bearer ${jwtAuthToken}`)
    .expect(400);

  const expectedErrorMessage = `Record in async_operations .*${updatedExecution.asyncOperationId}.* does not exist`;
  t.truthy(response.body.message.match(expectedErrorMessage));
});

test.serial('PUT /executions with non-existing collectionId throws error', async (t) => {
  const execution = fakeExecutionFactoryV2();

  const updatedExecution = fakeExecutionFactoryV2({
    ...execution,
    collectionId: constructCollectionId(randomId('name'), randomId('version')),
  });

  await request(app)
    .post('/executions')
    .send(execution)
    .set('Accept', 'application/json')
    .set('Authorization', `Bearer ${jwtAuthToken}`)
    .expect(200);

  const response = await request(app)
    .put(`/executions/${updatedExecution.arn}`)
    .send(updatedExecution)
    .set('Accept', 'application/json')
    .set('Authorization', `Bearer ${jwtAuthToken}`)
    .expect(400);

  const expectedErrorMessage = 'Record in collections with identifiers .* does not exist';
  t.truthy(response.body.message.match(expectedErrorMessage));
});

test.serial('PUT /executions with non-existing parentArn still updates the execution', async (t) => {
  const execution = fakeExecutionFactoryV2();
  const updatedExecution = fakeExecutionFactoryV2({
    ...execution,
    parentArn: randomId('parentArn'),
  });

  await request(app)
    .post('/executions')
    .send(execution)
    .set('Accept', 'application/json')
    .set('Authorization', `Bearer ${jwtAuthToken}`)
    .expect(200);

  await request(app)
    .put(`/executions/${updatedExecution.arn}`)
    .send(updatedExecution)
    .set('Accept', 'application/json')
    .set('Authorization', `Bearer ${jwtAuthToken}`)
    .expect(200);

  const fetchedPgRecord = await t.context.executionPgModel.get(
    t.context.knex,
    {
      arn: updatedExecution.arn,
    }
  );

  t.is(fetchedPgRecord.arn, updatedExecution.arn);
  t.falsy(fetchedPgRecord.parent_cumulus_id);
});

test.serial('PUT /executions publishes message to SNS topic', async (t) => {
  const {
    executionPgModel,
    knex,
    QueueUrl,
  } = t.context;

  const newExecution = fakeExecutionFactoryV2({
    asyncOperationId: t.context.testAsyncOperation.id,
    collectionId: t.context.collectionId,
    parentArn: t.context.fakeApiExecutions[1].arn,
    status: 'completed',
  });

  await request(app)
    .post('/executions')
    .send(newExecution)
    .set('Accept', 'application/json')
    .set('Authorization', `Bearer ${jwtAuthToken}`)
    .expect(200);

  const updatedExecution = {
    ...newExecution,
    status: 'completed',
  };

  await request(app)
    .put(`/executions/${newExecution.arn}`)
    .send(updatedExecution)
    .set('Accept', 'application/json')
    .set('Authorization', `Bearer ${jwtAuthToken}`)
    .expect(200);

  const { Messages } = await sqs().receiveMessage({ QueueUrl, WaitTimeSeconds: 10 }).promise();

  t.is(Messages.length, 1);

  const snsMessage = JSON.parse(Messages[0].Body);
  const executionRecord = JSON.parse(snsMessage.Message);
  const pgRecord = await executionPgModel.get(knex, { arn: newExecution.arn });

  t.is(pgRecord.status, 'completed');
  const translatedExecution = await translatePostgresExecutionToApiExecution(
    pgRecord,
    knex
  );
  t.deepEqual(executionRecord, {
    ...translatedExecution,
    updatedAt: executionRecord.updatedAt,
  });
});<|MERGE_RESOLUTION|>--- conflicted
+++ resolved
@@ -221,14 +221,7 @@
     Endpoint: QueueArn,
   });
 
-<<<<<<< HEAD
-  await sns().confirmSubscription({
-    TopicArn,
-    Token: SubscriptionArn,
-  });
-=======
   t.context.SubscriptionArn = SubscriptionArn;
->>>>>>> 04978d1f
 
   const {
     esClient,
