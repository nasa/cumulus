--- conflicted
+++ resolved
@@ -243,10 +243,6 @@
   ];
 
   // create fake Postgres granule records
-<<<<<<< HEAD
-=======
-  // es records are for Cloud Metrics search
->>>>>>> 2648c237
   t.context.fakePGGranules = await Promise.all(t.context.fakeGranules.map(async (fakeGranule) => {
     await indexer.indexGranule(esClient, fakeGranule, esIndex);
     const granulePgRecord = await translateApiGranuleToPostgresGranule({
