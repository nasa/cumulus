--- conflicted
+++ resolved
@@ -2,56 +2,28 @@
 
 const test = require('ava');
 const omit = require('lodash/omit');
-<<<<<<< HEAD
 const sortBy = require('lodash/sortBy');
 const request = require('supertest');
-=======
-const request = require('supertest');
 const cryptoRandomString = require('crypto-random-string');
 
-const awsServices = require('@cumulus/aws-client/services');
->>>>>>> c7f73502
 const {
   createBucket,
   recursivelyDeleteS3Bucket,
-  s3PutObject,
 } = require('@cumulus/aws-client/S3');
-<<<<<<< HEAD
-const { randomId } = require('@cumulus/common/test-utils');
-const {
-  CollectionPgModel,
-  destroyLocalTestDb,
-  ExecutionPgModel,
-  fakeCollectionRecordFactory,
-  fakeGranuleRecordFactory,
-  generateLocalTestDb,
-  GranulePgModel,
-  localStackConnectionEnv,
-  translateApiExecutionToPostgresExecution,
-  translatePostgresExecutionToApiExecution,
-  upsertGranuleWithExecutionJoinRecord,
-  fakeExecutionRecordFactory,
-} = require('@cumulus/db');
-const { bootstrapElasticSearch } = require('@cumulus/es-client/bootstrap');
-const indexer = require('@cumulus/es-client/indexer');
-const { Search } = require('@cumulus/es-client/search');
-const { constructCollectionId } = require('@cumulus/message/Collections');
-const { migrationDir } = require('../../../../lambdas/db-migration');
-const { AccessToken, Collection, Execution, Granule } = require('../../models');
-// Dynamo mock data factories
-=======
-const { randomString } = require('@cumulus/common/test-utils');
+const { randomId, randomString } = require('@cumulus/common/test-utils');
 const {
   AsyncOperationPgModel,
   CollectionPgModel,
   destroyLocalTestDb,
   ExecutionPgModel,
-  fakeAsyncOperationRecordFactory,
   fakeCollectionRecordFactory,
-  fakeExecutionRecordFactory,
   generateLocalTestDb,
   localStackConnectionEnv,
+  translateApiExecutionToPostgresExecution,
   translatePostgresExecutionToApiExecution,
+  upsertGranuleWithExecutionJoinRecord,
+  fakeAsyncOperationRecordFactory,
+  fakeExecutionRecordFactory,
 } = require('@cumulus/db');
 const indexer = require('@cumulus/es-client/indexer');
 const { Search } = require('@cumulus/es-client/search');
@@ -61,77 +33,29 @@
 } = require('@cumulus/es-client/testUtils');
 const { constructCollectionId } = require('@cumulus/message/Collections');
 
+const { migrationDir } = require('../../../../lambdas/db-migration');
 const models = require('../../models');
->>>>>>> c7f73502
 const {
   createFakeJwtAuthToken,
-  fakeCollectionFactory,
-  fakeGranuleFactoryV2,
   fakeExecutionFactoryV2,
   setAuthorizedOAuthUsers,
   createExecutionTestRecords,
   cleanupExecutionTestRecords,
+  fakeExecutionFactory,
 } = require('../../lib/testUtils');
 const assertions = require('../../lib/assertions');
-const { migrationDir } = require('../../../../lambdas/db-migration');
-
-<<<<<<< HEAD
-// create all the variables needed across this test
-let accessTokenModel;
-let collectionModel;
-let collectionPgModel;
-let esClient;
-let esIndex;
-let executionModel;
-let executionPgModel;
-let granuleModel;
-let granulePgModel;
-let jwtAuthToken;
-const fakeExecutions = [];
-process.env.AccessTokensTable = randomId('token');
-process.env.CollectionsTable = randomId('collection');
-process.env.ExecutionsTable = randomId('executions');
-process.env.GranulesTable = randomId('granules');
-process.env.stackName = randomId('stackname');
-process.env.system_bucket = randomId('systembucket');
-process.env.TOKEN_SECRET = randomId('secret');
-
-const testDbName = randomId('execution_test');
-=======
+
 process.env.AccessTokensTable = randomString();
 process.env.ExecutionsTable = randomString();
 process.env.stackName = randomString();
 process.env.system_bucket = randomString();
 process.env.TOKEN_SECRET = randomString();
->>>>>>> c7f73502
 
 // import the express app after setting the env variables
 const { del } = require('../../endpoints/executions');
 const { app } = require('../../app');
 const { buildFakeExpressResponse } = require('./utils');
 
-<<<<<<< HEAD
-test.before(async (t) => {
-  process.env = {
-    ...process.env,
-    ...localStackConnectionEnv,
-    PG_DATABASE: testDbName,
-    METRICS_ES_HOST: 'fakehost',
-    METRICS_ES_USER: randomId('metricsUser'),
-    METRICS_ES_PASS: randomId('metricsPass'),
-  };
-
-  esIndex = randomId('esindex');
-  t.context.esAlias = randomId('esAlias');
-  process.env.ES_INDEX = t.context.esAlias;
-
-  // create esClient
-  esClient = await Search.es();
-
-  // add fake elasticsearch index
-  await bootstrapElasticSearch('fakehost', esIndex, t.context.esAlias);
-
-=======
 // create all the variables needed across this test
 const testDbName = `test_executions_${cryptoRandomString({ length: 10 })}`;
 const fakeExecutions = [];
@@ -140,179 +64,21 @@
 let executionModel;
 
 test.before(async (t) => {
->>>>>>> c7f73502
   // create a fake bucket
   await createBucket(process.env.system_bucket);
 
-  // create a workflow template file
-  const tKey = `${process.env.stackName}/workflow_template.json`;
-  await s3PutObject({
-    Bucket: process.env.system_bucket,
-    Key: tKey,
-    Body: '{}',
-  });
-
-  // Generate a local test postGres database
-
-  const { knex, knexAdmin } = await generateLocalTestDb(
-    testDbName,
-    migrationDir
-  );
-  t.context.knex = knex;
-  t.context.knexAdmin = knexAdmin;
-
-  // create fake Collections table
-  collectionModel = new Collection();
-  await collectionModel.createTable();
-
-  // create fake Granules table
-  granuleModel = new Granule();
-  await granuleModel.createTable();
-
   // create fake execution table
-  executionModel = new Execution();
+  executionModel = new models.Execution();
   await executionModel.createTable();
-<<<<<<< HEAD
-
-  // create fake execution records
-  fakeExecutions.push(
-    fakeExecutionFactoryV2({
-      status: 'completed',
-      asyncOperationId: '0fe6317a-233c-4f19-a551-f0f76071402f',
-      arn: 'arn2',
-      type: 'fakeWorkflow',
-    })
-  );
-  fakeExecutions.push(
-    fakeExecutionFactoryV2({ status: 'failed', type: 'workflow2' })
-  );
-  fakeExecutions.push(
-    fakeExecutionFactoryV2({ status: 'running', type: 'fakeWorkflow' })
-  );
-  await Promise.all(
-    fakeExecutions.map(async (i) =>
-      await executionModel
-        .create(i)
-        .then(async (record) =>
-          await indexer.indexExecution(esClient, record, t.context.esAlias)))
-  );
-
-  executionPgModel = new ExecutionPgModel();
-  collectionPgModel = new CollectionPgModel();
-  granulePgModel = new GranulePgModel();
-=======
   t.context.executionModel = executionModel;
->>>>>>> c7f73502
-
-  const username = randomId('username');
+
+  const username = randomString();
   await setAuthorizedOAuthUsers([username]);
 
-  accessTokenModel = new AccessToken();
+  accessTokenModel = new models.AccessToken();
   await accessTokenModel.createTable();
 
   jwtAuthToken = await createFakeJwtAuthToken({ accessTokenModel, username });
-<<<<<<< HEAD
-
-  // Create collections in Dynamo and Postgres
-  // we need this because a granule has a foreign key referring to collections
-  const collectionName = 'fakeCollection';
-  const collectionVersion = 'v1';
-
-  t.context.testCollection = fakeCollectionFactory({
-    name: collectionName,
-    version: collectionVersion,
-    duplicateHandling: 'error',
-  });
-  const dynamoCollection = await collectionModel.create(
-    t.context.testCollection
-  );
-  t.context.collectionId = constructCollectionId(
-    dynamoCollection.name,
-    dynamoCollection.version
-  );
-
-  const testPgCollection = fakeCollectionRecordFactory({
-    name: collectionName,
-    version: collectionVersion,
-  });
-
-  [t.context.collectionCumulusId] = await collectionPgModel.create(
-    knex,
-    testPgCollection
-  );
-
-  t.context.fakePGExecutions = await Promise.all(fakeExecutions.map(async (execution) => {
-    const omitExecution = omit(execution, ['asyncOperationId']);
-    await executionModel.create(omitExecution);
-    const executionPgRecord = await translateApiExecutionToPostgresExecution(
-      omitExecution,
-      knex
-    );
-    await executionPgModel.create(knex, executionPgRecord);
-    return executionPgRecord;
-  }));
-
-  t.context.fakeApiExecutions = await Promise.all(t.context.fakePGExecutions
-    .map(async (fakePGExecution) =>
-      await translatePostgresExecutionToApiExecution(fakePGExecution)));
-
-  await esClient.indices.refresh();
-});
-
-test.beforeEach(async (t) => {
-  const { esAlias, knex } = t.context;
-
-  const granuleId1 = randomId('granuleId1');
-  const granuleId2 = randomId('granuleId2');
-
-  // create fake Dynamo granule records
-  t.context.fakeGranules = [
-    fakeGranuleFactoryV2({ granuleId: granuleId1, status: 'completed', collectionId: t.context.collectionId }),
-    fakeGranuleFactoryV2({ granuleId: granuleId2, status: 'failed', collectionId: t.context.collectionId }),
-  ];
-
-  await granuleModel.create(t.context.fakeGranules[0])
-    .then(async (record) => await indexer.indexGranule(esClient, record, esAlias));
-  await granuleModel.create(t.context.fakeGranules[1])
-    .then(async (record) => await indexer.indexGranule(esClient, record, esAlias));
-
-  // create fake Postgres granule records
-  t.context.fakePGGranules = [
-    fakeGranuleRecordFactory({
-      granule_id: granuleId1,
-      status: 'completed',
-      collection_cumulus_id: t.context.collectionCumulusId,
-    }),
-    fakeGranuleRecordFactory({
-      granule_id: granuleId2,
-      status: 'failed',
-      collection_cumulus_id: t.context.collectionCumulusId,
-    }),
-  ];
-
-  [t.context.granuleCumulusId] = await Promise.all(
-    t.context.fakePGGranules.map(async (granule) =>
-      await granulePgModel.create(knex, granule))
-  );
-
-  await upsertGranuleWithExecutionJoinRecord(
-    knex, t.context.fakePGGranules[0], await executionPgModel.getRecordCumulusId(knex, {
-      workflow_name: 'fakeWorkflow',
-      arn: 'arn2',
-    })
-  );
-  await upsertGranuleWithExecutionJoinRecord(
-    knex, t.context.fakePGGranules[0], await executionPgModel.getRecordCumulusId(knex, {
-      workflow_name: 'workflow2',
-    })
-  );
-  await upsertGranuleWithExecutionJoinRecord(
-    knex, t.context.fakePGGranules[1], await executionPgModel.getRecordCumulusId(knex, {
-      workflow_name: 'fakeWorkflow',
-      status: 'running',
-    })
-  );
-=======
   const { knex, knexAdmin } = await generateLocalTestDb(testDbName, migrationDir);
   t.context.knex = knex;
   t.context.knexAdmin = knexAdmin;
@@ -339,30 +105,18 @@
   // TODO - this needs updated after postgres->ES work
   await Promise.all(fakeExecutions.map((i) => executionModel.create(i)
     .then((record) => indexer.indexExecution(esClient, record, process.env.ES_INDEX))));
->>>>>>> c7f73502
 });
 
 test.after.always(async (t) => {
   await accessTokenModel.deleteTable();
-  await collectionModel.deleteTable();
   await executionModel.deleteTable();
-<<<<<<< HEAD
-  await granuleModel.deleteTable();
-  await esClient.indices.delete({ index: esIndex });
   await recursivelyDeleteS3Bucket(process.env.system_bucket);
-
-=======
-  await recursivelyDeleteS3Bucket(process.env.system_bucket);
->>>>>>> c7f73502
   await destroyLocalTestDb({
     knex: t.context.knex,
     knexAdmin: t.context.knexAdmin,
     testDbName,
   });
-<<<<<<< HEAD
-=======
   await cleanupTestIndex(t.context);
->>>>>>> c7f73502
 });
 
 test.serial('CUMULUS-911 GET without pathParameters and without an Authorization header returns an Authorization Missing response', async (t) => {
@@ -435,20 +189,6 @@
   t.is(fakeExecutions[1].arn, results[0].arn);
 });
 
-<<<<<<< HEAD
-test.serial('GET executions with asyncOperationId filter returns the correct executions', async (t) => {
-  const response = await request(app)
-    .get('/executions?asyncOperationId=0fe6317a-233c-4f19-a551-f0f76071402f')
-    .set('Accept', 'application/json')
-    .set('Authorization', `Bearer ${jwtAuthToken}`)
-    .expect(200);
-
-  t.is(response.body.meta.count, 1);
-  t.is(response.body.results[0].arn, 'arn2');
-});
-
-test.serial('GET returns an existing execution', async (t) => {
-=======
 test('GET returns an existing execution', async (t) => {
   const collectionRecord = fakeCollectionRecordFactory();
   const asyncRecord = fakeAsyncOperationRecordFactory();
@@ -489,7 +229,6 @@
     await asyncOperationsPgModel.delete(t.context.knex, asyncRecord);
   });
 
->>>>>>> c7f73502
   const response = await request(app)
     .get(`/executions/${executionRecord.arn}`)
     .set('Accept', 'application/json')
@@ -541,12 +280,214 @@
     .set('Authorization', `Bearer ${jwtAuthToken}`)
     .expect(404);
   t.is(response.status, 404);
-<<<<<<< HEAD
-  t.true(response.body.message.includes('No record found for'));
+  t.true(response.body.message.includes(`Execution record with identifiers ${JSON.stringify({ arn: 'unknown' })} does not exist`));
+});
+
+test.serial('DELETE deletes an execution', async (t) => {
+  const { originalDynamoExecution } = await createExecutionTestRecords(
+    t.context,
+    { parentArn: undefined }
+  );
+  const { arn } = originalDynamoExecution;
+
+  t.true(
+    await t.context.executionModel.exists(
+      { arn }
+    )
+  );
+  t.true(
+    await t.context.executionPgModel.exists(
+      t.context.knex,
+      { arn }
+    )
+  );
+  t.true(
+    await t.context.esExecutionsClient.exists(
+      arn
+    )
+  );
+
+  const response = await request(app)
+    .delete(`/executions/${arn}`)
+    .set('Accept', 'application/json')
+    .set('Authorization', `Bearer ${jwtAuthToken}`)
+    .expect(200);
+
+  const { message } = response.body;
+
+  t.is(message, 'Record deleted');
+  t.false(
+    await t.context.executionModel.exists(
+      { arn }
+    )
+  );
+  const dbRecords = await t.context.executionPgModel
+    .search(t.context.knex, { arn });
+  t.is(dbRecords.length, 0);
+  t.false(
+    await t.context.esExecutionsClient.exists(
+      arn
+    )
+  );
+});
+
+test.serial('del() does not remove from PostgreSQL/Elasticsearch if removing from Dynamo fails', async (t) => {
+  const {
+    originalDynamoExecution,
+  } = await createExecutionTestRecords(
+    t.context,
+    { parentArn: undefined }
+  );
+  const { arn } = originalDynamoExecution;
+  t.teardown(async () => await cleanupExecutionTestRecords(t.context, { arn }));
+
+  const fakeExecutionModel = {
+    get: () => Promise.resolve(originalDynamoExecution),
+    delete: () => {
+      throw new Error('something bad');
+    },
+    create: () => Promise.resolve(true),
+  };
+
+  const expressRequest = {
+    params: {
+      arn,
+    },
+    testContext: {
+      knex: t.context.knex,
+      executionModel: fakeExecutionModel,
+    },
+  };
+
+  const response = buildFakeExpressResponse();
+
+  await t.throwsAsync(
+    del(expressRequest, response),
+    { message: 'something bad' }
+  );
+
+  t.deepEqual(
+    await t.context.executionModel.get({
+      arn,
+    }),
+    omit(originalDynamoExecution, 'parentArn')
+  );
+  t.true(
+    await t.context.executionPgModel.exists(t.context.knex, {
+      arn,
+    })
+  );
+  t.true(
+    await t.context.esExecutionsClient.exists(
+      arn
+    )
+  );
+});
+
+test.serial('del() does not remove from Dynamo/Elasticsearch if removing from PostgreSQL fails', async (t) => {
+  const {
+    originalDynamoExecution,
+  } = await createExecutionTestRecords(
+    t.context,
+    { parentArn: undefined }
+  );
+  const { arn } = originalDynamoExecution;
+  t.teardown(async () => await cleanupExecutionTestRecords(t.context, { arn }));
+
+  const fakeExecutionPgModel = {
+    delete: () => {
+      throw new Error('something bad');
+    },
+  };
+
+  const expressRequest = {
+    params: {
+      arn,
+    },
+    testContext: {
+      knex: t.context.knex,
+      executionPgModel: fakeExecutionPgModel,
+    },
+  };
+
+  const response = buildFakeExpressResponse();
+
+  await t.throwsAsync(
+    del(expressRequest, response),
+    { message: 'something bad' }
+  );
+
+  t.deepEqual(
+    await t.context.executionModel.get({
+      arn,
+    }),
+    omit(originalDynamoExecution, 'parentArn')
+  );
+  t.true(
+    await t.context.executionPgModel.exists(t.context.knex, {
+      arn,
+    })
+  );
+  t.true(
+    await t.context.esExecutionsClient.exists(
+      arn
+    )
+  );
+});
+
+test.serial('del() does not remove from Dynamo/PostgreSQL if removing from Elasticsearch fails', async (t) => {
+  const {
+    originalDynamoExecution,
+  } = await createExecutionTestRecords(
+    t.context,
+    { parentArn: undefined }
+  );
+  const { arn } = originalDynamoExecution;
+  t.teardown(async () => await cleanupExecutionTestRecords(t.context, { arn }));
+
+  const fakeEsClient = {
+    delete: () => {
+      throw new Error('something bad');
+    },
+  };
+
+  const expressRequest = {
+    params: {
+      arn,
+    },
+    testContext: {
+      knex: t.context.knex,
+      esClient: fakeEsClient,
+    },
+  };
+
+  const response = buildFakeExpressResponse();
+
+  await t.throwsAsync(
+    del(expressRequest, response),
+    { message: 'something bad' }
+  );
+
+  t.deepEqual(
+    await t.context.executionModel.get({
+      arn,
+    }),
+    omit(originalDynamoExecution, 'parentArn')
+  );
+  t.true(
+    await t.context.executionPgModel.exists(t.context.knex, {
+      arn,
+    })
+  );
+  t.true(
+    await t.context.esExecutionsClient.exists(
+      arn
+    )
+  );
 });
 
 test.serial('DELETE removes only specified execution from all data stores', async (t) => {
-  const { knex } = t.context;
+  const { knex, executionPgModel } = t.context;
 
   const newExecution = fakeExecutionFactoryV2({
     arn: 'arn3',
@@ -566,42 +507,10 @@
 
   await request(app)
     .delete(`/executions/${newExecution.arn}`)
-=======
-  t.true(response.body.message.includes(`Execution record with identifiers ${JSON.stringify({ arn: 'unknown' })} does not exist`));
-});
-
-test.serial('DELETE deletes an execution', async (t) => {
-  const { originalDynamoExecution } = await createExecutionTestRecords(
-    t.context,
-    { parentArn: undefined }
-  );
-  const { arn } = originalDynamoExecution;
-
-  t.true(
-    await t.context.executionModel.exists(
-      { arn }
-    )
-  );
-  t.true(
-    await t.context.executionPgModel.exists(
-      t.context.knex,
-      { arn }
-    )
-  );
-  t.true(
-    await t.context.esExecutionsClient.exists(
-      arn
-    )
-  );
-
-  const response = await request(app)
-    .delete(`/executions/${arn}`)
->>>>>>> c7f73502
     .set('Accept', 'application/json')
     .set('Authorization', `Bearer ${jwtAuthToken}`)
     .expect(200);
 
-<<<<<<< HEAD
   // Correct Dynamo and PG execution was deleted
   t.false(await executionModel.exists({ arn: newExecution.arn }));
 
@@ -736,7 +645,7 @@
 });
 
 test.serial('POST /executions/search-by-granules returns correct executions when query is passed', async (t) => {
-  const { fakeGranules, fakePGExecutions } = t.context;
+  const { fakeGranules, fakePGExecutions, esIndex } = t.context;
 
   const expectedQuery = {
     size: 2,
@@ -936,7 +845,13 @@
 });
 
 test.serial('POST /executions/workflows-by-granules returns executions by descending timestamp when a single granule is passed', async (t) => {
-  const { knex, collectionId, fakeGranules, fakePGGranules } = t.context;
+  const {
+    knex,
+    collectionId,
+    executionPgModel,
+    fakeGranules,
+    fakePGGranules,
+  } = t.context;
 
   const [mostRecentExecutionCumulusId]
     = await executionPgModel.create(knex, fakeExecutionRecordFactory({ workflow_name: 'newWorkflow' }));
@@ -959,7 +874,7 @@
 });
 
 test.serial('POST /executions/workflows-by-granules returns correct workflows when query is passed', async (t) => {
-  const { fakeGranules } = t.context;
+  const { esIndex, fakeGranules } = t.context;
 
   const expectedQuery = {
     size: 2,
@@ -997,177 +912,4 @@
   t.is(response.body.length, 2);
 
   t.deepEqual(response.body.sort(), ['fakeWorkflow', 'workflow2']);
-=======
-  const { message } = response.body;
-
-  t.is(message, 'Record deleted');
-  t.false(
-    await t.context.executionModel.exists(
-      { arn }
-    )
-  );
-  const dbRecords = await t.context.executionPgModel
-    .search(t.context.knex, { arn });
-  t.is(dbRecords.length, 0);
-  t.false(
-    await t.context.esExecutionsClient.exists(
-      arn
-    )
-  );
-});
-
-test.serial('del() does not remove from PostgreSQL/Elasticsearch if removing from Dynamo fails', async (t) => {
-  const {
-    originalDynamoExecution,
-  } = await createExecutionTestRecords(
-    t.context,
-    { parentArn: undefined }
-  );
-  const { arn } = originalDynamoExecution;
-  t.teardown(async () => await cleanupExecutionTestRecords(t.context, { arn }));
-
-  const fakeExecutionModel = {
-    get: () => Promise.resolve(originalDynamoExecution),
-    delete: () => {
-      throw new Error('something bad');
-    },
-    create: () => Promise.resolve(true),
-  };
-
-  const expressRequest = {
-    params: {
-      arn,
-    },
-    testContext: {
-      knex: t.context.knex,
-      executionModel: fakeExecutionModel,
-    },
-  };
-
-  const response = buildFakeExpressResponse();
-
-  await t.throwsAsync(
-    del(expressRequest, response),
-    { message: 'something bad' }
-  );
-
-  t.deepEqual(
-    await t.context.executionModel.get({
-      arn,
-    }),
-    omit(originalDynamoExecution, 'parentArn')
-  );
-  t.true(
-    await t.context.executionPgModel.exists(t.context.knex, {
-      arn,
-    })
-  );
-  t.true(
-    await t.context.esExecutionsClient.exists(
-      arn
-    )
-  );
-});
-
-test.serial('del() does not remove from Dynamo/Elasticsearch if removing from PostgreSQL fails', async (t) => {
-  const {
-    originalDynamoExecution,
-  } = await createExecutionTestRecords(
-    t.context,
-    { parentArn: undefined }
-  );
-  const { arn } = originalDynamoExecution;
-  t.teardown(async () => await cleanupExecutionTestRecords(t.context, { arn }));
-
-  const fakeExecutionPgModel = {
-    delete: () => {
-      throw new Error('something bad');
-    },
-  };
-
-  const expressRequest = {
-    params: {
-      arn,
-    },
-    testContext: {
-      knex: t.context.knex,
-      executionPgModel: fakeExecutionPgModel,
-    },
-  };
-
-  const response = buildFakeExpressResponse();
-
-  await t.throwsAsync(
-    del(expressRequest, response),
-    { message: 'something bad' }
-  );
-
-  t.deepEqual(
-    await t.context.executionModel.get({
-      arn,
-    }),
-    omit(originalDynamoExecution, 'parentArn')
-  );
-  t.true(
-    await t.context.executionPgModel.exists(t.context.knex, {
-      arn,
-    })
-  );
-  t.true(
-    await t.context.esExecutionsClient.exists(
-      arn
-    )
-  );
-});
-
-test.serial('del() does not remove from Dynamo/PostgreSQL if removing from Elasticsearch fails', async (t) => {
-  const {
-    originalDynamoExecution,
-  } = await createExecutionTestRecords(
-    t.context,
-    { parentArn: undefined }
-  );
-  const { arn } = originalDynamoExecution;
-  t.teardown(async () => await cleanupExecutionTestRecords(t.context, { arn }));
-
-  const fakeEsClient = {
-    delete: () => {
-      throw new Error('something bad');
-    },
-  };
-
-  const expressRequest = {
-    params: {
-      arn,
-    },
-    testContext: {
-      knex: t.context.knex,
-      esClient: fakeEsClient,
-    },
-  };
-
-  const response = buildFakeExpressResponse();
-
-  await t.throwsAsync(
-    del(expressRequest, response),
-    { message: 'something bad' }
-  );
-
-  t.deepEqual(
-    await t.context.executionModel.get({
-      arn,
-    }),
-    omit(originalDynamoExecution, 'parentArn')
-  );
-  t.true(
-    await t.context.executionPgModel.exists(t.context.knex, {
-      arn,
-    })
-  );
-  t.true(
-    await t.context.esExecutionsClient.exists(
-      arn
-    )
-  );
->>>>>>> c7f73502
 });