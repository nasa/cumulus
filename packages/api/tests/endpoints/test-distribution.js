'use strict';

const test = require('ava');
const request = require('supertest');
const cryptoRandomString = require('crypto-random-string');
const jsyaml = require('js-yaml');
const sinon = require('sinon');
const { Cookie } = require('tough-cookie');
const { URL } = require('url');
const moment = require('moment');

const { createBucket, s3PutObject, recursivelyDeleteS3Bucket } = require('@cumulus/aws-client/S3');
const { RecordDoesNotExist } = require('@cumulus/errors');
const { s3 } = require('@cumulus/aws-client/services');
const { getLocalstackEndpoint } = require('@cumulus/aws-client/test-utils');
const { randomId } = require('@cumulus/common/test-utils');
const { OAuthClient, CognitoClient } = require('@cumulus/oauth-client');

const { AccessToken } = require('../../models');
const { fakeAccessTokenFactory } = require('../../lib/testUtils');

process.env.OAUTH_CLIENT_ID = randomId('edlId');
process.env.OAUTH_CLIENT_PASSWORD = randomId('edlPw');
process.env.DISTRIBUTION_REDIRECT_ENDPOINT = 'http://example.com';
process.env.DISTRIBUTION_ENDPOINT = `https://${randomId('host')}/${randomId('path')}`;
process.env.OAUTH_HOST_URL = `https://${randomId('host')}/${randomId('path')}`;
process.env.AccessTokensTable = randomId('tokenTable');
process.env.stackName = cryptoRandomString({ length: 10 });
process.env.system_bucket = cryptoRandomString({ length: 10 });
process.env.BUCKET_MAP_FILE = `${process.env.stackName}/cumulus_distribution/bucket_map.yaml`;

let headObjectStub;

// import the express app after setting the env variables
const { distributionApp } = require('../../app/distribution');

const publicBucket = randomId('publicbucket');
const publicBucketPath = randomId('publicpath');
const protectedBucket = randomId('protectedbucket');

<<<<<<< HEAD
const headerContentTypeTextPlain = 'text/plain';
const headerContentDispositionInline = 'inlin';
const headerContentLanguage = 'de-DE, en-CA';
const headerContentEncoding = 'compress';
const headerExpires = '2021-06-26T14:48:00.000Z';
const headerCacheControl = 'max-age=31536000';
const headerCustomHeaderVal = 'example-custom-header-value';

=======
>>>>>>> 939abe10
const bucketMap = {
  MAP: {
    path1: {
      bucket: 'bucket-path-1',
      headers: {
        'Content-Type': 'text/plain',
      },
    },
<<<<<<< HEAD
    path2: {
      bucket: 'bucket-path-2',
      headers: {
        'Content-Type': headerContentTypeTextPlain,
        'Content-Disposition': headerContentDispositionInline,
        'Content-Language': headerContentLanguage,
        'Content-Encoding': headerContentEncoding,
        'Expires': headerExpires,
        'Cache-Control': headerCacheControl,
        'Custom-Header': headerCustomHeaderVal
      }
    },
=======
>>>>>>> 939abe10
    [protectedBucket]: protectedBucket,
    [publicBucketPath]: publicBucket,
    [publicBucket]: publicBucket,
  },
  PUBLIC_BUCKETS: {
    [publicBucket]: 'public bucket',
  },
};

const invalidToken = randomId('invalidToken');

let context;

function headerIs(headers, name, value) {
  return headers[name.toLowerCase()] === value;
}

function validateDefaultHeaders(t, response) {
  t.true(headerIs(response.headers, 'Access-Control-Allow-Origin', '*'));
  t.true(headerIs(response.headers, 'Strict-Transport-Security', 'max-age=31536000; includeSubDomains'));
}

function validateRedirectToGetAuthorizationCode(t, response) {
  const { authorizationUrl } = context;

  t.is(response.status, 307);
  validateDefaultHeaders(t, response);
  t.true(headerIs(response.headers, 'Location', authorizationUrl));
}

function stubHeadObject() {
  headObjectStub = sinon.stub(s3(), 'headObject').returns({ promise: () => Promise.resolve() });
}

function restoreHeadObjectStub() {
  headObjectStub.restore();
}

test.before(async () => {
  await createBucket(process.env.system_bucket);
  await s3PutObject({
    Bucket: process.env.system_bucket,
    Key: process.env.BUCKET_MAP_FILE,
    Body: jsyaml.dump(bucketMap),
  });

  const accessTokenModel = new AccessToken({ tableName: process.env.AccessTokensTable });
  await accessTokenModel.createTable();

  const authorizationUrl = `https://${randomId('host')}.com/${randomId('path')}`;
  const fileKey = randomId('key');

  const fileLocation = `${protectedBucket}/${fileKey}`;
  const s3Endpoint = getLocalstackEndpoint('s3');

  const getAccessTokenResponse = fakeAccessTokenFactory();
  const getUserInfoResponse = { foo: 'bar', username: getAccessTokenResponse.username };

  sinon.stub(
    OAuthClient.prototype,
    'getAccessToken'
  ).callsFake(() => getAccessTokenResponse);

  sinon.stub(
    OAuthClient.prototype,
    'getAuthorizationUrl'
  ).callsFake(() => authorizationUrl);

  sinon.stub(
    CognitoClient.prototype,
    'getUserInfo'
  ).callsFake(({ token }) => {
    if (token === invalidToken) throw new Error('Invalid token');
    return getUserInfoResponse;
  });

  const accessTokenRecord = fakeAccessTokenFactory({ tokenInfo: { anykey: randomId('tokenInfo') } });
  await accessTokenModel.create(accessTokenRecord);

  context = {
    accessTokenModel,
    accessTokenRecord,
    accessTokenCookie: accessTokenRecord.accessToken,
    getAccessTokenResponse,
    getUserInfoResponse,
    fileKey,
    fileLocation,
    authorizationUrl,
    authorizationCode: randomId('code'),
    distributionUrl: process.env.DISTRIBUTION_ENDPOINT,
    s3Endpoint,
  };
});

test.after.always(async () => {
  await recursivelyDeleteS3Bucket(process.env.system_bucket);

  const { accessTokenModel } = context;
  await accessTokenModel.deleteTable();
  sinon.reset();
});

test.serial('A request for a file without an access token returns a redirect to an OAuth2 provider', async (t) => {
  const { fileLocation } = context;
  const response = await request(distributionApp)
    .get(`/${fileLocation}`)
    .set('Accept', 'application/json')
    .expect(307);

  validateRedirectToGetAuthorizationCode(t, response);
});

test.serial('A request for a file using a non-existent access token returns a redirect to an OAuth2 provider', async (t) => {
  const { fileLocation } = context;
  const response = await request(distributionApp)
    .get(`/${fileLocation}`)
    .set('Accept', 'application/json')
    .set('Cookie', [`accessToken=${randomId('cookie')}`])
    .expect(307);

  validateRedirectToGetAuthorizationCode(t, response);
});

test.serial('A request for a file using an expired access token returns a redirect to an OAuth2 provider', async (t) => {
  const { accessTokenModel, fileLocation } = context;

  const accessTokenRecord = fakeAccessTokenFactory({
    expirationTime: moment().unix(),
  });
  await accessTokenModel.create(accessTokenRecord);

  const response = await request(distributionApp)
    .get(`/${fileLocation}`)
    .set('Accept', 'application/json')
    .set('Cookie', [`accessToken=${accessTokenRecord.accessToken}`])
    .expect(307);

  validateRedirectToGetAuthorizationCode(t, response);
});

test.serial('An authenticated request for a file that cannot be parsed returns a 404', async (t) => {
  const { accessTokenCookie } = context;
  const response = await request(distributionApp)
    .get('/invalid')
    .set('Accept', 'application/json')
    .set('Cookie', [`accessToken=${accessTokenCookie}`])
    .expect(404);

  t.is(response.statusCode, 404);
});

test.serial('An authenticated request for a file returns a redirect to S3', async (t) => {
  stubHeadObject();

  const {
    accessTokenCookie,
    accessTokenRecord,
    fileLocation,
    s3Endpoint,
  } = context;

  const response = await request(distributionApp)
    .get(`/${fileLocation}`)
    .set('Accept', 'application/json')
    .set('Cookie', [`accessToken=${accessTokenCookie}`])
    .expect(307);

  restoreHeadObjectStub();

  t.is(response.status, 307);
  validateDefaultHeaders(t, response);

  const redirectLocation = new URL(response.headers.location);
  const signedFileUrl = new URL(`${s3Endpoint}/${fileLocation}`);

  t.is(redirectLocation.origin, signedFileUrl.origin);
  t.is(redirectLocation.pathname, signedFileUrl.pathname);
  t.is(redirectLocation.searchParams.get('A-userid'), accessTokenRecord.username);
});

test.serial('A request for a file with a valid bearer token returns a redirect to S3', async (t) => {
  stubHeadObject();

  const {
    fileLocation,
    getUserInfoResponse,
    s3Endpoint,
  } = context;

  const response = await request(distributionApp)
    .get(`/${fileLocation}`)
    .set('Accept', 'application/json')
    .set('Authorization', `Bearer ${randomId('token')}`)
    .expect(307);

  restoreHeadObjectStub();

  t.is(response.status, 307);
  validateDefaultHeaders(t, response);

  const redirectLocation = new URL(response.headers.location);
  const signedFileUrl = new URL(`${s3Endpoint}/${fileLocation}`);
  t.is(redirectLocation.origin, signedFileUrl.origin);
  t.is(redirectLocation.pathname, signedFileUrl.pathname);
  t.is(redirectLocation.searchParams.get('A-userid'), getUserInfoResponse.username);
});

test.serial('A request for a file with an invalid bearer token returns a redirect to an OAuth2 provider', async (t) => {
  const { fileLocation } = context;

  const response = await request(distributionApp)
    .get(`/${fileLocation}`)
    .set('Accept', 'application/json')
    .set('Authorization', `Bearer ${invalidToken}`)
    .expect(307);

  validateRedirectToGetAuthorizationCode(t, response);
});

test.serial('A request for a public file without an access token returns a redirect to S3', async (t) => {
  stubHeadObject();
  const { fileKey, s3Endpoint } = context;
  const fileLocation = `${publicBucket}/${fileKey}`;
  const response = await request(distributionApp)
    .get(`/${publicBucketPath}/${fileKey}`)
    .set('Accept', 'application/json')
    .expect(307);

  restoreHeadObjectStub();

  t.is(response.status, 307);
  validateDefaultHeaders(t, response);

  const redirectLocation = new URL(response.headers.location);
  const signedFileUrl = new URL(`${s3Endpoint}/${fileLocation}`);

  t.is(redirectLocation.origin, signedFileUrl.origin);
  t.is(redirectLocation.pathname, signedFileUrl.pathname);
  t.is(redirectLocation.searchParams.get('A-userid'), 'unauthenticated user');
});

test.serial('A request for a public file with an access token returns a redirect to S3', async (t) => {
  stubHeadObject();

  const { accessTokenCookie, accessTokenRecord, fileKey, s3Endpoint } = context;
  const fileLocation = `${publicBucket}/${fileKey}`;
  const response = await request(distributionApp)
    .get(`/${publicBucketPath}/${fileKey}`)
    .set('Accept', 'application/json')
    .set('Cookie', [`accessToken=${accessTokenCookie}`])
    .expect(307);

  restoreHeadObjectStub();

  validateDefaultHeaders(t, response);

  const redirectLocation = new URL(response.headers.location);
  const signedFileUrl = new URL(`${s3Endpoint}/${fileLocation}`);
  t.is(redirectLocation.origin, signedFileUrl.origin);
  t.is(redirectLocation.pathname, signedFileUrl.pathname);
  t.is(redirectLocation.searchParams.get('A-userid'), accessTokenRecord.username);
});

<<<<<<< HEAD
test.serial('A request for a public file with an access token in the bucket-map with headers defined in the bucket map returns a redirect to S3 containing the expected parameters to override the response headers', async (t) => {
  stubHeadObject();

  const { accessTokenCookie, accessTokenRecord, fileKey, s3Endpoint } = context;
  const fileLocation = `bucket-path-2/${fileKey}`;
  const response = await request(distributionApp)
    .get(`/path2/${fileKey}`)
    .set('Accept', 'application/json')
    .set('Cookie', [`accessToken=${accessTokenCookie}`])
    .expect(307);

  restoreHeadObjectStub();

  validateDefaultHeaders(t, response);

  const redirectLocation = new URL(response.headers.location);
  console.log(`Redirect URL: ${redirectLocation}`);

  const signedFileUrl = new URL(`${s3Endpoint}/${fileLocation}`);
  t.is(redirectLocation.origin, signedFileUrl.origin);
  t.is(redirectLocation.pathname, signedFileUrl.pathname);
  t.is(redirectLocation.searchParams.get('A-userid'), accessTokenRecord.username);
  t.is(redirectLocation.searchParams.get('response-content-type'), headerContentTypeTextPlain);                               // Content-Type Override
  t.is(redirectLocation.searchParams.get('response-content-disposition'), headerContentDispositionInline);                    // Content-Disposition Override
  t.is(redirectLocation.searchParams.get('response-content-language'), headerContentLanguage);                                // Content-Language Override
  t.is(redirectLocation.searchParams.get('response-content-encoding'), headerContentEncoding);                                // Content-Encoding Override
  t.is(new Date(redirectLocation.searchParams.get('response-expires')).toISOString(), new Date(headerExpires).toISOString()); // Expires Override
  t.is(redirectLocation.searchParams.get('response-cache-control'), headerCacheControl);                                      // Cache-Control Override
  t.is(redirectLocation.searchParams.get('custom-header'), null);                                                             // Any Header other than the six above are ignored
});

=======
>>>>>>> 939abe10
test.serial('A /login request with a good authorization code returns a correct response', async (t) => {
  const {
    authorizationCode,
    getAccessTokenResponse,
    distributionUrl,
    fileLocation,
  } = context;

  const response = await request(distributionApp)
    .get('/login')
    .query({ code: authorizationCode, state: fileLocation })
    .set('Accept', 'application/json')
    .expect(301);

  t.is(response.status, 301);
  validateDefaultHeaders(t, response);
  t.is(response.headers.location, `${distributionUrl}/${fileLocation}`);

  const cookies = response.headers['set-cookie'].map(Cookie.parse);
  const setAccessTokenCookie = cookies.find((c) => c.key === 'accessToken');

  t.truthy(setAccessTokenCookie);
  t.is(setAccessTokenCookie.value, getAccessTokenResponse.accessToken);
  t.is(setAccessTokenCookie.httpOnly, true);
  t.is(setAccessTokenCookie.secure, true);

  t.is(
    setAccessTokenCookie.expires.valueOf(),
    // expirationTime only has per-second precision
    getAccessTokenResponse.expirationTime * 1000
  );
});

test.serial('A /login request with a good authorization code stores the access token', async (t) => {
  const {
    accessTokenModel,
    authorizationCode,
    fileLocation,
  } = context;

  const response = await request(distributionApp)
    .get('/login')
    .query({ code: authorizationCode, state: fileLocation })
    .set('Accept', 'application/json')
    .expect(301);

  const cookies = response.headers['set-cookie'].map(Cookie.parse);
  const setAccessTokenCookie = cookies.find((c) => c.key === 'accessToken');

  t.true(await accessTokenModel.exists({ accessToken: setAccessTokenCookie.value }));
});

test.serial('A /logout request deletes the access token', async (t) => {
  const { accessTokenModel } = context;
  const accessTokenRecord = fakeAccessTokenFactory();
  await accessTokenModel.create(accessTokenRecord);
  const response = await request(distributionApp)
    .get('/logout')
    .set('Accept', 'application/json')
    .set('Cookie', [`accessToken=${accessTokenRecord.accessToken}`])
    .expect(200);

  t.falsy(response.headers['set-cookie']);
  try {
    await accessTokenModel.get({ accessToken: accessTokenRecord.accessToken });
    t.fail('expected code to throw error');
  } catch (error) {
    console.log(error);
    t.true(error instanceof RecordDoesNotExist);
  }
  t.true(response.text.startsWith('<html>'));
});

test.serial('An authenticated / request displays welcome and logout page', async (t) => {
  const { accessTokenRecord } = context;
  const response = await request(distributionApp)
    .get('/')
    .set('Accept', 'application/json')
    .set('Cookie', [`accessToken=${accessTokenRecord.accessToken}`])
    .expect(200);

  t.true(response.text.startsWith('<html>'));
  t.true(response.text.includes('Log Out'));
  t.false(response.text.includes('Log In'));
  t.true(response.text.includes('Welcome user'));
});

test.serial('A / request without an access token displays login page', async (t) => {
  const response = await request(distributionApp)
    .get('/')
    .set('Accept', 'application/json')
    .expect(200);

  t.true(response.text.startsWith('<html>'));
  t.true(response.text.includes('Log In'));
  t.false(response.text.includes('Log Out'));
  t.false(response.text.includes('Welcome user'));
});

test.serial('A HEAD request for a public file without an access token redirects to S3', async (t) => {
  const { fileKey, s3Endpoint } = context;
  const fileLocation = `${publicBucket}/${fileKey}`;
  const response = await request(distributionApp)
    .head(`/${fileLocation}`)
    .set('Accept', 'application/json')
    .expect(307);

  t.is(response.status, 307);
  validateDefaultHeaders(t, response);

  const redirectLocation = new URL(response.headers.location);
  const signedFileUrl = new URL(`${s3Endpoint}/${fileLocation}`);

  t.is(redirectLocation.origin, signedFileUrl.origin);
  t.is(redirectLocation.pathname, signedFileUrl.pathname);
  t.is(redirectLocation.searchParams.get('A-userid'), 'unauthenticated user');
});

test.serial('An authenticated HEAD request for a file returns a redirect to S3', async (t) => {
  const { s3Endpoint, accessTokenCookie, accessTokenRecord, fileLocation } = context;

  const response = await request(distributionApp)
    .head(`/${fileLocation}`)
    .set('Accept', 'application/json')
    .set('Cookie', [`accessToken=${accessTokenCookie}`])
    .expect(307);

  t.is(response.status, 307);
  validateDefaultHeaders(t, response);

  const redirectLocation = new URL(response.headers.location);
  const signedFileUrl = new URL(`${s3Endpoint}/${fileLocation}`);

  t.is(redirectLocation.origin, signedFileUrl.origin);
  t.is(redirectLocation.pathname, signedFileUrl.pathname);
  t.is(redirectLocation.searchParams.get('A-userid'), accessTokenRecord.username);
});

test.serial('An authenticated HEAD request containing a range header for a file returns a redirect to S3 and passes the range request on', async (t) => {
  const { s3Endpoint, accessTokenCookie, accessTokenRecord, fileLocation } = context;

  const response = await request(distributionApp)
    .head(`/${fileLocation}`)
    .set('Accept', 'application/json')
    .set('Cookie', [`accessToken=${accessTokenCookie}`])
    .set('Range', 'bytes=0-2048')
    .expect(307);

  t.is(response.status, 307);
  validateDefaultHeaders(t, response);

  const redirectLocation = new URL(response.headers.location);
  const signedFileUrl = new URL(`${s3Endpoint}/${fileLocation}`);

  t.is(redirectLocation.origin, signedFileUrl.origin);
  t.is(redirectLocation.pathname, signedFileUrl.pathname);
  t.is(redirectLocation.searchParams.get('A-userid'), accessTokenRecord.username);
  t.true(redirectLocation.searchParams.get('X-Amz-SignedHeaders').includes('range'));
});

test('A sucessful /locate request for a bucket returns matching paths', async (t) => {
  const response = await request(distributionApp)
    .get('/locate?bucket_name=bucket-path-1')
    .set('Accept', 'application/json')
    .expect('Content-Type', /application\/json/)
    .expect(200);
  t.deepEqual(response.body, ['path1']);
});

test('A /locate request returns error when no matching bucket found', async (t) => {
  const response = await request(distributionApp)
    .get('/locate?bucket_name=nonexistbucket')
    .set('Accept', 'application/json')
    .expect('Content-Type', /text\/plain/)
    .expect(404);
  t.true(JSON.stringify(response.error).includes('No route defined for nonexistbucket'));
});

test('A /locate request returns error when request parameter is missing', async (t) => {
  const response = await request(distributionApp)
    .get('/locate')
    .set('Accept', 'application/json')
    .expect('Content-Type', /text\/plain/)
    .expect(400);
  t.true(JSON.stringify(response.error).includes('Required \\"bucket_name\\" query paramater not specified'));
});<|MERGE_RESOLUTION|>--- conflicted
+++ resolved
@@ -38,7 +38,6 @@
 const publicBucketPath = randomId('publicpath');
 const protectedBucket = randomId('protectedbucket');
 
-<<<<<<< HEAD
 const headerContentTypeTextPlain = 'text/plain';
 const headerContentDispositionInline = 'inlin';
 const headerContentLanguage = 'de-DE, en-CA';
@@ -47,8 +46,6 @@
 const headerCacheControl = 'max-age=31536000';
 const headerCustomHeaderVal = 'example-custom-header-value';
 
-=======
->>>>>>> 939abe10
 const bucketMap = {
   MAP: {
     path1: {
@@ -57,7 +54,6 @@
         'Content-Type': 'text/plain',
       },
     },
-<<<<<<< HEAD
     path2: {
       bucket: 'bucket-path-2',
       headers: {
@@ -70,8 +66,6 @@
         'Custom-Header': headerCustomHeaderVal
       }
     },
-=======
->>>>>>> 939abe10
     [protectedBucket]: protectedBucket,
     [publicBucketPath]: publicBucket,
     [publicBucket]: publicBucket,
@@ -335,7 +329,6 @@
   t.is(redirectLocation.searchParams.get('A-userid'), accessTokenRecord.username);
 });
 
-<<<<<<< HEAD
 test.serial('A request for a public file with an access token in the bucket-map with headers defined in the bucket map returns a redirect to S3 containing the expected parameters to override the response headers', async (t) => {
   stubHeadObject();
 
@@ -367,8 +360,6 @@
   t.is(redirectLocation.searchParams.get('custom-header'), null);                                                             // Any Header other than the six above are ignored
 });
 
-=======
->>>>>>> 939abe10
 test.serial('A /login request with a good authorization code returns a correct response', async (t) => {
   const {
     authorizationCode,
