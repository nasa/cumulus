'use strict';

const test = require('ava');
const request = require('supertest');
const cryptoRandomString = require('crypto-random-string');
const jsyaml = require('js-yaml');
const sinon = require('sinon');
const { Cookie } = require('tough-cookie');
const { URL } = require('url');
const moment = require('moment');

const { createBucket, s3PutObject, recursivelyDeleteS3Bucket } = require('@cumulus/aws-client/S3');
const { RecordDoesNotExist } = require('@cumulus/errors');
const { s3 } = require('@cumulus/aws-client/services');
const { randomId } = require('@cumulus/common/test-utils');
const { OAuthClient, CognitoClient } = require('@cumulus/oauth-client');
const { getLocalstackEndpoint } = require('@cumulus/aws-client/test-utils');

const { AccessToken } = require('../../models');
const { fakeAccessTokenFactory } = require('../../lib/testUtils');

process.env.OAUTH_CLIENT_ID = randomId('edlId');
process.env.OAUTH_CLIENT_PASSWORD = randomId('edlPw');
process.env.DISTRIBUTION_REDIRECT_ENDPOINT = 'http://example.com';
process.env.DISTRIBUTION_ENDPOINT = `https://${randomId('host')}/${randomId('path')}`;
process.env.OAUTH_HOST_URL = `https://${randomId('host')}/${randomId('path')}`;
process.env.AccessTokensTable = randomId('tokenTable');
process.env.stackName = cryptoRandomString({ length: 10 });
process.env.system_bucket = cryptoRandomString({ length: 10 });
process.env.BUCKET_MAP_FILE = `${process.env.stackName}/cumulus_distribution/bucket_map.yaml`;

let headObjectStub;

// import the express app after setting the env variables
const { distributionApp } = require('../../app/distribution');

const publicBucket = randomId('publicbucket');
const publicBucketPath = randomId('publicpath');
const protectedBucket = randomId('protectedbucket');

const bucketMap = {
  MAP: {
    path1: {
      bucket: 'bucket-path-1',
      headers: {
        'Content-Type': 'text/plain',
      },
    },
    [protectedBucket]: protectedBucket,
    [publicBucketPath]: publicBucket,
  },
  PUBLIC_BUCKETS: {
    [publicBucket]: 'public bucket',
  },
};

const invalidToken = randomId('invalidToken');

let context;

function headerIs(headers, name, value) {
  return headers[name.toLowerCase()] === value;
}

function validateDefaultHeaders(t, response) {
  t.true(headerIs(response.headers, 'Access-Control-Allow-Origin', '*'));
  t.true(headerIs(response.headers, 'Strict-Transport-Security', 'max-age=31536000; includeSubDomains'));
}

function validateRedirectToGetAuthorizationCode(t, response) {
  const { authorizationUrl } = context;

  t.is(response.status, 307);
  validateDefaultHeaders(t, response);
  t.true(headerIs(response.headers, 'Location', authorizationUrl));
}

function stubHeadObject() {
  headObjectStub = sinon.stub(s3(), 'headObject').returns({ promise: () => Promise.resolve() });
}

function restoreHeadObjectStub() {
  headObjectStub.restore();
}

test.before(async () => {
  await createBucket(process.env.system_bucket);
  await s3PutObject({
    Bucket: process.env.system_bucket,
    Key: process.env.BUCKET_MAP_FILE,
    Body: jsyaml.dump(bucketMap),
  });

  const accessTokenModel = new AccessToken({ tableName: process.env.AccessTokensTable });
  await accessTokenModel.createTable();

  const authorizationUrl = `https://${randomId('host')}.com/${randomId('path')}`;
  const fileKey = randomId('key');
<<<<<<< HEAD
  const fileLocation = `${protectedBucket}/${fileKey}`;
  const signedFileUrl = new URL(`https://${randomId('host2')}.com/${randomId('path2')}`);
=======
  const fileLocation = `${fileBucket}/${fileKey}`;
  const s3Endpoint = getLocalstackEndpoint('s3');
>>>>>>> 03376d36

  const getAccessTokenResponse = fakeAccessTokenFactory();
  const getUserInfoResponse = { foo: 'bar', username: getAccessTokenResponse.username };

  sinon.stub(
    OAuthClient.prototype,
    'getAccessToken'
  ).callsFake(() => getAccessTokenResponse);

  sinon.stub(
    OAuthClient.prototype,
    'getAuthorizationUrl'
  ).callsFake(() => authorizationUrl);

  sinon.stub(
    CognitoClient.prototype,
    'getUserInfo'
  ).callsFake(({ token }) => {
    if (token === invalidToken) throw new Error('Invalid token');
    return getUserInfoResponse;
  });

  const accessTokenRecord = fakeAccessTokenFactory({ tokenInfo: { anykey: randomId('tokenInfo') } });
  await accessTokenModel.create(accessTokenRecord);

<<<<<<< HEAD
  sinon.stub(s3(), 'getSignedUrl').callsFake((operation, params) => {
    if (operation !== 'getObject') {
      throw new Error(`Unexpected operation: ${operation}`);
    }

    if (![publicBucket, protectedBucket].includes(params.Bucket)) {
      throw new Error(`Unexpected params.Bucket: ${params.Bucket}`);
    }

    if (params.Key !== fileKey) {
      throw new Error(`Unexpected params.Key: ${params.Key}`);
    }

    return signedFileUrl.toString();
  });

=======
>>>>>>> 03376d36
  context = {
    accessTokenModel,
    accessTokenRecord,
    accessTokenCookie: accessTokenRecord.accessToken,
    getAccessTokenResponse,
    getUserInfoResponse,
    fileKey,
    fileLocation,
    authorizationUrl,
    authorizationCode: randomId('code'),
    distributionUrl: process.env.DISTRIBUTION_ENDPOINT,
    s3Endpoint,
  };
});

test.after.always(async () => {
  await recursivelyDeleteS3Bucket(process.env.system_bucket);

  const { accessTokenModel } = context;
  await accessTokenModel.deleteTable();
  sinon.reset();
});

test.serial('A request for a file without an access token returns a redirect to an OAuth2 provider', async (t) => {
  const { fileLocation } = context;
  const response = await request(distributionApp)
    .get(`/${fileLocation}`)
    .set('Accept', 'application/json')
    .expect(307);

  validateRedirectToGetAuthorizationCode(t, response);
});

test.serial('A request for a file using a non-existent access token returns a redirect to an OAuth2 provider', async (t) => {
  const { fileLocation } = context;
  const response = await request(distributionApp)
    .get(`/${fileLocation}`)
    .set('Accept', 'application/json')
    .set('Cookie', [`accessToken=${randomId('cookie')}`])
    .expect(307);

  validateRedirectToGetAuthorizationCode(t, response);
});

test.serial('A request for a file using an expired access token returns a redirect to an OAuth2 provider', async (t) => {
  const { accessTokenModel, fileLocation } = context;

  const accessTokenRecord = fakeAccessTokenFactory({
    expirationTime: moment().unix(),
  });
  await accessTokenModel.create(accessTokenRecord);

  const response = await request(distributionApp)
    .get(`/${fileLocation}`)
    .set('Accept', 'application/json')
    .set('Cookie', [`accessToken=${accessTokenRecord.accessToken}`])
    .expect(307);

  validateRedirectToGetAuthorizationCode(t, response);
});

test.serial('An authenticated request for a file that cannot be parsed returns a 404', async (t) => {
  const { accessTokenCookie } = context;
  const response = await request(distributionApp)
    .get('/invalid')
    .set('Accept', 'application/json')
    .set('Cookie', [`accessToken=${accessTokenCookie}`])
    .expect(404);

  t.is(response.statusCode, 404);
});

test.serial('An authenticated request for a file returns a redirect to S3', async (t) => {
  stubHeadObject();

  const {
    accessTokenCookie,
    accessTokenRecord,
    fileLocation,
    s3Endpoint,
  } = context;

  const response = await request(distributionApp)
    .get(`/${fileLocation}`)
    .set('Accept', 'application/json')
    .set('Cookie', [`accessToken=${accessTokenCookie}`])
    .expect(307);

  restoreHeadObjectStub();

  t.is(response.status, 307);
  validateDefaultHeaders(t, response);

  const redirectLocation = new URL(response.headers.location);
  const signedFileUrl = new URL(`${s3Endpoint}/${fileLocation}`);

  t.is(redirectLocation.origin, signedFileUrl.origin);
  t.is(redirectLocation.pathname, signedFileUrl.pathname);
  t.is(redirectLocation.searchParams.get('A-userid'), accessTokenRecord.username);
});

<<<<<<< HEAD
test('A request for a file with a valid bearer token returns a redirect to S3', async (t) => {
  const {
    fileLocation,
    getUserInfoResponse,
    signedFileUrl,
  } = context;

  const response = await request(distributionApp)
    .get(`/${fileLocation}`)
    .set('Accept', 'application/json')
    .set('Authorization', `Bearer ${randomId('token')}`)
    .expect(307);

  t.is(response.status, 307);
  validateDefaultHeaders(t, response);

  const redirectLocation = new URL(response.headers.location);
  t.is(redirectLocation.origin, signedFileUrl.origin);
  t.is(redirectLocation.pathname, signedFileUrl.pathname);
  t.is(redirectLocation.searchParams.get('A-userid'), getUserInfoResponse.username);
});

test('A request for a file with an invalid bearer token returns a redirect to an OAuth2 provider', async (t) => {
  const { fileLocation } = context;

  const response = await request(distributionApp)
    .get(`/${fileLocation}`)
    .set('Accept', 'application/json')
    .set('Authorization', `Bearer ${invalidToken}`)
    .expect(307);

  validateRedirectToGetAuthorizationCode(t, response);
});

test('A request for a public file without an access token returns a redirect to S3', async (t) => {
  const { fileKey, signedFileUrl } = context;
  const response = await request(distributionApp)
    .get(`/${publicBucketPath}/${fileKey}`)
=======
test.serial('A request for a public file without an access token returns a redirect to S3', async (t) => {
  stubHeadObject();
  const { fileKey, s3Endpoint } = context;
  const fileLocation = `${process.env.public_buckets}/${fileKey}`;
  const response = await request(distributionApp)
    .get(`/${fileLocation}`)
>>>>>>> 03376d36
    .set('Accept', 'application/json')
    .expect(307);

  restoreHeadObjectStub();

  t.is(response.status, 307);
  validateDefaultHeaders(t, response);

  const redirectLocation = new URL(response.headers.location);
  const signedFileUrl = new URL(`${s3Endpoint}/${fileLocation}`);

  t.is(redirectLocation.origin, signedFileUrl.origin);
  t.is(redirectLocation.pathname, signedFileUrl.pathname);
  t.is(redirectLocation.searchParams.get('A-userid'), 'unauthenticated user');
});

<<<<<<< HEAD
test('A request for a public file with an access token returns a redirect to S3', async (t) => {
  const { accessTokenCookie, accessTokenRecord, fileKey, signedFileUrl } = context;
  const response = await request(distributionApp)
    .get(`/${publicBucketPath}/${fileKey}`)
    .set('Accept', 'application/json')
    .set('Cookie', [`accessToken=${accessTokenCookie}`])
    .expect(307);

  validateDefaultHeaders(t, response);

  const redirectLocation = new URL(response.headers.location);
  t.is(redirectLocation.origin, signedFileUrl.origin);
  t.is(redirectLocation.pathname, signedFileUrl.pathname);
  t.is(redirectLocation.searchParams.get('A-userid'), accessTokenRecord.username);
});

test('A /login request with a good authorization code returns a correct response', async (t) => {
=======
test.serial('A /login request with a good authorization code returns a correct response', async (t) => {
>>>>>>> 03376d36
  const {
    authorizationCode,
    getAccessTokenResponse,
    distributionUrl,
    fileLocation,
  } = context;

  const response = await request(distributionApp)
    .get('/login')
    .query({ code: authorizationCode, state: fileLocation })
    .set('Accept', 'application/json')
    .expect(301);

  t.is(response.status, 301);
  validateDefaultHeaders(t, response);
  t.is(response.headers.location, `${distributionUrl}/${fileLocation}`);

  const cookies = response.headers['set-cookie'].map(Cookie.parse);
  const setAccessTokenCookie = cookies.find((c) => c.key === 'accessToken');

  t.truthy(setAccessTokenCookie);
  t.is(setAccessTokenCookie.value, getAccessTokenResponse.accessToken);
  t.is(setAccessTokenCookie.httpOnly, true);
  t.is(setAccessTokenCookie.secure, true);

  t.is(
    setAccessTokenCookie.expires.valueOf(),
    // expirationTime only has per-second precision
    getAccessTokenResponse.expirationTime * 1000
  );
});

test.serial('A /login request with a good authorization code stores the access token', async (t) => {
  const {
    accessTokenModel,
    authorizationCode,
    fileLocation,
  } = context;

  const response = await request(distributionApp)
    .get('/login')
    .query({ code: authorizationCode, state: fileLocation })
    .set('Accept', 'application/json')
    .expect(301);

  const cookies = response.headers['set-cookie'].map(Cookie.parse);
  const setAccessTokenCookie = cookies.find((c) => c.key === 'accessToken');

  t.true(await accessTokenModel.exists({ accessToken: setAccessTokenCookie.value }));
});

test.serial('A /logout request deletes the access token', async (t) => {
  const { accessTokenModel } = context;
  const accessTokenRecord = fakeAccessTokenFactory();
  await accessTokenModel.create(accessTokenRecord);
  const response = await request(distributionApp)
    .get('/logout')
    .set('Accept', 'application/json')
    .set('Cookie', [`accessToken=${accessTokenRecord.accessToken}`])
    .expect(200);

  t.falsy(response.headers['set-cookie']);
  try {
    await accessTokenModel.get({ accessToken: accessTokenRecord.accessToken });
    t.fail('expected code to throw error');
  } catch (error) {
    console.log(error);
    t.true(error instanceof RecordDoesNotExist);
  }
  t.true(response.text.startsWith('<html>'));
});

test.serial('An authenticated / request displays welcome and logout page', async (t) => {
  const { accessTokenRecord } = context;
  const response = await request(distributionApp)
    .get('/')
    .set('Accept', 'application/json')
    .set('Cookie', [`accessToken=${accessTokenRecord.accessToken}`])
    .expect(200);

  t.true(response.text.startsWith('<html>'));
  t.true(response.text.includes('Log Out'));
  t.false(response.text.includes('Log In'));
  t.true(response.text.includes('Welcome user'));
});

test.serial('A / request without an access token displays login page', async (t) => {
  const response = await request(distributionApp)
    .get('/')
    .set('Accept', 'application/json')
    .expect(200);

  t.true(response.text.startsWith('<html>'));
  t.true(response.text.includes('Log In'));
  t.false(response.text.includes('Log Out'));
  t.false(response.text.includes('Welcome user'));
});

<<<<<<< HEAD
test('A sucessful /locate request for a bucket returns matching paths', async (t) => {
  const response = await request(distributionApp)
    .get('/locate?bucket_name=bucket-path-1')
    .set('Accept', 'application/json')
    .expect('Content-Type', /application\/json/)
    .expect(200);
  t.deepEqual(response.body, ['path1']);
});

test('A /locate request returns error when no matching bucket found', async (t) => {
  const response = await request(distributionApp)
    .get('/locate?bucket_name=nonexistbucket')
    .set('Accept', 'application/json')
    .expect('Content-Type', /text\/plain/)
    .expect(404);
  t.true(JSON.stringify(response.error).includes('No route defined for nonexistbucket'));
});

test('A /locate request returns error when request parameter is missing', async (t) => {
  const response = await request(distributionApp)
    .get('/locate')
    .set('Accept', 'application/json')
    .expect('Content-Type', /text\/plain/)
    .expect(400);
  t.true(JSON.stringify(response.error).includes('Required \\"bucket_name\\" query paramater not specified'));
=======
test.serial('A HEAD request for a public file without an access token redirects to S3', async (t) => {
  const { fileKey, s3Endpoint } = context;
  const fileLocation = `${process.env.public_buckets}/${fileKey}`;
  const response = await request(distributionApp)
    .head(`/${fileLocation}`)
    .set('Accept', 'application/json')
    .expect(307);

  t.is(response.status, 307);
  validateDefaultHeaders(t, response);

  const redirectLocation = new URL(response.headers.location);
  const signedFileUrl = new URL(`${s3Endpoint}/${fileLocation}`);

  t.is(redirectLocation.origin, signedFileUrl.origin);
  t.is(redirectLocation.pathname, signedFileUrl.pathname);
  t.is(redirectLocation.searchParams.get('A-userid'), 'unauthenticated user');
});

test.serial('An authenticated HEAD request for a file returns a redirect to S3', async (t) => {
  const { s3Endpoint, accessTokenCookie, accessTokenRecord, fileLocation } = context;

  const response = await request(distributionApp)
    .head(`/${fileLocation}`)
    .set('Accept', 'application/json')
    .set('Cookie', [`accessToken=${accessTokenCookie}`])
    .expect(307);

  t.is(response.status, 307);
  validateDefaultHeaders(t, response);

  const redirectLocation = new URL(response.headers.location);
  const signedFileUrl = new URL(`${s3Endpoint}/${fileLocation}`);

  console.log(redirectLocation);

  t.is(redirectLocation.origin, signedFileUrl.origin);
  t.is(redirectLocation.pathname, signedFileUrl.pathname);
  t.is(redirectLocation.searchParams.get('A-userid'), accessTokenRecord.username);
});

test.serial('An authenticated HEAD request containing a range header for a file returns a redirect to S3 and passes the range request on', async (t) => {
  const { s3Endpoint, accessTokenCookie, accessTokenRecord, fileLocation } = context;

  const response = await request(distributionApp)
    .head(`/${fileLocation}`)
    .set('Accept', 'application/json')
    .set('Cookie', [`accessToken=${accessTokenCookie}`])
    .set('Range', 'bytes=0-2048')
    .expect(307);

  t.is(response.status, 307);
  validateDefaultHeaders(t, response);

  const redirectLocation = new URL(response.headers.location);
  const signedFileUrl = new URL(`${s3Endpoint}/${fileLocation}`);

  console.log(redirectLocation);

  t.is(redirectLocation.origin, signedFileUrl.origin);
  t.is(redirectLocation.pathname, signedFileUrl.pathname);
  t.is(redirectLocation.searchParams.get('A-userid'), accessTokenRecord.username);
  t.true(redirectLocation.searchParams.get('X-Amz-SignedHeaders').includes('range'));
>>>>>>> 03376d36
});<|MERGE_RESOLUTION|>--- conflicted
+++ resolved
@@ -96,13 +96,10 @@
 
   const authorizationUrl = `https://${randomId('host')}.com/${randomId('path')}`;
   const fileKey = randomId('key');
-<<<<<<< HEAD
+
   const fileLocation = `${protectedBucket}/${fileKey}`;
   const signedFileUrl = new URL(`https://${randomId('host2')}.com/${randomId('path2')}`);
-=======
-  const fileLocation = `${fileBucket}/${fileKey}`;
   const s3Endpoint = getLocalstackEndpoint('s3');
->>>>>>> 03376d36
 
   const getAccessTokenResponse = fakeAccessTokenFactory();
   const getUserInfoResponse = { foo: 'bar', username: getAccessTokenResponse.username };
@@ -128,7 +125,6 @@
   const accessTokenRecord = fakeAccessTokenFactory({ tokenInfo: { anykey: randomId('tokenInfo') } });
   await accessTokenModel.create(accessTokenRecord);
 
-<<<<<<< HEAD
   sinon.stub(s3(), 'getSignedUrl').callsFake((operation, params) => {
     if (operation !== 'getObject') {
       throw new Error(`Unexpected operation: ${operation}`);
@@ -145,8 +141,6 @@
     return signedFileUrl.toString();
   });
 
-=======
->>>>>>> 03376d36
   context = {
     accessTokenModel,
     accessTokenRecord,
@@ -248,7 +242,6 @@
   t.is(redirectLocation.searchParams.get('A-userid'), accessTokenRecord.username);
 });
 
-<<<<<<< HEAD
 test('A request for a file with a valid bearer token returns a redirect to S3', async (t) => {
   const {
     fileLocation,
@@ -283,18 +276,11 @@
   validateRedirectToGetAuthorizationCode(t, response);
 });
 
-test('A request for a public file without an access token returns a redirect to S3', async (t) => {
-  const { fileKey, signedFileUrl } = context;
-  const response = await request(distributionApp)
-    .get(`/${publicBucketPath}/${fileKey}`)
-=======
 test.serial('A request for a public file without an access token returns a redirect to S3', async (t) => {
   stubHeadObject();
-  const { fileKey, s3Endpoint } = context;
-  const fileLocation = `${process.env.public_buckets}/${fileKey}`;
-  const response = await request(distributionApp)
-    .get(`/${fileLocation}`)
->>>>>>> 03376d36
+  const { fileKey, signedFileUrl } = context;
+  const response = await request(distributionApp)
+    .get(`/${publicBucketPath}/${fileKey}`)
     .set('Accept', 'application/json')
     .expect(307);
 
@@ -311,7 +297,6 @@
   t.is(redirectLocation.searchParams.get('A-userid'), 'unauthenticated user');
 });
 
-<<<<<<< HEAD
 test('A request for a public file with an access token returns a redirect to S3', async (t) => {
   const { accessTokenCookie, accessTokenRecord, fileKey, signedFileUrl } = context;
   const response = await request(distributionApp)
@@ -328,10 +313,7 @@
   t.is(redirectLocation.searchParams.get('A-userid'), accessTokenRecord.username);
 });
 
-test('A /login request with a good authorization code returns a correct response', async (t) => {
-=======
 test.serial('A /login request with a good authorization code returns a correct response', async (t) => {
->>>>>>> 03376d36
   const {
     authorizationCode,
     getAccessTokenResponse,
@@ -430,7 +412,6 @@
   t.false(response.text.includes('Welcome user'));
 });
 
-<<<<<<< HEAD
 test('A sucessful /locate request for a bucket returns matching paths', async (t) => {
   const response = await request(distributionApp)
     .get('/locate?bucket_name=bucket-path-1')
@@ -456,7 +437,8 @@
     .expect('Content-Type', /text\/plain/)
     .expect(400);
   t.true(JSON.stringify(response.error).includes('Required \\"bucket_name\\" query paramater not specified'));
-=======
+});
+
 test.serial('A HEAD request for a public file without an access token redirects to S3', async (t) => {
   const { fileKey, s3Endpoint } = context;
   const fileLocation = `${process.env.public_buckets}/${fileKey}`;
@@ -520,5 +502,4 @@
   t.is(redirectLocation.pathname, signedFileUrl.pathname);
   t.is(redirectLocation.searchParams.get('A-userid'), accessTokenRecord.username);
   t.true(redirectLocation.searchParams.get('X-Amz-SignedHeaders').includes('range'));
->>>>>>> 03376d36
 });