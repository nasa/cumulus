--- conflicted
+++ resolved
@@ -59,15 +59,10 @@
 const { getDistributionBucketMapKey } = require('@cumulus/distribution-utils');
 const { constructCollectionId } = require('@cumulus/message/Collections');
 
-<<<<<<< HEAD
-const { create, patch, patchGranule } = require('../../endpoints/granules');
-=======
-const { create, del, put, patch, patchGranule } = require('../../endpoints/granules');
+const { create, del, patch, patchGranule } = require('../../endpoints/granules');
 const { sortFilesByKey } = require('../helpers/sort');
->>>>>>> 0dabdc36
 const assertions = require('../../lib/assertions');
 const { createGranuleAndFiles } = require('../helpers/create-test-data');
-const { sortFilesByKey } = require('../helpers/sort');
 const models = require('../../models');
 
 const { request } = require('../helpers/request');
@@ -282,33 +277,17 @@
     parentArn: undefined,
   });
 
-<<<<<<< HEAD
-  await executionModel.create(newExecution);
-  const executionPgRecord = await translateApiExecutionToPostgresExecution(
-    newExecution,
-    knex
-  );
-  [t.context.executionPgRecord] = await executionPgModel.create(knex, executionPgRecord);
-  t.context.executionUrl = executionPgRecord.url;
-  t.context.executionArn = executionPgRecord.arn;
+  const executionRecord = await translateApiExecutionToPostgresExecution(newExecution, knex);
+  t.context.executionPgRecord = (await executionPgModel.create(knex, executionRecord))[0];
+  t.context.executionUrl = executionRecord.url;
+  t.context.executionArn = executionRecord.arn;
 });
 
 test.beforeEach(async (t) => {
   t.context.createGranuleId = () => `${cryptoRandomString({ length: 7 })}.${cryptoRandomString({ length: 20 })}.hdf`;
   const granuleId1 = t.context.createGranuleId();
   const granuleId2 = t.context.createGranuleId();
-=======
-  const executionRecord = await translateApiExecutionToPostgresExecution(newExecution, knex);
-  t.context.executionPgRecord = (await executionPgModel.create(knex, executionRecord))[0];
-  t.context.executionUrl = executionRecord.url;
-  t.context.executionArn = executionRecord.arn;
-});
-
-test.beforeEach(async (t) => {
-  const granuleId1 = `${cryptoRandomString({ length: 7 })}.${cryptoRandomString({ length: 20 })}.hdf`;
-  const granuleId2 = `${cryptoRandomString({ length: 7 })}.${cryptoRandomString({ length: 20 })}.hdf`;
-  const granuleId3 = `${cryptoRandomString({ length: 7 })}.${cryptoRandomString({ length: 20 })}.hdf`;
->>>>>>> 0dabdc36
+  const granuleId3 = t.context.createGranuleId();
 
   // create fake Postgres granule records
   t.context.fakePGGranules = [
@@ -708,9 +687,9 @@
   );
 });
 
-// FUTURE: This test should be removed when deprecated putByGranuleId
+// FUTURE: This test should be removed when deprecated patchByGranuleId
 //  is removed.
-test.serial('PUT does not require a collectionId.', async (t) => {
+test.serial('PATCH does not require a collectionId.', async (t) => {
   const fakeDescribeExecutionResult = {
     input: JSON.stringify({
       meta: {
@@ -742,9 +721,9 @@
   t.true(body.warning.includes('overwritten'));
 });
 
-test.serial('PUT returns a 404 if the collection is not found.', async (t) => {
-  const response = await request(app)
-    .put(`/granules/unknown___unknown/${t.context.fakePGGranules[2].granule_id}`)
+test.serial('PATCH returns a 404 if the collection is not found.', async (t) => {
+  const response = await request(app)
+    .patch(`/granules/unknown___unknown/${t.context.fakePGGranules[2].granule_id}`)
     .set('Accept', 'application/json')
     .set('Authorization', `Bearer ${jwtAuthToken}`)
     .send({ action: 'reingest' })
@@ -758,9 +737,9 @@
   );
 });
 
-test.serial('PUT returns a 404 if the granule is not found.', async (t) => {
-  const response = await request(app)
-    .put(`/granules/${t.context.collectionId}/unknownGranuleId`)
+test.serial('PATCH returns a 404 if the granule is not found.', async (t) => {
+  const response = await request(app)
+    .patch(`/granules/${t.context.collectionId}/unknownGranuleId`)
     .set('Accept', 'application/json')
     .set('Authorization', `Bearer ${jwtAuthToken}`)
     .send({ action: 'reingest' })
@@ -772,7 +751,7 @@
 });
 
 // This needs to be serial because it is stubbing aws.sfn's responses
-test.serial('PUT reingests a granule', async (t) => {
+test.serial('PATCH reingests a granule', async (t) => {
   const fakeDescribeExecutionResult = {
     input: JSON.stringify({
       meta: {
@@ -792,7 +771,7 @@
   });
   t.teardown(() => stub.restore());
   const response = await request(app)
-    .put(`/granules/${t.context.collectionId}/${t.context.fakePGGranules[0].granule_id}`)
+    .patch(`/granules/${t.context.collectionId}/${t.context.fakePGGranules[0].granule_id}`)
     .set('Accept', 'application/json')
     .set('Authorization', `Bearer ${jwtAuthToken}`)
     .send({ action: 'reingest' })
@@ -811,7 +790,7 @@
 });
 
 // This needs to be serial because it is stubbing aws.sfn's responses
-test.serial('PUT applies an in-place workflow to an existing granule', async (t) => {
+test.serial('PATCH applies an in-place workflow to an existing granule', async (t) => {
   const fakeSFResponse = {
     execution: {
       input: JSON.stringify({
@@ -865,7 +844,7 @@
   t.is(updatedPgGranule.status, 'queued');
 });
 
-test.serial('PUT removes a granule from CMR', async (t) => {
+test.serial('PATCH removes a granule from CMR', async (t) => {
   const { s3Buckets, newPgGranule } = await createGranuleAndFiles({
     dbClient: t.context.knex,
     esClient: t.context.esClient,
@@ -905,7 +884,7 @@
   t.teardown(() => deleteS3Buckets([s3Buckets.protected.name, s3Buckets.public.name]));
 });
 
-test.serial('PUT removes a granule from CMR with launchpad authentication', async (t) => {
+test.serial('PATCH removes a granule from CMR with launchpad authentication', async (t) => {
   process.env.cmr_oauth_provider = 'launchpad';
   const launchpadStub = sinon.stub(launchpad, 'getLaunchpadToken').callsFake(() => randomString());
 
@@ -2073,7 +2052,6 @@
   t.is(errorText.message, `A granule already exists for granuleId: ${newGranule.granuleId}`);
 });
 
-<<<<<<< HEAD
 test.serial('PATCH updates an existing granule in all data stores', async (t) => {
   const {
     esClient,
@@ -2081,10 +2059,6 @@
     knex,
     testExecutionCumulusId,
   } = t.context;
-=======
-test.serial('PATCH replaces an existing granule in all data stores', async (t) => {
-  const { esClient, executionUrl, knex } = t.context;
->>>>>>> 0dabdc36
   const timestamp = Date.now();
   const { newPgGranule, esRecord } = await createGranuleAndFiles({
     dbClient: knex,
@@ -2164,12 +2138,7 @@
   } = t.context;
   const timestamp = Date.now();
   const {
-<<<<<<< HEAD
-=======
-    newPgGranule,
->>>>>>> 0dabdc36
     esRecord,
-    newDynamoGranule,
     newPgGranule,
   } = await createGranuleAndFiles({
     dbClient: knex,
@@ -2226,15 +2195,10 @@
 
   const originalUpdateTimestamp = Date.now();
 
-<<<<<<< HEAD
   const {
     esRecord,
-    newDynamoGranule,
     newPgGranule,
   } = await createGranuleAndFiles({
-=======
-  const { newPgGranule, esRecord } = await createGranuleAndFiles({
->>>>>>> 0dabdc36
     dbClient: knex,
     esClient,
     executionCumulusId: testExecutionCumulusId,
@@ -2273,11 +2237,7 @@
   };
 
   await request(app)
-<<<<<<< HEAD
-    .patch(`/granules/${newDynamoGranule.granuleId}`)
-=======
-    .put(`/granules/${updatedGranule.granuleId}`)
->>>>>>> 0dabdc36
+    .patch(`/granules/${updatedGranule.granuleId}`)
     .set('Accept', 'application/json')
     .set('Authorization', `Bearer ${jwtAuthToken}`)
     .send(updatedGranule)
@@ -2384,11 +2344,7 @@
   };
 
   await request(app)
-<<<<<<< HEAD
-    .patch(`/granules/${newDynamoGranule.granuleId}`)
-=======
-    .put(`/granules/${newPgGranule.granule_id}`)
->>>>>>> 0dabdc36
+    .patch(`/granules/${newPgGranule.granule_id}`)
     .set('Accept', 'application/json')
     .set('Authorization', `Bearer ${jwtAuthToken}`)
     .send(updatedGranule)
@@ -2425,30 +2381,8 @@
   );
 });
 
-<<<<<<< HEAD
-// FUTURE: this is explicitly a PATCH behavior test -
-// moving this is part of CUMULUS-3069/CUMULUS-3072
-test.serial(
-  'PATCH does not overwrite existing duration of an existing granule if not specified in the payload',
-  async (t) => {
-    const { esClient, executionUrl, knex, testExecutionCumulusId } = t.context;
-
-    const unmodifiedDuration = 100;
-    const { newPgGranule, newDynamoGranule, esRecord } =
-      await createGranuleAndFiles({
-        dbClient: knex,
-        esClient,
-        executionCumulusId: testExecutionCumulusId,
-        granuleParams: {
-          execution: executionUrl,
-          duration: unmodifiedDuration,
-          status: 'completed',
-        },
-      });
-=======
 test.serial('PATCH does not overwrite existing duration of an existing granule if not specified in the payload', async (t) => {
   const { esClient, executionUrl, knex } = t.context;
->>>>>>> 0dabdc36
 
   const unmodifiedDuration = 100;
   const { newPgGranule, esRecord } = await createGranuleAndFiles({
@@ -2482,26 +2416,6 @@
     .send(updatedGranule)
     .expect(200);
 
-<<<<<<< HEAD
-test.serial('PATCH does not overwrite existing createdAt of an existing granule if not specified in the payload',
-  async (t) => {
-    const { esClient, executionUrl, knex, testExecutionCumulusId } = t.context;
-
-    const timestamp = Date.now();
-    const createdAt = timestamp - 1000000;
-
-    const { newPgGranule, newDynamoGranule, esRecord } =
-      await createGranuleAndFiles({
-        dbClient: knex,
-        esClient,
-        executionCumulusId: testExecutionCumulusId,
-        granuleParams: {
-          createdAt,
-          status: 'completed',
-          execution: executionUrl,
-        },
-      });
-=======
   const actualPgGranule = await t.context.granulePgModel.get(t.context.knex, {
     cumulus_id: newPgGranule.cumulus_id,
   });
@@ -2513,7 +2427,6 @@
 
 test.serial('PATCH does not overwrite existing createdAt of an existing granule if not specified in the payload', async (t) => {
   const { esClient, executionUrl, knex } = t.context;
->>>>>>> 0dabdc36
 
   const timestamp = Date.now();
   const createdAt = timestamp - 1000000;
@@ -2641,7 +2554,6 @@
 });
 
 test.serial('PATCH replaces an existing granule in all data stores with correct timestamps', async (t) => {
-<<<<<<< HEAD
   const {
     esClient,
     executionUrl,
@@ -2650,12 +2562,7 @@
   } = t.context;
   const {
     newPgGranule,
-    newDynamoGranule,
   } = await createGranuleAndFiles({
-=======
-  const { esClient, executionUrl, knex } = t.context;
-  const { newPgGranule } = await createGranuleAndFiles({
->>>>>>> 0dabdc36
     dbClient: knex,
     esClient,
     executionCumulusId: testExecutionCumulusId,
@@ -2698,21 +2605,13 @@
 });
 
 test.serial('PATCH replaces an existing granule in all datastores with a granule that violates message-path write constraints, ignoring message write constraints and field selection', async (t) => {
-<<<<<<< HEAD
   const {
     esClient,
     executionUrl,
     knex,
     testExecutionCumulusId,
   } = t.context;
-  const {
-    newPgGranule,
-    newDynamoGranule,
-  } = await createGranuleAndFiles({
-=======
-  const { esClient, executionUrl, knex } = t.context;
   const { newPgGranule, apiGranule } = await createGranuleAndFiles({
->>>>>>> 0dabdc36
     dbClient: knex,
     esClient,
     executionCumulusId: testExecutionCumulusId,
@@ -2760,7 +2659,6 @@
 });
 
 test.serial('PATCH publishes an SNS message after a successful granule update', async (t) => {
-<<<<<<< HEAD
   const {
     collectionCumulusId,
     esClient,
@@ -2770,12 +2668,7 @@
   } = t.context;
   const {
     newPgGranule,
-    newDynamoGranule,
   } = await createGranuleAndFiles({
-=======
-  const { collectionCumulusId, esClient, executionUrl, knex } = t.context;
-  const { newPgGranule } = await createGranuleAndFiles({
->>>>>>> 0dabdc36
     dbClient: knex,
     esClient,
     executionCumulusId: testExecutionCumulusId,
@@ -2828,16 +2721,12 @@
 });
 
 test.serial("create() sets a default createdAt value for passed granule if it's not set by the user", async (t) => {
-<<<<<<< HEAD
   const {
     esClient,
     executionUrl,
     knex,
     testExecutionCumulusId,
   } = t.context;
-=======
-  const { esClient, executionUrl, knex } = t.context;
->>>>>>> 0dabdc36
 
   const { apiGranule } = await createGranuleAndFiles({
     dbClient: knex,
@@ -2872,7 +2761,6 @@
   t.truthy(createGranuleFromApiMethodStub.getCalls()[0].args[0].createdAt);
 });
 
-<<<<<<< HEAD
 test.serial("patch() sets a default createdAt value for new granule if it's not set by the user", async (t) => {
   const {
     esClient,
@@ -2881,9 +2769,7 @@
     testExecutionCumulusId,
   } = t.context;
 
-  const {
-    newDynamoGranule,
-  } = await createGranuleAndFiles({
+  const { apiGranule } = await createGranuleAndFiles({
     dbClient: knex,
     esClient,
     executionCumulusId: testExecutionCumulusId,
@@ -2896,7 +2782,7 @@
   const newGranuleId = randomId('granule');
   const updateGranuleFromApiMethodStub = sinon.stub();
   const updatedGranule = {
-    ...newDynamoGranule,
+    ...apiGranule,
     granuleId: newGranuleId,
   };
   delete updatedGranule.createdAt;
@@ -2916,57 +2802,6 @@
   t.truthy(updateGranuleFromApiMethodStub.getCalls()[0].args[0].createdAt);
 });
 
-test.serial('PATCH() does not write to PostgreSQL/Elasticsearch/SNS if writing to DynamoDB fails', async (t) => {
-  const {
-    esClient,
-    executionUrl,
-    knex,
-    testExecutionCumulusId,
-  } = t.context;
-  const {
-    newPgGranule,
-    newDynamoGranule,
-    esRecord,
-  } = await createGranuleAndFiles({
-=======
-test.serial("patchGranule() sets a default createdAt value for new granule if it's not set by the user", async (t) => {
-  const { esClient, executionUrl, knex } = t.context;
-
-  const { apiGranule } = await createGranuleAndFiles({
->>>>>>> 0dabdc36
-    dbClient: knex,
-    esClient,
-    granuleParams: {
-      status: 'running',
-      execution: executionUrl,
-    },
-    executionCumulusId: testExecutionCumulusId,
-  });
-
-  const newGranuleId = randomId('granule');
-  const updateGranuleFromApiMethodStub = sinon.stub();
-  const updatedGranule = {
-    ...apiGranule,
-    granuleId: newGranuleId,
-  };
-  delete updatedGranule.createdAt;
-  const expressRequest = {
-    params: {
-      granuleName: updatedGranule.granuleId,
-    },
-    body: updatedGranule,
-    testContext: {
-      knex,
-      updateGranuleFromApiMethod: updateGranuleFromApiMethodStub,
-    },
-  };
-  const response = buildFakeExpressResponse();
-  await patchGranule(expressRequest, response);
-
-  t.truthy(updateGranuleFromApiMethodStub.getCalls()[0].args[0].createdAt);
-});
-
-<<<<<<< HEAD
 test.serial('PATCH() does not write to DynamoDB/Elasticsearch/SNS if writing to PostgreSQL fails', async (t) => {
   const {
     esClient,
@@ -2976,14 +2811,8 @@
   } = t.context;
   const {
     newPgGranule,
-    newDynamoGranule,
     esRecord,
   } = await createGranuleAndFiles({
-=======
-test.serial('PATCH does not write to Elasticsearch/SNS if writing to PostgreSQL fails', async (t) => {
-  const { esClient, executionUrl, knex } = t.context;
-  const { newPgGranule, esRecord } = await createGranuleAndFiles({
->>>>>>> 0dabdc36
     dbClient: knex,
     esClient,
     granuleParams: {
@@ -3059,35 +2888,17 @@
   t.is(Messages, undefined);
 });
 
-<<<<<<< HEAD
-test.serial('PATCH() rolls back DynamoDB/PostgreSQL records and does not write to SNS if writing to Elasticsearch fails', async (t) => {
-  const {
-    esClient,
-    executionUrl,
-    knex,
-    testExecutionCumulusId,
-  } = t.context;
-  const {
-    newPgGranule,
-    newDynamoGranule,
-    esRecord,
-  } = await createGranuleAndFiles({
+test.serial('PATCH rolls back PostgreSQL records and does not write to SNS if writing to Elasticsearch fails', async (t) => {
+  const { esClient, executionUrl, knex, testExecutionCumulusId } = t.context;
+  const { newPgGranule, esRecord } = await createGranuleAndFiles({
     dbClient: knex,
     esClient,
     executionCumulusId: testExecutionCumulusId,
-    granuleParams: { status: 'running', execution: executionUrl },
-=======
-test.serial('PATCH rolls back PostgreSQL records and does not write to SNS if writing to Elasticsearch fails', async (t) => {
-  const { esClient, executionUrl, knex } = t.context;
-  const { newPgGranule, esRecord } = await createGranuleAndFiles({
-    dbClient: knex,
-    esClient,
     granuleParams: {
       collectionId: t.context.collectionId,
       status: 'running',
       execution: executionUrl,
     },
->>>>>>> 0dabdc36
   });
 
   const fakeEsClient = {
@@ -3126,35 +2937,8 @@
   const actualPgGranule = await t.context.granulePgModel.get(t.context.knex, {
     cumulus_id: newPgGranule.cumulus_id,
   });
-<<<<<<< HEAD
-  const expectedDynamoGranule = await translatePostgresGranuleToApiGranule(
-    {
-      granulePgRecord: actualPgGranule,
-      knexOrTransaction: knex,
-    }
-  );
-  const actualDynamoGranule = await t.context.granuleModel.get({
-    granuleId: newDynamoGranule.granuleId,
-  });
-
-  t.deepEqual(
-    actualDynamoGranule,
-    expectedDynamoGranule
-  );
-  t.deepEqual(
-    actualPgGranule,
-    newPgGranule
-  );
-  t.deepEqual(
-    await t.context.esGranulesClient.get(
-      newDynamoGranule.granuleId
-    ),
-    esRecord
-  );
-=======
   t.deepEqual(actualPgGranule, newPgGranule);
   t.deepEqual(await t.context.esGranulesClient.get(apiGranule.granuleId), esRecord);
->>>>>>> 0dabdc36
 
   const { Messages } = await sqs()
     .receiveMessage({
@@ -3368,7 +3152,7 @@
   );
 });
 
-test.serial('PUT returns bad request when the path param collectionId does not match the json collectionId', async (t) => {
+test.serial('PATCH returns bad request when the path param collectionId does not match the json collectionId', async (t) => {
   const newGranule = fakeGranuleFactoryV2({
     collectionId: t.context.collectionId,
   });
@@ -3376,7 +3160,7 @@
   const fakeCollectionId = `collection___${cryptoRandomString({ length: 6 })}`;
 
   const { body } = await request(app)
-    .put(`/granules/${fakeCollectionId}/${newGranule.granuleId}`)
+    .patch(`/granules/${fakeCollectionId}/${newGranule.granuleId}`)
     .set('Authorization', `Bearer ${jwtAuthToken}`)
     .set('Accept', 'application/json')
     .send(newGranule)
@@ -3772,7 +3556,6 @@
   );
 });
 
-<<<<<<< HEAD
 test.serial('PUT replaces an existing granule in all data stores, removing existing fields if not specified', async (t) => {
   const {
     esClient,
@@ -3782,15 +3565,10 @@
   } = t.context;
   console.log('foobar');
   const {
+    apiGranule,
+    esRecord,
     newPgGranule,
-    newDynamoGranule,
-    esRecord,
   } = await createGranuleAndFiles({
-=======
-test.serial('PUT throws not implemented error', async (t) => {
-  const { esClient, executionUrl, knex } = t.context;
-  const { newDynamoGranule } = await createGranuleAndFiles({
->>>>>>> 0dabdc36
     dbClient: knex,
     esClient,
     executionCumulusId: executionPgRecord.cumulus_id,
@@ -3819,46 +3597,41 @@
 
   console.log(esRecord);
   const newGranule = {
-    granuleId: newDynamoGranule.granuleId,
-    collectionId: newDynamoGranule.collectionId,
+    granuleId: apiGranule.granuleId,
+    collectionId: apiGranule.collectionId,
     status: 'completed',
   };
 
   await request(app)
-    .put(`/granules/${newDynamoGranule.granuleId}`)
+    .put(`/granules/${apiGranule.granuleId}`)
     .set('Accept', 'application/json')
     .set('Authorization', `Bearer ${jwtAuthToken}`)
     .send(newGranule)
     .expect(200); // 200 should be expected for *update*
 
-  const actualGranule = await t.context.granuleModel.get({
-    granuleId: newDynamoGranule.granuleId,
+  const actualPgGranule = await t.context.granulePgModel.get(t.context.knex, {
+    cumulus_id: newPgGranule.cumulus_id,
+  });
+  const translatedActualPgGranule = await translatePostgresGranuleToApiGranule({
+    knexOrTransaction: knex,
+    granulePgRecord: actualPgGranule,
   });
 
   const expectedGranule = {
     ...newGranule,
     error: {}, // This is a default value for no execution
     published: false, // This is a default value
-    execution: newDynamoGranule.execution, // This should not have changed
+    execution: apiGranule.execution, // This should not have changed
     status: 'completed',
-    timestamp: actualGranule.timestamp,
-    updatedAt: actualGranule.updatedAt,
-    createdAt: actualGranule.createdAt,
-  };
-
-  const actualPgGranule = await t.context.granulePgModel.get(t.context.knex, {
-    cumulus_id: newPgGranule.cumulus_id,
-  });
-  const translatedActualPgGranule = await translatePostgresGranuleToApiGranule({
-    knexOrTransaction: knex,
-    granulePgRecord: actualPgGranule,
-  });
+    timestamp: translatedActualPgGranule.timestamp,
+    updatedAt: translatedActualPgGranule.updatedAt,
+    createdAt: translatedActualPgGranule.createdAt,
+  };
 
   const updatedEsRecord = await t.context.esGranulesClient.get(
-    newDynamoGranule.granuleId
-  );
-
-  t.deepEqual(actualGranule, expectedGranule);
+    apiGranule.granuleId
+  );
+
   // Files is always returned as '[]' by translator if none exist
   t.deepEqual(
     { ...translatedActualPgGranule },
@@ -3889,28 +3662,25 @@
     .send(newGranule)
     .expect(201); // 201 should be expected for *create*
 
-  const actualGranule = await t.context.granuleModel.get({ granuleId });
+  const actualPgGranule = await t.context.granulePgModel.get(t.context.knex, {
+    collection_cumulus_id: collectionCumulusId,
+    granule_id: granuleId,
+  });
+  const translatedActualPgGranule = await translatePostgresGranuleToApiGranule({
+    knexOrTransaction: knex,
+    granulePgRecord: actualPgGranule,
+  });
+  const updatedEsRecord = await t.context.esGranulesClient.get(granuleId);
 
   const expectedGranule = {
     ...newGranule,
     error: {}, // This is a default value for no execution
     published: false, // This is a default value
-    timestamp: actualGranule.timestamp,
-    updatedAt: actualGranule.updatedAt,
-    createdAt: actualGranule.createdAt,
-  };
-
-  const actualPgGranule = await t.context.granulePgModel.get(t.context.knex, {
-    collection_cumulus_id: collectionCumulusId,
-    granule_id: granuleId,
-  });
-  const translatedActualPgGranule = await translatePostgresGranuleToApiGranule({
-    knexOrTransaction: knex,
-    granulePgRecord: actualPgGranule,
-  });
-  const updatedEsRecord = await t.context.esGranulesClient.get(granuleId);
-
-  t.deepEqual(actualGranule, expectedGranule);
+    timestamp: translatedActualPgGranule.timestamp,
+    updatedAt: translatedActualPgGranule.updatedAt,
+    createdAt: translatedActualPgGranule.createdAt,
+  };
+
   // Files is always returned as '[]' via translator
   t.deepEqual(
     { ...translatedActualPgGranule },
