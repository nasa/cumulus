'use strict';

const fs = require('fs');
const request = require('supertest');
const path = require('path');
const sinon = require('sinon');
const test = require('ava');
const omit = require('lodash/omit');
const sortBy = require('lodash/sortBy');
const cryptoRandomString = require('crypto-random-string');
const {
  CollectionPgModel,
  destroyLocalTestDb,
  ExecutionPgModel,
  fakeCollectionRecordFactory,
  fakeExecutionRecordFactory,
  fakeGranuleRecordFactory,
  FilePgModel,
  generateLocalTestDb,
  getUniqueGranuleByGranuleId,
  GranulePgModel,
  GranulesExecutionsPgModel,
  localStackConnectionEnv,
  migrationDir,
  translateApiExecutionToPostgresExecution,
  translateApiFiletoPostgresFile,
  translateApiGranuleToPostgresGranule,
  translatePostgresFileToApiFile,
  translatePostgresGranuleToApiGranule,
  upsertGranuleWithExecutionJoinRecord,
} = require('@cumulus/db');

const {
  createTestIndex,
  cleanupTestIndex,
} = require('@cumulus/es-client/testUtils');

const {
  buildS3Uri,
  createBucket,
  createS3Buckets,
  deleteS3Buckets,
  recursivelyDeleteS3Bucket,
  s3ObjectExists,
  s3PutObject,
} = require('@cumulus/aws-client/S3');

const {
  secretsManager,
  sfn,
  s3,
  sns,
  sqs,
} = require('@cumulus/aws-client/services');
const { CMR } = require('@cumulus/cmr-client');
const {
  metadataObjectFromCMRFile,
} = require('@cumulus/cmrjs/cmr-utils');
const indexer = require('@cumulus/es-client/indexer');
const { Search } = require('@cumulus/es-client/search');
const launchpad = require('@cumulus/launchpad-auth');
const { randomString, randomId } = require('@cumulus/common/test-utils');
const { getBucketsConfigKey } = require('@cumulus/common/stack');
const { getDistributionBucketMapKey } = require('@cumulus/distribution-utils');
const { constructCollectionId } = require('@cumulus/message/Collections');

const { put } = require('../../endpoints/granules');
const assertions = require('../../lib/assertions');
const { createGranuleAndFiles } = require('../helpers/create-test-data');
const models = require('../../models');

// Dynamo mock data factories
const {
  createFakeJwtAuthToken,
  fakeAccessTokenFactory,
  fakeGranuleFactoryV2,
  setAuthorizedOAuthUsers,
  fakeExecutionFactoryV2,
} = require('../../lib/testUtils');
const {
  createJwtToken,
} = require('../../lib/token');

const {
  generateMoveGranuleTestFilesAndEntries,
  getFileNameFromKey,
  getPgFilesFromGranuleCumulusId,
} = require('./granules/helpers');
const { buildFakeExpressResponse } = require('./utils');

const testDbName = `granules_${cryptoRandomString({ length: 10 })}`;

let accessTokenModel;
let executionPgModel;
let filePgModel;
let granulePgModel;
let granulesExecutionsPgModel;
let jwtAuthToken;

// Phase 3 -- this is still present as there are granule
// model built-in behaviors related to file-move that are required
// possibly others
let granuleModel;

process.env.AccessTokensTable = randomId('token');
process.env.AsyncOperationsTable = randomId('async');
process.env.ExecutionsTable = randomId('executions');
process.env.CollectionsTable = randomId('collection');
process.env.GranulesTable = randomId('granules');
process.env.stackName = randomId('stackname');
process.env.system_bucket = randomId('system-bucket');
process.env.TOKEN_SECRET = randomId('secret');
process.env.backgroundQueueUrl = randomId('backgroundQueueUrl');

// import the express app after setting the env variables
const { app } = require('../../app');

async function runTestUsingBuckets(buckets, testFunction) {
  try {
    await createS3Buckets(buckets);
    await testFunction();
  } finally {
    await Promise.all(buckets.map(recursivelyDeleteS3Bucket));
  }
}

/**
 * Helper for creating and uploading bucket configuration for 'move' tests.
 * @returns {Object} with keys of internalBucket, and publicBucket.
 */
async function setupBucketsConfig() {
  const systemBucket = process.env.system_bucket;
  const buckets = {
    protected: {
      name: systemBucket,
      type: 'protected',
    },
    public: {
      name: randomId('public'),
      type: 'public',
    },
  };

  process.env.DISTRIBUTION_ENDPOINT = 'http://example.com/';
  await s3PutObject({
    Bucket: systemBucket,
    Key: getBucketsConfigKey(process.env.stackName),
    Body: JSON.stringify(buckets),
  });
  await createBucket(buckets.public.name);
  // Create the required bucket map configuration file
  await s3PutObject({
    Bucket: systemBucket,
    Key: getDistributionBucketMapKey(process.env.stackName),
    Body: JSON.stringify({
      [systemBucket]: systemBucket,
      [buckets.public.name]: buckets.public.name,
    }),
  });
  return { internalBucket: systemBucket, publicBucket: buckets.public.name };
}

test.before(async (t) => {
  process.env.CMR_ENVIRONMENT = 'SIT';
  process.env = {
    ...process.env,
    ...localStackConnectionEnv,
    PG_DATABASE: testDbName,
  };

  // create a fake bucket
  await createBucket(process.env.system_bucket);

  // create a workflow template file
  const tKey = `${process.env.stackName}/workflow_template.json`;
  await s3PutObject({ Bucket: process.env.system_bucket, Key: tKey, Body: '{}' });
  executionPgModel = new ExecutionPgModel();

  // create fake Granules table
  granuleModel = new models.Granule();
  await granuleModel.createTable();
  t.context.granuleModel = granuleModel;

  granulePgModel = new GranulePgModel();
  t.context.granulePgModel = granulePgModel;
  filePgModel = new FilePgModel();
  granulesExecutionsPgModel = new GranulesExecutionsPgModel();

  const username = randomString();
  await setAuthorizedOAuthUsers([username]);

  accessTokenModel = new models.AccessToken();
  await accessTokenModel.createTable();

  jwtAuthToken = await createFakeJwtAuthToken({ accessTokenModel, username });

  // Store the CMR password
  process.env.cmr_password_secret_name = randomString();
  await secretsManager().createSecret({
    Name: process.env.cmr_password_secret_name,
    SecretString: randomString(),
  }).promise();

  // Store the Launchpad passphrase
  process.env.launchpad_passphrase_secret_name = randomString();
  await secretsManager().createSecret({
    Name: process.env.launchpad_passphrase_secret_name,
    SecretString: randomString(),
  }).promise();

  // Generate a local test postGres database

  const { knex, knexAdmin } = await generateLocalTestDb(testDbName, migrationDir);
  t.context.knex = knex;
  t.context.knexAdmin = knexAdmin;

  const { esIndex, esClient } = await createTestIndex();
  t.context.esIndex = esIndex;
  t.context.esClient = esClient;

  t.context.esGranulesClient = new Search(
    {},
    'granule',
    process.env.ES_INDEX
  );

  // Create collections in Postgres
  // we need this because a granule has a foreign key referring to collections
  const collectionName = 'fakeCollection';
  const collectionVersion = 'v1';

  t.context.collectionId = constructCollectionId(
    collectionName,
    collectionVersion
  );

  const testPgCollection = fakeCollectionRecordFactory({
    name: collectionName,
    version: collectionVersion,
  });
  const collectionPgModel = new CollectionPgModel();
  const [pgCollection] = await collectionPgModel.create(
    t.context.knex,
    testPgCollection
  );

  // Create execution in Dynamo/Postgres
  // we need this as granules *should have* a related execution

  t.context.testExecution = fakeExecutionRecordFactory();
  const [testExecution] = (
    await executionPgModel.create(t.context.knex, t.context.testExecution)
  );
  t.context.testExecutionCumulusId = testExecution.cumulus_id;
  t.context.collectionCumulusId = pgCollection.cumulus_id;

  const newExecution = fakeExecutionFactoryV2({
    arn: 'arn3',
    status: 'completed',
    name: 'test_execution',
    parentArn: undefined,
  });

  const executionPgRecord = await translateApiExecutionToPostgresExecution(
    newExecution,
    knex
  );
  await executionPgModel.create(knex, executionPgRecord);
  t.context.executionUrl = executionPgRecord.url;
  t.context.executionArn = executionPgRecord.arn;
});

test.beforeEach(async (t) => {
  const granuleId1 = `${cryptoRandomString({ length: 7 })}.${cryptoRandomString({ length: 20 })}.hdf`;
  const granuleId2 = `${cryptoRandomString({ length: 7 })}.${cryptoRandomString({ length: 20 })}.hdf`;

  // create fake Postgres granule records
  t.context.fakePGGranules = [
    fakeGranuleRecordFactory(
      {
        granule_id: granuleId1,
        status: 'completed',
        collection_cumulus_id: t.context.collectionCumulusId,
        published: true,
        cmr_link: 'https://cmr.uat.earthdata.nasa.gov/search/granules.json?concept_id=A123456789-TEST_A',
        duration: 47.125,
        timestamp: new Date(Date.now()),
      }
    ),
    fakeGranuleRecordFactory(
      {
        granule_id: granuleId2,
        status: 'failed',
        collection_cumulus_id: t.context.collectionCumulusId,
        duration: 52.235,
        timestamp: new Date(Date.now()),
      }
    ),
  ];

  const insertedPgGranules = await Promise.all(
    t.context.fakePGGranules.map((granule) =>
      upsertGranuleWithExecutionJoinRecord(
        t.context.knex,
        granule,
        t.context.testExecutionCumulusId,
        t.context.granulePgModel
      ))
  );
  t.context.insertedPgGranules = insertedPgGranules.flat();
  const insertedApiGranuleTranslations = await Promise.all(
    t.context.insertedPgGranules.map((granule) =>
      translatePostgresGranuleToApiGranule({
        knexOrTransaction: t.context.knex,
        granulePgRecord: granule,
      }))
  );
  // index PG Granules into ES
  await Promise.all(
    insertedApiGranuleTranslations.map((granule) =>
      indexer.indexGranule(t.context.esClient, granule, t.context.esIndex))
  );

  const topicName = randomString();
  const { TopicArn } = await sns().createTopic({ Name: topicName }).promise();
  process.env.granule_sns_topic_arn = TopicArn;
  t.context.TopicArn = TopicArn;

  const QueueName = randomString();
  const { QueueUrl } = await sqs().createQueue({ QueueName }).promise();
  t.context.QueueUrl = QueueUrl;
  const getQueueAttributesResponse = await sqs().getQueueAttributes({
    QueueUrl,
    AttributeNames: ['QueueArn'],
  }).promise();
  const QueueArn = getQueueAttributesResponse.Attributes.QueueArn;

  const { SubscriptionArn } = await sns().subscribe({
    TopicArn,
    Protocol: 'sqs',
    Endpoint: QueueArn,
  }).promise();

  await sns().confirmSubscription({
    TopicArn,
    Token: SubscriptionArn,
  }).promise();
});

test.afterEach(async (t) => {
  const { QueueUrl, TopicArn } = t.context;
  await sqs().deleteQueue({ QueueUrl }).promise();
  await sns().deleteTopic({ TopicArn }).promise();
});

test.after.always(async (t) => {
  await accessTokenModel.deleteTable();
  await recursivelyDeleteS3Bucket(process.env.system_bucket);
  await secretsManager().deleteSecret({
    SecretId: process.env.cmr_password_secret_name,
    ForceDeleteWithoutRecovery: true,
  }).promise();
  await secretsManager().deleteSecret({
    SecretId: process.env.launchpad_passphrase_secret_name,
    ForceDeleteWithoutRecovery: true,
  }).promise();

  await destroyLocalTestDb({
    knex: t.context.knex,
    knexAdmin: t.context.knexAdmin,
    testDbName,
  });
  await cleanupTestIndex(t.context);
});

// TODO why was this passing before?  I had to add L310 (inserting PG granules into elasitcsearch)
test.serial('default returns list of granules', async (t) => {
  const response = await request(app)
    .get('/granules')
    .set('Accept', 'application/json')
    .set('Authorization', `Bearer ${jwtAuthToken}`)
    .expect(200);

  const { meta, results } = response.body;
  t.is(results.length, 2);
  t.is(meta.stack, process.env.stackName);
  t.is(meta.table, 'granule');
  t.is(meta.count, 2);
  const granuleIds = t.context.fakePGGranules.map((i) => i.granule_id);
  results.forEach((r) => {
    t.true(granuleIds.includes(r.granuleId));
  });
});

test.serial('CUMULUS-911 GET without pathParameters and without an Authorization header returns an Authorization Missing response', async (t) => {
  const response = await request(app)
    .get('/granules')
    .set('Accept', 'application/json')
    .expect(401);

  assertions.isAuthorizationMissingResponse(t, response);
});

test.serial('CUMULUS-911 GET with pathParameters.granuleName set and without an Authorization header returns an Authorization Missing response', async (t) => {
  const response = await request(app)
    .get('/granules/asdf')
    .set('Accept', 'application/json')
    .expect(401);

  assertions.isAuthorizationMissingResponse(t, response);
});

test.serial('CUMULUS-911 PUT with pathParameters.granuleName set and without an Authorization header returns an Authorization Missing response', async (t) => {
  const response = await request(app)
    .put('/granules/asdf')
    .set('Accept', 'application/json')
    .expect(401);

  assertions.isAuthorizationMissingResponse(t, response);
});

test.serial('CUMULUS-911 DELETE with pathParameters.granuleName set and without an Authorization header returns an Authorization Missing response', async (t) => {
  const response = await request(app)
    .delete('/granules/asdf')
    .set('Accept', 'application/json')
    .expect(401);

  assertions.isAuthorizationMissingResponse(t, response);
});

test.serial('CUMULUS-912 GET without pathParameters and with an invalid access token returns an unauthorized response', async (t) => {
  const response = await request(app)
    .get('/granules/asdf')
    .set('Accept', 'application/json')
    .set('Authorization', 'Bearer ThisIsAnInvalidAuthorizationToken')
    .expect(401);

  assertions.isInvalidAccessTokenResponse(t, response);
});

test.serial('CUMULUS-912 GET without pathParameters and with an unauthorized user returns an unauthorized response', async (t) => {
  const accessTokenRecord = fakeAccessTokenFactory();
  await accessTokenModel.create(accessTokenRecord);
  const jwtToken = createJwtToken(accessTokenRecord);

  const response = await request(app)
    .get('/granules')
    .set('Accept', 'application/json')
    .set('Authorization', `Bearer ${jwtToken}`)
    .expect(401);

  assertions.isUnauthorizedUserResponse(t, response);
});

test.serial('CUMULUS-912 GET with pathParameters.granuleName set and with an invalid access token returns an unauthorized response', async (t) => {
  const response = await request(app)
    .get('/granules/asdf')
    .set('Accept', 'application/json')
    .set('Authorization', 'Bearer ThisIsAnInvalidAuthorizationToken')
    .expect(401);

  assertions.isInvalidAccessTokenResponse(t, response);
});

test.todo('CUMULUS-912 GET with pathParameters.granuleName set and with an unauthorized user returns an unauthorized response');

test.serial('CUMULUS-912 PUT with pathParameters.granuleName set and with an invalid access token returns an unauthorized response', async (t) => {
  const response = await request(app)
    .put('/granules/asdf')
    .set('Accept', 'application/json')
    .set('Authorization', 'Bearer ThisIsAnInvalidAuthorizationToken')
    .expect(401);

  assertions.isInvalidAccessTokenResponse(t, response);
});

test.todo('CUMULUS-912 PUT with pathParameters.granuleName set and with an unauthorized user returns an unauthorized response');

test.serial('CUMULUS-912 DELETE with pathParameters.granuleName set and with an unauthorized user returns an unauthorized response', async (t) => {
  const accessTokenRecord = fakeAccessTokenFactory();
  await accessTokenModel.create(accessTokenRecord);
  const jwtToken = createJwtToken(accessTokenRecord);

  const response = await request(app)
    .delete('/granules/adsf')
    .set('Accept', 'application/json')
    .set('Authorization', `Bearer ${jwtToken}`)
    .expect(401);

  assertions.isUnauthorizedUserResponse(t, response);
});

test.serial('GET returns the expected existing granule', async (t) => {
  const {
    knex,
    fakePGGranules,
  } = t.context;

  const response = await request(app)
    .get(`/granules/${t.context.fakePGGranules[0].granule_id}`)
    .set('Accept', 'application/json')
    .set('Authorization', `Bearer ${jwtAuthToken}`)
    .expect(200);

  const pgGranule = await granulePgModel.get(knex, {
    granule_id: fakePGGranules[0].granule_id,
    collection_cumulus_id: fakePGGranules[0].collection_cumulus_id,
  });

  const expectedGranule = await translatePostgresGranuleToApiGranule({
    granulePgRecord: pgGranule,
    knexOrTransaction: knex,
  });

  t.deepEqual(response.body, expectedGranule);
});

test.serial('GET returns a 404 response if the granule is not found', async (t) => {
  const response = await request(app)
    .get('/granules/unknownGranule')
    .set('Accept', 'application/json')
    .set('Authorization', `Bearer ${jwtAuthToken}`)
    .expect(404);

  t.is(response.status, 404);
  const { message } = response.body;
  t.is(message, 'Granule not found');
});

test.serial('PUT fails if action is not supported', async (t) => {
  const response = await request(app)
    .put(`/granules/${t.context.fakePGGranules[0].granule_id}`)
    .set('Accept', 'application/json')
    .set('Authorization', `Bearer ${jwtAuthToken}`)
    .send({ action: 'someUnsupportedAction' })
    .expect(400);

  t.is(response.status, 400);
  const { message } = response.body;
  t.true(message.includes('Action is not supported'));
});

test.serial('PUT without a body, fails to update granule.', async (t) => {
  const response = await request(app)
    .put(`/granules/${t.context.fakePGGranules[0].granule_id}`)
    .set('Accept', 'application/json')
    .set('Authorization', `Bearer ${jwtAuthToken}`)
    .expect(400);

  t.is(response.status, 400);
  const { message } = response.body;
  t.is(message, `input :granuleName (${t.context.fakePGGranules[0].granule_id}) must match body's granuleId (undefined)`);
});

// This needs to be serial because it is stubbing aws.sfn's responses
test.serial('reingest a granule', async (t) => {
  const fakeDescribeExecutionResult = {
    input: JSON.stringify({
      meta: {
        workflow_name: 'IngestGranule',
      },
      payload: {},
    }),
  };

  // fake workflow
  const message = JSON.parse(fakeDescribeExecutionResult.input);
  const wKey = `${process.env.stackName}/workflows/${message.meta.workflow_name}.json`;
  await s3PutObject({ Bucket: process.env.system_bucket, Key: wKey, Body: '{}' });

  const stub = sinon.stub(sfn(), 'describeExecution').returns({
    promise: () => Promise.resolve(fakeDescribeExecutionResult),
  });
  t.teardown(() => stub.restore());
  const response = await request(app)
    .put(`/granules/${t.context.fakePGGranules[0].granule_id}`)
    .set('Accept', 'application/json')
    .set('Authorization', `Bearer ${jwtAuthToken}`)
    .send({ action: 'reingest' })
    .expect(200);

  const body = response.body;
  t.is(body.status, 'SUCCESS');
  t.is(body.action, 'reingest');
  t.true(body.warning.includes('overwritten'));

  const updatedPgGranule = await getUniqueGranuleByGranuleId(
    t.context.knex,
    t.context.fakePGGranules[0].granule_id
  );
  t.is(updatedPgGranule.status, 'queued');
});

// This needs to be serial because it is stubbing aws.sfn's responses
test.serial('apply an in-place workflow to an existing granule', async (t) => {
  const fakeSFResponse = {
    execution: {
      input: JSON.stringify({
        meta: {
          workflow_name: 'inPlaceWorkflow',
        },
        payload: {},
      }),
    },
  };

  //fake in-place workflow
  const message = JSON.parse(fakeSFResponse.execution.input);
  const wKey = `${process.env.stackName}/workflows/${message.meta.workflow_name}.json`;
  await s3PutObject({ Bucket: process.env.system_bucket, Key: wKey, Body: '{}' });

  const fakeDescribeExecutionResult = {
    output: JSON.stringify({
      meta: {
        workflow_name: 'IngestGranule',
      },
      payload: {},
    }),
  };

  const stub = sinon.stub(sfn(), 'describeExecution').returns({
    promise: () => Promise.resolve(fakeDescribeExecutionResult),
  });
  t.teardown(() => stub.restore());

  const response = await request(app)
    .put(`/granules/${t.context.fakePGGranules[0].granule_id}`)
    .set('Accept', 'application/json')
    .set('Authorization', `Bearer ${jwtAuthToken}`)
    .send({
      action: 'applyWorkflow',
      workflow: 'inPlaceWorkflow',
      messageSource: 'output',
    })
    .expect(200);

  const body = response.body;
  t.is(body.status, 'SUCCESS');
  t.is(body.action, 'applyWorkflow inPlaceWorkflow');

  const updatedPgGranule = await getUniqueGranuleByGranuleId(
    t.context.knex,
    t.context.fakePGGranules[0].granule_id
  );

  t.is(updatedPgGranule.status, 'queued');
});

test.serial('remove a granule from CMR', async (t) => {
  const {
    s3Buckets,
    newPgGranule,
  } = await createGranuleAndFiles({
    dbClient: t.context.knex,
    esClient: t.context.esClient,
    granuleParams: { published: true },
  });

  const granuleId = newPgGranule.granule_id;

  sinon.stub(
    CMR.prototype,
    'deleteGranule'
  ).callsFake(() => Promise.resolve());

  sinon.stub(
    CMR.prototype,
    'getGranuleMetadata'
  ).callsFake(() => Promise.resolve({ title: granuleId }));

  try {
    const response = await request(app)
      .put(`/granules/${granuleId}`)
      .set('Accept', 'application/json')
      .set('Authorization', `Bearer ${jwtAuthToken}`)
      .send({ action: 'removeFromCmr' })
      .expect(200);

    const body = response.body;
    t.is(body.status, 'SUCCESS');
    t.is(body.action, 'removeFromCmr');

    // Should have updated the Postgres granule
    const updatedPgGranule = await getUniqueGranuleByGranuleId(
      t.context.knex,
      granuleId
    );
    t.is(updatedPgGranule.published, false);
    t.is(updatedPgGranule.cmrLink, undefined);
  } finally {
    CMR.prototype.deleteGranule.restore();
    CMR.prototype.getGranuleMetadata.restore();
  }

  t.teardown(() => deleteS3Buckets([
    s3Buckets.protected.name,
    s3Buckets.public.name,
  ]));
});

test.serial('remove a granule from CMR with launchpad authentication', async (t) => {
  process.env.cmr_oauth_provider = 'launchpad';
  const launchpadStub = sinon.stub(launchpad, 'getLaunchpadToken').callsFake(() => randomString());

  sinon.stub(
    CMR.prototype,
    'deleteGranule'
  ).callsFake(() => Promise.resolve());

  sinon.stub(
    CMR.prototype,
    'getGranuleMetadata'
  ).callsFake(() => Promise.resolve({ title: t.context.fakePGGranules[0].granule_id }));

  try {
    const response = await request(app)
      .put(`/granules/${t.context.fakePGGranules[0].granule_id}`)
      .set('Accept', 'application/json')
      .set('Authorization', `Bearer ${jwtAuthToken}`)
      .send({ action: 'removeFromCmr' })
      .expect(200);

    const body = response.body;
    t.is(body.status, 'SUCCESS');
    t.is(body.action, 'removeFromCmr');

    const updatedGranule = await granulePgModel.get(t.context.knex, {
      granule_id: t.context.fakePGGranules[0].granule_id,
      collection_cumulus_id: t.context.collectionCumulusId,
    });

    t.is(updatedGranule.published, false);
    t.is(updatedGranule.cmr_link, null);

    t.is(launchpadStub.calledOnce, true);
  } finally {
    process.env.cmr_oauth_provider = 'earthdata';
    launchpadStub.restore();
    CMR.prototype.deleteGranule.restore();
    CMR.prototype.getGranuleMetadata.restore();
  }
});

test.serial('DELETE returns 404 if granule does not exist', async (t) => {
  const granuleId = randomString();
  const response = await request(app)
    .delete(`/granules/${granuleId}`)
    .set('Accept', 'application/json')
    .set('Authorization', `Bearer ${jwtAuthToken}`)
    .expect(404);
  t.true(response.body.message.includes('No record found'));
});

test.serial('DELETE deletes a granule that exists in PostgreSQL but not Elasticsearch successfully', async (t) => {
  const {
    esGranulesClient,
    knex,
  } = t.context;
  const testPgCollection = fakeCollectionRecordFactory({
    name: randomString(),
    version: '005',
  });
  const newCollectionId = constructCollectionId(
    testPgCollection.name,
    testPgCollection.version
  );

  const collectionPgModel = new CollectionPgModel();
  await collectionPgModel.create(
    knex,
    testPgCollection
  );
  const newGranule = fakeGranuleFactoryV2(
    {
      granuleId: randomId(),
      status: 'failed',
      collectionId: newCollectionId,
      published: false,
      files: [],
    }
  );
  const newPgGranule = await translateApiGranuleToPostgresGranule(newGranule, knex);
  const [createdPgGranule] = await granulePgModel.create(knex, newPgGranule);

  t.true(await granulePgModel.exists(
    knex,
    {
      granule_id: createdPgGranule.granule_id,
      collection_cumulus_id: createdPgGranule.collection_cumulus_id,
    }
  ));
  t.false(await esGranulesClient.exists(newGranule.granuleId));

  const response = await request(app)
    .delete(`/granules/${newGranule.granuleId}`)
    .set('Accept', 'application/json')
    .set('Authorization', `Bearer ${jwtAuthToken}`)
    .expect(200);

  t.is(response.status, 200);
  const { detail } = response.body;
  t.is(detail, 'Record deleted');

  t.false(await granulePgModel.exists(
    knex,
    {
      granule_id: createdPgGranule.granule_id,
      collection_cumulus_id: createdPgGranule.collection_cumulus_id,
    }
  ));
});

test.serial('DELETE deletes a granule that exists in Elasticsearch but not PostgreSQL successfully', async (t) => {
  const {
    esClient,
    esIndex,
    esGranulesClient,
    knex,
  } = t.context;
  const testPgCollection = fakeCollectionRecordFactory({
    name: randomString(),
    version: '005',
  });
  const newCollectionId = constructCollectionId(
    testPgCollection.name,
    testPgCollection.version
  );

  const collectionPgModel = new CollectionPgModel();
  const [pgCollection] = await collectionPgModel.create(
    knex,
    testPgCollection
  );
  const newGranule = fakeGranuleFactoryV2(
    {
      granuleId: randomId(),
      status: 'failed',
      collectionId: newCollectionId,
      published: false,
      files: [],
    }
  );

  await indexer.indexGranule(esClient, newGranule, esIndex);

  t.false(await granulePgModel.exists(
    knex,
    {
      granule_id: newGranule.granuleId,
      collection_cumulus_id: pgCollection.cumulus_id,
    }
  ));
  t.true(await esGranulesClient.exists(newGranule.granuleId));

  const response = await request(app)
    .delete(`/granules/${newGranule.granuleId}`)
    .set('Accept', 'application/json')
    .set('Authorization', `Bearer ${jwtAuthToken}`)
    .expect(200);

  t.is(response.status, 200);
  const { detail } = response.body;
  t.is(detail, 'Record deleted');

  t.false(await esGranulesClient.exists(newGranule.granuleId));
});

test.serial('DELETE deleting an existing granule that is published will fail and not delete records', async (t) => {
  const {
    s3Buckets,
    newPgGranule,
  } = await createGranuleAndFiles({
    dbClient: t.context.knex,
    granuleParams: { published: true },
    esClient: t.context.esClient,
    writeDynamo: false,
  });

  const collectionCumulusId = newPgGranule.collection_cumulus_id;

  const newApiGranule = await translatePostgresGranuleToApiGranule({
    granulePgRecord: newPgGranule,
    knexOrTransaction: t.context.knex,
  });

  const granuleId = newApiGranule.granuleId;

  const response = await request(app)
    .delete(`/granules/${granuleId}`)
    .set('Accept', 'application/json')
    .set('Authorization', `Bearer ${jwtAuthToken}`)
    .expect(400);

  t.is(response.status, 400);
  const { message } = response.body;
  t.is(
    message,
    'You cannot delete a granule that is published to CMR. Remove it from CMR first'
  );

  // granule should still exist in Postgres
  t.true(await granulePgModel.exists(
    t.context.knex,
    { granule_id: granuleId, collection_cumulus_id: collectionCumulusId }
  ));

  // Verify files still exist in S3 and Postgres
  await Promise.all(
    newApiGranule.files.map(async (file) => {
      t.true(await s3ObjectExists({ Bucket: file.bucket, Key: file.key }));
      t.true(await filePgModel.exists(t.context.knex, { bucket: file.bucket, key: file.key }));
    })
  );

  t.teardown(() => deleteS3Buckets([
    s3Buckets.protected.name,
    s3Buckets.public.name,
  ]));
});

test.serial('DELETE deleting an existing unpublished granule succeeds', async (t) => {
  const {
    s3Buckets,
    newPgGranule,
  } = await createGranuleAndFiles({
    dbClient: t.context.knex,
    granuleParams: { published: false },
    esClient: t.context.esClient,
    writeDynamo: false,
  });

  const collectionCumulusId = newPgGranule.collection_cumulus_id;

  const newApiGranule = await translatePostgresGranuleToApiGranule({
    granulePgRecord: newPgGranule,
    knexOrTransaction: t.context.knex,
  });

  const response = await request(app)
    .delete(`/granules/${newApiGranule.granuleId}`)
    .set('Accept', 'application/json')
    .set('Authorization', `Bearer ${jwtAuthToken}`)
    .expect(200);

  t.is(response.status, 200);
  const { detail } = response.body;
  t.is(detail, 'Record deleted');

  const granuleId = newApiGranule.granuleId;

  // granule has been deleted from Postgres
  t.false(await granulePgModel.exists(
    t.context.knex,
    { granule_id: granuleId, collection_cumulus_id: collectionCumulusId }
  ));

  // verify the files are deleted from S3 and Postgres
  await Promise.all(
    newApiGranule.files.map(async (file) => {
      t.false(await s3ObjectExists({ Bucket: file.bucket, Key: file.key }));
      t.false(await filePgModel.exists(t.context.knex, { bucket: file.bucket, key: file.key }));
    })
  );

  t.teardown(() => deleteS3Buckets([
    s3Buckets.protected.name,
    s3Buckets.public.name,
  ]));
});

test.serial('DELETE throws an error if the Postgres get query fails', async (t) => {
  const { knex } = t.context;
  const {
    s3Buckets,
    newPgGranule,
  } = await createGranuleAndFiles({
    dbClient: t.context.knex,
    esClient: t.context.esClient,
    granuleParams: { published: true },
    writeDynamo: false,
  });

  const collectionCumulusId = newPgGranule.collection_cumulus_id;

  const newApiGranule = await translatePostgresGranuleToApiGranule({
    granulePgRecord: newPgGranule,
    knexOrTransaction: knex,
  });

  sinon
    .stub(GranulePgModel.prototype, 'get')
    .throws(new Error('Error message'));

  try {
    const response = await request(app)
      .delete(`/granules/${newApiGranule.granuleId}`)
      .set('Accept', 'application/json')
      .set('Authorization', `Bearer ${jwtAuthToken}`);
    t.is(response.status, 400);
  } finally {
    GranulePgModel.prototype.get.restore();
  }

  const granuleId = newApiGranule.granuleId;

  // granule has not been deleted from Postgres
  t.true(await granulePgModel.exists(
    t.context.knex,
    { granule_id: granuleId, collection_cumulus_id: collectionCumulusId }
  ));

  // verify the files still exist in S3 and Postgres
  await Promise.all(
    newApiGranule.files.map(async (file) => {
      t.true(await s3ObjectExists({ Bucket: file.bucket, Key: file.key }));
      t.true(await filePgModel.exists(t.context.knex, { bucket: file.bucket, key: file.key }));
    })
  );

  t.teardown(() => deleteS3Buckets([
    s3Buckets.protected.name,
    s3Buckets.public.name,
  ]));
});

// TODO make sure all calls to createGranulesAndFiles use writeDynamo = false
test.serial('DELETE publishes an SNS message after a successful granule delete', async (t) => {
  const { knex } = t.context;
  const {
    s3Buckets,
    newPgGranule,
  } = await createGranuleAndFiles({
    dbClient: t.context.knex,
    esClient: t.context.esClient,
    granuleParams: { published: false },
    writeDynamo: false,
  });

  const newApiGranule = await translatePostgresGranuleToApiGranule({
    granulePgRecord: newPgGranule,
    knexOrTransaction: knex,
  });

  const timeOfResponse = Date.now();

  const response = await request(app)
    .delete(`/granules/${newApiGranule.granuleId}`)
    .set('Accept', 'application/json')
    .set('Authorization', `Bearer ${jwtAuthToken}`)
    .expect(200);

  t.is(response.status, 200);
  const { detail } = response.body;
  t.is(detail, 'Record deleted');

  const granuleId = newApiGranule.granuleId;

  // granule have been deleted from Postgres and Dynamo
  t.false(await granulePgModel.exists(
    t.context.knex,
    {
      granule_id: granuleId,
      collection_cumulus_id: newPgGranule.collection_cumulus_id,
    }
  ));

  // verify the files are deleted from S3 and Postgres
  await Promise.all(
    newApiGranule.files.map(async (file) => {
      t.false(await s3ObjectExists({ Bucket: file.bucket, Key: file.key }));
      t.false(await filePgModel.exists(t.context.knex, { bucket: file.bucket, key: file.key }));
    })
  );

  t.teardown(() => deleteS3Buckets([
    s3Buckets.protected.name,
    s3Buckets.public.name,
  ]));
  const { Messages } = await sqs().receiveMessage({
    QueueUrl: t.context.QueueUrl,
    WaitTimeSeconds: 10,
  }).promise();
  const snsMessageBody = JSON.parse(Messages[0].Body);
  const publishedMessage = JSON.parse(snsMessageBody.Message);

  t.is(publishedMessage.record.granuleId, newApiGranule.granuleId);
  t.is(publishedMessage.event, 'Delete');
  t.true(publishedMessage.deletedAt > timeOfResponse);
  t.true(publishedMessage.deletedAt < Date.now());
});

// TDOO - need to re-add the granule model for this unit test
test.serial('move a granule with no .cmr.xml file', async (t) => {
  const bucket = process.env.system_bucket;
  const secondBucket = randomId('second');
  const thirdBucket = randomId('third');

  const {
    esGranulesClient,
  } = t.context;

  await runTestUsingBuckets(
    [secondBucket, thirdBucket],
    async () => {
      // Generate Granule/Files, S3 objects and database entries
      const granuleFileName = randomId('granuleFileName');
      const {
        newGranule,
        postgresGranuleCumulusId,
      } = await generateMoveGranuleTestFilesAndEntries({
        t,
        bucket,
        secondBucket,
        granulePgModel,
        filePgModel,
        granuleModel,
        granuleFileName,
      });

      const destinationFilepath = `${process.env.stackName}/granules_moved`;
      const destinations = [
        {
          regex: '.*.txt$',
          bucket,
          filepath: destinationFilepath,
        },
        {
          regex: '.*.md$',
          bucket: thirdBucket,
          filepath: destinationFilepath,
        },
        {
          regex: '.*.jpg$',
          bucket,
          filepath: destinationFilepath,
        },
      ];

      const response = await request(app)
        .put(`/granules/${newGranule.granuleId}`)
        .set('Accept', 'application/json')
        .set('Authorization', `Bearer ${jwtAuthToken}`)
        .send({
          action: 'move',
          destinations,
        })
        .expect(200);

      const body = response.body;
      t.is(body.status, 'SUCCESS');
      t.is(body.action, 'move');

      // Validate S3 Objects are where they should be
      const bucketObjects = await s3().listObjects({
        Bucket: bucket,
        Prefix: destinationFilepath,
      }).promise();

      t.is(bucketObjects.Contents.length, 2);
      bucketObjects.Contents.forEach((item) => {
        t.is(item.Key.indexOf(`${destinationFilepath}/${granuleFileName}`), 0);
      });

      const thirdBucketObjects = await s3().listObjects({
        Bucket: thirdBucket,
        Prefix: destinationFilepath,
      }).promise();

      t.is(thirdBucketObjects.Contents.length, 1);
      t.is(thirdBucketObjects.Contents[0].Key, `${destinationFilepath}/${granuleFileName}.md`);

      // check the granule in dynamoDb is updated and files are replaced
      const updatedGranule = await granuleModel.get({ granuleId: newGranule.granuleId });

      updatedGranule.files.forEach((file) => {
        t.true(file.key.startsWith(`${destinationFilepath}/${granuleFileName}`));
        const destination = destinations.find((dest) => file.fileName.match(dest.regex));
        t.is(destination.bucket, file.bucket);
      });

      // check the granule in postgres is updated
      const pgFiles = await getPgFilesFromGranuleCumulusId(
        t.context.knex,
        filePgModel,
        postgresGranuleCumulusId
      );

      t.is(pgFiles.length, 3);

      for (let i = 0; i < pgFiles.length; i += 1) {
        const destination = destinations.find((dest) => pgFiles[i].file_name.match(dest.regex));
        const fileName = pgFiles[i].file_name;

        t.is(destination.bucket, pgFiles[i].bucket);
        t.like(pgFiles[i], {
          ...omit(newGranule.files[i], ['fileName', 'size', 'createdAt', 'updatedAt']),
          key: `${destinationFilepath}/${fileName}`,
          bucket: destination.bucket,
        });
      }

      // check the ES index is updated
      const esRecord = await esGranulesClient.get(newGranule.granuleId);
      t.is(esRecord.files.length, 3);
      esRecord.files.forEach((esFileRecord) => {
        const pgMatchingFileRecord = pgFiles.find(
          (pgFile) =>
            pgFile.key.match(esFileRecord.key)
            && pgFile.bucket.match(esFileRecord.bucket)
        );
        t.deepEqual(translatePostgresFileToApiFile(pgMatchingFileRecord), esFileRecord);
      });
    }
  );
});

// TDOO - need to re-add the granule model for this unit test
test.serial('When a move granule request fails to move a file correctly, it records the expected granule files in postgres and dynamo', async (t) => {
  const bucket = process.env.system_bucket;
  const secondBucket = randomId('second');
  const thirdBucket = randomId('third');
  const fakeBucket = 'not-a-real-bucket';

  await runTestUsingBuckets(
    [secondBucket, thirdBucket],
    async () => {
      // Generate Granule/Files, S3 objects and database entries
      const granuleFileName = randomId('granuleFileName');
      const {
        newGranule,
        postgresGranuleCumulusId,
      } = await generateMoveGranuleTestFilesAndEntries({
        t,
        bucket,
        secondBucket,
        granulePgModel,
        filePgModel,
        granuleModel,
        granuleFileName,
      });

      // Create 'destination' objects
      const destinationFilepath = `${process.env.stackName}/granules_fail_1`;
      const destinations = [
        {
          regex: '.*.txt$',
          bucket,
          filepath: destinationFilepath,
        },
        {
          regex: '.*.md$',
          bucket: thirdBucket,
          filepath: destinationFilepath,
        },
        {
          regex: '.*.jpg$',
          bucket: fakeBucket,
          filepath: destinationFilepath,
        },
      ];

      const response = await request(app)
        .put(`/granules/${newGranule.granuleId}`)
        .set('Accept', 'application/json')
        .set('Authorization', `Bearer ${jwtAuthToken}`)
        .send({
          action: 'move',
          destinations,
        })
        .expect(400);

      const message = JSON.parse(response.body.message);

      message.granule.files = sortBy(message.granule.files, (file) => getFileNameFromKey(file.key));
      newGranule.files = sortBy(newGranule.files, (file) => getFileNameFromKey(file.key));

      const fileWithInvalidDestination = newGranule.files[0];

      t.is(message.reason, 'Failed to move granule');
      t.deepEqual(message.granule, newGranule);
      t.is(message.errors.length, 1);
      t.is(message.errors[0].code, 'NoSuchBucket');

      const actualGranuleFileRecord = sortBy(message.granuleFilesRecords, ['key']);
      const expectedGranuleFileRecord = [
        {
          bucket: thirdBucket,
          key: `${destinationFilepath}/${granuleFileName}.md`,
          fileName: `${granuleFileName}.md`,
          size: 9,
          source: 'fakeSource',
        },
        {
          bucket,
          key: `${destinationFilepath}/${granuleFileName}.txt`,
          fileName: `${granuleFileName}.txt`,
          size: 9,
          source: 'fakeSource',
        },
        {
          bucket: fileWithInvalidDestination.bucket,
          key: fileWithInvalidDestination.key,
          fileName: `${granuleFileName}.jpg`,
          size: 9,
          source: 'fakeSource',
        },
      ];

      t.deepEqual(expectedGranuleFileRecord, actualGranuleFileRecord);

      // Validate S3 Objects are where they should be
      const bucketObjects = await s3().listObjects({
        Bucket: bucket,
        Prefix: destinationFilepath,
      }).promise();
      t.is(bucketObjects.Contents.length, 1);
      t.is(bucketObjects.Contents[0].Key, `${destinationFilepath}/${granuleFileName}.txt`);

      const failedBucketObjects = await s3().listObjects({
        Bucket: secondBucket,
        Prefix: `${process.env.stackName}/original_filepath`,
      }).promise();
      t.is(failedBucketObjects.Contents.length, 1);
      t.is(failedBucketObjects.Contents[0].Key,
        (`${process.env.stackName}/original_filepath/${granuleFileName}.jpg`));

      const thirdBucketObjects = await s3().listObjects({
        Bucket: thirdBucket,
        Prefix: destinationFilepath,
      }).promise();
      t.is(thirdBucketObjects.Contents.length, 1);
      t.is(thirdBucketObjects.Contents[0].Key, `${destinationFilepath}/${granuleFileName}.md`);

      // check the granule in dynamoDb is updated and files are replaced
      const updatedGranule = await granuleModel.get({ granuleId: newGranule.granuleId });

      const updatedFiles = sortBy(updatedGranule.files, (file) => getFileNameFromKey(file.key));
      const granuleFiles = sortBy(newGranule.files, (file) => getFileNameFromKey(file.key));

      t.deepEqual({
        ...fileWithInvalidDestination,
        fileName: `${granuleFileName}.jpg`,
      }, updatedFiles[0]);

      t.true(
        updatedFiles[1].key.startsWith(`${destinationFilepath}/${granuleFileName}`),
        `updatedFile[1] ${updatedFiles[1].key}, did not start with ${destinationFilepath}/${granuleFileName}`
      );
      t.like(newGranule.files[1], omit(updatedFiles[1], ['fileName', 'key', 'bucket']));
      t.is(updatedFiles[1].bucket, destinations.find(
        (dest) => updatedFiles[1].fileName.match(dest.regex)
      ).bucket);

      t.true(
        updatedFiles[2].key.startsWith(`${destinationFilepath}/${granuleFileName}`),
        `updatedFile[2] ${updatedFiles[2].key}, did not start with ${destinationFilepath}/${granuleFileName}`
      );
      t.like(granuleFiles[2], omit(updatedFiles[2], ['fileName', 'key', 'bucket']));
      t.is(updatedFiles[2].bucket, destinations.find(
        (dest) => updatedFiles[2].fileName.match(dest.regex)
      ).bucket);

      // Check that the postgres granules are in the correct state
      const pgFiles = await getPgFilesFromGranuleCumulusId(
        t.context.knex,
        filePgModel,
        postgresGranuleCumulusId
      );

      // Sort by only the filename because the paths will have changed
      const sortedPgFiles = sortBy(pgFiles, (file) => getFileNameFromKey(file.key));

      // The .jpg at index 0 should fail and have the original object values as
      // it's assigned `fakeBucket`
      t.like(sortedPgFiles[0], {
        ...omit(newGranule.files[0], ['fileName', 'size', 'createdAt', 'updatedAt']),
      });

      for (let i = 1; i <= 2; i += 1) {
        const fileName = sortedPgFiles[i].file_name;
        const destination = destinations.find((dest) => fileName.match(dest.regex));

        t.is(destination.bucket, sortedPgFiles[i].bucket);
        t.like(sortedPgFiles[i], {
          ...omit(newGranule.files[i], ['fileName', 'size', 'createdAt', 'updatedAt']),
          key: `${destinationFilepath}/${fileName}`,
          bucket: destination.bucket,
        });
      }
    }
  );
});

test.serial('move a file and update ECHO10 xml metadata', async (t) => {
  const { internalBucket, publicBucket } = await setupBucketsConfig();
  const newGranule = fakeGranuleFactoryV2({ collectionId: t.context.collectionId });

  newGranule.files = [
    {
      bucket: internalBucket,
      fileName: `${newGranule.granuleId}.txt`,
      key: `${process.env.stackName}/original_filepath/${newGranule.granuleId}.txt`,
    },
    {
      bucket: publicBucket,
      fileName: `${newGranule.granuleId}.cmr.xml`,
      key: `${process.env.stackName}/original_filepath/${newGranule.granuleId}.cmr.xml`,
    },
  ];

  await granuleModel.create(newGranule);

  const postgresNewGranule = await translateApiGranuleToPostgresGranule(
    newGranule,
    t.context.knex
  );
  postgresNewGranule.collection_cumulus_id = t.context.collectionCumulusId;

  const [postgresGranule] = await granulePgModel.create(
    t.context.knex, postgresNewGranule
  );
  const postgresNewGranuleFiles = newGranule.files.map((file) => {
    const translatedFile = translateApiFiletoPostgresFile(file);
    translatedFile.granule_cumulus_id = postgresGranule.cumulus_id;
    return translatedFile;
  });
  await Promise.all(
    postgresNewGranuleFiles.map((file) =>
      filePgModel.create(t.context.knex, file))
  );
  await granuleModel.create(newGranule, t.context.knex);

  await s3PutObject({
    Bucket: newGranule.files[0].bucket,
    Key: newGranule.files[0].key,
    Body: 'test data',
  });

  await s3PutObject({
    Bucket: newGranule.files[1].bucket,
    Key: newGranule.files[1].key,
    Body: fs.createReadStream(path.resolve(__dirname, '../data/meta.xml')),
  });

  const originalXML = await metadataObjectFromCMRFile(
    buildS3Uri(newGranule.files[1].bucket, newGranule.files[1].key)
  );

  const destinationFilepath = `${process.env.stackName}/moved_granules`;
  const destinations = [
    {
      regex: '.*.txt$',
      bucket: internalBucket,
      filepath: destinationFilepath,
    },
  ];

  sinon.stub(
    CMR.prototype,
    'ingestGranule'
  ).returns({ result: { 'concept-id': 'id204842' } });

  const response = await request(app)
    .put(`/granules/${newGranule.granuleId}`)
    .set('Accept', 'application/json')
    .set('Authorization', `Bearer ${jwtAuthToken}`)
    .send({
      action: 'move',
      destinations,
    })
    .expect(200);

  const body = response.body;

  t.is(body.status, 'SUCCESS');
  t.is(body.action, 'move');

  const list = await s3().listObjects({
    Bucket: internalBucket,
    Prefix: destinationFilepath,
  }).promise();
  t.is(list.Contents.length, 1);
  t.is(list.Contents[0].Key.indexOf(destinationFilepath), 0);

  const list2 = await s3().listObjects({
    Bucket: publicBucket,
    Prefix: `${process.env.stackName}/original_filepath`,
  }).promise();
  t.is(list2.Contents.length, 1);
  t.is(newGranule.files[1].key, list2.Contents[0].Key);

  const xmlObject = await metadataObjectFromCMRFile(
    buildS3Uri(newGranule.files[1].bucket, newGranule.files[1].key)
  );

  const newUrls = xmlObject.Granule.OnlineAccessURLs.OnlineAccessURL.map((obj) => obj.URL);
  const newDestination = `${process.env.DISTRIBUTION_ENDPOINT}${destinations[0].bucket}/${destinations[0].filepath}/${newGranule.files[0].fileName}`;
  t.true(newUrls.includes(newDestination));

  // All original URLs are unchanged (because they weren't involved in the granule move)
  const originalURLObjects = originalXML.Granule.OnlineAccessURLs.OnlineAccessURL;
  const originalURLs = originalURLObjects.map((urlObj) => urlObj.URL);
  originalURLs.forEach((originalURL) => {
    t.true(newUrls.includes(originalURL));
  });

  CMR.prototype.ingestGranule.restore();
  await recursivelyDeleteS3Bucket(publicBucket);
});

// TDOO - need to re-add the granule model for this unit test
test.serial('move a file and update its UMM-G JSON metadata', async (t) => {
  const { internalBucket, publicBucket } = await setupBucketsConfig();

  const newGranule = fakeGranuleFactoryV2({ collectionId: t.context.collectionId });
  const ummgMetadataString = fs.readFileSync(path.resolve(__dirname, '../data/ummg-meta.json'));
  const originalUMMG = JSON.parse(ummgMetadataString);

  newGranule.files = [
    {
      bucket: internalBucket,
      fileName: `${newGranule.granuleId}.txt`,
      key: `${process.env.stackName}/original_filepath/${newGranule.granuleId}.txt`,
    },
    {
      bucket: publicBucket,
      fileName: `${newGranule.granuleId}.cmr.json`,
      key: `${process.env.stackName}/original_filepath/${newGranule.granuleId}.cmr.json`,
    },
  ];

  const postgresNewGranule = await translateApiGranuleToPostgresGranule(
    newGranule,
    t.context.knex
  );
  postgresNewGranule.collection_cumulus_id = t.context.collectionCumulusId;

  const [postgresGranule] = await granulePgModel.create(
    t.context.knex, postgresNewGranule
  );
  const postgresNewGranuleFiles = newGranule.files.map((file) => {
    const translatedFile = translateApiFiletoPostgresFile(file);
    translatedFile.granule_cumulus_id = postgresGranule.cumulus_id;
    return translatedFile;
  });
  await Promise.all(
    postgresNewGranuleFiles.map((file) =>
      filePgModel.create(t.context.knex, file))
  );
  await granuleModel.create(newGranule);

  await Promise.all(newGranule.files.map((file) => {
    if (file.name === `${newGranule.granuleId}.txt`) {
      return s3PutObject({ Bucket: file.bucket, Key: file.key, Body: 'test data' });
    }
    return s3PutObject({ Bucket: file.bucket, Key: file.key, Body: ummgMetadataString });
  }));

  const destinationFilepath = `${process.env.stackName}/moved_granules/${randomString()}`;
  const destinations = [
    {
      regex: '.*.txt$',
      bucket: internalBucket,
      filepath: destinationFilepath,
    },
  ];

  sinon.stub(
    CMR.prototype,
    'ingestUMMGranule'
  ).returns({ result: { 'concept-id': 'id204842' } });

  const response = await request(app)
    .put(`/granules/${newGranule.granuleId}`)
    .set('Accept', 'application/json')
    .set('Authorization', `Bearer ${jwtAuthToken}`)
    .send({
      action: 'move',
      destinations,
    })
    .expect(200);

  const body = response.body;

  t.is(body.status, 'SUCCESS');
  t.is(body.action, 'move');

  // text file has moved to correct location
  const list = await s3().listObjects({
    Bucket: internalBucket,
    Prefix: destinationFilepath,
  }).promise();
  t.is(list.Contents.length, 1);
  t.is(list.Contents[0].Key.indexOf(destinationFilepath), 0);

  // CMR JSON  is in same location.
  const list2 = await s3().listObjects({
    Bucket: publicBucket,
    Prefix: `${process.env.stackName}/original_filepath`,
  }).promise();
  t.is(list2.Contents.length, 1);
  t.is(newGranule.files[1].key, list2.Contents[0].Key);

  // CMR UMMG JSON has been updated with the location of the moved file.
  const ummgObject = await metadataObjectFromCMRFile(
    buildS3Uri(newGranule.files[1].bucket, newGranule.files[1].key)
  );
  const updatedURLs = ummgObject.RelatedUrls.map((urlObj) => urlObj.URL);
  const newDestination = `${process.env.DISTRIBUTION_ENDPOINT}${destinations[0].bucket}/${destinations[0].filepath}/${newGranule.files[0].fileName}`;
  t.true(updatedURLs.includes(newDestination));

  // Original metadata is also unchanged.
  const origURLs = originalUMMG.RelatedUrls.map((urlObj) => urlObj.URL);
  origURLs.forEach((origURL) => {
    t.true(updatedURLs.includes(origURL));
  });

  CMR.prototype.ingestUMMGranule.restore();
  await recursivelyDeleteS3Bucket(publicBucket);
});

test.serial('PUT with action move returns failure if one granule file exists', async (t) => {
  const filesExistingStub = sinon.stub(models.Granule.prototype, 'getFilesExistingAtLocation').returns([{ fileName: 'file1' }]);
  const { knex, insertedPgGranules } = t.context;

  const granule = await translatePostgresGranuleToApiGranule({
    knexOrTransaction: knex,
    granulePgRecord: insertedPgGranules[0],
  });

  await granuleModel.create(granule);

  const body = {
    action: 'move',
    destinations: [{
      regex: '.*.hdf$',
      bucket: 'fake-bucket',
      filepath: 'fake-destination',
    }],
  };

  const response = await request(app)
    .put(`/granules/${granule.granuleId}`)
    .set('Accept', 'application/json')
    .set('Authorization', `Bearer ${jwtAuthToken}`)
    .send(body)
    .expect(409);

  const responseBody = response.body;
  t.is(response.status, 409);
  t.is(responseBody.message,
    'Cannot move granule because the following files would be overwritten at the destination location: file1. Delete the existing files or reingest the source files.');

  filesExistingStub.restore();
});

test.serial('PUT with action move returns failure if more than one granule file exists', async (t) => {
  const filesExistingStub = sinon.stub(models.Granule.prototype, 'getFilesExistingAtLocation').returns([
    { fileName: 'file1' },
    { fileName: 'file2' },
    { fileName: 'file3' },
  ]);
  const { knex, insertedPgGranules } = t.context;

  const granule = await translatePostgresGranuleToApiGranule({
    knexOrTransaction: knex,
    granulePgRecord: insertedPgGranules[0],
  });

  await granuleModel.create(granule);

  const body = {
    action: 'move',
    destinations: [{
      regex: '.*.hdf$',
      bucket: 'fake-bucket',
      filepath: 'fake-destination',
    }],
  };

  const response = await request(app)
    .put(`/granules/${granule.granuleId}`)
    .set('Accept', 'application/json')
    .set('Authorization', `Bearer ${jwtAuthToken}`)
    .send(body)
    .expect(409);

  const responseBody = response.body;
  t.is(response.statusCode, 409);
  t.is(responseBody.message,
    'Cannot move granule because the following files would be overwritten at the destination location: file1, file2, file3. Delete the existing files or reingest the source files.');

  filesExistingStub.restore();
});

test.serial('create (POST) creates new granule without an execution in PostgreSQL, and Elasticsearch', async (t) => {
  const newGranule = fakeGranuleFactoryV2({
    collectionId: t.context.collectionId,
    execution: undefined,
  });

  const response = await request(app)
    .post('/granules')
    .set('Authorization', `Bearer ${jwtAuthToken}`)
    .set('Accept', 'application/json')
    .send(newGranule)
    .expect(200);

  const fetchedPostgresRecord = await granulePgModel.get(
    t.context.knex,
    {
      granule_id: newGranule.granuleId,
      collection_cumulus_id: t.context.collectionCumulusId,
    }
  );
  const fetchedESRecord = await t.context.esGranulesClient.get(
    newGranule.granuleId
  );

  t.deepEqual(
    JSON.parse(response.text),
    { message: `Successfully wrote granule with Granule Id: ${newGranule.granuleId}, Collection Id: ${t.context.collectionId}` }
  );
  t.is(fetchedPostgresRecord.granule_id, newGranule.granuleId);
  t.is(fetchedESRecord.granuleId, newGranule.granuleId);
});

test.serial('create (POST) creates new granule with associated execution in PostgreSQL and Elasticsearch', async (t) => {
  const newGranule = fakeGranuleFactoryV2({
    collectionId: t.context.collectionId,
    execution: t.context.executionUrl,
  });

  const response = await request(app)
    .post('/granules')
    .set('Authorization', `Bearer ${jwtAuthToken}`)
    .set('Accept', 'application/json')
    .send(newGranule)
    .expect(200);

  const fetchedPostgresRecord = await granulePgModel.get(
    t.context.knex,
    {
      granule_id: newGranule.granuleId,
      collection_cumulus_id: t.context.collectionCumulusId,
    }
  );
  const fetchedESRecord = await t.context.esGranulesClient.get(
    newGranule.granuleId
  );
  t.deepEqual(
    JSON.parse(response.text),
    { message: `Successfully wrote granule with Granule Id: ${newGranule.granuleId}, Collection Id: ${newGranule.collectionId}` }
  );
  t.is(fetchedPostgresRecord.granule_id, newGranule.granuleId);
  t.is(fetchedESRecord.granuleId, newGranule.granuleId);
});

test.serial('create (POST) publishes an SNS message upon successful granule creation', async (t) => {
  const newGranule = fakeGranuleFactoryV2({
    collectionId: t.context.collectionId,
    execution: t.context.executionUrl,
  });

  await request(app)
    .post('/granules')
    .set('Authorization', `Bearer ${jwtAuthToken}`)
    .set('Accept', 'application/json')
    .send(newGranule)
    .expect(200);

  const { Messages } = await sqs().receiveMessage({
    QueueUrl: t.context.QueueUrl,
    WaitTimeSeconds: 10,
  }).promise();
  t.is(Messages.length, 1);
});

test.serial('create (POST) rejects if a granule already exists in postgres', async (t) => {
  const newGranule = fakeGranuleFactoryV2({
    collectionId: t.context.collectionId,
    execution: undefined,
  });

  await request(app)
    .post('/granules')
    .set('Authorization', `Bearer ${jwtAuthToken}`)
    .set('Accept', 'application/json')
    .send(newGranule)
    .expect(200);

  const response = await request(app)
    .post('/granules')
    .set('Authorization', `Bearer ${jwtAuthToken}`)
    .set('Accept', 'application/json')
    .send(newGranule)
    .expect(409);

  const errorText = JSON.parse(response.error.text);
  t.is(errorText.statusCode, 409);
  t.is(errorText.error, 'Conflict');
  t.is(errorText.message, `A granule already exists for granule_id: ${newGranule.granuleId}`);
});

test.serial('create (POST) returns bad request if a granule is submitted with a bad collectionId', async (t) => {
  const newGranule = fakeGranuleFactoryV2({
    collectionId: randomId('collectionId'),
  });

  const response = await request(app)
    .post('/granules')
    .set('Authorization', `Bearer ${jwtAuthToken}`)
    .set('Accept', 'application/json')
    .send(newGranule)
    .expect(400);

  t.is(response.statusCode, 400);
  t.is(response.error.status, 400);
  t.is(response.error.message, 'cannot POST /granules (400)');
});

test.serial('PUT replaces an existing granule in all data stores', async (t) => {
  const {
    esClient,
    executionUrl,
    knex,
  } = t.context;
  const timestamp = Date.now();
  const {
    newPgGranule,
    esRecord,
  } = await createGranuleAndFiles({
    dbClient: knex,
    esClient,
    granuleParams: {
      status: 'running',
      execution: executionUrl,
      timestamp: Date.now(),
    },
    writeDynamo: false,
  });
  const newApiGranule = await translatePostgresGranuleToApiGranule({
    granulePgRecord: newPgGranule,
    knexOrTransaction: knex,
  });

  t.is(newPgGranule.status, 'running');
  t.is(newPgGranule.query_fields, null);
  t.is(esRecord.status, 'running');
  t.is(esRecord.queryFields, undefined);

  const newQueryFields = {
    foo: randomString(),
  };
  const updatedGranule = {
    ...newApiGranule,
    status: 'completed',
    queryFields: newQueryFields,
    timestamp,
  };

  await request(app)
    .put(`/granules/${newApiGranule.granuleId}`)
    .set('Accept', 'application/json')
    .set('Authorization', `Bearer ${jwtAuthToken}`)
    .send(updatedGranule)
    .expect(200);

<<<<<<< HEAD
=======
  const actualGranule = await t.context.granuleModel.get({
    granuleId: newDynamoGranule.granuleId,
  });
  t.deepEqual(actualGranule, {
    ...newDynamoGranule,
    status: 'completed',
    timestamp,
    queryFields: newQueryFields,
    updatedAt: actualGranule.updatedAt,
    error: {},
    beginningDateTime: actualGranule.beginningDateTime,
    endingDateTime: actualGranule.endingDateTime,
    productionDateTime: actualGranule.productionDateTime,
    lastUpdateDateTime: actualGranule.lastUpdateDateTime,
  });

>>>>>>> f9c06b38
  const actualPgGranule = await t.context.granulePgModel.get(t.context.knex, {
    cumulus_id: newPgGranule.cumulus_id,
  });

  const actualApiGranule = await translatePostgresGranuleToApiGranule({
    granulePgRecord: actualPgGranule,
    knexOrTransaction: knex,
  });

  t.deepEqual(actualPgGranule, {
    ...newPgGranule,
    timestamp: new Date(timestamp),
    status: 'completed',
    query_fields: newQueryFields,
    updated_at: actualPgGranule.updated_at,
    error: {},
    last_update_date_time: actualPgGranule.last_update_date_time,
    beginning_date_time: actualPgGranule.beginning_date_time,
    ending_date_time: actualPgGranule.ending_date_time,
    production_date_time: actualPgGranule.production_date_time,
  });

  const updatedEsRecord = await t.context.esGranulesClient.get(
    newApiGranule.granuleId
  );
  t.like(
    updatedEsRecord,
    {
      ...esRecord,
      files: actualApiGranule.files,
      status: 'completed',
      queryFields: newQueryFields,
      updatedAt: updatedEsRecord.updatedAt,
      timestamp: updatedEsRecord.timestamp,
    }
  );
});

test.serial('PUT replaces an existing granule in all data stores with correct timestamps', async (t) => {
  const {
    esClient,
    executionUrl,
    knex,
  } = t.context;
  const {
    newPgGranule,
  } = await createGranuleAndFiles({
    dbClient: knex,
    esClient,
    granuleParams: {
      status: 'running',
      createdAt: Date.now(),
      updatedAt: Date.now(),
      execution: executionUrl,
    },
  });

  const newApiGranule = await translatePostgresGranuleToApiGranule({
    granulePgRecord: newPgGranule,
    knexOrTransaction: knex,
  });

  const updatedGranule = {
    ...newApiGranule,
    updatedAt: Date.now(),
    status: 'completed',
  };

  await request(app)
    .put(`/granules/${newApiGranule.granuleId}`)
    .set('Accept', 'application/json')
    .set('Authorization', `Bearer ${jwtAuthToken}`)
    .send(updatedGranule)
    .expect(200);

  const actualPgGranule = await t.context.granulePgModel.get(t.context.knex, {
    cumulus_id: newPgGranule.cumulus_id,
  });
  const updatedEsRecord = await t.context.esGranulesClient.get(
    newApiGranule.granuleId
  );

  // createdAt timestamp from original record should have been preserved
  t.is(actualPgGranule.createdAt, newPgGranule.createdAt);
  // PG and ES records have the same timestamps
  t.is(actualPgGranule.created_at.getTime(), updatedEsRecord.createdAt);
  t.is(actualPgGranule.updated_at.getTime(), updatedEsRecord.updatedAt);
});

test.serial('PUT publishes an SNS message after a successful granule update', async (t) => {
  const {
    collectionCumulusId,
    esClient,
    executionUrl,
    knex,
  } = t.context;
  const {
    newPgGranule,
  } = await createGranuleAndFiles({
    dbClient: knex,
    esClient,
    granuleParams: {
      status: 'running',
      createdAt: Date.now(),
      updatedAt: Date.now(),
      execution: executionUrl,
    },
    collection_cumulus_id: collectionCumulusId,
  });

  const newApiGranule = await translatePostgresGranuleToApiGranule({
    granulePgRecord: newPgGranule,
    knexOrTransaction: knex,
  });

  const updatedGranule = {
    ...newApiGranule,
    updatedAt: Date.now(),
    createdAt: Date.now(),
  };

  await request(app)
    .put(`/granules/${newApiGranule.granuleId}`)
    .set('Accept', 'application/json')
    .set('Authorization', `Bearer ${jwtAuthToken}`)
    .send(updatedGranule)
    .expect(200);

  const actualPgGranule = await t.context.granulePgModel.get(t.context.knex, {
    cumulus_id: newPgGranule.cumulus_id,
  });
  const translatedGranule = await translatePostgresGranuleToApiGranule({
    granulePgRecord: actualPgGranule,
    knexOrTransaction: knex,
  });

  const { Messages } = await sqs().receiveMessage({
    QueueUrl: t.context.QueueUrl,
    WaitTimeSeconds: 10,
  }).promise();
  const snsMessageBody = JSON.parse(Messages[0].Body);
  const publishedMessage = JSON.parse(snsMessageBody.Message);

  t.deepEqual(publishedMessage.record, translatedGranule);
  t.is(publishedMessage.event, 'Update');
});

test.serial('put() does not write to Elasticsearch/SNS if writing to PostgreSQL fails', async (t) => {
  const {
    esClient,
    executionUrl,
    knex,
  } = t.context;
  const {
    newPgGranule,
    esRecord,
  } = await createGranuleAndFiles({
    dbClient: knex,
    esClient,
    granuleParams: {
      status: 'running',
      execution: executionUrl,
    },
  });

  const fakeGranulePgModel = {
    upsert: () => {
      throw new Error('something bad');
    },
    search: () => [{
      created_at: new Date(),
    }],
    get: () => ({}),
  };

  const apiGranule = await translatePostgresGranuleToApiGranule({
    granulePgRecord: newPgGranule,
    knexOrTransaction: knex,
  });

  const updatedGranule = {
    ...apiGranule,
    status: 'completed',
    granulePgModel: fakeGranulePgModel,
  };

  const expressRequest = {
    params: {
      granuleName: apiGranule.granuleId,
    },
    body: updatedGranule,
    testContext: {
      knex,
      granulePgModel: fakeGranulePgModel,
    },
  };

  const response = buildFakeExpressResponse();
  await put(expressRequest, response);
  t.true(response.boom.badRequest.calledWithMatch('something bad'));

  const actualPgGranule = await t.context.granulePgModel.get(t.context.knex, {
    cumulus_id: newPgGranule.cumulus_id,
  });

  const actualApiGranule = await translatePostgresGranuleToApiGranule({
    granulePgRecord: actualPgGranule,
    knexOrTransaction: knex,
  });

  t.deepEqual(
    await t.context.granulePgModel.get(t.context.knex, {
      cumulus_id: newPgGranule.cumulus_id,
    }),
    newPgGranule
  );
  t.deepEqual(
    await t.context.esGranulesClient.get(
      actualApiGranule.granuleId
    ),
    esRecord
  );

  const { Messages } = await sqs().receiveMessage({
    QueueUrl: t.context.QueueUrl,
    WaitTimeSeconds: 10,
  }).promise();
  t.is(Messages, undefined);
});

test.serial('put() rolls back PostgreSQL records and does not write to SNS if writing to Elasticsearch fails', async (t) => {
  const {
    esClient,
    executionUrl,
    knex,
  } = t.context;
  const {
    newPgGranule,
    newDynamoGranule,
    esRecord,
  } = await createGranuleAndFiles({
    dbClient: knex,
    esClient,
    granuleParams: { status: 'running', execution: executionUrl },
  });

  const fakeEsClient = {
    update: () => {
      throw new Error('something bad');
    },
    delete: () => Promise.resolve(),
  };

  const updatedGranule = {
    ...newDynamoGranule,
    status: 'completed',
  };

  const expressRequest = {
    params: {
      granuleName: newDynamoGranule.granuleId,
    },
    body: updatedGranule,
    testContext: {
      knex,
      esClient: fakeEsClient,
    },
  };

  const response = buildFakeExpressResponse();

  await put(expressRequest, response);
  t.true(response.boom.badRequest.calledWithMatch('something bad'));

  const actualPgGranule = await t.context.granulePgModel.get(t.context.knex, {
    cumulus_id: newPgGranule.cumulus_id,
  });

  t.deepEqual(
    actualPgGranule,
    newPgGranule
  );
  t.deepEqual(
    await t.context.esGranulesClient.get(
      newDynamoGranule.granuleId
    ),
    esRecord
  );

  const { Messages } = await sqs().receiveMessage({
    QueueUrl: t.context.QueueUrl,
    WaitTimeSeconds: 10,
  }).promise();
  t.is(Messages, undefined);
});

test.serial('PUT adds granule if it does not exist', async (t) => {
  const newGranule = fakeGranuleFactoryV2({
    collectionId: t.context.collectionId,
    execution: undefined,
  });

  const response = await request(app)
    .put(`/granules/${newGranule.granuleId}`)
    .set('Authorization', `Bearer ${jwtAuthToken}`)
    .set('Accept', 'application/json')
    .send(newGranule)
    .expect(201);

  t.deepEqual(JSON.parse(response.text), {
    message: `Successfully wrote granule with Granule Id: ${newGranule.granuleId}, Collection Id: ${newGranule.collectionId}`,
  });

  const fetchedPostgresRecord = await granulePgModel.get(
    t.context.knex,
    {
      granule_id: newGranule.granuleId,
      collection_cumulus_id: t.context.collectionCumulusId,
    }
  );

  t.is(fetchedPostgresRecord.granule_id, newGranule.granuleId);
});

test.serial('PUT returns an updated granule with an undefined execution', async (t) => {
  const now = Date.now();
  const newGranule = fakeGranuleFactoryV2({
    collectionId: t.context.collectionId,
    createdAt: now,
    timestamp: now,
    execution: undefined,
  });

  const response = await request(app)
    .post('/granules')
    .set('Authorization', `Bearer ${jwtAuthToken}`)
    .set('Accept', 'application/json')
    .send(newGranule)
    .expect(200);

  t.is(response.statusCode, 200);

  const modifiedGranule = {
    ...newGranule,
    status: 'failed',
    error: { some: 'error' },
  };

  const modifiedResponse = await request(app)
    .put(`/granules/${newGranule.granuleId}`)
    .set('Authorization', `Bearer ${jwtAuthToken}`)
    .set('Accept', 'application/json')
    .send(modifiedGranule)
    .expect(200);

  t.is(modifiedResponse.statusCode, 200);

  const fetchedPostgresRecord = await granulePgModel.get(
    t.context.knex,
    {
      granule_id: newGranule.granuleId,
      collection_cumulus_id: t.context.collectionCumulusId,
    }
  );

  t.deepEqual(JSON.parse(modifiedResponse.text), {
    message: `Successfully updated granule with Granule Id: ${newGranule.granuleId}, Collection Id: ${newGranule.collectionId}`,
  });

  t.is(fetchedPostgresRecord.status, 'failed');
  t.deepEqual(fetchedPostgresRecord.error, { some: 'error' });
});

test.serial('PUT returns an updated granule with associated execution', async (t) => {
  const timestamp = Date.now();
  const createdAt = timestamp - 1000000;
  const newGranule = fakeGranuleFactoryV2({
    collectionId: t.context.collectionId,
    createdAt,
    timestamp,
    execution: undefined,
  });

  const response = await request(app)
    .post('/granules')
    .set('Authorization', `Bearer ${jwtAuthToken}`)
    .set('Accept', 'application/json')
    .send(newGranule)
    .expect(200);

  t.is(response.statusCode, 200);

  const modifiedGranule = {
    ...newGranule,
    execution: t.context.executionUrl,
    status: 'failed',
    error: { some: 'error' },
  };

  const modifiedResponse = await request(app)
    .put(`/granules/${newGranule.granuleId}`)
    .set('Authorization', `Bearer ${jwtAuthToken}`)
    .set('Accept', 'application/json')
    .send(modifiedGranule)
    .expect(200);

  t.is(modifiedResponse.statusCode, 200);

  const fetchedPostgresRecord = await granulePgModel.get(
    t.context.knex,
    {
      granule_id: newGranule.granuleId,
      collection_cumulus_id: t.context.collectionCumulusId,
    }
  );

  // get execution for this record.
  const granuleCumulusId = await granulePgModel.getRecordCumulusId(
    t.context.knex,
    {
      granule_id: newGranule.granuleId,
      collection_cumulus_id: t.context.collectionCumulusId,
    }
  );

  const granulesExecutionsPgRecord = await granulesExecutionsPgModel.search(
    t.context.knex,
    {
      granule_cumulus_id: granuleCumulusId,
    }
  );

  const executionPgRecord = await executionPgModel.searchByCumulusIds(
    t.context.knex,
    granulesExecutionsPgRecord[0].execution_cumulus_id
  );

  t.deepEqual(JSON.parse(modifiedResponse.text), {
    message: `Successfully updated granule with Granule Id: ${newGranule.granuleId}, Collection Id: ${newGranule.collectionId}`,
  });

  t.is(fetchedPostgresRecord.status, 'failed');
  t.deepEqual(fetchedPostgresRecord.error, { some: 'error' });
  t.is(executionPgRecord[0].url, modifiedGranule.execution);
});

test.serial('PUT returns bad request when the path param granuleName does not match the json granuleId', async (t) => {
  const newGranule = fakeGranuleFactoryV2({});
  const granuleName = `granuleName_${cryptoRandomString({ length: 10 })}`;

  const { body } = await request(app)
    .put(`/granules/${granuleName}`)
    .set('Authorization', `Bearer ${jwtAuthToken}`)
    .set('Accept', 'application/json')
    .send(newGranule)
    .expect(400);

  t.is(body.statusCode, 400);
  t.is(body.error, 'Bad Request');
  t.is(body.message, `input :granuleName (${granuleName}) must match body's granuleId (${newGranule.granuleId})`);
});

test.serial('update (PUT) can set running granule status to queued', async (t) => {
  const granuleId = cryptoRandomString({ length: 6 });
  const runningGranule = fakeGranuleRecordFactory({
    granule_id: granuleId,
    status: 'running',
    collection_cumulus_id: t.context.collectionCumulusId,
  });

  granulesExecutionsPgModel = new GranulesExecutionsPgModel();

  const pgGranule = (await t.context.granulePgModel.create(t.context.knex, runningGranule))[0];
  await granulesExecutionsPgModel.create(t.context.knex, {
    granule_cumulus_id: pgGranule.cumulus_id,
    execution_cumulus_id: t.context.testExecutionCumulusId,
  });

  const response = await request(app)
    .put(`/granules/${granuleId}`)
    .set('Accept', 'application/json')
    .set('Authorization', `Bearer ${jwtAuthToken}`)
    .send({
      granuleId: granuleId,
      status: 'queued',
      collectionId: t.context.collectionId,
    });

  t.is(response.status, 200);
  t.deepEqual(JSON.parse(response.text), {
    message: `Successfully updated granule with Granule Id: ${granuleId}, Collection Id: ${t.context.collectionId}`,
  });
});

// TODO - This needs fixed in 2909/on merge of 2909
/*test.only('PUT will not set completed status to queued', async (t) => {
  const { fakePGGranules, knex, collectionCumulusId } = t.context;
  const granuleId = fakePGGranules[0].granule_id;
  const response = await request(app)
    .put(`/granules/${granuleId}`)
    .set('Accept', 'application/json')
    .set('Authorization', `Bearer ${jwtAuthToken}`)
    .send({
      granuleId: granuleId,
      status: 'queued',
      collectionId: t.context.collectionId,
      execution: t.context.executionUrl,
    });

  t.is(response.status, 200);
  t.deepEqual(JSON.parse(response.text), {
    message: `Successfully updated granule with Granule Id:
    ${granuleId}, Collection Id: ${t.context.collectionId}`,
  });
  const fetchedRecord = await granulePgModel.get(
    knex,
    {
      granule_id: granuleId,
      collection_cumulus_id: collectionCumulusId,
    }
  );

  t.is(fetchedRecord.status, 'completed');
});*/

// TODO - this is a modified version of 'PUT will not set completed status to queued' to deal with
test.serial('PUT will not set completed status to queued when queued created at is older', async (t) => {
  const { fakePGGranules, knex, collectionCumulusId } = t.context;
  const granuleId = fakePGGranules[0].granule_id;
  const response = await request(app)
    .put(`/granules/${granuleId}`)
    .set('Accept', 'application/json')
    .set('Authorization', `Bearer ${jwtAuthToken}`)
    .send({
      granuleId: granuleId,
      status: 'queued',
      collectionId: t.context.collectionId,
      execution: t.context.executionUrl,
      createdAt: (Date.now() - 100000),
    });

  t.is(response.status, 200);
  t.deepEqual(JSON.parse(response.text), {
    message: `Successfully updated granule with Granule Id: ${granuleId}, Collection Id: ${t.context.collectionId}`,
  });
  const fetchedRecord = await granulePgModel.get(
    knex,
    {
      granule_id: granuleId,
      collection_cumulus_id: collectionCumulusId,
    }
  );

  t.is(fetchedRecord.status, 'completed');
});

test.serial('PUT can create a new granule with status queued', async (t) => {
  const granuleId = randomId('new-granule');
  const response = await request(app)
    .put(`/granules/${granuleId}`)
    .set('Accept', 'application/json')
    .set('Authorization', `Bearer ${jwtAuthToken}`)
    .send({
      granuleId: granuleId,
      status: 'queued',
      collectionId: t.context.collectionId,
    });

  t.is(response.status, 201);
  t.deepEqual(JSON.parse(response.text), {
    message: `Successfully wrote granule with Granule Id: ${granuleId}, Collection Id: ${t.context.collectionId}`,
  });
});

test.serial('associateExecution (POST) returns bad request if fields are missing in payload', async (t) => {
  const response = await request(app)
    .post(`/granules/${randomId('granuleId')}/executions`)
    .set('Authorization', `Bearer ${jwtAuthToken}`)
    .set('Accept', 'application/json')
    .expect(400);

  t.is(response.body.error, 'Bad Request');
  t.is(response.body.message, 'Field granuleId, collectionId or executionArn is missing from request body');
});

test.serial('associateExecution (POST) returns bad request when the path param granuleName does not match the granuleId in payload', async (t) => {
  const granuleIdInPath = randomId('granuleIdInPath');
  const granuleIdInRquest = randomId('granuleIdInRquest');

  const requestPayload = {
    collectionId: t.context.collectionId,
    executionArn: t.context.executionArn,
    granuleId: granuleIdInRquest,
  };
  const response = await request(app)
    .post(`/granules/${granuleIdInPath}/executions`)
    .set('Authorization', `Bearer ${jwtAuthToken}`)
    .set('Accept', 'application/json')
    .send(requestPayload)
    .expect(400);

  t.is(response.body.error, 'Bad Request');
  t.is(response.body.message, `Expected granuleId to be ${granuleIdInPath} but found ${granuleIdInRquest} in payload`);
});

test.serial('associateExecution (POST) returns Not Found if granule does not exist', async (t) => {
  const granuleId = randomId('granuleId');
  const requestPayload = {
    collectionId: t.context.collectionId,
    executionArn: t.context.executionArn,
    granuleId,
  };

  const response = await request(app)
    .post(`/granules/${granuleId}/executions`)
    .set('Authorization', `Bearer ${jwtAuthToken}`)
    .set('Accept', 'application/json')
    .send(requestPayload)
    .expect(404);

  t.is(response.body.error, 'Not Found');
  t.is(response.body.message, `No granule found to associate execution with for granuleId ${granuleId} and collectionId: ${t.context.collectionId}`);
});

test.serial('associateExecution (POST) associates an execution with a granule', async (t) => {
  const timestamp = Date.now();
  const createdAt = timestamp - 1000000;
  const newGranule = fakeGranuleFactoryV2({
    collectionId: t.context.collectionId,
    createdAt,
    timestamp,
    execution: undefined,
  });

  await request(app)
    .post('/granules')
    .set('Authorization', `Bearer ${jwtAuthToken}`)
    .set('Accept', 'application/json')
    .send(newGranule)
    .expect(200);

  const requestPayload = {
    collectionId: t.context.collectionId,
    executionArn: t.context.executionArn,
    granuleId: newGranule.granuleId,
  };

  const response = await request(app)
    .post(`/granules/${newGranule.granuleId}/executions`)
    .set('Authorization', `Bearer ${jwtAuthToken}`)
    .set('Accept', 'application/json')
    .send(requestPayload)
    .expect(200);

  // get execution for this record.
  const granuleCumulusId = await granulePgModel.getRecordCumulusId(
    t.context.knex,
    {
      granule_id: newGranule.granuleId,
      collection_cumulus_id: t.context.collectionCumulusId,
    }
  );

  const granulesExecutionsPgRecord = await granulesExecutionsPgModel.search(
    t.context.knex,
    {
      granule_cumulus_id: granuleCumulusId,
    }
  );

  const executionPgRecord = await executionPgModel.searchByCumulusIds(
    t.context.knex,
    granulesExecutionsPgRecord[0].execution_cumulus_id
  );

  t.deepEqual(JSON.parse(response.text), {
    message: `Successfully associated execution ${requestPayload.executionArn} with granule granuleId ${requestPayload.granuleId} collectionId ${requestPayload.collectionId}`,
  });
  t.is(executionPgRecord[0].arn, requestPayload.executionArn);
});

test.serial('associateExecution (POST) returns Not Found if execution does not exist', async (t) => {
  const newGranule = fakeGranuleFactoryV2({
    collectionId: t.context.collectionId,
    execution: undefined,
  });

  await request(app)
    .post('/granules')
    .set('Authorization', `Bearer ${jwtAuthToken}`)
    .set('Accept', 'application/json')
    .send(newGranule)
    .expect(200);

  const executionArn = randomId('executionArn');
  const requestPayload = {
    collectionId: t.context.collectionId,
    executionArn,
    granuleId: newGranule.granuleId,
  };

  const response = await request(app)
    .post(`/granules/${newGranule.granuleId}/executions`)
    .set('Authorization', `Bearer ${jwtAuthToken}`)
    .set('Accept', 'application/json')
    .send(requestPayload)
    .expect(404);

  t.is(response.body.error, 'Not Found');
  t.is(response.body.message, `No execution found to associate granule with for executionArn ${executionArn}`);
});

test.serial('associateExecution (POST) returns Not Found if collectionId in payload does not match the granule record', async (t) => {
  const newGranule = fakeGranuleFactoryV2({
    collectionId: t.context.collectionId,
    execution: undefined,
  });

  await request(app)
    .post('/granules')
    .set('Authorization', `Bearer ${jwtAuthToken}`)
    .set('Accept', 'application/json')
    .send(newGranule)
    .expect(200);

  const collectionId = `fake_collection___${randomId('collectionId')}`;
  const requestPayload = {
    collectionId,
    executionArn: t.context.executionArn,
    granuleId: newGranule.granuleId,
  };

  const response = await request(app)
    .post(`/granules/${newGranule.granuleId}/executions`)
    .set('Authorization', `Bearer ${jwtAuthToken}`)
    .set('Accept', 'application/json')
    .send(requestPayload)
    .expect(404);

  t.is(response.body.error, 'Not Found');
  t.true(response.body.message.includes(`No collection found to associate execution with for collectionId ${collectionId}`));
});<|MERGE_RESOLUTION|>--- conflicted
+++ resolved
@@ -1866,25 +1866,6 @@
     .send(updatedGranule)
     .expect(200);
 
-<<<<<<< HEAD
-=======
-  const actualGranule = await t.context.granuleModel.get({
-    granuleId: newDynamoGranule.granuleId,
-  });
-  t.deepEqual(actualGranule, {
-    ...newDynamoGranule,
-    status: 'completed',
-    timestamp,
-    queryFields: newQueryFields,
-    updatedAt: actualGranule.updatedAt,
-    error: {},
-    beginningDateTime: actualGranule.beginningDateTime,
-    endingDateTime: actualGranule.endingDateTime,
-    productionDateTime: actualGranule.productionDateTime,
-    lastUpdateDateTime: actualGranule.lastUpdateDateTime,
-  });
-
->>>>>>> f9c06b38
   const actualPgGranule = await t.context.granulePgModel.get(t.context.knex, {
     cumulus_id: newPgGranule.cumulus_id,
   });
