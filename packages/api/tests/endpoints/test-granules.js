--- conflicted
+++ resolved
@@ -439,11 +439,7 @@
   t.is(results.length, 4);
   t.is(meta.stack, process.env.stackName);
   t.is(meta.table, 'granules');
-<<<<<<< HEAD
-  t.is(meta.count, 4);
-=======
   t.true(meta.count > 0);
->>>>>>> 867b3259
   results.forEach((r) => {
     t.true(granuleIds.includes(r.granuleId));
   });
