--- conflicted
+++ resolved
@@ -461,11 +461,7 @@
   const { meta, results } = response.body;
   t.is(results.length, 4);
   t.is(meta.stack, process.env.stackName);
-<<<<<<< HEAD
   t.is(meta.table, 'granules');
-=======
-  t.is(meta.table, 'granule');
->>>>>>> a2ca3f28
   t.is(meta.count, 4);
   results.forEach((r) => {
     t.true(granuleIds.includes(r.granuleId));
@@ -496,7 +492,6 @@
   t.not(results[0].granuleId, newResults[0].granuleId);
 });
 
-<<<<<<< HEAD
 test.serial('LIST endpoint returns search result correctly', async (t) => {
   const granuleIds = t.context.fakePGGranules.map((i) => i.granule_id);
   const searchParams = new URLSearchParams({
@@ -532,8 +527,6 @@
   t.deepEqual([granuleIds[1], granuleIds[2]].sort(), newResultIds.sort());
 });
 
-=======
->>>>>>> a2ca3f28
 test.serial('CUMULUS-911 GET without pathParameters and without an Authorization header returns an Authorization Missing response', async (t) => {
   const response = await request(app)
     .get('/granules')
