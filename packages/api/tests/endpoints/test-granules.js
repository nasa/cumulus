--- conflicted
+++ resolved
@@ -132,8 +132,6 @@
   return { internalBucket: systemBucket, publicBucket: buckets.public.name };
 }
 
-<<<<<<< HEAD
-=======
 /**
  * Helper for creating a granule, and files belonging to that granule
  * @param {Knex} dbClient - Knex client
@@ -225,7 +223,6 @@
   return { s3Buckets, newGranule };
 }
 
->>>>>>> a83b7c74
 test.before(async (t) => {
   process.env.CMR_ENVIRONMENT = 'SIT';
   process.env = {
@@ -702,38 +699,12 @@
   t.true(response.body.message.includes('No record found'));
 });
 
-<<<<<<< HEAD
-test.serial('DELETE deleting an existing granule that is published will fail and not delete records', async (t) => {
-  s3Buckets = {
-    protected: {
-      name: randomId('protected'),
-      type: 'protected',
-    },
-    public: {
-      name: randomId('public'),
-      type: 'public',
-    },
-  };
-
-  await createS3Buckets([
-    s3Buckets.protected.name,
-    s3Buckets.public.name,
-  ]);
-
-  const newGranule = await createGranuleAndFiles({
-    dbClient: t.context.knex,
-    collectionCumulusId: t.context.collectionCumulusId,
-    published: true,
-    s3Buckets,
-  });
-=======
 test('DELETE deleting an existing granule that is published will fail and not delete records', async (t) => {
   const { s3Buckets, newGranule } = await createGranuleAndFiles(
     t.context.knex,
     t.context.collectionCumulusId,
     true
   );
->>>>>>> a83b7c74
 
   const granuleId = newGranule.granuleId;
 
@@ -768,38 +739,12 @@
   ]));
 });
 
-<<<<<<< HEAD
-test.serial('DELETE deleting an existing unpublished granule', async (t) => {
-  s3Buckets = {
-    protected: {
-      name: randomId('protected'),
-      type: 'protected',
-    },
-    public: {
-      name: randomId('public'),
-      type: 'public',
-    },
-  };
-
-  await createS3Buckets([
-    s3Buckets.protected.name,
-    s3Buckets.public.name,
-  ]);
-
-  const newGranule = await createGranuleAndFiles({
-    dbClient: t.context.knex,
-    collectionCumulusId: t.context.collectionCumulusId,
-    published: false,
-    s3Buckets,
-  });
-=======
 test('DELETE deleting an existing unpublished granule', async (t) => {
   const { s3Buckets, newGranule } = await createGranuleAndFiles(
     t.context.knex,
     t.context.collectionCumulusId,
     false
   );
->>>>>>> a83b7c74
 
   const response = await request(app)
     .delete(`/granules/${newGranule.granuleId}`)
