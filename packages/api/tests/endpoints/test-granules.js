--- conflicted
+++ resolved
@@ -1319,10 +1319,6 @@
 
       // check the granule in dynamoDb is updated and files are replaced
       const updatedGranule = await granuleModel.get({ granuleId: newGranule.granuleId });
-<<<<<<< HEAD
-      const updatedFiles = updatedGranule.files.sort((a, b) => (a.key < b.key ? -1 : 1));
-=======
->>>>>>> 659e106a
 
       const updatedFiles = sortBy(updatedGranule.files, ['bucket', 'key']);
       const granuleFiles = sortBy(newGranule.files, ['bucket', 'key']);
@@ -1335,14 +1331,6 @@
         (dest) => updatedFiles[1].fileName.match(dest.regex)
       ).bucket);
 
-<<<<<<< HEAD
-      t.deepEqual({
-        bucket: fileWithInvalidDestination.bucket,
-        key: fileWithInvalidDestination.key,
-        size: fileWithInvalidDestination.size,
-        fileName: `${granuleFileName}.jpg`,
-      }, updatedFiles[2]);
-=======
       t.true(
         updatedFiles[2].key.startsWith(`${destinationFilepath}/${granuleFileName}`),
         `updatedFiles[2] ${updatedFiles[2].key}, did not start with ${destinationFilepath}/${granuleFileName}`
@@ -1351,7 +1339,6 @@
       t.is(updatedFiles[2].bucket, destinations.find(
         (dest) => updatedFiles[2].fileName.match(dest.regex)
       ).bucket);
->>>>>>> 659e106a
 
       // Check that the postgres granules are in the correct state
       const pgFiles = await getPgFilesFromGranuleCumulusId(
