--- conflicted
+++ resolved
@@ -409,37 +409,7 @@
   t.false(await t.context.esExecutionsClient.exists(executionArn));
 });
 
-<<<<<<< HEAD
-test.serial('writeExecutionRecordFromMessage() does not write record to RDS if Elasticsearch write fails', async (t) => {
-  const {
-    cumulusMessage,
-    knex,
-    executionArn,
-    executionPgModel,
-  } = t.context;
-
-  const fakeEsClient = {
-    initializeEsClient: () => Promise.resolve(),
-    client: {
-      update: () => {
-        throw new Error('ES error');
-      },
-    },
-  };
-
-  await t.throwsAsync(
-    writeExecutionRecordFromMessage({
-      cumulusMessage,
-      knex,
-      esClient: fakeEsClient,
-    }),
-    { message: 'ES error' }
-  );
-  t.false(await executionPgModel.exists(knex, { arn: executionArn }));
-  t.false(await t.context.esExecutionsClient.exists(executionArn));
-=======
   t.is(Messages, undefined);
->>>>>>> 2648c237
 });
 
 test.serial('writeExecutionRecordFromMessage() correctly sets both original_payload and final_payload in postgres when execution records are run in sequence', async (t) => {
