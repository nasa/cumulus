--- conflicted
+++ resolved
@@ -1459,15 +1459,9 @@
   });
 
   // Files were removed from all datastores
-<<<<<<< HEAD
   t.deepEqual(apiGranule.files, []);
   t.deepEqual(dynamoGranule.files, []);
   t.deepEqual(esGranule.files, []);
-=======
-  t.is(apiGranule.files, undefined);
-  t.deepEqual(dynamoGranule.files, undefined);
-  t.deepEqual(esGranule.files, undefined); // TODO - team
->>>>>>> 614b4538
 });
 
 test.serial('writeGranulesFromMessage() given a null files key will throw an error', async (t) => {
@@ -2958,7 +2952,6 @@
   });
 
   // Files were removed from all datastores
-<<<<<<< HEAD
   t.deepEqual(apiGranule.files, []);
   t.deepEqual(dynamoGranule.files, []);
   t.deepEqual(esGranule.files, []);
@@ -3025,12 +3018,6 @@
     updateGranule(t, updateGranulePayload),
     { message: 'granule.files must not be null' }
   );
-=======
-  t.is(apiGranule.files, undefined);
-  t.deepEqual(dynamoGranule.files, undefined);
-  // TODO talk to TEAM about this -- should we have [] or undefined for null/[] provided
-  t.deepEqual(esGranule.files, undefined);
->>>>>>> 614b4538
 });
 
 test.serial('writeGranuleFromApi() writes a full granule without an execution to PostgreSQL and DynamoDB.', async (t) => {
