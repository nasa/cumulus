'use strict';

const test = require('ava');
const cryptoRandomString = require('crypto-random-string');
const sinon = require('sinon');
const sortBy = require('lodash/sortBy');
const omit = require('lodash/omit');

const { randomId } = require('@cumulus/common/test-utils');
const { removeNilProperties } = require('@cumulus/common/util');
const { constructCollectionId } = require('@cumulus/message/Collections');
const {
  CollectionPgModel,
  ProviderPgModel,
  ExecutionPgModel,
  GranulesExecutionsPgModel,
  GranulePgModel,
  FilePgModel,
  PdrPgModel,
  fakeCollectionRecordFactory,
  fakeExecutionRecordFactory,
  fakeFileRecordFactory,
  fakeGranuleRecordFactory,
  fakeProviderRecordFactory,
  fakePdrRecordFactory,
  generateLocalTestDb,
  destroyLocalTestDb,
  TableNames,
  translatePostgresGranuleToApiGranule,
  translateApiGranuleToPostgresGranule,
  migrationDir,
  createRejectableTransaction,
  translateApiFiletoPostgresFile,
} = require('@cumulus/db');
const {
  sns,
  sqs,
} = require('@cumulus/aws-client/services');
const {
  Search,
} = require('@cumulus/es-client/search');
const {
  createTestIndex,
  cleanupTestIndex,
} = require('@cumulus/es-client/testUtils');
const {
  getExecutionUrlFromArn,
} = require('@cumulus/message/Executions');
const {
  generateFilePgRecord,
  getGranuleFromQueryResultOrLookup,
  writeFilesViaTransaction,
  writeGranuleFromApi,
  writeGranulesFromMessage,
  _writeGranule,
  updateGranuleStatusToQueued,
  updateGranuleStatusToFailed,
} = require('../../../lib/writeRecords/write-granules');

const { fakeFileFactory, fakeGranuleFactoryV2 } = require('../../../lib/testUtils');
const Granule = require('../../../models/granules');

// FUTURE:
// 1. 'created_at' is updated during PUT/PATCH
// 2. 'published' defaults to false if not provided in the payload
// 3. 'duration' comes from the workflow and will be reset on update
// 4. 'product_volume' comes from a files object on the payload, which may not exist
//   in the case of partial granule updates
const cumulusMessageOmitList = [
  'cumulus_id',
  'updated_at',
  'created_at',
  'published',
  'timestamp',
  'duration',
  'product_volume',
];

// FUTURE:
// 1. 'created_at' is updated during PUT/PATCH
// 2. 'published' defaults to false if not provided in the payload
const apiOmitList = [
  'cumulus_id',
  'updated_at',
  'created_at',
  'published',
  'timestamp',
];

/**
 * Helper function for updating an existing granule with a static payload and validating
 *
 * @param {Object} t -- Used for the test context
 * @param {Object} updateGranulePayload -- Request body for granule update
 * @param {boolean} granuleWriteVia -- Either 'api' (default) or 'message'. Switches
 *   The granule write mechanism
 * @returns {Object} -- Updated granule objects from each datastore and PG-translated payload
 *   updatedPgGranuleFields,
 *   pgGranule,
 *   esGranule,
 *   dynamoGranule,
 **/
const updateGranule = async (t, updateGranulePayload, granuleWriteVia = 'api') => {
  const {
    collectionCumulusId,
    esClient,
    esGranulesClient,
    executionCumulusId,
    granuleId,
    granuleModel,
    granulePgModel,
    providerCumulusId,
    knex,
  } = t.context;

  if (granuleWriteVia === 'message') {
    const updatedCumulusMessage = {
      cumulus_meta: {
        workflow_start_time: t.context.workflowStartTime,
        state_machine: t.context.stateMachineArn,
        execution_name: t.context.executionName,
      },
      meta: {
        status: 'completed', // FUTURE: A 'running' state will trigger an insert, not an update
        collection: t.context.collection,
        provider: t.context.provider,
      },
      payload: {
        granules: [updateGranulePayload],
        pdr: { name: t.context.pdrName },
      },
    };

    await writeGranulesFromMessage({
      cumulusMessage: updatedCumulusMessage,
      executionCumulusId,
      providerCumulusId,
      knex,
      granuleModel,
    });
  } else {
    await writeGranuleFromApi({ ...updateGranulePayload }, knex, esClient, 'Update');
  }
  const dynamoGranule = await granuleModel.get({ granuleId });
  const pgGranule = await granulePgModel.get(
    knex,
    { granule_id: granuleId, collection_cumulus_id: collectionCumulusId }
  );
  const esGranule = await esGranulesClient.get(granuleId);

  const updatedPgGranuleFields = await translateApiGranuleToPostgresGranule({
    dynamoRecord: { ...updateGranulePayload },
    knexOrTransaction: knex,
  });

  return {
    updatedPgGranuleFields,
    pgGranule,
    esGranule,
    dynamoGranule,
  };
};

/**
 * Helper function for sorting a list of file objects by bucket
 *
 * @param {Object} f1 -- File object
 * @param {Object} f2 -- File object to compare to the first
 * @returns {Array} -- Sorted list of file objects
 **/
const sortFilesByBuckets = (f1, f2) => (
  (f1.bucket > f2.bucket) ? 1 : ((f2.bucket > f1.bucket) ? -1 : 0)
);

test.before(async (t) => {
  process.env.GranulesTable = `write-granules-${cryptoRandomString({ length: 10 })}`;

  const fakeFileUtils = {
    buildDatabaseFiles: (params) => Promise.resolve(params.files),
  };
  const fakeStepFunctionUtils = {
    describeExecution: () => Promise.resolve({}),
  };
  const granuleModel = new Granule({
    fileUtils: fakeFileUtils,
    stepFunctionUtils: fakeStepFunctionUtils,
  });
  await granuleModel.createTable();

  t.context.pdrPgModel = new PdrPgModel();
  t.context.granuleModel = granuleModel;
  t.context.collectionPgModel = new CollectionPgModel();
  t.context.executionPgModel = new ExecutionPgModel();
  t.context.granulePgModel = new GranulePgModel();
  t.context.filePgModel = new FilePgModel();
  t.context.granulesExecutionsPgModel = new GranulesExecutionsPgModel();
  t.context.providerPgModel = new ProviderPgModel();
  t.context.testDbName = `writeGranules_${cryptoRandomString({ length: 10 })}`;

  const { knexAdmin, knex } = await generateLocalTestDb(
    t.context.testDbName,
    migrationDir
  );
  t.context.knexAdmin = knexAdmin;
  t.context.knex = knex;

  const { esIndex, esClient } = await createTestIndex();
  t.context.esIndex = esIndex;
  t.context.esClient = esClient;
  t.context.esGranulesClient = new Search(
    {},
    'granule',
    t.context.esIndex
  );
});

test.beforeEach(async (t) => {
  const topicName = cryptoRandomString({ length: 10 });
  const { TopicArn } = await sns().createTopic({ Name: topicName }).promise();
  process.env.granule_sns_topic_arn = TopicArn;
  t.context.TopicArn = TopicArn;

  const QueueName = cryptoRandomString({ length: 10 });
  const { QueueUrl } = await sqs().createQueue({ QueueName }).promise();
  t.context.QueueUrl = QueueUrl;
  const getQueueAttributesResponse = await sqs().getQueueAttributes({
    QueueUrl,
    AttributeNames: ['QueueArn'],
  }).promise();
  const QueueArn = getQueueAttributesResponse.Attributes.QueueArn;

  const { SubscriptionArn } = await sns().subscribe({
    TopicArn,
    Protocol: 'sqs',
    Endpoint: QueueArn,
  }).promise();

  await sns().confirmSubscription({
    TopicArn,
    Token: SubscriptionArn,
  }).promise();

  const stateMachineName = cryptoRandomString({ length: 5 });
  t.context.stateMachineArn = `arn:aws:states:us-east-1:12345:stateMachine:${stateMachineName}`;

  t.context.executionName = cryptoRandomString({ length: 5 });
  t.context.executionArn = `arn:aws:states:us-east-1:12345:execution:${stateMachineName}:${t.context.executionName}`;
  t.context.executionUrl = getExecutionUrlFromArn(t.context.executionArn);
  const execution = fakeExecutionRecordFactory({
    arn: t.context.executionArn,
    url: t.context.executionUrl,
    status: 'completed',
  });

  t.context.collection = fakeCollectionRecordFactory();
  t.context.collectionId = constructCollectionId(
    t.context.collection.name,
    t.context.collection.version
  );
  t.context.provider = fakeProviderRecordFactory();

  t.context.granuleId = cryptoRandomString({ length: 10 });
  t.context.files = [
    fakeFileFactory({ size: 5 }),
    fakeFileFactory({ size: 5 }),
    fakeFileFactory({ size: 5 }),
  ];

  const [pgCollection] = await t.context.collectionPgModel.create(
    t.context.knex,
    t.context.collection
  );
  t.context.collectionCumulusId = pgCollection.cumulus_id;

  const [pgExecution] = await t.context.executionPgModel.create(
    t.context.knex,
    execution
  );
  t.context.executionCumulusId = pgExecution.cumulus_id;

  [t.context.providerCumulusId] = await t.context.providerPgModel.create(
    t.context.knex,
    t.context.provider
  );

  // Generate and create a PDR for reference in postgres
  t.context.pdr = fakePdrRecordFactory({
    collection_cumulus_id: t.context.collectionCumulusId,
    provider_cumulus_id: t.context.providerCumulusId,
  });

  [t.context.providerPdrId] = await t.context.pdrPgModel.create(
    t.context.knex,
    t.context.pdr
  );

  t.context.granule = fakeGranuleFactoryV2({
    files: t.context.files,
    granuleId: t.context.granuleId,
    collectionId: constructCollectionId(t.context.collection.name, t.context.collection.version),
    execution: execution.url,
    pdrName: t.context.pdr.name,
  });

  t.context.workflowStartTime = Date.now();
  t.context.cumulusMessage = {
    cumulus_meta: {
      workflow_start_time: t.context.workflowStartTime,
      state_machine: t.context.stateMachineArn,
      execution_name: t.context.executionName,
    },
    meta: {
      status: 'running',
      collection: t.context.collection,
      provider: t.context.provider,
    },
    payload: {
      granules: [t.context.granule],
      pdr: t.context.pdr,
    },
  };
});

test.afterEach.always(async (t) => {
  const { QueueUrl, TopicArn } = t.context;

  await sqs().deleteQueue({ QueueUrl }).promise();
  await sns().deleteTopic({ TopicArn }).promise();

  await t.context.knex(TableNames.files).del();
  await t.context.knex(TableNames.granulesExecutions).del();
  await t.context.knex(TableNames.granules).del();
});

test.after.always(async (t) => {
  const {
    granuleModel,
  } = t.context;
  await granuleModel.deleteTable();
  await destroyLocalTestDb({
    ...t.context,
  });
  await cleanupTestIndex(t.context);
});

test('generateFilePgRecord() adds granule cumulus ID', (t) => {
  const file = {
    bucket: cryptoRandomString({ length: 3 }),
    key: cryptoRandomString({ length: 3 }),
  };
  const record = generateFilePgRecord({ file, granuleCumulusId: 1 });
  t.is(record.granule_cumulus_id, 1);
});

test('getGranuleFromQueryResultOrLookup() returns cumulus ID from database if query result is empty', async (t) => {
  const fakeGranuleCumulusId = Math.floor(Math.random() * 1000);
  const granuleRecord = fakeGranuleRecordFactory({ granule_id: fakeGranuleCumulusId });
  const fakeGranulePgModel = {
    get: (_, record) => {
      if (record.granule_id === granuleRecord.granule_id) {
        return Promise.resolve(granuleRecord);
      }
      return Promise.resolve();
    },
  };

  t.is(
    await getGranuleFromQueryResultOrLookup({
      trx: {},
      queryResult: [],
      granuleRecord,
      granulePgModel: fakeGranulePgModel,
    }),
    granuleRecord
  );
});

test('writeFilesViaTransaction() throws error if any writes fail', async (t) => {
  const { knex } = t.context;

  const fileRecords = [
    fakeFileRecordFactory(),
    fakeFileRecordFactory(),
  ];

  const fakeFilePgModel = {
    upsert: sinon.stub()
      .onCall(0)
      .resolves()
      .onCall(1)
      .throws(),
  };

  await t.throwsAsync(
    createRejectableTransaction(
      knex,
      (trx) =>
        writeFilesViaTransaction({
          fileRecords,
          trx,
          filePgModel: fakeFilePgModel,
        })
    )
  );
});

test.serial('_writeGranule will not allow a running status to replace a completed status for same execution', async (t) => {
  const {
    granule,
    executionCumulusId,
    esClient,
    knex,
    granuleModel,
    granuleId,
    collectionCumulusId,
    executionUrl,
  } = t.context;

  const apiGranuleRecord = {
    ...granule,
    status: 'completed',
  };
  const postgresGranuleRecord = await translateApiGranuleToPostgresGranule({
    dynamoRecord: apiGranuleRecord,
    knexOrTransaction: knex,
  });
  await _writeGranule({
    apiGranuleRecord,
    postgresGranuleRecord,
    executionCumulusId,
    granuleModel,
    knex,
    esClient,
    snsEventType: 'Update',
  });

  t.like(
    await granuleModel.get({ granuleId }),
    {
      execution: executionUrl,
      status: 'completed',
    }
  );
  const granulePgRecord = await t.context.granulePgModel.get(knex, {
    granule_id: granuleId,
    collection_cumulus_id: collectionCumulusId,
  });
  t.like(
    granulePgRecord,
    {
      status: 'completed',
    }
  );
  t.is(
    (await t.context.granulesExecutionsPgModel.search(
      t.context.knex,
      {
        granule_cumulus_id: granulePgRecord.cumulus_id,
      }
    )).length,
    1
  );
  t.like(
    await t.context.esGranulesClient.get(granuleId),
    {
      execution: executionUrl,
      status: 'completed',
    }
  );

  const updatedapiGranuleRecord = {
    ...granule,
    status: 'running',
  };

  let updatedPgGranuleRecord = await translateApiGranuleToPostgresGranule({
    dynamoRecord: updatedapiGranuleRecord,
    knexOrTransaction: knex,
  });

  updatedPgGranuleRecord = {
    ...updatedPgGranuleRecord,
    cumulus_id: granulePgRecord.cumulus_id,
  };

  await _writeGranule({
    apiGranuleRecord: updatedapiGranuleRecord,
    postgresGranuleRecord: updatedPgGranuleRecord,
    executionCumulusId,
    granuleModel,
    knex,
    esClient,
    snsEventType: 'Update',
  });

  t.like(
    await granuleModel.get({ granuleId }),
    {
      execution: executionUrl,
      status: 'completed',
    }
  );
  t.like(
    await t.context.granulePgModel.get(knex, {
      granule_id: granuleId,
      collection_cumulus_id: collectionCumulusId,
    }),
    {
      status: 'completed',
    }
  );
  t.like(
    await t.context.esGranulesClient.get(granuleId),
    {
      execution: executionUrl,
      status: 'completed',
    }
  );
});

test.serial('writeGranulesFromMessage() returns undefined if message has no granules', async (t) => {
  const {
    knex,
    executionCumulusId,
    providerCumulusId,
    granuleModel,
  } = t.context;
  const cumulusMessage = {};
  const actual = await writeGranulesFromMessage({
    cumulusMessage,
    executionCumulusId,
    providerCumulusId,
    knex,
    granuleModel,
  });
  t.is(actual, undefined);
});

test.serial('writeGranulesFromMessage() returns undefined if message has empty granule set', async (t) => {
  const {
    knex,
    executionCumulusId,
    providerCumulusId,
    granuleModel,
  } = t.context;
  const cumulusMessage = { granules: [] };
  const actual = await writeGranulesFromMessage({
    cumulusMessage,
    executionCumulusId,
    providerCumulusId,
    knex,
    granuleModel,
  });
  t.is(actual, undefined);
});

test.serial('writeGranulesFromMessage() saves granule records to DynamoDB/PostgreSQL/Elasticsearch/SNS if PostgreSQL write is enabled', async (t) => {
  const {
    cumulusMessage,
    granuleModel,
    knex,
    collectionCumulusId,
    executionCumulusId,
    providerCumulusId,
    granuleId,
  } = t.context;

  await writeGranulesFromMessage({
    cumulusMessage,
    executionCumulusId,
    providerCumulusId,
    knex,
    granuleModel,
  });

  t.true(await granuleModel.exists({ granuleId }));
  t.true(await t.context.granulePgModel.exists(
    knex,
    { granule_id: granuleId, collection_cumulus_id: collectionCumulusId }
  ));
  t.true(await t.context.esGranulesClient.exists(granuleId));

  const { Messages } = await sqs().receiveMessage({
    QueueUrl: t.context.QueueUrl,
    WaitTimeSeconds: 10,
  }).promise();
  t.is(Messages.length, 1);
});

test.serial('writeGranulesFromMessage() saves the same values to DynamoDB, PostgreSQL and Elasticsearch', async (t) => {
  const {
    collectionCumulusId,
    cumulusMessage,
    granuleModel,
    knex,
    executionCumulusId,
    providerCumulusId,
    granuleId,
  } = t.context;

  // Only test fields that are stored in Postgres on the Granule record.
  // The following fields are populated by separate queries during translation
  // or elasticsearch.
  const omitList = ['files', '_id'];

  await writeGranulesFromMessage({
    cumulusMessage,
    executionCumulusId,
    providerCumulusId,
    knex,
    granuleModel,
  });

  const dynamoRecord = await granuleModel.get({ granuleId });
  const granulePgRecord = await t.context.granulePgModel.get(
    knex,
    {
      granule_id: granuleId,
      collection_cumulus_id: collectionCumulusId,
    }
  );

  // translate the PG granule to API granule to directly compare to Dynamo
  const translatedPgRecord = await translatePostgresGranuleToApiGranule({
    granulePgRecord,
    knexOrTransaction: knex,
  });
  t.deepEqual(omit(translatedPgRecord, omitList), omit(dynamoRecord, omitList));

  const esRecord = await t.context.esGranulesClient.get(granuleId);
  t.deepEqual(omit(translatedPgRecord, omitList), omit(esRecord, omitList));
});

<<<<<<< HEAD
test.serial('writeGranulesFromMessage() sets a default value of false for `published` if one is not set', async (t) => {
  const {
    collectionCumulusId,
    cumulusMessage,
    granuleModel,
    knex,
    executionCumulusId,
    providerCumulusId,
    granuleId,
  } = t.context;

  // Only test fields that are stored in Postgres on the Granule record.
  // The following fields are populated by separate queries during translation
  // or elasticsearch.
  const omitList = ['files', '_id'];

  // Remove published key for test
  delete cumulusMessage.payload.granules[0].published;

  await writeGranulesFromMessage({
    cumulusMessage,
    executionCumulusId,
    providerCumulusId,
    knex,
    granuleModel,
  });

  const dynamoRecord = await granuleModel.get({ granuleId });
  const granulePgRecord = await t.context.granulePgModel.get(
    knex,
    {
      granule_id: granuleId,
      collection_cumulus_id: collectionCumulusId,
    }
  );

  // Validate objects all match
  /// translate the PG granule to API granule to directly compare to Dynamo
  const translatedPgRecord = await translatePostgresGranuleToApiGranule({
    granulePgRecord,
    knexOrTransaction: knex,
  });
  t.deepEqual(omit(translatedPgRecord, omitList), omit(dynamoRecord, omitList));

  const esRecord = await t.context.esGranulesClient.get(granuleId);
  t.deepEqual(omit(translatedPgRecord, omitList), omit(esRecord, omitList));

  // Validate assertion is true in the primary datastore:

  t.is(translatedPgRecord.published, false);
});

test.serial('writeGranulesFromMessage() given a payload with undefined files, keeps existing files in all datastores', async (t) => {
=======
test.serial('writeGranulesFromMessage() given a payload with undefined files, keeps existing files in all datastores', async (t) => { // FAILURE
>>>>>>> 358d57ac
  const {
    collectionCumulusId,
    esGranulesClient,
    files,
    granule,
    granuleModel,
    granulePgModel,
    knex,
    executionCumulusId,
    providerCumulusId,
    granuleId,
  } = t.context;

  // Need a message in 'completed' state to allow files writes
  const completedCumulusMessage = {
    cumulus_meta: {
      workflow_start_time: t.context.workflowStartTime,
      state_machine: t.context.stateMachineArn,
      execution_name: t.context.executionName,
    },
    meta: {
      status: 'completed',
      collection: t.context.collection,
      provider: t.context.provider,
    },
    payload: {
      granules: [t.context.granule],
    },
  };

  await writeGranulesFromMessage({
    cumulusMessage: completedCumulusMessage,
    executionCumulusId,
    providerCumulusId,
    knex,
    granuleModel,
  });

  const originalDynamoGranule = await granuleModel.get({ granuleId });
  const originalEsGranule = await esGranulesClient.get(granuleId);
  const originalpgGranule = await granulePgModel.get(
    knex,
    { granule_id: granuleId, collection_cumulus_id: collectionCumulusId }
  );
  const originalApiGranule = await translatePostgresGranuleToApiGranule({
    granulePgRecord: originalpgGranule,
    knexOrTransaction: knex,
  });

  const originalPayloadFiles = files;

  originalPayloadFiles.sort(
    (f1, f2) => sortFilesByBuckets(f1, f2)
  );
  originalApiGranule.files.sort(
    (f1, f2) => sortFilesByBuckets(f1, f2)
  );
  originalDynamoGranule.files.sort(
    (f1, f2) => sortFilesByBuckets(f1, f2)
  );
  originalEsGranule.files.sort(
    (f1, f2) => sortFilesByBuckets(f1, f2)
  );

  // Files were written correctly in initial DB writes
  t.true(originalPayloadFiles.length > 0);
  t.deepEqual(originalDynamoGranule.files, originalPayloadFiles);
  t.deepEqual(originalEsGranule.files, originalPayloadFiles);
  t.deepEqual(originalApiGranule.files, originalPayloadFiles);

  // Update existing granule with a partial granule object
  const updateGranulePayload = {
    granuleId,
    collectionId: granule.collectionId,
    cmrLink: 'updatedGranuled.com', // Only field we're changing
    status: granule.status,
    // files is undefined
  };

  const {
    pgGranule,
    esGranule,
    dynamoGranule,
  } = await updateGranule(t, updateGranulePayload, 'message');

  const apiGranule = await translatePostgresGranuleToApiGranule({
    granulePgRecord: pgGranule,
    knexOrTransaction: knex,
  });

  esGranule.files.sort(
    (f1, f2) => sortFilesByBuckets(f1, f2)
  );
  dynamoGranule.files.sort(
    (f1, f2) => sortFilesByBuckets(f1, f2)
  );
  apiGranule.files.sort(
    (f1, f2) => sortFilesByBuckets(f1, f2)
  );

  t.deepEqual(apiGranule.files, originalPayloadFiles);
  t.deepEqual(dynamoGranule.files, originalPayloadFiles);
  t.deepEqual(esGranule.files, originalPayloadFiles);
});

test.serial('writeGranulesFromMessage() given a partial granule overwrites only provided fields', async (t) => {
  const {
    collectionCumulusId,
    esGranulesClient,
    granule,
    granuleModel,
    granulePgModel,
    knex,
    executionCumulusId,
    providerCumulusId,
    granuleId,
  } = t.context;

  // Need a message in 'completed' state to allow files writes
  const completedCumulusMessage = {
    cumulus_meta: {
      workflow_start_time: t.context.workflowStartTime,
      state_machine: t.context.stateMachineArn,
      execution_name: t.context.executionName,
    },
    meta: {
      status: 'completed',
      collection: t.context.collection,
      provider: t.context.provider,
    },
    payload: {
      granules: [t.context.granule],
      pdr: { name: t.context.pdrName },
    },
  };

  await writeGranulesFromMessage({
    cumulusMessage: completedCumulusMessage,
    executionCumulusId,
    providerCumulusId,
    knex,
    granuleModel,
  });

  t.true(await granuleModel.exists({ granuleId }));
  t.true(await granulePgModel.exists(
    knex,
    { granule_id: granuleId, collection_cumulus_id: collectionCumulusId }
  ));
  t.true(await esGranulesClient.exists(granuleId));

  const originalpgGranule = await granulePgModel.get(
    knex,
    { granule_id: granuleId, collection_cumulus_id: collectionCumulusId }
  );

  // Update existing granule with a partial granule object
  const updateGranulePayload = {
    granuleId,
    collectionId: granule.collectionId,
    cmrLink: 'updatedGranuled.com', // Only field we're changing
    status: granule.status,
  };

  const {
    updatedPgGranuleFields,
    pgGranule,
    esGranule,
    dynamoGranule,
  } = await updateGranule(t, updateGranulePayload, 'message');

  const apiGranule = await translatePostgresGranuleToApiGranule({
    granulePgRecord: pgGranule,
    knexOrTransaction: knex,
  });

  esGranule.files.sort(
    (f1, f2) => sortFilesByBuckets(f1, f2)
  );
  dynamoGranule.files.sort(
    (f1, f2) => sortFilesByBuckets(f1, f2)
  );
  apiGranule.files.sort(
    (f1, f2) => sortFilesByBuckets(f1, f2)
  );

  // Postgres granule matches expected updatedGranule
  t.deepEqual(
    omit(removeNilProperties(pgGranule), cumulusMessageOmitList),
    omit(
      removeNilProperties({ ...originalpgGranule, ...updatedPgGranuleFields }),
      cumulusMessageOmitList
    )
  );

  // Postgres and ElasticSearch granules matches
  t.deepEqual(
    apiGranule,
    omit(esGranule, ['_id'])
  );

  // Postgres and Dynamo granules matches
  t.deepEqual(
    apiGranule,
    dynamoGranule
  );
});

test.serial('writeGranulesFromMessage() given an empty array as a files key will remove all existing files and keep Postgres/Dynamo/Elastic in-sync', async (t) => {
  const {
    collectionCumulusId,
    executionCumulusId,
    esGranulesClient,
    files,
    granule,
    granuleId,
    granuleModel,
    granulePgModel,
    providerCumulusId,
    knex,
  } = t.context;

  // Need a message in 'completed' state to allow files writes
  const completedCumulusMessage = {
    cumulus_meta: {
      workflow_start_time: t.context.workflowStartTime,
      state_machine: t.context.stateMachineArn,
      execution_name: t.context.executionName,
    },
    meta: {
      status: 'completed',
      collection: t.context.collection,
      provider: t.context.provider,
    },
    payload: {
      granules: [granule],
    },
  };

  await writeGranulesFromMessage({
    cumulusMessage: completedCumulusMessage,
    executionCumulusId,
    providerCumulusId,
    knex,
    granuleModel,
  });

  const originalDynamoGranule = await granuleModel.get({ granuleId });
  const originalEsGranule = await esGranulesClient.get(granuleId);
  const originalpgGranule = await granulePgModel.get(
    knex,
    { granule_id: granuleId, collection_cumulus_id: collectionCumulusId }
  );
  const originalApiGranule = await translatePostgresGranuleToApiGranule({
    granulePgRecord: originalpgGranule,
    knexOrTransaction: knex,
  });

  const originalPayloadFiles = files;

  originalPayloadFiles.sort(
    (f1, f2) => sortFilesByBuckets(f1, f2)
  );
  originalApiGranule.files.sort(
    (f1, f2) => sortFilesByBuckets(f1, f2)
  );
  originalDynamoGranule.files.sort(
    (f1, f2) => sortFilesByBuckets(f1, f2)
  );
  originalEsGranule.files.sort(
    (f1, f2) => sortFilesByBuckets(f1, f2)
  );

  // Files were written correctly in initial DB writes
  t.deepEqual(originalDynamoGranule.files, originalPayloadFiles);
  t.deepEqual(originalEsGranule.files, originalPayloadFiles);
  t.deepEqual(originalApiGranule.files, originalPayloadFiles);

  // Update existing granule with a partial granule object
  const updateGranulePayload = {
    granuleId,
    collectionId: granule.collectionId,
    files: [],
    status: granule.status,
  };

  const {
    updatedPgGranuleFields,
    pgGranule,
    esGranule,
    dynamoGranule,
  } = await updateGranule(t, updateGranulePayload, 'message');

  // Postgres granule matches expected updatedGranule
  t.deepEqual(
    omit(removeNilProperties(pgGranule), cumulusMessageOmitList),
    omit(
      removeNilProperties({ ...originalpgGranule, ...updatedPgGranuleFields }),
      cumulusMessageOmitList
    )
  );

  const apiGranule = await translatePostgresGranuleToApiGranule({
    granulePgRecord: pgGranule,
    knexOrTransaction: knex,
  });

  // Files were removed from all datastores
  t.deepEqual(apiGranule.files, []);
  t.deepEqual(dynamoGranule.files, []);
  t.deepEqual(esGranule.files, []);
});

test.serial('writeGranulesFromMessage() given a null files key will throw an error', async (t) => {
  const {
    collectionCumulusId,
    esGranulesClient,
    granule,
    granuleModel,
    knex,
    executionCumulusId,
    providerCumulusId,
    granuleId,
  } = t.context;

  // Need a message in 'completed' state to allow files writes
  const completedCumulusMessage = {
    cumulus_meta: {
      workflow_start_time: t.context.workflowStartTime,
      state_machine: t.context.stateMachineArn,
      execution_name: t.context.executionName,
    },
    meta: {
      status: 'completed',
      collection: t.context.collection,
      provider: t.context.provider,
    },
    payload: {
      granules: [t.context.granule],
    },
  };

  await writeGranulesFromMessage({
    cumulusMessage: completedCumulusMessage,
    executionCumulusId,
    providerCumulusId,
    knex,
    granuleModel,
  });

  // Files exist in all datastores
  const originalPGGranule = await t.context.granulePgModel.get(
    knex,
    {
      granule_id: granuleId,
      collection_cumulus_id: collectionCumulusId,
    }
  );
  const originalApiGranule = await translatePostgresGranuleToApiGranule({
    granulePgRecord: originalPGGranule,
    knexOrTransaction: knex,
  });
  const originalDynamoGranule = await granuleModel.get({ granuleId });
  const originalEsGranule = await esGranulesClient.get(granuleId);
  const originalPayloadFiles = t.context.files;

  originalApiGranule.files.sort(
    (f1, f2) => sortFilesByBuckets(f1, f2)
  );
  originalDynamoGranule.files.sort(
    (f1, f2) => sortFilesByBuckets(f1, f2)
  );
  originalEsGranule.files.sort(
    (f1, f2) => sortFilesByBuckets(f1, f2)
  );
  originalPayloadFiles.sort(
    (f1, f2) => sortFilesByBuckets(f1, f2)
  );

  t.deepEqual(originalApiGranule.files, originalPayloadFiles);
  t.deepEqual(originalDynamoGranule.files, originalPayloadFiles);
  t.deepEqual(originalEsGranule.files, originalPayloadFiles);

  // Update existing granule with a partial granule object
  const updateGranulePayload = {
    granuleId,
    collectionId: granule.collectionId,
    files: null,
    status: granule.status,
  };

  const [error] = await t.throwsAsync(updateGranule(t, updateGranulePayload, 'message'));
  t.is(error.message, 'granule.files must not be null');
});

test.serial('writeGranulesFromMessage() removes preexisting granule file from PostgreSQL on granule update with disjoint files', async (t) => {
  const {
    cumulusMessage,
    filePgModel,
    granule,
    granuleModel,
    granulePgModel,
    knex,
    executionCumulusId,
    providerCumulusId,
  } = t.context;

  // Set message status to 'completed' to allow file writes due to current file write constraints
  cumulusMessage.meta.status = 'completed';

  // Create granule in PG with multiple files. These records will exist in database
  // during subsequent granule write from message
  const files = [
    fakeFileFactory({ size: 5 }),
    fakeFileFactory({ size: 5 }),
    fakeFileFactory({ size: 5 }),
    fakeFileFactory({ size: 5 }),
    fakeFileFactory({ size: 5 }),
    fakeFileFactory({ size: 5 }),
  ];
  const existingGranule = fakeGranuleFactoryV2({
    files: files,
    granuleId: cryptoRandomString({ length: 10 }),
    collectionId: constructCollectionId(t.context.collection.name, t.context.collection.version),
  });
  const existingPgGranule = await translateApiGranuleToPostgresGranule({
    dynamoRecord: existingGranule,
    knexOrTransaction: knex,
  });
  const [existingPgGranuleRecordId] = await granulePgModel.create(knex, existingPgGranule, '*');

  await Promise.all(files.map(async (file) => {
    const pgFile = await translateApiFiletoPostgresFile(file);
    pgFile.granule_cumulus_id = existingPgGranuleRecordId.cumulus_id;
    return filePgModel.create(knex, pgFile);
  }));
  const existingPgFiles = await filePgModel.search(knex, {});

  // Create the message granule and associated file in PG.
  // The fakeFile created here is NOT in the message and will be deleted
  // in writeGranulesFromMessage
  const pgGranule = await translateApiGranuleToPostgresGranule({
    dynamoRecord: granule,
    knexOrTransaction: knex,
  });
  const returnedGranule = await granulePgModel.create(knex, pgGranule, '*');

  const [fakeFile] = await filePgModel.create(knex, {
    granule_cumulus_id: returnedGranule[0].cumulus_id,
    bucket: 'fake_bucket',
    key: 'fake_key',
  }, '*');

  // Ensure fakeFile was added to the files table
  t.true(await filePgModel.exists(knex, { cumulus_id: fakeFile.cumulus_id }));

  await writeGranulesFromMessage({
    cumulusMessage,
    executionCumulusId,
    providerCumulusId,
    knex,
    granuleModel,
  });

  // Ensure fakeFile was removed
  const updatedPgFiles = await filePgModel.search(knex, {});
  t.deepEqual(updatedPgFiles.filter((file) => file.bucket === fakeFile.bucket), []);

  // We expect the files currently in the File table to be those files
  // that previously existed plus the files from the cumulus message
  const filesFromCumulusMessage = cumulusMessage.payload.granules[0].files.map(
    (file) => file.bucket
  );

  t.deepEqual(
    existingPgFiles.map((file) => file.bucket).concat(filesFromCumulusMessage).sort(),
    updatedPgFiles.map((file) => file.bucket).sort()
  );
});

test.serial('writeGranulesFromMessage() saves granule records to Dynamo/PostgreSQL/Elasticsearch with same created at, updated at and timestamp values', async (t) => {
  const {
    cumulusMessage,
    granuleModel,
    knex,
    collectionCumulusId,
    executionCumulusId,
    providerCumulusId,
    granuleId,
  } = t.context;

  await writeGranulesFromMessage({
    cumulusMessage,
    executionCumulusId,
    providerCumulusId,
    knex,
    granuleModel,
  });

  const dynamoRecord = await granuleModel.get({ granuleId });
  const granulePgRecord = await t.context.granulePgModel.get(
    knex,
    {
      granule_id: granuleId,
      collection_cumulus_id: collectionCumulusId,
    }
  );

  const esRecord = await t.context.esGranulesClient.get(granuleId);

  t.truthy(dynamoRecord.timestamp);
  t.is(granulePgRecord.timestamp.getTime(), dynamoRecord.timestamp);
  t.is(granulePgRecord.created_at.getTime(), dynamoRecord.createdAt);
  t.is(granulePgRecord.updated_at.getTime(), dynamoRecord.updatedAt);

  t.is(granulePgRecord.created_at.getTime(), esRecord.createdAt);
  t.is(granulePgRecord.updated_at.getTime(), esRecord.updatedAt);
  t.is(granulePgRecord.timestamp.getTime(), esRecord.timestamp);
});

test.serial('writeGranulesFromMessage() saves the same files to DynamoDB, PostgreSQL and Elasticsearch', async (t) => {
  const {
    collectionCumulusId,
    cumulusMessage,
    esGranulesClient,
    executionCumulusId,
    granuleId,
    granuleModel,
    granulePgModel,
    knex,
    providerCumulusId,
  } = t.context;

  // ensure files are written
  cumulusMessage.meta.status = 'completed';

  await writeGranulesFromMessage({
    cumulusMessage,
    executionCumulusId,
    providerCumulusId,
    knex,
    granuleModel,
  });

  const dynamoRecord = await granuleModel.get({ granuleId });
  const granulePgRecord = await granulePgModel.get(
    knex,
    {
      granule_id: granuleId,
      collection_cumulus_id: collectionCumulusId,
    }
  );

  // translate the PG granule to API granule to directly compare to Dynamo
  const translatedPgRecord = await translatePostgresGranuleToApiGranule({
    granulePgRecord,
    knexOrTransaction: knex,
  });
  const sortByKeys = ['bucket', 'key'];
  t.deepEqual(sortBy(translatedPgRecord.files, sortByKeys), sortBy(dynamoRecord.files, sortByKeys));

  const esRecord = await esGranulesClient.get(granuleId);
  t.deepEqual(sortBy(translatedPgRecord.files, sortByKeys), sortBy(esRecord.files, sortByKeys));
});

test.serial('writeGranulesFromMessage() saves file records to DynamoDB/PostgreSQL if Postgres write is enabled and workflow status is "completed"', async (t) => {
  const {
    collectionCumulusId,
    cumulusMessage,
    executionCumulusId,
    filePgModel,
    granuleId,
    granuleModel,
    granulePgModel,
    knex,
    providerCumulusId,
    files,
  } = t.context;

  cumulusMessage.meta.status = 'completed';

  await writeGranulesFromMessage({
    cumulusMessage,
    executionCumulusId,
    providerCumulusId,
    knex,
    granuleModel,
  });

  const dynamoGranule = await granuleModel.get({ granuleId });
  t.deepEqual(dynamoGranule.files, files);

  const granule = await granulePgModel.get(
    knex,
    {
      granule_id: granuleId,
      collection_cumulus_id: collectionCumulusId,
    }
  );

  const pgFiles = await filePgModel.search(knex, { granule_cumulus_id: granule.cumulus_id });
  files.forEach((file) => {
    const matchingPgFile = pgFiles.find(
      (pgFile) => file.bucket === pgFile.bucket && file.key === pgFile.key
    );
    t.like(
      matchingPgFile,
      {
        bucket: file.bucket,
        key: file.key,
        file_size: `${file.size}`,
      }
    );
  });
});

test.serial('writeGranulesFromMessage() does not persist file records to Postgres if the workflow status is "running"', async (t) => {
  const {
    collectionCumulusId,
    cumulusMessage,
    executionCumulusId,
    filePgModel,
    granuleId,
    granuleModel,
    granulePgModel,
    knex,
    providerCumulusId,
  } = t.context;

  cumulusMessage.meta.status = 'running';

  await writeGranulesFromMessage({
    cumulusMessage,
    executionCumulusId,
    providerCumulusId,
    knex,
    granuleModel,
  });

  const granule = await granulePgModel.get(
    knex,
    {
      granule_id: granuleId,
      collection_cumulus_id: collectionCumulusId,
    }
  );

  t.false(
    await filePgModel.exists(knex, { granule_cumulus_id: granule.cumulus_id })
  );
});

test.serial('writeGranulesFromMessage() handles successful and failing writes independently', async (t) => {
  const {
    cumulusMessage,
    granuleModel,
    knex,
    collectionCumulusId,
    executionCumulusId,
    providerCumulusId,
    granuleId,
  } = t.context;

  const granule2 = {
    // no granule ID should cause failure
  };
  cumulusMessage.payload.granules = [
    ...cumulusMessage.payload.granules,
    granule2,
  ];

  await t.throwsAsync(writeGranulesFromMessage({
    cumulusMessage,
    executionCumulusId,
    providerCumulusId,
    knex,
    granuleModel,
  }));

  t.true(await granuleModel.exists({ granuleId }));
  t.true(
    await t.context.granulePgModel.exists(
      knex,
      { granule_id: granuleId, collection_cumulus_id: collectionCumulusId }
    )
  );
});

test.serial('writeGranulesFromMessage() throws error if any granule writes fail', async (t) => {
  const {
    cumulusMessage,
    knex,
    executionCumulusId,
    providerCumulusId,
    granuleModel,
  } = t.context;

  cumulusMessage.payload.granules = [
    ...cumulusMessage.payload.granules,
    // this object is not a valid granule, so its write should fail
    {},
  ];

  await t.throwsAsync(writeGranulesFromMessage({
    cumulusMessage,
    executionCumulusId,
    providerCumulusId,
    knex,
    granuleModel,
  }));
});

test.serial('writeGranulesFromMessage() does not write to DynamoDB/PostgreSQL/Elasticsearch/SNS if Dynamo write fails', async (t) => {
  const {
    cumulusMessage,
    granuleModel,
    knex,
    collectionCumulusId,
    executionCumulusId,
    providerCumulusId,
    granuleId,
  } = t.context;

  const fakeGranuleModel = {
    generateGranuleRecord: () => t.context.granule,
    storeGranule: () => {
      throw new Error('Granules dynamo error');
    },
    describeGranuleExecution: () => Promise.resolve({}),
    delete: () => Promise.resolve(),
    exists: () => Promise.resolve(false),
  };

  const [error] = await t.throwsAsync(
    writeGranulesFromMessage({
      cumulusMessage,
      executionCumulusId,
      providerCumulusId,
      knex,
      granuleModel: fakeGranuleModel,
    })
  );

  t.true(error.message.includes('Granules dynamo error'));
  t.false(await granuleModel.exists({ granuleId }));
  t.false(
    await t.context.granulePgModel.exists(
      knex,
      { granule_id: granuleId, collection_cumulus_id: collectionCumulusId }
    )
  );
  t.false(await t.context.esGranulesClient.exists(granuleId));

  const { Messages } = await sqs().receiveMessage({
    QueueUrl: t.context.QueueUrl,
    WaitTimeSeconds: 10,
  }).promise();
  t.is(Messages, undefined);
});

test.serial('writeGranulesFromMessage() does not write to DynamoDB/PostgreSQL/Elasticsearch/SNS if Postgres write fails', async (t) => {
  const {
    cumulusMessage,
    granuleModel,
    knex,
    executionCumulusId,
    providerCumulusId,
    granuleId,
    collectionCumulusId,
  } = t.context;

  const testGranulePgModel = {
    upsert: () => {
      throw new Error('Granules PostgreSQL error');
    },
    exists: () => Promise.resolve(false),
  };

  const [error] = await t.throwsAsync(writeGranulesFromMessage({
    cumulusMessage,
    executionCumulusId,
    providerCumulusId,
    knex,
    granuleModel,
    granulePgModel: testGranulePgModel,
  }));

  t.true(error.message.includes('Granules PostgreSQL error'));
  t.false(await granuleModel.exists({ granuleId }));
  t.false(
    await t.context.granulePgModel.exists(knex, {
      granule_id: granuleId,
      collection_cumulus_id: collectionCumulusId,
    })
  );
  t.false(await t.context.esGranulesClient.exists(granuleId));

  const { Messages } = await sqs().receiveMessage({
    QueueUrl: t.context.QueueUrl,
    WaitTimeSeconds: 10,
  }).promise();
  t.is(Messages, undefined);
});

test.serial('writeGranulesFromMessage() does not persist records to DynamoDB/PostgreSQL/Elasticsearch/SNS if Elasticsearch write fails', async (t) => {
  const {
    cumulusMessage,
    granuleModel,
    knex,
    collectionCumulusId,
    executionCumulusId,
    providerCumulusId,
    granuleId,
  } = t.context;

  const fakeEsClient = {
    update: () => {
      throw new Error('Granules ES error');
    },
    delete: () => Promise.resolve(),
  };

  const [error] = await t.throwsAsync(writeGranulesFromMessage({
    cumulusMessage,
    collectionCumulusId,
    executionCumulusId,
    providerCumulusId,
    knex,
    granuleModel,
    esClient: fakeEsClient,
  }));

  t.true(error.message.includes('Granules ES error'));
  t.false(await granuleModel.exists({ granuleId }));
  t.false(
    await t.context.granulePgModel.exists(
      knex,
      { granule_id: granuleId, collection_cumulus_id: collectionCumulusId }
    )
  );
  t.false(await t.context.esGranulesClient.exists(granuleId));

  const { Messages } = await sqs().receiveMessage({
    QueueUrl: t.context.QueueUrl,
    WaitTimeSeconds: 10,
  }).promise();
  t.is(Messages, undefined);
});

test.serial('writeGranulesFromMessage() writes a granule and marks as failed if any file writes fail', async (t) => {
  const {
    cumulusMessage,
    knex,
    collectionCumulusId,
    executionCumulusId,
    providerCumulusId,
    granuleModel,
    granuleId,
  } = t.context;

  cumulusMessage.meta.status = 'completed';

  cumulusMessage.payload.granules[0].files[0].bucket = undefined;
  cumulusMessage.payload.granules[0].files[0].key = undefined;

  await writeGranulesFromMessage({
    cumulusMessage,
    executionCumulusId,
    providerCumulusId,
    knex,
    granuleModel,
  });

  const dynamoGranule = await granuleModel.get({ granuleId });
  const dynamoGranuleError = JSON.parse(dynamoGranule.error.errors);
  t.is(dynamoGranule.status, 'failed');
  t.deepEqual(dynamoGranuleError.map((error) => error.Error), ['Failed writing files to PostgreSQL.']);
  t.true(dynamoGranuleError[0].Cause.includes('AggregateError'));

  const pgGranule = await t.context.granulePgModel.get(knex, {
    granule_id: granuleId,
    collection_cumulus_id: collectionCumulusId,
  });
  t.is(pgGranule.status, 'failed');
  const pgGranuleError = JSON.parse(pgGranule.error.errors);
  t.deepEqual(pgGranuleError.map((error) => error.Error), ['Failed writing files to PostgreSQL.']);
  t.true(pgGranuleError[0].Cause.includes('AggregateError'));
});

test.serial('_writeGranules attempts to mark granule as failed if a SchemaValidationException occurs when a granule is in a final state', async (t) => {
  const {
    cumulusMessage,
    knex,
    collectionCumulusId,
    executionCumulusId,
    providerCumulusId,
    granuleModel,
    granuleId,
  } = t.context;

  cumulusMessage.meta.status = 'queued';

  // iniital write
  await writeGranulesFromMessage({
    cumulusMessage,
    executionCumulusId,
    providerCumulusId,
    knex,
    granuleModel,
  });

  const originalError = { Error: 'Original Error', Cause: { Error: 'Original Error Cause' } };
  // second write
  // Invalid granule schema to prevent granule write to dynamo from succeeding
  cumulusMessage.meta.status = 'completed';
  cumulusMessage.exception = originalError;
  cumulusMessage.payload.granules[0].files = [
    {
      path: 'MYD13Q1.006', size: 170459659, name: 'MYD13Q1.A2017281.h19v11.006.2017297235119.hdf', type: 'data', checksumType: 'CKSUM', checksum: 3129208208,
    },
    { path: 'MYD13Q1.006', size: 46399, name: 'MYD13Q1.A2017281.h19v11.006.2017297235119.hdf.met', type: 'metadata' },
    { path: 'MYD13Q1.006', size: 32795, name: 'BROWSE.MYD13Q1.A2017281.h19v11.006.2017297235119.hdf', type: 'browse' },
  ];

  const [error] = await t.throwsAsync(writeGranulesFromMessage({
    cumulusMessage,
    executionCumulusId,
    providerCumulusId,
    knex,
    granuleModel,
  }));

  t.true(error.message.includes('The record has validation errors:'));
  const dynamoGranule = await granuleModel.get({ granuleId });
  t.is(dynamoGranule.status, 'failed');
  const dynamoErrors = JSON.parse(dynamoGranule.error.errors);
  t.true(dynamoErrors[0].Cause.Error.includes(originalError.Cause.Error));

  const pgGranule = await t.context.granulePgModel.get(knex, {
    granule_id: granuleId,
    collection_cumulus_id: collectionCumulusId,
  });
  t.is(pgGranule.status, 'failed');
});

test.serial('writeGranulesFromMessage() writes all valid files if any non-valid file fails', async (t) => {
  const {
    cumulusMessage,
    knex,
    executionCumulusId,
    providerCumulusId,
    granuleModel,
    filePgModel,
    granulePgModel,
  } = t.context;

  cumulusMessage.meta.status = 'completed';

  const invalidFiles = [
    fakeFileFactory({ bucket: undefined }),
    fakeFileFactory({ bucket: undefined }),
  ];

  const existingFiles = cumulusMessage.payload.granules[0].files;
  cumulusMessage.payload.granules[0].files = existingFiles.concat(invalidFiles);

  const validFiles = 10;
  for (let i = 0; i < validFiles; i += 1) {
    cumulusMessage.payload.granules[0].files.push(fakeFileFactory());
  }
  const validFileCount = cumulusMessage.payload.granules[0].files.length - invalidFiles.length;

  await writeGranulesFromMessage({
    cumulusMessage,
    executionCumulusId,
    providerCumulusId,
    knex,
    granuleModel,
  });

  t.false(await filePgModel.exists(knex, { key: invalidFiles[0].key }));
  t.false(await filePgModel.exists(knex, { key: invalidFiles[1].key }));

  const granuleCumulusId = await granulePgModel.getRecordCumulusId(
    knex,
    { granule_id: cumulusMessage.payload.granules[0].granuleId }
  );
  const fileRecords = await filePgModel.search(knex, { granule_cumulus_id: granuleCumulusId });
  t.is(fileRecords.length, validFileCount);
});

test.serial('writeGranulesFromMessage() stores error on granule if any file fails', async (t) => {
  const {
    cumulusMessage,
    knex,
    collectionCumulusId,
    executionCumulusId,
    providerCumulusId,
    granuleId,
    granuleModel,
  } = t.context;

  cumulusMessage.meta.status = 'completed';

  const invalidFiles = [
    fakeFileFactory({ bucket: undefined }),
    fakeFileFactory({ bucket: undefined }),
  ];

  const existingFiles = cumulusMessage.payload.granules[0].files;
  cumulusMessage.payload.granules[0].files = existingFiles.concat(invalidFiles);

  const validFiles = 10;
  for (let i = 0; i < validFiles; i += 1) {
    cumulusMessage.payload.granules[0].files.push(fakeFileFactory());
  }

  await writeGranulesFromMessage({
    cumulusMessage,
    executionCumulusId,
    providerCumulusId,
    knex,
    granuleModel,
  });

  const pgGranule = await t.context.granulePgModel.get(
    knex,
    { granule_id: granuleId, collection_cumulus_id: collectionCumulusId }
  );
  const pgGranuleError = JSON.parse(pgGranule.error.errors);
  t.deepEqual(pgGranuleError.map((error) => error.Error), ['Failed writing files to PostgreSQL.']);
  t.true(pgGranuleError[0].Cause.includes('AggregateError'));
});

test.serial('writeGranulesFromMessage() stores an aggregate workflow error and file-writing error on a granule', async (t) => {
  const {
    cumulusMessage,
    knex,
    collectionCumulusId,
    executionCumulusId,
    providerCumulusId,
    granuleModel,
    granuleId,
  } = t.context;

  cumulusMessage.meta.status = 'failed';
  cumulusMessage.exception = { Error: 'Unknown error', Cause: { Error: 'Workflow failed' } };
  cumulusMessage.payload.granules[0].files[0].bucket = undefined;
  cumulusMessage.payload.granules[0].files[0].key = undefined;

  await writeGranulesFromMessage({
    cumulusMessage,
    executionCumulusId,
    providerCumulusId,
    knex,
    granuleModel,
  });

  const dynamoGranule = await granuleModel.get({ granuleId });
  const dynamoGranuleErrors = JSON.parse(dynamoGranule.error.errors);
  t.is(dynamoGranule.status, 'failed');
  t.deepEqual(dynamoGranuleErrors.map((error) => error.Error), ['Unknown error', 'Failed writing files to PostgreSQL.']);
  t.deepEqual(dynamoGranuleErrors[0].Cause, { Error: 'Workflow failed' });

  const pgGranule = await t.context.granulePgModel.get(knex, {
    granule_id: granuleId,
    collection_cumulus_id: collectionCumulusId,
  });
  t.is(pgGranule.status, 'failed');
  const pgGranuleErrors = JSON.parse(pgGranule.error.errors);
  t.deepEqual(pgGranuleErrors.map((error) => error.Error), ['Unknown error', 'Failed writing files to PostgreSQL.']);
  t.deepEqual(pgGranuleErrors[0].Cause, { Error: 'Workflow failed' });
});

test.serial('writeGranulesFromMessage() honors granule.createdAt time if provided in cumulus_message', async (t) => {
  const {
    cumulusMessage,
    knex,
    collectionCumulusId,
    executionCumulusId,
    providerCumulusId,
    granuleId,
    granuleModel,
  } = t.context;

  const expectedCreatedAt = Date.now();

  cumulusMessage.payload.granules[0].createdAt = expectedCreatedAt;

  await writeGranulesFromMessage({
    cumulusMessage,
    executionCumulusId,
    providerCumulusId,
    knex,
    granuleModel,
  });

  const dynamoGranule = await granuleModel.get({ granuleId });
  t.is(dynamoGranule.createdAt, expectedCreatedAt);

  const pgGranule = await t.context.granulePgModel.get(
    knex,
    { granule_id: granuleId, collection_cumulus_id: collectionCumulusId }
  );
  t.is(pgGranule.created_at.getTime(), expectedCreatedAt);
});

test.serial('writeGranulesFromMessage() falls back to workflow_start_time if granule.createdAt is not provided in cumulus_message', async (t) => {
  const {
    cumulusMessage,
    knex,
    collectionCumulusId,
    executionCumulusId,
    providerCumulusId,
    granuleId,
    granuleModel,
  } = t.context;

  const expectedCreatedAt = 1637017285469;

  // Ensure no createdAt time is provided on the granule
  delete cumulusMessage.payload.granules[0].createdAt;
  cumulusMessage.cumulus_meta.workflow_start_time = expectedCreatedAt;

  await writeGranulesFromMessage({
    cumulusMessage,
    executionCumulusId,
    providerCumulusId,
    knex,
    granuleModel,
  });

  const dynamoGranule = await granuleModel.get({ granuleId });
  t.is(dynamoGranule.createdAt, cumulusMessage.cumulus_meta.workflow_start_time);

  const pgGranule = await t.context.granulePgModel.get(
    knex,
    { granule_id: granuleId, collection_cumulus_id: collectionCumulusId }
  );
  t.is(pgGranule.created_at.getTime(), expectedCreatedAt);
});

test.serial('writeGranuleFromApi() removes preexisting granule file from postgres on granule update with disjoint files', async (t) => {
  const {
    collectionCumulusId,
    esClient,
    filePgModel,
    granule,
    granuleId,
    granulePgModel,
    knex,
  } = t.context;

  const snsEventType = 'Create';
  const pgGranule = await translateApiGranuleToPostgresGranule({
    dynamoRecord: granule,
    knexOrTransaction: knex,
  });
  const returnedGranule = await granulePgModel.create(knex, pgGranule, '*');

  const fakeFile = await filePgModel.create(knex, {
    granule_cumulus_id: returnedGranule[0].cumulus_id,
    bucket: 'fake_bucket',
    key: 'fake_key',
  }, '*');

  await writeGranuleFromApi({ ...granule, status: 'completed' }, knex, esClient, snsEventType);

  const granuleRecord = await granulePgModel.get(
    knex,
    {
      granule_id: granuleId,
      collection_cumulus_id: collectionCumulusId,
    }
  );

  const granuleFiles = await filePgModel.search(knex, {
    granule_cumulus_id: granuleRecord.cumulus_id,
  });
  t.deepEqual(granuleFiles.filter((file) => file.bucket === fakeFile.bucket), []);
});

test.serial('writeGranuleFromApi() throws for a granule with no granuleId provided', async (t) => {
  const {
    knex,
    granule,
    esClient,
  } = t.context;

  await t.throwsAsync(
    writeGranuleFromApi({ ...granule, granuleId: undefined }, knex, esClient, 'Create'),
    { message: 'Could not create granule record, invalid granuleId: undefined' }
  );
});

test.serial('writeGranuleFromApi() throws for a granule with an invalid collectionId', async (t) => {
  const {
    esClient,
    granule,
    knex,
  } = t.context;

  await t.throwsAsync(
    writeGranuleFromApi({ ...granule, collectionId: constructCollectionId('wrong____', 'collection') }, knex, esClient, 'Create'),
    { message: 'Record in collections with identifiers {"name":"wrong____","version":"collection"} does not exist.' }
  );
});

test.serial('writeGranuleFromApi() throws for a granule with no collectionId provided', async (t) => {
  const {
    esClient,
    knex,
    granule,
  } = t.context;

  await t.throwsAsync(
    writeGranuleFromApi({ ...granule, collectionId: undefined }, knex, esClient, 'Create'),
    { message: 'collectionId required to generate a granule record' }
  );
});

test.serial('writeGranuleFromApi() throws for a granule with an invalid collectionId provided', async (t) => {
  const {
    esClient,
    knex,
    granule,
  } = t.context;
  const badCollectionId = `collectionId${cryptoRandomString({ length: 5 })}`;
  await t.throwsAsync(
    writeGranuleFromApi({ ...granule, collectionId: badCollectionId }, knex, esClient, 'Create'),
    { message: `invalid collectionId: "${badCollectionId}"` }
  );
});

test.serial('writeGranuleFromApi() writes a granule to PostgreSQL, DynamoDB, and Elasticsearch.', async (t) => {
  const {
    collectionCumulusId,
    esClient,
    esGranulesClient,
    granule,
    granuleId,
    granuleModel,
    granulePgModel,
    knex,
  } = t.context;

  const result = await writeGranuleFromApi({ ...granule }, knex, esClient, 'Create');

  t.is(result, `Wrote Granule ${granuleId}`);

  t.true(await granuleModel.exists({ granuleId }));
  t.true(await granulePgModel.exists(
    knex,
    { granule_id: granuleId, collection_cumulus_id: collectionCumulusId }
  ));
  t.true(await esGranulesClient.exists(granuleId));
});

test.serial('writeGranuleFromApi() given a payload with undefined files, keeps existing files in all datastores', async (t) => {
  const {
    collectionCumulusId,
    esClient,
    esGranulesClient,
    files,
    granule,
    granuleModel,
    granulePgModel,
    knex,
    granuleId,
  } = t.context;

  await writeGranuleFromApi({ ...granule }, knex, esClient, 'Create');

  const originalDynamoGranule = await granuleModel.get({ granuleId });
  const originalEsGranule = await esGranulesClient.get(granuleId);
  const originalpgGranule = await granulePgModel.get(
    knex,
    { granule_id: granuleId, collection_cumulus_id: collectionCumulusId }
  );
  const originalApiGranule = await translatePostgresGranuleToApiGranule({
    granulePgRecord: originalpgGranule,
    knexOrTransaction: knex,
  });

  const originalPayloadFiles = files;

  originalPayloadFiles.sort(
    (f1, f2) => sortFilesByBuckets(f1, f2)
  );
  originalApiGranule.files.sort(
    (f1, f2) => sortFilesByBuckets(f1, f2)
  );
  originalDynamoGranule.files.sort(
    (f1, f2) => sortFilesByBuckets(f1, f2)
  );
  originalEsGranule.files.sort(
    (f1, f2) => sortFilesByBuckets(f1, f2)
  );

  // Files were written correctly in initial DB writes
  t.true(originalPayloadFiles.length > 0);
  t.deepEqual(originalDynamoGranule.files, originalPayloadFiles);
  t.deepEqual(originalEsGranule.files, originalPayloadFiles);
  t.deepEqual(originalApiGranule.files, originalPayloadFiles);

  // Update existing granule with a partial granule object
  const updateGranulePayload = {
    granuleId,
    collectionId: granule.collectionId,
    cmrLink: 'updatedGranuled.com', // Only field we're changing
    status: granule.status,
    // files is undefined
  };

  const {
    pgGranule,
    esGranule,
    dynamoGranule,
  } = await updateGranule(t, updateGranulePayload);

  const apiGranule = await translatePostgresGranuleToApiGranule({
    granulePgRecord: pgGranule,
    knexOrTransaction: knex,
  });

  esGranule.files.sort(
    (f1, f2) => sortFilesByBuckets(f1, f2)
  );
  dynamoGranule.files.sort(
    (f1, f2) => sortFilesByBuckets(f1, f2)
  );
  apiGranule.files.sort(
    (f1, f2) => sortFilesByBuckets(f1, f2)
  );

  t.deepEqual(apiGranule.files, originalPayloadFiles);
  t.deepEqual(dynamoGranule.files, originalPayloadFiles);
  t.deepEqual(esGranule.files, originalPayloadFiles);
});

test.serial('writeGranuleFromApi() given a partial granule overwrites only provided fields', async (t) => {
  const {
    collectionCumulusId,
    esClient,
    esGranulesClient,
    granule,
    granuleId,
    granuleModel,
    granulePgModel,
    knex,
  } = t.context;

  await writeGranuleFromApi({ ...granule }, knex, esClient, 'Create');

  t.true(await granuleModel.exists({ granuleId }));
  t.true(await granulePgModel.exists(
    knex,
    { granule_id: granuleId, collection_cumulus_id: collectionCumulusId }
  ));
  t.true(await esGranulesClient.exists(granuleId));

  const originalpgGranule = await granulePgModel.get(
    knex,
    { granule_id: granuleId, collection_cumulus_id: collectionCumulusId }
  );

  // Update existing granule with a partial granule object
  const updateGranulePayload = {
    granuleId,
    collectionId: granule.collectionId,
    cmrLink: 'updatedGranuled.com', // Only field we're changing
    status: granule.status,
  };

  const {
    updatedPgGranuleFields,
    pgGranule,
    esGranule,
    dynamoGranule,
  } = await updateGranule(t, updateGranulePayload);

  // Postgres granule matches expected updatedGranule
  t.deepEqual(
    omit(removeNilProperties(pgGranule), apiOmitList),
    omit(removeNilProperties({ ...originalpgGranule, ...updatedPgGranuleFields }), apiOmitList)
  );

  const apiGranule = await translatePostgresGranuleToApiGranule({
    granulePgRecord: pgGranule,
    knexOrTransaction: knex,
  });

  // Files array order not guarunteed to match between datastores
  esGranule.files.sort(
    (f1, f2) => sortFilesByBuckets(f1, f2)
  );
  dynamoGranule.files.sort(
    (f1, f2) => sortFilesByBuckets(f1, f2)
  );
  apiGranule.files.sort(
    (f1, f2) => sortFilesByBuckets(f1, f2)
  );

  // Postgres and ElasticSearch granules matches
  t.deepEqual(
    apiGranule,
    omit(esGranule, ['_id'])
  );

  // Postgres and Dynamo granules matches
  t.deepEqual(
    apiGranule,
    dynamoGranule
  );
});

test.serial('writeGranuleFromApi() when called on a granuleId that exists in the datastore does not modify the `published` field if it is not set', async (t) => {
  const {
    collectionCumulusId,
    esClient,
    esGranulesClient,
    granule,
    granuleId,
    granuleModel,
    granulePgModel,
    knex,
  } = t.context;

  await writeGranuleFromApi({ ...granule, published: true }, knex, esClient, 'Create');

  t.true(await granuleModel.exists({ granuleId }));
  t.true(await granulePgModel.exists(
    knex,
    { granule_id: granuleId, collection_cumulus_id: collectionCumulusId }
  ));
  t.true(await esGranulesClient.exists(granuleId));

  const originalPgGranule = await granulePgModel.get(
    knex,
    { granule_id: granuleId, collection_cumulus_id: collectionCumulusId }
  );

  // Update existing granule with a partial granule object
  const updateGranulePayload = {
    granuleId,
    collectionId: granule.collectionId,
    cmrLink: 'updatedGranuled.com', // Only field we're changing
    status: granule.status,
  };

  const {
    pgGranule,
    esGranule,
    dynamoGranule,
  } = await updateGranule(t, updateGranulePayload);

  t.is(pgGranule.published, originalPgGranule.published);

  const apiGranule = await translatePostgresGranuleToApiGranule({
    granulePgRecord: pgGranule,
    knexOrTransaction: knex,
  });

  t.is(apiGranule.published, esGranule.published);
  t.is(apiGranule.published, dynamoGranule.published);
});

test.serial('writeGranuleFromApi() given an empty array as a files key will remove all existing files and keep Postgres/Dynamo/Elastic in-sync', async (t) => {
  const {
    collectionCumulusId,
    esClient,
    esGranulesClient,
    files,
    granule,
    granuleId,
    granuleModel,
    granulePgModel,
    knex,
  } = t.context;

  await writeGranuleFromApi({ ...granule }, knex, esClient, 'Create');

  const originalDynamoGranule = await granuleModel.get({ granuleId });
  const originalEsGranule = await esGranulesClient.get(granuleId);
  const originalpgGranule = await granulePgModel.get(
    knex,
    { granule_id: granuleId, collection_cumulus_id: collectionCumulusId }
  );
  const originalApiGranule = await translatePostgresGranuleToApiGranule({
    granulePgRecord: originalpgGranule,
    knexOrTransaction: knex,
  });

  const originalPayloadFiles = files;

  originalPayloadFiles.sort(
    (f1, f2) => sortFilesByBuckets(f1, f2)
  );
  originalApiGranule.files.sort(
    (f1, f2) => sortFilesByBuckets(f1, f2)
  );
  originalDynamoGranule.files.sort(
    (f1, f2) => sortFilesByBuckets(f1, f2)
  );
  originalEsGranule.files.sort(
    (f1, f2) => sortFilesByBuckets(f1, f2)
  );

  // Files were written correctly in initial DB writes
  t.deepEqual(originalDynamoGranule.files, originalPayloadFiles);
  t.deepEqual(originalEsGranule.files, originalPayloadFiles);
  t.deepEqual(originalApiGranule.files, originalPayloadFiles);

  // Update existing granule with a partial granule object
  const updateGranulePayload = {
    granuleId,
    collectionId: granule.collectionId,
    files: [],
    status: granule.status,
  };

  const {
    updatedPgGranuleFields,
    pgGranule,
    esGranule,
    dynamoGranule,
  } = await updateGranule(t, updateGranulePayload);

  // Postgres granule matches expected updatedGranule
  t.deepEqual(
    omit(removeNilProperties(pgGranule), apiOmitList),
    omit(removeNilProperties({ ...originalpgGranule, ...updatedPgGranuleFields }), apiOmitList)
  );

  const apiGranule = await translatePostgresGranuleToApiGranule({
    granulePgRecord: pgGranule,
    knexOrTransaction: knex,
  });

  // Files were removed from all datastores
  t.deepEqual(apiGranule.files, []);
  t.deepEqual(dynamoGranule.files, []);
  t.deepEqual(esGranule.files, []);
});

test.serial('writeGranuleFromApi() given a null files key will throw an error', async (t) => {
  const {
    collectionCumulusId,
    esClient,
    esGranulesClient,
    granule,
    granuleId,
    granuleModel,
    knex,
  } = t.context;

  await writeGranuleFromApi({ ...granule }, knex, esClient, 'Create');

  // Files exist in all datastores
  const originalPGGranule = await t.context.granulePgModel.get(
    knex,
    {
      granule_id: granuleId,
      collection_cumulus_id: collectionCumulusId,
    }
  );
  const originalApiGranule = await translatePostgresGranuleToApiGranule({
    granulePgRecord: originalPGGranule,
    knexOrTransaction: knex,
  });
  const originalDynamoGranule = await granuleModel.get({ granuleId });
  const originalEsGranule = await esGranulesClient.get(granuleId);
  const originalPayloadFiles = t.context.files;

  originalApiGranule.files.sort(
    (f1, f2) => sortFilesByBuckets(f1, f2)
  );
  originalDynamoGranule.files.sort(
    (f1, f2) => sortFilesByBuckets(f1, f2)
  );
  originalEsGranule.files.sort(
    (f1, f2) => sortFilesByBuckets(f1, f2)
  );
  originalPayloadFiles.sort(
    (f1, f2) => sortFilesByBuckets(f1, f2)
  );

  t.deepEqual(originalApiGranule.files, originalPayloadFiles);
  t.deepEqual(originalDynamoGranule.files, originalPayloadFiles);
  t.deepEqual(originalEsGranule.files, originalPayloadFiles);

  // Update existing granule with a partial granule object
  const updateGranulePayload = {
    granuleId,
    collectionId: granule.collectionId,
    files: null,
    // FUTURE: In order to update a granule, the payload must include status and
    // the status must be 'completed' or 'failed'
    // if it's running or queued, it will try to insert the granule, not upsert
    status: granule.status,
  };

  await t.throwsAsync(
    updateGranule(t, updateGranulePayload),
    { message: 'granule.files must not be null' }
  );
});

test.serial('writeGranuleFromApi() writes a full granule without an execution to PostgreSQL and DynamoDB.', async (t) => {
  const {
    collectionCumulusId,
    esClient,
    granule,
    granuleId,
    granuleModel,
    granulePgModel,
    knex,
  } = t.context;

  await writeGranuleFromApi({ ...granule, execution: undefined }, knex, esClient, 'Create');

  t.true(await granuleModel.exists({ granuleId }));
  t.true(await granulePgModel.exists(
    knex,
    { granule_id: granuleId, collection_cumulus_id: collectionCumulusId }
  ));
});

test.serial('writeGranuleFromApi() can write a granule with no files associated with it', async (t) => {
  const {
    knex,
    esClient,
    granule,
    granuleId,
    granuleModel,
    granulePgModel,
    collectionCumulusId,
  } = t.context;

  await writeGranuleFromApi({ ...granule, files: [] }, knex, esClient, 'Create');
  t.true(await granuleModel.exists({ granuleId }));
  t.true(await granulePgModel.exists(
    knex,
    { granule_id: granuleId, collection_cumulus_id: collectionCumulusId }
  ));
});

test.serial('writeGranuleFromApi() throws with granule with an execution url that does not exist.', async (t) => {
  const {
    esClient,
    knex,
    granule,
  } = t.context;
  const execution = `execution${cryptoRandomString({ length: 5 })}`;
  await t.throwsAsync(
    writeGranuleFromApi({ ...granule, execution }, knex, esClient, 'Create'),
    { message: `Could not find execution in PostgreSQL database with url ${execution}` }
  );
});

test.serial('writeGranuleFromApi() saves granule records to Dynamo, Postgres and ElasticSearch with same input time values.', async (t) => {
  const {
    esClient,
    knex,
    collectionCumulusId,
    granule,
    granuleId,
    granuleModel,
    granulePgModel,
  } = t.context;

  const createdAt = Date.now() - 24 * 60 * 60 * 1000;
  const updatedAt = Date.now() - 100000;
  const timestamp = Date.now();

  const result = await writeGranuleFromApi({ ...granule, createdAt, updatedAt, timestamp }, knex, esClient, 'Create');

  t.is(result, `Wrote Granule ${granuleId}`);

  const dynamoRecord = await granuleModel.get({ granuleId });
  const postgresRecord = await granulePgModel.get(
    knex,
    { granule_id: granuleId, collection_cumulus_id: collectionCumulusId }
  );
  const esRecord = await t.context.esGranulesClient.get(granuleId);

  t.truthy(dynamoRecord.timestamp);
  t.is(postgresRecord.created_at.getTime(), dynamoRecord.createdAt);
  t.is(postgresRecord.updated_at.getTime(), dynamoRecord.updatedAt);
  t.is(postgresRecord.timestamp.getTime(), dynamoRecord.timestamp);

  t.is(postgresRecord.created_at.getTime(), esRecord.createdAt);
  t.is(postgresRecord.updated_at.getTime(), esRecord.updatedAt);
  t.is(postgresRecord.timestamp.getTime(), esRecord.timestamp);
});

test.serial('writeGranuleFromApi() saves granule records to Dynamo, Postgres and ElasticSearch with same default time values.', async (t) => {
  const {
    esClient,
    knex,
    collectionCumulusId,
    granule,
    granuleId,
    granuleModel,
    granulePgModel,
  } = t.context;

  const createdAt = undefined;
  const updatedAt = undefined;
  const timestamp = undefined;

  const result = await writeGranuleFromApi({ ...granule, createdAt, updatedAt, timestamp }, knex, esClient, 'Create');

  t.is(result, `Wrote Granule ${granuleId}`);

  const dynamoRecord = await granuleModel.get({ granuleId });
  const postgresRecord = await granulePgModel.get(
    knex,
    { granule_id: granuleId, collection_cumulus_id: collectionCumulusId }
  );
  const esRecord = await t.context.esGranulesClient.get(granuleId);

  t.truthy(dynamoRecord.timestamp);
  t.is(postgresRecord.created_at.getTime(), dynamoRecord.createdAt);
  t.is(postgresRecord.updated_at.getTime(), dynamoRecord.updatedAt);
  t.is(postgresRecord.timestamp.getTime(), dynamoRecord.timestamp);
  t.is(postgresRecord.timestamp.getTime(), dynamoRecord.updatedAt);

  t.is(postgresRecord.created_at.getTime(), esRecord.createdAt);
  t.is(postgresRecord.updated_at.getTime(), esRecord.updatedAt);
  t.is(postgresRecord.timestamp.getTime(), esRecord.timestamp);
});

test.serial('writeGranuleFromApi() saves file records to Postgres if Postgres write is enabled and workflow status is "completed"', async (t) => {
  const {
    collectionCumulusId,
    esClient,
    filePgModel,
    granule,
    granuleId,
    granulePgModel,
    knex,
  } = t.context;

  await writeGranuleFromApi({ ...granule, status: 'completed' }, knex, esClient, 'Create');

  const granuleRecord = await granulePgModel.get(
    knex,
    {
      granule_id: granuleId,
      collection_cumulus_id: collectionCumulusId,
    }
  );

  t.true(
    await filePgModel.exists(knex, { granule_cumulus_id: granuleRecord.cumulus_id })
  );
});

test.serial('writeGranuleFromApi() does not persist file records to Postgres if workflow status is "running"', async (t) => {
  const {
    collectionCumulusId,
    esClient,
    filePgModel,
    granule,
    granuleId,
    granulePgModel,
    knex,
  } = t.context;

  await writeGranuleFromApi({ ...granule, status: 'running' }, knex, esClient, 'Create');

  const granuleRecord = await granulePgModel.get(
    knex,
    {
      granule_id: granuleId,
      collection_cumulus_id: collectionCumulusId,
    }
  );

  t.false(
    await filePgModel.exists(knex, { granule_cumulus_id: granuleRecord.cumulus_id })
  );
});

test.serial('writeGranuleFromApi() does not persist records to Dynamo or Postgres if Dynamo write fails', async (t) => {
  const {
    collectionCumulusId,
    esClient,
    granule,
    granuleId,
    granuleModel,
    knex,
  } = t.context;

  const fakeGranuleModel = {
    storeGranule: () => {
      throw new Error('Granules dynamo error');
    },
    delete: () => Promise.resolve({}),
    describeGranuleExecution: () => Promise.resolve({}),
    exists: () => Promise.resolve(false),
  };

  const error = await t.throwsAsync(
    writeGranuleFromApi({ ...granule, granuleModel: fakeGranuleModel }, knex, esClient, 'Create')
  );

  t.true(error.message.includes('Granules dynamo error'));
  t.false(await granuleModel.exists({ granuleId }));
  t.false(
    await t.context.granulePgModel.exists(
      knex,
      { granule_id: granuleId, collection_cumulus_id: collectionCumulusId }
    )
  );
});

test.serial('writeGranuleFromApi() does not persist records to Dynamo or Postgres if Postgres write fails', async (t) => {
  const {
    collectionCumulusId,
    esClient,
    granule,
    granuleModel,
    knex,
    granuleId,
  } = t.context;

  const testGranulePgModel = {
    upsert: () => {
      throw new Error('Granules Postgres error');
    },
    exists: () => Promise.resolve(false),
  };

  const error = await t.throwsAsync(writeGranuleFromApi(
    { ...granule, granulePgModel: testGranulePgModel },
    knex,
    esClient,
    'Create'
  ));
  t.true(error.message.includes('Granules Postgres error'));
  t.false(await granuleModel.exists({ granuleId }));
  t.false(
    await t.context.granulePgModel.exists(
      knex,
      { granule_id: granuleId, collection_cumulus_id: collectionCumulusId }
    )
  );
});

test.serial('writeGranuleFromApi() writes all valid files if any non-valid file fails', async (t) => {
  const {
    esClient,
    filePgModel,
    granulePgModel,
    granule,
    knex,
  } = t.context;

  const invalidFiles = [
    fakeFileFactory({ bucket: undefined }),
    fakeFileFactory({ bucket: undefined }),
  ];
  const allfiles = [...t.context.files].concat(invalidFiles);

  const validFiles = 10;
  for (let i = 0; i < validFiles; i += 1) {
    allfiles.push(fakeFileFactory());
  }
  const validFileCount = allfiles.length - invalidFiles.length;

  await writeGranuleFromApi({ ...granule, files: allfiles }, knex, esClient, 'Create');

  t.false(await filePgModel.exists(knex, { key: invalidFiles[0].key }));
  t.false(await filePgModel.exists(knex, { key: invalidFiles[1].key }));

  const granuleCumulusId = await granulePgModel.getRecordCumulusId(
    knex,
    { granule_id: granule.granuleId }
  );
  const fileRecords = await filePgModel.search(knex, { granule_cumulus_id: granuleCumulusId });
  t.is(fileRecords.length, validFileCount);
});

test.serial('writeGranuleFromApi() stores error on granule if any file fails', async (t) => {
  const {
    collectionCumulusId,
    esClient,
    granule,
    knex,
    granuleId,
  } = t.context;

  const invalidFiles = [
    fakeFileFactory({ bucket: undefined }),
    fakeFileFactory({ bucket: undefined }),
  ];

  const existingFiles = [...t.context.files];
  const files = existingFiles.concat(invalidFiles);

  const validFiles = 10;
  for (let i = 0; i < validFiles; i += 1) {
    files.push(fakeFileFactory());
  }

  await writeGranuleFromApi(
    { ...granule, status: 'completed', files },
    knex,
    esClient,
    'Create'
  );

  const pgGranule = await t.context.granulePgModel.get(
    knex, { granule_id: granuleId, collection_cumulus_id: collectionCumulusId }
  );
  const pgGranuleError = JSON.parse(pgGranule.error.errors);
  t.deepEqual(pgGranuleError.map((error) => error.Error), ['Failed writing files to PostgreSQL.']);
  t.true(pgGranuleError[0].Cause.includes('AggregateError'));
});

test.serial('updateGranuleStatusToQueued() updates granule status in DynamoDB/PostgreSQL/Elasticsearch and publishes SNS message', async (t) => {
  const {
    collectionCumulusId,
    esGranulesClient,
    esClient,
    granule,
    granuleId,
    granuleModel,
    granulePgModel,
    knex,
    QueueUrl,
  } = t.context;

  await writeGranuleFromApi({ ...granule }, knex, esClient, 'Create');
  const dynamoRecord = await granuleModel.get({ granuleId });
  const postgresRecord = await granulePgModel.get(
    knex,
    { granule_id: granuleId, collection_cumulus_id: collectionCumulusId }
  );
  const esRecord = await esGranulesClient.get(granuleId, granule.collectionId);

  await updateGranuleStatusToQueued({
    granule: dynamoRecord,
    knex,
  });

  const updatedDynamoRecord = await granuleModel.get({ granuleId });
  const updatedPostgresRecord = await granulePgModel.get(
    knex,
    { granule_id: granuleId, collection_cumulus_id: collectionCumulusId }
  );
  const omitList = ['_id', 'execution', 'status', 'updatedAt', 'updated_at', 'files'];
  const sortByKeys = ['bucket', 'key'];
  const updatedEsRecord = await esGranulesClient.get(granuleId, granule.collectionId);
  const translatedPgGranule = await translatePostgresGranuleToApiGranule({
    granulePgRecord: updatedPostgresRecord,
    knexOrTransaction: knex,
  });

  t.is(updatedDynamoRecord.status, 'queued');
  t.is(updatedPostgresRecord.status, 'queued');
  t.is(updatedEsRecord.status, 'queued');
  t.is(updatedDynamoRecord.execution, undefined);
  t.deepEqual(omit(dynamoRecord, omitList), omit(updatedDynamoRecord, omitList));
  t.deepEqual(omit(postgresRecord, omitList), omit(updatedPostgresRecord, omitList));
  t.deepEqual(sortBy(translatedPgGranule.files, sortByKeys), sortBy(esRecord.files, sortByKeys));
  t.deepEqual(omit(esRecord, omitList), omit(updatedEsRecord, omitList));
  t.deepEqual(omit(translatedPgGranule, omitList), omit(updatedEsRecord, omitList));

  const { Messages } = await sqs().receiveMessage({
    QueueUrl,
    MaxNumberOfMessages: 2,
    WaitTimeSeconds: 10,
  }).promise();
  const snsMessageBody = JSON.parse(Messages[1].Body);
  const publishedMessage = JSON.parse(snsMessageBody.Message);

  t.is(Messages.length, 2);
  t.deepEqual(publishedMessage.record, translatedPgGranule);
  t.is(publishedMessage.event, 'Update');
});

test.serial('updateGranuleStatusToQueued() throws error if record does not exist in pg', async (t) => {
  const {
    esClient,
    knex,
    granule,
    granuleId,
  } = t.context;

  await writeGranuleFromApi({ ...granule }, knex, esClient, 'Create');

  const name = randomId('name');
  const version = randomId('version');
  const badGranule = fakeGranuleFactoryV2({
    granuleId,
    collectionId: constructCollectionId(name, version),
  });
  await t.throwsAsync(
    updateGranuleStatusToQueued({ granule: badGranule, knex }),
    {
      name: 'RecordDoesNotExist',
      message: `Record in collections with identifiers {"name":"${name}","version":"${version}"} does not exist.`,
    }
  );
});

test.serial('updateGranuleStatusToQueued() does not update DynamoDB or Elasticsearch granule if writing to PostgreSQL fails', async (t) => {
  const {
    collectionCumulusId,
    esGranulesClient,
    esClient,
    granule,
    granuleId,
    granuleModel,
    granulePgModel,
    knex,
  } = t.context;

  const testGranulePgModel = {
    get: () => Promise.resolve(granule),
    update: () => {
      throw new Error('Granules Postgres error');
    },
  };

  await writeGranuleFromApi({ ...granule }, knex, esClient, 'Create');
  const dynamoRecord = await granuleModel.get({ granuleId });
  const postgresRecord = await granulePgModel.get(
    knex,
    { granule_id: granuleId, collection_cumulus_id: collectionCumulusId }
  );
  const esRecord = await esGranulesClient.get(granuleId, granule.collectionId);

  t.is(dynamoRecord.status, 'completed');
  t.is(postgresRecord.status, 'completed');
  t.is(esRecord.status, 'completed');
  t.truthy(dynamoRecord.execution);

  await t.throwsAsync(
    updateGranuleStatusToQueued({
      granule: dynamoRecord,
      knex,
      granulePgModel: testGranulePgModel,
    }),
    { message: 'Granules Postgres error' }
  );

  const updatedDynamoRecord = await granuleModel.get({ granuleId });
  const updatedPostgresRecord = await granulePgModel.get(
    knex,
    { granule_id: granuleId, collection_cumulus_id: collectionCumulusId }
  );
  const updatedEsRecord = await esGranulesClient.get(granuleId, granule.collectionId);
  const translatedPgGranule = await translatePostgresGranuleToApiGranule({
    granulePgRecord: updatedPostgresRecord,
    knexOrTransaction: knex,
  });
  const omitList = ['_id', 'execution', 'updatedAt', 'updated_at', 'files'];
  const sortByKeys = ['bucket', 'key'];

  t.not(updatedDynamoRecord.status, 'queued');
  t.not(updatedPostgresRecord.status, 'queued');
  t.not(esRecord.status, 'queued');
  t.not(updatedDynamoRecord.execution, undefined);
  // Check that granules are equal in all data stores
  t.deepEqual(omit(dynamoRecord, omitList), omit(updatedDynamoRecord, omitList));
  t.deepEqual(omit(postgresRecord, omitList), omit(updatedPostgresRecord, omitList));
  t.deepEqual(sortBy(translatedPgGranule.files, sortByKeys), sortBy(esRecord.files, sortByKeys));
  t.deepEqual(omit(esRecord, omitList), omit(updatedEsRecord, omitList));
  t.deepEqual(omit(translatedPgGranule, omitList), omit(esRecord, omitList));
});

test.serial('updateGranuleStatusToQueued() does not update DynamoDB or PostgreSQL granule if writing to Elasticsearch fails', async (t) => {
  const {
    collectionCumulusId,
    esGranulesClient,
    esClient,
    granule,
    granuleId,
    granuleModel,
    granulePgModel,
    knex,
  } = t.context;

  const fakeEsClient = {
    update: () => {
      throw new Error('Elasticsearch failure');
    },
    delete: () => Promise.resolve(),
  };

  await writeGranuleFromApi({ ...granule }, knex, esClient, 'Create');
  const dynamoRecord = await granuleModel.get({ granuleId });
  const postgresRecord = await granulePgModel.get(
    knex,
    { granule_id: granuleId, collection_cumulus_id: collectionCumulusId }
  );
  const esRecord = await esGranulesClient.get(granuleId, granule.collectionId);

  t.is(dynamoRecord.status, 'completed');
  t.is(postgresRecord.status, 'completed');
  t.is(esRecord.status, 'completed');
  t.truthy(dynamoRecord.execution);

  await t.throwsAsync(
    updateGranuleStatusToQueued({
      granule: dynamoRecord,
      knex,
      esClient: fakeEsClient,
    }),
    { message: 'Elasticsearch failure' }
  );

  const updatedDynamoRecord = await granuleModel.get({ granuleId });
  const updatedPostgresRecord = await granulePgModel.get(
    knex,
    { granule_id: granuleId, collection_cumulus_id: collectionCumulusId }
  );
  const updatedEsRecord = await esGranulesClient.get(granuleId, granule.collectionId);
  const translatedPgGranule = await translatePostgresGranuleToApiGranule({
    granulePgRecord: updatedPostgresRecord,
    knexOrTransaction: knex,
  });
  const omitList = ['_id', 'execution', 'updatedAt', 'updated_at', 'files'];
  const sortByKeys = ['bucket', 'key'];

  t.not(updatedDynamoRecord.status, 'queued');
  t.not(updatedPostgresRecord.status, 'queued');
  t.not(esRecord.status, 'queued');
  t.not(updatedDynamoRecord.execution, undefined);
  // Check that granules are equal in all data stores
  t.deepEqual(omit(dynamoRecord, omitList), omit(updatedDynamoRecord, omitList));
  t.deepEqual(omit(postgresRecord, omitList), omit(updatedPostgresRecord, omitList));
  t.deepEqual(sortBy(translatedPgGranule.files, sortByKeys), sortBy(esRecord.files, sortByKeys));
  t.deepEqual(omit(esRecord, omitList), omit(updatedEsRecord, omitList));
  t.deepEqual(omit(translatedPgGranule, omitList), omit(esRecord, omitList));
});

test.serial('updateGranuleStatusToQueued() does not update PostgreSQL or Elasticsearch granule if writing to DynamoDB fails', async (t) => {
  const {
    collectionCumulusId,
    esGranulesClient,
    esClient,
    granule,
    granuleId,
    granuleModel,
    granulePgModel,
    knex,
  } = t.context;

  const fakeGranuleModel = {
    create: () => Promise.resolve(granule),
    get: () => Promise.resolve(granule),
    update: () => {
      throw new Error('DynamoDB failure');
    },
  };

  await writeGranuleFromApi({ ...granule }, knex, esClient, 'Create');
  const dynamoRecord = await granuleModel.get({ granuleId });
  const postgresRecord = await granulePgModel.get(
    knex,
    { granule_id: granuleId, collection_cumulus_id: collectionCumulusId }
  );
  const esRecord = await esGranulesClient.get(granuleId, granule.collectionId);

  t.is(dynamoRecord.status, 'completed');
  t.is(postgresRecord.status, 'completed');
  t.is(esRecord.status, 'completed');
  t.truthy(dynamoRecord.execution);

  await t.throwsAsync(
    updateGranuleStatusToQueued({
      granule: dynamoRecord,
      knex,
      granuleModel: fakeGranuleModel,
    }),
    { message: 'DynamoDB failure' }
  );

  const updatedDynamoRecord = await granuleModel.get({ granuleId });
  const updatedPostgresRecord = await granulePgModel.get(
    knex,
    { granule_id: granuleId, collection_cumulus_id: collectionCumulusId }
  );
  const updatedEsRecord = await esGranulesClient.get(granuleId, granule.collectionId);
  const translatedPgGranule = await translatePostgresGranuleToApiGranule({
    granulePgRecord: updatedPostgresRecord,
    knexOrTransaction: knex,
  });
  const omitList = ['_id', 'execution', 'updatedAt', 'updated_at', 'files'];
  const sortByKeys = ['bucket', 'key'];

  t.not(updatedDynamoRecord.status, 'queued');
  t.not(updatedPostgresRecord.status, 'queued');
  t.not(esRecord.status, 'queued');
  t.not(updatedDynamoRecord.execution, undefined);
  // Check that granules are equal in all data stores
  t.deepEqual(omit(dynamoRecord, omitList), omit(updatedDynamoRecord, omitList));
  t.deepEqual(omit(postgresRecord, omitList), omit(updatedPostgresRecord, omitList));
  t.deepEqual(sortBy(translatedPgGranule.files, sortByKeys), sortBy(esRecord.files, sortByKeys));
  t.deepEqual(omit(esRecord, omitList), omit(updatedEsRecord, omitList));
  t.deepEqual(omit(translatedPgGranule, omitList), omit(esRecord, omitList));
});

test.serial('_writeGranule() successfully publishes an SNS message', async (t) => {
  const {
    granule,
    executionCumulusId,
    esClient,
    knex,
    granuleModel,
    granuleId,
    QueueUrl,
  } = t.context;

  const apiGranuleRecord = {
    ...granule,
    status: 'completed',
  };
  const postgresGranuleRecord = await translateApiGranuleToPostgresGranule({
    dynamoRecord: apiGranuleRecord,
    knexOrTransaction: knex,
  });

  await _writeGranule({
    apiGranuleRecord,
    postgresGranuleRecord,
    executionCumulusId,
    granuleModel,
    knex,
    esClient,
    snsEventType: 'Update',
  });

  t.true(await granuleModel.exists({ granuleId }));
  t.true(await t.context.esGranulesClient.exists(granuleId));

  const retrievedPgGranule = await t.context.granulePgModel.get(knex, {
    granule_id: granuleId,
    collection_cumulus_id: postgresGranuleRecord.collection_cumulus_id,
  });
  const translatedGranule = await translatePostgresGranuleToApiGranule({
    granulePgRecord: retrievedPgGranule,
    knexOrTransaction: knex,
  });

  const { Messages } = await sqs().receiveMessage({ QueueUrl, WaitTimeSeconds: 10 }).promise();
  t.is(Messages.length, 1);

  const snsMessageBody = JSON.parse(Messages[0].Body);
  const publishedMessage = JSON.parse(snsMessageBody.Message);

  t.deepEqual(publishedMessage.record, translatedGranule);
  t.is(publishedMessage.event, 'Update');
});

test.serial('updateGranuleStatusToFailed() updates granule status in the database', async (t) => {
  const {
    knex,
    collectionCumulusId,
    granule,
    granuleId,
    granuleModel,
    granulePgModel,
  } = t.context;
  const fakeEsClient = {
    update: () => Promise.resolve(),
    delete: () => Promise.resolve(),
  };
  granule.status = 'running';
  const snsEventType = 'Update';

  try {
    await writeGranuleFromApi({ ...granule }, knex, fakeEsClient, snsEventType);
  } catch (error) {
    console.log(`initial write: ${JSON.stringify(error)}`);
  }
  const dynamoRecord = await granuleModel.get({ granuleId });
  const postgresRecord = await granulePgModel.get(
    knex,
    { granule_id: granuleId, collection_cumulus_id: collectionCumulusId }
  );
  t.not(dynamoRecord.status, 'failed');
  t.not(postgresRecord.status, 'failed');

  const fakeErrorObject = { Error: 'This is a fake error', Cause: { Error: 'caused by some fake issue' } };
  await updateGranuleStatusToFailed(
    { granule: dynamoRecord, knex, error: fakeErrorObject, fakeEsClient }
  );
  const updatedDynamoRecord = await granuleModel.get({ granuleId });
  const updatedPostgresRecord = await granulePgModel.get(
    knex,
    { granule_id: granuleId, collection_cumulus_id: collectionCumulusId }
  );
  t.is(updatedDynamoRecord.status, 'failed');
  t.is(updatedPostgresRecord.status, 'failed');
});

test.serial('updateGranuleStatusToFailed() throws error if record does not exist in pg', async (t) => {
  const {
    knex,
    granuleId,
    esClient,
  } = t.context;

  const name = randomId('name');
  const version = randomId('version');
  const badGranule = fakeGranuleFactoryV2({
    granuleId,
    collectionId: constructCollectionId(name, version),
  });
  const fakeErrorObject = { Error: 'This is a fake error', Cause: { Error: 'caused by some fake issue' } };
  await t.throwsAsync(
    updateGranuleStatusToFailed(
      { granule: badGranule, knex, error: fakeErrorObject, esClient }
    ),
    {
      name: 'RecordDoesNotExist',
      message: `Record in collections with identifiers {"name":"${name}","version":"${version}"} does not exist.`,
    }
  );
});

test.serial('writeGranuleFromApi() saves granule record with publish set to null with publish value set to false to all datastores', async (t) => {
  const {
    esClient,
    knex,
    collectionCumulusId,
    granule,
    granuleId,
    granuleModel,
    granulePgModel,
  } = t.context;

  const result = await writeGranuleFromApi({ ...granule, published: true }, knex, esClient, 'Create');
  t.is(result, `Wrote Granule ${granuleId}`);

  const originalPostgresRecord = await granulePgModel.get(
    knex,
    { granule_id: granuleId, collection_cumulus_id: collectionCumulusId }
  );

  t.true(originalPostgresRecord.published);

  const updateResult = await writeGranuleFromApi({ ...granule, published: null }, knex, esClient, 'Create');
  t.is(updateResult, `Wrote Granule ${granuleId}`);

  const dynamoRecord = await granuleModel.get({ granuleId });
  const postgresRecord = await granulePgModel.get(
    knex,
    { granule_id: granuleId, collection_cumulus_id: collectionCumulusId }
  );
  const esRecord = await t.context.esGranulesClient.get(granuleId);

  t.false(dynamoRecord.published);
  t.false(postgresRecord.published);
  t.false(esRecord.published);
});

test.serial('writeGranulesFromMessage() sets `published` to false if null value is set', async (t) => {
  const {
    collectionCumulusId,
    cumulusMessage,
    granuleModel,
    knex,
    executionCumulusId,
    providerCumulusId,
    granuleId,
  } = t.context;

  // Only test fields that are stored in Postgres on the Granule record.
  // The following fields are populated by separate queries during translation
  // or elasticsearch.
  const omitList = ['files', '_id'];

  // Set published to null for test
  cumulusMessage.payload.granules[0].published = null;

  await writeGranulesFromMessage({
    cumulusMessage,
    executionCumulusId,
    providerCumulusId,
    knex,
    granuleModel,
  });

  const dynamoRecord = await granuleModel.get({ granuleId });
  const granulePgRecord = await t.context.granulePgModel.get(
    knex,
    {
      granule_id: granuleId,
      collection_cumulus_id: collectionCumulusId,
    }
  );

  // Validate objects all match
  /// translate the PG granule to API granule to directly compare to Dynamo
  const translatedPgRecord = await translatePostgresGranuleToApiGranule({
    granulePgRecord,
    knexOrTransaction: knex,
  });
  t.deepEqual(omit(translatedPgRecord, omitList), omit(dynamoRecord, omitList));

  const esRecord = await t.context.esGranulesClient.get(granuleId);
  t.deepEqual(omit(translatedPgRecord, omitList), omit(esRecord, omitList));

  // Validate assertion is true in the primary datastore:

  t.is(translatedPgRecord.published, false);
});<|MERGE_RESOLUTION|>--- conflicted
+++ resolved
@@ -631,7 +631,6 @@
   t.deepEqual(omit(translatedPgRecord, omitList), omit(esRecord, omitList));
 });
 
-<<<<<<< HEAD
 test.serial('writeGranulesFromMessage() sets a default value of false for `published` if one is not set', async (t) => {
   const {
     collectionCumulusId,
@@ -685,9 +684,6 @@
 });
 
 test.serial('writeGranulesFromMessage() given a payload with undefined files, keeps existing files in all datastores', async (t) => {
-=======
-test.serial('writeGranulesFromMessage() given a payload with undefined files, keeps existing files in all datastores', async (t) => { // FAILURE
->>>>>>> 358d57ac
   const {
     collectionCumulusId,
     esGranulesClient,
