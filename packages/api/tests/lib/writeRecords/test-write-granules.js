'use strict';

const test = require('ava');
const cryptoRandomString = require('crypto-random-string');
const sinon = require('sinon');
const sortBy = require('lodash/sortBy');
const omit = require('lodash/omit');

const StepFunctions = require('@cumulus/aws-client/StepFunctions');
const { randomId } = require('@cumulus/common/test-utils');
const { constructCollectionId } = require('@cumulus/message/Collections');
const {
  CollectionPgModel,
  ProviderPgModel,
  ExecutionPgModel,
  GranulesExecutionsPgModel,
  GranulePgModel,
  FilePgModel,
  fakeCollectionRecordFactory,
  fakeExecutionRecordFactory,
  fakeFileRecordFactory,
  fakeGranuleRecordFactory,
  fakeProviderRecordFactory,
  generateLocalTestDb,
  destroyLocalTestDb,
  TableNames,
  translatePostgresGranuleToApiGranule,
  translateApiGranuleToPostgresGranule,
  migrationDir,
  createRejectableTransaction,
} = require('@cumulus/db');
const {
  sns,
  sqs,
} = require('@cumulus/aws-client/services');
const {
  Search,
} = require('@cumulus/es-client/search');
const {
  createTestIndex,
  cleanupTestIndex,
} = require('@cumulus/es-client/testUtils');
const {
  getExecutionUrlFromArn,
} = require('@cumulus/message/Executions');

const {
  generateFilePgRecord,
  getGranuleFromQueryResultOrLookup,
  writeFilesViaTransaction,
  writeGranuleFromApi,
  writeGranulesFromMessage,
  _writeGranule,
  updateGranuleStatusToQueued,
  updateGranuleStatusToFailed,
} = require('../../../lib/writeRecords/write-granules');

const { fakeFileFactory, fakeGranuleFactoryV2 } = require('../../../lib/testUtils');

test.before(async (t) => {
  process.env.GranulesTable = `write-granules-${cryptoRandomString({ length: 10 })}`;

  /*   const fakeFileUtils = {
    buildDatabaseFiles: (params) => Promise.resolve(params.files),
  }; */

  t.context.stepFunctionUtils = {
    ...StepFunctions,
    describeExecution: () => Promise.resolve({}),
  };

  t.context.collectionPgModel = new CollectionPgModel();
  t.context.executionPgModel = new ExecutionPgModel();
  t.context.granulePgModel = new GranulePgModel();
  t.context.filePgModel = new FilePgModel();
  t.context.granulesExecutionsPgModel = new GranulesExecutionsPgModel();
  t.context.providerPgModel = new ProviderPgModel();

  t.context.testDbName = `writeGranules_${cryptoRandomString({ length: 10 })}`;

  const { knexAdmin, knex } = await generateLocalTestDb(
    t.context.testDbName,
    migrationDir
  );
  t.context.knexAdmin = knexAdmin;
  t.context.knex = knex;

  const { esIndex, esClient } = await createTestIndex();
  t.context.esIndex = esIndex;
  t.context.esClient = esClient;
  t.context.esGranulesClient = new Search(
    {},
    'granule',
    t.context.esIndex
  );
});

test.beforeEach(async (t) => {
  const topicName = cryptoRandomString({ length: 10 });
  const { TopicArn } = await sns().createTopic({ Name: topicName }).promise();
  process.env.granule_sns_topic_arn = TopicArn;
  t.context.TopicArn = TopicArn;

  const QueueName = cryptoRandomString({ length: 10 });
  const { QueueUrl } = await sqs().createQueue({ QueueName }).promise();
  t.context.QueueUrl = QueueUrl;
  const getQueueAttributesResponse = await sqs().getQueueAttributes({
    QueueUrl,
    AttributeNames: ['QueueArn'],
  }).promise();
  const QueueArn = getQueueAttributesResponse.Attributes.QueueArn;

  const { SubscriptionArn } = await sns().subscribe({
    TopicArn,
    Protocol: 'sqs',
    Endpoint: QueueArn,
  }).promise();

  await sns().confirmSubscription({
    TopicArn,
    Token: SubscriptionArn,
  }).promise();

  const stateMachineName = cryptoRandomString({ length: 5 });
  t.context.stateMachineArn = `arn:aws:states:us-east-1:12345:stateMachine:${stateMachineName}`;

  t.context.executionName = cryptoRandomString({ length: 5 });
  t.context.executionArn = `arn:aws:states:us-east-1:12345:execution:${stateMachineName}:${t.context.executionName}`;
  t.context.executionUrl = getExecutionUrlFromArn(t.context.executionArn);
  const execution = fakeExecutionRecordFactory({
    arn: t.context.executionArn,
    url: t.context.executionUrl,
    status: 'completed',
  });

  t.context.collection = fakeCollectionRecordFactory();
  t.context.collectionId = constructCollectionId(
    t.context.collection.name,
    t.context.collection.version
  );
  t.context.provider = fakeProviderRecordFactory();

  t.context.granuleId = cryptoRandomString({ length: 10 });
  t.context.files = [
    fakeFileFactory({ size: 5 }),
    fakeFileFactory({ size: 5 }),
    fakeFileFactory({ size: 5 }),
  ];
  t.context.granule = fakeGranuleFactoryV2({
    files: t.context.files,
    granuleId: t.context.granuleId,
    collectionId: constructCollectionId(t.context.collection.name, t.context.collection.version),
    execution: execution.url,
  });

  t.context.workflowStartTime = Date.now();
  t.context.cumulusMessage = {
    cumulus_meta: {
      workflow_start_time: t.context.workflowStartTime,
      state_machine: t.context.stateMachineArn,
      execution_name: t.context.executionName,
    },
    meta: {
      status: 'running',
      collection: t.context.collection,
      provider: t.context.provider,
    },
    payload: {
      granules: [t.context.granule],
    },
  };

  const [pgCollection] = await t.context.collectionPgModel.create(
    t.context.knex,
    t.context.collection
  );
  t.context.collectionCumulusId = pgCollection.cumulus_id;

  const [pgExecution] = await t.context.executionPgModel.create(
    t.context.knex,
    execution
  );
  t.context.executionCumulusId = pgExecution.cumulus_id;

  [t.context.providerCumulusId] = await t.context.providerPgModel.create(
    t.context.knex,
    t.context.provider
  );
});

test.afterEach.always(async (t) => {
  const { QueueUrl, TopicArn } = t.context;

  await sqs().deleteQueue({ QueueUrl }).promise();
  await sns().deleteTopic({ TopicArn }).promise();

  await t.context.knex(TableNames.files).del();
  await t.context.knex(TableNames.granulesExecutions).del();
  await t.context.knex(TableNames.granules).del();
});

test.after.always(async (t) => {
  await destroyLocalTestDb({
    ...t.context,
  });
  await cleanupTestIndex(t.context);
});

test('generateFilePgRecord() adds granule cumulus ID', (t) => {
  const file = {
    bucket: cryptoRandomString({ length: 3 }),
    key: cryptoRandomString({ length: 3 }),
  };
  const record = generateFilePgRecord({ file, granuleCumulusId: 1 });
  t.is(record.granule_cumulus_id, 1);
});

test('getGranuleFromQueryResultOrLookup() returns cumulus ID from database if query result is empty', async (t) => {
  const fakeGranuleCumulusId = Math.floor(Math.random() * 1000);
  const granuleRecord = fakeGranuleRecordFactory({ granule_id: fakeGranuleCumulusId });
  const fakeGranulePgModel = {
    get: (_, record) => {
      if (record.granule_id === granuleRecord.granule_id) {
        return Promise.resolve(granuleRecord);
      }
      return Promise.resolve();
    },
  };

  t.is(
    await getGranuleFromQueryResultOrLookup({
      trx: {},
      queryResult: [],
      granuleRecord,
      granulePgModel: fakeGranulePgModel,
    }),
    granuleRecord
  );
});

test('writeFilesViaTransaction() throws error if any writes fail', async (t) => {
  const { knex } = t.context;

  const fileRecords = [
    fakeFileRecordFactory(),
    fakeFileRecordFactory(),
  ];

  const fakeFilePgModel = {
    upsert: sinon.stub()
      .onCall(0)
      .resolves()
      .onCall(1)
      .throws(),
  };

  await t.throwsAsync(
    createRejectableTransaction(
      knex,
      (trx) =>
        writeFilesViaTransaction({
          fileRecords,
          trx,
          filePgModel: fakeFilePgModel,
        })
    )
  );
});

test.serial('_writeGranule will not allow a running status to replace a completed status for same execution', async (t) => {
  const {
    granule,
    executionCumulusId,
    esClient,
    knex,
    granuleModel,
    granuleId,
    collectionCumulusId,
    executionUrl,
  } = t.context;

  const apiGranuleRecord = {
    ...granule,
    status: 'completed',
  };
  const postgresGranuleRecord = await translateApiGranuleToPostgresGranule(
    apiGranuleRecord,
    knex
  );
  await _writeGranule({
    apiGranuleRecord,
    postgresGranuleRecord,
    executionCumulusId,
    granuleModel,
    knex,
    esClient,
    snsEventType: 'Update',
  });

  const granulePgRecord = await t.context.granulePgModel.get(knex, {
    granule_id: granuleId,
    collection_cumulus_id: collectionCumulusId,
  });
  t.like(
    granulePgRecord,
    {
      status: 'completed',
    }
  );
  t.is(
    (await t.context.granulesExecutionsPgModel.search(
      t.context.knex,
      {
        granule_cumulus_id: granulePgRecord.cumulus_id,
      }
    )).length,
    1
  );
  t.like(
    await t.context.esGranulesClient.get(granuleId),
    {
      execution: executionUrl,
      status: 'completed',
    }
  );

  const updatedapiGranuleRecord = {
    ...granule,
    status: 'running',
  };

  let updatedPgGranuleRecord = await translateApiGranuleToPostgresGranule(
    updatedapiGranuleRecord,
    knex
  );

  updatedPgGranuleRecord = {
    ...updatedPgGranuleRecord,
    cumulus_id: granulePgRecord.cumulus_id,
  };

  await _writeGranule({
    apiGranuleRecord: updatedapiGranuleRecord,
    postgresGranuleRecord: updatedPgGranuleRecord,
    executionCumulusId,
    granuleModel,
    knex,
    esClient,
    snsEventType: 'Update',
  });

  t.like(
    await t.context.granulePgModel.get(knex, {
      granule_id: granuleId,
      collection_cumulus_id: collectionCumulusId,
    }),
    {
      status: 'completed',
    }
  );
  t.like(
    await t.context.esGranulesClient.get(granuleId),
    {
      execution: executionUrl,
      status: 'completed',
    }
  );
});

test.serial('writeGranulesFromMessage() returns undefined if message has no granules', async (t) => {
  const {
    knex,
    executionCumulusId,
    providerCumulusId,
    granuleModel,
  } = t.context;
  const cumulusMessage = {};
  const actual = await writeGranulesFromMessage({
    cumulusMessage,
    executionCumulusId,
    providerCumulusId,
    knex,
    granuleModel,
  });
  t.is(actual, undefined);
});

test.serial('writeGranulesFromMessage() returns undefined if message has empty granule set', async (t) => {
  const {
    knex,
    executionCumulusId,
    providerCumulusId,
    granuleModel,
  } = t.context;
  const cumulusMessage = { granules: [] };
  const actual = await writeGranulesFromMessage({
    cumulusMessage,
    executionCumulusId,
    providerCumulusId,
    knex,
    granuleModel,
  });
  t.is(actual, undefined);
});

test.serial('writeGranulesFromMessage() saves granule records to PostgreSQL/Elasticsearch/SNS if PostgreSQL write is enabled', async (t) => {
  const {
    cumulusMessage,
    knex,
    collectionCumulusId,
    executionCumulusId,
    providerCumulusId,
    granuleId,
    stepFunctionUtils,
  } = t.context;

  await writeGranulesFromMessage({
    cumulusMessage,
    executionCumulusId,
    providerCumulusId,
    knex,
    testOverrides: { stepFunctionUtils },
  });

  t.true(await t.context.granulePgModel.exists(
    knex,
    { granule_id: granuleId, collection_cumulus_id: collectionCumulusId }
  ));
  t.true(await t.context.esGranulesClient.exists(granuleId));

  const { Messages } = await sqs().receiveMessage({
    QueueUrl: t.context.QueueUrl,
    WaitTimeSeconds: 10,
  }).promise();
  t.is(Messages.length, 1);
});

test.serial('writeGranulesFromMessage() saves the same values to PostgreSQL and Elasticsearch', async (t) => {
  const {
    collectionCumulusId,
    cumulusMessage,
    executionCumulusId,
    granuleId,
    knex,
    providerCumulusId,
    stepFunctionUtils,
  } = t.context;

  // Only test fields that are stored in Postgres on the Granule record.
  // The following fields are populated by separate queries during translation
  // or elasticsearch.
  const omitList = ['files', 'execution', 'pdrName', 'provider', '_id'];

  await writeGranulesFromMessage({
    cumulusMessage,
    executionCumulusId,
    knex,
    providerCumulusId,
    testOverrides: { stepFunctionUtils },
  });

  const granulePgRecord = await t.context.granulePgModel.get(
    knex,
    {
      granule_id: granuleId,
      collection_cumulus_id: collectionCumulusId,
    }
  );

  // translate the PG granule to API granule to directly compare to elasticsearch
  const translatedPgRecord = await translatePostgresGranuleToApiGranule({
    granulePgRecord,
    knexOrTransaction: knex,
  });

  const esRecord = await t.context.esGranulesClient.get(granuleId);
  t.deepEqual(omit(translatedPgRecord, omitList), omit(esRecord, omitList));
});

test.serial('writeGranulesFromMessage() removes preexisting granule file from postgres on granule update with disjoint files', async (t) => {
  const {
    collectionCumulusId,
    cumulusMessage,
    executionCumulusId,
    filePgModel,
    granule,
    granuleId,
    granulePgModel,
    knex,
    providerCumulusId,
    stepFunctionUtils,
  } = t.context;

  const pgGranule = await translateApiGranuleToPostgresGranule(granule, knex);
  const returnedGranule = await granulePgModel.create(knex, pgGranule, '*');

  const fakeFile = await filePgModel.create(knex, {
    granule_cumulus_id: returnedGranule[0].cumulus_id,
    bucket: 'fake_bucket',
    key: 'fake_key',
  }, '*');

  await writeGranulesFromMessage({
    cumulusMessage,
    executionCumulusId,
    knex,
    providerCumulusId,
    testOverrides: { stepFunctionUtils },
  });

  const granuleRecord = await granulePgModel.get(
    knex,
    {
      granule_id: granuleId,
      collection_cumulus_id: collectionCumulusId,
    }
  );

  const granuleFiles = await filePgModel.search(knex, {
    granule_cumulus_id: granuleRecord.cumulus_id,
  });
  t.deepEqual(granuleFiles.filter((file) => file.bucket === fakeFile.bucket), []);
});

<<<<<<< HEAD
test.serial('writeGranulesFromMessage() saves granule records to PostgreSQL/Elasticsearch with same timestamps', async (t) => {
=======
test.serial('writeGranulesFromMessage() saves granule records to Dynamo/PostgreSQL/Elasticsearch with same created at, updated at and timestamp values', async (t) => {
>>>>>>> f9c06b38
  const {
    cumulusMessage,
    knex,
    collectionCumulusId,
    executionCumulusId,
    providerCumulusId,
    granuleId,
    stepFunctionUtils,
  } = t.context;

  await writeGranulesFromMessage({
    cumulusMessage,
    executionCumulusId,
    providerCumulusId,
    knex,
    testOverrides: { stepFunctionUtils },
  });

  const granulePgRecord = await t.context.granulePgModel.get(
    knex,
    {
      granule_id: granuleId,
      collection_cumulus_id: collectionCumulusId,
    }
  );

  const esRecord = await t.context.esGranulesClient.get(granuleId);

<<<<<<< HEAD
=======
  t.truthy(dynamoRecord.timestamp);
  t.is(granulePgRecord.timestamp.getTime(), dynamoRecord.timestamp);
  t.is(granulePgRecord.created_at.getTime(), dynamoRecord.createdAt);
  t.is(granulePgRecord.updated_at.getTime(), dynamoRecord.updatedAt);

>>>>>>> f9c06b38
  t.is(granulePgRecord.created_at.getTime(), esRecord.createdAt);
  t.is(granulePgRecord.updated_at.getTime(), esRecord.updatedAt);
  t.is(granulePgRecord.timestamp.getTime(), esRecord.timestamp);
});

test.serial('writeGranulesFromMessage() saves the same files to PostgreSQL and Elasticsearch', async (t) => {
  const {
    collectionCumulusId,
    cumulusMessage,
    esGranulesClient,
    executionCumulusId,
    granuleId,
    granulePgModel,
    knex,
    providerCumulusId,
    stepFunctionUtils,
  } = t.context;

  // ensure files are written
  cumulusMessage.meta.status = 'completed';

  await writeGranulesFromMessage({
    cumulusMessage,
    executionCumulusId,
    knex,
    providerCumulusId,
    testOverrides: { stepFunctionUtils },
  });

  const granulePgRecord = await granulePgModel.get(
    knex,
    {
      granule_id: granuleId,
      collection_cumulus_id: collectionCumulusId,
    }
  );

  // translate the PG granule to API granule to directly compare to Dynamo
  const translatedPgRecord = await translatePostgresGranuleToApiGranule({
    granulePgRecord,
    knexOrTransaction: knex,
  });
  const sortByKeys = ['bucket', 'key'];

  const esRecord = await esGranulesClient.get(granuleId);
  t.deepEqual(sortBy(translatedPgRecord.files, sortByKeys), sortBy(esRecord.files, sortByKeys));
});

test.serial('writeGranulesFromMessage() saves file records to DynamoDB/PostgreSQL if Postgres write is enabled and workflow status is "completed"', async (t) => {
  const {
    collectionCumulusId,
    cumulusMessage,
    executionCumulusId,
    filePgModel,
    files,
    granuleId,
    granulePgModel,
    knex,
    providerCumulusId,
    stepFunctionUtils,
  } = t.context;

  cumulusMessage.meta.status = 'completed';

  await writeGranulesFromMessage({
    cumulusMessage,
    executionCumulusId,
    providerCumulusId,
    knex,
    testOverrides: { stepFunctionUtils },
  });

  const granule = await granulePgModel.get(
    knex,
    {
      granule_id: granuleId,
      collection_cumulus_id: collectionCumulusId,
    }
  );

  const pgFiles = await filePgModel.search(knex, { granule_cumulus_id: granule.cumulus_id });
  files.forEach((file) => {
    const matchingPgFile = pgFiles.find(
      (pgFile) => file.bucket === pgFile.bucket && file.key === pgFile.key
    );
    t.like(
      matchingPgFile,
      {
        bucket: file.bucket,
        key: file.key,
        file_size: `${file.size}`,
      }
    );
  });
});

test.serial('writeGranulesFromMessage() does not persist file records to Postgres if the workflow status is "running"', async (t) => {
  const {
    collectionCumulusId,
    cumulusMessage,
    executionCumulusId,
    filePgModel,
    granuleId,
    granulePgModel,
    knex,
    providerCumulusId,
    stepFunctionUtils,
  } = t.context;

  cumulusMessage.meta.status = 'running';

  await writeGranulesFromMessage({
    cumulusMessage,
    executionCumulusId,
    providerCumulusId,
    knex,
    testOverrides: { stepFunctionUtils },
  });

  const granule = await granulePgModel.get(
    knex,
    {
      granule_id: granuleId,
      collection_cumulus_id: collectionCumulusId,
    }
  );

  t.false(
    await filePgModel.exists(knex, { granule_cumulus_id: granule.cumulus_id })
  );
});

test.serial('writeGranulesFromMessage() handles successful and failing writes independently', async (t) => {
  const {
    collectionCumulusId,
    cumulusMessage,
    executionCumulusId,
    granuleId,
    granuleModel,
    knex,
    providerCumulusId,
    stepFunctionUtils,
  } = t.context;

  const granule2 = {
    // no granule ID should cause failure
  };
  cumulusMessage.payload.granules = [
    ...cumulusMessage.payload.granules,
    granule2,
  ];

  await t.throwsAsync(writeGranulesFromMessage({
    cumulusMessage,
    executionCumulusId,
    granuleModel,
    knex,
    providerCumulusId,
    testOverrides: { stepFunctionUtils },
  }));

  t.true(
    await t.context.granulePgModel.exists(
      knex,
      { granule_id: granuleId, collection_cumulus_id: collectionCumulusId }
    )
  );
});

test.serial('writeGranulesFromMessage() throws error if any granule writes fail', async (t) => {
  const {
    cumulusMessage,
    knex,
    executionCumulusId,
    providerCumulusId,
  } = t.context;

  cumulusMessage.payload.granules = [
    ...cumulusMessage.payload.granules,
    // this object is not a valid granule, so its write should fail
    {},
  ];

  await t.throwsAsync(writeGranulesFromMessage({
    cumulusMessage,
    executionCumulusId,
    providerCumulusId,
    knex,
  }));
});

test.serial('writeGranulesFromMessage() does not write to PostgreSQL/Elasticsearch/SNS if Postgres write fails', async (t) => {
  const {
    collectionCumulusId,
    cumulusMessage,
    executionCumulusId,
    granuleId,
    knex,
    providerCumulusId,
    stepFunctionUtils,
  } = t.context;

  const testGranulePgModel = {
    upsert: () => {
      throw new Error('Granules PostgreSQL error');
    },
    exists: () => Promise.resolve(false),
  };

  const [error] = await t.throwsAsync(writeGranulesFromMessage({
    cumulusMessage,
    executionCumulusId,
    granulePgModel: testGranulePgModel,
    knex,
    providerCumulusId,
    testOverrides: { stepFunctionUtils },
  }));

  t.true(error.message.includes('Granules PostgreSQL error'));
  t.false(
    await t.context.granulePgModel.exists(knex, {
      granule_id: granuleId,
      collection_cumulus_id: collectionCumulusId,
    })
  );
  t.false(await t.context.esGranulesClient.exists(granuleId));

  const { Messages } = await sqs().receiveMessage({
    QueueUrl: t.context.QueueUrl,
    WaitTimeSeconds: 10,
  }).promise();
  t.is(Messages, undefined);
});

test.serial('writeGranulesFromMessage() does not persist records to DynamoDB/PostgreSQL/Elasticsearch/SNS if Elasticsearch write fails', async (t) => {
  const {
    collectionCumulusId,
    cumulusMessage,
    executionCumulusId,
    granuleId,
    knex,
    providerCumulusId,
    stepFunctionUtils,
  } = t.context;

  const fakeEsClient = {
    update: () => {
      throw new Error('Granules ES error');
    },
    delete: () => Promise.resolve(),
  };

  const [error] = await t.throwsAsync(writeGranulesFromMessage({
    collectionCumulusId,
    cumulusMessage,
    esClient: fakeEsClient,
    executionCumulusId,
    knex,
    providerCumulusId,
    testOverrides: { stepFunctionUtils },
  }));

  t.true(error.message.includes('Granules ES error'));
  t.false(
    await t.context.granulePgModel.exists(
      knex,
      { granule_id: granuleId, collection_cumulus_id: collectionCumulusId }
    )
  );
  t.false(await t.context.esGranulesClient.exists(granuleId));

  const { Messages } = await sqs().receiveMessage({
    QueueUrl: t.context.QueueUrl,
    WaitTimeSeconds: 10,
  }).promise();
  t.is(Messages, undefined);
});

test.serial('writeGranulesFromMessage() writes a granule and marks as failed if any file writes fail', async (t) => {
  const {
    cumulusMessage,
    knex,
    collectionCumulusId,
    executionCumulusId,
    providerCumulusId,
    granuleId,
    stepFunctionUtils,
  } = t.context;

  cumulusMessage.meta.status = 'completed';

  cumulusMessage.payload.granules[0].files[0].bucket = undefined;
  cumulusMessage.payload.granules[0].files[0].key = undefined;

  await writeGranulesFromMessage({
    cumulusMessage,
    executionCumulusId,
    providerCumulusId,
    knex,
    testOverrides: { stepFunctionUtils },
  });

  const pgGranule = await t.context.granulePgModel.get(knex, {
    granule_id: granuleId,
    collection_cumulus_id: collectionCumulusId,
  });
  t.is(pgGranule.status, 'failed');
  const pgGranuleError = JSON.parse(pgGranule.error.errors);
  t.deepEqual(pgGranuleError.map((error) => error.Error), ['Failed writing files to PostgreSQL.']);
  t.true(pgGranuleError[0].Cause.includes('AggregateError'));
});

test.serial('_writeGranules attempts to mark granule as failed if a SchemaValidationException occurs when a granule is in a final state', async (t) => {
  const {
    collectionCumulusId,
    cumulusMessage,
    executionCumulusId,
    granuleId,
    knex,
    providerCumulusId,
    stepFunctionUtils,
  } = t.context;

  cumulusMessage.meta.status = 'queued';

  // initial write
  await writeGranulesFromMessage({
    cumulusMessage,
    executionCumulusId,
    knex,
    providerCumulusId,
    testOverrides: { stepFunctionUtils },
  });

  const originalError = { Error: 'Original Error', Cause: { Error: 'Original Error Cause' } };
  // second write
  // Invalid granule file schema to prevent granule write from succeeding
  cumulusMessage.meta.status = 'completed';
  cumulusMessage.exception = originalError;
  cumulusMessage.payload.granules[0].files = [
    {
      path: 'MYD13Q1.006', size: 170459659, name: 'MYD13Q1.A2017281.h19v11.006.2017297235119.hdf', type: 'data', checksumType: 'CKSUM', checksum: 3129208208,
    },
    { path: 'MYD13Q1.006', size: 46399, name: 'MYD13Q1.A2017281.h19v11.006.2017297235119.hdf.met', type: 'metadata' },
    { path: 'MYD13Q1.006', size: 32795, name: 'BROWSE.MYD13Q1.A2017281.h19v11.006.2017297235119.hdf', type: 'browse' },
  ];

  const [error] = await t.throwsAsync(writeGranulesFromMessage({
    cumulusMessage,
    executionCumulusId,
    providerCumulusId,
    knex,
    testOverrides: { stepFunctionUtils },
  }));

  t.true(error.message.includes('The record has validation errors:'));

  const pgGranule = await t.context.granulePgModel.get(knex, {
    granule_id: granuleId,
    collection_cumulus_id: collectionCumulusId,
  });
  t.is(pgGranule.status, 'failed');
});

test.serial('writeGranulesFromMessage() writes all valid files if any non-valid file fails', async (t) => {
  const {
    cumulusMessage,
    executionCumulusId,
    filePgModel,
    granulePgModel,
    knex,
    providerCumulusId,
    stepFunctionUtils,
  } = t.context;

  cumulusMessage.meta.status = 'completed';

  const invalidFiles = [
    fakeFileFactory({ bucket: undefined }),
    fakeFileFactory({ bucket: undefined }),
  ];

  const existingFiles = cumulusMessage.payload.granules[0].files;
  cumulusMessage.payload.granules[0].files = existingFiles.concat(invalidFiles);

  const validFiles = 10;
  for (let i = 0; i < validFiles; i += 1) {
    cumulusMessage.payload.granules[0].files.push(fakeFileFactory());
  }
  const validFileCount = cumulusMessage.payload.granules[0].files.length - invalidFiles.length;

  await writeGranulesFromMessage({
    cumulusMessage,
    executionCumulusId,
    providerCumulusId,
    knex,
    testOverrides: { stepFunctionUtils },
  });

  t.false(await filePgModel.exists(knex, { key: invalidFiles[0].key }));
  t.false(await filePgModel.exists(knex, { key: invalidFiles[1].key }));

  const granuleCumulusId = await granulePgModel.getRecordCumulusId(
    knex,
    { granule_id: cumulusMessage.payload.granules[0].granuleId }
  );
  const fileRecords = await filePgModel.search(knex, { granule_cumulus_id: granuleCumulusId });
  t.is(fileRecords.length, validFileCount);
});

test.serial('writeGranulesFromMessage() stores error on granule if any file fails', async (t) => {
  const {
    collectionCumulusId,
    cumulusMessage,
    executionCumulusId,
    granuleId,
    knex,
    providerCumulusId,
    stepFunctionUtils,
  } = t.context;

  cumulusMessage.meta.status = 'completed';

  const invalidFiles = [
    fakeFileFactory({ bucket: undefined }),
    fakeFileFactory({ bucket: undefined }),
  ];

  const existingFiles = cumulusMessage.payload.granules[0].files;
  cumulusMessage.payload.granules[0].files = existingFiles.concat(invalidFiles);

  const validFiles = 10;
  for (let i = 0; i < validFiles; i += 1) {
    cumulusMessage.payload.granules[0].files.push(fakeFileFactory());
  }

  await writeGranulesFromMessage({
    cumulusMessage,
    executionCumulusId,
    providerCumulusId,
    knex,
    testOverrides: { stepFunctionUtils },
  });

  const pgGranule = await t.context.granulePgModel.get(
    knex,
    { granule_id: granuleId, collection_cumulus_id: collectionCumulusId }
  );
  const pgGranuleError = JSON.parse(pgGranule.error.errors);
  t.deepEqual(pgGranuleError.map((error) => error.Error), ['Failed writing files to PostgreSQL.']);
  t.true(pgGranuleError[0].Cause.includes('AggregateError'));
});

test.serial('writeGranulesFromMessage() stores an aggregate workflow error and file-writing error on a granule', async (t) => {
  const {
    collectionCumulusId,
    cumulusMessage,
    executionCumulusId,
    granuleId,
    knex,
    providerCumulusId,
    stepFunctionUtils,
  } = t.context;

  cumulusMessage.meta.status = 'failed';
  cumulusMessage.exception = { Error: 'Unknown error', Cause: { Error: 'Workflow failed' } };
  cumulusMessage.payload.granules[0].files[0].bucket = undefined;
  cumulusMessage.payload.granules[0].files[0].key = undefined;

  await writeGranulesFromMessage({
    cumulusMessage,
    executionCumulusId,
    providerCumulusId,
    knex,
    testOverrides: { stepFunctionUtils },
  });

  const pgGranule = await t.context.granulePgModel.get(knex, {
    granule_id: granuleId,
    collection_cumulus_id: collectionCumulusId,
  });
  t.is(pgGranule.status, 'failed');
  const pgGranuleErrors = JSON.parse(pgGranule.error.errors);
  t.deepEqual(pgGranuleErrors.map((error) => error.Error), ['Unknown error', 'Failed writing files to PostgreSQL.']);
  t.deepEqual(pgGranuleErrors[0].Cause, { Error: 'Workflow failed' });
});

test.serial('writeGranuleFromApi() removes preexisting granule file from postgres on granule update with disjoint files', async (t) => {
  const {
    collectionCumulusId,
    esClient,
    filePgModel,
    granule,
    granuleId,
    granulePgModel,
    knex,
  } = t.context;

  const snsEventType = 'Create';
  const pgGranule = await translateApiGranuleToPostgresGranule(granule, knex);
  const returnedGranule = await granulePgModel.create(knex, pgGranule, '*');

  const fakeFile = await filePgModel.create(knex, {
    granule_cumulus_id: returnedGranule[0].cumulus_id,
    bucket: 'fake_bucket',
    key: 'fake_key',
  }, '*');

  await writeGranuleFromApi({ ...granule, status: 'completed' }, knex, esClient, snsEventType);

  const granuleRecord = await granulePgModel.get(
    knex,
    {
      granule_id: granuleId,
      collection_cumulus_id: collectionCumulusId,
    }
  );

  const granuleFiles = await filePgModel.search(knex, {
    granule_cumulus_id: granuleRecord.cumulus_id,
  });
  t.deepEqual(granuleFiles.filter((file) => file.bucket === fakeFile.bucket), []);
});

test.serial('writeGranulesFromMessage() honors granule.createdAt time if provided in cumulus_message', async (t) => {
  const {
    collectionCumulusId,
    cumulusMessage,
    executionCumulusId,
    granuleId,
    knex,
    providerCumulusId,
    stepFunctionUtils,
  } = t.context;

  const expectedCreatedAt = Date.now();

  cumulusMessage.payload.granules[0].createdAt = expectedCreatedAt;

  await writeGranulesFromMessage({
    cumulusMessage,
    executionCumulusId,
    providerCumulusId,
    knex,
    testOverrides: { stepFunctionUtils },
  });

  const pgGranule = await t.context.granulePgModel.get(
    knex,
    { granule_id: granuleId, collection_cumulus_id: collectionCumulusId }
  );
  t.is(pgGranule.created_at.getTime(), expectedCreatedAt);
});

test.serial('writeGranulesFromMessage() falls back to workflow_start_time if granule.createdAt is not provided in cumulus_message', async (t) => {
  const {
    collectionCumulusId,
    cumulusMessage,
    executionCumulusId,
    granuleId,
    knex,
    providerCumulusId,
    stepFunctionUtils,
  } = t.context;

  const expectedCreatedAt = 1637017285469;

  // Ensure no createdAt time is provided on the granule
  delete cumulusMessage.payload.granules[0].createdAt;
  cumulusMessage.cumulus_meta.workflow_start_time = expectedCreatedAt;

  await writeGranulesFromMessage({
    cumulusMessage,
    executionCumulusId,
    providerCumulusId,
    knex,
    testOverrides: { stepFunctionUtils },
  });

  const pgGranule = await t.context.granulePgModel.get(
    knex,
    { granule_id: granuleId, collection_cumulus_id: collectionCumulusId }
  );
  t.is(pgGranule.created_at.getTime(), expectedCreatedAt);
});

test.serial('writeGranuleFromApi() throws for a granule with no granuleId provided', async (t) => {
  const {
    knex,
    granule,
    esClient,
  } = t.context;

  await t.throwsAsync(
    writeGranuleFromApi({ ...granule, granuleId: undefined }, knex, esClient, 'Create'),
    { message: 'Could not create granule record, invalid granuleId: undefined' }
  );
});

test.serial('writeGranuleFromApi() throws for a granule with an invalid collectionId', async (t) => {
  const {
    esClient,
    granule,
    knex,
  } = t.context;

  await t.throwsAsync(
    writeGranuleFromApi({ ...granule, collectionId: constructCollectionId('wrong____', 'collection') }, knex, esClient, 'Create'),
    { message: 'Record in collections with identifiers {"name":"wrong____","version":"collection"} does not exist.' }
  );
});

test.serial('writeGranuleFromApi() throws for a granule with no collectionId provided', async (t) => {
  const {
    esClient,
    knex,
    granule,
  } = t.context;

  await t.throwsAsync(
    writeGranuleFromApi({ ...granule, collectionId: undefined }, knex, esClient, 'Create'),
    { message: 'collectionId required to generate a granule record' }
  );
});

test.serial('writeGranuleFromApi() throws for a granule with an invalid collectionId provided', async (t) => {
  const {
    esClient,
    knex,
    granule,
  } = t.context;
  const badCollectionId = `collectionId${cryptoRandomString({ length: 5 })}`;
  await t.throwsAsync(
    writeGranuleFromApi({ ...granule, collectionId: badCollectionId }, knex, esClient, 'Create'),
<<<<<<< HEAD
    { message: `invalid collectionId: \"${badCollectionId}\"` }
=======
    { message: `invalid collectionId: "${badCollectionId}"` }
>>>>>>> f9c06b38
  );
});

test.serial('writeGranuleFromApi() writes a granule to PostgreSQL and Elasticsearch.', async (t) => {
  const {
    collectionCumulusId,
    esClient,
    esGranulesClient,
    granule,
    granuleId,
    granulePgModel,
    knex,
  } = t.context;

  const result = await writeGranuleFromApi({ ...granule }, knex, esClient, 'Create');

  t.is(result, `Wrote Granule ${granuleId}`);

  t.true(await granulePgModel.exists(
    knex,
    { granule_id: granuleId, collection_cumulus_id: collectionCumulusId }
  ));
  t.true(await esGranulesClient.exists(granuleId));
});

test.serial('writeGranuleFromApi() writes a granule without an execution', async (t) => {
  const {
    collectionCumulusId,
    esClient,
    granule,
    granuleId,
    granulePgModel,
    knex,
  } = t.context;

  await writeGranuleFromApi({ ...granule, execution: undefined }, knex, esClient, 'Create');

  t.true(await granulePgModel.exists(
    knex,
    { granule_id: granuleId, collection_cumulus_id: collectionCumulusId }
  ));
});

test.serial('writeGranuleFromApi() can write a granule with no files associated with it', async (t) => {
  const {
    knex,
    esClient,
    granule,
    granuleId,
    granulePgModel,
    collectionCumulusId,
  } = t.context;

  await writeGranuleFromApi({ ...granule, files: [] }, knex, esClient, 'Create');
  t.true(await granulePgModel.exists(
    knex,
    { granule_id: granuleId, collection_cumulus_id: collectionCumulusId }
  ));
});

test.serial('writeGranuleFromApi() throws with granule with an execution url that does not exist', async (t) => {
  const {
    esClient,
    knex,
    granule,
  } = t.context;
  const execution = `execution${cryptoRandomString({ length: 5 })}`;
  await t.throwsAsync(
    writeGranuleFromApi({ ...granule, execution }, knex, esClient, 'Create'),
    { message: `Could not find execution in PostgreSQL database with url ${execution}` }
  );
});

<<<<<<< HEAD
=======
test.serial('writeGranuleFromApi() saves granule records to Dynamo, Postgres and ElasticSearch with same input time values.', async (t) => {
  const {
    esClient,
    knex,
    collectionCumulusId,
    granule,
    granuleId,
    granuleModel,
    granulePgModel,
  } = t.context;

  const createdAt = Date.now() - 24 * 60 * 60 * 1000;
  const updatedAt = Date.now() - 100000;
  const timestamp = Date.now();

  const result = await writeGranuleFromApi({ ...granule, createdAt, updatedAt, timestamp }, knex, esClient, 'Create');

  t.is(result, `Wrote Granule ${granuleId}`);

  const dynamoRecord = await granuleModel.get({ granuleId });
  const postgresRecord = await granulePgModel.get(
    knex,
    { granule_id: granuleId, collection_cumulus_id: collectionCumulusId }
  );
  const esRecord = await t.context.esGranulesClient.get(granuleId);

  t.truthy(dynamoRecord.timestamp);
  t.is(postgresRecord.created_at.getTime(), dynamoRecord.createdAt);
  t.is(postgresRecord.updated_at.getTime(), dynamoRecord.updatedAt);
  t.is(postgresRecord.timestamp.getTime(), dynamoRecord.timestamp);

  t.is(postgresRecord.created_at.getTime(), esRecord.createdAt);
  t.is(postgresRecord.updated_at.getTime(), esRecord.updatedAt);
  t.is(postgresRecord.timestamp.getTime(), esRecord.timestamp);
});

test.serial('writeGranuleFromApi() saves granule records to Dynamo, Postgres and ElasticSearch with same default time values.', async (t) => {
  const {
    esClient,
    knex,
    collectionCumulusId,
    granule,
    granuleId,
    granuleModel,
    granulePgModel,
  } = t.context;

  const createdAt = undefined;
  const updatedAt = undefined;
  const timestamp = undefined;

  const result = await writeGranuleFromApi({ ...granule, createdAt, updatedAt, timestamp }, knex, esClient, 'Create');

  t.is(result, `Wrote Granule ${granuleId}`);

  const dynamoRecord = await granuleModel.get({ granuleId });
  const postgresRecord = await granulePgModel.get(
    knex,
    { granule_id: granuleId, collection_cumulus_id: collectionCumulusId }
  );
  const esRecord = await t.context.esGranulesClient.get(granuleId);

  t.truthy(dynamoRecord.timestamp);
  t.is(postgresRecord.created_at.getTime(), dynamoRecord.createdAt);
  t.is(postgresRecord.updated_at.getTime(), dynamoRecord.updatedAt);
  t.is(postgresRecord.timestamp.getTime(), dynamoRecord.timestamp);
  t.is(postgresRecord.timestamp.getTime(), dynamoRecord.updatedAt);

  t.is(postgresRecord.created_at.getTime(), esRecord.createdAt);
  t.is(postgresRecord.updated_at.getTime(), esRecord.updatedAt);
  t.is(postgresRecord.timestamp.getTime(), esRecord.timestamp);
});

>>>>>>> f9c06b38
test.serial('writeGranuleFromApi() saves file records to Postgres if Postgres write is enabled and workflow status is "completed"', async (t) => {
  const {
    collectionCumulusId,
    esClient,
    filePgModel,
    granule,
    granuleId,
    granulePgModel,
    knex,
  } = t.context;

  await writeGranuleFromApi({ ...granule, status: 'completed' }, knex, esClient, 'Create');

  const granuleRecord = await granulePgModel.get(
    knex,
    {
      granule_id: granuleId,
      collection_cumulus_id: collectionCumulusId,
    }
  );

  t.true(
    await filePgModel.exists(knex, { granule_cumulus_id: granuleRecord.cumulus_id })
  );
});

test.serial('writeGranuleFromApi() does not persist file records to Postgres if workflow status is "running"', async (t) => {
  const {
    collectionCumulusId,
    esClient,
    filePgModel,
    granule,
    granuleId,
    granulePgModel,
    knex,
  } = t.context;

  await writeGranuleFromApi({ ...granule, status: 'running' }, knex, esClient, 'Create');

  const granuleRecord = await granulePgModel.get(
    knex,
    {
      granule_id: granuleId,
      collection_cumulus_id: collectionCumulusId,
    }
  );

  t.false(
    await filePgModel.exists(knex, { granule_cumulus_id: granuleRecord.cumulus_id })
  );
});

// TODO discuss -- this seems like a pretty useless test.
test.serial('writeGranuleFromApi() throws error if Postgres upsert fails', async (t) => {
  const {
    collectionCumulusId,
    esClient,
    granule,
    knex,
    granuleId,
  } = t.context;

  const testGranulePgModel = {
    upsert: () => {
      throw new Error('Granules Postgres error');
    },
    exists: () => Promise.resolve(false),
  };

  const error = await t.throwsAsync(writeGranuleFromApi(
    { ...granule, granulePgModel: testGranulePgModel },
    knex,
    esClient,
    'Create'
  ));
  t.true(error.message.includes('Granules Postgres error'));
  t.false(
    await t.context.granulePgModel.exists(
      knex,
      { granule_id: granuleId, collection_cumulus_id: collectionCumulusId }
    )
  );
});

test.serial('writeGranuleFromApi() writes all valid files if any non-valid file fails', async (t) => {
  const {
    esClient,
    filePgModel,
    granulePgModel,
    granule,
    knex,
  } = t.context;

  const invalidFiles = [
    fakeFileFactory({ bucket: undefined }),
    fakeFileFactory({ bucket: undefined }),
  ];
  const allfiles = [...t.context.files].concat(invalidFiles);

  const validFiles = 10;
  for (let i = 0; i < validFiles; i += 1) {
    allfiles.push(fakeFileFactory());
  }
  const validFileCount = allfiles.length - invalidFiles.length;

  await writeGranuleFromApi({ ...granule, files: allfiles }, knex, esClient, 'Create');

  t.false(await filePgModel.exists(knex, { key: invalidFiles[0].key }));
  t.false(await filePgModel.exists(knex, { key: invalidFiles[1].key }));

  const granuleCumulusId = await granulePgModel.getRecordCumulusId(
    knex,
    { granule_id: granule.granuleId }
  );
  const fileRecords = await filePgModel.search(knex, { granule_cumulus_id: granuleCumulusId });
  t.is(fileRecords.length, validFileCount);
});

test.serial('writeGranuleFromApi() stores error on granule if any file fails', async (t) => {
  const {
    collectionCumulusId,
    esClient,
    granule,
    knex,
    granuleId,
  } = t.context;

  const invalidFiles = [
    fakeFileFactory({ bucket: undefined }),
    fakeFileFactory({ bucket: undefined }),
  ];

  const existingFiles = [...t.context.files];
  const files = existingFiles.concat(invalidFiles);

  const validFiles = 10;
  for (let i = 0; i < validFiles; i += 1) {
    files.push(fakeFileFactory());
  }

  await writeGranuleFromApi(
    { ...granule, status: 'completed', files },
    knex,
    esClient,
    'Create'
  );

  const pgGranule = await t.context.granulePgModel.get(
    knex, { granule_id: granuleId, collection_cumulus_id: collectionCumulusId }
  );
  const pgGranuleError = JSON.parse(pgGranule.error.errors);
  t.deepEqual(pgGranuleError.map((error) => error.Error), ['Failed writing files to PostgreSQL.']);
  t.true(pgGranuleError[0].Cause.includes('AggregateError'));
});

test.serial('updateGranuleStatusToQueued() updates granule status in PostgreSQL/Elasticsearch and publishes SNS message', async (t) => {
  const {
    collectionCumulusId,
    esGranulesClient,
    esClient,
    granule,
    granuleId,
    granulePgModel,
    knex,
    QueueUrl,
  } = t.context;

  //TODO: Fix this
  await writeGranuleFromApi({ ...granule }, knex, esClient, 'Create');
  const postgresRecord = await granulePgModel.get(
    knex,
    { granule_id: granuleId, collection_cumulus_id: collectionCumulusId }
  );
  const esRecord = await esGranulesClient.get(granuleId, granule.collectionId);
  const apiGranule = await translatePostgresGranuleToApiGranule({
    granulePgRecord: postgresRecord,
    knexOrTransaction: knex,
  });

  await updateGranuleStatusToQueued({
    apiGranule: apiGranule,
    knex,
  });

  const updatedPostgresRecord = await granulePgModel.get(
    knex,
    { granule_id: granuleId, collection_cumulus_id: collectionCumulusId }
  );
  const omitList = ['_id', 'execution', 'status', 'updatedAt', 'updated_at', 'files'];
  const sortByKeys = ['bucket', 'key'];
  const updatedEsRecord = await esGranulesClient.get(granuleId, granule.collectionId);
  const translatedPgGranule = await translatePostgresGranuleToApiGranule({
    granulePgRecord: updatedPostgresRecord,
    knexOrTransaction: knex,
  });

  t.is(updatedPostgresRecord.status, 'queued');
  t.is(updatedEsRecord.status, 'queued');
  t.is(translatedPgGranule.execution, apiGranule.execution);
  t.deepEqual(omit(postgresRecord, omitList), omit(updatedPostgresRecord, omitList));
  t.deepEqual(sortBy(translatedPgGranule.files, sortByKeys), sortBy(esRecord.files, sortByKeys));
  t.deepEqual(omit(esRecord, omitList), omit(updatedEsRecord, omitList));
  t.deepEqual(omit(translatedPgGranule, omitList), omit(updatedEsRecord, omitList));

  const { Messages } = await sqs().receiveMessage({
    QueueUrl,
    MaxNumberOfMessages: 2,
    WaitTimeSeconds: 10,
  }).promise();
  const snsMessageBody = JSON.parse(Messages[1].Body);
  const publishedMessage = JSON.parse(snsMessageBody.Message);

  t.is(Messages.length, 2);
  t.deepEqual(publishedMessage.record, translatedPgGranule);
  t.is(publishedMessage.event, 'Update');
});

test.serial('updateGranuleStatusToQueued() throws error if record does not exist in pg', async (t) => {
  const {
    esClient,
    knex,
    granule,
    granuleId,
  } = t.context;

  await writeGranuleFromApi({ ...granule }, knex, esClient, 'Create');

  const name = randomId('name');
  const version = randomId('version');
  const badGranule = fakeGranuleFactoryV2({
    granuleId,
    collectionId: constructCollectionId(name, version),
  });
  await t.throwsAsync(
    updateGranuleStatusToQueued({ apiGranule: badGranule, knex }),
    {
      name: 'RecordDoesNotExist',
      message: `Record in collections with identifiers {"name":"${name}","version":"${version}"} does not exist.`,
    }
  );
});

test.serial('updateGranuleStatusToQueued() does not update Elasticsearch granule if writing to PostgreSQL fails', async (t) => {
  const {
    collectionCumulusId,
    esGranulesClient,
    esClient,
    granule,
    granuleId,
    granulePgModel,
    knex,
  } = t.context;

  const testGranulePgModel = {
    get: () => Promise.resolve(granule),
    update: () => {
      throw new Error('Granules Postgres error');
    },
  };

  await writeGranuleFromApi({ ...granule }, knex, esClient, 'Create');
  const postgresRecord = await granulePgModel.get(
    knex,
    { granule_id: granuleId, collection_cumulus_id: collectionCumulusId }
  );

  const apiGranule = await translatePostgresGranuleToApiGranule({
    granulePgRecord: postgresRecord,
    knexOrTransaction: knex,
  });
  const esRecord = await esGranulesClient.get(granuleId, granule.collectionId);

  t.is(postgresRecord.status, 'completed');
  t.is(esRecord.status, 'completed');
  t.truthy(apiGranule.execution);

  await t.throwsAsync(
    updateGranuleStatusToQueued({
      apiGranule,
      knex,
      granulePgModel: testGranulePgModel,
    }),
    { message: 'Granules Postgres error' }
  );

  const updatedPostgresRecord = await granulePgModel.get(
    knex,
    { granule_id: granuleId, collection_cumulus_id: collectionCumulusId }
  );
  const updatedEsRecord = await esGranulesClient.get(granuleId, granule.collectionId);
  const translatedPgGranule = await translatePostgresGranuleToApiGranule({
    granulePgRecord: updatedPostgresRecord,
    knexOrTransaction: knex,
  });
  const omitList = ['_id', 'execution', 'updatedAt', 'updated_at', 'files'];
  const sortByKeys = ['bucket', 'key'];

  t.not(updatedPostgresRecord.status, 'queued');
  t.not(esRecord.status, 'queued');
  t.not(translatedPgGranule.execution, undefined);

  // Check that granules are equal in all data stores
  t.deepEqual(omit(postgresRecord, omitList), omit(updatedPostgresRecord, omitList));
  t.deepEqual(sortBy(translatedPgGranule.files, sortByKeys), sortBy(esRecord.files, sortByKeys));
  t.deepEqual(omit(esRecord, omitList), omit(updatedEsRecord, omitList));
  t.deepEqual(omit(translatedPgGranule, omitList), omit(esRecord, omitList));
});

test.serial('updateGranuleStatusToQueued() does not update PostgreSQL granule if writing to Elasticsearch fails', async (t) => {
  const {
    collectionCumulusId,
    esGranulesClient,
    esClient,
    granule,
    granuleId,
    granulePgModel,
    knex,
  } = t.context;

  const fakeEsClient = {
    update: () => {
      throw new Error('Elasticsearch failure');
    },
    delete: () => Promise.resolve(),
  };

  await writeGranuleFromApi({ ...granule }, knex, esClient, 'Create');
  const postgresRecord = await granulePgModel.get(
    knex,
    { granule_id: granuleId, collection_cumulus_id: collectionCumulusId }
  );
  const apiGranule = await translatePostgresGranuleToApiGranule({
    granulePgRecord: postgresRecord,
    knexOrTransaction: knex,
  });
  const esRecord = await esGranulesClient.get(granuleId, granule.collectionId);

  t.is(postgresRecord.status, 'completed');
  t.is(esRecord.status, 'completed');
  // Should we consider making this an explicit granule execution PG call?
  t.truthy(apiGranule.execution);

  await t.throwsAsync(
    updateGranuleStatusToQueued({
      apiGranule,
      knex,
      esClient: fakeEsClient,
    }),
    { message: 'Elasticsearch failure' }
  );

  const updatedPostgresRecord = await granulePgModel.get(
    knex,
    { granule_id: granuleId, collection_cumulus_id: collectionCumulusId }
  );
  const updatedEsRecord = await esGranulesClient.get(granuleId, granule.collectionId);
  const translatedPgGranule = await translatePostgresGranuleToApiGranule({
    granulePgRecord: updatedPostgresRecord,
    knexOrTransaction: knex,
  });
  const omitList = ['_id', 'execution', 'updatedAt', 'updated_at', 'files'];
  const sortByKeys = ['bucket', 'key'];

  t.not(updatedPostgresRecord.status, 'queued');
  t.not(esRecord.status, 'queued');

  // Check that granules are equal in all data stores
  t.deepEqual(omit(postgresRecord, omitList), omit(updatedPostgresRecord, omitList));
  t.deepEqual(sortBy(translatedPgGranule.files, sortByKeys), sortBy(esRecord.files, sortByKeys));
  t.deepEqual(omit(esRecord, omitList), omit(updatedEsRecord, omitList));
  t.deepEqual(omit(translatedPgGranule, omitList), omit(esRecord, omitList));
});

test.serial('_writeGranule() successfully publishes an SNS message', async (t) => {
  const {
    granule,
    executionCumulusId,
    esClient,
    knex,
    granuleId,
    QueueUrl,
  } = t.context;

  const apiGranuleRecord = {
    ...granule,
    status: 'completed',
  };
  const postgresGranuleRecord = await translateApiGranuleToPostgresGranule(
    apiGranuleRecord,
    knex
  );

  await _writeGranule({
    apiGranuleRecord,
    postgresGranuleRecord,
    executionCumulusId,
    knex,
    esClient,
    snsEventType: 'Update',
  });

  t.true(await t.context.esGranulesClient.exists(granuleId));

  const retrievedPgGranule = await t.context.granulePgModel.get(knex, {
    granule_id: granuleId,
    collection_cumulus_id: postgresGranuleRecord.collection_cumulus_id,
  });
  const translatedGranule = await translatePostgresGranuleToApiGranule({
    granulePgRecord: retrievedPgGranule,
    knexOrTransaction: knex,
  });

  const { Messages } = await sqs().receiveMessage({ QueueUrl, WaitTimeSeconds: 10 }).promise();
  t.is(Messages.length, 1);

  const snsMessageBody = JSON.parse(Messages[0].Body);
  const publishedMessage = JSON.parse(snsMessageBody.Message);

  t.deepEqual(publishedMessage.record, translatedGranule);
  t.is(publishedMessage.event, 'Update');
});

test.serial('updateGranuleStatusToFailed() updates granule status in the database', async (t) => {
  const {
    knex,
    collectionCumulusId,
    granule,
    granuleId,
    granulePgModel,
  } = t.context;
  const fakeEsClient = {
    update: () => Promise.resolve(),
    delete: () => Promise.resolve(),
  };
  granule.status = 'running';
  const snsEventType = 'Update';

  try {
    await writeGranuleFromApi({ ...granule }, knex, fakeEsClient, snsEventType);
  } catch (error) {
    console.log(`initial write: ${JSON.stringify(error)}`);
  }
  const granulePgRecord = await granulePgModel.get(
    knex,
    { granule_id: granuleId, collection_cumulus_id: collectionCumulusId }
  );

  t.not(granulePgRecord.status, 'failed');

  const apiGranule = await translatePostgresGranuleToApiGranule({
    granulePgRecord,
    knexOrTransaction: knex,
  });

  const fakeErrorObject = { Error: 'This is a fake error', Cause: { Error: 'caused by some fake issue' } };
  await updateGranuleStatusToFailed(
    { granule: apiGranule, knex, error: fakeErrorObject, fakeEsClient }
  );
  const updatedPostgresRecord = await granulePgModel.get(
    knex,
    { granule_id: granuleId, collection_cumulus_id: collectionCumulusId }
  );
  t.is(updatedPostgresRecord.status, 'failed');
});

test.serial('updateGranuleStatusToFailed() throws error if record does not exist in pg', async (t) => {
  const {
    knex,
    granuleId,
    esClient,
  } = t.context;

  const name = randomId('name');
  const version = randomId('version');
  const badGranule = fakeGranuleFactoryV2({
    granuleId,
    collectionId: constructCollectionId(name, version),
  });
  const fakeErrorObject = { Error: 'This is a fake error', Cause: { Error: 'caused by some fake issue' } };
  await t.throwsAsync(
    updateGranuleStatusToFailed(
      { granule: badGranule, knex, error: fakeErrorObject, esClient }
    ),
    {
      name: 'RecordDoesNotExist',
      message: `Record in collections with identifiers {"name":"${name}","version":"${version}"} does not exist.`,
    }
  );
});<|MERGE_RESOLUTION|>--- conflicted
+++ resolved
@@ -522,11 +522,7 @@
   t.deepEqual(granuleFiles.filter((file) => file.bucket === fakeFile.bucket), []);
 });
 
-<<<<<<< HEAD
 test.serial('writeGranulesFromMessage() saves granule records to PostgreSQL/Elasticsearch with same timestamps', async (t) => {
-=======
-test.serial('writeGranulesFromMessage() saves granule records to Dynamo/PostgreSQL/Elasticsearch with same created at, updated at and timestamp values', async (t) => {
->>>>>>> f9c06b38
   const {
     cumulusMessage,
     knex,
@@ -555,14 +551,6 @@
 
   const esRecord = await t.context.esGranulesClient.get(granuleId);
 
-<<<<<<< HEAD
-=======
-  t.truthy(dynamoRecord.timestamp);
-  t.is(granulePgRecord.timestamp.getTime(), dynamoRecord.timestamp);
-  t.is(granulePgRecord.created_at.getTime(), dynamoRecord.createdAt);
-  t.is(granulePgRecord.updated_at.getTime(), dynamoRecord.updatedAt);
-
->>>>>>> f9c06b38
   t.is(granulePgRecord.created_at.getTime(), esRecord.createdAt);
   t.is(granulePgRecord.updated_at.getTime(), esRecord.updatedAt);
   t.is(granulePgRecord.timestamp.getTime(), esRecord.timestamp);
@@ -1197,11 +1185,7 @@
   const badCollectionId = `collectionId${cryptoRandomString({ length: 5 })}`;
   await t.throwsAsync(
     writeGranuleFromApi({ ...granule, collectionId: badCollectionId }, knex, esClient, 'Create'),
-<<<<<<< HEAD
-    { message: `invalid collectionId: \"${badCollectionId}\"` }
-=======
     { message: `invalid collectionId: "${badCollectionId}"` }
->>>>>>> f9c06b38
   );
 });
 
@@ -1275,8 +1259,6 @@
   );
 });
 
-<<<<<<< HEAD
-=======
 test.serial('writeGranuleFromApi() saves granule records to Dynamo, Postgres and ElasticSearch with same input time values.', async (t) => {
   const {
     esClient,
@@ -1350,7 +1332,6 @@
   t.is(postgresRecord.timestamp.getTime(), esRecord.timestamp);
 });
 
->>>>>>> f9c06b38
 test.serial('writeGranuleFromApi() saves file records to Postgres if Postgres write is enabled and workflow status is "completed"', async (t) => {
   const {
     collectionCumulusId,
