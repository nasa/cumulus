'use strict';

const test = require('ava');
const cryptoRandomString = require('crypto-random-string');
const sinon = require('sinon');
const sortBy = require('lodash/sortBy');
const omit = require('lodash/omit');

const { randomId } = require('@cumulus/common/test-utils');
const { constructCollectionId } = require('@cumulus/message/Collections');
const {
  CollectionPgModel,
  ProviderPgModel,
  ExecutionPgModel,
  GranulesExecutionsPgModel,
  GranulePgModel,
  FilePgModel,
  fakeCollectionRecordFactory,
  fakeExecutionRecordFactory,
  fakeFileRecordFactory,
  fakeGranuleRecordFactory,
  fakeProviderRecordFactory,
  generateLocalTestDb,
  destroyLocalTestDb,
  TableNames,
  translatePostgresGranuleToApiGranule,
  translateApiGranuleToPostgresGranule,
  migrationDir,
  createRejectableTransaction,
} = require('@cumulus/db');
const {
  sns,
  sqs,
} = require('@cumulus/aws-client/services');
const {
  Search,
} = require('@cumulus/es-client/search');
const {
  createTestIndex,
  cleanupTestIndex,
} = require('@cumulus/es-client/testUtils');
const {
  getExecutionUrlFromArn,
} = require('@cumulus/message/Executions');

const {
  generateFilePgRecord,
  getGranuleFromQueryResultOrLookup,
  writeFilesViaTransaction,
  writeGranuleFromApi,
  writeGranulesFromMessage,
  _writeGranule,
  updateGranuleStatusToQueued,
  updateGranuleStatusToFailed,
} = require('../../../lib/writeRecords/write-granules');

const { fakeFileFactory, fakeGranuleFactoryV2 } = require('../../../lib/testUtils');
const Granule = require('../../../models/granules');

test.before(async (t) => {
  process.env.GranulesTable = cryptoRandomString({ length: 10 });

  const fakeFileUtils = {
    buildDatabaseFiles: (params) => Promise.resolve(params.files),
  };
  const fakeStepFunctionUtils = {
    describeExecution: () => Promise.resolve({}),
  };
  const granuleModel = new Granule({
    fileUtils: fakeFileUtils,
    stepFunctionUtils: fakeStepFunctionUtils,
  });
  await granuleModel.createTable();
  t.context.granuleModel = granuleModel;

  t.context.collectionPgModel = new CollectionPgModel();
  t.context.executionPgModel = new ExecutionPgModel();
  t.context.granulePgModel = new GranulePgModel();
  t.context.filePgModel = new FilePgModel();
  t.context.granulesExecutionsPgModel = new GranulesExecutionsPgModel();
  t.context.providerPgModel = new ProviderPgModel();

  t.context.testDbName = `writeGranules_${cryptoRandomString({ length: 10 })}`;

  const { knexAdmin, knex } = await generateLocalTestDb(
    t.context.testDbName,
    migrationDir
  );
  t.context.knexAdmin = knexAdmin;
  t.context.knex = knex;

  const { esIndex, esClient } = await createTestIndex();
  t.context.esIndex = esIndex;
  t.context.esClient = esClient;
  t.context.esGranulesClient = new Search(
    {},
    'granule',
    t.context.esIndex
  );
});

test.beforeEach(async (t) => {
  const topicName = cryptoRandomString({ length: 10 });
  const { TopicArn } = await sns().createTopic({ Name: topicName }).promise();
  process.env.granule_sns_topic_arn = TopicArn;
  t.context.TopicArn = TopicArn;

  const QueueName = cryptoRandomString({ length: 10 });
  const { QueueUrl } = await sqs().createQueue({ QueueName }).promise();
  t.context.QueueUrl = QueueUrl;
  const getQueueAttributesResponse = await sqs().getQueueAttributes({
    QueueUrl,
    AttributeNames: ['QueueArn'],
  }).promise();
  const QueueArn = getQueueAttributesResponse.Attributes.QueueArn;

  const { SubscriptionArn } = await sns().subscribe({
    TopicArn,
    Protocol: 'sqs',
    Endpoint: QueueArn,
  }).promise();

  await sns().confirmSubscription({
    TopicArn,
    Token: SubscriptionArn,
  }).promise();

  const stateMachineName = cryptoRandomString({ length: 5 });
  t.context.stateMachineArn = `arn:aws:states:us-east-1:12345:stateMachine:${stateMachineName}`;

  t.context.executionName = cryptoRandomString({ length: 5 });
  t.context.executionArn = `arn:aws:states:us-east-1:12345:execution:${stateMachineName}:${t.context.executionName}`;
  t.context.executionUrl = getExecutionUrlFromArn(t.context.executionArn);
  const execution = fakeExecutionRecordFactory({
    arn: t.context.executionArn,
    url: t.context.executionUrl,
  });

  t.context.collection = fakeCollectionRecordFactory();
  t.context.collectionId = constructCollectionId(
    t.context.collection.name,
    t.context.collection.version
  );
  t.context.provider = fakeProviderRecordFactory();

  t.context.granuleId = cryptoRandomString({ length: 10 });
  t.context.files = [
    fakeFileFactory({ size: 5 }),
    fakeFileFactory({ size: 5 }),
    fakeFileFactory({ size: 5 }),
  ];
  t.context.granule = fakeGranuleFactoryV2({
    files: t.context.files,
    granuleId: t.context.granuleId,
    collectionId: constructCollectionId(t.context.collection.name, t.context.collection.version),
    execution: execution.url,
  });

  t.context.workflowStartTime = Date.now();
  t.context.cumulusMessage = {
    cumulus_meta: {
      workflow_start_time: t.context.workflowStartTime,
      state_machine: t.context.stateMachineArn,
      execution_name: t.context.executionName,
    },
    meta: {
      status: 'running',
      collection: t.context.collection,
      provider: t.context.provider,
    },
    payload: {
      granules: [t.context.granule],
    },
  };

  const [pgCollection] = await t.context.collectionPgModel.create(
    t.context.knex,
    t.context.collection
  );
  t.context.collectionCumulusId = pgCollection.cumulus_id;

  const [pgExecution] = await t.context.executionPgModel.create(
    t.context.knex,
    execution
  );
  t.context.executionCumulusId = pgExecution.cumulus_id;

  [t.context.providerCumulusId] = await t.context.providerPgModel.create(
    t.context.knex,
    t.context.provider
  );
});

test.afterEach.always(async (t) => {
  const { QueueUrl, TopicArn } = t.context;

  await sqs().deleteQueue({ QueueUrl }).promise();
  await sns().deleteTopic({ TopicArn }).promise();

  await t.context.knex(TableNames.files).del();
  await t.context.knex(TableNames.granulesExecutions).del();
  await t.context.knex(TableNames.granules).del();
});

test.after.always(async (t) => {
  const {
    granuleModel,
  } = t.context;
  await granuleModel.deleteTable();
  await destroyLocalTestDb({
    ...t.context,
  });
  await cleanupTestIndex(t.context);
});

test('generateFilePgRecord() adds granule cumulus ID', (t) => {
  const file = {
    bucket: cryptoRandomString({ length: 3 }),
    key: cryptoRandomString({ length: 3 }),
  };
  const record = generateFilePgRecord({ file, granuleCumulusId: 1 });
  t.is(record.granule_cumulus_id, 1);
});

test('getGranuleFromQueryResultOrLookup() returns cumulus ID from database if query result is empty', async (t) => {
  const fakeGranuleCumulusId = Math.floor(Math.random() * 1000);
  const granuleRecord = fakeGranuleRecordFactory({ granule_id: fakeGranuleCumulusId });
  const fakeGranulePgModel = {
    get: (_, record) => {
      if (record.granule_id === granuleRecord.granule_id) {
        return Promise.resolve(granuleRecord);
      }
      return Promise.resolve();
    },
  };

  t.is(
    await getGranuleFromQueryResultOrLookup({
      trx: {},
      queryResult: [],
      granuleRecord,
      granulePgModel: fakeGranulePgModel,
    }),
    granuleRecord
  );
});

test('writeFilesViaTransaction() throws error if any writes fail', async (t) => {
  const { knex } = t.context;

  const fileRecords = [
    fakeFileRecordFactory(),
    fakeFileRecordFactory(),
  ];

  const fakeFilePgModel = {
    upsert: sinon.stub()
      .onCall(0)
      .resolves()
      .onCall(1)
      .throws(),
  };

  await t.throwsAsync(
    createRejectableTransaction(
      knex,
      (trx) =>
        writeFilesViaTransaction({
          fileRecords,
          trx,
          filePgModel: fakeFilePgModel,
        })
    )
  );
});

test.serial('_writeGranule will not allow a running status to replace a completed status for same execution', async (t) => {
  const {
    granule,
    executionCumulusId,
    esClient,
    knex,
    granuleModel,
    granuleId,
    collectionCumulusId,
    executionUrl,
  } = t.context;

  const apiGranuleRecord = {
    ...granule,
    status: 'completed',
  };
  const postgresGranuleRecord = await translateApiGranuleToPostgresGranule(
    apiGranuleRecord,
    knex
  );
  await _writeGranule({
    apiGranuleRecord,
    postgresGranuleRecord,
    executionCumulusId,
    granuleModel,
    knex,
    esClient,
    snsEventType: 'Update',
  });

  t.like(
    await granuleModel.get({ granuleId }),
    {
      execution: executionUrl,
      status: 'completed',
    }
  );
  const granulePgRecord = await t.context.granulePgModel.get(knex, {
    granule_id: granuleId,
    collection_cumulus_id: collectionCumulusId,
  });
  t.like(
    granulePgRecord,
    {
      status: 'completed',
    }
  );
  t.is(
    (await t.context.granulesExecutionsPgModel.search(
      t.context.knex,
      {
        granule_cumulus_id: granulePgRecord.cumulus_id,
      }
    )).length,
    1
  );
  t.like(
    await t.context.esGranulesClient.get(granuleId),
    {
      execution: executionUrl,
      status: 'completed',
    }
  );

  const updatedapiGranuleRecord = {
    ...granule,
    status: 'running',
  };

  let updatedPgGranuleRecord = await translateApiGranuleToPostgresGranule(
    updatedapiGranuleRecord,
    knex
  );

  updatedPgGranuleRecord = {
    ...updatedPgGranuleRecord,
    cumulus_id: granulePgRecord.cumulus_id,
  };

  await _writeGranule({
    apiGranuleRecord: updatedapiGranuleRecord,
    postgresGranuleRecord: updatedPgGranuleRecord,
    executionCumulusId,
    granuleModel,
    knex,
    esClient,
    snsEventType: 'Update',
  });

  t.like(
    await granuleModel.get({ granuleId }),
    {
      execution: executionUrl,
      status: 'completed',
    }
  );
  t.like(
    await t.context.granulePgModel.get(knex, {
      granule_id: granuleId,
      collection_cumulus_id: collectionCumulusId,
    }),
    {
      status: 'completed',
    }
  );
  t.like(
    await t.context.esGranulesClient.get(granuleId),
    {
      execution: executionUrl,
      status: 'completed',
    }
  );
});

test.serial('writeGranulesFromMessage() returns undefined if message has no granules', async (t) => {
  const {
    knex,
    executionCumulusId,
    providerCumulusId,
    granuleModel,
  } = t.context;
  const cumulusMessage = {};
  const actual = await writeGranulesFromMessage({
    cumulusMessage,
    executionCumulusId,
    providerCumulusId,
    knex,
    granuleModel,
  });
  t.is(actual, undefined);
});

test.serial('writeGranulesFromMessage() returns undefined if message has empty granule set', async (t) => {
  const {
    knex,
    executionCumulusId,
    providerCumulusId,
    granuleModel,
  } = t.context;
  const cumulusMessage = { granules: [] };
  const actual = await writeGranulesFromMessage({
    cumulusMessage,
    executionCumulusId,
    providerCumulusId,
    knex,
    granuleModel,
  });
  t.is(actual, undefined);
});

test.serial('writeGranulesFromMessage() saves granule records to DynamoDB/PostgreSQL/Elasticsearch/SNS if PostgreSQL write is enabled', async (t) => {
  const {
    cumulusMessage,
    granuleModel,
    knex,
    collectionCumulusId,
    executionCumulusId,
    providerCumulusId,
    granuleId,
  } = t.context;

  await writeGranulesFromMessage({
    cumulusMessage,
    executionCumulusId,
    providerCumulusId,
    knex,
    granuleModel,
  });

  t.true(await granuleModel.exists({ granuleId }));
  t.true(await t.context.granulePgModel.exists(
    knex,
    { granule_id: granuleId, collection_cumulus_id: collectionCumulusId }
  ));
  t.true(await t.context.esGranulesClient.exists(granuleId));

  const { Messages } = await sqs().receiveMessage({
    QueueUrl: t.context.QueueUrl,
    WaitTimeSeconds: 10,
  }).promise();
  t.is(Messages.length, 1);
});

test.serial('writeGranulesFromMessage() saves the same values to DynamoDB, PostgreSQL and Elasticsearch', async (t) => {
  const {
    collectionCumulusId,
    cumulusMessage,
    granuleModel,
    knex,
    executionCumulusId,
    providerCumulusId,
    granuleId,
  } = t.context;

  // Only test fields that are stored in Postgres on the Granule record.
  // The following fields are populated by separate queries during translation
  // or elasticsearch.
  const omitList = ['files', 'execution', 'pdrName', 'provider', '_id'];

  await writeGranulesFromMessage({
    cumulusMessage,
    executionCumulusId,
    providerCumulusId,
    knex,
    granuleModel,
  });

  const dynamoRecord = await granuleModel.get({ granuleId });
  const granulePgRecord = await t.context.granulePgModel.get(
    knex,
    {
      granule_id: granuleId,
      collection_cumulus_id: collectionCumulusId,
    }
  );

  // translate the PG granule to API granule to directly compare to Dynamo
  const translatedPgRecord = await translatePostgresGranuleToApiGranule({
    granulePgRecord,
    knexOrTransaction: knex,
  });
  t.deepEqual(omit(translatedPgRecord, omitList), omit(dynamoRecord, omitList));

  const esRecord = await t.context.esGranulesClient.get(granuleId);
  t.deepEqual(omit(translatedPgRecord, omitList), omit(esRecord, omitList));
});

test.serial('writeGranulesFromMessage() removes preexisting granule file from postgres on granule update with disjoint files', async (t) => {
  const {
    collectionCumulusId,
    cumulusMessage,
    filePgModel,
    granule,
    granuleModel,
    granulePgModel,
    knex,
    executionCumulusId,
    providerCumulusId,
    granuleId,
  } = t.context;

  const pgGranule = await translateApiGranuleToPostgresGranule(granule, knex);
  const returnedGranule = await granulePgModel.create(knex, pgGranule, '*');

  const fakeFile = await filePgModel.create(knex, {
    granule_cumulus_id: returnedGranule[0].cumulus_id,
    bucket: 'fake_bucket',
    key: 'fake_key',
  }, '*');

  await writeGranulesFromMessage({
    cumulusMessage,
    executionCumulusId,
    providerCumulusId,
    knex,
    granuleModel,
  });

  const granuleRecord = await granulePgModel.get(
    knex,
    {
      granule_id: granuleId,
      collection_cumulus_id: collectionCumulusId,
    }
  );

  const granuleFiles = await filePgModel.search(knex, {
    granule_cumulus_id: granuleRecord.cumulus_id,
  });
  t.deepEqual(granuleFiles.filter((file) => file.bucket === fakeFile.bucket), []);
});

test.serial('writeGranulesFromMessage() saves granule records to Dynamo/PostgreSQL/Elasticsearch with same timestamps', async (t) => {
  const {
    cumulusMessage,
    granuleModel,
    knex,
    collectionCumulusId,
    executionCumulusId,
    providerCumulusId,
    granuleId,
  } = t.context;

  await writeGranulesFromMessage({
    cumulusMessage,
    executionCumulusId,
    providerCumulusId,
    knex,
    granuleModel,
  });

  const dynamoRecord = await granuleModel.get({ granuleId });
  const granulePgRecord = await t.context.granulePgModel.get(
    knex,
    {
      granule_id: granuleId,
      collection_cumulus_id: collectionCumulusId,
    }
  );

  const esRecord = await t.context.esGranulesClient.get(granuleId);

  t.is(granulePgRecord.created_at.getTime(), dynamoRecord.createdAt);
  t.is(granulePgRecord.updated_at.getTime(), dynamoRecord.updatedAt);

  t.is(granulePgRecord.created_at.getTime(), esRecord.createdAt);
  t.is(granulePgRecord.updated_at.getTime(), esRecord.updatedAt);
});

test.serial('writeGranulesFromMessage() saves the same files to DynamoDB, PostgreSQL and Elasticsearch', async (t) => {
  const {
    collectionCumulusId,
    cumulusMessage,
    esGranulesClient,
    executionCumulusId,
    granuleId,
    granuleModel,
    granulePgModel,
    knex,
    providerCumulusId,
  } = t.context;

  // ensure files are written
  cumulusMessage.meta.status = 'completed';

  await writeGranulesFromMessage({
    cumulusMessage,
    executionCumulusId,
    providerCumulusId,
    knex,
    granuleModel,
  });

  const dynamoRecord = await granuleModel.get({ granuleId });
  const granulePgRecord = await granulePgModel.get(
    knex,
    {
      granule_id: granuleId,
      collection_cumulus_id: collectionCumulusId,
    }
  );

  // translate the PG granule to API granule to directly compare to Dynamo
  const translatedPgRecord = await translatePostgresGranuleToApiGranule({
    granulePgRecord,
    knexOrTransaction: knex,
  });
  const sortByKeys = ['bucket', 'key'];
  t.deepEqual(sortBy(translatedPgRecord.files, sortByKeys), sortBy(dynamoRecord.files, sortByKeys));

  const esRecord = await esGranulesClient.get(granuleId);
  t.deepEqual(sortBy(translatedPgRecord.files, sortByKeys), sortBy(esRecord.files, sortByKeys));
});

test.serial('writeGranulesFromMessage() saves file records to DynamoDB/PostgreSQL if Postgres write is enabled and workflow status is "completed"', async (t) => {
  const {
    collectionCumulusId,
    cumulusMessage,
    executionCumulusId,
    filePgModel,
    granuleId,
    granuleModel,
    granulePgModel,
    knex,
    providerCumulusId,
    files,
  } = t.context;

  cumulusMessage.meta.status = 'completed';

  await writeGranulesFromMessage({
    cumulusMessage,
    executionCumulusId,
    providerCumulusId,
    knex,
    granuleModel,
  });

  const dynamoGranule = await granuleModel.get({ granuleId });
  t.deepEqual(dynamoGranule.files, files);

  const granule = await granulePgModel.get(
    knex,
    {
      granule_id: granuleId,
      collection_cumulus_id: collectionCumulusId,
    }
  );

  const pgFiles = await filePgModel.search(knex, { granule_cumulus_id: granule.cumulus_id });
  files.forEach((file) => {
    const matchingPgFile = pgFiles.find(
      (pgFile) => file.bucket === pgFile.bucket && file.key === pgFile.key
    );
    t.like(
      matchingPgFile,
      {
        bucket: file.bucket,
        key: file.key,
        file_size: `${file.size}`,
      }
    );
  });
});

test.serial('writeGranulesFromMessage() does not persist file records to Postgres if the workflow status is "running"', async (t) => {
  const {
    collectionCumulusId,
    cumulusMessage,
    executionCumulusId,
    filePgModel,
    granuleId,
    granuleModel,
    granulePgModel,
    knex,
    providerCumulusId,
  } = t.context;

  cumulusMessage.meta.status = 'running';

  await writeGranulesFromMessage({
    cumulusMessage,
    executionCumulusId,
    providerCumulusId,
    knex,
    granuleModel,
  });

  const granule = await granulePgModel.get(
    knex,
    {
      granule_id: granuleId,
      collection_cumulus_id: collectionCumulusId,
    }
  );

  t.false(
    await filePgModel.exists(knex, { granule_cumulus_id: granule.cumulus_id })
  );
});

test.serial('writeGranulesFromMessage() handles successful and failing writes independently', async (t) => {
  const {
    cumulusMessage,
    granuleModel,
    knex,
    collectionCumulusId,
    executionCumulusId,
    providerCumulusId,
    granuleId,
  } = t.context;

  const granule2 = {
    // no granule ID should cause failure
  };
  cumulusMessage.payload.granules = [
    ...cumulusMessage.payload.granules,
    granule2,
  ];

  await t.throwsAsync(writeGranulesFromMessage({
    cumulusMessage,
    executionCumulusId,
    providerCumulusId,
    knex,
    granuleModel,
  }));

  t.true(await granuleModel.exists({ granuleId }));
  t.true(
    await t.context.granulePgModel.exists(
      knex,
      { granule_id: granuleId, collection_cumulus_id: collectionCumulusId }
    )
  );
});

test.serial('writeGranulesFromMessage() throws error if any granule writes fail', async (t) => {
  const {
    cumulusMessage,
    knex,
    executionCumulusId,
    providerCumulusId,
    granuleModel,
  } = t.context;

  cumulusMessage.payload.granules = [
    ...cumulusMessage.payload.granules,
    // this object is not a valid granule, so its write should fail
    {},
  ];

  await t.throwsAsync(writeGranulesFromMessage({
    cumulusMessage,
    executionCumulusId,
    providerCumulusId,
    knex,
    granuleModel,
  }));
});

test.serial('writeGranulesFromMessage() does not write to DynamoDB/PostgreSQL/Elasticsearch/SNS if Dynamo write fails', async (t) => {
  const {
    cumulusMessage,
    granuleModel,
    knex,
    collectionCumulusId,
    executionCumulusId,
    providerCumulusId,
    granuleId,
  } = t.context;

  const fakeGranuleModel = {
    generateGranuleRecord: () => t.context.granule,
    storeGranule: () => {
      throw new Error('Granules dynamo error');
    },
    describeGranuleExecution: () => Promise.resolve({}),
    delete: () => Promise.resolve(),
    exists: () => Promise.resolve(false),
  };

  const [error] = await t.throwsAsync(
    writeGranulesFromMessage({
      cumulusMessage,
      executionCumulusId,
      providerCumulusId,
      knex,
      granuleModel: fakeGranuleModel,
    })
  );

  t.true(error.message.includes('Granules dynamo error'));
  t.false(await granuleModel.exists({ granuleId }));
  t.false(
    await t.context.granulePgModel.exists(
      knex,
      { granule_id: granuleId, collection_cumulus_id: collectionCumulusId }
    )
  );
  t.false(await t.context.esGranulesClient.exists(granuleId));

  const { Messages } = await sqs().receiveMessage({
    QueueUrl: t.context.QueueUrl,
    WaitTimeSeconds: 10,
  }).promise();
  t.is(Messages, undefined);
});

test.serial('writeGranulesFromMessage() does not write to DynamoDB/PostgreSQL/Elasticsearch/SNS if Postgres write fails', async (t) => {
  const {
    cumulusMessage,
    granuleModel,
    knex,
    executionCumulusId,
    providerCumulusId,
    granuleId,
    collectionCumulusId,
  } = t.context;

  const testGranulePgModel = {
    upsert: () => {
      throw new Error('Granules PostgreSQL error');
    },
    exists: () => Promise.resolve(false),
  };

  const [error] = await t.throwsAsync(writeGranulesFromMessage({
    cumulusMessage,
    executionCumulusId,
    providerCumulusId,
    knex,
    granuleModel,
    granulePgModel: testGranulePgModel,
  }));

  t.true(error.message.includes('Granules PostgreSQL error'));
  t.false(await granuleModel.exists({ granuleId }));
  t.false(
    await t.context.granulePgModel.exists(knex, {
      granule_id: granuleId,
      collection_cumulus_id: collectionCumulusId,
    })
  );
  t.false(await t.context.esGranulesClient.exists(granuleId));

  const { Messages } = await sqs().receiveMessage({
    QueueUrl: t.context.QueueUrl,
    WaitTimeSeconds: 10,
  }).promise();
  t.is(Messages, undefined);
});

test.serial('writeGranulesFromMessage() does not persist records to DynamoDB/PostgreSQL/Elasticsearch/SNS if Elasticsearch write fails', async (t) => {
  const {
    cumulusMessage,
    granuleModel,
    knex,
    collectionCumulusId,
    executionCumulusId,
    providerCumulusId,
    granuleId,
  } = t.context;

  const fakeEsClient = {
    update: () => {
      throw new Error('Granules ES error');
    },
    delete: () => Promise.resolve(),
  };

  const [error] = await t.throwsAsync(writeGranulesFromMessage({
    cumulusMessage,
    collectionCumulusId,
    executionCumulusId,
    providerCumulusId,
    knex,
    granuleModel,
    esClient: fakeEsClient,
  }));

  t.true(error.message.includes('Granules ES error'));
  t.false(await granuleModel.exists({ granuleId }));
  t.false(
    await t.context.granulePgModel.exists(
      knex,
      { granule_id: granuleId, collection_cumulus_id: collectionCumulusId }
    )
  );
  t.false(await t.context.esGranulesClient.exists(granuleId));

  const { Messages } = await sqs().receiveMessage({
    QueueUrl: t.context.QueueUrl,
    WaitTimeSeconds: 10,
  }).promise();
  t.is(Messages, undefined);
});

test.serial('writeGranulesFromMessage() writes a granule and marks as failed if any file writes fail', async (t) => {
  const {
    cumulusMessage,
    knex,
    collectionCumulusId,
    executionCumulusId,
    providerCumulusId,
    granuleModel,
    granuleId,
  } = t.context;

  cumulusMessage.meta.status = 'completed';

  cumulusMessage.payload.granules[0].files[0].bucket = undefined;
  cumulusMessage.payload.granules[0].files[0].key = undefined;

  await writeGranulesFromMessage({
    cumulusMessage,
    executionCumulusId,
    providerCumulusId,
    knex,
    granuleModel,
  });

  const dynamoGranule = await granuleModel.get({ granuleId });
  const dynamoGranuleError = JSON.parse(dynamoGranule.error.errors);
  t.is(dynamoGranule.status, 'failed');
  t.deepEqual(dynamoGranuleError.map((error) => error.Error), ['Failed writing files to PostgreSQL.']);
  t.true(dynamoGranuleError[0].Cause.includes('AggregateError'));

  const pgGranule = await t.context.granulePgModel.get(knex, {
    granule_id: granuleId,
    collection_cumulus_id: collectionCumulusId,
  });
  t.is(pgGranule.status, 'failed');
  const pgGranuleError = JSON.parse(pgGranule.error.errors);
  t.deepEqual(pgGranuleError.map((error) => error.Error), ['Failed writing files to PostgreSQL.']);
  t.true(pgGranuleError[0].Cause.includes('AggregateError'));
});

test.serial('_writeGranules attempts to mark granule as failed if a SchemaValidationException occurs when a granule is in a final state', async (t) => {
  const {
    cumulusMessage,
    knex,
    collectionCumulusId,
    executionCumulusId,
    providerCumulusId,
    granuleModel,
    granuleId,
  } = t.context;

  cumulusMessage.meta.status = 'queued';

  // iniital write
  await writeGranulesFromMessage({
    cumulusMessage,
    executionCumulusId,
    providerCumulusId,
    knex,
    granuleModel,
  });

  const originalError = { Error: 'Original Error', Cause: { Error: 'Original Error Cause' } };
  // second write
  // Invalid granule schema to prevent granule write to dynamo from succeeding
  cumulusMessage.meta.status = 'completed';
  cumulusMessage.exception = originalError;
  cumulusMessage.payload.granules[0].files = [
    {
      path: 'MYD13Q1.006', size: 170459659, name: 'MYD13Q1.A2017281.h19v11.006.2017297235119.hdf', type: 'data', checksumType: 'CKSUM', checksum: 3129208208,
    },
    { path: 'MYD13Q1.006', size: 46399, name: 'MYD13Q1.A2017281.h19v11.006.2017297235119.hdf.met', type: 'metadata' },
    { path: 'MYD13Q1.006', size: 32795, name: 'BROWSE.MYD13Q1.A2017281.h19v11.006.2017297235119.hdf', type: 'browse' },
  ];

  const [error] = await t.throwsAsync(writeGranulesFromMessage({
    cumulusMessage,
    executionCumulusId,
    providerCumulusId,
    knex,
    granuleModel,
  }));

  t.true(error.message.includes('The record has validation errors:'));
  const dynamoGranule = await granuleModel.get({ granuleId });
  t.is(dynamoGranule.status, 'failed');
  const dynamoErrors = JSON.parse(dynamoGranule.error.errors);
  t.true(dynamoErrors[0].Cause.Error.includes(originalError.Cause.Error));

  const pgGranule = await t.context.granulePgModel.get(knex, {
    granule_id: granuleId,
    collection_cumulus_id: collectionCumulusId,
  });
  t.is(pgGranule.status, 'failed');
});

test.serial('writeGranulesFromMessage() writes all valid files if any non-valid file fails', async (t) => {
  const {
    cumulusMessage,
    knex,
    executionCumulusId,
    providerCumulusId,
    granuleModel,
    filePgModel,
    granulePgModel,
  } = t.context;

  cumulusMessage.meta.status = 'completed';

  const invalidFiles = [
    fakeFileFactory({ bucket: undefined }),
    fakeFileFactory({ bucket: undefined }),
  ];

  const existingFiles = cumulusMessage.payload.granules[0].files;
  cumulusMessage.payload.granules[0].files = existingFiles.concat(invalidFiles);

  const validFiles = 10;
  for (let i = 0; i < validFiles; i += 1) {
    cumulusMessage.payload.granules[0].files.push(fakeFileFactory());
  }
  const validFileCount = cumulusMessage.payload.granules[0].files.length - invalidFiles.length;

  await writeGranulesFromMessage({
    cumulusMessage,
    executionCumulusId,
    providerCumulusId,
    knex,
    granuleModel,
  });

  t.false(await filePgModel.exists(knex, { key: invalidFiles[0].key }));
  t.false(await filePgModel.exists(knex, { key: invalidFiles[1].key }));

  const granuleCumulusId = await granulePgModel.getRecordCumulusId(
    knex,
    { granule_id: cumulusMessage.payload.granules[0].granuleId }
  );
  const fileRecords = await filePgModel.search(knex, { granule_cumulus_id: granuleCumulusId });
  t.is(fileRecords.length, validFileCount);
});

test.serial('writeGranulesFromMessage() stores error on granule if any file fails', async (t) => {
  const {
    cumulusMessage,
    knex,
    collectionCumulusId,
    executionCumulusId,
    providerCumulusId,
    granuleId,
    granuleModel,
  } = t.context;

  cumulusMessage.meta.status = 'completed';

  const invalidFiles = [
    fakeFileFactory({ bucket: undefined }),
    fakeFileFactory({ bucket: undefined }),
  ];

  const existingFiles = cumulusMessage.payload.granules[0].files;
  cumulusMessage.payload.granules[0].files = existingFiles.concat(invalidFiles);

  const validFiles = 10;
  for (let i = 0; i < validFiles; i += 1) {
    cumulusMessage.payload.granules[0].files.push(fakeFileFactory());
  }

  await writeGranulesFromMessage({
    cumulusMessage,
    executionCumulusId,
    providerCumulusId,
    knex,
    granuleModel,
  });

  const pgGranule = await t.context.granulePgModel.get(
    knex,
    { granule_id: granuleId, collection_cumulus_id: collectionCumulusId }
  );
  const pgGranuleError = JSON.parse(pgGranule.error.errors);
  t.deepEqual(pgGranuleError.map((error) => error.Error), ['Failed writing files to PostgreSQL.']);
  t.true(pgGranuleError[0].Cause.includes('AggregateError'));
});

test.serial('writeGranulesFromMessage() stores an aggregate workflow error and file-writing error on a granule', async (t) => {
  const {
    cumulusMessage,
    knex,
    collectionCumulusId,
    executionCumulusId,
    providerCumulusId,
    granuleModel,
    granuleId,
  } = t.context;

  cumulusMessage.meta.status = 'failed';
  cumulusMessage.exception = { Error: 'Unknown error', Cause: { Error: 'Workflow failed' } };
  cumulusMessage.payload.granules[0].files[0].bucket = undefined;
  cumulusMessage.payload.granules[0].files[0].key = undefined;

  await writeGranulesFromMessage({
    cumulusMessage,
    executionCumulusId,
    providerCumulusId,
    knex,
    granuleModel,
  });

  const dynamoGranule = await granuleModel.get({ granuleId });
  const dynamoGranuleErrors = JSON.parse(dynamoGranule.error.errors);
  t.is(dynamoGranule.status, 'failed');
  t.deepEqual(dynamoGranuleErrors.map((error) => error.Error), ['Unknown error', 'Failed writing files to PostgreSQL.']);
  t.deepEqual(dynamoGranuleErrors[0].Cause, { Error: 'Workflow failed' });

  const pgGranule = await t.context.granulePgModel.get(knex, {
    granule_id: granuleId,
    collection_cumulus_id: collectionCumulusId,
  });
  t.is(pgGranule.status, 'failed');
  const pgGranuleErrors = JSON.parse(pgGranule.error.errors);
  t.deepEqual(pgGranuleErrors.map((error) => error.Error), ['Unknown error', 'Failed writing files to PostgreSQL.']);
  t.deepEqual(pgGranuleErrors[0].Cause, { Error: 'Workflow failed' });
});

test.serial('writeGranuleFromApi() removes preexisting granule file from postgres on granule update with disjoint files', async (t) => {
  const {
    collectionCumulusId,
    esClient,
    filePgModel,
    granule,
    granuleId,
    granulePgModel,
    knex,
  } = t.context;

  const snsEventType = 'Create';
  const pgGranule = await translateApiGranuleToPostgresGranule(granule, knex);
  const returnedGranule = await granulePgModel.create(knex, pgGranule, '*');

  const fakeFile = await filePgModel.create(knex, {
    granule_cumulus_id: returnedGranule[0].cumulus_id,
    bucket: 'fake_bucket',
    key: 'fake_key',
  }, '*');

  await writeGranuleFromApi({ ...granule, status: 'completed' }, knex, esClient, snsEventType);

  const granuleRecord = await granulePgModel.get(
    knex,
    {
      granule_id: granuleId,
      collection_cumulus_id: collectionCumulusId,
    }
  );

  const granuleFiles = await filePgModel.search(knex, {
    granule_cumulus_id: granuleRecord.cumulus_id,
  });
  t.deepEqual(granuleFiles.filter((file) => file.bucket === fakeFile.bucket), []);
});

test.serial('writeGranulesFromMessage() honors granule.createdAt time if provided in cumulus_message', async (t) => {
  const {
    cumulusMessage,
    knex,
    collectionCumulusId,
    executionCumulusId,
    providerCumulusId,
    granuleId,
    granuleModel,
  } = t.context;

  const expectedCreatedAt = Date.now();

  cumulusMessage.payload.granules[0].createdAt = expectedCreatedAt;

  await writeGranulesFromMessage({
    cumulusMessage,
    executionCumulusId,
    providerCumulusId,
    knex,
    granuleModel,
  });

  const dynamoGranule = await granuleModel.get({ granuleId });
  t.is(dynamoGranule.createdAt, expectedCreatedAt);

  const pgGranule = await t.context.granulePgModel.get(
    knex,
    { granule_id: granuleId, collection_cumulus_id: collectionCumulusId }
  );
  t.is(pgGranule.created_at.getTime(), expectedCreatedAt);
});

test.serial('writeGranulesFromMessage() falls back to workflow_start_time if granule.createdAt is not provided in cumulus_message', async (t) => {
  const {
    cumulusMessage,
    knex,
    collectionCumulusId,
    executionCumulusId,
    providerCumulusId,
    granuleId,
    granuleModel,
  } = t.context;

  const expectedCreatedAt = 1637017285469;

  // Ensure no createdAt time is provided on the granule
  delete cumulusMessage.payload.granules[0].createdAt;
  cumulusMessage.cumulus_meta.workflow_start_time = expectedCreatedAt;

  await writeGranulesFromMessage({
    cumulusMessage,
    executionCumulusId,
    providerCumulusId,
    knex,
    granuleModel,
  });

  const dynamoGranule = await granuleModel.get({ granuleId });
  t.is(dynamoGranule.createdAt, cumulusMessage.cumulus_meta.workflow_start_time);

  const pgGranule = await t.context.granulePgModel.get(
    knex,
    { granule_id: granuleId, collection_cumulus_id: collectionCumulusId }
  );
  t.is(pgGranule.created_at.getTime(), expectedCreatedAt);
});

test.serial('writeGranuleFromApi() throws for a granule with no granuleId provided', async (t) => {
  const {
    knex,
    granule,
    esClient,
  } = t.context;

  await t.throwsAsync(
    writeGranuleFromApi({ ...granule, granuleId: undefined }, knex, esClient, 'Create'),
    { message: 'Could not create granule record, invalid granuleId: undefined' }
  );
});

test.serial('writeGranuleFromApi() throws for a granule with an invalid collectionId', async (t) => {
  const {
    esClient,
    granule,
    knex,
  } = t.context;

  await t.throwsAsync(
<<<<<<< HEAD
    writeGranuleFromApi({ ...granule, collectionId: 'wrong___collection' }, knex, esClient, 'Create'),
    { message: 'Record in collections with identifiers {"name":"wrong","version":"collection"} does not exist.' }
=======
    writeGranuleFromApi({ ...granule, collectionId: constructCollectionId('wrong____', 'collection') }, knex),
    { message: 'Record in collections with identifiers {"name":"wrong____","version":"collection"} does not exist.' }
>>>>>>> cf1bb695
  );
});

test.serial('writeGranuleFromApi() throws for a granule with no collectionId provided', async (t) => {
  const {
    esClient,
    knex,
    granule,
  } = t.context;

  await t.throwsAsync(
    writeGranuleFromApi({ ...granule, collectionId: undefined }, knex, esClient, 'Create'),
    { message: 'collectionId required to generate a granule record' }
  );
});

test.serial('writeGranuleFromApi() throws for a granule with an invalid collectionId provided', async (t) => {
  const {
    esClient,
    knex,
    granule,
  } = t.context;
  const badCollectionId = `collectionId${cryptoRandomString({ length: 5 })}`;
  await t.throwsAsync(
<<<<<<< HEAD
    writeGranuleFromApi({ ...granule, collectionId: badCollectionId }, knex, esClient, 'Create'),
    { message: `invalid collectionId: ${badCollectionId}` }
=======
    writeGranuleFromApi({ ...granule, collectionId: badCollectionId }, knex),
    { message: `invalid collectionId: "${badCollectionId}"` }
>>>>>>> cf1bb695
  );
});

test.serial('writeGranuleFromApi() writes a granule to PostgreSQL, DynamoDB, and Elasticsearch.', async (t) => {
  const {
    collectionCumulusId,
    esClient,
    esGranulesClient,
    granule,
    granuleId,
    granuleModel,
    granulePgModel,
    knex,
  } = t.context;

  const result = await writeGranuleFromApi({ ...granule }, knex, esClient, 'Create');

  t.is(result, `Wrote Granule ${granuleId}`);

  t.true(await granuleModel.exists({ granuleId }));
  t.true(await granulePgModel.exists(
    knex,
    { granule_id: granuleId, collection_cumulus_id: collectionCumulusId }
  ));
  t.true(await esGranulesClient.exists(granuleId));
});

test.serial('writeGranuleFromApi() writes a granule without an execution to PostgreSQL and DynamoDB.', async (t) => {
  const {
    collectionCumulusId,
    esClient,
    granule,
    granuleId,
    granuleModel,
    granulePgModel,
    knex,
  } = t.context;

  await writeGranuleFromApi({ ...granule, execution: undefined }, knex, esClient, 'Create');

  t.true(await granuleModel.exists({ granuleId }));
  t.true(await granulePgModel.exists(
    knex,
    { granule_id: granuleId, collection_cumulus_id: collectionCumulusId }
  ));
});

test.serial('writeGranuleFromApi() can write a granule with no files associated with it', async (t) => {
  const {
    knex,
    esClient,
    granule,
    granuleId,
    granuleModel,
    granulePgModel,
    collectionCumulusId,
  } = t.context;

  await writeGranuleFromApi({ ...granule, files: [] }, knex, esClient, 'Create');
  t.true(await granuleModel.exists({ granuleId }));
  t.true(await granulePgModel.exists(
    knex,
    { granule_id: granuleId, collection_cumulus_id: collectionCumulusId }
  ));
});

test.serial('writeGranuleFromApi() throws with granule with an execution url that does not exist.', async (t) => {
  const {
    esClient,
    knex,
    granule,
  } = t.context;
  const execution = `execution${cryptoRandomString({ length: 5 })}`;
  await t.throwsAsync(
    writeGranuleFromApi({ ...granule, execution }, knex, esClient, 'Create'),
    { message: `Could not find execution in PostgreSQL database with url ${execution}` }
  );
});

test.serial('writeGranuleFromApi() saves granule records to Dynamo and Postgres with same timestamps.', async (t) => {
  const {
    esClient,
    knex,
    collectionCumulusId,
    granule,
    granuleId,
    granuleModel,
    granulePgModel,
  } = t.context;

  const result = await writeGranuleFromApi({ ...granule }, knex, esClient, 'Create');

  t.is(result, `Wrote Granule ${granuleId}`);

  const dynamoRecord = await granuleModel.get({ granuleId });
  const postgresRecord = await granulePgModel.get(
    knex,
    { granule_id: granuleId, collection_cumulus_id: collectionCumulusId }
  );
  t.is(postgresRecord.created_at.getTime(), dynamoRecord.createdAt);
  t.is(postgresRecord.updated_at.getTime(), dynamoRecord.updatedAt);
});

test.serial('writeGranuleFromApi() saves file records to Postgres if Postgres write is enabled and workflow status is "completed"', async (t) => {
  const {
    collectionCumulusId,
    esClient,
    filePgModel,
    granule,
    granuleId,
    granulePgModel,
    knex,
  } = t.context;

  await writeGranuleFromApi({ ...granule, status: 'completed' }, knex, esClient, 'Create');

  const granuleRecord = await granulePgModel.get(
    knex,
    {
      granule_id: granuleId,
      collection_cumulus_id: collectionCumulusId,
    }
  );

  t.true(
    await filePgModel.exists(knex, { granule_cumulus_id: granuleRecord.cumulus_id })
  );
});

test.serial('writeGranuleFromApi() does not persist file records to Postgres if workflow status is "running"', async (t) => {
  const {
    collectionCumulusId,
    esClient,
    filePgModel,
    granule,
    granuleId,
    granulePgModel,
    knex,
  } = t.context;

  await writeGranuleFromApi({ ...granule, status: 'running' }, knex, esClient, 'Create');

  const granuleRecord = await granulePgModel.get(
    knex,
    {
      granule_id: granuleId,
      collection_cumulus_id: collectionCumulusId,
    }
  );

  t.false(
    await filePgModel.exists(knex, { granule_cumulus_id: granuleRecord.cumulus_id })
  );
});

test.serial('writeGranuleFromApi() does not persist records to Dynamo or Postgres if Dynamo write fails', async (t) => {
  const {
    collectionCumulusId,
    esClient,
    granule,
    granuleId,
    granuleModel,
    knex,
  } = t.context;

  const fakeGranuleModel = {
    storeGranule: () => {
      throw new Error('Granules dynamo error');
    },
    delete: () => Promise.resolve({}),
    describeGranuleExecution: () => Promise.resolve({}),
    exists: () => Promise.resolve(false),
  };

  const error = await t.throwsAsync(
    writeGranuleFromApi({ ...granule, granuleModel: fakeGranuleModel }, knex, esClient, 'Create')
  );

  t.true(error.message.includes('Granules dynamo error'));
  t.false(await granuleModel.exists({ granuleId }));
  t.false(
    await t.context.granulePgModel.exists(
      knex,
      { granule_id: granuleId, collection_cumulus_id: collectionCumulusId }
    )
  );
});

test.serial('writeGranuleFromApi() does not persist records to Dynamo or Postgres if Postgres write fails', async (t) => {
  const {
    collectionCumulusId,
    esClient,
    granule,
    granuleModel,
    knex,
    granuleId,
  } = t.context;

  const testGranulePgModel = {
    upsert: () => {
      throw new Error('Granules Postgres error');
    },
    exists: () => Promise.resolve(false),
  };

  const error = await t.throwsAsync(writeGranuleFromApi(
    { ...granule, granulePgModel: testGranulePgModel },
    knex,
    esClient,
    'Create'
  ));
  t.true(error.message.includes('Granules Postgres error'));
  t.false(await granuleModel.exists({ granuleId }));
  t.false(
    await t.context.granulePgModel.exists(
      knex,
      { granule_id: granuleId, collection_cumulus_id: collectionCumulusId }
    )
  );
});

test.serial('writeGranuleFromApi() writes all valid files if any non-valid file fails', async (t) => {
  const {
    esClient,
    filePgModel,
    granulePgModel,
    granule,
    knex,
  } = t.context;

  const invalidFiles = [
    fakeFileFactory({ bucket: undefined }),
    fakeFileFactory({ bucket: undefined }),
  ];
  const allfiles = [...t.context.files].concat(invalidFiles);

  const validFiles = 10;
  for (let i = 0; i < validFiles; i += 1) {
    allfiles.push(fakeFileFactory());
  }
  const validFileCount = allfiles.length - invalidFiles.length;

  await writeGranuleFromApi({ ...granule, files: allfiles }, knex, esClient, 'Create');

  t.false(await filePgModel.exists(knex, { key: invalidFiles[0].key }));
  t.false(await filePgModel.exists(knex, { key: invalidFiles[1].key }));

  const granuleCumulusId = await granulePgModel.getRecordCumulusId(
    knex,
    { granule_id: granule.granuleId }
  );
  const fileRecords = await filePgModel.search(knex, { granule_cumulus_id: granuleCumulusId });
  t.is(fileRecords.length, validFileCount);
});

test.serial('writeGranuleFromApi() stores error on granule if any file fails', async (t) => {
  const {
    collectionCumulusId,
    esClient,
    granule,
    knex,
    granuleId,
  } = t.context;

  const invalidFiles = [
    fakeFileFactory({ bucket: undefined }),
    fakeFileFactory({ bucket: undefined }),
  ];

  const existingFiles = [...t.context.files];
  const files = existingFiles.concat(invalidFiles);

  const validFiles = 10;
  for (let i = 0; i < validFiles; i += 1) {
    files.push(fakeFileFactory());
  }

  await writeGranuleFromApi(
    { ...granule, status: 'completed', files },
    knex,
    esClient,
    'Create'
  );

  const pgGranule = await t.context.granulePgModel.get(
    knex, { granule_id: granuleId, collection_cumulus_id: collectionCumulusId }
  );
  const pgGranuleError = JSON.parse(pgGranule.error.errors);
  t.deepEqual(pgGranuleError.map((error) => error.Error), ['Failed writing files to PostgreSQL.']);
  t.true(pgGranuleError[0].Cause.includes('AggregateError'));
});

test.serial('updateGranuleStatusToQueued() updates granule status in DynamoDB/PostgreSQL/Elasticsearch and publishes SNS message', async (t) => {
  const {
    collectionCumulusId,
    esGranulesClient,
    esClient,
    granule,
    granuleId,
    granuleModel,
    granulePgModel,
    knex,
    QueueUrl,
  } = t.context;

  await writeGranuleFromApi({ ...granule }, knex, esClient, 'Create');
  const dynamoRecord = await granuleModel.get({ granuleId });
  const postgresRecord = await granulePgModel.get(
    knex,
    { granule_id: granuleId, collection_cumulus_id: collectionCumulusId }
  );
  const esRecord = await esGranulesClient.get(granuleId, granule.collectionId);

  await updateGranuleStatusToQueued({
    granule: dynamoRecord,
    knex,
  });

  const updatedDynamoRecord = await granuleModel.get({ granuleId });
  const updatedPostgresRecord = await granulePgModel.get(
    knex,
    { granule_id: granuleId, collection_cumulus_id: collectionCumulusId }
  );
  const omitList = ['_id', 'execution', 'status', 'updatedAt', 'updated_at', 'files'];
  const sortByKeys = ['bucket', 'key'];
  const updatedEsRecord = await esGranulesClient.get(granuleId, granule.collectionId);
  const translatedPgGranule = await translatePostgresGranuleToApiGranule({
    granulePgRecord: updatedPostgresRecord,
    knexOrTransaction: knex,
  });

  t.is(updatedDynamoRecord.status, 'queued');
  t.is(updatedPostgresRecord.status, 'queued');
  t.is(updatedEsRecord.status, 'queued');
  t.is(updatedDynamoRecord.execution, undefined);
  t.deepEqual(omit(dynamoRecord, omitList), omit(updatedDynamoRecord, omitList));
  t.deepEqual(omit(postgresRecord, omitList), omit(updatedPostgresRecord, omitList));
  t.deepEqual(sortBy(translatedPgGranule.files, sortByKeys), sortBy(esRecord.files, sortByKeys));
  t.deepEqual(omit(esRecord, omitList), omit(updatedEsRecord, omitList));
  t.deepEqual(omit(translatedPgGranule, omitList), omit(updatedEsRecord, omitList));

  const { Messages } = await sqs().receiveMessage({
    QueueUrl,
    MaxNumberOfMessages: 2,
    WaitTimeSeconds: 10,
  }).promise();
  const snsMessageBody = JSON.parse(Messages[1].Body);
  const publishedMessage = JSON.parse(snsMessageBody.Message);

  t.is(Messages.length, 2);
  t.deepEqual(publishedMessage.record, translatedPgGranule);
  t.is(publishedMessage.event, 'Update');
});

test.serial('updateGranuleStatusToQueued() throws error if record does not exist in pg', async (t) => {
  const {
    esClient,
    knex,
    granule,
    granuleId,
  } = t.context;

  await writeGranuleFromApi({ ...granule }, knex, esClient, 'Create');

  const name = randomId('name');
  const version = randomId('version');
  const badGranule = fakeGranuleFactoryV2({
    granuleId,
    collectionId: constructCollectionId(name, version),
  });
  await t.throwsAsync(
    updateGranuleStatusToQueued({ granule: badGranule, knex }),
    {
      name: 'RecordDoesNotExist',
      message: `Record in collections with identifiers {"name":"${name}","version":"${version}"} does not exist.`,
    }
  );
});

test.serial('updateGranuleStatusToQueued() does not update DynamoDB or Elasticsearch granule if writing to PostgreSQL fails', async (t) => {
  const {
    collectionCumulusId,
    esGranulesClient,
    esClient,
    granule,
    granuleId,
    granuleModel,
    granulePgModel,
    knex,
  } = t.context;

  const testGranulePgModel = {
    get: () => Promise.resolve(granule),
    update: () => {
      throw new Error('Granules Postgres error');
    },
  };

  await writeGranuleFromApi({ ...granule }, knex, esClient, 'Create');
  const dynamoRecord = await granuleModel.get({ granuleId });
  const postgresRecord = await granulePgModel.get(
    knex,
    { granule_id: granuleId, collection_cumulus_id: collectionCumulusId }
  );
  const esRecord = await esGranulesClient.get(granuleId, granule.collectionId);

  t.is(dynamoRecord.status, 'completed');
  t.is(postgresRecord.status, 'completed');
  t.is(esRecord.status, 'completed');
  t.truthy(dynamoRecord.execution);

  await t.throwsAsync(
    updateGranuleStatusToQueued({
      granule: dynamoRecord,
      knex,
      granulePgModel: testGranulePgModel,
    }),
    { message: 'Granules Postgres error' }
  );

  const updatedDynamoRecord = await granuleModel.get({ granuleId });
  const updatedPostgresRecord = await granulePgModel.get(
    knex,
    { granule_id: granuleId, collection_cumulus_id: collectionCumulusId }
  );
  const updatedEsRecord = await esGranulesClient.get(granuleId, granule.collectionId);
  const translatedPgGranule = await translatePostgresGranuleToApiGranule({
    granulePgRecord: updatedPostgresRecord,
    knexOrTransaction: knex,
  });
  const omitList = ['_id', 'execution', 'updatedAt', 'updated_at', 'files'];
  const sortByKeys = ['bucket', 'key'];

  t.not(updatedDynamoRecord.status, 'queued');
  t.not(updatedPostgresRecord.status, 'queued');
  t.not(esRecord.status, 'queued');
  t.not(updatedDynamoRecord.execution, undefined);
  // Check that granules are equal in all data stores
  t.deepEqual(omit(dynamoRecord, omitList), omit(updatedDynamoRecord, omitList));
  t.deepEqual(omit(postgresRecord, omitList), omit(updatedPostgresRecord, omitList));
  t.deepEqual(sortBy(translatedPgGranule.files, sortByKeys), sortBy(esRecord.files, sortByKeys));
  t.deepEqual(omit(esRecord, omitList), omit(updatedEsRecord, omitList));
  t.deepEqual(omit(translatedPgGranule, omitList), omit(esRecord, omitList));
});

test.serial('updateGranuleStatusToQueued() does not update DynamoDB or PostgreSQL granule if writing to Elasticsearch fails', async (t) => {
  const {
    collectionCumulusId,
    esGranulesClient,
    esClient,
    granule,
    granuleId,
    granuleModel,
    granulePgModel,
    knex,
  } = t.context;

  const fakeEsClient = {
    update: () => {
      throw new Error('Elasticsearch failure');
    },
    delete: () => Promise.resolve(),
  };

  await writeGranuleFromApi({ ...granule }, knex, esClient, 'Create');
  const dynamoRecord = await granuleModel.get({ granuleId });
  const postgresRecord = await granulePgModel.get(
    knex,
    { granule_id: granuleId, collection_cumulus_id: collectionCumulusId }
  );
  const esRecord = await esGranulesClient.get(granuleId, granule.collectionId);

  t.is(dynamoRecord.status, 'completed');
  t.is(postgresRecord.status, 'completed');
  t.is(esRecord.status, 'completed');
  t.truthy(dynamoRecord.execution);

  await t.throwsAsync(
    updateGranuleStatusToQueued({
      granule: dynamoRecord,
      knex,
      esClient: fakeEsClient,
    }),
    { message: 'Elasticsearch failure' }
  );

  const updatedDynamoRecord = await granuleModel.get({ granuleId });
  const updatedPostgresRecord = await granulePgModel.get(
    knex,
    { granule_id: granuleId, collection_cumulus_id: collectionCumulusId }
  );
  const updatedEsRecord = await esGranulesClient.get(granuleId, granule.collectionId);
  const translatedPgGranule = await translatePostgresGranuleToApiGranule({
    granulePgRecord: updatedPostgresRecord,
    knexOrTransaction: knex,
  });
  const omitList = ['_id', 'execution', 'updatedAt', 'updated_at', 'files'];
  const sortByKeys = ['bucket', 'key'];

  t.not(updatedDynamoRecord.status, 'queued');
  t.not(updatedPostgresRecord.status, 'queued');
  t.not(esRecord.status, 'queued');
  t.not(updatedDynamoRecord.execution, undefined);
  // Check that granules are equal in all data stores
  t.deepEqual(omit(dynamoRecord, omitList), omit(updatedDynamoRecord, omitList));
  t.deepEqual(omit(postgresRecord, omitList), omit(updatedPostgresRecord, omitList));
  t.deepEqual(sortBy(translatedPgGranule.files, sortByKeys), sortBy(esRecord.files, sortByKeys));
  t.deepEqual(omit(esRecord, omitList), omit(updatedEsRecord, omitList));
  t.deepEqual(omit(translatedPgGranule, omitList), omit(esRecord, omitList));
});

test.serial('updateGranuleStatusToQueued() does not update PostgreSQL or Elasticsearch granule if writing to DynamoDB fails', async (t) => {
  const {
    collectionCumulusId,
    esGranulesClient,
    esClient,
    granule,
    granuleId,
    granuleModel,
    granulePgModel,
    knex,
  } = t.context;

  const fakeGranuleModel = {
    create: () => Promise.resolve(granule),
    get: () => Promise.resolve(granule),
    update: () => {
      throw new Error('DynamoDB failure');
    },
  };

  await writeGranuleFromApi({ ...granule }, knex, esClient, 'Create');
  const dynamoRecord = await granuleModel.get({ granuleId });
  const postgresRecord = await granulePgModel.get(
    knex,
    { granule_id: granuleId, collection_cumulus_id: collectionCumulusId }
  );
  const esRecord = await esGranulesClient.get(granuleId, granule.collectionId);

  t.is(dynamoRecord.status, 'completed');
  t.is(postgresRecord.status, 'completed');
  t.is(esRecord.status, 'completed');
  t.truthy(dynamoRecord.execution);

  await t.throwsAsync(
    updateGranuleStatusToQueued({
      granule: dynamoRecord,
      knex,
      granuleModel: fakeGranuleModel,
    }),
    { message: 'DynamoDB failure' }
  );

  const updatedDynamoRecord = await granuleModel.get({ granuleId });
  const updatedPostgresRecord = await granulePgModel.get(
    knex,
    { granule_id: granuleId, collection_cumulus_id: collectionCumulusId }
  );
  const updatedEsRecord = await esGranulesClient.get(granuleId, granule.collectionId);
  const translatedPgGranule = await translatePostgresGranuleToApiGranule({
    granulePgRecord: updatedPostgresRecord,
    knexOrTransaction: knex,
  });
  const omitList = ['_id', 'execution', 'updatedAt', 'updated_at', 'files'];
  const sortByKeys = ['bucket', 'key'];

  t.not(updatedDynamoRecord.status, 'queued');
  t.not(updatedPostgresRecord.status, 'queued');
  t.not(esRecord.status, 'queued');
  t.not(updatedDynamoRecord.execution, undefined);
  // Check that granules are equal in all data stores
  t.deepEqual(omit(dynamoRecord, omitList), omit(updatedDynamoRecord, omitList));
  t.deepEqual(omit(postgresRecord, omitList), omit(updatedPostgresRecord, omitList));
  t.deepEqual(sortBy(translatedPgGranule.files, sortByKeys), sortBy(esRecord.files, sortByKeys));
  t.deepEqual(omit(esRecord, omitList), omit(updatedEsRecord, omitList));
  t.deepEqual(omit(translatedPgGranule, omitList), omit(esRecord, omitList));
});

test.serial('_writeGranule() successfully publishes an SNS message', async (t) => {
  const {
    granule,
    executionCumulusId,
    esClient,
    knex,
    granuleModel,
    granuleId,
    QueueUrl,
  } = t.context;

  const apiGranuleRecord = {
    ...granule,
    status: 'completed',
  };
  const postgresGranuleRecord = await translateApiGranuleToPostgresGranule(
    apiGranuleRecord,
    knex
  );

  await _writeGranule({
    apiGranuleRecord,
    postgresGranuleRecord,
    executionCumulusId,
    granuleModel,
    knex,
    esClient,
    snsEventType: 'Update',
  });

  t.true(await granuleModel.exists({ granuleId }));
  t.true(await t.context.esGranulesClient.exists(granuleId));

  const retrievedPgGranule = await t.context.granulePgModel.get(knex, {
    granule_id: granuleId,
    collection_cumulus_id: postgresGranuleRecord.collection_cumulus_id,
  });
  const translatedGranule = await translatePostgresGranuleToApiGranule({
    granulePgRecord: retrievedPgGranule,
    knexOrTransaction: knex,
  });

  const { Messages } = await sqs().receiveMessage({ QueueUrl, WaitTimeSeconds: 10 }).promise();
  t.is(Messages.length, 1);

  const snsMessageBody = JSON.parse(Messages[0].Body);
  const publishedMessage = JSON.parse(snsMessageBody.Message);

  t.deepEqual(publishedMessage.record, translatedGranule);
  t.is(publishedMessage.event, 'Update');
});

test.serial('updateGranuleStatusToFailed() updates granule status in the database', async (t) => {
  const {
    knex,
    collectionCumulusId,
    granule,
    granuleId,
    granuleModel,
    granulePgModel,
  } = t.context;
  const fakeEsClient = {
    update: () => Promise.resolve(),
    delete: () => Promise.resolve(),
  };
  granule.status = 'running';
  const snsEventType = 'Update';

  try {
    await writeGranuleFromApi({ ...granule }, knex, fakeEsClient, snsEventType);
  } catch (error) {
    console.log(`initial write: ${JSON.stringify(error)}`);
  }
  const dynamoRecord = await granuleModel.get({ granuleId });
  const postgresRecord = await granulePgModel.get(
    knex,
    { granule_id: granuleId, collection_cumulus_id: collectionCumulusId }
  );
  t.not(dynamoRecord.status, 'failed');
  t.not(postgresRecord.status, 'failed');

  const fakeErrorObject = { Error: 'This is a fake error', Cause: { Error: 'caused by some fake issue' } };
  await updateGranuleStatusToFailed(
    { granule: dynamoRecord, knex, error: fakeErrorObject, fakeEsClient }
  );
  const updatedDynamoRecord = await granuleModel.get({ granuleId });
  const updatedPostgresRecord = await granulePgModel.get(
    knex,
    { granule_id: granuleId, collection_cumulus_id: collectionCumulusId }
  );
  t.is(updatedDynamoRecord.status, 'failed');
  t.is(updatedPostgresRecord.status, 'failed');
});

test.serial('updateGranuleStatusToFailed() throws error if record does not exist in pg', async (t) => {
  const {
    knex,
    granuleId,
    esClient,
  } = t.context;

  const name = randomId('name');
  const version = randomId('version');
  const badGranule = fakeGranuleFactoryV2({
    granuleId,
    collectionId: constructCollectionId(name, version),
  });
  const fakeErrorObject = { Error: 'This is a fake error', Cause: { Error: 'caused by some fake issue' } };
  await t.throwsAsync(
    updateGranuleStatusToFailed(
      { granule: badGranule, knex, error: fakeErrorObject, esClient }
    ),
    {
      name: 'RecordDoesNotExist',
      message: `Record in collections with identifiers {"name":"${name}","version":"${version}"} does not exist.`,
    }
  );
});<|MERGE_RESOLUTION|>--- conflicted
+++ resolved
@@ -1263,13 +1263,8 @@
   } = t.context;
 
   await t.throwsAsync(
-<<<<<<< HEAD
-    writeGranuleFromApi({ ...granule, collectionId: 'wrong___collection' }, knex, esClient, 'Create'),
-    { message: 'Record in collections with identifiers {"name":"wrong","version":"collection"} does not exist.' }
-=======
-    writeGranuleFromApi({ ...granule, collectionId: constructCollectionId('wrong____', 'collection') }, knex),
+    writeGranuleFromApi({ ...granule, collectionId: constructCollectionId('wrong____', 'collection') }, knex, esClient, 'Create'),
     { message: 'Record in collections with identifiers {"name":"wrong____","version":"collection"} does not exist.' }
->>>>>>> cf1bb695
   );
 });
 
@@ -1294,13 +1289,8 @@
   } = t.context;
   const badCollectionId = `collectionId${cryptoRandomString({ length: 5 })}`;
   await t.throwsAsync(
-<<<<<<< HEAD
     writeGranuleFromApi({ ...granule, collectionId: badCollectionId }, knex, esClient, 'Create'),
-    { message: `invalid collectionId: ${badCollectionId}` }
-=======
-    writeGranuleFromApi({ ...granule, collectionId: badCollectionId }, knex),
     { message: `invalid collectionId: "${badCollectionId}"` }
->>>>>>> cf1bb695
   );
 });
 
