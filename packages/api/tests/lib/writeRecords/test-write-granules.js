'use strict';

const test = require('ava');
const cryptoRandomString = require('crypto-random-string');
const sinon = require('sinon');
const sortBy = require('lodash/sortBy');
const omit = require('lodash/omit');

const { randomId } = require('@cumulus/common/test-utils');
const { constructCollectionId } = require('@cumulus/message/Collections');
const {
  CollectionPgModel,
  ProviderPgModel,
  ExecutionPgModel,
  GranulesExecutionsPgModel,
  GranulePgModel,
  FilePgModel,
  fakeCollectionRecordFactory,
  fakeExecutionRecordFactory,
  fakeFileRecordFactory,
  fakeGranuleRecordFactory,
  fakeProviderRecordFactory,
  generateLocalTestDb,
  destroyLocalTestDb,
  TableNames,
  translatePostgresGranuleToApiGranule,
  translateApiGranuleToPostgresGranule,
  migrationDir,
  createRejectableTransaction,
} = require('@cumulus/db');
const {
  sns,
  sqs,
} = require('@cumulus/aws-client/services');
const {
  Search,
} = require('@cumulus/es-client/search');
const {
  createTestIndex,
  cleanupTestIndex,
} = require('@cumulus/es-client/testUtils');
const {
  getExecutionUrlFromArn,
} = require('@cumulus/message/Executions');

const {
  generateFilePgRecord,
  getGranuleFromQueryResultOrLookup,
  updateGranuleStatusToQueued,
  writeFilesViaTransaction,
  writeGranuleFromApi,
  writeGranulesFromMessage,
  _writeGranule,
} = require('../../../lib/writeRecords/write-granules');

const { fakeFileFactory, fakeGranuleFactoryV2 } = require('../../../lib/testUtils');
const Granule = require('../../../models/granules');

test.before(async (t) => {
  process.env.GranulesTable = cryptoRandomString({ length: 10 });

  const fakeFileUtils = {
    buildDatabaseFiles: (params) => Promise.resolve(params.files),
  };
  const fakeStepFunctionUtils = {
    describeExecution: () => Promise.resolve({}),
  };
  const granuleModel = new Granule({
    fileUtils: fakeFileUtils,
    stepFunctionUtils: fakeStepFunctionUtils,
  });
  await granuleModel.createTable();
  t.context.granuleModel = granuleModel;

  t.context.collectionPgModel = new CollectionPgModel();
  t.context.executionPgModel = new ExecutionPgModel();
  t.context.granulePgModel = new GranulePgModel();
  t.context.filePgModel = new FilePgModel();
  t.context.granulesExecutionsPgModel = new GranulesExecutionsPgModel();
  t.context.providerPgModel = new ProviderPgModel();

  t.context.testDbName = `writeGranules_${cryptoRandomString({ length: 10 })}`;

  const { knexAdmin, knex } = await generateLocalTestDb(
    t.context.testDbName,
    migrationDir
  );
  t.context.knexAdmin = knexAdmin;
  t.context.knex = knex;

  const { esIndex, esClient } = await createTestIndex();
  t.context.esIndex = esIndex;
  t.context.esClient = esClient;
  t.context.esGranulesClient = new Search(
    {},
    'granule',
    t.context.esIndex
  );
});

test.beforeEach(async (t) => {
  const topicName = cryptoRandomString({ length: 10 });
  const { TopicArn } = await sns().createTopic({ Name: topicName }).promise();
  process.env.granule_sns_topic_arn = TopicArn;
  t.context.TopicArn = TopicArn;

  const QueueName = cryptoRandomString({ length: 10 });
  const { QueueUrl } = await sqs().createQueue({ QueueName }).promise();
  t.context.QueueUrl = QueueUrl;
  const getQueueAttributesResponse = await sqs().getQueueAttributes({
    QueueUrl,
    AttributeNames: ['QueueArn'],
  }).promise();
  const QueueArn = getQueueAttributesResponse.Attributes.QueueArn;

  const { SubscriptionArn } = await sns().subscribe({
    TopicArn,
    Protocol: 'sqs',
    Endpoint: QueueArn,
  }).promise();

  await sns().confirmSubscription({
    TopicArn,
    Token: SubscriptionArn,
  }).promise();

  const stateMachineName = cryptoRandomString({ length: 5 });
  t.context.stateMachineArn = `arn:aws:states:us-east-1:12345:stateMachine:${stateMachineName}`;

  t.context.executionName = cryptoRandomString({ length: 5 });
  t.context.executionArn = `arn:aws:states:us-east-1:12345:execution:${stateMachineName}:${t.context.executionName}`;
  t.context.executionUrl = getExecutionUrlFromArn(t.context.executionArn);
  const execution = fakeExecutionRecordFactory({
    arn: t.context.executionArn,
    url: t.context.executionUrl,
  });

  t.context.collection = fakeCollectionRecordFactory();
  t.context.collectionId = constructCollectionId(
    t.context.collection.name,
    t.context.collection.version
  );
  t.context.provider = fakeProviderRecordFactory();

  t.context.granuleId = cryptoRandomString({ length: 10 });
  t.context.files = [
    fakeFileFactory({ size: 5 }),
    fakeFileFactory({ size: 5 }),
    fakeFileFactory({ size: 5 }),
  ];
  t.context.granule = fakeGranuleFactoryV2({
    files: t.context.files,
    granuleId: t.context.granuleId,
    collectionId: constructCollectionId(t.context.collection.name, t.context.collection.version),
    execution: execution.url,
  });

  t.context.workflowStartTime = Date.now();
  t.context.cumulusMessage = {
    cumulus_meta: {
      workflow_start_time: t.context.workflowStartTime,
      state_machine: t.context.stateMachineArn,
      execution_name: t.context.executionName,
    },
    meta: {
      status: 'running',
      collection: t.context.collection,
      provider: t.context.provider,
    },
    payload: {
      granules: [t.context.granule],
    },
  };

  const [pgCollection] = await t.context.collectionPgModel.create(
    t.context.knex,
    t.context.collection
  );
  t.context.collectionCumulusId = pgCollection.cumulus_id;

  const [pgExecution] = await t.context.executionPgModel.create(
    t.context.knex,
    execution
  );
  t.context.executionCumulusId = pgExecution.cumulus_id;

  [t.context.providerCumulusId] = await t.context.providerPgModel.create(
    t.context.knex,
    t.context.provider
  );
});

test.afterEach.always(async (t) => {
  const { QueueUrl, TopicArn } = t.context;

  await sqs().deleteQueue({ QueueUrl }).promise();
  await sns().deleteTopic({ TopicArn }).promise();

  await t.context.knex(TableNames.files).del();
  await t.context.knex(TableNames.granulesExecutions).del();
  await t.context.knex(TableNames.granules).del();
});

test.after.always(async (t) => {
  const {
    granuleModel,
  } = t.context;
  await granuleModel.deleteTable();
  await destroyLocalTestDb({
    ...t.context,
  });
  await cleanupTestIndex(t.context);
});

test('generateFilePgRecord() adds granule cumulus ID', (t) => {
  const file = {
    bucket: cryptoRandomString({ length: 3 }),
    key: cryptoRandomString({ length: 3 }),
  };
  const record = generateFilePgRecord({ file, granuleCumulusId: 1 });
  t.is(record.granule_cumulus_id, 1);
});

test('getGranuleFromQueryResultOrLookup() returns cumulus ID from database if query result is empty', async (t) => {
  const fakeGranuleCumulusId = Math.floor(Math.random() * 1000);
  const granuleRecord = fakeGranuleRecordFactory({ granule_id: fakeGranuleCumulusId });
  const fakeGranulePgModel = {
    get: (_, record) => {
      if (record.granule_id === granuleRecord.granule_id) {
        return Promise.resolve(granuleRecord);
      }
      return Promise.resolve();
    },
  };

  t.is(
    await getGranuleFromQueryResultOrLookup({
      trx: {},
      queryResult: [],
      granuleRecord,
      granulePgModel: fakeGranulePgModel,
    }),
    granuleRecord
  );
});

test('writeFilesViaTransaction() throws error if any writes fail', async (t) => {
  const { knex } = t.context;

  const fileRecords = [
    fakeFileRecordFactory(),
    fakeFileRecordFactory(),
  ];

  const fakeFilePgModel = {
    upsert: sinon.stub()
      .onCall(0)
      .resolves()
      .onCall(1)
      .throws(),
  };

  await t.throwsAsync(
    createRejectableTransaction(
      knex,
      (trx) =>
        writeFilesViaTransaction({
          fileRecords,
          trx,
          filePgModel: fakeFilePgModel,
        })
    )
  );
});

test.serial('_writeGranule will not allow a running status to replace a completed status for same execution', async (t) => {
  const {
    granule,
    executionCumulusId,
    esClient,
    knex,
    granuleModel,
    granuleId,
    collectionCumulusId,
    executionUrl,
  } = t.context;

  const apiGranuleRecord = {
    ...granule,
    status: 'completed',
  };
  const postgresGranuleRecord = await translateApiGranuleToPostgresGranule(
    apiGranuleRecord,
    knex
  );
  await _writeGranule({
    apiGranuleRecord,
    postgresGranuleRecord,
    executionCumulusId,
    granuleModel,
    knex,
    esClient,
    snsEventType: 'Update',
  });

  t.like(
    await granuleModel.get({ granuleId }),
    {
      execution: executionUrl,
      status: 'completed',
    }
  );
  const granulePgRecord = await t.context.granulePgModel.get(knex, {
    granule_id: granuleId,
    collection_cumulus_id: collectionCumulusId,
  });
  t.like(
    granulePgRecord,
    {
      status: 'completed',
    }
  );
  t.is(
    (await t.context.granulesExecutionsPgModel.search(
      t.context.knex,
      {
        granule_cumulus_id: granulePgRecord.cumulus_id,
      }
    )).length,
    1
  );
  t.like(
    await t.context.esGranulesClient.get(granuleId),
    {
      execution: executionUrl,
      status: 'completed',
    }
  );

  const updatedapiGranuleRecord = {
    ...granule,
    status: 'running',
  };

  let updatedPgGranuleRecord = await translateApiGranuleToPostgresGranule(
    updatedapiGranuleRecord,
    knex
  );

  updatedPgGranuleRecord = {
    ...updatedPgGranuleRecord,
    cumulus_id: granulePgRecord.cumulus_id,
  };

  await _writeGranule({
    apiGranuleRecord: updatedapiGranuleRecord,
    postgresGranuleRecord: updatedPgGranuleRecord,
    executionCumulusId,
    granuleModel,
    knex,
    esClient,
    snsEventType: 'Update',
  });

  t.like(
    await granuleModel.get({ granuleId }),
    {
      execution: executionUrl,
      status: 'completed',
    }
  );
  t.like(
    await t.context.granulePgModel.get(knex, {
      granule_id: granuleId,
      collection_cumulus_id: collectionCumulusId,
    }),
    {
      status: 'completed',
    }
  );
  t.like(
    await t.context.esGranulesClient.get(granuleId),
    {
      execution: executionUrl,
      status: 'completed',
    }
  );
});

test.serial('writeGranulesFromMessage() returns undefined if message has no granules', async (t) => {
  const {
    knex,
    executionCumulusId,
    providerCumulusId,
    granuleModel,
  } = t.context;
  const cumulusMessage = {};
  const actual = await writeGranulesFromMessage({
    cumulusMessage,
    executionCumulusId,
    providerCumulusId,
    knex,
    granuleModel,
  });
  t.is(actual, undefined);
});

test.serial('writeGranulesFromMessage() returns undefined if message has empty granule set', async (t) => {
  const {
    knex,
    executionCumulusId,
    providerCumulusId,
    granuleModel,
  } = t.context;
  const cumulusMessage = { granules: [] };
  const actual = await writeGranulesFromMessage({
    cumulusMessage,
    executionCumulusId,
    providerCumulusId,
    knex,
    granuleModel,
  });
  t.is(actual, undefined);
});

test.serial('writeGranulesFromMessage() saves granule records to DynamoDB/PostgreSQL/Elasticsearch/SNS if PostgreSQL write is enabled', async (t) => {
  const {
    cumulusMessage,
    granuleModel,
    knex,
    collectionCumulusId,
    executionCumulusId,
    providerCumulusId,
    granuleId,
  } = t.context;

  await writeGranulesFromMessage({
    cumulusMessage,
    executionCumulusId,
    providerCumulusId,
    knex,
    granuleModel,
  });

  t.true(await granuleModel.exists({ granuleId }));
  t.true(await t.context.granulePgModel.exists(
    knex,
    { granule_id: granuleId, collection_cumulus_id: collectionCumulusId }
  ));
  t.true(await t.context.esGranulesClient.exists(granuleId));

  const { Messages } = await sqs().receiveMessage({
    QueueUrl: t.context.QueueUrl,
    WaitTimeSeconds: 10,
  }).promise();
  t.is(Messages.length, 1);
});

test.serial('writeGranulesFromMessage() saves the same values to DynamoDB, PostgreSQL and Elasticsearch', async (t) => {
  const {
    collectionCumulusId,
    cumulusMessage,
    granuleModel,
    knex,
    executionCumulusId,
    providerCumulusId,
    granuleId,
  } = t.context;

  // Only test fields that are stored in Postgres on the Granule record.
  // The following fields are populated by separate queries during translation
  // or elasticsearch.
  const omitList = ['files', 'execution', 'pdrName', 'provider', '_id'];

  await writeGranulesFromMessage({
    cumulusMessage,
    executionCumulusId,
    providerCumulusId,
    knex,
    granuleModel,
  });

  const dynamoRecord = await granuleModel.get({ granuleId });
  const granulePgRecord = await t.context.granulePgModel.get(
    knex,
    {
      granule_id: granuleId,
      collection_cumulus_id: collectionCumulusId,
    }
  );

  // translate the PG granule to API granule to directly compare to Dynamo
  const translatedPgRecord = await translatePostgresGranuleToApiGranule({
    granulePgRecord,
    knexOrTransaction: knex,
  });
  t.deepEqual(omit(translatedPgRecord, omitList), omit(dynamoRecord, omitList));

  const esRecord = await t.context.esGranulesClient.get(granuleId);
  t.deepEqual(omit(translatedPgRecord, omitList), omit(esRecord, omitList));
});

test.serial('writeGranulesFromMessage() removes preexisting granule file from postgres on granule update with disjoint files', async (t) => {
  const {
    collectionCumulusId,
    cumulusMessage,
    filePgModel,
    granule,
    granuleModel,
    granulePgModel,
    knex,
    executionCumulusId,
    providerCumulusId,
    granuleId,
  } = t.context;

  const pgGranule = await translateApiGranuleToPostgresGranule(granule, knex);
  const returnedGranule = await granulePgModel.create(knex, pgGranule, '*');

  const fakeFile = await filePgModel.create(knex, {
    granule_cumulus_id: returnedGranule[0].cumulus_id,
    bucket: 'fake_bucket',
    key: 'fake_key',
  }, '*');

  await writeGranulesFromMessage({
    cumulusMessage,
    executionCumulusId,
    providerCumulusId,
    knex,
    granuleModel,
  });

  const granuleRecord = await granulePgModel.get(
    knex,
    {
      granule_id: granuleId,
      collection_cumulus_id: collectionCumulusId,
    }
  );

  const granuleFiles = await filePgModel.search(knex, {
    granule_cumulus_id: granuleRecord.cumulus_id,
  });
  t.deepEqual(granuleFiles.filter((file) => file.bucket === fakeFile.bucket), []);
});

test.serial('writeGranulesFromMessage() saves granule records to Dynamo/PostgreSQL/Elasticsearch with same timestamps', async (t) => {
  const {
    cumulusMessage,
    granuleModel,
    knex,
    collectionCumulusId,
    executionCumulusId,
    providerCumulusId,
    granuleId,
  } = t.context;

  await writeGranulesFromMessage({
    cumulusMessage,
    executionCumulusId,
    providerCumulusId,
    knex,
    granuleModel,
  });

  const dynamoRecord = await granuleModel.get({ granuleId });
  const granulePgRecord = await t.context.granulePgModel.get(
    knex,
    {
      granule_id: granuleId,
      collection_cumulus_id: collectionCumulusId,
    }
  );

  const esRecord = await t.context.esGranulesClient.get(granuleId);

  t.is(granulePgRecord.created_at.getTime(), dynamoRecord.createdAt);
  t.is(granulePgRecord.updated_at.getTime(), dynamoRecord.updatedAt);

  t.is(granulePgRecord.created_at.getTime(), esRecord.createdAt);
  t.is(granulePgRecord.updated_at.getTime(), esRecord.updatedAt);
});

test.serial('writeGranulesFromMessage() saves the same files to DynamoDB, PostgreSQL and Elasticsearch', async (t) => {
  const {
    collectionCumulusId,
    cumulusMessage,
    esGranulesClient,
    executionCumulusId,
    granuleId,
    granuleModel,
    granulePgModel,
    knex,
    providerCumulusId,
  } = t.context;

  // ensure files are written
  cumulusMessage.meta.status = 'completed';

  await writeGranulesFromMessage({
    cumulusMessage,
    executionCumulusId,
    providerCumulusId,
    knex,
    granuleModel,
  });

  const dynamoRecord = await granuleModel.get({ granuleId });
  const granulePgRecord = await granulePgModel.get(
    knex,
    {
      granule_id: granuleId,
      collection_cumulus_id: collectionCumulusId,
    }
  );

  // translate the PG granule to API granule to directly compare to Dynamo
  const translatedPgRecord = await translatePostgresGranuleToApiGranule({
    granulePgRecord,
    knexOrTransaction: knex,
  });
  const sortByKeys = ['bucket'];
  t.deepEqual(sortBy(translatedPgRecord.files, sortByKeys), sortBy(dynamoRecord.files, sortByKeys));

  const esRecord = await esGranulesClient.get(granuleId);
  t.deepEqual(translatedPgRecord.files, esRecord.files);
});

test.serial('writeGranulesFromMessage() saves file records to DynamoDB/PostgreSQL if Postgres write is enabled and workflow status is "completed"', async (t) => {
  const {
    collectionCumulusId,
    cumulusMessage,
    executionCumulusId,
    filePgModel,
    granuleId,
    granuleModel,
    granulePgModel,
    knex,
    providerCumulusId,
    files,
  } = t.context;

  cumulusMessage.meta.status = 'completed';

  await writeGranulesFromMessage({
    cumulusMessage,
    executionCumulusId,
    providerCumulusId,
    knex,
    granuleModel,
  });

  const dynamoGranule = await granuleModel.get({ granuleId });
  t.deepEqual(dynamoGranule.files, files);

  const granule = await granulePgModel.get(
    knex,
    {
      granule_id: granuleId,
      collection_cumulus_id: collectionCumulusId,
    }
  );

  const pgFiles = await filePgModel.search(knex, { granule_cumulus_id: granule.cumulus_id });
  files.forEach((file) => {
    const matchingPgFile = pgFiles.find(
      (pgFile) => file.bucket === pgFile.bucket && file.key === pgFile.key
    );
    t.like(
      matchingPgFile,
      {
        bucket: file.bucket,
        key: file.key,
        file_size: `${file.size}`,
      }
    );
  });
});

test.serial('writeGranulesFromMessage() does not persist file records to Postgres if the workflow status is "running"', async (t) => {
  const {
    collectionCumulusId,
    cumulusMessage,
    executionCumulusId,
    filePgModel,
    granuleId,
    granuleModel,
    granulePgModel,
    knex,
    providerCumulusId,
  } = t.context;

  cumulusMessage.meta.status = 'running';

  await writeGranulesFromMessage({
    cumulusMessage,
    executionCumulusId,
    providerCumulusId,
    knex,
    granuleModel,
  });

  const granule = await granulePgModel.get(
    knex,
    {
      granule_id: granuleId,
      collection_cumulus_id: collectionCumulusId,
    }
  );

  t.false(
    await filePgModel.exists(knex, { granule_cumulus_id: granule.cumulus_id })
  );
});

test.serial('writeGranulesFromMessage() handles successful and failing writes independently', async (t) => {
  const {
    cumulusMessage,
    granuleModel,
    knex,
    collectionCumulusId,
    executionCumulusId,
    providerCumulusId,
    granuleId,
  } = t.context;

  const granule2 = {
    // no granule ID should cause failure
  };
  cumulusMessage.payload.granules = [
    ...cumulusMessage.payload.granules,
    granule2,
  ];

  await t.throwsAsync(writeGranulesFromMessage({
    cumulusMessage,
    executionCumulusId,
    providerCumulusId,
    knex,
    granuleModel,
  }));

  t.true(await granuleModel.exists({ granuleId }));
  t.true(
    await t.context.granulePgModel.exists(
      knex,
      { granule_id: granuleId, collection_cumulus_id: collectionCumulusId }
    )
  );
});

test.serial('writeGranulesFromMessage() throws error if any granule writes fail', async (t) => {
  const {
    cumulusMessage,
    knex,
    executionCumulusId,
    providerCumulusId,
    granuleModel,
  } = t.context;

  cumulusMessage.payload.granules = [
    ...cumulusMessage.payload.granules,
    // this object is not a valid granule, so its write should fail
    {},
  ];

  await t.throwsAsync(writeGranulesFromMessage({
    cumulusMessage,
    executionCumulusId,
    providerCumulusId,
    knex,
    granuleModel,
  }));
});

test.serial('writeGranulesFromMessage() does not write to DynamoDB/PostgreSQL/Elasticsearch/SNS if Dynamo write fails', async (t) => {
  const {
    cumulusMessage,
    granuleModel,
    knex,
    collectionCumulusId,
    executionCumulusId,
    providerCumulusId,
    granuleId,
  } = t.context;

  const fakeGranuleModel = {
    generateGranuleRecord: () => t.context.granule,
    storeGranule: () => {
      throw new Error('Granules dynamo error');
    },
    describeGranuleExecution: () => Promise.resolve({}),
    delete: () => Promise.resolve(),
  };

  const [error] = await t.throwsAsync(
    writeGranulesFromMessage({
      cumulusMessage,
      executionCumulusId,
      providerCumulusId,
      knex,
      granuleModel: fakeGranuleModel,
    })
  );

  t.true(error.message.includes('Granules dynamo error'));
  t.false(await granuleModel.exists({ granuleId }));
  t.false(
    await t.context.granulePgModel.exists(
      knex,
      { granule_id: granuleId, collection_cumulus_id: collectionCumulusId }
    )
  );
  t.false(await t.context.esGranulesClient.exists(granuleId));

  const { Messages } = await sqs().receiveMessage({
    QueueUrl: t.context.QueueUrl,
    WaitTimeSeconds: 10,
  }).promise();
  t.is(Messages, undefined);
});

test.serial('writeGranulesFromMessage() does not write to DynamoDB/PostgreSQL/Elasticsearch/SNS if Postgres write fails', async (t) => {
  const {
    cumulusMessage,
    granuleModel,
    knex,
    executionCumulusId,
    providerCumulusId,
    granuleId,
    collectionCumulusId,
  } = t.context;

  const testGranulePgModel = {
    upsert: () => {
      throw new Error('Granules PostgreSQL error');
    },
  };

  const [error] = await t.throwsAsync(writeGranulesFromMessage({
    cumulusMessage,
    executionCumulusId,
    providerCumulusId,
    knex,
    granuleModel,
    granulePgModel: testGranulePgModel,
  }));

  t.true(error.message.includes('Granules PostgreSQL error'));
  t.false(await granuleModel.exists({ granuleId }));
  t.false(
    await t.context.granulePgModel.exists(knex, {
      granule_id: granuleId,
      collection_cumulus_id: collectionCumulusId,
    })
  );
  t.false(await t.context.esGranulesClient.exists(granuleId));

  const { Messages } = await sqs().receiveMessage({
    QueueUrl: t.context.QueueUrl,
    WaitTimeSeconds: 10,
  }).promise();
  t.is(Messages, undefined);
});

test.serial('writeGranulesFromMessage() does not persist records to DynamoDB/PostgreSQL/Elasticsearch/SNS if Elasticsearch write fails', async (t) => {
  const {
    cumulusMessage,
    granuleModel,
    knex,
    collectionCumulusId,
    executionCumulusId,
    providerCumulusId,
    granuleId,
  } = t.context;

  const fakeEsClient = {
    update: () => {
      throw new Error('Granules ES error');
    },
    delete: () => Promise.resolve(),
  };

  const [error] = await t.throwsAsync(writeGranulesFromMessage({
    cumulusMessage,
    collectionCumulusId,
    executionCumulusId,
    providerCumulusId,
    knex,
    granuleModel,
    esClient: fakeEsClient,
  }));

  t.true(error.message.includes('Granules ES error'));
  t.false(await granuleModel.exists({ granuleId }));
  t.false(
    await t.context.granulePgModel.exists(
      knex,
      { granule_id: granuleId, collection_cumulus_id: collectionCumulusId }
    )
  );
  t.false(await t.context.esGranulesClient.exists(granuleId));

  const { Messages } = await sqs().receiveMessage({
    QueueUrl: t.context.QueueUrl,
    WaitTimeSeconds: 10,
  }).promise();
  t.is(Messages, undefined);
});

test.serial('writeGranulesFromMessage() writes a granule and marks as failed if any file writes fail', async (t) => {
  const {
    cumulusMessage,
    knex,
    collectionCumulusId,
    executionCumulusId,
    providerCumulusId,
    granuleModel,
    granuleId,
  } = t.context;

  cumulusMessage.meta.status = 'completed';

  cumulusMessage.payload.granules[0].files[0].bucket = undefined;
  cumulusMessage.payload.granules[0].files[0].key = undefined;

  await writeGranulesFromMessage({
    cumulusMessage,
    executionCumulusId,
    providerCumulusId,
    knex,
    granuleModel,
  });

  const dynamoGranule = await granuleModel.get({ granuleId });
  t.is(dynamoGranule.status, 'failed');
  t.deepEqual(dynamoGranule.error.Error, 'Failed writing files to PostgreSQL.');

  const pgGranule = await t.context.granulePgModel.get(knex, {
    granule_id: granuleId,
    collection_cumulus_id: collectionCumulusId,
  });
  t.is(pgGranule.status, 'failed');
  t.deepEqual(pgGranule.error.Error, 'Failed writing files to PostgreSQL.');
});

test.serial('writeGranulesFromMessage() writes all valid files if any non-valid file fails', async (t) => {
  const {
    cumulusMessage,
    knex,
    executionCumulusId,
    providerCumulusId,
    granuleModel,
    filePgModel,
    granulePgModel,
  } = t.context;

  cumulusMessage.meta.status = 'completed';

  const invalidFiles = [
    fakeFileFactory({ bucket: undefined }),
    fakeFileFactory({ bucket: undefined }),
  ];

  const existingFiles = cumulusMessage.payload.granules[0].files;
  cumulusMessage.payload.granules[0].files = existingFiles.concat(invalidFiles);

  const validFiles = 10;
  for (let i = 0; i < validFiles; i += 1) {
    cumulusMessage.payload.granules[0].files.push(fakeFileFactory());
  }
  const validFileCount = cumulusMessage.payload.granules[0].files.length - invalidFiles.length;

  await writeGranulesFromMessage({
    cumulusMessage,
    executionCumulusId,
    providerCumulusId,
    knex,
    granuleModel,
  });

  t.false(await filePgModel.exists(knex, { key: invalidFiles[0].key }));
  t.false(await filePgModel.exists(knex, { key: invalidFiles[1].key }));

  const granuleCumulusId = await granulePgModel.getRecordCumulusId(
    knex,
    { granule_id: cumulusMessage.payload.granules[0].granuleId }
  );
  const fileRecords = await filePgModel.search(knex, { granule_cumulus_id: granuleCumulusId });
  t.is(fileRecords.length, validFileCount);
});

test.serial('writeGranulesFromMessage() stores error on granule if any file fails', async (t) => {
  const {
    cumulusMessage,
    knex,
    collectionCumulusId,
    executionCumulusId,
    providerCumulusId,
    granuleId,
    granuleModel,
  } = t.context;

  cumulusMessage.meta.status = 'completed';

  const invalidFiles = [
    fakeFileFactory({ bucket: undefined }),
    fakeFileFactory({ bucket: undefined }),
  ];

  const existingFiles = cumulusMessage.payload.granules[0].files;
  cumulusMessage.payload.granules[0].files = existingFiles.concat(invalidFiles);

  const validFiles = 10;
  for (let i = 0; i < validFiles; i += 1) {
    cumulusMessage.payload.granules[0].files.push(fakeFileFactory());
  }

  await writeGranulesFromMessage({
    cumulusMessage,
    executionCumulusId,
    providerCumulusId,
    knex,
    granuleModel,
  });

  const pgGranule = await t.context.granulePgModel.get(
    knex,
    { granule_id: granuleId, collection_cumulus_id: collectionCumulusId }
  );
  t.is(pgGranule.error.Error, 'Failed writing files to PostgreSQL.');
  t.true(pgGranule.error.Cause.includes('AggregateError'));
});

<<<<<<< HEAD
test.serial('writeGranuleFromApi() removes preexisting granule file from postgres on granule update with disjoint files', async (t) => {
  const {
    collectionCumulusId,
    filePgModel,
    granule,
    granuleId,
    granulePgModel,
    knex,
  } = t.context;

  const pgGranule = await translateApiGranuleToPostgresGranule(granule, knex);
  const returnedGranule = await granulePgModel.create(knex, pgGranule, '*');

  const fakeFile = await filePgModel.create(knex, {
    granule_cumulus_id: returnedGranule[0].cumulus_id,
    bucket: 'fake_bucket',
    key: 'fake_key',
  }, '*');

  await writeGranuleFromApi({ ...granule, status: 'completed' }, knex);

  const granuleRecord = await granulePgModel.get(
    knex,
    {
      granule_id: granuleId,
      collection_cumulus_id: collectionCumulusId,
    }
  );

  const granuleFiles = await filePgModel.search(knex, {
    granule_cumulus_id: granuleRecord.cumulus_id,
  });
  t.deepEqual(granuleFiles.filter((file) => file.bucket === fakeFile.bucket), []);
=======
test.serial('writeGranulesFromMessage() honors granule.createdAt time if provided in cumulus_message', async (t) => {
  const {
    cumulusMessage,
    knex,
    collectionCumulusId,
    executionCumulusId,
    providerCumulusId,
    granuleId,
    granuleModel,
  } = t.context;

  const expectedCreatedAt = 1637017285469;

  cumulusMessage.payload.granules[0].createdAt = expectedCreatedAt;

  await writeGranulesFromMessage({
    cumulusMessage,
    executionCumulusId,
    providerCumulusId,
    knex,
    granuleModel,
  });

  const dynamoGranule = await granuleModel.get({ granuleId });
  t.is(dynamoGranule.createdAt, expectedCreatedAt);

  const pgGranule = await t.context.granulePgModel.get(
    knex,
    { granule_id: granuleId, collection_cumulus_id: collectionCumulusId }
  );
  t.is(pgGranule.created_at.getTime(), expectedCreatedAt);
});

test.serial('writeGranulesFromMessage() falls back to workflow_start_time if granule.createdAt is not provided in cumulus_message', async (t) => {
  const {
    cumulusMessage,
    knex,
    collectionCumulusId,
    executionCumulusId,
    providerCumulusId,
    granuleId,
    granuleModel,
  } = t.context;

  const expectedCreatedAt = 1637017285469;

  // Ensure no createdAt time is provided on the granule
  delete cumulusMessage.payload.granules[0].createdAt;
  cumulusMessage.cumulus_meta.workflow_start_time = expectedCreatedAt;

  await writeGranulesFromMessage({
    cumulusMessage,
    executionCumulusId,
    providerCumulusId,
    knex,
    granuleModel,
  });

  const dynamoGranule = await granuleModel.get({ granuleId });
  t.is(dynamoGranule.createdAt, cumulusMessage.cumulus_meta.workflow_start_time);

  const pgGranule = await t.context.granulePgModel.get(
    knex,
    { granule_id: granuleId, collection_cumulus_id: collectionCumulusId }
  );
  t.is(pgGranule.created_at.getTime(), expectedCreatedAt);
>>>>>>> bf0d8842
});

test.serial('writeGranuleFromApi() throws for a granule with no granuleId provided', async (t) => {
  const {
    knex,
    granule,
  } = t.context;

  await t.throwsAsync(
    writeGranuleFromApi({ ...granule, granuleId: undefined }, knex),
    { message: 'Could not create granule record, invalid granuleId: undefined' }
  );
});

test.serial('writeGranuleFromApi() throws for a granule with an invalid collectionId', async (t) => {
  const {
    granule,
    knex,
  } = t.context;

  await t.throwsAsync(
    writeGranuleFromApi({ ...granule, collectionId: 'wrong___collection' }, knex),
    { message: 'Record in collections with identifiers {"name":"wrong","version":"collection"} does not exist.' }
  );
});

test.serial('writeGranuleFromApi() throws for a granule with no collectionId provided', async (t) => {
  const {
    knex,
    granule,
  } = t.context;

  await t.throwsAsync(
    writeGranuleFromApi({ ...granule, collectionId: undefined }, knex),
    { message: 'collectionId required to generate a granule record' }
  );
});

test.serial('writeGranuleFromApi() throws for a granule with an invalid collectionId provided', async (t) => {
  const {
    knex,
    granule,
  } = t.context;
  const badCollectionId = `collectionId${cryptoRandomString({ length: 5 })}`;
  await t.throwsAsync(
    writeGranuleFromApi({ ...granule, collectionId: badCollectionId }, knex),
    { message: `invalid collectionId: ${badCollectionId}` }
  );
});

test.serial('writeGranuleFromApi() writes a granule to PostgreSQL and DynamoDB.', async (t) => {
  const {
    collectionCumulusId,
    granule,
    granuleId,
    granuleModel,
    granulePgModel,
    knex,
  } = t.context;

  const result = await writeGranuleFromApi({ ...granule }, knex);

  t.is(result, `Wrote Granule ${granuleId}`);

  t.true(await granuleModel.exists({ granuleId }));
  t.true(await granulePgModel.exists(
    knex,
    { granule_id: granuleId, collection_cumulus_id: collectionCumulusId }
  ));
});

test.serial('writeGranuleFromApi() writes a granule without an execution to PostgreSQL and DynamoDB.', async (t) => {
  const {
    collectionCumulusId,
    granule,
    granuleId,
    granuleModel,
    granulePgModel,
    knex,
  } = t.context;

  await writeGranuleFromApi({ ...granule, execution: undefined }, knex);

  t.true(await granuleModel.exists({ granuleId }));
  t.true(await granulePgModel.exists(
    knex,
    { granule_id: granuleId, collection_cumulus_id: collectionCumulusId }
  ));
});

test.serial('writeGranuleFromApi() can write a granule with no files associated with it', async (t) => {
  const {
    knex,
    granule,
    granuleId,
    granuleModel,
    granulePgModel,
    collectionCumulusId,
  } = t.context;

  await writeGranuleFromApi({ ...granule, files: [] }, knex);
  t.true(await granuleModel.exists({ granuleId }));
  t.true(await granulePgModel.exists(
    knex,
    { granule_id: granuleId, collection_cumulus_id: collectionCumulusId }
  ));
});

test.serial('writeGranuleFromApi() throws with granule with an execution url that does not exist.', async (t) => {
  const {
    knex,
    granule,
  } = t.context;
  const execution = `execution${cryptoRandomString({ length: 5 })}`;
  await t.throwsAsync(
    writeGranuleFromApi({ ...granule, execution }, knex),
    { message: `Could not find execution in PostgreSQL database with url ${execution}` }
  );
});

test.serial('writeGranuleFromApi() saves granule records to Dynamo and Postgres with same timestamps.', async (t) => {
  const {
    knex,
    collectionCumulusId,
    granule,
    granuleId,
    granuleModel,
    granulePgModel,
  } = t.context;

  const result = await writeGranuleFromApi({ ...granule }, knex);

  t.is(result, `Wrote Granule ${granuleId}`);

  const dynamoRecord = await granuleModel.get({ granuleId });
  const postgresRecord = await granulePgModel.get(
    knex,
    { granule_id: granuleId, collection_cumulus_id: collectionCumulusId }
  );
  t.is(postgresRecord.created_at.getTime(), dynamoRecord.createdAt);
  t.is(postgresRecord.updated_at.getTime(), dynamoRecord.updatedAt);
});

test.serial('writeGranuleFromApi() saves file records to Postgres if Postgres write is enabled and workflow status is "completed"', async (t) => {
  const {
    collectionCumulusId,
    filePgModel,
    granule,
    granuleId,
    granulePgModel,
    knex,
  } = t.context;

  await writeGranuleFromApi({ ...granule, status: 'completed' }, knex);

  const granuleRecord = await granulePgModel.get(
    knex,
    {
      granule_id: granuleId,
      collection_cumulus_id: collectionCumulusId,
    }
  );

  t.true(
    await filePgModel.exists(knex, { granule_cumulus_id: granuleRecord.cumulus_id })
  );
});

test.serial('writeGranuleFromApi() does not persist file records to Postgres if workflow status is "running"', async (t) => {
  const {
    collectionCumulusId,
    filePgModel,
    granule,
    granuleId,
    granulePgModel,
    knex,
  } = t.context;

  await writeGranuleFromApi({ ...granule, status: 'running' }, knex);

  const granuleRecord = await granulePgModel.get(
    knex,
    {
      granule_id: granuleId,
      collection_cumulus_id: collectionCumulusId,
    }
  );

  t.false(
    await filePgModel.exists(knex, { granule_cumulus_id: granuleRecord.cumulus_id })
  );
});

test.serial('writeGranuleFromApi() does not persist records to Dynamo or Postgres if Dynamo write fails', async (t) => {
  const {
    collectionCumulusId,
    granule,
    granuleId,
    granuleModel,
    knex,
  } = t.context;

  const fakeGranuleModel = {
    storeGranule: () => {
      throw new Error('Granules dynamo error');
    },
    delete: () => Promise.resolve({}),
  };

  const error = await t.throwsAsync(
    writeGranuleFromApi({ ...granule, granuleModel: fakeGranuleModel }, knex)
  );

  t.true(error.message.includes('Granules dynamo error'));
  t.false(await granuleModel.exists({ granuleId }));
  t.false(
    await t.context.granulePgModel.exists(
      knex,
      { granule_id: granuleId, collection_cumulus_id: collectionCumulusId }
    )
  );
});

test.serial('writeGranuleFromApi() does not persist records to Dynamo or Postgres if Postgres write fails', async (t) => {
  const {
    collectionCumulusId,
    granule,
    granuleModel,
    knex,
    granuleId,
  } = t.context;

  const testGranulePgModel = {
    upsert: () => {
      throw new Error('Granules Postgres error');
    },
  };

  const error = await t.throwsAsync(writeGranuleFromApi(
    { ...granule, granulePgModel: testGranulePgModel },
    knex
  ));

  t.true(error.message.includes('Granules Postgres error'));
  t.false(await granuleModel.exists({ granuleId }));
  t.false(
    await t.context.granulePgModel.exists(
      knex,
      { granule_id: granuleId, collection_cumulus_id: collectionCumulusId }
    )
  );
});

test.serial('writeGranuleFromApi() writes all valid files if any non-valid file fails', async (t) => {
  const {
    filePgModel,
    granulePgModel,
    granule,
    knex,
  } = t.context;

  const invalidFiles = [
    fakeFileFactory({ bucket: undefined }),
    fakeFileFactory({ bucket: undefined }),
  ];
  const allfiles = [...t.context.files].concat(invalidFiles);

  const validFiles = 10;
  for (let i = 0; i < validFiles; i += 1) {
    allfiles.push(fakeFileFactory());
  }
  const validFileCount = allfiles.length - invalidFiles.length;

  await writeGranuleFromApi({ ...granule, files: allfiles }, knex);

  t.false(await filePgModel.exists(knex, { key: invalidFiles[0].key }));
  t.false(await filePgModel.exists(knex, { key: invalidFiles[1].key }));

  const granuleCumulusId = await granulePgModel.getRecordCumulusId(
    knex,
    { granule_id: granule.granuleId }
  );
  const fileRecords = await filePgModel.search(knex, { granule_cumulus_id: granuleCumulusId });
  t.is(fileRecords.length, validFileCount);
});

test.serial('writeGranuleFromApi() stores error on granule if any file fails', async (t) => {
  const {
    collectionCumulusId,
    granule,
    knex,
    granuleId,
  } = t.context;

  const invalidFiles = [
    fakeFileFactory({ bucket: undefined }),
    fakeFileFactory({ bucket: undefined }),
  ];

  const existingFiles = [...t.context.files];
  const files = existingFiles.concat(invalidFiles);

  const validFiles = 10;
  for (let i = 0; i < validFiles; i += 1) {
    files.push(fakeFileFactory());
  }

  await writeGranuleFromApi(
    { ...granule, status: 'completed', files },
    knex
  );

  const pgGranule = await t.context.granulePgModel.get(
    knex, { granule_id: granuleId, collection_cumulus_id: collectionCumulusId }
  );
  t.is(pgGranule.error.Error, 'Failed writing files to PostgreSQL.');
  t.true(pgGranule.error.Cause.includes('AggregateError'));
});

test.serial('updateGranuleStatusToQueued() updates granule status in the database', async (t) => {
  const {
    knex,
    collectionCumulusId,
    granule,
    granuleId,
    granuleModel,
    granulePgModel,
  } = t.context;

  await writeGranuleFromApi({ ...granule }, knex);
  const dynamoRecord = await granuleModel.get({ granuleId });
  const postgresRecord = await granulePgModel.get(
    knex,
    { granule_id: granuleId, collection_cumulus_id: collectionCumulusId }
  );

  await updateGranuleStatusToQueued({ granule: dynamoRecord, knex });
  const updatedDynamoRecord = await granuleModel.get({ granuleId });
  const updatedPostgresRecord = await granulePgModel.get(
    knex,
    { granule_id: granuleId, collection_cumulus_id: collectionCumulusId }
  );
  const omitList = ['execution', 'status', 'updatedAt', 'updated_at'];
  t.falsy(updatedDynamoRecord.execution);
  t.is(updatedDynamoRecord.status, 'queued');
  t.is(updatedPostgresRecord.status, 'queued');
  t.deepEqual(omit(dynamoRecord, omitList), omit(updatedDynamoRecord, omitList));
  t.deepEqual(omit(postgresRecord, omitList), omit(updatedPostgresRecord, omitList));
});

test.serial('updateGranuleStatusToQueued() throws error if record does not exist in pg', async (t) => {
  const {
    knex,
    granule,
    granuleId,
  } = t.context;

  await writeGranuleFromApi({ ...granule }, knex);

  const name = randomId('name');
  const version = randomId('version');
  const badGranule = fakeGranuleFactoryV2({
    granuleId,
    collectionId: constructCollectionId(name, version),
  });
  await t.throwsAsync(
    updateGranuleStatusToQueued({ granule: badGranule, knex }),
    {
      name: 'RecordDoesNotExist',
      message: `Record in collections with identifiers {"name":"${name}","version":"${version}"} does not exist.`,
    }
  );
});

test.serial('_writeGranule() successfully publishes an SNS message', async (t) => {
  const {
    granule,
    executionCumulusId,
    esClient,
    knex,
    granuleModel,
    granuleId,
    QueueUrl,
  } = t.context;

  const apiGranuleRecord = {
    ...granule,
    status: 'completed',
  };
  const postgresGranuleRecord = await translateApiGranuleToPostgresGranule(
    apiGranuleRecord,
    knex
  );

  await _writeGranule({
    apiGranuleRecord,
    postgresGranuleRecord,
    executionCumulusId,
    granuleModel,
    knex,
    esClient,
    snsEventType: 'Update',
  });

  t.true(await granuleModel.exists({ granuleId }));
  t.true(await t.context.esGranulesClient.exists(granuleId));

  const retrievedPgGranule = await t.context.granulePgModel.get(knex, {
    granule_id: granuleId,
    collection_cumulus_id: postgresGranuleRecord.collection_cumulus_id,
  });
  const translatedGranule = await translatePostgresGranuleToApiGranule({
    granulePgRecord: retrievedPgGranule,
    knexOrTransaction: knex,
  });

  const { Messages } = await sqs().receiveMessage({ QueueUrl, WaitTimeSeconds: 10 }).promise();
  t.is(Messages.length, 1);

  const snsMessageBody = JSON.parse(Messages[0].Body);
  const publishedMessage = JSON.parse(snsMessageBody.Message);

  t.deepEqual(publishedMessage.record, translatedGranule);
  t.is(publishedMessage.event, 'Update');
});<|MERGE_RESOLUTION|>--- conflicted
+++ resolved
@@ -1033,7 +1033,6 @@
   t.true(pgGranule.error.Cause.includes('AggregateError'));
 });
 
-<<<<<<< HEAD
 test.serial('writeGranuleFromApi() removes preexisting granule file from postgres on granule update with disjoint files', async (t) => {
   const {
     collectionCumulusId,
@@ -1067,7 +1066,8 @@
     granule_cumulus_id: granuleRecord.cumulus_id,
   });
   t.deepEqual(granuleFiles.filter((file) => file.bucket === fakeFile.bucket), []);
-=======
+});
+
 test.serial('writeGranulesFromMessage() honors granule.createdAt time if provided in cumulus_message', async (t) => {
   const {
     cumulusMessage,
@@ -1134,7 +1134,6 @@
     { granule_id: granuleId, collection_cumulus_id: collectionCumulusId }
   );
   t.is(pgGranule.created_at.getTime(), expectedCreatedAt);
->>>>>>> bf0d8842
 });
 
 test.serial('writeGranuleFromApi() throws for a granule with no granuleId provided', async (t) => {
