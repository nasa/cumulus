--- conflicted
+++ resolved
@@ -188,15 +188,6 @@
 };
 
 test.before(async (t) => {
-<<<<<<< HEAD
-  process.env.GranulesTable = `write-granules-${cryptoRandomString({ length: 10 })}`;
-
-  /* const fakeFileUtils = {
-    buildDatabaseFiles: (params) => Promise.resolve(params.files),
-  }; */
-
-=======
->>>>>>> 4ba7a042
   t.context.stepFunctionUtils = {
     ...StepFunctions,
     describeExecution: () => Promise.resolve({}),
@@ -932,11 +923,7 @@
     published: false,
     timestamp: apiFormattedPostgresGranule.timestamp,
     updatedAt: apiFormattedPostgresGranule.updatedAt,
-<<<<<<< HEAD
     // Values to be set as they're set by default for all writes (based on message info)
-=======
-    // Values to be set as they're set by default for all writes (based on message info)'
->>>>>>> 4ba7a042
     duration: apiFormattedPostgresGranule.duration,
     pdrName: cumulusMessage.payload.pdr.name,
     status: cumulusMessage.meta.status,
@@ -1101,21 +1088,7 @@
     apiFormattedPostgresGranule,
     expectedGranule
   );
-<<<<<<< HEAD
   t.deepEqual(omit(esRecord, ['_id']), expectedGranule);
-=======
-  // ES fails here because of bad write logic in <TICKET>
-  // This test is explicitly called out to be fixed, but for now set it to validate
-  // invalid running behavior:
-  const expectedEsGranule = {
-    ...expectedGranule,
-    published: false,
-    duration: esRecord.duration,
-  };
-  delete expectedEsGranule.cmrLink;
-
-  t.deepEqual(omit(esRecord, ['_id']), expectedEsGranule);
->>>>>>> 4ba7a042
 });
 
 test.serial('writeGranulesFromMessage() saves the same values to PostgreSQL and Elasticsearch', async (t) => {
@@ -1736,10 +1709,6 @@
     cumulusMessage,
     executionCumulusId,
     knex,
-<<<<<<< HEAD
-=======
-    providerCumulusId,
->>>>>>> 4ba7a042
     testOverrides: { stepFunctionUtils },
   });
 
@@ -1813,10 +1782,6 @@
     cumulusMessage,
     executionCumulusId,
     knex,
-<<<<<<< HEAD
-=======
-    providerCumulusId,
->>>>>>> 4ba7a042
     testOverrides: { stepFunctionUtils },
   });
 
@@ -1887,60 +1852,13 @@
   });
 });
 
-<<<<<<< HEAD
 test.serial('writeGranulesFromMessage() handles successful and failing writes independently', async (t) => {
   const {
     cumulusMessage,
     knex,
-=======
-test.serial('writeGranulesFromMessage() does not persist file records to Postgres if the workflow status is "running"', async (t) => {
-  const {
-    collectionCumulusId,
-    cumulusMessage,
-    executionCumulusId,
-    filePgModel,
-    granuleId,
-    granulePgModel,
-    knex,
-    providerCumulusId,
-    stepFunctionUtils,
-  } = t.context;
-
-  cumulusMessage.meta.status = 'running';
-
-  await writeGranulesFromMessage({
-    cumulusMessage,
-    executionCumulusId,
-    providerCumulusId,
-    knex,
-    testOverrides: { stepFunctionUtils },
-  });
-
-  const granule = await granulePgModel.get(
-    knex,
-    {
-      granule_id: granuleId,
-      collection_cumulus_id: collectionCumulusId,
-    }
-  );
-
-  t.false(
-    await filePgModel.exists(knex, { granule_cumulus_id: granule.cumulus_id })
-  );
-});
-
-test.serial('writeGranulesFromMessage() handles successful and failing writes independently', async (t) => {
-  const {
->>>>>>> 4ba7a042
-    collectionCumulusId,
-    cumulusMessage,
-    executionCumulusId,
-    granuleId,
-<<<<<<< HEAD
-=======
-    knex,
-    providerCumulusId,
->>>>>>> 4ba7a042
+    collectionCumulusId,
+    executionCumulusId,
+    granuleId,
     stepFunctionUtils,
   } = t.context;
 
@@ -1956,10 +1874,6 @@
     cumulusMessage,
     executionCumulusId,
     knex,
-<<<<<<< HEAD
-=======
-    providerCumulusId,
->>>>>>> 4ba7a042
     testOverrides: { stepFunctionUtils },
   }));
 
@@ -2172,10 +2086,6 @@
     cumulusMessage,
     executionCumulusId,
     knex,
-<<<<<<< HEAD
-=======
-    providerCumulusId,
->>>>>>> 4ba7a042
     testOverrides: { stepFunctionUtils },
   });
 
@@ -2531,22 +2441,7 @@
     stepFunctionUtils,
   } = t.context;
 
-<<<<<<< HEAD
   cumulusMessage.meta.status = 'running';
-=======
-  const snsEventType = 'Create';
-  const pgGranule = await translateApiGranuleToPostgresGranule({
-    dynamoRecord: granule,
-    knexOrTransaction: knex,
-  });
-  const returnedGranule = await granulePgModel.create(knex, pgGranule, '*');
-
-  const [fakeFile] = await filePgModel.create(knex, {
-    granule_cumulus_id: returnedGranule[0].cumulus_id,
-    bucket: 'fake_bucket',
-    key: 'fake_key',
-  }, '*');
->>>>>>> 4ba7a042
 
   await writeGranulesFromMessage({
     cumulusMessage,
@@ -3824,14 +3719,6 @@
     granulePgRecord: postgresRecord,
   });
 
-<<<<<<< HEAD
-=======
-  const postgresActual = await translatePostgresGranuleToApiGranule({
-    knexOrTransaction: knex,
-    granulePgRecord: postgresRecord,
-  });
-
->>>>>>> 4ba7a042
   t.deepEqual({
     ...granule,
     _id: esRecord._id,
@@ -4150,26 +4037,12 @@
     }
   );
 
-<<<<<<< HEAD
-=======
-  // Validate that none of the responses come back as 'null', we want them removed, not set
-  t.is(
-    validNullableGranuleKeys.filter(
-      (key) => esGranule[key] === null
-    ).length, 0
-  );
-
->>>>>>> 4ba7a042
   // Validate that all of the nullable keys are unset
   t.deepEqual(apiFormattedPostgresGranule.files, []);
   const undefinedApiKeys = validNullableGranuleKeys.filter(
     (i) => !apiFormatOmitList.includes(i) && i !== 'files'
   );
   // Validate files key is 'removed'
-<<<<<<< HEAD
-=======
-
->>>>>>> 4ba7a042
   t.deepEqual(
     validNullableGranuleKeys
       .filter((key) => apiFormattedPostgresGranule[key] === undefined)
@@ -4383,10 +4256,7 @@
   );
   const esRecord = await t.context.esGranulesClient.get(granuleId);
 
-<<<<<<< HEAD
-=======
   t.truthy(esRecord.timestamp);
->>>>>>> 4ba7a042
   t.is(postgresRecord.created_at.getTime(), esRecord.createdAt);
   t.is(postgresRecord.updated_at.getTime(), esRecord.updatedAt);
   t.is(postgresRecord.timestamp.getTime(), esRecord.timestamp);
@@ -4520,11 +4390,7 @@
   t.is(esRecord.status, 'queued');
 });
 
-<<<<<<< HEAD
-test.serial('writeGranuleFromApi() saves granule records to Postgres and ElasticSearch with same default time values for a new granule', async (t) => {
-=======
 test.serial('writeGranuleFromApi() saves granule records to Postgres and ElasticSearch with same default time values.', async (t) => {
->>>>>>> 4ba7a042
   const {
     esClient,
     knex,
@@ -5168,10 +5034,6 @@
     knex,
     { granule_id: granuleId, collection_cumulus_id: collectionCumulusId }
   );
-<<<<<<< HEAD
-=======
-
->>>>>>> 4ba7a042
   t.not(granulePgRecord.status, 'failed');
 
   const apiGranule = await translatePostgresGranuleToApiGranule({
