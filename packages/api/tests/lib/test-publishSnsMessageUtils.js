--- conflicted
+++ resolved
@@ -7,24 +7,15 @@
 const { sns, sqs } = require('@cumulus/aws-client/services');
 
 const {
-<<<<<<< HEAD
-  publishExecutionSnsMessage,
-  publishCollectionSnsMessage,
-  publishGranuleSnsMessage,
-=======
   publishSnsMessageByDataType,
->>>>>>> b0fea93b
 } = require('../../lib/publishSnsMessageUtils');
 
 const {
   fakeExecutionFactoryV2,
   fakeCollectionFactory,
-<<<<<<< HEAD
   fakeGranuleFactoryV2,
   fakeFileFactory,
-=======
   fakePdrFactoryV2,
->>>>>>> b0fea93b
 } = require('../../lib/testUtils');
 
 test.before(async (t) => {
@@ -183,18 +174,17 @@
   t.is(message.deletedAt, deletedAt);
 });
 
-<<<<<<< HEAD
-test.serial('publishGranuleSnsMessage() does not publish an SNS message if granule_sns_topic_arn is undefined', async (t) => {
+test.serial('publishSnsMessageByDataType() does not publish an SNS message if granule_sns_topic_arn is undefined', async (t) => {
   const newGranule = fakeGranuleFactoryV2({
     granuleId: cryptoRandomString({ length: 5 }),
   });
   await t.throwsAsync(
-    publishGranuleSnsMessage(newGranule),
+    publishSnsMessageByDataType(newGranule, 'granule'),
     { message: 'The granule_sns_topic_arn environment variable must be set' }
   );
 });
 
-test.serial('publishGranuleSnsMessage() publishes an SNS message for the Delete event', async (t) => {
+test.serial('publishSnsMessageByDataType() publishes an SNS message for the Delete event', async (t) => {
   process.env.granule_sns_topic_arn = t.context.TopicArn;
 
   const granuleId = cryptoRandomString({ length: 10 });
@@ -204,7 +194,7 @@
     granuleId,
     published: false,
   });
-  await publishGranuleSnsMessage(newGranule, 'Delete');
+  await publishSnsMessageByDataType(newGranule, 'granule', 'Delete');
 
   const { Messages } = await sqs().receiveMessage({
     QueueUrl: t.context.QueueUrl,
@@ -219,7 +209,8 @@
   t.deepEqual(publishedMessage.record.granuleId, granuleId);
   t.deepEqual(publishedMessage.event, 'Delete');
   t.true(publishedMessage.deletedAt < Date.now());
-=======
+});
+
 test.serial('publishSnsMessageByDataType() does not publish a PDR SNS message if pdr_sns_topic_arn is undefined', async (t) => {
   const { QueueUrl } = t.context;
   const newPdr = fakePdrFactoryV2({
@@ -273,5 +264,4 @@
 
   t.deepEqual(pdrRecord.pdrName, pdrName);
   t.deepEqual(pdrRecord.status, newPdr.status);
->>>>>>> b0fea93b
 });