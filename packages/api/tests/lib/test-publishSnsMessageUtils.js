'use strict';

const test = require('ava');
const cryptoRandomString = require('crypto-random-string');

const { sns, sqs } = require('@cumulus/aws-client/services');

const {
  publishSnsMessageByDataType,
} = require('../../lib/publishSnsMessageUtils');

const {
  fakeExecutionFactoryV2,
  fakeCollectionFactory,
  fakeGranuleFactoryV2,
  fakeFileFactory,
  fakePdrFactoryV2,
} = require('../../lib/testUtils');

test.before((t) => {
  t.context.timeBeforePublish = Date.now();
});

test.beforeEach(async (t) => {
  const topicName = cryptoRandomString({ length: 10 });
  const { TopicArn } = await sns().createTopic({ Name: topicName });
  t.context.TopicArn = TopicArn;

  const QueueName = cryptoRandomString({ length: 10 });
  const { QueueUrl } = await sqs().createQueue({ QueueName });
  t.context.QueueUrl = QueueUrl;
  const getQueueAttributesResponse = await sqs().getQueueAttributes({
    QueueUrl,
    AttributeNames: ['QueueArn'],
  });
  const QueueArn = getQueueAttributesResponse.Attributes.QueueArn;

  const { SubscriptionArn } = await sns().subscribe({
    TopicArn,
    Protocol: 'sqs',
    Endpoint: QueueArn,
  });

  t.context.SubscriptionArn = SubscriptionArn;
});

test.afterEach(async (t) => {
  const { QueueUrl, TopicArn } = t.context;

  await Promise.all([
<<<<<<< HEAD
    sqs().deleteQueue({ QueueUrl }),
    sns().deleteTopic({ TopicArn }).promise(),
=======
    sqs().deleteQueue({ QueueUrl }).promise(),
    sns().deleteTopic({ TopicArn }),
>>>>>>> b2fb5be5
  ]);
});

test.serial('publishSnsMessageByDataType() does not publish an execution SNS message if execution_sns_topic_arn is undefined', async (t) => {
  const { QueueUrl } = t.context;
  const newExecution = fakeExecutionFactoryV2({
    arn: cryptoRandomString({ length: 5 }),
    status: 'completed',
    name: 'test_execution',
  });
  await t.throwsAsync(
    publishSnsMessageByDataType(newExecution, 'execution'),
    { message: 'The execution_sns_topic_arn environment variable must be set' }
  );

  const { Messages } = await sqs().receiveMessage({ QueueUrl, WaitTimeSeconds: 10 });
  t.is(Messages.length, 0);
});

test.serial('publishSnsMessageByDataType() publishes an SNS message for execution', async (t) => {
  process.env.execution_sns_topic_arn = t.context.TopicArn;
  const executionArn = cryptoRandomString({ length: 10 });
  const newExecution = fakeExecutionFactoryV2({
    arn: executionArn,
    status: 'completed',
    name: 'test_execution',
  });
  await publishSnsMessageByDataType(newExecution, 'execution');

  const { Messages } = await sqs().receiveMessage({
    QueueUrl: t.context.QueueUrl,
    WaitTimeSeconds: 10,
  });

  t.is(Messages.length, 1);

  const snsMessage = JSON.parse(Messages[0].Body);
  const executionRecord = JSON.parse(snsMessage.Message);

  t.deepEqual(executionRecord.arn, executionArn);
  t.deepEqual(executionRecord.status, newExecution.status);
});

test.serial('publishSnsMessageByDataType() does not publish a collection SNS message if collection_sns_topic_arn is undefined', async (t) => {
  const { QueueUrl } = t.context;
  const newCollection = fakeCollectionFactory();

  t.teardown(() => {
    process.env.collection_sns_topic_arn = t.context.TopicArn;
  });

  await t.throwsAsync(
    publishSnsMessageByDataType(newCollection, 'collection', 'Update'),
    { message: 'The collection_sns_topic_arn environment variable must be set' }
  );

  const { Messages } = await sqs().receiveMessage({ QueueUrl, WaitTimeSeconds: 10 });
  t.is(Messages.length, 0);
});

test.serial('publishSnsMessageByDataType() publishes a collection SNS message for the event type Create', async (t) => {
  process.env.collection_sns_topic_arn = t.context.TopicArn;
  const collectionName = cryptoRandomString({ length: 10 });
  const newCollection = fakeCollectionFactory({ name: collectionName });
  await publishSnsMessageByDataType(newCollection, 'collection', 'Create');

  const { Messages } = await sqs().receiveMessage({
    QueueUrl: t.context.QueueUrl,
    WaitTimeSeconds: 10,
  });

  t.is(Messages.length, 1);

  const snsMessage = JSON.parse(Messages[0].Body);
  const message = JSON.parse(snsMessage.Message);

  t.deepEqual(message.record, newCollection);
  t.is(message.event, 'Create');
});

test.serial('publishSnsMessageByDataType() publishes a collection SNS message for the event type Update', async (t) => {
  process.env.collection_sns_topic_arn = t.context.TopicArn;
  const collectionName = cryptoRandomString({ length: 10 });
  const newCollection = fakeCollectionFactory({ name: collectionName });
  await publishSnsMessageByDataType(newCollection, 'collection', 'Update');

  const { Messages } = await sqs().receiveMessage({
    QueueUrl: t.context.QueueUrl,
    WaitTimeSeconds: 10,
  });
  t.is(Messages.length, 1);

  const snsMessage = JSON.parse(Messages[0].Body);
  const message = JSON.parse(snsMessage.Message);

  t.deepEqual(message.record, newCollection);
  t.is(message.event, 'Update');
});

test.serial('publishSnsMessageByDataType() publishes a collection SNS message for the event type Delete', async (t) => {
  process.env.collection_sns_topic_arn = t.context.TopicArn;

  const collectionName = cryptoRandomString({ length: 10 });
  const newCollection = fakeCollectionFactory({ name: collectionName });
  await publishSnsMessageByDataType(newCollection, 'collection', 'Delete');

  const { Messages } = await sqs().receiveMessage({
    QueueUrl: t.context.QueueUrl,
    WaitTimeSeconds: 10,
  });
  t.is(Messages.length, 1);

  const snsMessage = JSON.parse(Messages[0].Body);
  const message = JSON.parse(snsMessage.Message);

  t.deepEqual(message.record, { name: newCollection.name, version: newCollection.version });
  t.is(message.event, 'Delete');
  t.true(message.deletedAt > t.context.timeBeforePublish);
  t.true(message.deletedAt < Date.now());
});

test.serial('publishSnsMessageByDataType() does not publish an SNS message if granule_sns_topic_arn is undefined', async (t) => {
  const newGranule = fakeGranuleFactoryV2({
    granuleId: cryptoRandomString({ length: 5 }),
  });
  await t.throwsAsync(
    publishSnsMessageByDataType(newGranule, 'granule'),
    { message: 'The granule_sns_topic_arn environment variable must be set' }
  );
});

test.serial('publishSnsMessageByDataType() publishes an SNS message for the granule Delete event', async (t) => {
  process.env.granule_sns_topic_arn = t.context.TopicArn;

  const granuleId = cryptoRandomString({ length: 10 });
  const files = [fakeFileFactory()];
  const newGranule = fakeGranuleFactoryV2({
    files,
    granuleId,
    published: false,
  });
  await publishSnsMessageByDataType(newGranule, 'granule', 'Delete');

  const { Messages } = await sqs().receiveMessage({
    QueueUrl: t.context.QueueUrl,
    WaitTimeSeconds: 10,
  });

  t.is(Messages.length, 1);

  const snsMessageBody = JSON.parse(Messages[0].Body);
  const publishedMessage = JSON.parse(snsMessageBody.Message);

  t.deepEqual(publishedMessage.record.granuleId, granuleId);
  t.deepEqual(publishedMessage.event, 'Delete');
  t.true(publishedMessage.deletedAt > t.context.timeBeforePublish);
  t.true(publishedMessage.deletedAt < Date.now());
});

test.serial('publishSnsMessageByDataType() does not publish a PDR SNS message if pdr_sns_topic_arn is undefined', async (t) => {
  const { QueueUrl } = t.context;
  const newPdr = fakePdrFactoryV2({
    pdrName: 'test_pdr',
  });
  await t.throwsAsync(
    publishSnsMessageByDataType(newPdr, 'pdr'),
    { message: 'The pdr_sns_topic_arn environment variable must be set' }
  );

  const { Messages } = await sqs().receiveMessage({ QueueUrl, WaitTimeSeconds: 10 });
  t.is(Messages.length, 0);
});

test.serial('publishSnsMessageByDataType() publishes a PDR SNS message', async (t) => {
  const { TopicArn, QueueUrl } = t.context;
  process.env.pdr_sns_topic_arn = TopicArn;

  const pdrName = cryptoRandomString({ length: 10 });
  const newPdr = fakePdrFactoryV2({
    pdrName,
  });
  await publishSnsMessageByDataType(newPdr, 'pdr');

  const { Messages } = await sqs().receiveMessage({ QueueUrl, WaitTimeSeconds: 10 });

  t.is(Messages.length, 1);

  const snsMessage = JSON.parse(Messages[0].Body);
  const pdrRecord = JSON.parse(snsMessage.Message);

  t.deepEqual(pdrRecord.pdrName, pdrName);
  t.deepEqual(pdrRecord.status, newPdr.status);
});

test.serial('constructCollectionSnsMessage throws if eventType is not provided', async (t) => {
  process.env.collection_sns_topic_arn = t.context.TopicArn;
  const collectionName = cryptoRandomString({ length: 10 });
  const newCollection = fakeCollectionFactory({ name: collectionName });
  await t.throwsAsync(
    publishSnsMessageByDataType(newCollection, 'collection'),
    { message: 'Invalid eventType: undefined' }
  );
  const { Messages } = await sqs().receiveMessage({
    QueueUrl: t.context.QueueUrl,
    WaitTimeSeconds: 10,
  });

  t.is(Messages.length, 0);
});

test.serial('constructCollectionSnsMessage throws if eventType is invalid', async (t) => {
  process.env.collection_sns_topic_arn = t.context.TopicArn;
  const collectionName = cryptoRandomString({ length: 10 });
  const newCollection = fakeCollectionFactory({ name: collectionName });
  const invalidEventType = 'Modify';
  await t.throwsAsync(
    publishSnsMessageByDataType(newCollection, 'collection', invalidEventType),
    { message: `Invalid eventType: ${invalidEventType}` }
  );
  const { Messages } = await sqs().receiveMessage({
    QueueUrl: t.context.QueueUrl,
    WaitTimeSeconds: 10,
  });

  t.is(Messages.length, 0);
});

test.serial('constructGranuleSnsMessage throws if eventType is not provided', async (t) => {
  process.env.granule_sns_topic_arn = t.context.TopicArn;
  const granuleId = cryptoRandomString({ length: 10 });
  const files = [fakeFileFactory()];
  const newGranule = fakeGranuleFactoryV2({
    files,
    granuleId,
    published: false,
  });
  await t.throwsAsync(
    publishSnsMessageByDataType(newGranule, 'granule'),
    { message: 'Invalid eventType: undefined' }
  );
  const { Messages } = await sqs().receiveMessage({
    QueueUrl: t.context.QueueUrl,
    WaitTimeSeconds: 10,
  });

  t.is(Messages.length, 0);
});

test.serial('constructGranuleSnsMessage throws if eventType is invalid', async (t) => {
  process.env.granule_sns_topic_arn = t.context.TopicArn;
  const granuleId = cryptoRandomString({ length: 10 });
  const files = [fakeFileFactory()];
  const newGranule = fakeGranuleFactoryV2({
    files,
    granuleId,
    published: false,
  });
  const invalidEventType = 'Modify';
  await t.throwsAsync(
    publishSnsMessageByDataType(newGranule, 'granule', invalidEventType),
    { message: `Invalid eventType: ${invalidEventType}` }
  );
  const { Messages } = await sqs().receiveMessage({
    QueueUrl: t.context.QueueUrl,
    WaitTimeSeconds: 10,
  });

  t.is(Messages.length, 0);
});<|MERGE_RESOLUTION|>--- conflicted
+++ resolved
@@ -48,13 +48,8 @@
   const { QueueUrl, TopicArn } = t.context;
 
   await Promise.all([
-<<<<<<< HEAD
     sqs().deleteQueue({ QueueUrl }),
-    sns().deleteTopic({ TopicArn }).promise(),
-=======
-    sqs().deleteQueue({ QueueUrl }).promise(),
     sns().deleteTopic({ TopicArn }),
->>>>>>> b2fb5be5
   ]);
 });
 
