--- conflicted
+++ resolved
@@ -499,89 +499,7 @@
     const esResult = await esGranulesClient.get(newGranule.granuleId);
     t.is(esResult.detail, recordNotFoundString);
 
-<<<<<<< HEAD
-  // Granule should have been removed from Dynamo
-  t.false(
-    await granuleModel.exists({ granuleId })
-  );
-  t.false(
-    await t.context.esGranulesClient.exists(
-      granuleId,
-      newGranule.collectionId
-    )
-  );
-
-  // verify the files are deleted from S3.
-  await Promise.all(
-    files.map(async (file) => {
-      t.false(await s3ObjectExists({ Bucket: file.bucket, Key: file.key }));
-    })
-  );
-
-  t.teardown(() => deleteS3Buckets([
-    s3Buckets.protected.name,
-    s3Buckets.public.name,
-  ]));
-});
-
-test.serial('deleteGranuleAndFiles() does not require a DynamoDB granule', async (t) => {
-  const {
-    newPgGranule,
-    files,
-    s3Buckets,
-  } = await createGranuleAndFiles({
-    dbClient: t.context.knex,
-    collectionId: t.context.collectionId,
-    collectionCumulusId: t.context.collectionCumulusId,
-    granuleParams: { published: false },
-    esClient: t.context.esClient,
-  });
-
-  await granuleModel.delete({ granuleId: newPgGranule.granule_id });
-
-  const details = await deleteGranuleAndFiles({
-    knex: t.context.knex,
-    pgGranule: newPgGranule,
-    esClient: t.context.esClient,
-  });
-
-  t.truthy(details.deletionTime);
-  t.like(details, {
-    collection: t.context.collectionId,
-    deletedGranuleId: newPgGranule.granule_id,
-  });
-  t.is(details.deletedFiles.length, files.length);
-
-  t.false(await granulePgModel.exists(
-    t.context.knex,
-    {
-      granule_id: newPgGranule.granule_id,
-      collection_cumulus_id: newPgGranule.collection_cumulus_id,
-    }
-  ));
-  t.false(
-    await t.context.esGranulesClient.exists(
-      newPgGranule.granule_id,
-      t.context.collectionId
-    )
-  );
-
-  // Verify files were deleted from S3 and Postgres
-  await Promise.all(
-    files.map(async (file) => {
-      t.false(await s3ObjectExists({ Bucket: file.bucket, Key: file.key }));
-      t.false(await filePgModel.exists(t.context.knex, { bucket: file.bucket, key: file.key }));
-    })
-  );
-
-  t.teardown(() => deleteS3Buckets([
-    s3Buckets.protected.name,
-    s3Buckets.public.name,
-  ]));
-});
-=======
     t.teardown(() =>
       deleteS3Buckets([s3Buckets.protected.name, s3Buckets.public.name]));
   }
-);
->>>>>>> 61460b9f
+);