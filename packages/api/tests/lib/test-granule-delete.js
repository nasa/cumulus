--- conflicted
+++ resolved
@@ -30,7 +30,10 @@
 const models = require('../../models');
 
 // Dynamo mock data factories
-const { fakeGranuleFactoryV2 } = require('../../lib/testUtils');
+const {
+  fakeCollectionFactory,
+  fakeGranuleFactoryV2,
+} = require('../../lib/testUtils');
 
 const { deleteGranuleAndFiles } = require('../../src/lib/granule-delete');
 
@@ -44,6 +47,7 @@
 let granuleModel;
 let granulePgModel;
 
+process.env.CollectionsTable = randomId('collections');
 process.env.GranulesTable = randomId('granules');
 process.env.stackName = randomId('stackname');
 process.env.system_bucket = randomId('systembucket');
@@ -63,6 +67,9 @@
   granuleModel = new models.Granule();
   await granuleModel.createTable();
 
+  const collectionModel = new models.Collection();
+  await collectionModel.createTable();
+
   granulePgModel = new GranulePgModel();
   filePgModel = new FilePgModel();
 
@@ -70,7 +77,6 @@
   t.context.knex = knex;
   t.context.knexAdmin = knexAdmin;
 
-<<<<<<< HEAD
   const { esIndex, esClient } = await createTestIndex();
   t.context.esIndex = esIndex;
   t.context.esClient = esClient;
@@ -90,10 +96,6 @@
   );
 
   // Create a PostgreSQL Collection
-=======
-  // Create a Postgres Collection
-  const testPgCollection = fakeCollectionRecordFactory();
->>>>>>> 96cad7f1
   const collectionPgModel = new CollectionPgModel();
   const testPgCollection = translateApiCollectionToPostgresCollection(
     t.context.testCollection
@@ -116,6 +118,7 @@
 test.serial('deleteGranuleAndFiles() throws an error if the granule is published', async (t) => {
   const { newPgGranule, newDynamoGranule, s3Buckets } = await createGranuleAndFiles({
     dbClient: t.context.knex,
+    collectionId: t.context.collectionId,
     collectionCumulusId: t.context.collectionCumulusId,
     esClient: t.context.esClient,
     granuleParams: { published: true },
@@ -149,6 +152,7 @@
     s3Buckets,
   } = await createGranuleAndFiles({
     dbClient: t.context.knex,
+    collectionId: t.context.collectionId,
     collectionCumulusId: t.context.collectionCumulusId,
     granuleParams: { published: false },
     esClient: t.context.esClient,
@@ -256,6 +260,7 @@
     s3Buckets,
   } = await createGranuleAndFiles({
     dbClient: t.context.knex,
+    collectionId: t.context.collectionId,
     collectionCumulusId: t.context.collectionCumulusId,
     esClient: t.context.esClient,
     granuleParams: { published: false },
@@ -311,6 +316,7 @@
     s3Buckets,
   } = await createGranuleAndFiles({
     dbClient: t.context.knex,
+    collectionId: t.context.collectionId,
     collectionCumulusId: t.context.collectionCumulusId,
     esClient: t.context.esClient,
     granuleParams: { published: false },
@@ -366,6 +372,7 @@
     s3Buckets,
   } = await createGranuleAndFiles({
     dbClient: t.context.knex,
+    collectionId: t.context.collectionId,
     collectionCumulusId: t.context.collectionCumulusId,
     esClient: t.context.esClient,
     granuleParams: { published: false },
