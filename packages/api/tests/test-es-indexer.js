--- conflicted
+++ resolved
@@ -74,15 +74,11 @@
 });
 
 test.after.always(async () => {
-<<<<<<< HEAD
-  Promise.all([
+  await Promise.all([
     models.Manager.deleteTable(granuleTable),
     models.Manager.deleteTable(collectionTable),
     models.Manager.deleteTable(pdrTable),
     models.Manager.deleteTable(executionTable),
-=======
-  await Promise.all([
->>>>>>> 079d49ab
     esClient.indices.delete({ index: esIndex }),
     aws.recursivelyDeleteS3Bucket(process.env.bucket)
   ]);
@@ -101,7 +97,6 @@
   // check the record exists
   const record = records[0];
 
-<<<<<<< HEAD
   t.deepEqual(record.files, granule.files);
   t.is(record.status, 'completed');
   t.is(record.collectionId, collectionId);
@@ -113,31 +108,12 @@
   t.is(record.endingDateTime, '2018-10-24T00:00:00.000Z');
   t.is(record.productionDateTime, '2018-04-25T21:45:45.524Z');
   t.is(record.lastUpdateDateTime, '2018-04-20T21:45:45.524Z');
-  t.is(record.timeToArchive, 100);
-  t.is(record.timeToPreprocess, 120);
-  t.is(record.processingStartTime, '2018-05-03T14:23:12.010Z');
-  t.is(record.processingEndTime, '2018-05-03T17:11:33.007Z')
+  t.is(record.timeToArchive, 100 / 1000);
+  t.is(record.timeToPreprocess, 120 /1000);
+  t.is(record.processingStartDateTime, '2018-05-03T14:23:12.010Z');
+  t.is(record.processingEndDateTime, '2018-05-03T17:11:33.007Z')
 
   const { name: deconstructed } = indexer.deconstructCollectionId(record.collectionId);
-=======
-  t.deepEqual(record._source.files, granule.files);
-  t.is(record._source.status, 'completed');
-  t.is(record._parent, collectionId);
-  t.is(record._id, granule.granuleId);
-  t.is(record._source.cmrLink, granule.cmrLink);
-  t.is(record._source.published, granule.published);
-  t.is(record._source.productVolume, 17909733);
-  t.is(record._source.beginningDateTime, '2017-10-24T00:00:00.000Z');
-  t.is(record._source.endingDateTime, '2018-10-24T00:00:00.000Z');
-  t.is(record._source.productionDateTime, '2018-04-25T21:45:45.524Z');
-  t.is(record._source.lastUpdateDateTime, '2018-04-20T21:45:45.524Z');
-  t.is(record._source.timeToArchive, 100 / 1000);
-  t.is(record._source.timeToPreprocess, 120 / 1000);
-  t.is(record._source.processingStartDateTime, '2018-05-03T14:23:12.010Z');
-  t.is(record._source.processingEndDateTime, '2018-05-03T17:11:33.007Z');
-
-  const { name: deconstructed } = indexer.deconstructCollectionId(record._parent);
->>>>>>> 079d49ab
   t.is(deconstructed, collection.name);
 });
 
@@ -300,10 +276,7 @@
     }
   };
 
-<<<<<<< HEAD
-=======
   await esClient.indices.refresh();
->>>>>>> 079d49ab
   response = await esClient.search(deletedGranParams);
   t.is(response.hits.total, 11);
   response.hits.hits.forEach((r) => {
