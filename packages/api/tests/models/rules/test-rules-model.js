--- conflicted
+++ resolved
@@ -317,11 +317,7 @@
   // update rule value
   const updates = {
     name: rule.name,
-<<<<<<< HEAD
     rule: { type: rule.rule.type, value: `arn:aws:kinesis:us-east-1:000000000000:${randomId('kinesis')}` },
-=======
-    rule: { type: rule.rule.type, value: `arn:aws:kinesis:us-east-1:000000000000:${randomId('kinesis2')}` },
->>>>>>> cf1bb695
   };
 
   const ruleWithUpdatedTrigger = await rulesModel.updateRuleTrigger(rule, updates);
