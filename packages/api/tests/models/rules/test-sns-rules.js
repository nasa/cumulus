const fs = require('fs-extra');
const test = require('ava');
const sinon = require('sinon');

const awsServices = require('@cumulus/aws-client/services');
const {
  createBucket,
  putJsonS3Object,
  recursivelyDeleteS3Bucket,
} = require('@cumulus/aws-client/S3');
const { randomId, randomString } = require('@cumulus/common/test-utils');

const { fakeRuleFactoryV2 } = require('../../../lib/testUtils');
const Rule = require('../../../models/rules');
const { ResourceNotFoundError, resourceNotFoundInfo } = require('../../../lib/errors');

const workflow = randomString();
let rulesModel;

test.before(async () => {
  process.env.RulesTable = `RulesTable_${randomString()}`;
  process.env.stackName = randomString();
  process.env.KinesisInboundEventLogger = randomString();
  process.env.system_bucket = randomString();

  const lambda = await awsServices.lambda().createFunction({
    Code: {
      ZipFile: fs.readFileSync(require.resolve('@cumulus/test-data/fake-lambdas/hello.zip')),
    },
    FunctionName: randomId('messageConsumer'),
    Role: randomId('role'),
    Handler: 'index.handler',
    Runtime: 'nodejs12.x',
  }).promise();
  process.env.messageConsumer = lambda.FunctionName;

  rulesModel = new Rule();
  await rulesModel.createTable();

  await createBucket(process.env.system_bucket);

  const workflowfile = `${process.env.stackName}/workflows/${workflow}.json`;
  const templateFile = `${process.env.stackName}/workflow_template.json`;
  await Promise.all([
    putJsonS3Object(
      process.env.system_bucket,
      workflowfile,
      {}
    ),
    putJsonS3Object(
      process.env.system_bucket,
      templateFile,
      {}
    ),
  ]);
});

test.beforeEach(async (t) => {
  const topic = await awsServices.sns().createTopic({ Name: randomId('sns') }).promise();
  t.context.snsTopicArn = topic.TopicArn;
<<<<<<< HEAD
=======
});

test.afterEach.always(async (t) => {
  await awsServices.sns().deleteTopic({ TopicArn: t.context.snsTopicArn }).promise();
>>>>>>> 521962ed
});

test.after.always(async () => {
  // cleanup table
  await rulesModel.deleteTable();
  await recursivelyDeleteS3Bucket(process.env.system_bucket);
});

test('creating a disabled SNS rule creates no event source mapping', async (t) => {
  const { snsTopicArn } = t.context;
  const item = fakeRuleFactoryV2({
    workflow,
    rule: {
      type: 'sns',
      value: snsTopicArn,
    },
    state: 'DISABLED',
  });

  const rule = await rulesModel.create(item);

  t.is(rule.state, 'DISABLED');
  t.is(rule.rule.value, snsTopicArn);
  t.falsy(rule.rule.arn);
});

test.serial('disabling an SNS rule removes the event source mapping', async (t) => {
  const { snsTopicArn } = t.context;

  const item = fakeRuleFactoryV2({
    workflow,
    rule: {
      type: 'sns',
      value: snsTopicArn,
    },
    state: 'ENABLED',
  });

  const rule = await rulesModel.createRuleTrigger(item);
  await rulesModel.create(rule);

  t.is(rule.rule.value, snsTopicArn);
  t.truthy(rule.rule.arn);
  t.is(rule.state, 'ENABLED');

  const updates = { name: rule.name, state: 'DISABLED' };
  const ruleWithUpdatedTrigger = await rulesModel.updateRuleTrigger(rule, updates);
  const updatedRule = await rulesModel.update(ruleWithUpdatedTrigger);

  t.is(updatedRule.name, rule.name);
  t.is(updatedRule.state, 'DISABLED');
  t.is(updatedRule.rule.type, rule.rule.type);
  t.is(updatedRule.rule.value, rule.rule.value);
  t.falsy(updatedRule.rule.arn);

  t.teardown(() => rulesModel.delete(rule));
});

test.serial('enabling a disabled SNS rule and passing rule.arn throws specific error', async (t) => {
  const { snsTopicArn } = t.context;

  const item = fakeRuleFactoryV2({
    workflow,
    rule: {
      type: 'sns',
      value: snsTopicArn,
    },
    state: 'DISABLED',
  });

  const rule = await rulesModel.create(item);

  t.is(rule.rule.value, snsTopicArn);
  t.falsy(rule.rule.arn);
  t.is(rule.state, 'DISABLED');

  const updates = {
    name: rule.name,
    state: 'ENABLED',
    rule: {
      ...rule.rule,
      arn: 'test-value',
    },
  };

  // Should fail because a disabled rule should not have an ARN
  // when being updated
  await t.throwsAsync(rulesModel.updateRuleTrigger(rule, updates), null,
    'Including rule.arn is not allowed when enabling a disabled rule');
  t.teardown(() => rulesModel.delete(rule));
});

test.serial('updating an SNS rule updates the event source mapping', async (t) => {
  const { snsTopicArn } = t.context;
  const { TopicArn: newSnsTopicArn } = await awsServices.sns().createTopic({ Name: randomId('sns') }).promise();

  const item = fakeRuleFactoryV2({
    workflow,
    rule: {
      type: 'sns',
      value: snsTopicArn,
    },
    state: 'ENABLED',
  });

  const ruleWithTrigger = await rulesModel.createRuleTrigger(item);
  const rule = await rulesModel.create(ruleWithTrigger);

  t.is(rule.rule.value, snsTopicArn);

  const updates = { name: rule.name, rule: { value: newSnsTopicArn } };
  const ruleWithUpdatedTrigger = await rulesModel.updateRuleTrigger(rule, updates);
  const updatedRule = await rulesModel.update(ruleWithUpdatedTrigger);

  t.is(updatedRule.name, rule.name);
  t.is(updatedRule.type, rule.type);
  t.is(updatedRule.rule.value, newSnsTopicArn);
  t.not(updatedRule.rule.arn, rule.rule.arn);

  t.teardown(() => rulesModel.delete(rule));
});

test.serial('deleting an SNS rule updates the event source mapping', async (t) => {
  const { snsTopicArn } = t.context;

  const unsubscribeSpy = sinon.spy(awsServices.sns(), 'unsubscribe');

  const item = fakeRuleFactoryV2({
    workflow,
    rule: {
      type: 'sns',
      value: snsTopicArn,
    },
    state: 'ENABLED',
  });

  const ruleWithTrigger = await rulesModel.createRuleTrigger(item);
  const rule = await rulesModel.create(ruleWithTrigger);

  t.is(rule.rule.value, snsTopicArn);

  await rulesModel.delete(rule);

  t.true(unsubscribeSpy.called);
  t.true(unsubscribeSpy.calledWith({
    SubscriptionArn: rule.rule.arn,
  }));

  t.teardown(() => {
    unsubscribeSpy.restore();
  });
});

test.serial('multiple rules using same SNS topic can be created and deleted', async (t) => {
  const unsubscribeSpy = sinon.spy(awsServices.sns(), 'unsubscribe');
  const { TopicArn } = await awsServices.sns().createTopic({
    Name: randomId('topic'),
  }).promise();

  const firstRule = fakeRuleFactoryV2({
    rule: {
      type: 'sns',
      value: TopicArn,
    },
    workflow,
    state: 'ENABLED',
  });

  const secondRule = fakeRuleFactoryV2({
    rule: {
      type: 'sns',
      value: TopicArn,
    },
    workflow,
    state: 'ENABLED',
  });

  const firstRuleWithTrigger = await rulesModel.createRuleTrigger(firstRule);
  const secondRuleWithTrigger = await rulesModel.createRuleTrigger(secondRule);
  const rule1 = await rulesModel.create(firstRuleWithTrigger);
  const rule2 = await rulesModel.create(secondRuleWithTrigger);

  // rules share the same subscription
  t.is(rule1.rule.arn, rule2.rule.arn);

  // Have to delete rules serially otherwise all rules still exist
  // when logic to check for shared source mapping is evaluated
  await rulesModel.delete(rule1);
  await t.notThrowsAsync(rulesModel.delete(rule2));

  // Ensure that cleanup for SNS rule subscription was actually called
  t.true(unsubscribeSpy.called);
  t.true(unsubscribeSpy.calledWith({
    SubscriptionArn: rule1.rule.arn,
  }));

  t.teardown(async () => {
    unsubscribeSpy.restore();
    await awsServices.sns().deleteTopic({
      TopicArn,
    });
  });
});

test.serial('deleteSnsTrigger throws more detailed ResourceNotFoundError', async (t) => {
  const errorMessage = 'Resource is not found in resource policy.';
  const error = new Error(errorMessage);
  error.code = 'ResourceNotFoundException';
  const { snsTopicArn } = t.context;
  const lambdaStub = sinon.stub(awsServices.lambda(), 'removePermission').throws(error);

  const item = fakeRuleFactoryV2({
    rule: {
      type: 'sns',
      value: snsTopicArn,
    },
    workflow,
    state: 'ENABLED',
  });
  const ruleWithTrigger = await rulesModel.createRuleTrigger(item);
  const rule = await rulesModel.create(ruleWithTrigger);

  await t.throwsAsync(
    rulesModel.deleteSnsTrigger(rule), {
      instanceOf: ResourceNotFoundError,
      message: `${errorMessage} ${resourceNotFoundInfo}`,
    }
  );

  t.teardown(async () => {
    lambdaStub.restore();
    await rulesModel.delete(rule);
  });
});<|MERGE_RESOLUTION|>--- conflicted
+++ resolved
@@ -58,13 +58,10 @@
 test.beforeEach(async (t) => {
   const topic = await awsServices.sns().createTopic({ Name: randomId('sns') }).promise();
   t.context.snsTopicArn = topic.TopicArn;
-<<<<<<< HEAD
-=======
 });
 
 test.afterEach.always(async (t) => {
   await awsServices.sns().deleteTopic({ TopicArn: t.context.snsTopicArn }).promise();
->>>>>>> 521962ed
 });
 
 test.after.always(async () => {
