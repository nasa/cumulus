--- conflicted
+++ resolved
@@ -1,16 +1,11 @@
 'use strict';
 
 const test = require('ava');
-<<<<<<< HEAD
-const { randomString } = require('@cumulus/common/test-utils');
-=======
 const pick = require('lodash/pick');
 const { randomId, randomString } = require('@cumulus/common/test-utils');
->>>>>>> da7311ca
 
 const { fakeExecutionFactoryV2 } = require('../../lib/testUtils');
 const Execution = require('../../models/executions');
-const { fakeExecutionFactoryV2 } = require('../../lib/testUtils');
 
 test.before(async (t) => {
   process.env.ExecutionsTable = randomString();
@@ -53,13 +48,6 @@
   t.deepEqual(updateFields, Object.keys(item));
 });
 
-<<<<<<< HEAD
-test.serial('storeExecution() can be used to create a new running execution', async (t) => {
-  const { executionModel } = t.context;
-  const executionItem = fakeExecutionFactoryV2({
-    status: 'running',
-  });
-=======
 test('storeExecutionRecord() can be used to create a new execution', async (t) => {
   const { executionModel } = t.context;
   const execution = fakeExecutionFactoryV2();
@@ -99,7 +87,6 @@
 
 test.serial('storeExecutionFromCumulusMessage() can be used to create a new running execution', async (t) => {
   const { executionArn, cumulusMessage, executionModel } = t.context;
->>>>>>> da7311ca
 
   await executionModel.storeExecution(executionItem);
 
