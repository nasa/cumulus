--- conflicted
+++ resolved
@@ -289,7 +289,6 @@
     t.is(record.stats.completed, 3);
   }
 );
-
 test(
   'storePdrFromCumulusMessage does not update PDR record if update is from an older completed execution',
   async (t) => {
@@ -315,7 +314,6 @@
       execution: randomId('newExec'),
       stateMachine,
       numRunningExecutions: 2,
-<<<<<<< HEAD
       status: 'running',
       createdAt: Date.now(),
     });
@@ -358,10 +356,7 @@
       stateMachine,
       numRunningExecutions: 2,
       status: 'failed',
-=======
-      status: 'failed',
       createdAt: Date.now(),
->>>>>>> 2c6a0d8b
     });
 
     newMsg.payload.pdr = {
