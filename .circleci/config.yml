--- conflicted
+++ resolved
@@ -17,11 +17,7 @@
             if [ -z "${CIRCLE_PR_REPONAME}" ]; then
               echo 'skipping the step because this is not a forked PR'
             else
-<<<<<<< HEAD
-              npm install
-=======
               npm ci
->>>>>>> a5d062df
             fi
 
       - run:
