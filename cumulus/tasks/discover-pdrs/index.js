'use strict';

const cumulusMessageAdapter = require('@cumulus/cumulus-message-adapter-js');
const get = require('lodash.get');
const pdr = require('@cumulus/ingest/pdr');
const errors = require('@cumulus/common/errors');
const log = require('@cumulus/common/log');
const local = require('@cumulus/common/local-helpers');

/**
 * Discover PDRs
 *
 * @param {Object} event - a simplified Cumulus event with input and config properties
 * @returns {Promise.<Array>} - resolves to an array describing PDRs
 */
function discoverPdrs(event) {
  try {
    const config = get(event, 'config', {});
    const stack = config.stack;
    const bucket = config.bucket;
    const collection = config.collection;
    const provider = config.provider;
    // FIXME Can config.folder not be used?

    log.info('Received the provider', { provider: get(provider, 'id') });

    const Discover = pdr.selector('discover', provider.protocol);
    const discover = new Discover(
      stack,
      bucket,
      collection,
      provider
    );

    log.debug('Starting PDR discovery');

<<<<<<< HEAD
    return discover.discover()
      .then((pdrs) => {
        if (discover.connected) discover.end();
        return { pdrs };
      })
      .catch((e) => {
        log.error(e);
=======
    return discover.discover().then((pdrs) => {
      output.pdrs = pdrs;

      if (discover.connected) {
        discover.end();
        log.debug(`Ending ${provider.protocol} connection`);
      }

      return output;
    })
    .catch((e) => {
      log.error(e);
>>>>>>> f7fc5e73

        if (discover.connected) {
          discover.end();
          log.debug(`Ending ${provider.protocol} connection`);
        }

        if (e.toString().includes('ECONNREFUSED')) {
          const err = new errors.RemoteResourceError('Connection Refused');
          log.error(err);
          throw err;
        }
        else if (e.message.includes('Please login with USER and PASS')) {
          const err = new errors.FTPError('Login incorrect');
          log.error(err);
          throw err;
        }
        else if (e.details && e.details.status === 'timeout') {
          const err = new errors.ConnectionTimeout('connection Timed out');
          log.error(err);
          throw err;
        }
        else if (e.details && e.details.status === 'notfound') {
          const err = new errors.HostNotFound(`${e.details.url} not found`);
          log.error(err);
          throw err;
        }

        throw e;
      });
  }
  catch (e) {
    log.error(e);
    throw e;
  }
}
exports.discoverPdrs = discoverPdrs; // exported to support testing

/**
 * Lambda handler
 *
 * @param {Object} event - a Cumulus Message
 * @param {Object} context - an AWS Lambda context
 * @param {Function} callback - an AWS Lambda handler
 * @returns {undefined} - does not return a value
 */
function handler(event, context, callback) {
  cumulusMessageAdapter.runCumulusTask(discoverPdrs, event, context, callback);
}
exports.handler = handler;

// use node index.js local to invoke this
local.justLocalRun(() => {
  const payload = require('@cumulus/test-data/cumulus_messages/discover-pdrs.json'); // eslint-disable-line global-require, max-len
  handler(payload, {}, (e, r) => console.log(e, r));
});<|MERGE_RESOLUTION|>--- conflicted
+++ resolved
@@ -34,7 +34,6 @@
 
     log.debug('Starting PDR discovery');
 
-<<<<<<< HEAD
     return discover.discover()
       .then((pdrs) => {
         if (discover.connected) discover.end();
@@ -42,20 +41,6 @@
       })
       .catch((e) => {
         log.error(e);
-=======
-    return discover.discover().then((pdrs) => {
-      output.pdrs = pdrs;
-
-      if (discover.connected) {
-        discover.end();
-        log.debug(`Ending ${provider.protocol} connection`);
-      }
-
-      return output;
-    })
-    .catch((e) => {
-      log.error(e);
->>>>>>> f7fc5e73
 
         if (discover.connected) {
           discover.end();
