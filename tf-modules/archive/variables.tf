--- conflicted
+++ resolved
@@ -141,11 +141,11 @@
   description = "If not specified, the value of the API Gateway endpoint is used"
 }
 
-<<<<<<< HEAD
 variable "azure_storage_connection_string" {
   type = string
   default = ""
-=======
+}
+
 variable "buckets" {
   type    = map(object({ name = string, type = string }))
   default = {}
@@ -155,7 +155,6 @@
   description = "Custom host to use for CMR requests"
   type        = string
   default     = ""
->>>>>>> 017b2455
 }
 
 variable "cmr_limit" {
