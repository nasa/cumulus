--- conflicted
+++ resolved
@@ -25,13 +25,8 @@
       AsyncOperationsTable         = var.dynamo_tables.async_operations.name
       BulkDeleteLambda             = aws_lambda_function.bulk_delete.arn
       CMR_ENVIRONMENT              = var.cmr_environment
-<<<<<<< HEAD
       CollectionsTable             = var.dynamo_tables.collections.name
-      EARTHDATA_BASE_URL           = "${replace(var.urs_url, "//$/", "")}/" # Makes sure there's a trailing slash
-=======
-      CollectionsTable             = var.dynamo_tables.Collections
-      EARTHDATA_BASE_URL           = "${replace(var.urs_url, "//+$/", "")}/" # Makes sure there's not a trailing slash
->>>>>>> 410f4bbd
+      EARTHDATA_BASE_URL           = "${replace(var.urs_url, "//$/", "")}/" # Makes sure there's not a trailing slash
       EARTHDATA_CLIENT_ID          = var.urs_client_id
       EARTHDATA_CLIENT_PASSWORD    = var.urs_client_password
       ES_HOST                      = var.elasticsearch_hostname
