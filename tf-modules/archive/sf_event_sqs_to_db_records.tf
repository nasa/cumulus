locals {
  # Pulled out into a local to prevent cyclic dependencies
  # between the IAM role, queue and lambda function.
  sf_event_sqs_lambda_timeout = (var.rds_connection_timing_configuration.acquireTimeoutMillis / 1000) + 60
}

resource "aws_iam_role" "sf_event_sqs_to_db_records_lambda" {
  name                 = "${var.prefix}_sf_event_sqs_to_db_records_lambda_role"
  assume_role_policy   = data.aws_iam_policy_document.lambda_assume_role_policy.json
  permissions_boundary = var.permissions_boundary_arn
  tags                 = var.tags
}

data "aws_iam_policy_document" "sf_event_sqs_to_db_records_lambda" {
  statement {
    actions = [
      "dynamodb:DeleteItem",
      "dynamodb:GetItem",
      "dynamodb:PutItem",
      "dynamodb:UpdateItem"
    ]
    resources = [
      var.dynamo_tables.executions.arn,
      var.dynamo_tables.granules.arn,
      var.dynamo_tables.pdrs.arn
    ]
  }

  statement {
    actions = [
      "states:DescribeExecution",
      "states:GetExecutionHistory"
    ]
    resources = ["*"]
  }

  statement {
    actions   = [
      "s3:GetObject",
      "s3:PutObject"
    ]
    resources = ["arn:aws:s3:::${var.system_bucket}/*"]
  }

  statement {
    actions   = [
      "s3:ListBucket"
    ]
    resources = ["arn:aws:s3:::${var.system_bucket}"]
  }

  statement {
    actions = [
      "ec2:CreateNetworkInterface",
      "ec2:DescribeNetworkInterfaces",
      "ec2:DeleteNetworkInterface"
    ]
    resources = ["*"]
  }

  statement {
    actions = [
      "logs:CreateLogGroup",
      "logs:CreateLogStream",
      "logs:DescribeLogStreams",
      "logs:PutLogEvents"
    ]
    resources = ["*"]
  }

  statement {
    actions = [
      "s3:GetObject*",
    ]
    resources = [for b in local.allowed_buckets: "arn:aws:s3:::${b}/*"]
  }

  statement {
    actions = [
      "sqs:GetQueueUrl",
      "sqs:GetQueueAttributes",
      "sqs:SendMessage",
    ]
    resources = ["arn:aws:sqs:${data.aws_region.current.name}:${data.aws_caller_identity.current.account_id}:${var.prefix}-sfEventSqsToDbRecordsInputQueue"]
  }

  # Required for DLQ
  statement {
    actions = ["sqs:SendMessage"]
    resources = [
      aws_sqs_queue.sf_event_sqs_to_db_records_dead_letter_queue.arn
    ]
  }

  statement {
    actions = [
      "sqs:ReceiveMessage",
      "sqs:ChangeMessageVisibility",
      "sqs:DeleteMessage",
      "sqs:GetQueueUrl",
      "sqs:GetQueueAttributes"
    ]
    resources = [
      aws_sqs_queue.sf_event_sqs_to_db_records_input_queue.arn,
      aws_sqs_queue.sf_event_sqs_to_db_records_dead_letter_queue.arn
    ]
  }

  statement {
    actions = [
      "secretsmanager:GetSecretValue"
    ]
    resources = [var.rds_user_access_secret_arn]
  }

  statement {
    actions   = ["sns:Publish"]
<<<<<<< HEAD
    resources = [aws_sns_topic.report_granules_topic.arn]
  }
=======
    resources = [aws_sns_topic.report_executions_topic.arn]
  }

>>>>>>> be1eb7b5
}

resource "aws_iam_role_policy" "sf_event_sqs_to_db_records_lambda_role_policy" {
  name   = "${var.prefix}_sf_event_sqs_to_db_records_lambda_role_policy"
  role   = aws_iam_role.sf_event_sqs_to_db_records_lambda.id
  policy = data.aws_iam_policy_document.sf_event_sqs_to_db_records_lambda.json
}

resource "aws_sqs_queue" "sf_event_sqs_to_db_records_input_queue" {
  name                       = "${var.prefix}-sfEventSqsToDbRecordsInputQueue"
  receive_wait_time_seconds  = 20
  visibility_timeout_seconds = (local.sf_event_sqs_lambda_timeout * 6)
  redrive_policy = jsonencode(
    {
      deadLetterTargetArn = aws_sqs_queue.sf_event_sqs_to_db_records_dead_letter_queue.arn
      maxReceiveCount     = 10
  })
  tags = var.tags
}

data "aws_iam_policy_document" "sf_event_sqs_send_message_policy" {
  statement {
    actions   = ["sqs:sendMessage"]
    resources = [aws_sqs_queue.sf_event_sqs_to_db_records_input_queue.arn]
    principals {
      type        = "Service"
      identifiers = ["events.amazonaws.com"]
    }
  }
}

resource "aws_sqs_queue_policy" "sf_event_sqs_to_db_records_input_queue_policy" {
  queue_url = aws_sqs_queue.sf_event_sqs_to_db_records_input_queue.id
  policy    = data.aws_iam_policy_document.sf_event_sqs_send_message_policy.json
}

resource "aws_lambda_event_source_mapping" "sf_event_sqs_to_db_records_mapping" {
  event_source_arn = aws_sqs_queue.sf_event_sqs_to_db_records_input_queue.arn
  function_name    = aws_lambda_function.sf_event_sqs_to_db_records.arn
}

resource "aws_sqs_queue" "sf_event_sqs_to_db_records_dead_letter_queue" {
  name                       = "${var.prefix}-sfEventSqsToDbRecordsDeadLetterQueue"
  receive_wait_time_seconds  = 20
  message_retention_seconds  = 1209600
  visibility_timeout_seconds = (local.sf_event_sqs_lambda_timeout * 6)
  tags                       = var.tags
}

resource "aws_lambda_function" "sf_event_sqs_to_db_records" {
  filename         = "${path.module}/../../packages/api/dist/sfEventSqsToDbRecords/lambda.zip"
  source_code_hash = filebase64sha256("${path.module}/../../packages/api/dist/sfEventSqsToDbRecords/lambda.zip")
  function_name    = "${var.prefix}-sfEventSqsToDbRecords"
  role             = aws_iam_role.sf_event_sqs_to_db_records_lambda.arn
  handler          = "index.handler"
  runtime          = "nodejs12.x"
  timeout          = local.sf_event_sqs_lambda_timeout
  memory_size      = 512

  dead_letter_config {
    target_arn = aws_sqs_queue.sf_event_sqs_to_db_records_dead_letter_queue.arn
  }

  environment {
    variables = {
      acquireTimeoutMillis           = var.rds_connection_timing_configuration.acquireTimeoutMillis
      createRetryIntervalMillis      = var.rds_connection_timing_configuration.createRetryIntervalMillis
      createTimeoutMillis            = var.rds_connection_timing_configuration.createTimeoutMillis
      databaseCredentialSecretArn    = var.rds_user_access_secret_arn
      DeadLetterQueue                = aws_sqs_queue.sf_event_sqs_to_db_records_dead_letter_queue.id
      ExecutionsTable                = var.dynamo_tables.executions.name
      execution_sns_topic_arn        = aws_sns_topic.report_executions_topic.arn
      GranulesTable                  = var.dynamo_tables.granules.name
      granules_sns_topic_arn         = aws_sns_topic.report_granules_topic.arn
      idleTimeoutMillis              = var.rds_connection_timing_configuration.idleTimeoutMillis
      PdrsTable                      = var.dynamo_tables.pdrs.name
      RDS_DEPLOYMENT_CUMULUS_VERSION = "9.0.0"
      reapIntervalMillis             = var.rds_connection_timing_configuration.reapIntervalMillis
      ES_HOST                        = var.elasticsearch_hostname
    }
  }

  dynamic "vpc_config" {
    for_each = length(var.lambda_subnet_ids) == 0 ? [] : [1]
    content {
      subnet_ids = var.lambda_subnet_ids
      security_group_ids = concat(local.lambda_security_group_ids, [var.rds_security_group])
    }
  }

  tags = var.tags
}

resource "aws_lambda_event_source_mapping" "db_records_dlq_to_s3_mapping" {
  event_source_arn = aws_sqs_queue.sf_event_sqs_to_db_records_dead_letter_queue.arn
  function_name    = aws_lambda_function.write_db_dlq_records_to_s3.arn
}

resource "aws_lambda_function" "write_db_dlq_records_to_s3" {
  filename         = "${path.module}/../../packages/api/dist/writeDbDlqRecordstoS3/lambda.zip"
  source_code_hash = filebase64sha256("${path.module}/../../packages/api/dist/writeDbDlqRecordstoS3/lambda.zip")
  function_name    = "${var.prefix}-writeDbRecordsDLQtoS3"
  role             = aws_iam_role.sf_event_sqs_to_db_records_lambda.arn
  handler          = "index.handler"
  runtime          = "nodejs12.x"
  timeout          = local.sf_event_sqs_lambda_timeout
  memory_size      = 256

  environment {
    variables = {
      stackName     = var.prefix
      system_bucket = var.system_bucket
    }
  }

  dynamic "vpc_config" {
    for_each = length(var.lambda_subnet_ids) == 0 ? [] : [1]
    content {
      subnet_ids = var.lambda_subnet_ids
      security_group_ids = compact([
        aws_security_group.no_ingress_all_egress[0].id,
        var.rds_security_group
      ])
    }
  }

  tags = var.tags
}
<|MERGE_RESOLUTION|>--- conflicted
+++ resolved
@@ -115,14 +115,12 @@
 
   statement {
     actions   = ["sns:Publish"]
-<<<<<<< HEAD
-    resources = [aws_sns_topic.report_granules_topic.arn]
-  }
-=======
-    resources = [aws_sns_topic.report_executions_topic.arn]
-  }
-
->>>>>>> be1eb7b5
+    resources = [
+      aws_sns_topic.report_executions_topic.arn,
+      aws_sns_topic.report_granules_topic.arn
+    ]
+  }
+
 }
 
 resource "aws_iam_role_policy" "sf_event_sqs_to_db_records_lambda_role_policy" {
