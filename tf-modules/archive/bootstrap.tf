resource "null_resource" "rsa_keys" {
  triggers = { x = uuid() }
  provisioner "local-exec" {
    command = "${path.module}/fetch_or_create_rsa_keys.sh ${var.system_bucket} ${var.prefix}"
  }
}

resource "aws_lambda_function" "custom_bootstrap" {
  depends_on       = [null_resource.rsa_keys]
  function_name    = "${var.prefix}-CustomBootstrap"
  filename         = "${path.module}/../../packages/api/dist/bootstrap/lambda.zip"
  source_code_hash = filebase64sha256("${path.module}/../../packages/api/dist/bootstrap/lambda.zip")
  handler          = "index.handler"
  role             = var.lambda_processing_role_arn
  runtime          = "nodejs8.10"
  timeout          = 300
  memory_size      = 320
  environment {
    variables = {
      CMR_ENVIRONMENT = var.cmr_environment
      stackName       = var.prefix
      system_bucket   = var.system_bucket
    }
  }
  tags = merge(local.default_tags, { Project = var.prefix })
  vpc_config {
    subnet_ids         = var.lambda_subnet_ids
    security_group_ids = var.lambda_subnet_ids == null ? null : [aws_security_group.no_ingress_all_egress[0].id, var.elasticsearch_security_group_id]
  }
}

data "aws_lambda_invocation" "custom_bootstrap" {
<<<<<<< HEAD
  depends_on = [aws_lambda_function.custom_bootstrap]

=======
  depends_on    = [aws_lambda_function.custom_bootstrap]
>>>>>>> 40286fc8
  function_name = aws_lambda_function.custom_bootstrap.function_name

  input = <<JSON
{
  "ResourceProperties": {
    "ElasticSearch": {
      "host": "${var.elasticsearch_hostname}"
    },
    "Cmr": {
      "Password": "${var.cmr_password}"
    },
    "Users": {
      "table": "${var.dynamo_tables.users.name}",
      "records": ${jsonencode([for x in var.users : { username : x, password : "OAuth" }])}
    }
  }
}
JSON
}<|MERGE_RESOLUTION|>--- conflicted
+++ resolved
@@ -30,12 +30,7 @@
 }
 
 data "aws_lambda_invocation" "custom_bootstrap" {
-<<<<<<< HEAD
-  depends_on = [aws_lambda_function.custom_bootstrap]
-
-=======
   depends_on    = [aws_lambda_function.custom_bootstrap]
->>>>>>> 40286fc8
   function_name = aws_lambda_function.custom_bootstrap.function_name
 
   input = <<JSON
