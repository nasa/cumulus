output "api_uri" {
  value = local.api_uri
}

output "api_redirect_uri" {
  value = local.api_redirect_uri
}

output "sf_event_sqs_to_db_records_sqs_queue_url" {
  value = aws_sqs_queue.sf_event_sqs_to_db_records_input_queue.id
}

output "sf_event_sqs_to_db_records_sqs_queue_arn" {
  value = aws_sqs_queue.sf_event_sqs_to_db_records_input_queue.arn
}

output "log2elasticsearch_lambda_function_arn" {
  value = aws_lambda_function.log2elasticsearch.arn
}

output "provider_kms_key_arn" {
  value = aws_kms_key.provider_kms_key.arn
}

<<<<<<< HEAD
output "publish_reports_lambda_function_arn" {
  value = aws_lambda_function.publish_reports.arn
}

output "report_collections_sns_topic_arn" {
  value = aws_sns_topic.report_collections_topic.arn
}

=======
>>>>>>> d5e5ac68
output "report_executions_sns_topic_arn" {
  value = aws_sns_topic.report_executions_topic.arn
}

output "report_granules_sns_topic_arn" {
  value = aws_sns_topic.report_granules_topic.arn
}

output "report_pdrs_sns_topic_arn" {
  value = aws_sns_topic.report_pdrs_topic.arn
}

output "async_operation_log_group" {
  value = aws_cloudwatch_log_group.async_operation.name
}<|MERGE_RESOLUTION|>--- conflicted
+++ resolved
@@ -22,17 +22,10 @@
   value = aws_kms_key.provider_kms_key.arn
 }
 
-<<<<<<< HEAD
-output "publish_reports_lambda_function_arn" {
-  value = aws_lambda_function.publish_reports.arn
-}
-
 output "report_collections_sns_topic_arn" {
   value = aws_sns_topic.report_collections_topic.arn
 }
 
-=======
->>>>>>> d5e5ac68
 output "report_executions_sns_topic_arn" {
   value = aws_sns_topic.report_executions_topic.arn
 }
