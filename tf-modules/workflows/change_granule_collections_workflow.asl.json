--- conflicted
+++ resolved
@@ -51,65 +51,34 @@
       "Parameters": {
         "cma": {
           "event.$": "$",
-<<<<<<< HEAD
-=======
           "ReplaceConfig": {
             "FullMessage": true
           },
->>>>>>> f4ffe6ec
           "task_config": {
             "bucket": "{$.meta.buckets.internal.name}",
             "stack": "{$.meta.stack}",
             "cmr": "{$.meta.cmr}",
             "launchpad": "{$.meta.launchpad}",
-<<<<<<< HEAD
-            "input_granules": "{$.meta.input_granules}",
-            "granuleIdExtraction": "{$.meta.collection.granuleIdExtraction}",
-            "etags": "{$.meta.file_etags}"
-=======
             "concurrency": "{$.meta.bulkChangeCollection.concurrency}",
             "republish": true
->>>>>>> f4ffe6ec
           }
         }
       },
       "Type": "Task",
       "Resource": "${post_to_cmr_task_arn}",
-<<<<<<< HEAD
-      "Retry": [
-        {
-=======
       "Next": "ChangeGranuleCollectionPG",
       "Retry": [
         {
           "BackoffRate": 2,
->>>>>>> f4ffe6ec
           "ErrorEquals": [
             "Lambda.ServiceException",
             "Lambda.AWSLambdaException",
             "Lambda.SdkClientException"
           ],
           "IntervalSeconds": 2,
-<<<<<<< HEAD
-          "MaxAttempts": 6,
-          "BackoffRate": 2
-        }
-      ],
-      "Catch": [
-        {
-          "ErrorEquals": [
-            "States.ALL"
-          ],
-          "ResultPath": "$.exception",
-          "Next": "WorkflowFailed"
-        }
-      ],
-      "Next": "ChangeGranuleCollectionPG"
-=======
           "MaxAttempts": 6
         }
       ]
->>>>>>> f4ffe6ec
     },
     "ChangeGranuleCollectionPG": {
       "Parameters": {
