--- conflicted
+++ resolved
@@ -1,10 +1,6 @@
 {
   "name": "@cumulus/cumulus-test-cleanup",
-<<<<<<< HEAD
-  "version": "18.4.0",
-=======
   "version": "19.0.0",
->>>>>>> 818f7fff
   "description": "Nightly cron job for cleaning up integration test artifacts",
   "main": "index.js",
   "engines": {
