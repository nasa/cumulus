{
  "name": "@cumulus/s3-replicator",
<<<<<<< HEAD
  "version": "16.1.4",
=======
  "version": "18.2.2",
>>>>>>> d2f030f1
  "description": "Replicate S3 Events to alternate bucket. Solves same-region replication.",
  "main": "index.js",
  "engines": {
    "node": ">=16.19.0"
  },
  "scripts": {
    "clean": "rm -rf dist",
    "test": "../../node_modules/.bin/ava",
    "test:coverage": "../../node_modules/.bin/nyc npm test",
    "coverage": "python ../../scripts/coverage_handler/coverage.py"
  },
  "ava": {
    "timeout": "15m"
  },
  "author": "Cumulus Authors",
  "license": "Apache-2.0",
  "dependencies": {
<<<<<<< HEAD
    "aws-sdk": "2.1490.0"
=======
    "aws-sdk": "^2.1492.0"
>>>>>>> d2f030f1
  },
  "private": true
}<|MERGE_RESOLUTION|>--- conflicted
+++ resolved
@@ -1,10 +1,6 @@
 {
   "name": "@cumulus/s3-replicator",
-<<<<<<< HEAD
-  "version": "16.1.4",
-=======
   "version": "18.2.2",
->>>>>>> d2f030f1
   "description": "Replicate S3 Events to alternate bucket. Solves same-region replication.",
   "main": "index.js",
   "engines": {
@@ -22,11 +18,7 @@
   "author": "Cumulus Authors",
   "license": "Apache-2.0",
   "dependencies": {
-<<<<<<< HEAD
-    "aws-sdk": "2.1490.0"
-=======
     "aws-sdk": "^2.1492.0"
->>>>>>> d2f030f1
   },
   "private": true
 }