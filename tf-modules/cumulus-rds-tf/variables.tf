
variable "aws_db_subnet_group_prefix" {
  description = "Prefix for RDS database cluster subnet group"
  type        = string
  default     = "cumulus-rds-tf-subnet"
}

variable "apply_immediately" {
  description = "If true, RDS will apply updates to cluster immediately, instead of in the maintenance window"
  type        = bool
  default     = true
}

variable "backup_retention_period" {
  description = "Number of backup periods to retain"
  type        = number
  default     = 1
}

variable "backup_window" {
  description = "Preferred database backup window (UTC)"
  type        = string
  default     = "07:00-09:00"
}

variable "deletion_protection" {
  description = "Flag to prevent terraform from making changes that delete the database in CI"
  type        = bool
  default     = true
}

variable "cluster_identifier" {
  description = "DB Itentifier for the RDS cluster that will be created"
  type        = string
  default     = "cumulus-rds-serverless-default-cluster"
}

variable "db_admin_username" {
  description = "Username for RDS database administrator authentication"
  type        = string
  default     = "postgres"
}

variable "db_admin_password" {
  description = "Password for RDS database administrator authentication"
  type = string
}

variable "profile" {
  description = "AWS profile to use for authentication"
  type        = string
  default     = null
}

variable "region" {
  description = "Region to deploy module to"
  type        = string
  default     = "us-east-1"
}

variable "security_group_name" {
  description = "Name for RDS access security group"
  type        = string
  default     = "cumulus_rds_cluster_acess_ingress"
}

variable "snapshot_identifier" {
  description = "Snapshot identifer for restore"
  default     = null
}

variable "subnets" {
  description = "Subnets for database cluster.  Requires at least 2 across multiple AZs"
  type    = list(string)
}

variable "tags" {
  description = "Tags to be applied to RDS cluster resources that support tags"
  type        = map(string)
  default     = {}
}

variable "vpc_id" {
  description = "VPC ID for the Cumulus Deployment"
  type        = string
}

variable "engine_version" {
  description = "Postgres engine version for serverless cluster"
  type        = string
  default     = "10.12"
}

variable "max_capacity" {
  type = number
  default = 4
}

variable "min_capacity" {
  type = number
  default = 2
}

### Required for user/database provisioning
variable "prefix" {
  type = string
}
variable "provision_user_database" {
  description = "true/false flag to configure if the module should provision a user and database using default settings"
  type = bool
  default = false
}

variable "permissions_boundary_arn" {
  type    = string
  default = ""
}

variable "rds_user_password" {
  type    = string
<<<<<<< HEAD
  default = "changeme"
=======
  default = ""
>>>>>>> 66b8f78f
}<|MERGE_RESOLUTION|>--- conflicted
+++ resolved
@@ -118,9 +118,5 @@
 
 variable "rds_user_password" {
   type    = string
-<<<<<<< HEAD
-  default = "changeme"
-=======
   default = ""
->>>>>>> 66b8f78f
 }