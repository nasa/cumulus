# Required

variable "prefix" {
  description = "prefix to use for naming created resources"
  type        = string
}

variable "permissions_boundary_arn" {
  type = string
}

# Optional

variable "custom_domain_name" {
  description = "Custom domain name for Elasticsearch"
  type        = string
  default     = null
}

variable "elasticsearch_config" {
  description = "Configuration object for Elasticsearch"
  type = object({
    domain_name    = string
    instance_count = number
    instance_type  = string
    version        = string
    volume_size    = number
  })
  default = {
    domain_name    = "es"
    instance_count = 1
    instance_type  = "t2.small.elasticsearch"
    version        = "5.3"
    volume_size    = 10
  }
}

variable "enable_point_in_time_tables" {
  description = "DynamoDB table names that should have point in time recovery enabled"
  type        = list(string)
  default = [
    "CollectionsTable",
    "GranulesTable",
<<<<<<< HEAD
    "PdrsTable",
=======
    "ProvidersTable",
>>>>>>> 09095418
    "RulesTable",
    "UsersTable"
  ]
}

variable "es_trusted_role_arns" {
  description = "IAM role ARNs that should be trusted for connecting to Elasticsearch"
  type        = list(string)
  default     = []
}

variable "include_elasticsearch" {
  description = "True/false for whether to deploy Elasticsearch"
  type        = bool
  default     = true
}

variable "subnet_ids" {
  description = "Subnet IDs that should be used when deploying Elasticsearch/using a Postgres database inside of a VPC"
  type        = list(string)
  default     = []
}

variable "elasticsearch_security_group_ids" {
  description = "Security Group IDs to assign to the Elasticsearch domain"
  type        = list(string)
  default     = []
}

variable "tags" {
  description = "Tags to be applied to managed resources"
  type        = map(string)
  default     = {}
}

variable "rds_user_access_secret_arn" {
  description = "AWS Secrets Manager secret ARN containing a JSON string of DB credentials (containing at least host, password, port as keys)"
  type = string
}

variable "rds_security_group_id" {
  type = string
  default = ""
}

variable "vpc_id" {
  type    = string
  default = null
}

variable "db_migration_lambda_timeout" {
  description = "Timeout in seconds for the database schema migration lambda.   Defaults to 900 seconds"
  type = number
  default = 900
}<|MERGE_RESOLUTION|>--- conflicted
+++ resolved
@@ -41,11 +41,6 @@
   default = [
     "CollectionsTable",
     "GranulesTable",
-<<<<<<< HEAD
-    "PdrsTable",
-=======
-    "ProvidersTable",
->>>>>>> 09095418
     "RulesTable",
     "UsersTable"
   ]
