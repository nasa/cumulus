# Required

variable "prefix" {
  description = "prefix to use for naming created resources"
  type        = string
}

variable "permissions_boundary_arn" {
  type = string
}

# Optional

variable "custom_domain_name" {
  description = "Custom domain name for Elasticsearch"
  type        = string
  default     = null
}

variable "elasticsearch_config" {
  description = "Configuration object for Elasticsearch"
  type = object({
    domain_name    = string
    instance_count = number
    instance_type  = string
    version        = string
    volume_size    = number
  })
  default = {
    domain_name    = "es"
    instance_count = 1
    instance_type  = "t2.small.elasticsearch"
    version        = "5.3"
    volume_size    = 10
  }
}

variable "enable_point_in_time_tables" {
  description = "DynamoDB table names that should have point in time recovery enabled"
  type        = list(string)
  default = [
<<<<<<< HEAD
    "GranulesTable",
=======
    "ProvidersTable",
>>>>>>> 370955a0
    "RulesTable",
    "UsersTable"
  ]
}

variable "es_trusted_role_arns" {
  description = "IAM role ARNs that should be trusted for connecting to Elasticsearch"
  type        = list(string)
  default     = []
}

variable "include_elasticsearch" {
  description = "True/false for whether to deploy Elasticsearch"
  type        = bool
  default     = true
}

variable "subnet_ids" {
  description = "Subnet IDs that should be used when deploying Elasticsearch/using a Postgres database inside of a VPC"
  type        = list(string)
  default     = []
}

variable "elasticsearch_security_group_ids" {
  description = "Security Group IDs to assign to the Elasticsearch domain"
  type        = list(string)
  default     = []
}

variable "tags" {
  description = "Tags to be applied to managed resources"
  type        = map(string)
  default     = {}
}

variable "rds_user_access_secret_arn" {
  description = "AWS Secrets Manager secret ARN containing a JSON string of DB credentials (containing at least host, password, port as keys)"
  type = string
}

variable "rds_security_group_id" {
  type = string
  default = ""
}

variable "vpc_id" {
  type    = string
  default = null
}

variable "db_migration_lambda_timeout" {
  description = "Timeout in seconds for the database schema migration lambda.   Defaults to 900 seconds"
  type = number
  default = 900
}<|MERGE_RESOLUTION|>--- conflicted
+++ resolved
@@ -39,11 +39,8 @@
   description = "DynamoDB table names that should have point in time recovery enabled"
   type        = list(string)
   default = [
-<<<<<<< HEAD
     "GranulesTable",
-=======
     "ProvidersTable",
->>>>>>> 370955a0
     "RulesTable",
     "UsersTable"
   ]
