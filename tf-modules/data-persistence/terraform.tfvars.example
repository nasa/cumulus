--- conflicted
+++ resolved
@@ -13,11 +13,6 @@
   volume_size    = 10
 }
 enable_point_in_time_tables = [
-<<<<<<< HEAD
-  "ExecutionsTable"
-=======
-  "CollectionsTable",
->>>>>>> 362c4c60
 ]
 include_elasticsearch            = true
 subnet_ids                       = ["subnet-123456"]
