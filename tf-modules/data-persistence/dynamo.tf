--- conflicted
+++ resolved
@@ -3,11 +3,8 @@
   table_names = {
     access_tokens_table          = "${var.prefix}-AccessTokensTable"
     async_operations_table       = "${var.prefix}-AsyncOperationsTable"
-<<<<<<< HEAD
     granules_table               = "${var.prefix}-GranulesTable"
-=======
     providers_table              = "${var.prefix}-ProvidersTable"
->>>>>>> 370955a0
     reconciliation_reports_table = "${var.prefix}-ReconciliationReportsTable"
     rules_table                  = "${var.prefix}-RulesTable"
     semaphores_table             = "${var.prefix}-SemaphoresTable"
@@ -65,22 +62,18 @@
   tags = var.tags
 }
 
-<<<<<<< HEAD
 resource "aws_dynamodb_table" "granules_table" {
   name             = local.table_names.granules_table
   billing_mode     = "PAY_PER_REQUEST"
   hash_key         = "granuleId"
-=======
 resource "aws_dynamodb_table" "providers_table" {
   name             = local.table_names.providers_table
   billing_mode     = "PAY_PER_REQUEST"
   hash_key         = "id"
->>>>>>> 370955a0
   stream_enabled   = true
   stream_view_type = "NEW_AND_OLD_IMAGES"
 
   attribute {
-<<<<<<< HEAD
     name = "granuleId"
     type = "S"
   }
@@ -99,14 +92,12 @@
 
   point_in_time_recovery {
     enabled = contains(local.enable_point_in_time_table_names, local.table_names.granules_table)
-=======
     name = "id"
     type = "S"
   }
 
   point_in_time_recovery {
     enabled = contains(local.enable_point_in_time_table_names, local.table_names.providers_table)
->>>>>>> 370955a0
   }
 
   lifecycle {
