--- conflicted
+++ resolved
@@ -57,11 +57,6 @@
 async function s3credentials(req, res) {
   const username = req.authorizedMetadata.userName;
   const credentials = await requestTemporaryCredentialsFromNgap(username);
-<<<<<<< HEAD
-  // eslint-disable-next-line no-console
-  console.log(credentials);
-=======
->>>>>>> 9d8d88a9
   const creds = JSON.parse(credentials.Payload);
   if (Object.keys(creds).some((key) => ['errorMessage', 'errorType', 'stackTrace'].includes(key))) {
     log.error(credentials.Payload);
