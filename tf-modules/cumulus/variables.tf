# Required

variable "async_operation_image" {
  description = "docker image to use for Cumulus async operations tasks"
  type = string
  default = "cumuluss/async-operation:32"
}

variable "cmr_client_id" {
  description = "Client ID that you want to use for requests to CMR (https://cmr.earthdata.nasa.gov/search/site/docs/search/api.html)"
  type        = string
}

variable "cmr_environment" {
  description = "Environment that should be used for CMR requests ('UAT', 'SIT', or 'PROD')"
  type        = string
}

variable "cmr_password" {
  description = "Password to use (in combination with `cmr_username`) for authorizing CMR requests"
  type        = string
}

variable "cmr_provider" {
  description = "The provider name should be used when storing metadata in CMR"
  type        = string
}

variable "cmr_username" {
  description = "Username to use (in combination with `cmr_password`) for authorizing CMR requests"
  type        = string
}

variable "cumulus_message_adapter_lambda_layer_version_arn" {
  description = "Layer version ARN of the Lambda layer for the Cumulus Message Adapter"
  type        = string
  default     = null
}
variable "rds_security_group" {
  description = "RDS Security Group used for access to RDS cluster"
  type        = string
  default     = null
}

variable "rds_user_access_secret_arn" {
  description = "RDS User Database Login Credential Secret ARN"
  type        = string
}

variable "deploy_to_ngap" {
  description = "Whether or not this instance of Cumulus is deployed to an NGAP environment"
  type        = bool
}

variable "dynamo_tables" {
  description = "A map of objects with the `arn` and `name` of every DynamoDB table for your Cumulus deployment."
  type        = map(object({ name = string, arn = string }))
}

variable "ecs_cluster_desired_size" {
  description = "The desired maximum number of instances for your ECS autoscaling group"
  type        = number
}

variable "ecs_cluster_instance_image_id" {
  type        = string
  description = "AMI ID of ECS instances"
}

variable "ecs_cluster_instance_subnet_ids" {
  description = "The Subnet IDs to use for your ECS cluster instances"
  type        = list(string)
}

variable "ecs_cluster_max_size" {
  description = "The maximum number of instances for your ECS cluster"
  type        = number
}

variable "ecs_cluster_min_size" {
  description = "The minimum number of instances for your ECS cluster"
  type        = number
}

variable "elasticsearch_domain_arn" {
  description = "The ARN of an Elasticsearch domain to use for storing data"
  type        = string
  default     = null
}

variable "elasticsearch_hostname" {
  description = "The hostname of an Elasticsearch domain to use for storing data"
  type        = string
  default     = null
}

variable "elasticsearch_security_group_id" {
  description = "The ID of the security group for the Elasticsearch domain specified by `elasticsearch_domain_arn`"
  type        = string
  default     = ""
}

variable "prefix" {
  description = "The unique prefix for your deployment resources"
  type        = string
}

variable "sts_credentials_lambda_function_arn" {
  type        = string
  default     = null
  description = "ARN of lambda function that provides app owners with keys that can be passed on to their app users."
}

variable "sts_policy_helper_lambda_function_arn" {
  type        = string
  default     = null
  description = "ARN of lambda function that outputs session policies to be passed to the sts key lambda."
}

variable "system_bucket" {
  description = "The name of the S3 bucket to be used for staging deployment files"
  type        = string
}

variable "tea_external_api_endpoint" {
  description = "Thin Egress App external endpoint URL"
  type        = string
  default     = null
}

variable "tea_internal_api_endpoint" {
  description = "Thin Egress App internal endpoint URL"
  type        = string
  default     = null
}

variable "token_secret" {
  description = "A string value used for signing and verifying JSON Web Tokens (JWTs) issued by the archive API. Should be a 32-character string for security"
  type        = string
}

variable "urs_client_id" {
  type        = string
  description = "The client ID for your Earthdata login (URS) application"
}

variable "urs_client_password" {
  type        = string
  description = "The client password for your Earthdata login (URS) application"
}

# Optional

variable "api_gateway_stage" {
  type        = string
  default     = "dev"
  description = "The archive API Gateway stage to create"
}

variable "archive_api_port" {
  description = "Port number that should be used for archive API requests"
  type        = number
  default     = null
}

variable "archive_api_reserved_concurrency" {
  description = "Reserved Concurrency for the API lambda function"
  type = number
  default = 8
}

variable "archive_api_users" {
  description = "Earthdata (URS) usernames that should be allowed to access the archive API"
  type        = list(string)
  default     = []
}

variable "buckets" {
  description = "Map identifying the buckets for the deployment"
  type        = map(object({ name = string, type = string }))
  default     = {}
}

variable "bucket_map_key" {
  description = "Optional S3 Key for TEA bucket map object to override default Cumulus configuration"
  type        = string
  default     = null
}

variable "cmr_custom_host" {
  description = "Custom host to use for CMR requests"
  type        = string
  default     = null
}

variable "cmr_limit" {
  description = "Limit of the number of results to return from CMR"
  type        = number
  default     = 100
}

variable "cmr_oauth_provider" {
  description = "Oauth provider to use for authorizing requests to CMR"
  type        = string
  default     = "earthdata"
}

variable "cmr_page_size" {
  description = "Default number of results to return per page when searching CMR for collections/granules"
  type        = number
  default     = 50
}

variable "custom_queues" {
  description = "Map of SQS queue identifiers to queue URLs"
  type        = list(object({ id = string, url = string }))
  default     = []
}

variable "deploy_distribution_s3_credentials_endpoint" {
  description = "Whether or not to include the S3 credentials endpoint in the Thin Egress App"
  type        = bool
  default     = true
}

variable "ecs_container_stop_timeout" {
  description = "Time duration to wait from when a task is stopped before its containers are forcefully killed if they do not exit normally on their own"
  type        = string
  default     = "2m"
}

variable "ecs_cluster_instance_docker_volume_size" {
  type        = number
  description = "Size (in GB) of the volume that Docker uses for image and metadata storage"
  default     = 50
}

variable "ecs_cluster_instance_type" {
  type        = string
  description = "EC2 instance type for cluster instances"
  default     = "t3.medium"
}

variable "ecs_cluster_scale_in_adjustment_percent" {
  type    = number
  default = -5
}

variable "ecs_cluster_scale_in_threshold_percent" {
  type    = number
  default = 25
}

variable "ecs_cluster_scale_out_adjustment_percent" {
  type    = number
  default = 10
}

variable "ecs_cluster_scale_out_threshold_percent" {
  type    = number
  default = 75
}

variable "ecs_docker_hub_config" {
  description = "Credentials for integrating ECS with containers hosted on Docker Hu"
  type        = object({ username = string, password = string, email = string })
  default     = null
}

variable "ecs_docker_storage_driver" {
  description = "Storage driver for ECS tasks"
  type        = string
  default     = "devicemapper"
}

variable "ecs_efs_config" {
  description = "Config for using EFS with ECS instances"
  type        = object({ mount_target_id = string, mount_point = string })
  default     = null
}

variable "ecs_include_docker_cleanup_cronjob" {
  description = "*Experimental* flag to configure a cron to run fstrim on all active container root filesystems"
  type        = bool
  default     = false
}

variable "ecs_service_alarms" {
  description = "List of Cloudwatch alarms monitoring ECS instances"
  type        = list(object({ name = string, arn = string }))
  default     = []
}

variable "elasticsearch_alarms" {
  description = "List of Cloudwatch alarms monitoring Elasticsearch domain"
  type        = list(object({ name = string, arn = string }))
  default     = []
}

variable "es_request_concurrency" {
  type = number
  default = 10
  description = "Maximum number of concurrent requests to send to Elasticsearch. Used in index-from-database operation"
}

variable "key_name" {
  description = "Name of EC2 key pair for accessing EC2 instances"
  type        = string
  default     = null
}

variable "lambda_subnet_ids" {
  description = "Subnet IDs for Lambdas"
  type        = list(string)
  default     = null
}

variable "launchpad_api" {
  description = "URL of Launchpad API. Required if using lzards-backup task or  `cmr_oauth_provider = 'launchpad'`."
  type        = string
  default     = "launchpadApi"
}

variable "launchpad_certificate" {
  description = "Name of the Launchpad certificate uploaded to the 'crypto' directory of the `system_bucket`. Required if using `cmr_oauth_provider = 'launchpad'`"
  type        = string
  default     = "launchpad.pfx"
}

variable "launchpad_passphrase" {
  description = "Passphrase of Launchpad certificate. Required if using `cmr_oauth_provider = 'launchpad'`."
  type        = string
  default     = ""
}
variable "lzards_launchpad_certificate" {
  description = "Name of the Launchpad certificate uploaded to the 'crypto' directory of the `system_bucket` for use with the lzards-backup task`."
  type        = string
  default     = "lzards_launchpad.pfx"
}

variable "lzards_launchpad_passphrase" {
  description = "Passphrase for use with lzards_launchpad_certificate."
  type        = string
  default     = ""
}

variable "lzards_provider" {
  description = "LZARDS provider name"
  type        = string
  default     = ""
}

variable "lzards_api" {
  description = "LZARDS backup API endpoint"
  type = string
  default = ""
}

variable "lzards_s3_link_timeout" {
  description = "LZARDS S3 access link timeout (seconds)"
  type        = string
  default     = ""
}

variable "log_destination_arn" {
  type        = string
  default     = null
  description = "shared AWS:Log:Destination value. Requires log_api_gateway_to_cloudwatch set to true for TEA module."
}

variable "metrics_es_host" {
  type    = string
  default = null
}

variable "metrics_es_password" {
  type    = string
  default = null
}

variable "metrics_es_username" {
  type    = string
  default = null
}

variable "oauth_provider" {
  description = "Oauth provider to use for authorizing requests to the archive API. Also accepts 'launchhpad'"
  type        = string
  default     = "earthdata"
}

variable "oauth_user_group" {
  description = "Oauth user group to validate the user against when using `oauth_provider = 'launchpad'`."
  type        = string
  default     = "N/A"
}

variable "permissions_boundary_arn" {
  description = "The ARN of an IAM permissions boundary to use when creating IAM policies"
  type        = string
  default     = null
}

variable "private_archive_api_gateway" {
  description = "Whether to deploy the archive API as a private API gateway"
  type        = bool
  default     = true
}

variable "rds_connection_heartbeat" {
  description = "If true, send a query to verify database connection is live on connection creation and retry on initial connection timeout.  Set to false if not using serverless RDS"
  type        = bool
  default     = false
}

variable "saml_entity_id" {
  description = "The endpoint EntityID from the Launchpad Integration Request"
  type        = string
  default     = "N/A"
}

variable "saml_assertion_consumer_service" {
  description = "The URL Bindings Assertion Point from the Launchpad Integration Request"
  type        = string
  default     = "N/A"
}

variable "saml_idp_login" {
  description = "The SAML Identity Provider's saml2sso endpoint"
  type        = string
  default     = "N/A"
}

variable "saml_launchpad_metadata_url" {
  description = "The url of the Identity Provider public metadata xml file"
  type        = string
  default     = "N/A"
}

variable "tags" {
  description = "Tags to be applied to Cumulus resources that support tags"
  type        = map(string)
  default     = {}
}

variable "tea_api_gateway_stage" {
  description = "The name of the API Gateway stage to create for the Thin Egress App"
  type        = string
  default     = "DEV"
}

variable "tea_rest_api_id" {
  description = "Thin Egress App API gateway ID"
  type        = string
  default     = null
}

variable "tea_rest_api_root_resource_id" {
  description = "Thin Egress App API gateway root resource ID"
  type        = string
  default     = null
}

variable "throttled_queues" {
  description = "Array of configuration for custom queues with execution limits"
  type        = list(object({
    url = string,
    execution_limit = number
  }))
  default     = []
}

variable "urs_url" {
  description = "The URL of the Earthdata login (URS) site"
  type        = string
  default     = "https://uat.urs.earthdata.nasa.gov"
}

variable "cmr_acl_based_credentials" {
  type = bool
  default = false
  description = "Option to enable/disable user based CMR ACLs to derive permission for s3 credential access tokens"
}

variable "vpc_id" {
  description = "VPC used by Lambda functions"
  type        = string
  default     = null
}

# archive module clean_executions lambda configuration

variable "daily_execution_payload_cleanup_schedule_expression" {
  type        = string
  default     = "cron(0 4 * * ? *)"
  description = "Cloud Watch cron schedule for the execution payload cleanup lambda"
}

variable "complete_execution_payload_timeout_disable" {
  type        = bool
  default     = false
  description = "Boolean flag that when set to true will disable 'complete' execution cleanup"
}

variable "complete_execution_payload_timeout" {
  type        = number
  default     = 10
  description = "Number of days to retain 'complete' execution payload records in the database"
}

variable "non_complete_execution_payload_timeout_disable" {
  type        = bool
  default     = false
  description = "Boolean flag that when set to true will disable 'complete' execution cleanup"

}

variable "non_complete_execution_payload_timeout" {
  description = "Number of days to retain 'non-complete' execution payload records in the database"
  type        = number
  default     = 30
}

variable "archive_api_url" {
  type        = string
  default     = null
  description = "If not specified, the value of the Backend (Archive) API Gateway endpoint is used"
}

variable "additional_log_groups_to_elk" {
  description = "Map of Cloudwatch Log Groups. The key is a descriptor and the value is the log group"
  type = map(string)
  default = {}
}

variable "es_index_shards" {
  description = "The number of shards for the Elasticsearch index"
  type        = number
  default     = 2
}

<<<<<<< HEAD
variable "ems_deploy" {
  description = "If true, deploys the EMS reporting module"
  type        = bool
  default     = false
}

variable "ecs_custom_sg_ids" {
  description = "Add extra/custom security group to ECS cluster"
  type = list(string)
  default = [""]

}
=======
variable "ecs_custom_sg_ids" {
  description = "User defined security groups to add to the Core ECS cluster"
  type = list(string)
  default = []
}
>>>>>>> d9c80b43
<|MERGE_RESOLUTION|>--- conflicted
+++ resolved
@@ -539,11 +539,10 @@
   default     = 2
 }
 
-<<<<<<< HEAD
-variable "ems_deploy" {
-  description = "If true, deploys the EMS reporting module"
-  type        = bool
-  default     = false
+variable "ecs_custom_sg_ids" {
+  description = "User defined security groups to add to the Core ECS cluster"
+  type = list(string)
+  default = []
 }
 
 variable "ecs_custom_sg_ids" {
@@ -552,10 +551,3 @@
   default = [""]
 
 }
-=======
-variable "ecs_custom_sg_ids" {
-  description = "User defined security groups to add to the Core ECS cluster"
-  type = list(string)
-  default = []
-}
->>>>>>> d9c80b43
