--- conflicted
+++ resolved
@@ -611,10 +611,8 @@
 
 variable "deploy_cumulus_workflows" {
   description = "for each workflow, if true deploy that workflow"
-<<<<<<< HEAD
   type        = map(string)
   default     = { change_granule_collections_workflow: true }
-=======
 }
 
 variable "workflow_configurations" {
@@ -656,5 +654,4 @@
   default = {
     sf_event_sqs_to_db_records_types = {}
   }
->>>>>>> 617c87c6
 }