# API outputs

output "archive_api_uri" {
  value = module.archive.api_uri
}

output "archive_api_redirect_uri" {
  value = module.archive.api_redirect_uri
}

output "distribution_url" {
  value = module.distribution.distribution_url
}

output "distribution_redirect_uri" {
  value = module.distribution.thin_egress_app_redirect_uri
}

output "s3_credentials_redirect_uri" {
  value = module.distribution.s3_credentials_redirect_uri
}

# SNS topics

output "report_executions_sns_topic_arn" {
  value = module.archive.report_executions_sns_topic_arn
}

output "report_granules_sns_topic_arn" {
  value = module.archive.report_granules_sns_topic_arn
}

output "report_pdrs_sns_topic_arn" {
  value = module.archive.report_pdrs_sns_topic_arn
}

# Cumulus core task outputs

output "discover_granules_task" {
  value = module.ingest.discover_granules_task
}

output "discover_pdrs_task" {
  value = module.ingest.discover_pdrs_task
}

output "fake_processing_task" {
  value = module.ingest.fake_processing_task
}

output "files_to_granules_task" {
  value = module.ingest.files_to_granules_task
}

output "hello_world_task" {
  value = module.ingest.hello_world_task
}

output "move_granules_task" {
  value = module.ingest.move_granules_task
}

output "parse_pdr_task" {
  value = module.ingest.parse_pdr_task
}

output "pdr_status_check_task" {
  value = module.ingest.pdr_status_check_task
}

output "queue_granules_task" {
  value = module.ingest.queue_granules_task
}

output "queue_pdrs_task" {
  value = module.ingest.queue_pdrs_task
}

output "sf_sns_report_task" {
  value = module.ingest.sf_sns_report_task
}

output "sync_granule_task" {
  value = module.ingest.sync_granule_task
}

# Workflow config outputs

output "workflow_config" {
  value = {
<<<<<<< HEAD
    cw_sf_execution_event_to_db_lambda_function_arn = module.archive.cw_sf_execution_event_to_db_lambda_function_arn
    publish_reports_lambda_function_arn             = module.archive.publish_reports_lambda_function_arn
    sf_semaphore_down_lambda_function_arn           = module.ingest.sf_semaphore_down_lambda_function_arn
    state_machine_role_arn                          = module.ingest.step_role_arn
=======
    publish_reports_lambda_function_arn   = module.archive.publish_reports_lambda_function_arn
    sf_semaphore_down_lambda_function_arn = module.ingest.sf_semaphore_down_lambda_function_arn
    state_machine_role_arn                = module.ingest.step_role_arn
    sqs_message_remover_lambda_function_arn = module.ingest.sqs_message_remover_lambda_function_arn
>>>>>>> c3154a84
  }
}

# Other Lambda outputs

output "post_to_cmr_task" {
  value = module.ingest.post_to_cmr_task
}

output "log2elasticsearch_lambda_function_arn" {
  value = module.archive.log2elasticsearch_lambda_function_arn
}

output "sqs2sfThrottle_lambda_function_arn" {
  value = module.ingest.sqs2sfThrottle_lambda_function_arn
}

# IAM outputs

output "lambda_processing_role_arn" {
  value = aws_iam_role.lambda_processing.arn
}

output "scaling_role_arn" {
  value = module.ingest.scaling_role_arn
}

# ECS cluster

output "ecs_cluster_arn" {
  value = aws_ecs_cluster.default.arn
}

output "ecs_cluster_name" {
  value = aws_ecs_cluster.default.name
}<|MERGE_RESOLUTION|>--- conflicted
+++ resolved
@@ -88,17 +88,11 @@
 
 output "workflow_config" {
   value = {
-<<<<<<< HEAD
     cw_sf_execution_event_to_db_lambda_function_arn = module.archive.cw_sf_execution_event_to_db_lambda_function_arn
     publish_reports_lambda_function_arn             = module.archive.publish_reports_lambda_function_arn
     sf_semaphore_down_lambda_function_arn           = module.ingest.sf_semaphore_down_lambda_function_arn
     state_machine_role_arn                          = module.ingest.step_role_arn
-=======
-    publish_reports_lambda_function_arn   = module.archive.publish_reports_lambda_function_arn
-    sf_semaphore_down_lambda_function_arn = module.ingest.sf_semaphore_down_lambda_function_arn
-    state_machine_role_arn                = module.ingest.step_role_arn
-    sqs_message_remover_lambda_function_arn = module.ingest.sqs_message_remover_lambda_function_arn
->>>>>>> c3154a84
+    sqs_message_remover_lambda_function_arn         = module.ingest.sqs_message_remover_lambda_function_arn
   }
 }
 
