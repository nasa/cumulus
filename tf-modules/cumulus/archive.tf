--- conflicted
+++ resolved
@@ -94,14 +94,7 @@
 
   log_destination_arn = var.log_destination_arn
 
-<<<<<<< HEAD
-  rds_security_group = var.rds_security_group
-  rds_user_access_secret_arn = var.rds_user_access_secret_arn
-  rds_connection_heartbeat = var.rds_connection_heartbeat
-
   ems_deploy = var.ems_deploy
 
-=======
->>>>>>> 503e3ba6
   tags = var.tags
 }