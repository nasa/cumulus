{
  "name": "@cumulus/ingest-module",
<<<<<<< HEAD
  "version": "12.0.1",
=======
  "version": "13.0.1",
>>>>>>> eb57ee60
  "description": "Terraform module for data ingest related functionality",
  "engines": {
    "node": ">=14.19.1"
  },
  "scripts": {
    "prepublish": "node scripts/write-cumulus-version.js"
  },
  "author": "Cumulus Authors",
  "license": "Apache-2.0",
  "private": true
}<|MERGE_RESOLUTION|>--- conflicted
+++ resolved
@@ -1,10 +1,6 @@
 {
   "name": "@cumulus/ingest-module",
-<<<<<<< HEAD
-  "version": "12.0.1",
-=======
   "version": "13.0.1",
->>>>>>> eb57ee60
   "description": "Terraform module for data ingest related functionality",
   "engines": {
     "node": ">=14.19.1"
