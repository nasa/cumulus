--- conflicted
+++ resolved
@@ -1,10 +1,6 @@
 {
   "name": "@cumulus/ingest-module",
-<<<<<<< HEAD
-  "version": "15.0.4",
-=======
   "version": "16.1.4",
->>>>>>> 61460b9f
   "description": "Terraform module for data ingest related functionality",
   "engines": {
     "node": ">=16.19.0"
