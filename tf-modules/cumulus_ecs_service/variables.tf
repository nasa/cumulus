# Required

variable "cluster_arn" {
  description = "ARN of an ECS cluster"
  type = string
}

variable "image" {
  description = "Image used to start the container. See https://docs.aws.amazon.com/AmazonECS/latest/APIReference/API_ContainerDefinition.html#ECS-Type-ContainerDefinition-image"
  type = string
}

variable "log2elasticsearch_lambda_function_arn" {
  description = "ARN of log2elasticsearch Lambda"
  type = string
}

variable "name" {
  description = "ECS service name"
  type        = string
}

variable "prefix" {
<<<<<<< HEAD
  description = "The unique prefix for your deployment resources"""
=======
  description = "The unique prefix for your deployment resources"
>>>>>>> 8d321ee3
  type = string
}

# Optional

variable "alarms" {
  description = "Configuration for Cloudwatch alarms to monitor ECS, keyed by alarm name"
  type    = map(object({ comparison_operator = string, metric_name = string, threshold = number }))
  default = {}
}

variable "command" {
  description = "The command that is passed to the ECS container. Command is concatenated from a list of strings."
  type    = list(string)
  default = null
}

variable "cpu" {
  description = "The number of CPU units the Amazon ECS container agent will reserve for the container"
  type    = number
  default = 10
}

variable "desired_count" {
  description = "Desired count of ECS cluster instances"
  type    = number
  default = 0
}

variable "environment" {
  description = "Environment variables to pass to the ECS container"
  type    = map(string)
  default = {}
}

variable "memory_reservation" {
  description = "The soft limit (in MB) of memory to reserve for the container"
  type    = number
  default = 256
}

variable "network_mode" {
  description = "The Docker networking mode to use for the containers in the task"
  type    = string
  default = "bridge"
}

variable "privileged" {
  description = "When this parameter is true, the container is given elevated privileges on the host container instance (similar to the root user)."
  type    = bool
  default = false
}

variable "tags" {
  description = "Tags to apply to deployed resources"
  type    = map(string)
  default = null
}

variable "volumes" {
  description = "Volumes to make accessible to the container(s)"
  type    = list(object({ name = string, host_path = string, container_path = string }))
  default = []
}<|MERGE_RESOLUTION|>--- conflicted
+++ resolved
@@ -21,11 +21,7 @@
 }
 
 variable "prefix" {
-<<<<<<< HEAD
-  description = "The unique prefix for your deployment resources"""
-=======
   description = "The unique prefix for your deployment resources"
->>>>>>> 8d321ee3
   type = string
 }
 
