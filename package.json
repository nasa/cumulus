--- conflicted
+++ resolved
@@ -21,17 +21,10 @@
     "lint": "npm run lint-package-json && npm run eslint && lerna run python-lint && npm run lint-md",
     "lint-md": "markdownlint docs/**/*.md docs/*.md tf-modules/**/*.md tf-modules/*.md",
     "lint-package-json": "npmPkgJsonLint .",
-<<<<<<< HEAD
-    "test": "lerna run --ignore @cumulus/cumulus-integration-tests --concurrency 1 test",
-    "test:ci": "./scripts/run_ci_unit_coverage.sh",
-    "test:coverage": "lerna run --ignore @cumulus/cumulus-integration-tests --concurrency 1 test:coverage",
-    "coverage": "lerna run --ignore @cumulus/cumulus-integration-tests --concurrency 1 coverage -- -- ",
-=======
     "test": "lerna run --ignore @cumulus/cumulus-integration-tests --stream --concurrency 1 test",
     "test:coverage": "lerna run --ignore @cumulus/cumulus-integration-tests --stream --concurrency 1 test:coverage",
     "test:ci": "lerna run --ignore @cumulus/cumulus-integration-tests --stream --concurrency 1 test:ci",
     "coverage": "lerna run --ignore @cumulus/cumulus-integration-tests --concurrency 1 --since master coverage -- ",
->>>>>>> e677ef44
     "tsc": "lerna run tsc",
     "tsc:listEmittedFiles": "lerna run tsc:listEmittedFiles --stream --no-prefix",
     "package": "lerna run package",
