{
  "private": true,
  "version": "1.0.0",
  "description": "Cumulus Framework for ingesting and processing NASA Earth data streams",
  "scripts": {
    "docs-build-tasks": "./bin/build-tasks-doc.js",
    "docs-build": "npm run docs-build-tasks && gitbook build",
    "docs-serve": "npm run docs-build && (cd docs && gitbook serve)",
    "docs-start": "npm run docs-build && (cd docs && gitbook serve)",
    "e2e": "ava tests/*.js --serial",
    "lint": "eslint packages/api --ext .js",
    "test": "nyc lerna run test --concurrency 2",
    "bootstrap": "lerna bootstrap --npm-client=npm --hoist",
    "ybootstrap": "lerna bootstrap",
    "bootstrap-no-build": "lerna bootstrap --ignore-scripts --npm-client=npm --hoist",
    "update": "lerna publish --skip-git --skip-npm",
    "publish": "lerna publish --skip-git --repo-version $VERSION --yes --npm-client=npm",
    "clean": "lerna clean",
    "build": "lerna run --parallel --no-sort build",
    "watch": "lerna run --parallel --no-sort watch",
    "coverage": "nyc report --reporter text-summary --reporter html",
    "coveralls": "nyc report --reporter=text-lcov --temp-direcotry=\"./.final_nyc_output\" | coveralls"
  },
  "repository": {
    "type": "git",
    "url": "https://github.com/nasa/cumulus"
  },
  "engines": {
    "node": ">=8.10.0"
  },
  "bin": {
    "build-tasks-doc": "./bin/build-tasks-doc.js"
  },
  "ava": {
    "files": "test"
  },
  "nyc": {
    "exclude": [
      "**/tests",
      "**/test",
      "packages/common/.tmp"
    ]
  },
  "keywords": [
    "GIBS",
    "CUMULUS",
    "NASA"
  ],
  "author": "Cumulus Authors",
  "license": "Apache-2.0",
  "devDependencies": {
    "ava": "^0.25.0",
    "babel-eslint": "^8.2.2",
    "coveralls": "^3.0.0",
    "eslint-config-airbnb": "^16.1.0",
<<<<<<< HEAD
    "eslint-plugin-import": "^2.7.0",
=======
    "eslint-plugin-unicorn": "^4.0.3",
    "eslint-plugin-import": "^2.9.0",
>>>>>>> 2c4dcfd7
    "eslint-plugin-jsdoc": "^3.5.0",
    "eslint-plugin-jsx-a11y": "^6.0.2",
    "eslint-plugin-node": "^7.0.1",
    "eslint-plugin-react": "^7.4.0",
    "eslint": "^4.19.1",
    "gitbook-cli": "^2.3.2",
    "lerna": "^2.9.0",
    "nyc": "^11.6.0"
  },
  "dependencies": {
    "aws-sdk": "^2.238.1",
    "fs-extra": "^5.0.0",
    "latest-version": "^4.0.0",
    "semver": "^5.5.0"
  }
}<|MERGE_RESOLUTION|>--- conflicted
+++ resolved
@@ -53,12 +53,8 @@
     "babel-eslint": "^8.2.2",
     "coveralls": "^3.0.0",
     "eslint-config-airbnb": "^16.1.0",
-<<<<<<< HEAD
-    "eslint-plugin-import": "^2.7.0",
-=======
     "eslint-plugin-unicorn": "^4.0.3",
     "eslint-plugin-import": "^2.9.0",
->>>>>>> 2c4dcfd7
     "eslint-plugin-jsdoc": "^3.5.0",
     "eslint-plugin-jsx-a11y": "^6.0.2",
     "eslint-plugin-node": "^7.0.1",
