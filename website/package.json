{
  "name": "@cumulus/website",
<<<<<<< HEAD
  "version": "18.5.0",
=======
  "version": "20.1.1",
>>>>>>> 2648c237
  "description": "The Cumulus website",
  "license": "Apache-2.0",
  "scripts": {
    "docusaurus": "docusaurus",
    "start": "docusaurus start",
    "build": "docusaurus build",
    "swizzle": "docusaurus swizzle",
    "deploy": "docusaurus deploy",
    "clear": "docusaurus clear",
    "serve": "docusaurus serve",
    "write-translations": "docusaurus write-translations",
    "write-heading-ids": "docusaurus write-heading-ids",
    "clean": "git clean -d -x -e node_modules -f"
  },
  "devDependencies": {
    "@docusaurus/core": "^2.3.0",
    "@docusaurus/preset-classic": "^2.3.0",
    "react": "^17.0.2"
  },
  "private": true
}<|MERGE_RESOLUTION|>--- conflicted
+++ resolved
@@ -1,10 +1,6 @@
 {
   "name": "@cumulus/website",
-<<<<<<< HEAD
-  "version": "18.5.0",
-=======
   "version": "20.1.1",
->>>>>>> 2648c237
   "description": "The Cumulus website",
   "license": "Apache-2.0",
   "scripts": {
