{
  "name": "@cumulus/website",
<<<<<<< HEAD
  "version": "14.0.0",
=======
  "version": "14.1.0",
>>>>>>> e73ad8e2
  "description": "The Cumulus website",
  "license": "Apache-2.0",
  "scripts": {
    "docusaurus": "docusaurus",
    "start": "docusaurus start",
    "build": "docusaurus build",
    "swizzle": "docusaurus swizzle",
    "deploy": "docusaurus deploy",
    "clear": "docusaurus clear",
    "serve": "docusaurus serve",
    "write-translations": "docusaurus write-translations",
    "write-heading-ids": "docusaurus write-heading-ids",
    "clean": "git clean -d -x -e node_modules -f"
  },
  "devDependencies": {
    "@docusaurus/core": "^2.3.0",
    "@docusaurus/preset-classic": "^2.3.0",
    "react": "^17.0.2"
  },
  "private": true
}<|MERGE_RESOLUTION|>--- conflicted
+++ resolved
@@ -1,10 +1,6 @@
 {
   "name": "@cumulus/website",
-<<<<<<< HEAD
-  "version": "14.0.0",
-=======
   "version": "14.1.0",
->>>>>>> e73ad8e2
   "description": "The Cumulus website",
   "license": "Apache-2.0",
   "scripts": {
