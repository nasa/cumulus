--- conflicted
+++ resolved
@@ -169,12 +169,9 @@
         'features/logging-esdis-metrics',
         'features/replay-kinesis-messages',
         'features/replay-archived-sqs-messages',
-<<<<<<< HEAD
         'features/granule_uniquification',
-=======
         'features/change_granule_collection',
         'features/record_archival',
->>>>>>> 129c6e21
       ],
     },
     {
