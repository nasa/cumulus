--- conflicted
+++ resolved
@@ -229,12 +229,9 @@
         'upgrade-notes/upgrade-rds-phase-3-release',
         'upgrade-notes/rds-phase-3-data-migration-guidance',
         'upgrade-notes/upgrade-rds-cluster-tf-postgres-13',
-<<<<<<< HEAD
-=======
         'upgrade-notes/update-cumulus_id-type-indexes-CUMULUS-3449',
         'upgrade-notes/upgrade_execution_table_CUMULUS_3320',
         'upgrade-notes/update_table_indexes_CUMULUS_3792',
->>>>>>> 8098923c
       ],
     },
     {
