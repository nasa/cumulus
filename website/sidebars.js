--- conflicted
+++ resolved
@@ -240,11 +240,8 @@
         'upgrade-notes/update_table_indexes_CUMULUS_3792',
         'upgrade-notes/serverless-v2-upgrade',
         'upgrade-notes/upgrade-terraform-1.12',
-<<<<<<< HEAD
+        'upgrade-notes/archived_column_indexing',
         'upgrade-notes/update-granules-to-include-producer_granule_id',
-=======
-        'upgrade-notes/archived_column_indexing',
->>>>>>> 5a87580e
       ],
     },
     {
