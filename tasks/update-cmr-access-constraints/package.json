{
  "name": "@cumulus/update-cmr-access-constraints",
  "version": "15.0.3",
  "description": "Updates CMR metadata to set access constraints",
  "author": "Cumulus Authors",
  "license": "Apache-2.0",
  "private": true,
  "homepage": "https://github.com/nasa/cumulus/tree/master/tasks/update-cmr-access-constraints#readme",
  "repository": {
    "type": "git",
    "url": "https://github.com/nasa/cumulus",
    "directory": "tasks/update-cmr-access-constraints"
  },
  "engines": {
    "node": ">=16.19.0"
  },
  "main": "index.js",
  "directories": {
    "test": "tests"
  },
  "scripts": {
    "generate-task-schemas": "npx generate-task-schemas . files",
    "build": "rm -rf dist && mkdir dist && npm run generate-task-schemas && cp -R schemas dist/ && ../../node_modules/.bin/webpack",
    "clean": "rm -rf dist",
    "package": "npm run build && (cd dist && node ../../../bin/zip.js lambda.zip index.js schemas)",
    "test": "../../node_modules/.bin/ava",
    "test:coverage": "../../node_modules/.bin/nyc npm test",
    "watch": "rm -rf dist && mkdir dist && cp -R schemas dist/ && ../../node_modules/.bin/webpack --progress -w"
  },
  "ava": {
    "files": [
      "tests/*"
    ],
    "verbose": true
  },
  "dependencies": {
<<<<<<< HEAD
    "@cumulus/aws-client": "15.0.3",
    "@cumulus/cmrjs": "15.0.3",
    "@cumulus/cumulus-message-adapter-js": "2.0.4",
=======
    "@cumulus/aws-client": "15.0.0",
    "@cumulus/cmrjs": "15.0.0",
    "@cumulus/cumulus-message-adapter-js": "2.0.5",
>>>>>>> eab94620
    "lodash": "^4.17.5"
  },
  "devDependencies": {
    "@cumulus/common": "15.0.3",
    "@cumulus/schemas": "15.0.3"
  }
}<|MERGE_RESOLUTION|>--- conflicted
+++ resolved
@@ -1,6 +1,6 @@
 {
   "name": "@cumulus/update-cmr-access-constraints",
-  "version": "15.0.3",
+  "version": "15.0.0",
   "description": "Updates CMR metadata to set access constraints",
   "author": "Cumulus Authors",
   "license": "Apache-2.0",
@@ -34,19 +34,13 @@
     "verbose": true
   },
   "dependencies": {
-<<<<<<< HEAD
-    "@cumulus/aws-client": "15.0.3",
-    "@cumulus/cmrjs": "15.0.3",
-    "@cumulus/cumulus-message-adapter-js": "2.0.4",
-=======
     "@cumulus/aws-client": "15.0.0",
     "@cumulus/cmrjs": "15.0.0",
     "@cumulus/cumulus-message-adapter-js": "2.0.5",
->>>>>>> eab94620
     "lodash": "^4.17.5"
   },
   "devDependencies": {
-    "@cumulus/common": "15.0.3",
-    "@cumulus/schemas": "15.0.3"
+    "@cumulus/common": "15.0.0",
+    "@cumulus/schemas": "15.0.0"
   }
 }