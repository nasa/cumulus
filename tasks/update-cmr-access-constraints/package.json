{
  "name": "@cumulus/update-cmr-access-constraints",
<<<<<<< HEAD
  "version": "11.1.4",
=======
  "version": "13.0.1",
>>>>>>> eb57ee60
  "description": "Updates CMR metadata to set access constraints",
  "author": "Cumulus Authors",
  "license": "Apache-2.0",
  "private": true,
  "homepage": "https://github.com/nasa/cumulus/tree/master/tasks/update-cmr-access-constraints#readme",
  "repository": {
    "type": "git",
    "url": "https://github.com/nasa/cumulus",
    "directory": "tasks/update-cmr-access-constraints"
  },
  "engines": {
    "node": ">=12.0.0"
  },
  "main": "index.js",
  "directories": {
    "test": "tests"
  },
  "scripts": {
    "generate-task-schemas": "npx generate-task-schemas . files",
    "build": "rm -rf dist && mkdir dist && npm run generate-task-schemas && cp -R schemas dist/ && ../../node_modules/.bin/webpack",
    "clean": "rm -rf dist",
    "package": "npm run build && (cd dist && node ../../../bin/zip.js lambda.zip index.js schemas)",
    "test": "../../node_modules/.bin/ava",
    "test:coverage": "../../node_modules/.bin/nyc npm test",
    "watch": "rm -rf dist && mkdir dist && cp -R schemas dist/ && ../../node_modules/.bin/webpack --progress -w"
  },
  "ava": {
    "files": [
      "tests/*"
    ],
    "verbose": true
  },
  "dependencies": {
<<<<<<< HEAD
    "@cumulus/aws-client": "11.1.4",
    "@cumulus/cmrjs": "11.1.4",
=======
    "@cumulus/aws-client": "13.0.1",
    "@cumulus/cmrjs": "13.0.1",
>>>>>>> eb57ee60
    "@cumulus/cumulus-message-adapter-js": "2.0.4",
    "lodash": "^4.17.5"
  },
  "devDependencies": {
<<<<<<< HEAD
    "@cumulus/common": "11.1.4",
    "@cumulus/schemas": "11.1.4"
=======
    "@cumulus/common": "13.0.1",
    "@cumulus/schemas": "13.0.1"
>>>>>>> eb57ee60
  }
}<|MERGE_RESOLUTION|>--- conflicted
+++ resolved
@@ -1,10 +1,6 @@
 {
   "name": "@cumulus/update-cmr-access-constraints",
-<<<<<<< HEAD
-  "version": "11.1.4",
-=======
   "version": "13.0.1",
->>>>>>> eb57ee60
   "description": "Updates CMR metadata to set access constraints",
   "author": "Cumulus Authors",
   "license": "Apache-2.0",
@@ -38,23 +34,13 @@
     "verbose": true
   },
   "dependencies": {
-<<<<<<< HEAD
-    "@cumulus/aws-client": "11.1.4",
-    "@cumulus/cmrjs": "11.1.4",
-=======
     "@cumulus/aws-client": "13.0.1",
     "@cumulus/cmrjs": "13.0.1",
->>>>>>> eb57ee60
     "@cumulus/cumulus-message-adapter-js": "2.0.4",
     "lodash": "^4.17.5"
   },
   "devDependencies": {
-<<<<<<< HEAD
-    "@cumulus/common": "11.1.4",
-    "@cumulus/schemas": "11.1.4"
-=======
     "@cumulus/common": "13.0.1",
     "@cumulus/schemas": "13.0.1"
->>>>>>> eb57ee60
   }
 }