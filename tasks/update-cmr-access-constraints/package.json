{
  "name": "@cumulus/update-cmr-access-constraints",
  "version": "10.0.0-beta.0",
  "description": "Updates CMR metadata to set access constraints",
  "author": "Cumulus Authors",
  "license": "Apache-2.0",
  "private": true,
  "homepage": "https://github.com/nasa/cumulus/tree/master/tasks/update-cmr-access-constraints#readme",
  "repository": {
    "type": "git",
    "url": "https://github.com/nasa/cumulus",
    "directory": "tasks/update-cmr-access-constraints"
  },
  "engines": {
    "node": ">=12.0.0"
  },
  "main": "index.js",
  "directories": {
    "test": "tests"
  },
  "scripts": {
    "generate-task-schemas": "npx generate-task-schemas . files",
    "build": "rm -rf dist && mkdir dist && npm run generate-task-schemas && cp -R schemas dist/ && ../../node_modules/.bin/webpack",
    "package": "npm run build && (cd dist && node ../../../bin/zip.js lambda.zip index.js schemas)",
    "test": "../../node_modules/.bin/ava",
    "test:coverage": "../../node_modules/.bin/nyc npm test",
    "watch": "rm -rf dist && mkdir dist && cp -R schemas dist/ && ../../node_modules/.bin/webpack --progress -w"
  },
  "ava": {
    "files": [
      "tests/*"
    ],
    "verbose": true
  },
  "dependencies": {
<<<<<<< HEAD
    "@cumulus/aws-client": "10.0.0-beta.0",
    "@cumulus/cmrjs": "10.0.0-beta.0",
    "@cumulus/cumulus-message-adapter-js": "2.0.3",
=======
    "@cumulus/aws-client": "9.9.0",
    "@cumulus/cmrjs": "9.9.0",
    "@cumulus/cumulus-message-adapter-js": "2.0.4",
>>>>>>> c7c0d476
    "lodash": "^4.17.5"
  },
  "devDependencies": {
    "@cumulus/common": "10.0.0-beta.0",
    "@cumulus/schemas": "10.0.0-beta.0"
  }
}<|MERGE_RESOLUTION|>--- conflicted
+++ resolved
@@ -33,15 +33,9 @@
     "verbose": true
   },
   "dependencies": {
-<<<<<<< HEAD
-    "@cumulus/aws-client": "10.0.0-beta.0",
-    "@cumulus/cmrjs": "10.0.0-beta.0",
-    "@cumulus/cumulus-message-adapter-js": "2.0.3",
-=======
     "@cumulus/aws-client": "9.9.0",
     "@cumulus/cmrjs": "9.9.0",
     "@cumulus/cumulus-message-adapter-js": "2.0.4",
->>>>>>> c7c0d476
     "lodash": "^4.17.5"
   },
   "devDependencies": {
