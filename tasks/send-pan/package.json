{
  "name": "@cumulus/send-pan",
<<<<<<< HEAD
  "version": "18.5.5",
=======
  "version": "20.1.1",
>>>>>>> 2648c237
  "description": "Sends a PAN response after parsing a PDR.",
  "main": "dist/index.js",
  "private": true,
  "directories": {
    "test": "tests"
  },
  "homepage": "https://github.com/nasa/cumulus/tree/master/tasks/send-pan",
  "repository": {
    "type": "git",
    "url": "https://github.com/nasa/cumulus",
    "directory": "tasks/send-pan"
  },
  "engines": {
    "node": ">=20.12.2"
  },
  "scripts": {
    "clean": "rm -rf dist",
    "package": "./bin/package.sh",
    "test": "../../node_modules/.bin/ava",
    "test:ci": "../../scripts/run_package_ci_unit.sh",
    "test:coverage": "../../node_modules/.bin/nyc npm test",
    "prepare": "npm run tsc",
    "tsc": "../../node_modules/.bin/tsc",
    "tsc:listEmittedFiles": "../../node_modules/.bin/tsc --listEmittedFiles",
    "watch-test": "../../node_modules/.bin/tsc-watch --onsuccess 'npm test'",
    "webpack": "../../node_modules/.bin/webpack",
    "coverage": "python ../../scripts/coverage_handler/coverage.py"
  },
  "ava": {
    "files": [
      "tests/*"
    ],
    "timeout": "5m",
    "verbose": true,
    "failFast": true
  },
  "author": "Cumulus Authors",
  "license": "Apache-2.0",
  "dependencies": {
<<<<<<< HEAD
    "@cumulus/api": "18.5.5",
    "@cumulus/common": "18.5.5",
    "@cumulus/cumulus-message-adapter-js": "2.2.0",
    "@cumulus/ingest": "18.5.5",
    "@cumulus/logger": "18.5.5",
    "got": "^11.8.5"
  },
  "devDependencies": {
    "@cumulus/aws-client": "18.5.5",
=======
    "@cumulus/api": "20.1.1",
    "@cumulus/common": "20.1.1",
    "@cumulus/cumulus-message-adapter-js": "2.3.0",
    "@cumulus/ingest": "20.1.1",
    "@cumulus/logger": "20.1.1",
    "got": "^11.8.5"
  },
  "devDependencies": {
    "@cumulus/aws-client": "20.1.1",
>>>>>>> 2648c237
    "url-join": "^4.0.0"
  }
}<|MERGE_RESOLUTION|>--- conflicted
+++ resolved
@@ -1,10 +1,6 @@
 {
   "name": "@cumulus/send-pan",
-<<<<<<< HEAD
-  "version": "18.5.5",
-=======
   "version": "20.1.1",
->>>>>>> 2648c237
   "description": "Sends a PAN response after parsing a PDR.",
   "main": "dist/index.js",
   "private": true,
@@ -44,17 +40,6 @@
   "author": "Cumulus Authors",
   "license": "Apache-2.0",
   "dependencies": {
-<<<<<<< HEAD
-    "@cumulus/api": "18.5.5",
-    "@cumulus/common": "18.5.5",
-    "@cumulus/cumulus-message-adapter-js": "2.2.0",
-    "@cumulus/ingest": "18.5.5",
-    "@cumulus/logger": "18.5.5",
-    "got": "^11.8.5"
-  },
-  "devDependencies": {
-    "@cumulus/aws-client": "18.5.5",
-=======
     "@cumulus/api": "20.1.1",
     "@cumulus/common": "20.1.1",
     "@cumulus/cumulus-message-adapter-js": "2.3.0",
@@ -64,7 +49,6 @@
   },
   "devDependencies": {
     "@cumulus/aws-client": "20.1.1",
->>>>>>> 2648c237
     "url-join": "^4.0.0"
   }
 }