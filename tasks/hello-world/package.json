--- conflicted
+++ resolved
@@ -33,13 +33,8 @@
   "author": "Cumulus Authors",
   "license": "Apache-2.0",
   "dependencies": {
-<<<<<<< HEAD
     "@cumulus/aws-client": "16.0.0",
     "@cumulus/common": "16.0.0",
-=======
-    "@cumulus/aws-client": "15.0.0",
-    "@cumulus/common": "15.0.0",
->>>>>>> ae2cf444
     "@cumulus/cumulus-message-adapter-js": "2.0.5"
   }
 }