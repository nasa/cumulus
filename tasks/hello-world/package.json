--- conflicted
+++ resolved
@@ -1,10 +1,6 @@
 {
   "name": "@cumulus/hello-world",
-<<<<<<< HEAD
-  "version": "18.4.0",
-=======
   "version": "19.0.0",
->>>>>>> 818f7fff
   "description": "Example task",
   "main": "index.js",
   "directories": {
@@ -40,13 +36,8 @@
   "author": "Cumulus Authors",
   "license": "Apache-2.0",
   "dependencies": {
-<<<<<<< HEAD
-    "@cumulus/aws-client": "18.4.0",
-    "@cumulus/common": "18.4.0",
-=======
     "@cumulus/aws-client": "19.0.0",
     "@cumulus/common": "19.0.0",
->>>>>>> 818f7fff
     "@cumulus/cumulus-message-adapter-js": "2.2.0"
   }
 }