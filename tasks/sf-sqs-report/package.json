{
  "name": "@cumulus/sf-sqs-report",
  "version": "15.0.3",
  "description": "Sends an incoming Cumulus message to SQS",
  "main": "index.js",
  "directories": {
    "test": "tests"
  },
  "homepage": "https://github.com/nasa/cumulus/tree/master/tasks/sf-sqs-report",
  "repository": {
    "type": "git",
    "url": "https://github.com/nasa/cumulus"
  },
  "publishConfig": {
    "access": "public"
  },
  "engines": {
    "node": ">=16.19.0"
  },
  "scripts": {
    "build-lambda-zips": "(cd dist && rm -f lambda.zip && node ../../../bin/zip.js lambda.zip index.js)",
    "build": "rm -rf dist && mkdir dist && ../../node_modules/.bin/webpack",
    "clean": "rm -rf dist",
    "package": "npm run build && npm run build-lambda-zips",
    "test": "../../node_modules/.bin/ava",
    "test:coverage": "../../node_modules/.bin/nyc npm test",
    "watch": "rm -rf dist && mkdir dist && ../../node_modules/.bin/webpack --progress -w"
  },
  "ava": {
    "timeout": "15m"
  },
  "author": "Cumulus Authors",
  "license": "Apache-2.0",
  "dependencies": {
<<<<<<< HEAD
    "@cumulus/aws-client": "15.0.3",
    "@cumulus/cumulus-message-adapter-js": "2.0.4",
=======
    "@cumulus/aws-client": "15.0.0",
    "@cumulus/cumulus-message-adapter-js": "2.0.5",
>>>>>>> eab94620
    "lodash": "^4.17.21"
  },
  "devDependencies": {
    "@cumulus/common": "15.0.3"
  }
}<|MERGE_RESOLUTION|>--- conflicted
+++ resolved
@@ -1,6 +1,6 @@
 {
   "name": "@cumulus/sf-sqs-report",
-  "version": "15.0.3",
+  "version": "15.0.0",
   "description": "Sends an incoming Cumulus message to SQS",
   "main": "index.js",
   "directories": {
@@ -32,16 +32,11 @@
   "author": "Cumulus Authors",
   "license": "Apache-2.0",
   "dependencies": {
-<<<<<<< HEAD
-    "@cumulus/aws-client": "15.0.3",
-    "@cumulus/cumulus-message-adapter-js": "2.0.4",
-=======
     "@cumulus/aws-client": "15.0.0",
     "@cumulus/cumulus-message-adapter-js": "2.0.5",
->>>>>>> eab94620
     "lodash": "^4.17.21"
   },
   "devDependencies": {
-    "@cumulus/common": "15.0.3"
+    "@cumulus/common": "15.0.0"
   }
 }