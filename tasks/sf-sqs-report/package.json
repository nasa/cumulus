--- conflicted
+++ resolved
@@ -33,11 +33,7 @@
   "author": "Cumulus Authors",
   "license": "Apache-2.0",
   "dependencies": {
-<<<<<<< HEAD
     "@cumulus/aws-client": "16.0.0",
-=======
-    "@cumulus/aws-client": "15.0.0",
->>>>>>> ae2cf444
     "@cumulus/cumulus-message-adapter-js": "2.0.5",
     "lodash": "^4.17.21"
   },
