{
  "name": "@cumulus/orca-copy-to-archive-adapter",
<<<<<<< HEAD
  "version": "16.1.1",
=======
  "version": "17.0.0",
>>>>>>> bd5d4569
  "description": "Adapter to invoke orca copy-to-archive lambda",
  "main": "dist/index.js",
  "private": true,
  "directories": {
    "test": "tests"
  },
  "homepage": "https://github.com/nasa/cumulus/tree/master/tasks/orca-copy-to-archive-adapter",
  "repository": {
    "type": "git",
    "url": "https://github.com/nasa/cumulus"
  },
  "engines": {
    "node": ">=16.19.0"
  },
  "scripts": {
    "clean": "rm -rf dist",
    "generate-task-schemas": "npx generate-task-schemas . files",
    "package": "npm run generate-task-schemas && ./bin/package.sh",
    "test": "../../node_modules/.bin/ava",
    "test:coverage": "../../node_modules/.bin/nyc npm test",
    "prepare": "npm run tsc",
    "tsc": "../../node_modules/.bin/tsc",
    "tsc:listEmittedFiles": "../../node_modules/.bin/tsc --listEmittedFiles",
    "webpack": "../../node_modules/.bin/webpack",
    "coverage": "python ../../scripts/coverage_handler/coverage.py"
  },
  "ava": {
    "files": [
      "tests/*"
    ],
    "timeout": "2m",
    "verbose": true
  },
  "author": "Cumulus Authors",
  "license": "Apache-2.0",
  "dependencies": {
<<<<<<< HEAD
    "@cumulus/aws-client": "16.1.1",
    "@cumulus/common": "16.1.1",
    "@cumulus/cumulus-message-adapter-js": "2.0.5",
    "@cumulus/logger": "16.1.1",
    "lodash": "^4.17.15"
  },
  "devDependencies": {
    "@cumulus/schemas": "16.1.1"
=======
    "@cumulus/aws-client": "17.0.0",
    "@cumulus/common": "17.0.0",
    "@cumulus/cumulus-message-adapter-js": "2.0.5",
    "@cumulus/logger": "17.0.0",
    "lodash": "^4.17.15"
  },
  "devDependencies": {
    "@cumulus/schemas": "17.0.0"
>>>>>>> bd5d4569
  }
}<|MERGE_RESOLUTION|>--- conflicted
+++ resolved
@@ -1,10 +1,6 @@
 {
   "name": "@cumulus/orca-copy-to-archive-adapter",
-<<<<<<< HEAD
-  "version": "16.1.1",
-=======
   "version": "17.0.0",
->>>>>>> bd5d4569
   "description": "Adapter to invoke orca copy-to-archive lambda",
   "main": "dist/index.js",
   "private": true,
@@ -41,16 +37,6 @@
   "author": "Cumulus Authors",
   "license": "Apache-2.0",
   "dependencies": {
-<<<<<<< HEAD
-    "@cumulus/aws-client": "16.1.1",
-    "@cumulus/common": "16.1.1",
-    "@cumulus/cumulus-message-adapter-js": "2.0.5",
-    "@cumulus/logger": "16.1.1",
-    "lodash": "^4.17.15"
-  },
-  "devDependencies": {
-    "@cumulus/schemas": "16.1.1"
-=======
     "@cumulus/aws-client": "17.0.0",
     "@cumulus/common": "17.0.0",
     "@cumulus/cumulus-message-adapter-js": "2.0.5",
@@ -59,6 +45,5 @@
   },
   "devDependencies": {
     "@cumulus/schemas": "17.0.0"
->>>>>>> bd5d4569
   }
 }