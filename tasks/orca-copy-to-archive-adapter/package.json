--- conflicted
+++ resolved
@@ -1,10 +1,6 @@
 {
   "name": "@cumulus/orca-copy-to-archive-adapter",
-<<<<<<< HEAD
-  "version": "16.1.4",
-=======
   "version": "18.2.2",
->>>>>>> d2f030f1
   "description": "Adapter to invoke orca copy-to-archive lambda",
   "main": "dist/index.js",
   "private": true,
@@ -42,16 +38,6 @@
   "author": "Cumulus Authors",
   "license": "Apache-2.0",
   "dependencies": {
-<<<<<<< HEAD
-    "@cumulus/aws-client": "16.1.4",
-    "@cumulus/common": "16.1.4",
-    "@cumulus/cumulus-message-adapter-js": "2.0.5",
-    "@cumulus/logger": "16.1.4",
-    "lodash": "^4.17.15"
-  },
-  "devDependencies": {
-    "@cumulus/schemas": "16.1.4"
-=======
     "@cumulus/aws-client": "18.2.2",
     "@cumulus/common": "18.2.2",
     "@cumulus/cumulus-message-adapter-js": "2.0.5",
@@ -60,6 +46,5 @@
   },
   "devDependencies": {
     "@cumulus/schemas": "18.2.2"
->>>>>>> d2f030f1
   }
 }