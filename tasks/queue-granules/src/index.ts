import { Context } from 'aws-lambda';
import get from 'lodash/get';
import isNumber from 'lodash/isNumber';
import memoize from 'lodash/memoize';
import pMap from 'p-map';

import { runCumulusTask } from '@cumulus/cumulus-message-adapter-js';
import { enqueueGranuleIngestMessage } from '@cumulus/ingest/queue';
import {
  getWorkflowFileKey,
  templateKey,
} from '@cumulus/common/workflows';
import { constructCollectionId, deconstructCollectionId } from '@cumulus/message/Collections';
import { buildExecutionArn } from '@cumulus/message/Executions';
import { CumulusMessage, CumulusRemoteMessage } from '@cumulus/types/message';
import { getJsonS3Object } from '@cumulus/aws-client/S3';

import {
  collections as collectionsApi,
  providers as providersApi,
  granules as granulesApi,
} from '@cumulus/api-client';

import { QueueGranulesInput, QueueGranulesConfig, QueueGranulesOutput } from './types';
import GroupAndChunkIterable from './iterable';

interface HandlerEvent {
  input: QueueGranulesInput,
  config: QueueGranulesConfig,
}

type ApiGranule = QueueGranulesInput['granules'][number];

async function fetchGranuleProvider(event: HandlerEvent, providerId: string | undefined) {
  if (!providerId || providerId === event.config.provider.id) {
    return event.config.provider;
  }

  const { body } = await providersApi.getProvider({
    prefix: event.config.stackName,
    providerId,
  });

  return JSON.parse(body);
}

/**
 * Return the collectionId from a Granule if possible, otherwise throw an Error
 *
 * @param granule - the granule to get the collectionId from
 * @returns the collectionId of the granule if has it in its properties'
 */
function getCollectionIdFromGranule(granule: ApiGranule): string {
  if (granule.collectionId) {
    return granule.collectionId;
  }
  if (granule.dataType && granule.version) {
    return constructCollectionId(granule.dataType, granule.version);
  }
  throw new Error(`Invalid collection information provided for granule with granuleId: ${granule.granuleId}, `
    + 'please check task input to make sure collection information is provided');
}

/**
 * Return an Iterable of granules, grouped by collectionId and provider, containing
 * chunks of granules to queue together.
 *
 * @param granules - Granules to group and chunk
 * @param preferredBatchSize - The max chunk size to use when chunking the groups (default 1)
 * @returns Iterable
 */
function createIterable(
  granules: ApiGranule[],
  preferredBatchSize: number | null | undefined
): GroupAndChunkIterable<ApiGranule, { collectionId: string, provider: string | undefined }> {
  return new GroupAndChunkIterable(
    granules,
    (granule) => {
      const collectionId = getCollectionIdFromGranule(granule);
      return { collectionId, provider: granule.provider };
    },
    isNumber(preferredBatchSize) && preferredBatchSize > 0 ? preferredBatchSize : 1
  );
}

interface ApiGranuleWithCreatedAt extends ApiGranule {
  createdAt: number
}

/**
 * Updates each granule in the 'batch' to the passed in createdAt
 * value if one does not already exist
 * @param granuleBatch - Array of Cumulus Granule objects
 * @param createdAt    - 'Date.now()' to apply to the granules if there is
 *                        no existing createdAt value
 * @returns updated array of Cumulus Granule objects
 */
function updateGranuleBatchCreatedAt(
  granuleBatch: ApiGranule[],
  createdAt: number
): ApiGranuleWithCreatedAt[] {
  return granuleBatch.map((granule) => (
    {
      ...granule,
      createdAt: granule.createdAt ?? createdAt,
    }
  ));
}

/**
 * See schemas/input.json and schemas/config.json for detailed event description
 *
 * @param event - Lambda event object
 * @returns see schemas/output.json for detailed output schema
 *   that is passed to the next task in the workflow
 */
async function queueGranules(event: HandlerEvent): Promise<QueueGranulesOutput> {
  const granules = (event.input.granules || []);
  const memoizedFetchProvider = memoize(fetchGranuleProvider, (_, providerId) => providerId);
  const memoizedFetchCollection = memoize(
    collectionsApi.getCollection,
    ({ collectionName, collectionVersion }) => constructCollectionId(
      collectionName,
      collectionVersion
    )
  );
  const parentExecutionArn = buildExecutionArn(
    get(event, 'cumulus_config.state_machine')!,
    get(event, 'cumulus_config.execution_name')!
  )!;
  const pMapConcurrency = get(event, 'config.concurrency', 3);

  const messageTemplate = await getJsonS3Object(
    event.config.internalBucket,
    templateKey(event.config.stackName)
  );
  const { arn: granuleIngestWorkflowArn } = await getJsonS3Object(
    event.config.internalBucket,
    getWorkflowFileKey(event.config.stackName, event.config.granuleIngestWorkflow)
  );

  const executionArns = await pMap(
    createIterable(granules, event.config.preferredQueueBatchSize),
    async ({ provider, collectionId, chunks }) => {
      const { name: collectionName, version: collectionVersion } = deconstructCollectionId(
        collectionId
      );
      const [collection, normalizedProvider] = await Promise.all([
        memoizedFetchCollection({
          prefix: event.config.stackName,
          collectionName,
          collectionVersion,
        }),
        memoizedFetchProvider(event, provider),
      ]);

      return await pMap(
        chunks,
        async (granuleBatchIn) => {
          const granuleBatch = updateGranuleBatchCreatedAt(granuleBatchIn, Date.now());
          await pMap(
            granuleBatch,
            (queuedGranule) => {
<<<<<<< HEAD
              const { granuleId, producerGranuleId, updatedAt, createdAt } = queuedGranule;
=======
              const { granuleId, updatedAt, createdAt, archived } = queuedGranule;
>>>>>>> 5a87580e

              if (updatedAt && (!Number.isInteger(updatedAt) || updatedAt < 0)) {
                throw new Error(`Invalid updatedAt value: ${queuedGranule.updatedAt} `
                                + `for granule with granuleId: ${queuedGranule.granuleId}`);
              }
              return granulesApi.updateGranule({
                prefix: event.config.stackName,
                collectionId,
                granuleId,
                body: {
                  collectionId,
                  granuleId,
                  producerGranuleId: producerGranuleId || granuleId,
                  status: 'queued',
                  updatedAt: updatedAt ?? createdAt,
                  createdAt: createdAt,
                  archived: archived || false,
                },
              });
            },
            {
              concurrency: pMapConcurrency,
            }
          );

          return await enqueueGranuleIngestMessage({
            messageTemplate,
            workflow: {
              name: event.config.granuleIngestWorkflow,
              arn: granuleIngestWorkflowArn,
            },
            granules: granuleBatch,
            queueUrl: event.config.queueUrl,
            provider: normalizedProvider,
            collection,
            pdr: event.input.pdr,
            parentExecutionArn,
            executionNamePrefix: event.config.executionNamePrefix,
            additionalCustomMeta: event.config.childWorkflowMeta,
          });
        },
        {
          concurrency: pMapConcurrency,
        }
      );
    },
    // purposefully serial, the chunks run in parallel.
    { concurrency: 1 }
  );

  return {
    running: executionArns.flat(),
    ...(event.input.pdr ? { pdr: event.input.pdr } : {}),
  };
}

/**
 * Lambda handler
 *
 * @param event   - a Cumulus Message
 * @param context - an AWS Lambda context
 * @returns       - Returns output from task
 */
async function handler(
  event: CumulusMessage | CumulusRemoteMessage,
  context: Context
): Promise<CumulusMessage | CumulusRemoteMessage> {
  return await runCumulusTask(
    queueGranules,
    event,
    context
  );
}

export {
  createIterable,
  handler,
  queueGranules,
  updateGranuleBatchCreatedAt,
};<|MERGE_RESOLUTION|>--- conflicted
+++ resolved
@@ -161,11 +161,7 @@
           await pMap(
             granuleBatch,
             (queuedGranule) => {
-<<<<<<< HEAD
-              const { granuleId, producerGranuleId, updatedAt, createdAt } = queuedGranule;
-=======
-              const { granuleId, updatedAt, createdAt, archived } = queuedGranule;
->>>>>>> 5a87580e
+              const { archived, granuleId, producerGranuleId, updatedAt, createdAt } = queuedGranule;
 
               if (updatedAt && (!Number.isInteger(updatedAt) || updatedAt < 0)) {
                 throw new Error(`Invalid updatedAt value: ${queuedGranule.updatedAt} `
