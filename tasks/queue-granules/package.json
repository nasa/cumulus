{
  "name": "@cumulus/queue-granules",
  "version": "1.22.1",
  "description": "Add discovered granules to the queue",
  "main": "index.js",
  "directories": {
    "test": "tests"
  },
  "homepage": "https://github.com/nasa/cumulus/tree/master/tasks/queue-granules",
  "repository": {
    "type": "git",
    "url": "https://github.com/nasa/cumulus"
  },
  "publishConfig": {
    "access": "public"
  },
  "engines": {
    "node": ">=10.16.3"
  },
  "scripts": {
    "test": "ava",
    "test-coverage": "nyc ava",
    "build": "rm -rf dist && mkdir dist && cp -R schemas dist/ && webpack",
    "watch": "rm -rf dist && mkdir dist && cp -R schemas dist/ && webpack --progress -w",
    "package": "npm run build && (cd dist && zip -q -r lambda.zip index.js schemas)"
  },
  "nyc": {
    "exclude": [
      "tests"
    ]
  },
  "author": "Cumulus Authors",
  "license": "Apache-2.0",
  "dependencies": {
<<<<<<< HEAD
    "@cumulus/aws-client": "1.21.0",
    "@cumulus/collection-config-store": "1.21.0",
    "@cumulus/common": "1.21.0",
    "@cumulus/cumulus-message-adapter-js": "1.1.0",
    "@cumulus/ingest": "1.21.0",
    "@cumulus/message": "1.21.0",
=======
    "@cumulus/aws-client": "1.22.1",
    "@cumulus/collection-config-store": "1.22.1",
    "@cumulus/common": "1.22.1",
    "@cumulus/cumulus-message-adapter-js": "^1.1.0",
    "@cumulus/ingest": "1.22.1",
    "@cumulus/message": "1.22.1",
>>>>>>> 758a84c4
    "lodash": "4.17.15"
  },
  "devDependencies": {
    "ava": "^2.1.0",
    "babel-loader": "^8.0.6",
    "babel-plugin-source-map-support": "^2.1.1",
    "babel-preset-env": "^1.7.0",
    "nyc": "^14.0.0",
    "webpack": "~4.5.0",
    "webpack-cli": "~2.0.14"
  }
}<|MERGE_RESOLUTION|>--- conflicted
+++ resolved
@@ -32,21 +32,12 @@
   "author": "Cumulus Authors",
   "license": "Apache-2.0",
   "dependencies": {
-<<<<<<< HEAD
-    "@cumulus/aws-client": "1.21.0",
-    "@cumulus/collection-config-store": "1.21.0",
-    "@cumulus/common": "1.21.0",
-    "@cumulus/cumulus-message-adapter-js": "1.1.0",
-    "@cumulus/ingest": "1.21.0",
-    "@cumulus/message": "1.21.0",
-=======
     "@cumulus/aws-client": "1.22.1",
     "@cumulus/collection-config-store": "1.22.1",
     "@cumulus/common": "1.22.1",
-    "@cumulus/cumulus-message-adapter-js": "^1.1.0",
+    "@cumulus/cumulus-message-adapter-js": "1.1.0",
     "@cumulus/ingest": "1.22.1",
     "@cumulus/message": "1.22.1",
->>>>>>> 758a84c4
     "lodash": "4.17.15"
   },
   "devDependencies": {
