--- conflicted
+++ resolved
@@ -43,16 +43,9 @@
   "author": "Cumulus Authors",
   "license": "Apache-2.0",
   "dependencies": {
-<<<<<<< HEAD
-    "@cumulus/api-client": "16.0.0",
-    "@cumulus/aws-client": "16.0.0",
-    "@cumulus/common": "16.0.0",
-=======
     "@cumulus/api-client": "17.0.0",
     "@cumulus/aws-client": "17.0.0",
-    "@cumulus/collection-config-store": "17.0.0",
     "@cumulus/common": "17.0.0",
->>>>>>> 9493022e
     "@cumulus/cumulus-message-adapter-js": "2.0.5",
     "@cumulus/ingest": "17.0.0",
     "@cumulus/message": "17.0.0",
