{
  "name": "@cumulus/queue-granules",
  "version": "15.0.3",
  "description": "Add discovered granules to the queue",
  "main": "index.js",
  "directories": {
    "test": "tests"
  },
  "homepage": "https://github.com/nasa/cumulus/tree/master/tasks/queue-granules",
  "repository": {
    "type": "git",
    "url": "https://github.com/nasa/cumulus"
  },
  "publishConfig": {
    "access": "public"
  },
  "engines": {
    "node": ">=16.19.0"
  },
  "scripts": {
    "build": "rm -rf dist && mkdir dist && cp -R schemas dist/ && ../../node_modules/.bin/webpack",
    "clean": "rm -rf dist",
    "package": "npm run build && (cd dist && node ../../../bin/zip.js lambda.zip index.js schemas)",
    "test": "../../node_modules/.bin/ava",
    "test:coverage": "../../node_modules/.bin/nyc npm test",
    "watch": "rm -rf dist && mkdir dist && cp -R schemas dist/ && ../../node_modules/.bin/webpack --progress -w"
  },
  "ava": {
    "timeout": "15m"
  },
  "author": "Cumulus Authors",
  "license": "Apache-2.0",
  "dependencies": {
<<<<<<< HEAD
    "@cumulus/api-client": "15.0.3",
    "@cumulus/aws-client": "15.0.3",
    "@cumulus/collection-config-store": "15.0.3",
    "@cumulus/common": "15.0.3",
    "@cumulus/cumulus-message-adapter-js": "2.0.4",
    "@cumulus/ingest": "15.0.3",
    "@cumulus/message": "15.0.3",
=======
    "@cumulus/api-client": "15.0.0",
    "@cumulus/aws-client": "15.0.0",
    "@cumulus/collection-config-store": "15.0.0",
    "@cumulus/common": "15.0.0",
    "@cumulus/cumulus-message-adapter-js": "2.0.5",
    "@cumulus/ingest": "15.0.0",
    "@cumulus/message": "15.0.0",
>>>>>>> eab94620
    "lodash": "^4.17.21",
    "p-map": "^4.0.0"
  }
}<|MERGE_RESOLUTION|>--- conflicted
+++ resolved
@@ -1,6 +1,6 @@
 {
   "name": "@cumulus/queue-granules",
-  "version": "15.0.3",
+  "version": "15.0.0",
   "description": "Add discovered granules to the queue",
   "main": "index.js",
   "directories": {
@@ -31,15 +31,6 @@
   "author": "Cumulus Authors",
   "license": "Apache-2.0",
   "dependencies": {
-<<<<<<< HEAD
-    "@cumulus/api-client": "15.0.3",
-    "@cumulus/aws-client": "15.0.3",
-    "@cumulus/collection-config-store": "15.0.3",
-    "@cumulus/common": "15.0.3",
-    "@cumulus/cumulus-message-adapter-js": "2.0.4",
-    "@cumulus/ingest": "15.0.3",
-    "@cumulus/message": "15.0.3",
-=======
     "@cumulus/api-client": "15.0.0",
     "@cumulus/aws-client": "15.0.0",
     "@cumulus/collection-config-store": "15.0.0",
@@ -47,7 +38,6 @@
     "@cumulus/cumulus-message-adapter-js": "2.0.5",
     "@cumulus/ingest": "15.0.0",
     "@cumulus/message": "15.0.0",
->>>>>>> eab94620
     "lodash": "^4.17.21",
     "p-map": "^4.0.0"
   }
