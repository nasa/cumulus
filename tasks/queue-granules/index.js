'use strict';

const get = require('lodash/get');
const groupBy = require('lodash/groupBy');
const chunk = require('lodash/chunk');
const isNumber = require('lodash/isNumber');
const pMap = require('p-map');

const cumulusMessageAdapter = require('@cumulus/cumulus-message-adapter-js');
const { enqueueGranuleIngestMessage } = require('@cumulus/ingest/queue');
const { constructCollectionId } = require('@cumulus/message/Collections');
const { buildExecutionArn } = require('@cumulus/message/Executions');
const {
  providers: providersApi,
  granules: granulesApi,
} = require('@cumulus/api-client');
const CollectionConfigStore = require('@cumulus/collection-config-store');

async function fetchGranuleProvider(prefix, providerId) {
  const { body } = await providersApi.getProvider({
    prefix,
    providerId,
  });

  return JSON.parse(body);
}

/**
 * Group granules by collection and split into batches then split again on provider
 *
 * @param {Array<Object>} granules - list of input granules
 * @param {number} batchSize - size of batch of granules to queue
 * @returns {Array<Object>} list of lists of granules: each list contains granules which belong
 *                          to the same collection, and each list's max length is set by batchSize
 */
function groupAndBatchGranules(granules, batchSize) {
  const filteredBatchSize = isNumber(batchSize) ? batchSize : 1;
  const granulesByCollectionMap = groupBy(
    granules,
    (g) => constructCollectionId(g.dataType, g.version)
  );
  const granulesBatchedByCollection = Object.values(granulesByCollectionMap).reduce(
    (arr, granulesByCollection) => arr.concat(chunk(granulesByCollection, filteredBatchSize)),
    []
  );
  return granulesBatchedByCollection.reduce((arr, granuleBatch) => arr.concat(
    Object.values(groupBy(granuleBatch, 'provider'))
  ), []);
}

/**
 * See schemas/input.json and schemas/config.json for detailed event description
 *
 * @param {Object} event - Lambda event object
 * @returns {Promise} - see schemas/output.json for detailed output schema
 *   that is passed to the next task in the workflow
 **/
async function queueGranules(event) {
  const granules = event.input.granules || [];

  const collectionConfigStore = new CollectionConfigStore(
    event.config.internalBucket,
    event.config.stackName
  );

  const arn = buildExecutionArn(
    get(event, 'cumulus_config.state_machine'),
    get(event, 'cumulus_config.execution_name')
  );

  const groupedAndBatchedGranules = groupAndBatchGranules(
    granules,
    event.config.preferredQueueBatchSize
  );

  const pMapConcurrency = get(event, 'config.concurrency', 3);
  const executionArns = await pMap(
    groupedAndBatchedGranules,
    async (granuleBatch) => {
      const collectionConfig = await collectionConfigStore.get(
        granuleBatch[0].dataType,
        granuleBatch[0].version
      );
      const executionArn = enqueueGranuleIngestMessage({
        granules: granuleBatch,
        queueUrl: event.config.queueUrl,
        granuleIngestWorkflow: event.config.granuleIngestWorkflow,
        provider: granuleBatch[0].provider
          ? await fetchGranuleProvider(event.config.stackName, granuleBatch[0].provider)
          : event.config.provider,
        collection: collectionConfig,
        pdr: event.input.pdr,
        parentExecutionArn: arn,
        stack: event.config.stackName,
        systemBucket: event.config.internalBucket,
        executionNamePrefix: event.config.executionNamePrefix,
        additionalCustomMeta: event.config.childWorkflowMeta,
      });
      if (executionArn) {
<<<<<<< HEAD
        const queuedGranule = {
          granuleId: granule.granuleId,
          collectionId: constructCollectionId(
            granule.dataType,
            granule.version
          ),
          status: 'queued',
        };
        await granulesApi.updateGranule({
          prefix: event.config.stackName,
          body: queuedGranule,
        });
=======
        await pMap(
          granuleBatch,
          (queuedGranule) => granulesApi.updateGranule({
            prefix: event.config.stackName,
            body: {
              collectionId: constructCollectionId(
                queuedGranule.dataType,
                queuedGranule.version
              ),
              granuleId: queuedGranule.granuleId,
              status: 'queued',
              retries: 3,
            },
          }),
          { concurrency: pMapConcurrency }
        );
>>>>>>> 6590e6bc
      }
      return executionArn;
    },
    { concurrency: pMapConcurrency }
  );

  const result = { running: executionArns };
  if (event.input.pdr) result.pdr = event.input.pdr;
  return result;
}

/**
 * Lambda handler
 *
 * @param {Object} event      - a Cumulus Message
 * @param {Object} context    - an AWS Lambda context
 * @returns {Promise<Object>} - Returns output from task.
 *                              See schemas/output.json for detailed output schema
 */
async function handler(event, context) {
  return await cumulusMessageAdapter.runCumulusTask(
    queueGranules,
    event,
    context
  );
}

module.exports = {
  groupAndBatchGranules,
  handler,
  queueGranules,
};<|MERGE_RESOLUTION|>--- conflicted
+++ resolved
@@ -97,20 +97,6 @@
         additionalCustomMeta: event.config.childWorkflowMeta,
       });
       if (executionArn) {
-<<<<<<< HEAD
-        const queuedGranule = {
-          granuleId: granule.granuleId,
-          collectionId: constructCollectionId(
-            granule.dataType,
-            granule.version
-          ),
-          status: 'queued',
-        };
-        await granulesApi.updateGranule({
-          prefix: event.config.stackName,
-          body: queuedGranule,
-        });
-=======
         await pMap(
           granuleBatch,
           (queuedGranule) => granulesApi.updateGranule({
@@ -122,12 +108,10 @@
               ),
               granuleId: queuedGranule.granuleId,
               status: 'queued',
-              retries: 3,
             },
           }),
           { concurrency: pMapConcurrency }
         );
->>>>>>> 6590e6bc
       }
       return executionArn;
     },
