--- conflicted
+++ resolved
@@ -41,16 +41,10 @@
   "author": "Cumulus Authors",
   "license": "Apache-2.0",
   "dependencies": {
-<<<<<<< HEAD
-    "@cumulus/aws-client": "20.2.0",
-    "@cumulus/api-client": "20.2.0",
-    "@cumulus/cmrjs": "20.2.0",
-    "@cumulus/common": "20.2.0",
-=======
+    "@cumulus/api-client": "20.3.0",
     "@cumulus/aws-client": "20.3.0",
     "@cumulus/cmrjs": "20.3.0",
     "@cumulus/common": "20.3.0",
->>>>>>> 5a87580e
     "@cumulus/cumulus-message-adapter-js": "2.3.0",
     "@cumulus/distribution-utils": "20.3.0",
     "@cumulus/errors": "20.3.0",
