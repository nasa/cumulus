'use strict';

import { Context } from 'aws-lambda';
import get from 'lodash/get';
import keyBy from 'lodash/keyBy';
import cloneDeep from 'lodash/cloneDeep';
import { AssertionError } from 'assert';
import flatten from 'lodash/flatten';
import pRetry from 'p-retry';
import path from 'path';
import pMap from 'p-map';

import { InvalidArgument, DuplicateFile } from '@cumulus/errors';
import {
  unversionFilename,
} from '@cumulus/ingest/granule';
import {
  isCMRFile,
  metadataObjectFromCMRFile,
} from '@cumulus/cmrjs';
import { runCumulusTask } from '@cumulus/cumulus-message-adapter-js';
import { s3 } from '@cumulus/aws-client/services';
import { BucketsConfig, log } from '@cumulus/common';
import { urlPathTemplate } from '@cumulus/ingest/url-path-template';
import { constructCollectionId } from '@cumulus/message/Collections';
import { getCollection } from '@cumulus/api-client/collections';
import { getGranule } from '@cumulus/api-client/granules';
import { CollectionRecord, CollectionFile } from '@cumulus/types';
import { CumulusMessage } from '@cumulus/types/message';
import { getRequiredEnvVar } from '@cumulus/common/env';
import { calculateObjectHash, copyObject, s3Join, s3ObjectExists } from '@cumulus/aws-client/S3';
import { fetchDistributionBucketMap } from '@cumulus/distribution-utils';
import { getCMRCollectionId } from '@cumulus/cmrjs/cmr-utils';
import {
  MB,
  EventConfig,
  ChangeCollectionsS3Event,
  ValidApiGranuleFile,
  ValidGranuleRecord,
  MassagedEventConfig,
  ValidApiFile,
} from './types';
import {
  validateApiGranuleRecord,
  CMRObjectToString,
  updateCmrFileCollection,
  updateCmrFileLinks,
  uploadCMRFile,
  validateApiFile,
} from './update_cmr_file_collection';

/**
 * Boolean are these files in the same location
 */
function objectSourceAndTargetSame(
  sourceFile: ValidApiGranuleFile,
  targetFile: ValidApiGranuleFile
): boolean {
  return ((sourceFile.key === targetFile.key) && (sourceFile.bucket === targetFile.bucket));
}

async function metadataCollisionsMatch(
  targetFile: ValidApiGranuleFile,
  metadataObject: Object
): Promise<boolean> {
  const existingGranuleMetadata = await pRetry(
    () => metadataObjectFromCMRFile(
      `s3://${targetFile.bucket}/${targetFile.key}`
    ),
    { retries: 5, minTimeout: 2000, maxTimeout: 2000 }
  );
  const sourceCollection = getCMRCollectionId(metadataObject, targetFile.key);
  const targetCollection = getCMRCollectionId(existingGranuleMetadata, targetFile.key);
  return sourceCollection === targetCollection;
}

async function checkSumsMatch(
  sourceFile: ValidApiGranuleFile,
  targetFile: ValidApiGranuleFile
): Promise<boolean> {
  const [sourceHash, targetHash] = await Promise.all([
    pRetry(
      () => calculateObjectHash({ s3: s3(), algorithm: 'CKSUM', ...sourceFile }),
      { retries: 3, minTimeout: 2000, maxTimeout: 2000 }
    ),
    pRetry(
      () => calculateObjectHash({ s3: s3(), algorithm: 'CKSUM', ...targetFile }),
      { retries: 3, minTimeout: 2000, maxTimeout: 2000 }
    ),
  ]);

  return sourceHash === targetHash;
}

/**
 * Identify if an s3 file needs to be copied.
 * File does not need move *if*
 *   - The target bucket/key is the same as source bucket/key
 *   - The target file is already in its expected location
 * Otherwise it needs to be moved
 * this throws an error if there is a file in the target location but *not* a copy of source
 */
export async function s3CopyNeeded(
  sourceFile: ValidApiGranuleFile,
  targetFile: ValidApiGranuleFile
): Promise<boolean> {
  // this check is strictly redundant, but allows us to skip some s3 calculations if possible
  if (objectSourceAndTargetSame(sourceFile, targetFile)) {
    return false;
  }

  const [targetExists, sourceExists] = await Promise.all([
    pRetry(
      () =>
        s3ObjectExists({ Bucket: targetFile.bucket, Key: targetFile.key }),
      {
        retries: 3,
        minTimeout: 2000,
        maxTimeout: 2000,
        onFailedAttempt: (error) => {
          log.warn(
            `Error when checking for object ${{
              Bucket: targetFile?.bucket,
              Key: targetFile?.key,
            }} :: ${error}, retrying`
          );
        },
      }
    ),
    pRetry(
      async () =>
        s3ObjectExists({ Bucket: sourceFile.bucket, Key: sourceFile.key }),
      {
        retries: 3,
        minTimeout: 2000,
        maxTimeout: 2000,
        onFailedAttempt: (error) => {
          log.warn(
            `Error when checking for object ${{
              Bucket: sourceFile?.bucket,
              Key: sourceFile?.key,
            }} :: ${error}, retrying`
          );
        },
      }
    ),
  ]);
  //this is the normal happy path
  if (sourceExists && !targetExists) {
    return true;
  }
  // either this granule is being reprocessed *or* there's a file collision between collections
  if (sourceExists && targetExists) {
    if (await checkSumsMatch(sourceFile, targetFile)) {
      // this file was already moved, but is being reprocessed
      // presumably because of a failure elsewhere in the workflow
      return false;
    }
    throw new DuplicateFile(
      `file Bucket: ${targetFile?.bucket}, Key: ${targetFile?.key} already exists.` +
      'cannot copy over without deleting existing data'
    );
  }
  log.warn(
    `source location Bucket: ${sourceFile?.bucket}, Key: ${sourceFile?.key}` +
    "doesn't exist, has this file already been moved?"
  );
  return false;
}

/**
 * Validates the file matched only one file in collection configuration and has a valid bucket
 * config.
 */
function identifyFileMatch(
  bucketsConfig: BucketsConfig,
  fileName: string,
  fileSpecs: Array<CollectionFile>
): CollectionFile {
  const collectionRegexes = fileSpecs.map((spec) => spec.regex);
  const matches = fileSpecs.filter(
    ((collectionFile) => unversionFilename(fileName).match(collectionFile.regex))
  );
  if (matches.length > 1) {
    throw new InvalidArgument(`File (${fileName}) matched more than one of ${JSON.stringify(collectionRegexes)}.`);
  }
  if (matches.length === 0) {
    throw new InvalidArgument(`File (${fileName}) did not match any of ${JSON.stringify(collectionRegexes)}`);
  }
  const [match] = matches;
  if (!bucketsConfig.keyExists(match.bucket)) {
    throw new InvalidArgument(`Collection config specifies a bucket key of ${match.bucket}, `
      + `but the configured bucket keys are: ${Object.keys(bucketsConfig).join(', ')}`);
  }
  return match;
}

async function cmrFileCollision(
  sourceFile: ValidApiGranuleFile,
  targetFile: ValidApiGranuleFile,
  cmrObject: Object
) {
  // if these are the same, we need to *update* that metadata
  if (objectSourceAndTargetSame(sourceFile, targetFile)) {
    return false;
  }
  if (
    !(await pRetry(
      () =>
        s3ObjectExists({
          Bucket: targetFile.bucket,
          Key: targetFile.key,
        }),
      {
        retries: 5,
        minTimeout: 2000,
        maxTimeout: 2000,
        onFailedAttempt: (error) => {
          log.warn(`failed attempt to check for target collision when moving CMR file ${targetFile?.bucket}/${targetFile?.key} :: ${error}, retrying`);
        },
      }
    ))
  ) {
    return false;
  }
  if (!await metadataCollisionsMatch(targetFile, cmrObject)) {
    throw new DuplicateFile(
      `metadata file Bucket: ${targetFile?.bucket}, Key: ${targetFile?.key} already exists.` +
      'and does not appear to belong to the collection being moved'
    );
  }
  return false;
}

async function copyFileInS3({
  sourceFile,
  targetFile,
  cmrObject,
  s3MultipartChunksizeMb,
}: {
  sourceFile: ValidApiGranuleFile,
  targetFile: ValidApiGranuleFile,
  cmrObject: Object,
  s3MultipartChunksizeMb?: number,
}): Promise<void> {
<<<<<<< HEAD
=======
  log.warn('getting ready to post', JSON.stringify(sourceFile), JSON.stringify(targetFile));
>>>>>>> f4ffe6ec
  if (isCMRFile(targetFile)) {
    if (!(await cmrFileCollision(sourceFile, targetFile, cmrObject))) {
      const metadataString = CMRObjectToString(targetFile, cmrObject);
      await pRetry(() => uploadCMRFile(targetFile, metadataString), {
        retries: 5,
        minTimeout: 2000,
        maxTimeout: 2000,
        onFailedAttempt: (error) => {
          log.warn(
            `failed attempt to upload CMR file ${targetFile?.bucket}/${targetFile?.key} ::  ${error}, retrying`
          );
        },
      });
    }
    return;
  }
  if (await s3CopyNeeded(sourceFile, targetFile)) {
    await pRetry(
      () =>
        copyObject({
          sourceBucket: sourceFile.bucket,
          sourceKey: sourceFile.key,
          destinationBucket: targetFile.bucket,
          destinationKey: targetFile.key,
          chunkSize: s3MultipartChunksizeMb,
        }),
      {
        retries: 5,
        minTimeout: 2000,
        maxTimeout: 2000,
        onFailedAttempt: (error) => {
          log.warn(
            `Error when copying object ${sourceFile?.bucket}/${sourceFile?.key} to target ${targetFile?.bucket}/${targetFile?.key} ::  ${error}, retrying`
          );
        },
      }
    );
    console.log('and actually posted', JSON.stringify(targetFile));
  }
}
/**
 * Copy granule files in s3.
 * Any CMRfile will not truly be "copied" but pushed up to new location with new metadata contents
 * any other file will be checked to be sure a copy is actually needed, and then copied over
 */
async function copyGranulesInS3({
  sourceGranules,
  targetGranules,
  cmrObjects,
  s3MultipartChunksizeMb,
  concurrency,
}: {
  sourceGranules: Array<ValidGranuleRecord>,
  targetGranules: Array<ValidGranuleRecord>,
  cmrObjects: { [granuleId: string]: Object },
  s3MultipartChunksizeMb?: number,
  concurrency?: number,
}): Promise<void> {
  const sourceGranulesById = keyBy(sourceGranules, 'granuleId');

  const copyOperations = flatten(targetGranules.map(
    (targetGranule) => {
      const sourceGranule = sourceGranulesById[targetGranule.granuleId];
      if (!sourceGranule) {
        throw new AssertionError({ message: 'no source granule for your target granule by ID' });
      }
      if (!sourceGranule.files || !targetGranule.files) {
        return [];
      }
      const sourceFilesByFileName = keyBy(sourceGranule.files, (file) => path.basename(file.key));
      return targetGranule.files.map((targetFile) => {
        const sourceFile = sourceFilesByFileName[path.basename(targetFile.key)];
        if (!sourceFile) {
          throw new AssertionError({
            message: 'size mismatch between target and source granule files',
          });
        }
        return () => copyFileInS3({
          sourceFile,
          targetFile,
          cmrObject: cmrObjects[targetGranule.granuleId],
          s3MultipartChunksizeMb,
        });
      });
    }
  ));
  await pMap(
    copyOperations,
    (operation) => operation(),
    { concurrency: Number(concurrency || process?.env.concurrency || 100) }
  );
}

/**
 * Create new ApiFile object updated to new collection data
 */
function updateFileMetadata(
  file: ValidApiGranuleFile,
  granule: ValidGranuleRecord,
  bucketsConfig: BucketsConfig,
  cmrMetadata: Object,
  targetCollection: CollectionRecord
): ValidApiGranuleFile {
  const fileName = path.basename(file.key);
  const match = identifyFileMatch(bucketsConfig, fileName, targetCollection.files);
  const URLPathTemplate = match.url_path || targetCollection.url_path || '';
  const urlPath = urlPathTemplate(URLPathTemplate, {
    file,
    granule: granule,
    cmrMetadata,
  });
  const updatedBucket = bucketsConfig.nameByKey(match.bucket);
  const updatedKey = s3Join(urlPath, fileName);
  return {
    ...file,
    bucket: updatedBucket,
    key: updatedKey,
  };
}

/**
 * Create new granule object with updated details including updated files
 * all according to the given target collection
 *   - update granuleId
 *   - update bucket for each file
 *   - update url prefix for each file
 */
function updateGranuleMetadata(
  granule: ValidGranuleRecord,
  bucketsConfig: BucketsConfig,
  cmrObjects: { [granuleId: string]: Object },
  targetCollection: CollectionRecord
): ValidGranuleRecord {
  const cmrMetadata = get(cmrObjects, granule.granuleId, {});
  const newFiles = granule.files?.map(
    (file) => updateFileMetadata(
      file,
      granule,
      bucketsConfig,
      cmrMetadata,
      targetCollection
    )
  );
  return {
    ...cloneDeep(granule),
    files: newFiles,
    collectionId: constructCollectionId(
      targetCollection.name,
      targetCollection.version
    ),
  };
}

/**
 * Update the cmr objects to contain data adherent to the target granules they reflect
 */
export async function updateCMRData(
  targetGranules: Array<ValidGranuleRecord>,
  cmrObjectsByGranuleId: { [granuleId: string]: Object },
  cmrFilesByGranuleId: { [granuleId: string]: ValidApiFile },
  config: MassagedEventConfig
): Promise<{ [granuleId: string]: Object }> {
  const distEndpoint = config.distribution_endpoint || getRequiredEnvVar('DISTRIBUTION_ENDPOINT');
  const bucketTypes = Object.fromEntries(Object.values(config.buckets)
    .map(({ name, type }) => [name, type]));
  const distributionBucketMap = await fetchDistributionBucketMap();
  const outputObjects: { [granuleId: string]: Object } = {};
  targetGranules.forEach((targetGranule) => {
    const cmrFile = cmrFilesByGranuleId[targetGranule.granuleId];
    const cmrObject = cmrObjectsByGranuleId[targetGranule.granuleId];
    if (!(cmrFile && cmrObject)) {
      outputObjects[targetGranule.granuleId] = {};
    } else {
      outputObjects[targetGranule.granuleId] = updateCmrFileLinks({
        cmrFileName: cmrFile.key,
        cmrObject,
        files: (targetGranule as ValidGranuleRecord).files,
        distEndpoint,
        bucketTypes,
        cmrGranuleUrlType: config.cmrGranuleUrlType,
        distributionBucketMap,
      });
    }
  });
  return outputObjects;
}

export function updateCMRCollections(
  cmrObjectsByGranuleId: { [granuleId: string]: Object },
  cmrFilesByGranuleId: { [granuleId: string]: ValidApiFile },
  config: MassagedEventConfig
): { [granuleId: string]: Object } {
  const outputObjects: { [granuleId: string]: Object } = {};
  Object.keys(cmrObjectsByGranuleId).forEach((granuleId) => {
    const cmrFile = cmrFilesByGranuleId[granuleId];
    const cmrObject = cmrObjectsByGranuleId[granuleId];
    outputObjects[granuleId] = updateCmrFileCollection({
      collection: config.targetCollection,
      cmrFileName: cmrFile.key,
      cmrObject,
    });
  });
  return outputObjects;
}

/**
 * Build a set of granules according to new collection
 * New granules reference new collectionId as their collectionId
 * files for new granules are updated according to new collection url_path
 * updates bucket and key
 * fileName is *not* updated
 */
function buildTargetGranules(
  granules: Array<ValidGranuleRecord>,
  config: MassagedEventConfig,
  cmrObjects: { [granuleId: string]: Object }
): Array<ValidGranuleRecord> {
  const bucketsConfig = new BucketsConfig(config.buckets);
  const targetGranules: Array<ValidGranuleRecord> = [];
  const granulesAndMetadata = granules.map(
    (granule) => updateGranuleMetadata(
      granule,
      bucketsConfig,
      cmrObjects,
      config.targetCollection
    )
  );
  granulesAndMetadata.forEach((targetGranule) => {
    targetGranules.push(targetGranule);
  });
  return targetGranules;
}

/**
 * convert granule IDs into full granules, validating that each granule is moveable
 * and acting as configured with any that arenot moveable
 */
async function getAndValidateGranules(
  granuleIds: Array<string>,
  config: MassagedEventConfig
): Promise<Array<ValidGranuleRecord>> {
  const getGranuleMethod = config.testApiClientMethods?.getGranuleMethod || getGranule;
  const tempGranulesInput = await Promise.all(granuleIds.map((granuleId) => getGranuleMethod({
    prefix: getRequiredEnvVar('stackName'),
    granuleId,
  })));
  let granulesInput: Array<ValidGranuleRecord>;
  if (config.invalidGranuleBehavior === 'skip') {
    granulesInput = tempGranulesInput.filter((granule) => {
      try {
        return validateApiGranuleRecord(granule);
      } catch (error) {
        log.warn(`invalid granule ${granule?.granuleId} skipped because ${error}`);
        return false;
      }
    }).filter(Boolean) as Array<ValidGranuleRecord>;
  } else {
    granulesInput = tempGranulesInput.filter(validateApiGranuleRecord);
  }
  return granulesInput;
}

/**
 * Do math, environment parsing, and api calls to flesh out config with full values
 */
async function getParsedConfigValues(config: EventConfig): Promise<MassagedEventConfig> {
  const getCollectionMethod = config.testApiClientMethods?.getCollectionMethod || getCollection;
  const s3MultipartChunksizeMb = config.s3MultipartChunksizeMb || Number(
    process.env.default_s3_multipart_chunksize_mb
  );
  const chunkSize = s3MultipartChunksizeMb ? s3MultipartChunksizeMb * MB : undefined;
  const targetCollection = await getCollectionMethod({
    prefix: getRequiredEnvVar('stackName'),
    collectionName: config.targetCollection.name,
    collectionVersion: config.targetCollection.version,
  });

  return {
    ...config,
    chunkSize,
    targetCollection,
    cmrGranuleUrlType: config.cmrGranuleUrlType || 'both',
    invalidGranuleBehavior: config.invalidGranuleBehavior || 'skip',
  };
}

async function getCMRObjectsByFileId(granules: Array<ValidGranuleRecord>): Promise<{
  cmrFilesByGranuleId: { [granuleId: string]: ValidApiFile },
  cmrObjectsByGranuleId: { [granuleId: string]: Object },
}> {
  const unValidatedCMRFiles = granules.flatMap((granule) => {
    if (!granule.files) {
      return [];
    }
    return granule.files?.filter(isCMRFile).map((file) => ({
      ...file,
      granuleId: granule.granuleId,
    }));
  });
<<<<<<< HEAD

=======
>>>>>>> f4ffe6ec
  const cmrFiles = unValidatedCMRFiles.filter(validateApiFile);
  const cmrFilesByGranuleId: { [granuleId: string]: ValidApiFile } = keyBy(cmrFiles, 'granuleId');
  const cmrObjectsByGranuleId: { [granuleId: string]: Object } = {};
  await Promise.all(cmrFiles.map(async (cmrFile) => {
    cmrObjectsByGranuleId[cmrFile.granuleId] = await pRetry(
      async () =>
        metadataObjectFromCMRFile(`s3://${cmrFile.bucket}/${cmrFile.key}`),
      {
        retries: 5,
        minTimeout: 2000,
        maxTimeout: 2000,
        onFailedAttempt: (error) => {
          log.warn(
            `Error on reading CMR object ${cmrFile?.bucket}/${cmrFile?.key} :: ${error}, retrying`
          );
        },
      }
    );
  }));
  return {
    cmrFilesByGranuleId,
    cmrObjectsByGranuleId,
  };
}

async function changeGranuleCollectionS3(event: ChangeCollectionsS3Event): Promise<{
  oldGranules: Array<ValidGranuleRecord>,
  granules: Array<ValidGranuleRecord>
}> {
  const config = await getParsedConfigValues(event.config);
  const sourceGranules = await getAndValidateGranules(
    event.input.granuleIds,
    config
  );
  log.debug(`change-granule-collection-s3 config: ${JSON.stringify(config)}`);
  const {
    cmrFilesByGranuleId,
    cmrObjectsByGranuleId: firstCMRObjectsByGranuleId,
  } = await getCMRObjectsByFileId(sourceGranules);

  //  here we update *just* the collection
  // this is because we need that to parse the target file location

  const collectionUpdatedCMRMetadata = updateCMRCollections(
    firstCMRObjectsByGranuleId,
    cmrFilesByGranuleId,
    config
  );

  await updateCMRData(
    sourceGranules, firstCMRObjectsByGranuleId, cmrFilesByGranuleId,
    config
  );

  const targetGranules = buildTargetGranules(
    sourceGranules, config, collectionUpdatedCMRMetadata
  );

  // now we call updateCMRData with our targetGranules to update
  // the cmr file links
  const updatedCMRObjects = await updateCMRData(
    targetGranules, collectionUpdatedCMRMetadata, cmrFilesByGranuleId,
    config
  );
  // Copy files from staging location to final location
  await copyGranulesInS3({
    sourceGranules: sourceGranules,
    targetGranules,
    cmrObjects: updatedCMRObjects,
    s3MultipartChunksizeMb: config.chunkSize,
    concurrency: config.concurrency,
  });

  return {
    granules: targetGranules,
    oldGranules: sourceGranules,
  };
}

/**
 * Lambda handler
 */
async function handler(event: CumulusMessage, context: Context): Promise<Object> {
  return await runCumulusTask(changeGranuleCollectionS3, event, context);
}

exports.handler = handler;
exports.changeGranuleCollectionS3 = changeGranuleCollectionS3;<|MERGE_RESOLUTION|>--- conflicted
+++ resolved
@@ -243,10 +243,6 @@
   cmrObject: Object,
   s3MultipartChunksizeMb?: number,
 }): Promise<void> {
-<<<<<<< HEAD
-=======
-  log.warn('getting ready to post', JSON.stringify(sourceFile), JSON.stringify(targetFile));
->>>>>>> f4ffe6ec
   if (isCMRFile(targetFile)) {
     if (!(await cmrFileCollision(sourceFile, targetFile, cmrObject))) {
       const metadataString = CMRObjectToString(targetFile, cmrObject);
@@ -546,10 +542,7 @@
       granuleId: granule.granuleId,
     }));
   });
-<<<<<<< HEAD
-
-=======
->>>>>>> f4ffe6ec
+
   const cmrFiles = unValidatedCMRFiles.filter(validateApiFile);
   const cmrFilesByGranuleId: { [granuleId: string]: ValidApiFile } = keyBy(cmrFiles, 'granuleId');
   const cmrObjectsByGranuleId: { [granuleId: string]: Object } = {};
