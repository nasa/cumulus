--- conflicted
+++ resolved
@@ -1,10 +1,6 @@
 {
   "name": "@cumulus/update-granules-cmr-metadata-file-links",
-<<<<<<< HEAD
-  "version": "18.5.5",
-=======
   "version": "20.1.1",
->>>>>>> 2648c237
   "description": "Update CMR metadata files with correct online access urls and etags and transfer etag info to granules' CMR files",
   "main": "index.js",
   "directories": {
@@ -44,19 +40,6 @@
   "author": "Cumulus Authors",
   "license": "Apache-2.0",
   "dependencies": {
-<<<<<<< HEAD
-    "@cumulus/aws-client": "18.5.5",
-    "@cumulus/cmrjs": "18.5.5",
-    "@cumulus/common": "18.5.5",
-    "@cumulus/cumulus-message-adapter-js": "2.2.0",
-    "@cumulus/distribution-utils": "18.5.5",
-    "@cumulus/logger": "18.5.5",
-    "lodash": "^4.17.15"
-  },
-  "devDependencies": {
-    "@cumulus/aws-client": "18.5.5",
-    "@cumulus/schemas": "18.5.5"
-=======
     "@cumulus/aws-client": "20.1.1",
     "@cumulus/cmrjs": "20.1.1",
     "@cumulus/common": "20.1.1",
@@ -67,6 +50,5 @@
   },
   "devDependencies": {
     "@cumulus/schemas": "20.1.1"
->>>>>>> 2648c237
   }
 }