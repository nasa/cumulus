{
  "name": "@cumulus/update-granules-cmr-metadata-file-links",
<<<<<<< HEAD
  "version": "18.4.0",
=======
  "version": "19.0.0",
>>>>>>> 818f7fff
  "description": "Update CMR metadata files with correct online access urls and etags and transfer etag info to granules' CMR files",
  "main": "index.js",
  "directories": {
    "test": "tests"
  },
  "homepage": "https://github.com/nasa/cumulus/tree/master/tasks/update-granules-cmr-metadata-file-links",
  "repository": {
    "type": "git",
    "url": "https://github.com/nasa/cumulus",
    "directory": "tasks/update-granules-cmr-metadata-file-links"
  },
  "publishConfig": {
    "access": "public"
  },
  "engines": {
    "node": ">=20.12.2"
  },
  "scripts": {
    "generate-task-schemas": "npx generate-task-schemas . files",
    "build": "rm -rf dist && mkdir dist && npm run generate-task-schemas && cp -R schemas dist/ && ../../node_modules/.bin/webpack",
    "clean": "rm -rf dist",
    "package": "npm run build && (cd dist && node ../../../bin/zip.js lambda.zip index.js schemas)",
    "test": "../../node_modules/.bin/ava",
    "test:ci": "../../scripts/run_package_ci_unit.sh",
    "test:coverage": "../../node_modules/.bin/nyc npm test",
    "watch": "rm -rf dist && mkdir dist && cp -R schemas dist/ && ../../node_modules/.bin/webpack --progress -w",
    "coverage": "python ../../scripts/coverage_handler/coverage.py"
  },
  "ava": {
    "files": [
      "tests/*.js"
    ],
    "verbose": true,
    "timeout": "15m",
    "failFast": true
  },
  "author": "Cumulus Authors",
  "license": "Apache-2.0",
  "dependencies": {
<<<<<<< HEAD
    "@cumulus/aws-client": "18.4.0",
    "@cumulus/cmrjs": "18.4.0",
    "@cumulus/common": "18.4.0",
    "@cumulus/cumulus-message-adapter-js": "2.2.0",
    "@cumulus/distribution-utils": "18.4.0",
    "lodash": "^4.17.15"
  },
  "devDependencies": {
    "@cumulus/aws-client": "18.4.0",
    "@cumulus/schemas": "18.4.0"
=======
    "@cumulus/aws-client": "19.0.0",
    "@cumulus/cmrjs": "19.0.0",
    "@cumulus/common": "19.0.0",
    "@cumulus/cumulus-message-adapter-js": "2.2.0",
    "@cumulus/distribution-utils": "19.0.0",
    "@cumulus/logger": "19.0.0",
    "lodash": "^4.17.15"
  },
  "devDependencies": {
    "@cumulus/aws-client": "19.0.0",
    "@cumulus/schemas": "19.0.0"
>>>>>>> 818f7fff
  }
}<|MERGE_RESOLUTION|>--- conflicted
+++ resolved
@@ -1,10 +1,6 @@
 {
   "name": "@cumulus/update-granules-cmr-metadata-file-links",
-<<<<<<< HEAD
-  "version": "18.4.0",
-=======
   "version": "19.0.0",
->>>>>>> 818f7fff
   "description": "Update CMR metadata files with correct online access urls and etags and transfer etag info to granules' CMR files",
   "main": "index.js",
   "directories": {
@@ -44,18 +40,6 @@
   "author": "Cumulus Authors",
   "license": "Apache-2.0",
   "dependencies": {
-<<<<<<< HEAD
-    "@cumulus/aws-client": "18.4.0",
-    "@cumulus/cmrjs": "18.4.0",
-    "@cumulus/common": "18.4.0",
-    "@cumulus/cumulus-message-adapter-js": "2.2.0",
-    "@cumulus/distribution-utils": "18.4.0",
-    "lodash": "^4.17.15"
-  },
-  "devDependencies": {
-    "@cumulus/aws-client": "18.4.0",
-    "@cumulus/schemas": "18.4.0"
-=======
     "@cumulus/aws-client": "19.0.0",
     "@cumulus/cmrjs": "19.0.0",
     "@cumulus/common": "19.0.0",
@@ -67,6 +51,5 @@
   "devDependencies": {
     "@cumulus/aws-client": "19.0.0",
     "@cumulus/schemas": "19.0.0"
->>>>>>> 818f7fff
   }
 }