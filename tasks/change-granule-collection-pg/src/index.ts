'use strict';

import { Context } from 'aws-lambda';
import pMap from 'p-map';
import pRetry from 'p-retry';
import path from 'path';
import keyBy from 'lodash/keyBy';
import range from 'lodash/range';
import { AssertionError } from 'assert';
import { runCumulusTask } from '@cumulus/cumulus-message-adapter-js';
import { constructCollectionId } from '@cumulus/message/Collections';
import { log } from '@cumulus/common';
import { ApiGranuleRecord, ApiFile } from '@cumulus/types';
import { CumulusMessage } from '@cumulus/types/message';
import { BucketsConfigObject } from '@cumulus/common/types';
import { bulkPatchGranuleCollection, bulkPatch } from '@cumulus/api-client/granules';
import { getRequiredEnvVar } from '@cumulus/common/env';
import { deleteS3Object } from '@cumulus/aws-client/S3';
import { ValidationError } from '@cumulus/errors';

type ValidApiFile = {
  bucket: string,
  key: string,
} & ApiFile;

export type ValidApiGranuleFile = Omit<ValidApiFile, 'granuleId'>;
export type ValidGranuleRecord = {
  files: ValidApiGranuleFile[]
} & ApiGranuleRecord;

interface EventConfig {
  oldGranules?: Array<ApiGranuleRecord>
  targetCollection: {
    name: string,
    version: string,
  }
  collection: {
    name: string,
    version: string,
  }
  buckets: BucketsConfigObject,
  concurrency: number | undefined,
  dbMaxPool: number | undefined,
  maxRequestGranules: number | undefined,
}

type ValidEventConfig = {
  concurrency: number,
  dbMaxPool: number,
  maxRequestGranules: number,
  oldGranules?: Array<ApiGranuleRecord>
} & EventConfig;

interface MoveGranuleCollectionsEvent {
  config: EventConfig,
  cumulus_config?: {
    cumulus_context?: {
      forceDuplicateOverwrite?: boolean,
    }
  },
  input: {
    granules: Array<ApiGranuleRecord>,
  }
}

function validateFile(file: Omit<ApiFile, 'granuleId'>): file is ValidApiGranuleFile {
  if (!file.key || !file.bucket) {
    throw new ValidationError(`file ${file} must contain key and bucket`);
  }
  return true;
}

function validateGranule(granule: ApiGranuleRecord): granule is ValidGranuleRecord {
  if (!granule.files) {
    return true;
  }
  granule.files.forEach(validateFile);
  return true;
}

function validateConfig(config: EventConfig): ValidEventConfig {
  const newConfig = config as ValidEventConfig;
  newConfig.concurrency = config.concurrency || 100;
<<<<<<< HEAD
  newConfig.maxRequestGranules = config.maxRequestGranules || 10000;
  delete newConfig.oldGranules;
=======
  newConfig.maxRequestGranules = config.maxRequestGranules || 1000;

>>>>>>> 645fc93f
  return newConfig;
}

async function moveGranulesInCumulusDatastores(
  targetGranules: Array<ApiGranuleRecord>,
  sourceCollectionId: string,
  targetCollectionId: string,
  config: ValidEventConfig
): Promise<void> {
  const updatedBodyGranules = targetGranules.map((targetGranule) => ({
    ...targetGranule,
    collectionId: sourceCollectionId,
  }));
  await bulkPatch({
    prefix: getRequiredEnvVar('stackName'),
    body: {
      apiGranules: updatedBodyGranules,
      dbConcurrency: config.concurrency,
      dbMaxPool: config.dbMaxPool,
    },
    pRetryOptions: { retries: 3, minTimeout: 2000, maxTimeout: 600000 },
  });
  await bulkPatchGranuleCollection({
    prefix: getRequiredEnvVar('stackName'),
    body: {
      apiGranules: updatedBodyGranules,
      collectionId: targetCollectionId,
      esConcurrency: config.concurrency,
    },
    pRetryOptions: { retries: 3, minTimeout: 2000, maxTimeout: 600000 },
  });
}

async function cleanupS3File(
  newFile: ValidApiGranuleFile,
  oldFile: ValidApiGranuleFile
): Promise<void> {
  if (
    newFile.bucket === oldFile.bucket &&
    newFile.key === oldFile.key
  ) {
    return;
  }
  if (!(oldFile.bucket && oldFile.key)) {
    return;
  }
  await pRetry(
    () => deleteS3Object(oldFile.bucket, oldFile.key),
    {
      retries: 5,
      minTimeout: 2000,
      maxTimeout: 10000,
      randomize: true,
      onFailedAttempt:
        /* istanbul skip next */
        (error) => {
          if (error.toString().includes('RequestTimeout:')) {
            log.warn(
              `Error when deleting object ${oldFile?.bucket}/${oldFile?.key} :: ${error}, retrying`
            );
          } else {
            throw error;
          }
        },
    }
  );
}

async function cleanupInS3(
  newGranules: ValidGranuleRecord[],
  oldGranules: { [granuleId: string]: ValidGranuleRecord },
  config: ValidEventConfig
) {
  const operations = newGranules.flatMap((newGranule) => {
    const oldGranule = oldGranules[newGranule.granuleId];
    if (!oldGranule) {
      return [];
    }
    if (!oldGranule.files || !oldGranule.files) {
      return [];
    }
    const oldFilesByName = keyBy(oldGranule.files, (file) => path.basename(file.key));
    return newGranule.files.map((newFile) => {
      const fileName = path.basename(newFile.key);
      const oldFile = oldFilesByName[fileName];
      if (!oldFile) {
        throw new AssertionError({
          message: 'mismatch between target and source granule files',
        });
      }
      return () => cleanupS3File(newFile, oldFile);
    });
  });
  await pMap(
    operations,
    (operation) => operation(),
    { concurrency: config.concurrency }
  );
}

function chunkGranules(granules: ValidGranuleRecord[], concurrency: number) {
  const chunkSize = concurrency;
  return range(granules.length / chunkSize).map((i) => granules.slice(
    i * chunkSize,
    (i + 1) * chunkSize
  ));
}

async function changeGranuleCollectionsPG(
  event: MoveGranuleCollectionsEvent
): Promise<Object> {
  const oldGranules = event.config.oldGranules as Array<ApiGranuleRecord>;
  const config = validateConfig(event.config);

  const targetGranules = event.input.granules.filter(validateGranule);
  const oldGranulesByID: { [granuleId: string]: ValidGranuleRecord } = keyBy(oldGranules.filter(validateGranule), 'granuleId');
<<<<<<< HEAD
  
  log.debug(`change-granule-collection-pg run with config ${JSON.stringify(config)}`);
  for (const granuleChunk of chunkGranules(targetGranules, config.maxRequestGranules)) {
=======

  log.debug(`change-granule-collection-pg run with config ${JSON.stringify({
    ...config,
    /* massive logs can cause "random" errors with no clear cause */
    oldGranules: undefined, // oldGranules needs to not be logged because it can be enormous
  })}`);
  for (const granuleChunk of chunkGranules(targetGranules, config.maxRequestGranules)) {
    /* maxRequestGranules smaller than concurrency is effectively limiting concurrency
    for these requests greater maxRequestGranules offers greater efficiency,
    and some intermitten errors were seen when maxRequestGranules and concurrency were
    large and unequal */
>>>>>>> 645fc93f
    //eslint-disable-next-line no-await-in-loop
    await moveGranulesInCumulusDatastores(
      granuleChunk,
      constructCollectionId(config.collection.name, config.collection.version),
      constructCollectionId(
        config.targetCollection.name,
        config.targetCollection.version
      ),
      config
    );
    //eslint-disable-next-line no-await-in-loop
    await cleanupInS3(granuleChunk, oldGranulesByID, config);
  }

  return {
    granules: targetGranules,
  };
}

/**
 * Lambda handler
 */
async function handler(event: CumulusMessage, context: Context): Promise<Object> {
  return await runCumulusTask(changeGranuleCollectionsPG, event, context);
}

exports.handler = handler;
exports.changeGranuleCollectionsPG = changeGranuleCollectionsPG;<|MERGE_RESOLUTION|>--- conflicted
+++ resolved
@@ -81,13 +81,8 @@
 function validateConfig(config: EventConfig): ValidEventConfig {
   const newConfig = config as ValidEventConfig;
   newConfig.concurrency = config.concurrency || 100;
-<<<<<<< HEAD
-  newConfig.maxRequestGranules = config.maxRequestGranules || 10000;
-  delete newConfig.oldGranules;
-=======
   newConfig.maxRequestGranules = config.maxRequestGranules || 1000;
 
->>>>>>> 645fc93f
   return newConfig;
 }
 
@@ -204,11 +199,6 @@
 
   const targetGranules = event.input.granules.filter(validateGranule);
   const oldGranulesByID: { [granuleId: string]: ValidGranuleRecord } = keyBy(oldGranules.filter(validateGranule), 'granuleId');
-<<<<<<< HEAD
-  
-  log.debug(`change-granule-collection-pg run with config ${JSON.stringify(config)}`);
-  for (const granuleChunk of chunkGranules(targetGranules, config.maxRequestGranules)) {
-=======
 
   log.debug(`change-granule-collection-pg run with config ${JSON.stringify({
     ...config,
@@ -220,7 +210,6 @@
     for these requests greater maxRequestGranules offers greater efficiency,
     and some intermitten errors were seen when maxRequestGranules and concurrency were
     large and unequal */
->>>>>>> 645fc93f
     //eslint-disable-next-line no-await-in-loop
     await moveGranulesInCumulusDatastores(
       granuleChunk,
