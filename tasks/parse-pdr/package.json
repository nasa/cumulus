--- conflicted
+++ resolved
@@ -1,10 +1,6 @@
 {
   "name": "@cumulus/parse-pdr",
-<<<<<<< HEAD
-  "version": "18.5.5",
-=======
   "version": "20.1.1",
->>>>>>> 2648c237
   "description": "Download and Parse a given PDR",
   "license": "Apache-2.0",
   "main": "index.js",
@@ -38,20 +34,6 @@
     "failFast": true
   },
   "dependencies": {
-<<<<<<< HEAD
-    "@cumulus/api-client": "18.5.5",
-    "@cumulus/aws-client": "18.5.5",
-    "@cumulus/collection-config-store": "18.5.5",
-    "@cumulus/common": "18.5.5",
-    "@cumulus/cumulus-message-adapter-js": "2.2.0",
-    "@cumulus/errors": "18.5.5",
-    "@cumulus/ingest": "18.5.5",
-    "@cumulus/pvl": "18.5.5",
-    "lodash": "^4.17.21"
-  },
-  "devDependencies": {
-    "@cumulus/test-data": "18.5.5"
-=======
     "@cumulus/api-client": "20.1.1",
     "@cumulus/aws-client": "20.1.1",
     "@cumulus/collection-config-store": "20.1.1",
@@ -64,6 +46,5 @@
   },
   "devDependencies": {
     "@cumulus/test-data": "20.1.1"
->>>>>>> 2648c237
   }
 }