{
  "name": "@cumulus/parse-pdr",
  "version": "20.2.0",
  "description": "Download and Parse a given PDR",
  "license": "Apache-2.0",
  "main": "index.js",
  "directories": {
    "test": "tests"
  },
  "homepage": "https://github.com/nasa/cumulus/tree/master/tasks/parse-pdr",
  "repository": {
    "type": "git",
    "url": "https://github.com/nasa/cumulus",
    "directory": "tasks/parse-pdr"
  },
  "publishConfig": {
    "access": "public"
  },
  "engines": {
    "node": ">=20.12.2"
  },
  "scripts": {
    "build": "rm -rf dist && mkdir dist && cp -R schemas dist/ && ../../node_modules/.bin/webpack",
    "clean": "rm -rf dist",
    "package": "npm run build && (cd dist && node ../../../bin/zip.js lambda.zip index.js schemas)",
    "test": "../../node_modules/.bin/ava",
    "test:ci": "../../scripts/run_package_ci_unit.sh",
    "test:coverage": "../../node_modules/.bin/nyc npm test",
    "watch": "rm -rf dist && mkdir dist && cp -R schemas dist/ && ../../node_modules/.bin/webpack --progress -w",
    "coverage": "python ../../scripts/coverage_handler/coverage.py"
  },
  "ava": {
    "timeout": "15m",
    "failFast": true
  },
  "dependencies": {
    "@cumulus/api-client": "20.2.0",
    "@cumulus/aws-client": "20.2.0",
    "@cumulus/collection-config-store": "20.2.0",
    "@cumulus/common": "20.2.0",
    "@cumulus/cumulus-message-adapter-js": "2.3.0",
<<<<<<< HEAD
    "@cumulus/errors": "20.1.2",
    "@cumulus/ingest": "20.1.2",
    "@cumulus/logger": "20.1.2",
    "@cumulus/pvl": "20.1.2",
=======
    "@cumulus/errors": "20.2.0",
    "@cumulus/ingest": "20.2.0",
    "@cumulus/pvl": "20.2.0",
>>>>>>> 0b5e9d84
    "lodash": "^4.17.21"
  },
  "devDependencies": {
    "@cumulus/test-data": "20.2.0"
  }
}<|MERGE_RESOLUTION|>--- conflicted
+++ resolved
@@ -39,16 +39,10 @@
     "@cumulus/collection-config-store": "20.2.0",
     "@cumulus/common": "20.2.0",
     "@cumulus/cumulus-message-adapter-js": "2.3.0",
-<<<<<<< HEAD
-    "@cumulus/errors": "20.1.2",
-    "@cumulus/ingest": "20.1.2",
-    "@cumulus/logger": "20.1.2",
-    "@cumulus/pvl": "20.1.2",
-=======
     "@cumulus/errors": "20.2.0",
     "@cumulus/ingest": "20.2.0",
+    "@cumulus/logger": "20.2.0",
     "@cumulus/pvl": "20.2.0",
->>>>>>> 0b5e9d84
     "lodash": "^4.17.21"
   },
   "devDependencies": {
