{
  "name": "@cumulus/parse-pdr",
  "version": "15.0.3",
  "description": "Download and Parse a given PDR",
  "license": "Apache-2.0",
  "main": "index.js",
  "directories": {
    "test": "tests"
  },
  "homepage": "https://github.com/nasa/cumulus/tree/master/tasks/parse-pdr",
  "repository": {
    "type": "git",
    "url": "https://github.com/nasa/cumulus"
  },
  "publishConfig": {
    "access": "public"
  },
  "engines": {
    "node": ">=16.19.0"
  },
  "scripts": {
    "build": "rm -rf dist && mkdir dist && cp -R schemas dist/ && ../../node_modules/.bin/webpack",
    "clean": "rm -rf dist",
    "package": "npm run build && (cd dist && node ../../../bin/zip.js lambda.zip index.js schemas)",
    "test": "../../node_modules/.bin/ava",
    "test:coverage": "../../node_modules/.bin/nyc npm test",
    "watch": "rm -rf dist && mkdir dist && cp -R schemas dist/ && ../../node_modules/.bin/webpack --progress -w"
  },
  "ava": {
    "timeout": "15m"
  },
  "dependencies": {
<<<<<<< HEAD
    "@cumulus/api-client": "15.0.3",
    "@cumulus/aws-client": "15.0.3",
    "@cumulus/collection-config-store": "15.0.3",
    "@cumulus/common": "15.0.3",
    "@cumulus/cumulus-message-adapter-js": "2.0.4",
    "@cumulus/errors": "15.0.3",
    "@cumulus/ingest": "15.0.3",
    "@cumulus/pvl": "15.0.3",
=======
    "@cumulus/api-client": "15.0.0",
    "@cumulus/aws-client": "15.0.0",
    "@cumulus/collection-config-store": "15.0.0",
    "@cumulus/common": "15.0.0",
    "@cumulus/cumulus-message-adapter-js": "2.0.5",
    "@cumulus/errors": "15.0.0",
    "@cumulus/ingest": "15.0.0",
    "@cumulus/pvl": "15.0.0",
>>>>>>> eab94620
    "lodash": "^4.17.21"
  },
  "devDependencies": {
    "@cumulus/test-data": "15.0.3"
  }
}<|MERGE_RESOLUTION|>--- conflicted
+++ resolved
@@ -1,6 +1,6 @@
 {
   "name": "@cumulus/parse-pdr",
-  "version": "15.0.3",
+  "version": "15.0.0",
   "description": "Download and Parse a given PDR",
   "license": "Apache-2.0",
   "main": "index.js",
@@ -30,16 +30,6 @@
     "timeout": "15m"
   },
   "dependencies": {
-<<<<<<< HEAD
-    "@cumulus/api-client": "15.0.3",
-    "@cumulus/aws-client": "15.0.3",
-    "@cumulus/collection-config-store": "15.0.3",
-    "@cumulus/common": "15.0.3",
-    "@cumulus/cumulus-message-adapter-js": "2.0.4",
-    "@cumulus/errors": "15.0.3",
-    "@cumulus/ingest": "15.0.3",
-    "@cumulus/pvl": "15.0.3",
-=======
     "@cumulus/api-client": "15.0.0",
     "@cumulus/aws-client": "15.0.0",
     "@cumulus/collection-config-store": "15.0.0",
@@ -48,10 +38,9 @@
     "@cumulus/errors": "15.0.0",
     "@cumulus/ingest": "15.0.0",
     "@cumulus/pvl": "15.0.0",
->>>>>>> eab94620
     "lodash": "^4.17.21"
   },
   "devDependencies": {
-    "@cumulus/test-data": "15.0.3"
+    "@cumulus/test-data": "15.0.0"
   }
 }