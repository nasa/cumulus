{
  "name": "@cumulus/parse-pdr",
<<<<<<< HEAD
  "version": "12.0.1",
=======
  "version": "13.0.1",
>>>>>>> eb57ee60
  "description": "Download and Parse a given PDR",
  "license": "Apache-2.0",
  "main": "index.js",
  "directories": {
    "test": "tests"
  },
  "homepage": "https://github.com/nasa/cumulus/tree/master/tasks/parse-pdr",
  "repository": {
    "type": "git",
    "url": "https://github.com/nasa/cumulus"
  },
  "publishConfig": {
    "access": "public"
  },
  "engines": {
    "node": ">=14.19.1"
  },
  "scripts": {
    "build": "rm -rf dist && mkdir dist && cp -R schemas dist/ && ../../node_modules/.bin/webpack",
    "clean": "rm -rf dist",
    "package": "npm run build && (cd dist && node ../../../bin/zip.js lambda.zip index.js schemas)",
    "test": "../../node_modules/.bin/ava",
    "test:coverage": "../../node_modules/.bin/nyc npm test",
    "watch": "rm -rf dist && mkdir dist && cp -R schemas dist/ && ../../node_modules/.bin/webpack --progress -w"
  },
  "ava": {
    "timeout": "15m"
  },
  "dependencies": {
<<<<<<< HEAD
    "@cumulus/api-client": "12.0.1",
    "@cumulus/aws-client": "12.0.1",
    "@cumulus/collection-config-store": "12.0.1",
    "@cumulus/common": "12.0.1",
    "@cumulus/cumulus-message-adapter-js": "2.0.4",
    "@cumulus/errors": "12.0.1",
    "@cumulus/ingest": "12.0.1",
    "@cumulus/pvl": "12.0.1",
    "lodash": "^4.17.21"
  },
  "devDependencies": {
    "@cumulus/test-data": "12.0.1"
=======
    "@cumulus/api-client": "13.0.1",
    "@cumulus/aws-client": "13.0.1",
    "@cumulus/collection-config-store": "13.0.1",
    "@cumulus/common": "13.0.1",
    "@cumulus/cumulus-message-adapter-js": "2.0.4",
    "@cumulus/errors": "13.0.1",
    "@cumulus/ingest": "13.0.1",
    "@cumulus/pvl": "13.0.1",
    "lodash": "^4.17.21"
  },
  "devDependencies": {
    "@cumulus/test-data": "13.0.1"
>>>>>>> eb57ee60
  }
}<|MERGE_RESOLUTION|>--- conflicted
+++ resolved
@@ -1,10 +1,6 @@
 {
   "name": "@cumulus/parse-pdr",
-<<<<<<< HEAD
-  "version": "12.0.1",
-=======
   "version": "13.0.1",
->>>>>>> eb57ee60
   "description": "Download and Parse a given PDR",
   "license": "Apache-2.0",
   "main": "index.js",
@@ -34,20 +30,6 @@
     "timeout": "15m"
   },
   "dependencies": {
-<<<<<<< HEAD
-    "@cumulus/api-client": "12.0.1",
-    "@cumulus/aws-client": "12.0.1",
-    "@cumulus/collection-config-store": "12.0.1",
-    "@cumulus/common": "12.0.1",
-    "@cumulus/cumulus-message-adapter-js": "2.0.4",
-    "@cumulus/errors": "12.0.1",
-    "@cumulus/ingest": "12.0.1",
-    "@cumulus/pvl": "12.0.1",
-    "lodash": "^4.17.21"
-  },
-  "devDependencies": {
-    "@cumulus/test-data": "12.0.1"
-=======
     "@cumulus/api-client": "13.0.1",
     "@cumulus/aws-client": "13.0.1",
     "@cumulus/collection-config-store": "13.0.1",
@@ -60,6 +42,5 @@
   },
   "devDependencies": {
     "@cumulus/test-data": "13.0.1"
->>>>>>> eb57ee60
   }
 }