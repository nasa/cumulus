{
  "name": "@cumulus/pdr-status-check",
<<<<<<< HEAD
  "version": "16.1.4",
=======
  "version": "18.2.2",
>>>>>>> d2f030f1
  "description": "Checks execution status of granules in a PDR",
  "main": "index.js",
  "directories": {
    "test": "tests"
  },
  "publishConfig": {
    "access": "public"
  },
  "engines": {
    "node": ">=16.19.0"
  },
  "scripts": {
    "build": "rm -rf dist && mkdir dist && cp -R schemas dist/ && ../../node_modules/.bin/webpack",
    "clean": "rm -rf dist",
    "package": "npm run build && (cd dist && node ../../../bin/zip.js lambda.zip index.js schemas)",
    "test": "../../node_modules/.bin/ava",
    "test:coverage": "../../node_modules/.bin/nyc npm test",
    "watch": "rm -rf dist && mkdir dist && cp -R schemas dist/ && ../../node_modules/.bin/webpack --progress -w",
    "coverage": "python ../../scripts/coverage_handler/coverage.py"
  },
  "homepage": "https://github.com/nasa/cumulus/tree/master/tasks/pdr-status-check",
  "repository": {
    "type": "git",
    "url": "https://github.com/nasa/cumulus",
    "directory": "tasks/pdr-status-check"
  },
  "author": "Cumulus Authors",
  "license": "Apache-2.0",
  "ava": {
    "timeout": "15m"
  },
  "dependencies": {
<<<<<<< HEAD
    "@cumulus/aws-client": "16.1.4",
    "@cumulus/common": "16.1.4",
    "@cumulus/cumulus-message-adapter-js": "2.0.5",
    "@cumulus/errors": "16.1.4"
=======
    "@cumulus/aws-client": "18.2.2",
    "@cumulus/common": "18.2.2",
    "@cumulus/cumulus-message-adapter-js": "2.0.5",
    "@cumulus/errors": "18.2.2"
>>>>>>> d2f030f1
  }
}<|MERGE_RESOLUTION|>--- conflicted
+++ resolved
@@ -1,10 +1,6 @@
 {
   "name": "@cumulus/pdr-status-check",
-<<<<<<< HEAD
-  "version": "16.1.4",
-=======
   "version": "18.2.2",
->>>>>>> d2f030f1
   "description": "Checks execution status of granules in a PDR",
   "main": "index.js",
   "directories": {
@@ -37,16 +33,9 @@
     "timeout": "15m"
   },
   "dependencies": {
-<<<<<<< HEAD
-    "@cumulus/aws-client": "16.1.4",
-    "@cumulus/common": "16.1.4",
-    "@cumulus/cumulus-message-adapter-js": "2.0.5",
-    "@cumulus/errors": "16.1.4"
-=======
     "@cumulus/aws-client": "18.2.2",
     "@cumulus/common": "18.2.2",
     "@cumulus/cumulus-message-adapter-js": "2.0.5",
     "@cumulus/errors": "18.2.2"
->>>>>>> d2f030f1
   }
 }