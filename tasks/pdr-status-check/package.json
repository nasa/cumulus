{
  "name": "@cumulus/pdr-status-check",
<<<<<<< HEAD
  "version": "18.5.5",
=======
  "version": "20.1.1",
>>>>>>> 2648c237
  "description": "Checks execution status of granules in a PDR",
  "main": "index.js",
  "directories": {
    "test": "tests"
  },
  "publishConfig": {
    "access": "public"
  },
  "engines": {
    "node": ">=20.12.2"
  },
  "scripts": {
    "build": "rm -rf dist && mkdir dist && cp -R schemas dist/ && ../../node_modules/.bin/webpack",
    "clean": "rm -rf dist",
    "package": "npm run build && (cd dist && node ../../../bin/zip.js lambda.zip index.js schemas)",
    "test": "../../node_modules/.bin/ava",
    "test:ci": "../../scripts/run_package_ci_unit.sh",
    "test:coverage": "../../node_modules/.bin/nyc npm test",
    "watch": "rm -rf dist && mkdir dist && cp -R schemas dist/ && ../../node_modules/.bin/webpack --progress -w",
    "coverage": "python ../../scripts/coverage_handler/coverage.py"
  },
  "homepage": "https://github.com/nasa/cumulus/tree/master/tasks/pdr-status-check",
  "repository": {
    "type": "git",
    "url": "https://github.com/nasa/cumulus",
    "directory": "tasks/pdr-status-check"
  },
  "author": "Cumulus Authors",
  "license": "Apache-2.0",
  "ava": {
    "timeout": "15m",
    "failFast": true
  },
  "dependencies": {
<<<<<<< HEAD
    "@cumulus/aws-client": "18.5.5",
    "@cumulus/common": "18.5.5",
    "@cumulus/cumulus-message-adapter-js": "2.2.0",
    "@cumulus/errors": "18.5.5"
=======
    "@cumulus/aws-client": "20.1.1",
    "@cumulus/common": "20.1.1",
    "@cumulus/cumulus-message-adapter-js": "2.3.0",
    "@cumulus/errors": "20.1.1"
>>>>>>> 2648c237
  }
}<|MERGE_RESOLUTION|>--- conflicted
+++ resolved
@@ -1,10 +1,6 @@
 {
   "name": "@cumulus/pdr-status-check",
-<<<<<<< HEAD
-  "version": "18.5.5",
-=======
   "version": "20.1.1",
->>>>>>> 2648c237
   "description": "Checks execution status of granules in a PDR",
   "main": "index.js",
   "directories": {
@@ -39,16 +35,9 @@
     "failFast": true
   },
   "dependencies": {
-<<<<<<< HEAD
-    "@cumulus/aws-client": "18.5.5",
-    "@cumulus/common": "18.5.5",
-    "@cumulus/cumulus-message-adapter-js": "2.2.0",
-    "@cumulus/errors": "18.5.5"
-=======
     "@cumulus/aws-client": "20.1.1",
     "@cumulus/common": "20.1.1",
     "@cumulus/cumulus-message-adapter-js": "2.3.0",
     "@cumulus/errors": "20.1.1"
->>>>>>> 2648c237
   }
 }