--- conflicted
+++ resolved
@@ -38,16 +38,11 @@
   "dependencies": {
     "@cumulus/common": "1.12.1",
     "@cumulus/cumulus-message-adapter-js": "^1.0.7",
-<<<<<<< HEAD
     "@cumulus/ingest": "1.12.1",
-    "@cumulus/test-data": "1.12.1",
-=======
-    "@cumulus/ingest": "1.12.0",
->>>>>>> a7008749
     "lodash.get": "^4.4.2"
   },
   "devDependencies": {
-    "@cumulus/test-data": "1.12.0",
+    "@cumulus/test-data": "1.12.1",
     "ava": "^0.25.0",
     "lodash.isequal": "^4.5.0",
     "lodash.some": "^4.6.0",
