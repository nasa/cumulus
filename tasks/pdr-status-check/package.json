{
  "name": "@cumulus/pdr-status-check",
<<<<<<< HEAD
  "version": "11.1.8",
=======
  "version": "13.4.0",
>>>>>>> 30536df6
  "description": "Checks execution status of granules in a PDR",
  "main": "index.js",
  "directories": {
    "test": "tests"
  },
  "publishConfig": {
    "access": "public"
  },
  "engines": {
    "node": ">=14.19.1"
  },
  "scripts": {
    "build": "rm -rf dist && mkdir dist && cp -R schemas dist/ && ../../node_modules/.bin/webpack",
    "clean": "rm -rf dist",
    "package": "npm run build && (cd dist && node ../../../bin/zip.js lambda.zip index.js schemas)",
    "test": "../../node_modules/.bin/ava",
    "test:coverage": "../../node_modules/.bin/nyc npm test",
    "watch": "rm -rf dist && mkdir dist && cp -R schemas dist/ && ../../node_modules/.bin/webpack --progress -w"
  },
  "homepage": "https://github.com/nasa/cumulus/tree/master/tasks/pdr-status-check",
  "repository": {
    "type": "git",
    "url": "https://github.com/nasa/cumulus"
  },
  "author": "Cumulus Authors",
  "license": "Apache-2.0",
  "ava": {
    "serial": true,
    "timeout": "15m"
  },
  "dependencies": {
<<<<<<< HEAD
    "@cumulus/aws-client": "11.1.8",
    "@cumulus/common": "11.1.8",
    "@cumulus/cumulus-message-adapter-js": "2.0.4",
    "@cumulus/errors": "11.1.8"
=======
    "@cumulus/aws-client": "13.4.0",
    "@cumulus/common": "13.4.0",
    "@cumulus/cumulus-message-adapter-js": "2.0.4",
    "@cumulus/errors": "13.4.0"
>>>>>>> 30536df6
  }
}<|MERGE_RESOLUTION|>--- conflicted
+++ resolved
@@ -1,10 +1,6 @@
 {
   "name": "@cumulus/pdr-status-check",
-<<<<<<< HEAD
-  "version": "11.1.8",
-=======
   "version": "13.4.0",
->>>>>>> 30536df6
   "description": "Checks execution status of granules in a PDR",
   "main": "index.js",
   "directories": {
@@ -36,16 +32,9 @@
     "timeout": "15m"
   },
   "dependencies": {
-<<<<<<< HEAD
-    "@cumulus/aws-client": "11.1.8",
-    "@cumulus/common": "11.1.8",
-    "@cumulus/cumulus-message-adapter-js": "2.0.4",
-    "@cumulus/errors": "11.1.8"
-=======
     "@cumulus/aws-client": "13.4.0",
     "@cumulus/common": "13.4.0",
     "@cumulus/cumulus-message-adapter-js": "2.0.4",
     "@cumulus/errors": "13.4.0"
->>>>>>> 30536df6
   }
 }