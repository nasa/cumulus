{
  "name": "@cumulus/post-to-cmr",
  "version": "9.9.0",
  "description": "Post a given granule to CMR",
  "main": "index.js",
  "directories": {
    "test": "tests"
  },
  "homepage": "https://github.com/nasa/cumulus/tree/master/tasks/post-to-cmr",
  "repository": {
    "type": "git",
    "url": "https://github.com/nasa/cumulus"
  },
  "publishConfig": {
    "access": "public"
  },
  "engines": {
    "node": ">=12.18.0"
  },
  "scripts": {
    "generate-task-schemas": "npx generate-task-schemas . files",
    "build": "rm -rf dist && mkdir dist && npm run generate-task-schemas && cp -R schemas dist/ && ../../node_modules/.bin/webpack",
    "package": "npm run build && (cd dist && node ../../../bin/zip.js lambda.zip index.js schemas)",
    "test": "../../node_modules/.bin/ava",
    "test:coverage": "../../node_modules/.bin/nyc npm test",
    "watch": "rm -rf dist && mkdir dist && cp -R schemas dist/ && ../../node_modules/.bin/webpack --progress -w"
  },
  "ava": {
    "serial": true,
    "timeout": "15m"
  },
  "author": "Cumulus Authors",
  "license": "Apache-2.0",
  "dependencies": {
    "@cumulus/aws-client": "9.9.0",
    "@cumulus/cmrjs": "9.9.0",
    "@cumulus/common": "9.9.0",
    "@cumulus/cumulus-message-adapter-js": "2.0.1",
    "@cumulus/errors": "9.9.0",
    "@cumulus/launchpad-auth": "9.9.0",
    "lodash": "^4.17.20"
  },
  "devDependencies": {
<<<<<<< HEAD
    "@cumulus/cmr-client": "9.9.0"
=======
    "@cumulus/cmr-client": "9.8.0",
    "@cumulus/schemas": "9.9.0-alpha.1"
>>>>>>> b9d8919b
  }
}<|MERGE_RESOLUTION|>--- conflicted
+++ resolved
@@ -41,11 +41,7 @@
     "lodash": "^4.17.20"
   },
   "devDependencies": {
-<<<<<<< HEAD
-    "@cumulus/cmr-client": "9.9.0"
-=======
-    "@cumulus/cmr-client": "9.8.0",
+    "@cumulus/cmr-client": "9.9.0",
     "@cumulus/schemas": "9.9.0-alpha.1"
->>>>>>> b9d8919b
   }
 }