{
  "name": "@cumulus/post-to-cmr",
  "version": "1.11.3",
  "description": "Post a given granule to CMR",
  "main": "index.js",
  "directories": {
    "test": "tests"
  },
  "homepage": "https://github.com/nasa/cumulus/tree/master/tasks/post-to-cmr",
  "repository": {
    "type": "git",
    "url": "https://github.com/nasa/cumulus"
  },
  "publishConfig": {
    "access": "public"
  },
  "engines": {
    "node": ">=8.10.0"
  },
  "scripts": {
    "test": "ava",
    "test-coverage": "nyc ava",
    "debug": "NODE_ENV=test node --inspect-brk node_modules/ava/profile.js --serial tests/*.js",
    "build": "rm -rf dist && mkdir dist && cp -R schemas dist/ && webpack",
    "watch": "rm -rf dist && mkdir dist && cp -R schemas dist/ && webpack --progress -w",
    "prepublishOnly": "PRODUCTION=true npm run build"
  },
  "ava": {
    "files": "tests",
    "serial": true,
    "color": false
  },
  "nyc": {
    "exclude": [
      "tests"
    ]
  },
  "author": "Cumulus Authors",
  "license": "Apache-2.0",
  "dependencies": {
    "@cumulus/cmrjs": "1.11.2",
    "@cumulus/common": "1.11.2",
    "@cumulus/cumulus-message-adapter-js": "^1.0.7",
    "@cumulus/test-data": "1.11.0",
<<<<<<< HEAD
    "lodash.flatten": "^4.4.0",
    "lodash.keyby": "^4.6.0"
=======
    "lodash.keyby": "^4.6.0",
    "xml2js": "^0.4.19"
>>>>>>> dbf278f8
  },
  "devDependencies": {
    "@cumulus/cmr-client": "^1.11.2-alpha2",
    "ava": "^0.25.0",
    "nyc": "^13.3.0",
    "sinon": "^4.5.0",
    "webpack": "~4.5.0",
    "webpack-cli": "~2.0.14"
  }
}<|MERGE_RESOLUTION|>--- conflicted
+++ resolved
@@ -42,13 +42,7 @@
     "@cumulus/common": "1.11.2",
     "@cumulus/cumulus-message-adapter-js": "^1.0.7",
     "@cumulus/test-data": "1.11.0",
-<<<<<<< HEAD
-    "lodash.flatten": "^4.4.0",
     "lodash.keyby": "^4.6.0"
-=======
-    "lodash.keyby": "^4.6.0",
-    "xml2js": "^0.4.19"
->>>>>>> dbf278f8
   },
   "devDependencies": {
     "@cumulus/cmr-client": "^1.11.2-alpha2",
