{
  "name": "@cumulus/post-to-cmr",
<<<<<<< HEAD
  "version": "18.5.5",
=======
  "version": "20.1.1",
>>>>>>> 2648c237
  "description": "Post a given granule to CMR",
  "main": "index.js",
  "directories": {
    "test": "tests"
  },
  "homepage": "https://github.com/nasa/cumulus/tree/master/tasks/post-to-cmr",
  "repository": {
    "type": "git",
    "url": "https://github.com/nasa/cumulus",
    "directory": "tasks/post-to-cmr"
  },
  "publishConfig": {
    "access": "public"
  },
  "engines": {
    "node": ">=20.12.2"
  },
  "scripts": {
    "generate-task-schemas": "npx generate-task-schemas . files",
    "build": "rm -rf dist && mkdir dist && npm run generate-task-schemas && cp -R schemas dist/ && ../../node_modules/.bin/webpack",
    "clean": "rm -rf dist",
    "package": "npm run build && (cd dist && node ../../../bin/zip.js lambda.zip index.js schemas)",
    "test": "../../node_modules/.bin/ava",
    "test:ci": "../../scripts/run_package_ci_unit.sh",
    "test:coverage": "../../node_modules/.bin/nyc npm test",
    "watch": "rm -rf dist && mkdir dist && cp -R schemas dist/ && ../../node_modules/.bin/webpack --progress -w",
    "coverage": "python ../../scripts/coverage_handler/coverage.py"
  },
  "ava": {
    "timeout": "15m",
    "failFast": true
  },
  "author": "Cumulus Authors",
  "license": "Apache-2.0",
  "dependencies": {
<<<<<<< HEAD
    "@cumulus/aws-client": "18.5.5",
    "@cumulus/cmrjs": "18.5.5",
    "@cumulus/common": "18.5.5",
    "@cumulus/cumulus-message-adapter-js": "2.2.0",
    "@cumulus/errors": "18.5.5",
    "@cumulus/launchpad-auth": "18.5.5",
=======
    "@cumulus/aws-client": "20.1.1",
    "@cumulus/cmrjs": "20.1.1",
    "@cumulus/common": "20.1.1",
    "@cumulus/cumulus-message-adapter-js": "2.3.0",
    "@cumulus/errors": "20.1.1",
    "@cumulus/launchpad-auth": "20.1.1",
>>>>>>> 2648c237
    "lodash": "^4.17.21",
    "p-map": "^4.0.0"
  },
  "devDependencies": {
<<<<<<< HEAD
    "@cumulus/cmr-client": "18.5.5",
    "@cumulus/schemas": "18.5.5"
=======
    "@cumulus/cmr-client": "20.1.1",
    "@cumulus/schemas": "20.1.1"
>>>>>>> 2648c237
  }
}<|MERGE_RESOLUTION|>--- conflicted
+++ resolved
@@ -1,10 +1,6 @@
 {
   "name": "@cumulus/post-to-cmr",
-<<<<<<< HEAD
-  "version": "18.5.5",
-=======
   "version": "20.1.1",
->>>>>>> 2648c237
   "description": "Post a given granule to CMR",
   "main": "index.js",
   "directories": {
@@ -40,31 +36,17 @@
   "author": "Cumulus Authors",
   "license": "Apache-2.0",
   "dependencies": {
-<<<<<<< HEAD
-    "@cumulus/aws-client": "18.5.5",
-    "@cumulus/cmrjs": "18.5.5",
-    "@cumulus/common": "18.5.5",
-    "@cumulus/cumulus-message-adapter-js": "2.2.0",
-    "@cumulus/errors": "18.5.5",
-    "@cumulus/launchpad-auth": "18.5.5",
-=======
     "@cumulus/aws-client": "20.1.1",
     "@cumulus/cmrjs": "20.1.1",
     "@cumulus/common": "20.1.1",
     "@cumulus/cumulus-message-adapter-js": "2.3.0",
     "@cumulus/errors": "20.1.1",
     "@cumulus/launchpad-auth": "20.1.1",
->>>>>>> 2648c237
     "lodash": "^4.17.21",
     "p-map": "^4.0.0"
   },
   "devDependencies": {
-<<<<<<< HEAD
-    "@cumulus/cmr-client": "18.5.5",
-    "@cumulus/schemas": "18.5.5"
-=======
     "@cumulus/cmr-client": "20.1.1",
     "@cumulus/schemas": "20.1.1"
->>>>>>> 2648c237
   }
 }