--- conflicted
+++ resolved
@@ -40,16 +40,10 @@
     "@cumulus/cmrjs": "18.5.5",
     "@cumulus/common": "18.5.5",
     "@cumulus/cumulus-message-adapter-js": "2.2.0",
-<<<<<<< HEAD
     "@cumulus/errors": "18.5.5",
     "@cumulus/launchpad-auth": "18.5.5",
     "lodash": "^4.17.21"
-=======
-    "@cumulus/errors": "18.5.3",
-    "@cumulus/launchpad-auth": "18.5.3",
-    "lodash": "^4.17.21",
     "p-map": "^4.0.0"
->>>>>>> cedb5b83
   },
   "devDependencies": {
     "@cumulus/cmr-client": "18.5.5",
