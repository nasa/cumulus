{
  "name": "@cumulus/post-to-cmr",
  "version": "1.12.1",
  "description": "Post a given granule to CMR",
  "main": "index.js",
  "directories": {
    "test": "tests"
  },
  "homepage": "https://github.com/nasa/cumulus/tree/master/tasks/post-to-cmr",
  "repository": {
    "type": "git",
    "url": "https://github.com/nasa/cumulus"
  },
  "publishConfig": {
    "access": "public"
  },
  "engines": {
    "node": ">=8.10.0"
  },
  "scripts": {
    "test": "ava",
    "test-coverage": "nyc ava",
    "debug": "NODE_ENV=test node --inspect-brk node_modules/ava/profile.js --serial tests/*.js",
    "build": "rm -rf dist && mkdir dist && cp -R schemas dist/ && webpack",
    "watch": "rm -rf dist && mkdir dist && cp -R schemas dist/ && webpack --progress -w",
    "prepare": "npm run build"
  },
  "ava": {
    "files": "tests",
    "serial": true,
    "color": false
  },
  "nyc": {
    "exclude": [
      "tests"
    ]
  },
  "author": "Cumulus Authors",
  "license": "Apache-2.0",
  "dependencies": {
    "@cumulus/cmrjs": "1.12.1",
    "@cumulus/common": "1.12.1",
    "@cumulus/cumulus-message-adapter-js": "^1.0.7",
    "lodash.keyby": "^4.6.0"
  },
  "devDependencies": {
    "@cumulus/cmr-client": "1.12.1",
<<<<<<< HEAD
=======
    "@cumulus/test-data": "1.12.1",
>>>>>>> 6341e66b
    "ava": "^0.25.0",
    "nyc": "^13.3.0",
    "sinon": "^4.5.0",
    "webpack": "~4.5.0",
    "webpack-cli": "~2.0.14"
  }
}<|MERGE_RESOLUTION|>--- conflicted
+++ resolved
@@ -45,10 +45,7 @@
   },
   "devDependencies": {
     "@cumulus/cmr-client": "1.12.1",
-<<<<<<< HEAD
-=======
     "@cumulus/test-data": "1.12.1",
->>>>>>> 6341e66b
     "ava": "^0.25.0",
     "nyc": "^13.3.0",
     "sinon": "^4.5.0",
