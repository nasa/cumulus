--- conflicted
+++ resolved
@@ -41,11 +41,7 @@
     "lodash": "^4.17.20"
   },
   "devDependencies": {
-<<<<<<< HEAD
-    "@cumulus/cmr-client": "9.4.0",
-    "@cumulus/schemas": "9.4.0"
-=======
-    "@cumulus/cmr-client": "9.5.0"
->>>>>>> 9bd48d32
+    "@cumulus/cmr-client": "9.5.0",
+    "@cumulus/schemas": "9.5.0"
   }
 }