--- conflicted
+++ resolved
@@ -1,10 +1,6 @@
 {
   "name": "@cumulus/post-to-cmr",
-<<<<<<< HEAD
-  "version": "16.1.4",
-=======
   "version": "18.2.2",
->>>>>>> d2f030f1
   "description": "Post a given granule to CMR",
   "main": "index.js",
   "directories": {
@@ -38,19 +34,6 @@
   "author": "Cumulus Authors",
   "license": "Apache-2.0",
   "dependencies": {
-<<<<<<< HEAD
-    "@cumulus/aws-client": "16.1.4",
-    "@cumulus/cmrjs": "16.1.4",
-    "@cumulus/common": "16.1.4",
-    "@cumulus/cumulus-message-adapter-js": "2.0.5",
-    "@cumulus/errors": "16.1.4",
-    "@cumulus/launchpad-auth": "16.1.4",
-    "lodash": "^4.17.21"
-  },
-  "devDependencies": {
-    "@cumulus/cmr-client": "16.1.4",
-    "@cumulus/schemas": "16.1.4"
-=======
     "@cumulus/aws-client": "18.2.2",
     "@cumulus/cmrjs": "18.2.2",
     "@cumulus/common": "18.2.2",
@@ -62,6 +45,5 @@
   "devDependencies": {
     "@cumulus/cmr-client": "18.2.2",
     "@cumulus/schemas": "18.2.2"
->>>>>>> d2f030f1
   }
 }