--- conflicted
+++ resolved
@@ -136,16 +136,7 @@
 async function postToCMR(event) {
   const { cmrRevisionId, granules } = event.input;
   const { etags = {}, republish = false, concurrency = 20, s3Concurrency = 50 } = event.config;
-<<<<<<< HEAD
-  log.info('post-to-cmr with config', {
-    etags,
-    republish,
-    concurrency,
-    s3Concurrency
-  })
-=======
 
->>>>>>> 85239e0e
   const cmrSettings = await getCmrSettings({
     ...event.config.cmr,
     ...event.config.launchpad,
@@ -169,20 +160,11 @@
   const startTime = Date.now();
 
   // post all meta files to CMR
-<<<<<<< HEAD
-  // const results = await pMap(
-  //   updatedCMRFiles,
-  //   (cmrFile) => publish2CMR(cmrFile, cmrSettings, cmrRevisionId),
-  //   { concurrency }
-  // );
-  const results = {};
-=======
   const results = await pMap(
     updatedCMRFiles,
     (cmrFile) => publish2CMR(cmrFile, cmrSettings, cmrRevisionId),
     { concurrency }
   );
->>>>>>> 85239e0e
   const endTime = Date.now();
   const outputGranules = buildOutput(
     results,
