'use strict';

const get = require('lodash.get');
const path = require('path');
const cumulusMessageAdapter = require('@cumulus/cumulus-message-adapter-js');
const { justLocalRun } = require('@cumulus/common/local-helpers');
const { DefaultProvider } = require('@cumulus/ingest/crypto');
const { CMR } = require('@cumulus/cmrjs');
const { getS3Object } = require('@cumulus/common/aws');
const { XmlMetaFileNotFound } = require('@cumulus/common/errors');
const { xmlParseOptions } = require('@cumulus/cmrjs/utils');
const xml2js = require('xml2js');
<<<<<<< HEAD
const log = require('@cumulus/common/log');
=======

/**
 * Extract the granule ID from the a given s3 uri
 *
 * @param {string} uri - the s3 uri of the file
 * @param {string} regex - the regex for extracting the ID
 * @returns {string} the granule
 */
function getGranuleId(uri, regex) {
  const filename = path.basename(uri);
  const match = filename.match(regex);

  if (match) return match[1];
  throw new Error(`Could not determine granule id of ${filename} using ${regex}`);
}
>>>>>>> 34612ec0

/**
 * Parse an xml string
 *
 * @param {string} xml - xml to parse
 * @returns {Promise<Object>} promise resolves to object version of the xml
 */
async function parseXmlString(xml) {
  return new Promise((resolve, reject) => {
    xml2js.parseString(xml, xmlParseOptions, (err, data) => {
      if (err) return reject(err);
      return resolve(data);
    });
  });
}

/**
 * getMetadata
 *
 * @param {string} xmlFilePath - S3 URI to the xml metadata document
 * @returns {string} returns stringified xml document downloaded from S3
 */
async function getMetadata(xmlFilePath) {
  if (!xmlFilePath) {
    throw new XmlMetaFileNotFound('XML Metadata file not provided');
  }

  // GET the metadata text
  // Currently, only supports files that are stored on S3
  const parts = xmlFilePath.match(/^s3:\/\/(.+?)\/(.+)$/);
  const obj = await getS3Object(parts[1], parts[2]);
  return obj.Body.toString();
}

/**
 * Extract the granule ID from the a given s3 uri
 *
 * @param {string} uri - the s3 uri of the file
 * @param {string} regex - the regex for extracting the ID
 * @returns {string} the granule
 */
function getGranuleId(uri, regex) {
  const filename = path.basename(uri);
  const test = new RegExp(regex);
  const match = filename.match(test);

  if (match) {
    return match[1];
  }
  return match;
}

/**
 * returns a list of CMR xml files
 *
 * @param {Array} input - an array of s3 uris
 * @param {string} granuleIdExtraction - a regex for extracting granule IDs
 * @returns {Promise<Array>} promise resolves to an array of objects
 * that includes CMR xmls uris and granuleIds
 */
async function getCmrFiles(input, granuleIdExtraction) {
  const files = [];
  const expectedFormat = /.*\.cmr\.xml$/;

  for (const filename of input) {
    if (filename && filename.match(expectedFormat)) {
      const metadata = await getMetadata(filename);
      const metadataObject = await parseXmlString(metadata);

      const cmrFileObject = {
        filename,
        metadata,
        metadataObject,
        granuleId: getGranuleId(filename, granuleIdExtraction)
      };

      files.push(cmrFileObject);
    }
  }

  return files;
}

/**
 * function for posting cmr xml files from S3 to CMR
 *
 * @param {Object} cmrFile - an object representing the cmr file
 * @param {string} cmrFile.granuleId - the granuleId of the cmr xml File
 * @param {string} cmrFile.filename - the s3 uri to the cmr xml file
 * @param {Object} creds - credentials needed to post to the CMR
 * @param {string} creds.provider - the name of the Provider used on the CMR side
 * @param {string} creds.clientId - the clientId used to generate CMR token
 * @param {string} creds.username - the CMR username
 * @param {string} creds.password - the encrypted CMR password
 * @param {string} bucket - the bucket name where public/private keys are stored
 * @param {string} stack - the deployment stack name
 * @returns {Object} CMR's success response which includes the concept-id
 */
async function publish(cmrFile, creds, bucket, stack) {
  let password;
  try {
    password = await DefaultProvider.decrypt(creds.password, undefined, bucket, stack);
  }
  catch (e) {
    log.error('Decrypting password failed, using unencrypted password');
    password = creds.password;
  }
  const cmr = new CMR(
    creds.provider,
    creds.clientId,
    creds.username,
    password
  );

  const xml = cmrFile.metadata;
  const res = await cmr.ingestGranule(xml);
  const conceptId = res.result['concept-id'];

  log.info(`Published ${cmrFile.granuleId} to the CMR. conceptId: ${conceptId}`);

  return {
    granuleId: cmrFile.granuleId,
    filename: cmrFile.filename,
    conceptId,
    link: 'https://cmr.uat.earthdata.nasa.gov/search/granules.json' +
      `?concept_id=${res.result['concept-id']}`
  };
}

/**
 * Builds the output of the post-to-cmr task
 *
 * @param {Array} results - list of results returned by publish function
 * @param {Object} granulesObject - an object of the granules where the key is the granuleId
 * @returns {Array} an updated array of granules
 */
function buildOutput(results, granulesObject) {
  // add results to corresponding granules
  results.forEach((r) => {
    if (granulesObject[r.granuleId]) {
      granulesObject[r.granuleId].cmrLink = r.link;
      granulesObject[r.granuleId].published = true;
    }
  });

  return Object.keys(granulesObject).map((k) => granulesObject[k]);
}

/**
 * Post to CMR
 * See the schemas directory for detailed input and output schemas
 *
 * @param {Object} event -Lambda function payload
 * @param {Object} event.config - the config object
 * @param {string} event.config.bucket - the bucket name where public/private keys
 *                                       are stored
 * @param {string} event.config.stack - the deployment stack name
 * @param {Object} event.config.granules - Object of all granules where granuleID is the key
 * @param {Array} event.config.cmrFiles - list of CMR files from input
 * @param {Object} event.config.cmr - the cmr object containing user/pass and provider
 * @returns {Promise} returns the promise of an updated event object
 */
async function postToCMR(event) {
  // we have to post the meta-xml file of all output granules
  // first we check if there is an output file
  const config = get(event, 'config');
  const bucket = get(config, 'bucket'); // the name of the bucket with private/public keys
  const stack = get(config, 'stack'); // the name of the deployment stack
  const input = get(event, 'input', []);
  const regex = get(config, 'granuleIdExtraction', '(.*)');
  const allGranules = get(input, 'granules'); // Object of all Granules
  const inputFiles = get(input, 'inputFiles'); // list of files from input
  const creds = get(config, 'cmr');

  // get cmr files
  const cmrFiles = await getCmrFiles(inputFiles, regex);

  // post all meta files to CMR
  const publishRquests = cmrFiles.map((cmrFile) => publish(cmrFile, creds, bucket, stack));
  const results = await Promise.all(publishRquests);

  return {
    granules: buildOutput(results, allGranules)
  };
}

exports.postToCMR = postToCMR;

/**
 * Lambda handler
 *
 * @param {Object} event - a Cumulus Message
 * @param {Object} context - an AWS Lambda context
 * @param {Function} callback - an AWS Lambda handler
 * @returns {undefined} - does not return a value
 */
function handler(event, context, callback) {
  cumulusMessageAdapter.runCumulusTask(postToCMR, event, context, callback);
}

exports.handler = handler;

// use node index.js local to invoke this
justLocalRun(() => {
  const payload = require('@cumulus/test-data/cumulus_messages/post-to-cmr.json'); // eslint-disable-line global-require, max-len
  handler(payload, {}, (e, r) => log.info(e, r));
});<|MERGE_RESOLUTION|>--- conflicted
+++ resolved
@@ -10,9 +10,7 @@
 const { XmlMetaFileNotFound } = require('@cumulus/common/errors');
 const { xmlParseOptions } = require('@cumulus/cmrjs/utils');
 const xml2js = require('xml2js');
-<<<<<<< HEAD
 const log = require('@cumulus/common/log');
-=======
 
 /**
  * Extract the granule ID from the a given s3 uri
@@ -28,7 +26,6 @@
   if (match) return match[1];
   throw new Error(`Could not determine granule id of ${filename} using ${regex}`);
 }
->>>>>>> 34612ec0
 
 /**
  * Parse an xml string
@@ -61,24 +58,6 @@
   const parts = xmlFilePath.match(/^s3:\/\/(.+?)\/(.+)$/);
   const obj = await getS3Object(parts[1], parts[2]);
   return obj.Body.toString();
-}
-
-/**
- * Extract the granule ID from the a given s3 uri
- *
- * @param {string} uri - the s3 uri of the file
- * @param {string} regex - the regex for extracting the ID
- * @returns {string} the granule
- */
-function getGranuleId(uri, regex) {
-  const filename = path.basename(uri);
-  const test = new RegExp(regex);
-  const match = filename.match(test);
-
-  if (match) {
-    return match[1];
-  }
-  return match;
 }
 
 /**
