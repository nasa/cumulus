{
  "name": "@cumulus/lzards-backup",
  "version": "14.0.0",
  "description": "Run LZARDS backup",
  "author": "Cumulus Authors",
  "license": "Apache-2.0",
  "private": true,
  "homepage": "https://github.com/nasa/cumulus/tree/master/tasks/lzards-backup#readme",
  "repository": {
    "type": "git",
    "url": "https://github.com/nasa/cumulus",
    "directory": "tasks/lzards-backup"
  },
  "engines": {
    "node": ">=14.19.1"
  },
  "main": "dist/index.js",
  "directories": {
    "test": "tests"
  },
  "scripts": {
    "clean": "rm -rf dist",
    "generate-task-schemas": "npx generate-task-schemas . files",
    "package": "npm run generate-task-schemas && ./bin/package.sh",
    "test": "../../node_modules/.bin/ava",
    "test:coverage": "../../node_modules/.bin/nyc npm test",
    "prepare": "npm run tsc",
    "tsc": "../../node_modules/.bin/tsc",
    "tsc:listEmittedFiles": "../../node_modules/.bin/tsc --listEmittedFiles",
    "watch-test": "../../node_modules/.bin/tsc-watch --onsuccess 'npm test'",
    "webpack": "../../node_modules/.bin/webpack"
  },
  "ava": {
    "files": [
      "tests/*"
    ],
    "verbose": true,
    "typescript": {
      "rewritePaths": {
        "tests/": "dist/tests/"
      }
    }
  },
  "dependencies": {
    "@cumulus/api-client": "14.0.0",
    "@cumulus/aws-client": "14.0.0",
    "@cumulus/common": "14.0.0",
    "@cumulus/cumulus-message-adapter-js": "2.0.4",
<<<<<<< HEAD
    "@cumulus/db": "13.4.0",
    "@cumulus/distribution-utils": "13.4.0",
    "@cumulus/launchpad-auth": "13.4.0",
    "@cumulus/logger": "13.4.0",
    "@cumulus/lzards-api-client": "13.4.0",
    "@cumulus/message": "13.4.0",
    "got": "^11.8.5"
=======
    "@cumulus/db": "14.0.0",
    "@cumulus/distribution-utils": "14.0.0",
    "@cumulus/launchpad-auth": "14.0.0",
    "@cumulus/logger": "14.0.0",
    "@cumulus/lzards-api-client": "14.0.0",
    "@cumulus/message": "14.0.0",
    "got": "11.8.3"
>>>>>>> c0fa2663
  },
  "devDependencies": {
    "@cumulus/schemas": "14.0.0",
    "@cumulus/types": "14.0.0"
  }
}<|MERGE_RESOLUTION|>--- conflicted
+++ resolved
@@ -46,23 +46,13 @@
     "@cumulus/aws-client": "14.0.0",
     "@cumulus/common": "14.0.0",
     "@cumulus/cumulus-message-adapter-js": "2.0.4",
-<<<<<<< HEAD
-    "@cumulus/db": "13.4.0",
-    "@cumulus/distribution-utils": "13.4.0",
-    "@cumulus/launchpad-auth": "13.4.0",
-    "@cumulus/logger": "13.4.0",
-    "@cumulus/lzards-api-client": "13.4.0",
-    "@cumulus/message": "13.4.0",
-    "got": "^11.8.5"
-=======
     "@cumulus/db": "14.0.0",
     "@cumulus/distribution-utils": "14.0.0",
     "@cumulus/launchpad-auth": "14.0.0",
     "@cumulus/logger": "14.0.0",
     "@cumulus/lzards-api-client": "14.0.0",
     "@cumulus/message": "14.0.0",
-    "got": "11.8.3"
->>>>>>> c0fa2663
+    "got": "^11.8.5"
   },
   "devDependencies": {
     "@cumulus/schemas": "14.0.0",
