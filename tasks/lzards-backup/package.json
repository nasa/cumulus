{
  "name": "@cumulus/lzards-backup",
  "version": "13.0.0",
  "description": "Run LZARDS backup",
  "author": "Cumulus Authors",
  "license": "Apache-2.0",
  "private": true,
  "homepage": "https://github.com/nasa/cumulus/tree/master/tasks/lzards-backup#readme",
  "repository": {
    "type": "git",
    "url": "https://github.com/nasa/cumulus",
    "directory": "tasks/lzards-backup"
  },
  "engines": {
    "node": ">=12.0.0"
  },
  "main": "dist/index.js",
  "directories": {
    "test": "tests"
  },
  "scripts": {
    "clean": "rm -rf dist",
    "generate-task-schemas": "npx generate-task-schemas . files",
    "package": "npm run generate-task-schemas && ./bin/package.sh",
    "test": "../../node_modules/.bin/ava",
    "test:coverage": "../../node_modules/.bin/nyc npm test",
    "prepare": "npm run tsc",
    "tsc": "../../node_modules/.bin/tsc",
    "tsc:listEmittedFiles": "../../node_modules/.bin/tsc --listEmittedFiles",
    "watch-test": "../../node_modules/.bin/tsc-watch --onsuccess 'npm test'",
    "webpack": "../../node_modules/.bin/webpack"
  },
  "ava": {
    "files": [
      "tests/*"
    ],
    "verbose": true,
    "typescript": {
      "rewritePaths": {
        "tests/": "dist/tests/"
      }
    }
  },
  "dependencies": {
    "@cumulus/api-client": "13.0.0",
    "@cumulus/aws-client": "13.0.0",
    "@cumulus/common": "13.0.0",
    "@cumulus/cumulus-message-adapter-js": "2.0.4",
<<<<<<< HEAD
    "@cumulus/db": "12.0.0",
    "@cumulus/distribution-utils": "12.0.0",
    "@cumulus/launchpad-auth": "12.0.0",
    "@cumulus/logger": "12.0.0",
    "@cumulus/message": "12.0.0",
=======
    "@cumulus/distribution-utils": "13.0.0",
    "@cumulus/launchpad-auth": "13.0.0",
    "@cumulus/logger": "13.0.0",
    "@cumulus/message": "13.0.0",
>>>>>>> 41a5cace
    "got": "11.8.3"
  },
  "devDependencies": {
    "@cumulus/schemas": "13.0.0",
    "@cumulus/types": "13.0.0"
  }
}<|MERGE_RESOLUTION|>--- conflicted
+++ resolved
@@ -46,18 +46,11 @@
     "@cumulus/aws-client": "13.0.0",
     "@cumulus/common": "13.0.0",
     "@cumulus/cumulus-message-adapter-js": "2.0.4",
-<<<<<<< HEAD
-    "@cumulus/db": "12.0.0",
-    "@cumulus/distribution-utils": "12.0.0",
-    "@cumulus/launchpad-auth": "12.0.0",
-    "@cumulus/logger": "12.0.0",
-    "@cumulus/message": "12.0.0",
-=======
+    "@cumulus/db": "13.0.0",
     "@cumulus/distribution-utils": "13.0.0",
     "@cumulus/launchpad-auth": "13.0.0",
     "@cumulus/logger": "13.0.0",
     "@cumulus/message": "13.0.0",
->>>>>>> 41a5cace
     "got": "11.8.3"
   },
   "devDependencies": {
