{
  "name": "@cumulus/lzards-backup",
  "version": "16.0.0",
  "description": "Run LZARDS backup",
  "author": "Cumulus Authors",
  "license": "Apache-2.0",
  "private": true,
  "homepage": "https://github.com/nasa/cumulus/tree/master/tasks/lzards-backup#readme",
  "repository": {
    "type": "git",
    "url": "https://github.com/nasa/cumulus",
    "directory": "tasks/lzards-backup"
  },
  "engines": {
    "node": ">=16.19.0"
  },
  "main": "dist/index.js",
  "directories": {
    "test": "tests"
  },
  "scripts": {
    "clean": "rm -rf dist",
    "generate-task-schemas": "npx generate-task-schemas . files",
    "package": "npm run generate-task-schemas && ./bin/package.sh",
    "test": "../../node_modules/.bin/ava",
    "test:coverage": "../../node_modules/.bin/nyc npm test",
    "prepare": "npm run tsc",
    "tsc": "../../node_modules/.bin/tsc",
    "tsc:listEmittedFiles": "../../node_modules/.bin/tsc --listEmittedFiles",
    "watch-test": "../../node_modules/.bin/tsc-watch --onsuccess 'npm test'",
    "webpack": "../../node_modules/.bin/webpack",
    "coverage": "python ../../scripts/coverage_handler/coverage.py"
  },
  "ava": {
    "files": [
      "tests/*"
    ],
    "verbose": true,
    "typescript": {
      "rewritePaths": {
        "tests/": "dist/tests/"
      }
    }
  },
  "dependencies": {
<<<<<<< HEAD
    "@cumulus/api-client": "16.0.0",
    "@cumulus/aws-client": "16.0.0",
    "@cumulus/common": "16.0.0",
    "@cumulus/cumulus-message-adapter-js": "2.0.5",
    "@cumulus/db": "16.0.0",
    "@cumulus/distribution-utils": "16.0.0",
    "@cumulus/launchpad-auth": "16.0.0",
    "@cumulus/logger": "16.0.0",
    "@cumulus/lzards-api-client": "16.0.0",
    "@cumulus/message": "16.0.0",
=======
    "@cumulus/api-client": "15.0.0",
    "@cumulus/aws-client": "15.0.0",
    "@cumulus/common": "15.0.0",
    "@cumulus/cumulus-message-adapter-js": "2.0.5",
    "@cumulus/db": "15.0.0",
    "@cumulus/distribution-utils": "15.0.0",
    "@cumulus/launchpad-auth": "15.0.0",
    "@cumulus/logger": "15.0.0",
    "@cumulus/lzards-api-client": "15.0.0",
    "@cumulus/message": "15.0.0",
>>>>>>> ae2cf444
    "got": "^11.8.5"
  },
  "devDependencies": {
    "@cumulus/schemas": "16.0.0",
    "@cumulus/types": "16.0.0"
  }
}<|MERGE_RESOLUTION|>--- conflicted
+++ resolved
@@ -43,7 +43,6 @@
     }
   },
   "dependencies": {
-<<<<<<< HEAD
     "@cumulus/api-client": "16.0.0",
     "@cumulus/aws-client": "16.0.0",
     "@cumulus/common": "16.0.0",
@@ -54,18 +53,6 @@
     "@cumulus/logger": "16.0.0",
     "@cumulus/lzards-api-client": "16.0.0",
     "@cumulus/message": "16.0.0",
-=======
-    "@cumulus/api-client": "15.0.0",
-    "@cumulus/aws-client": "15.0.0",
-    "@cumulus/common": "15.0.0",
-    "@cumulus/cumulus-message-adapter-js": "2.0.5",
-    "@cumulus/db": "15.0.0",
-    "@cumulus/distribution-utils": "15.0.0",
-    "@cumulus/launchpad-auth": "15.0.0",
-    "@cumulus/logger": "15.0.0",
-    "@cumulus/lzards-api-client": "15.0.0",
-    "@cumulus/message": "15.0.0",
->>>>>>> ae2cf444
     "got": "^11.8.5"
   },
   "devDependencies": {
