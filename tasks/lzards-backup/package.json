{
  "name": "@cumulus/lzards-backup",
  "version": "9.8.0",
  "description": "Run LZARDS backup",
  "author": "Cumulus Authors",
  "license": "Apache-2.0",
  "private": true,
  "homepage": "https://github.com/nasa/cumulus/tree/master/tasks/lzards-backup#readme",
  "repository": {
    "type": "git",
    "url": "https://github.com/nasa/cumulus",
    "directory": "tasks/lzards-backup"
  },
  "engines": {
    "node": ">=12.0.0"
  },
  "main": "dist/index.js",
  "directories": {
    "test": "tests"
  },
  "scripts": {
    "clean": "rm -rf dist",
    "package": "./bin/package.sh",
    "test": "../../node_modules/.bin/ava",
    "test:coverage": "../../node_modules/.bin/nyc npm test",
    "prepare": "npm run tsc",
    "tsc": "../../node_modules/.bin/tsc",
    "tsc:listEmittedFiles": "../../node_modules/.bin/tsc --listEmittedFiles",
    "watch-test": "../../node_modules/.bin/tsc-watch --onsuccess 'npm test'",
    "webpack": "../../node_modules/.bin/webpack"
  },
  "ava": {
    "files": [
      "tests/*"
    ],
    "verbose": true,
    "typescript": {
      "rewritePaths": {
        "tests/": "dist/tests/"
      }
    }
  },
  "dependencies": {
<<<<<<< HEAD
    "@cumulus/api-client": "9.7.0",
    "@cumulus/aws-client": "9.7.0",
    "@cumulus/common": "9.7.0",
    "@cumulus/cumulus-message-adapter-js": "2.0.1",
    "@cumulus/distribution-utils": "9.7.0",
    "@cumulus/launchpad-auth": "9.7.0",
    "@cumulus/logger": "9.7.0",
    "@cumulus/message": "9.7.0",
    "got": "11.8.2"
=======
    "@cumulus/api-client": "9.8.0",
    "@cumulus/aws-client": "9.8.0",
    "@cumulus/common": "9.8.0",
    "@cumulus/cumulus-message-adapter-js": "2.0.0",
    "@cumulus/distribution-utils": "9.8.0",
    "@cumulus/launchpad-auth": "9.8.0",
    "@cumulus/logger": "9.8.0",
    "@cumulus/message": "9.8.0",
    "got": "11.7.0"
>>>>>>> 485bae19
  },
  "devDependencies": {
    "@cumulus/types": "9.8.0"
  }
}<|MERGE_RESOLUTION|>--- conflicted
+++ resolved
@@ -41,27 +41,15 @@
     }
   },
   "dependencies": {
-<<<<<<< HEAD
-    "@cumulus/api-client": "9.7.0",
-    "@cumulus/aws-client": "9.7.0",
-    "@cumulus/common": "9.7.0",
-    "@cumulus/cumulus-message-adapter-js": "2.0.1",
-    "@cumulus/distribution-utils": "9.7.0",
-    "@cumulus/launchpad-auth": "9.7.0",
-    "@cumulus/logger": "9.7.0",
-    "@cumulus/message": "9.7.0",
-    "got": "11.8.2"
-=======
     "@cumulus/api-client": "9.8.0",
     "@cumulus/aws-client": "9.8.0",
     "@cumulus/common": "9.8.0",
-    "@cumulus/cumulus-message-adapter-js": "2.0.0",
+    "@cumulus/cumulus-message-adapter-js": "2.0.1",
     "@cumulus/distribution-utils": "9.8.0",
     "@cumulus/launchpad-auth": "9.8.0",
     "@cumulus/logger": "9.8.0",
     "@cumulus/message": "9.8.0",
-    "got": "11.7.0"
->>>>>>> 485bae19
+    "got": "11.8.2"
   },
   "devDependencies": {
     "@cumulus/types": "9.8.0"
