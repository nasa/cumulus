{
  "name": "@cumulus/lzards-backup",
  "version": "15.0.3",
  "description": "Run LZARDS backup",
  "author": "Cumulus Authors",
  "license": "Apache-2.0",
  "private": true,
  "homepage": "https://github.com/nasa/cumulus/tree/master/tasks/lzards-backup#readme",
  "repository": {
    "type": "git",
    "url": "https://github.com/nasa/cumulus",
    "directory": "tasks/lzards-backup"
  },
  "engines": {
    "node": ">=16.19.0"
  },
  "main": "dist/index.js",
  "directories": {
    "test": "tests"
  },
  "scripts": {
    "clean": "rm -rf dist",
    "generate-task-schemas": "npx generate-task-schemas . files",
    "package": "npm run generate-task-schemas && ./bin/package.sh",
    "test": "../../node_modules/.bin/ava",
    "test:coverage": "../../node_modules/.bin/nyc npm test",
    "prepare": "npm run tsc",
    "tsc": "../../node_modules/.bin/tsc",
    "tsc:listEmittedFiles": "../../node_modules/.bin/tsc --listEmittedFiles",
    "watch-test": "../../node_modules/.bin/tsc-watch --onsuccess 'npm test'",
    "webpack": "../../node_modules/.bin/webpack"
  },
  "ava": {
    "files": [
      "tests/*"
    ],
    "verbose": true,
    "typescript": {
      "rewritePaths": {
        "tests/": "dist/tests/"
      }
    }
  },
  "dependencies": {
<<<<<<< HEAD
    "@cumulus/api-client": "15.0.3",
    "@cumulus/aws-client": "15.0.3",
    "@cumulus/common": "15.0.3",
    "@cumulus/cumulus-message-adapter-js": "2.0.4",
    "@cumulus/db": "15.0.3",
    "@cumulus/distribution-utils": "15.0.3",
    "@cumulus/launchpad-auth": "15.0.3",
    "@cumulus/logger": "15.0.3",
    "@cumulus/lzards-api-client": "15.0.3",
    "@cumulus/message": "15.0.3",
=======
    "@cumulus/api-client": "15.0.0",
    "@cumulus/aws-client": "15.0.0",
    "@cumulus/common": "15.0.0",
    "@cumulus/cumulus-message-adapter-js": "2.0.5",
    "@cumulus/db": "15.0.0",
    "@cumulus/distribution-utils": "15.0.0",
    "@cumulus/launchpad-auth": "15.0.0",
    "@cumulus/logger": "15.0.0",
    "@cumulus/lzards-api-client": "15.0.0",
    "@cumulus/message": "15.0.0",
>>>>>>> eab94620
    "got": "^11.8.5"
  },
  "devDependencies": {
    "@cumulus/schemas": "15.0.3",
    "@cumulus/types": "15.0.3"
  }
}<|MERGE_RESOLUTION|>--- conflicted
+++ resolved
@@ -1,6 +1,6 @@
 {
   "name": "@cumulus/lzards-backup",
-  "version": "15.0.3",
+  "version": "15.0.0",
   "description": "Run LZARDS backup",
   "author": "Cumulus Authors",
   "license": "Apache-2.0",
@@ -42,18 +42,6 @@
     }
   },
   "dependencies": {
-<<<<<<< HEAD
-    "@cumulus/api-client": "15.0.3",
-    "@cumulus/aws-client": "15.0.3",
-    "@cumulus/common": "15.0.3",
-    "@cumulus/cumulus-message-adapter-js": "2.0.4",
-    "@cumulus/db": "15.0.3",
-    "@cumulus/distribution-utils": "15.0.3",
-    "@cumulus/launchpad-auth": "15.0.3",
-    "@cumulus/logger": "15.0.3",
-    "@cumulus/lzards-api-client": "15.0.3",
-    "@cumulus/message": "15.0.3",
-=======
     "@cumulus/api-client": "15.0.0",
     "@cumulus/aws-client": "15.0.0",
     "@cumulus/common": "15.0.0",
@@ -64,11 +52,10 @@
     "@cumulus/logger": "15.0.0",
     "@cumulus/lzards-api-client": "15.0.0",
     "@cumulus/message": "15.0.0",
->>>>>>> eab94620
     "got": "^11.8.5"
   },
   "devDependencies": {
-    "@cumulus/schemas": "15.0.3",
-    "@cumulus/types": "15.0.3"
+    "@cumulus/schemas": "15.0.0",
+    "@cumulus/types": "15.0.0"
   }
 }