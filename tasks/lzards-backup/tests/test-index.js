const test = require('ava');
const omit = require('lodash/omit');

const sandbox = require('sinon').createSandbox();
const proxyquire = require('proxyquire');
const { validateInput, validateConfig, validateOutput } = require('@cumulus/common/test-utils');

const { ChecksumError, CollectionInvalidRegexpError } = require('../dist/src/errors');

function removeStackObjectFromErrorBody(object) {
  const updateObject = { ...object };
  updateObject.body = JSON.stringify(omit(JSON.parse(updateObject.body), ['stack']));
  return updateObject;
}

function removeBackupResultsObjectErrorStack(object) {
  return object.map((result) => removeStackObjectFromErrorBody(result));
}

const fakePostReturn = {
  body: 'fake body',
  statusCode: 201,
};
const fakeCollection = {
  files: [
    {
      regex: 'foo.jpg',
      lzards: { backup: true },
    },
    {
      regex: 'foo.dat',
      lzards: { backup: false },
    },
  ],
};

const fakeBucketMap = {
  foo: 'bar',
};

const getCollectionStub = sandbox.stub().returns(fakeCollection);
const gotPostStub = sandbox.stub().returns(fakePostReturn);
const fetchBucketMapStub = sandbox.stub().returns(fakeBucketMap);
const index = proxyquire('../dist/src', {
  '@cumulus/api-client/collections': {
    getCollection: getCollectionStub,
  },
  '@cumulus/distribution-utils': {
    fetchDistributionBucketMap: fetchBucketMapStub,
  },
  got: {
    default: {
      post: gotPostStub,
    },
  },
});
const env = { ...process.env };

test.beforeEach(() => {
  process.env = { ...env };
});

test.afterEach.always(() => {
  sandbox.restore();
  gotPostStub.resetHistory();
  getCollectionStub.resetHistory();
});

test('shouldBackupFile returns true if the regex matches and the backup option is set on the matching collection file', (t) => {
  const fakeCollectionConfig = {
    files: [
      {
        regex: '^foo.jpg$',
        lzards: { backup: true },
      },
      {
        regex: '^foo.md5$',
        lzards: { backup: false },
      },
    ],
  };
  t.true(index.shouldBackupFile('foo.jpg', fakeCollectionConfig));
});

test('shouldBackupFile throws if multiple files match the collection regexp on the collection files', (t) => {
  const fakeCollectionConfig = {
    files: [
      {
        regex: '^foo.jpg$',
        lzards: { backup: true },
      },
      {
        regex: '^foo.jpg$',
        lzards: { backup: false },
      },
    ],
  };
  t.throws(() => index.shouldBackupFile('foo.jpg', fakeCollectionConfig), { instanceOf: CollectionInvalidRegexpError });
});

test('shouldBackupFile returns false if the regex matches and the backup option is set to false on the matching collection file', (t) => {
  const fakeCollectionConfig = {
    files: [
      {
        regex: '^foo.jpg$',
        lzards: { backup: false },
      },
    ],
  };
  t.false(index.shouldBackupFile('foo.jpg', fakeCollectionConfig));
});

test('shouldBackupFile returns false if the regex matches and the backup option is not set to false on the matching collection file', (t) => {
  const fakeCollectionConfig = {
    files: [
      {
        regex: '^foo.jpg$',
      },
    ],
  };
  t.false(index.shouldBackupFile('foo.jpg', fakeCollectionConfig));
});

test('shouldBackupFile returns false if the regex does not match any file', (t) => {
  const fakeCollectionConfig = {
    files: [
      {
        regex: '^foo.md5$',
        lzards: { backup: true },
      },
    ],
  };
  t.false(index.shouldBackupFile('foo.jpg', fakeCollectionConfig));
});

test('shouldBackupFile returns false if there is no collection file defined', (t) => {
  const fakeCollectionConfig = {};
  t.false(index.shouldBackupFile('foo.jpg', fakeCollectionConfig));
});

<<<<<<< HEAD
test('makeBackupFileRequest returns expected makeBackupFileRequestResult when file.bucket and key do not make a s3 URI', async (t) => {
=======
test('makeBackupFileRequest returns expected MakeBackupFileRequestResult when file.filename is not a s3 URI', async (t) => {
>>>>>>> 61634cd8
  const lzardsPostMethod = () => Promise.resolve({
    body: 'success body',
    statusCode: 201,
  });
  const roleCreds = { fake: 'creds_object' };
  const bucket = '';
  const key = 'fakeKey';
  const authToken = 'fakeToken';
  const collectionId = 'FAKE_COLLECTION';

  const file = {
    bucket,
    key,
  };
  const granuleId = 'fakeGranuleId';

  const actual = await index.makeBackupFileRequest({
    backupConfig: {
      authToken,
      roleCreds,
      urlType: 's3',
    },
    collectionId,
    file,
    granuleId,
    lzardsPostMethod,
  });

  const expected = {
    filename: `s3://${file.bucket}/${file.key}`,
    granuleId: 'fakeGranuleId',
    status: 'FAILED',
  };

  t.deepEqual(omit(actual, 'body'), expected);
  t.is(JSON.parse(actual.body).name, 'UriParameterError');
});

test('makeBackupFileRequest returns expected MakeBackupFileRequestResult on LZARDS failure', async (t) => {
  const lzardsPostMethod = () => Promise.resolve({
    body: 'failure body',
    statusCode: 404,
  });
  const roleCreds = { fake: 'creds_object' };
  const bucket = 'fakeFileBucket';
  const key = 'fakeFilename';
  const authToken = 'fakeToken';
  const collectionId = 'FAKE_COLLECTION';

  const file = {
    bucket,
    key,
  };
  const granuleId = 'fakeGranuleId';

  const actual = await index.makeBackupFileRequest({
    backupConfig: {
      authToken,
      roleCreds,
      urlType: 's3',
    },
    collectionId,
    file,
    granuleId,
    lzardsPostMethod,
  });

  const expected = {
    body: 'failure body',
    filename: `s3://${file.bucket}/${file.key}`,
    granuleId: 'fakeGranuleId',
    status: 'FAILED',
    statusCode: 404,
  };

  t.deepEqual(actual, expected);
});

test('makeBackupFileRequest returns expected MakeBackupFileRequestResult on other failure', async (t) => {
  const lzardsPostMethod = () => Promise.reject(new Error('DANGER WILL ROBINSON'));
  const roleCreds = { fake: 'creds_object' };
  const bucket = 'fakeFileBucket';
  const key = 'fakeFilename';
  const authToken = 'fakeToken';
  const collectionId = 'FAKE_COLLECTION';

  const file = {
    bucket,
    key,
  };
  const granuleId = 'fakeGranuleId';

  let actual = await index.makeBackupFileRequest({
    backupConfig: {
      authToken,
      roleCreds,
      urlType: 's3',
    },
    collectionId,
    file,
    granuleId,
    lzardsPostMethod,
  });

  const expected = {
    body: '{"name":"Error"}',
    filename: `s3://${file.bucket}/${file.key}`,
    granuleId: 'fakeGranuleId',
    status: 'FAILED',
  };

  actual = removeStackObjectFromErrorBody(actual);
  t.deepEqual(actual, expected);
});

test('makeBackupFileRequest returns expected MakeBackupFileRequestResult', async (t) => {
  const accessUrl = 'fakeURL';
  const generateAccessUrlMethod = (() => accessUrl);
  const lzardsPostMethod = () => Promise.resolve({
    body: 'fake body',
    statusCode: 201,
  });

  const roleCreds = { fake: 'creds_object' };
  const bucket = 'fakeFileBucket';
  const key = 'fakeFilename';
  const authToken = 'fakeToken';
  const collectionId = 'FAKE_COLLECTION';

  const file = {
    bucket,
    key,
  };
  const granuleId = 'fakeGranuleId';

  const actual = await index.makeBackupFileRequest({
    backupConfig: {
      authToken,
      roleCreds,
      urlType: 's3',
    },
    collectionId,
    file,
    granuleId,
    generateAccessUrlMethod,
    lzardsPostMethod,
  });

  const expected = {
    body: 'fake body',
    filename: `s3://${file.bucket}/${file.key}`,
    granuleId: 'fakeGranuleId',
    status: 'COMPLETED',
    statusCode: 201,
  };

  t.deepEqual(actual, expected);
});

test('getGranuleCollection throws error if no prefix is set', async (t) => {
  const collectionName = 'fakeCollection';
  const collectionVersion = '001';
  await t.throwsAsync(index.getGranuleCollection({
    collectionName,
    collectionVersion,
  }));
});

test('getGranuleCollection throws error if version and name are not defined', async (t) => {
  const stackPrefix = 'fakePrefix';
  await t.throwsAsync(index.getGranuleCollection({
    stackPrefix,
  }));
});

test.serial('postRequestToLzards creates the expected query', async (t) => {
  const accessUrl = 'fakeUrl';
  const authToken = 'fakeToken';
  const collection = 'fakeCollectionString';
  const file = { bucket: 'fakeBucket', key: 'fakeKey', checksumType: 'md5', checksum: 'fakeChecksum' };
  const granuleId = 'fakeGranuleId';
  const lzardsApi = 'fakeApi';
  const lzardsProviderName = 'fakeProvider';

  process.env.lzards_provider = lzardsProviderName;
  process.env.lzards_api = lzardsApi;

  const actual = await index.postRequestToLzards({
    accessUrl,
    authToken,
    collection,
    file,
    granuleId,
    lzardsApi,
    lzardsProviderName,
  });

  t.is(actual, fakePostReturn);
  t.deepEqual(gotPostStub.getCalls()[0].args, [lzardsApi, {
    json: {
      provider: lzardsProviderName,
      objectUrl: accessUrl,
      expectedMd5Hash: file.checksum,
      metadata: {
        filename: `s3://${file.bucket}/${file.key}`,
        collection,
        granuleId,
      },
    },
    headers: {
      Authorization: `Bearer ${authToken}`,
    },
  }]);
});

test.serial('postRequestToLzards creates the expected query with SHA256 checksum', async (t) => {
  const accessUrl = 'fakeUrl';
  const authToken = 'fakeToken';
  const collection = 'fakeCollectionString';
  const file = { bucket: 'fakeBucket', key: 'fakeKey', checksumType: 'sha256', checksum: 'fakeChecksum' };
  const granuleId = 'fakeGranuleId';
  const lzardsApi = 'fakeApi';
  const lzardsProviderName = 'fakeProvider';

  process.env.lzards_provider = lzardsProviderName;
  process.env.lzards_api = lzardsApi;

  await index.postRequestToLzards({
    accessUrl,
    authToken,
    collection,
    file,
    granuleId,
    lzardsApi,
    lzardsProviderName,
  });

  t.deepEqual(gotPostStub.getCalls()[0].args, [lzardsApi, {
    json: {
      provider: lzardsProviderName,
      objectUrl: accessUrl,
      expectedSha256Hash: file.checksum,
      metadata: {
        filename: `s3://${file.bucket}/${file.key}`,
        collection,
        granuleId,
      },
    },
    headers: {
      Authorization: `Bearer ${authToken}`,
    },
  }]);
});

test.serial('postRequestToLzards throws if lzardsApiUrl is not set', async (t) => {
  const accessUrl = 'fakeUrl';
  const authToken = 'fakeToken';
  const collection = 'fakeCollectionString';
  const file = { bucket: 'fakeBucket', key: 'fakeKey', checksumType: 'md5', checksum: 'fakeChecksum' };
  const granuleId = 'fakeGranuleId';
  const lzardsProviderName = 'fakeProvider';

  process.env.lzards_provider = lzardsProviderName;
  await t.throwsAsync(index.postRequestToLzards({
    accessUrl,
    authToken,
    collection,
    file,
    granuleId,
  }));
});

test.serial('postRequestToLzards throws if file.checksumType is not set ', async (t) => {
  const accessUrl = 'fakeUrl';
  const authToken = 'fakeToken';
  const collection = 'fakeCollectionString';
  const file = { bucket: 'fakeBucket', key: 'fakeKey', checksum: 'fakeChecksum' };
  const granuleId = 'fakeGranuleId';
  const lzardsProviderName = 'fakeProvider';

  process.env.lzards_provider = lzardsProviderName;
  process.env.lzards_api = 'fakeApi';
  await t.throwsAsync(index.postRequestToLzards({
    accessUrl,
    authToken,
    collection,
    file,
    granuleId,
  }), { instanceOf: ChecksumError });
});

test.serial('postRequestToLzards throws if provider is not set ', async (t) => {
  const accessUrl = 'fakeUrl';
  const authToken = 'fakeToken';
  const collection = 'fakeCollectionString';
  const file = { bucket: 'fakeBucket', key: 'fakeKey', checksum: 'fakeChecksum' };
  const granuleId = 'fakeGranuleId';

  process.env.lzards_api = 'fakeApi';
  await t.throwsAsync(index.postRequestToLzards({
    accessUrl,
    authToken,
    collection,
    file,
    granuleId,
  }));
});

test('generateDirectS3Url generates an v4 accessURL', async (t) => {
  const actual = await index.generateDirectS3Url({
    Bucket: 'foo',
    Key: 'bar',
  });
  t.regex(actual, /X-Amz-Algorithm=AWS4-HMAC-SHA256/);
});

test('generateDirectS3Url generates a signed URL using passed credentials', async (t) => {
  const actual = await index.generateDirectS3Url({
    usePassedCredentials: true,
    roleCreds: {
      Credentials: {
        SecretAccessKey: 'FAKEKey',
        AccessKeyId: 'FAKEId',
        SessionToken: 'FAKEToken',
      },
    },
    Bucket: 'foo',
    Key: 'bar',
  });
  t.regex(actual, /X-Amz-Credential=FAKEId/);
});

test('generateCloudfrontUrl generates a URL with the cloudfront endpoint and obeying the bucket map', async (t) => {
  const Bucket = 'foo';
  const Key = 'test';
  const cloudfrontEndpoint = 'http://d111111abcdef8.cloudfront.net/';
  t.is(
    await index.generateCloudfrontUrl({
      Bucket,
      Key,
      cloudfrontEndpoint,
    }),
    'http://d111111abcdef8.cloudfront.net/bar/test'
  );
});

test.serial('generateAccessUrl switches correctly based on urlType', async (t) => {
  const params = {
    Bucket: 'irrelevant',
    Key: 'irrelevant',
    urlConfig: {
      roleCreds: {},
      urlType: 's3',
      cloudfrontEndpoint: 'irrelevant',
    },
  };

  sandbox.stub(index, 'generateDirectS3Url');
  await index.generateAccessUrl(params);
  t.true(index.generateDirectS3Url.calledOnce);

  params.urlConfig.urlType = 'cloudfront';
  sandbox.stub(index, 'generateCloudfrontUrl');
  await index.generateAccessUrl(params);
  t.true(index.generateCloudfrontUrl.calledOnce);
});

test.serial('backupGranulesToLzards returns the expected payload', async (t) => {
  sandbox.stub(index, 'generateAccessCredentials').returns({
    Credentials: {
      SecretAccessKey: 'FAKEKey',
      AccessKeyId: 'FAKEId',
      SessionToken: 'FAKEToken',
    },
  });
  sandbox.stub(index, 'getAuthToken').returns('fakeAuthToken');
  const fakePayload = {
    input: {
      granules: [
        {
          granuleId: 'FakeGranule1',
          dataType: 'FakeGranuleType',
          version: '000',
          files: [
            {
              bucket: 'fakeBucket1',
              checksumType: 'md5',
              checksum: 'fakehash',
              key: 'path/to/granule1/foo.jpg',
            },
            {
              bucket: 'fakeBucket1',
              checksumType: 'md5',
              checksum: 'fakehash',
              key: '/path/to/granule1/foo.dat',
            },
          ],
        },
        {
          granuleId: 'FakeGranule2',
          dataType: 'FakeGranuleType',
          version: '000',
          files: [
            {
              bucket: 'fakeBucket2',
              key: 'path/to/granule1/foo.jpg',
              checksumType: 'md5',
              checksum: 'fakehash',
            },
            {
              bucket: 'fakeBucket2',
              key: 'path/to/granule1/foo.dat',
              checksumType: 'md5',
              checksum: 'fakehash',
            },
          ],
        },
      ],
    },
    config: {
      urlType: 's3',
    },
  };

  process.env.lzards_api = 'fakeApi';
  process.env.lzards_provider = 'fakeProvider';
  process.env.stackName = 'fakeStack';

  await validateInput(t, fakePayload.input);
  await validateConfig(t, fakePayload.config);
  const actual = await index.backupGranulesToLzards(fakePayload);
  await validateOutput(t, actual);
  const expected = {
    backupResults: [
      {
        body: 'fake body',
        filename: 's3://fakeBucket1/path/to/granule1/foo.jpg',
        status: 'COMPLETED',
        granuleId: 'FakeGranule1',
        statusCode: 201,
      },
      {
        body: 'fake body',
        filename: 's3://fakeBucket2/path/to/granule1/foo.jpg',
        status: 'COMPLETED',
        granuleId: 'FakeGranule2',
        statusCode: 201,
      },
    ],
    granules: fakePayload.input.granules,
  };
  t.deepEqual(actual, expected);
});

test.serial('backupGranulesToLzards returns empty record if no files to archive', async (t) => {
  sandbox.stub(index, 'generateAccessCredentials').returns({
    Credentials: {
      SecretAccessKey: 'FAKEKey',
      AccessKeyId: 'FAKEId',
      SessionToken: 'FAKEToken',
    },
  });
  sandbox.stub(index, 'getAuthToken').returns('fakeAuthToken');
  const fakePayload = {
    input: {
      granules: [
        {
          granuleId: 'FakeGranule1',
          dataType: 'FakeGranuleType',
          version: '000',
          files: [
            {
              bucket: 'fakeBucket1',
              key: 'path/to/granule1/bar.jpg',
            },
          ],
        },
      ],
    },
    config: {},
  };

  process.env.lzards_api = 'fakeApi';
  process.env.lzards_provider = 'fakeProvider';
  process.env.stackName = 'fakeStack';

  await validateInput(t, fakePayload.input);
  await validateConfig(t, fakePayload.config);
  const actual = await index.backupGranulesToLzards(fakePayload);
  await validateOutput(t, actual);
  const expected = {
    backupResults: [],
    granules: fakePayload.input.granules,
  };
  t.deepEqual(actual, expected);
});

test.serial('backupGranulesToLzards returns failed record if missing archive checksum', async (t) => {
  sandbox.stub(index, 'generateAccessCredentials').returns({
    Credentials: {
      SecretAccessKey: 'FAKEKey',
      AccessKeyId: 'FAKEId',
      SessionToken: 'FAKEToken',
    },
  });
  sandbox.stub(index, 'getAuthToken').returns('fakeAuthToken');
  const fakePayload = {
    input: {
      granules: [
        {
          granuleId: 'FakeGranule1',
          dataType: 'FakeGranuleType',
          version: '000',
          files: [
            {
              bucket: 'fakeBucket1',
              key: 'path/to/granule1/foo.jpg',
            },
            {
              bucket: 'fakeBucket1',
              key: 'path/to/granule1/foo.dat',
            },
          ],
        },
      ],
    },
    config: {
      urlType: 's3',
    },
  };

  process.env.lzards_api = 'fakeApi';
  process.env.lzards_provider = 'fakeProvider';
  process.env.stackName = 'fakeStack';

  await validateInput(t, fakePayload.input);
  await validateConfig(t, fakePayload.config);
  const actual = await index.backupGranulesToLzards(fakePayload);
  await validateOutput(t, actual);
  const expected = {
    backupResults: [
      {
        body: '{"name":"ChecksumError"}',
        filename: 's3://fakeBucket1/path/to/granule1/foo.jpg',
        status: 'FAILED',
        granuleId: 'FakeGranule1',
      },
    ],
    granules: fakePayload.input.granules,
  };

  actual.backupResults = removeBackupResultsObjectErrorStack(actual.backupResults);
  t.deepEqual(actual, expected);
});

test.serial('backupGranulesToLzards throws an error with a granule missing collection information', async (t) => {
  sandbox.stub(index, 'generateAccessCredentials').returns({
    Credentials: {
      SecretAccessKey: 'FAKEKey',
      AccessKeyId: 'FAKEId',
      SessionToken: 'FAKEToken',
    },
  });
  sandbox.stub(index, 'getAuthToken').returns('fakeAuthToken');

  getCollectionStub.returns(fakeCollection);
  const fakePayload = {
    input: {
      granules: [
        {
          granuleId: 'FakeGranule1',
          files: [
            {
              bucket: 'fakeBucket1',
              checksumType: 'md5',
              checksum: 'fakehash',
              key: 'path/to/granule1/foo.jpg',
            },
            {
              bucket: 'fakeBucket1',
              checksumType: 'md5',
              checksum: 'fakehash',
              key: 'path/to/granule1/foo.dat',
            },
          ],
        },
      ],
    },
  };

  process.env.lzards_api = 'fakeApi';
  process.env.lzards_provider = 'fakeProvider';
  process.env.stackName = 'fakeStack';
  await t.throwsAsync(index.backupGranulesToLzards(fakePayload));
});<|MERGE_RESOLUTION|>--- conflicted
+++ resolved
@@ -138,11 +138,7 @@
   t.false(index.shouldBackupFile('foo.jpg', fakeCollectionConfig));
 });
 
-<<<<<<< HEAD
-test('makeBackupFileRequest returns expected makeBackupFileRequestResult when file.bucket and key do not make a s3 URI', async (t) => {
-=======
 test('makeBackupFileRequest returns expected MakeBackupFileRequestResult when file.filename is not a s3 URI', async (t) => {
->>>>>>> 61634cd8
   const lzardsPostMethod = () => Promise.resolve({
     body: 'success body',
     statusCode: 201,
