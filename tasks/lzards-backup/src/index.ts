import AWS from 'aws-sdk';
import got from 'got';
import Logger from '@cumulus/logger';
import path from 'path';
import { Context } from 'aws-lambda';

import { constructCollectionId } from '@cumulus/message/Collections';
import { CumulusMessage, CumulusRemoteMessage } from '@cumulus/types/message';
import { deconstructCollectionId } from '@cumulus/message/Collections';
import { getCollection } from '@cumulus/api-client/collections';
import { getRequiredEnvVar } from '@cumulus/common/env';
import { inTestMode } from '@cumulus/aws-client/test-utils';
import { buildS3Uri } from '@cumulus/aws-client/S3';
import S3ObjectStore from '@cumulus/aws-client/S3ObjectStore';
import { CollectionRecord } from '@cumulus/types/api/collections';
import { runCumulusTask, CumulusMessageWithAssignedPayload } from '@cumulus/cumulus-message-adapter-js';
import { sts } from '@cumulus/aws-client/services';
import {
  constructDistributionUrl,
  fetchDistributionBucketMap,
} from '@cumulus/distribution-utils';

import { getAuthToken } from '@cumulus/lzards-api-client';
import {
  ChecksumError,
  CollectionNotDefinedError,
  CollectionInvalidRegexpError,
<<<<<<< HEAD
=======
  CollectionIdentifiersNotProvidedError,
  GetAuthTokenError,
>>>>>>> 4685fc0a
  InvalidUrlTypeError,
} from './errors';
import { isFulfilledPromise } from './typeGuards';
import {
  MakeBackupFileRequestResult,
  HandlerEvent,
  MessageGranule,
  MessageGranuleFilesObject,
  MessageGranuleFromStepOutput,
  ApiGranule,
} from './types';

const log = new Logger({ sender: '@cumulus/lzards-backup' });

const CREDS_EXPIRY_SECONDS = 1000;
const S3_LINK_EXPIRY_SECONDS_DEFAULT = 3600;

export const generateCloudfrontUrl = async (params: {
  Bucket: string,
  Key: string,
  cloudfrontEndpoint?: string,
}) => {
  const distributionBucketMap = await fetchDistributionBucketMap();
  return constructDistributionUrl(
    params.Bucket,
    params.Key,
    distributionBucketMap,
    params.cloudfrontEndpoint
  );
};

export const generateDirectS3Url = async (params: {
  roleCreds: AWS.STS.AssumeRoleResponse,
  Bucket: string,
  Key: string,
  usePassedCredentials?: boolean
}) => {
  const { roleCreds, Key, Bucket, usePassedCredentials } = params;
  const region = process.env.AWS_REGION || 'us-east-1';
  const secretAccessKey = roleCreds?.Credentials?.SecretAccessKey;
  const sessionToken = roleCreds?.Credentials?.SessionToken;
  const accessKeyId = roleCreds?.Credentials?.AccessKeyId;

  const s3AccessTimeoutSeconds = (
    process.env.lzards_s3_link_timeout || S3_LINK_EXPIRY_SECONDS_DEFAULT
  );
  let s3Config;
  if ((!inTestMode() || usePassedCredentials) && (secretAccessKey && accessKeyId)) {
    s3Config = {
      region,
      credentials: {
        secretAccessKey,
        accessKeyId,
        sessionToken,
      },
    };
  }
  const s3ObjectStore = new S3ObjectStore(s3Config);
  const s3Uri = buildS3Uri(Bucket, Key);
  return await s3ObjectStore.signGetObject(s3Uri, {}, { Expires: s3AccessTimeoutSeconds });
};

export const generateAccessUrl = async (params: {
  Bucket: string,
  Key: string,
  urlConfig: {
    roleCreds: AWS.STS.AssumeRoleResponse,
    urlType?: string,
    cloudfrontEndpoint?: string,
  },
}) => {
  const {
    Bucket,
    Key,
    urlConfig: {
      roleCreds,
      urlType,
      cloudfrontEndpoint,
    },
  } = params;

  try {
    switch ((urlType || 's3')) {
      case 's3': return await generateDirectS3Url({ roleCreds, Bucket, Key });
      case 'cloudfront': return await generateCloudfrontUrl({ Bucket, Key, cloudfrontEndpoint });
      default: throw new InvalidUrlTypeError(`${urlType} is not a recognized type for access URL generation`);
    }
  } catch (error) {
    log.error(`${urlType} access URL generation failed for s3://${Bucket}/${Key}: ${error}`);
    throw error;
  }
};

export const setLzardsChecksumQueryType = (
  file: MessageGranuleFilesObject,
  granuleId: string
) => {
  if (file.checksumType === 'md5') {
    return { expectedMd5Hash: file.checksum };
  }
  if (file.checksumType === 'sha256') {
    return { expectedSha256Hash: file.checksum };
  }
  log.error(`${granuleId}: File ${buildS3Uri(file.bucket, file.key)} did not have a checksum or supported checksumType defined`);
  throw new ChecksumError(`${granuleId}: File ${buildS3Uri(file.bucket, file.key)} did not have a checksum or checksumType defined`);
};

export const postRequestToLzards = async (params: {
  accessUrl: string,
  authToken: string,
  collection: string,
  file: MessageGranuleFilesObject,
  granuleId: string,
  provider: string,
  createdAt: number
}) => {
  const {
    accessUrl,
    authToken,
    collection,
    file,
    granuleId,
    provider,
    createdAt,
  } = params;

  const lzardsProvider = getRequiredEnvVar('lzards_provider');
  const lzardsApiUrl = getRequiredEnvVar('lzards_api');

  const checksumConfig = setLzardsChecksumQueryType(file, granuleId);

  try {
    return await got.post(lzardsApiUrl,
      {
        json: {
          provider: lzardsProvider,
          objectUrl: accessUrl,
          metadata: {
            filename: buildS3Uri(file.bucket, file.key),
            collection,
            granuleId,
            provider,
            createdAt,
          },
          ...checksumConfig,
        },
        headers: {
          Authorization: `Bearer ${authToken}`,
        },
      });
  } catch (error) {
    log.error('got encountered error:', error);
    if (error.options) log.debug('erroring request:', JSON.stringify(error.options));
    if (error.response) log.debug('error response:', JSON.stringify(error.response.body));
    throw error;
  }
};

export const makeBackupFileRequest = async (params: {
  backupConfig: {
    roleCreds: AWS.STS.AssumeRoleResponse,
    authToken: string,
    urlType: string,
    cloudfrontEndpoint?: string,
  },
  collectionId: string,
  file: MessageGranuleFilesObject,
  granuleId: string,
  provider: string,
  createdAt: number,
  lzardsPostMethod?: typeof postRequestToLzards,
  generateAccessUrlMethod?: typeof generateAccessUrl,
}): Promise<MakeBackupFileRequestResult> => {
  const {
    collectionId,
    backupConfig,
    backupConfig: { authToken },
    file,
    granuleId,
    provider,
    createdAt,
    lzardsPostMethod = postRequestToLzards,
    generateAccessUrlMethod = generateAccessUrl,
  } = params;

  try {
    const { key: Key, bucket: Bucket } = file;
    log.info(`${granuleId}: posting backup request to LZARDS: ${buildS3Uri(file.bucket, file.key)}`);
    const accessUrl = await generateAccessUrlMethod({
      Bucket,
      Key,
      urlConfig: backupConfig,
    });
    log.info(`collectionId: ${collectionId}`);
    const { statusCode, body } = await lzardsPostMethod({
      accessUrl,
      authToken,
      collection: collectionId,
      file,
      granuleId,
      provider,
      createdAt,
    });
    if (statusCode !== 201) {
      log.error(`${granuleId}: Request failed - LZARDS api returned ${statusCode}: ${JSON.stringify(body)}`);
      return {
        statusCode, granuleId, collectionId, filename: buildS3Uri(file.bucket, file.key), provider, createdAt, body, status: 'FAILED',
      };
    }
    return {
      statusCode, granuleId, collectionId, filename: buildS3Uri(file.bucket, file.key), provider, createdAt, body, status: 'COMPLETED',
    };
  } catch (error) {
    log.error(`${granuleId}: LZARDS request failed: ${error}`);
    return {
      granuleId,
      collectionId,
      filename: buildS3Uri(file.bucket, file.key),
      provider,
      createdAt,
      body: JSON.stringify({ name: error.name, stack: error.stack }),
      status: 'FAILED',
    };
  }
};

export const shouldBackupFile = (
  fileName: string,
  collectionConfig: CollectionRecord
): boolean => {
  const collectionFiles = collectionConfig?.files || [];
  const matchingConfig = collectionFiles.filter(
    ({ regex }) => fileName.match(regex)
  );
  if (matchingConfig.length > 1) {
    const errString = `Multiple files matched configured regexp for ${JSON.stringify(collectionConfig)},${fileName}`;
    log.error(errString);
    throw new CollectionInvalidRegexpError(errString);
  }
  if (matchingConfig[0]?.lzards?.backup) return true;
  return false;
};

export const getGranuleCollection = async (params: {
  collectionName: string,
  collectionVersion: string,
  stackPrefix?: string
}): Promise<CollectionRecord> => {
  const prefix = params.stackPrefix || getRequiredEnvVar('stackName');
  const { collectionName, collectionVersion } = params;
  if (!collectionName && !collectionVersion) {
    throw new CollectionNotDefinedError('Collection Name and Version not defined');
  }
  return await getCollection({
    prefix,
    collectionName,
    collectionVersion,
  });
};

export const backupGranule = async (params: {
  granule: MessageGranule,
  backupConfig: {
    roleCreds: AWS.STS.AssumeRoleResponse,
    authToken: string,
    urlType: string,
    cloudfrontEndpoint?: string,
  },
}) => {
  let granuleCollection : CollectionRecord;
  let collectionId: string = '';
  let name;
  let version;
  const { granule, backupConfig } = params;
  const messageGranule = granule as MessageGranuleFromStepOutput;
  const apiGranule = granule as ApiGranule;
  log.info(`${granule.granuleId}: Backup called on granule: ${JSON.stringify(granule)}`);

  try {
    if (apiGranule.collectionId) {
      const collectionNameAndVersion = deconstructCollectionId(apiGranule.collectionId);
      name = collectionNameAndVersion.name;
      version = collectionNameAndVersion.version;
      collectionId = apiGranule.collectionId;
    } else if (messageGranule.dataType && messageGranule.version) {
      name = messageGranule.dataType;
      version = messageGranule.version;
      collectionId = constructCollectionId(name, version);
    } else {
      log.error(`${JSON.stringify(granule)}: Granule did not have [collectionId] or [dataType and version] and was unable to identify a collection.`);
      throw new CollectionIdentifiersNotProvidedError('[dataType and version] or [collectionId] required.');
    }

    granuleCollection = await getGranuleCollection({
      collectionName: name,
      collectionVersion: version,
    });

    const backupFiles = granule.files.filter(
      (file) => shouldBackupFile(path.basename(file.key), granuleCollection)
    );

    log.info(`${JSON.stringify(granule)}: Backing up ${JSON.stringify(backupFiles)}`);
    return Promise.all(backupFiles.map((file) => makeBackupFileRequest({
      backupConfig,
      file,
      collectionId,
      granuleId: granule.granuleId,
      provider: granule.provider,
      createdAt: granule.createdAt,
    })));
  } catch (error) {
    if (error instanceof CollectionIdentifiersNotProvidedError) {
      log.error(`Unable to find collection for ${granule.granuleId}: Granule (${granule.granuleId}) will not be backed up.`);
    } else if (error instanceof CollectionNotDefinedError) {
      log.error(`${granule.granuleId}: Granule did not have a properly defined collection and version, or refer to a collection that does not exist in the database`);
      log.error(`${granule.granuleId}: Granule (${granule.granuleId}) will not be backed up.`);
    }
    error.message = `${granule.granuleId}: ${error.message}`;
    throw error;
  }
};

export const generateAccessCredentials = async () => {
  const params = {
    RoleArn: getRequiredEnvVar('backup_role_arn'),
    DurationSeconds: CREDS_EXPIRY_SECONDS,
    RoleSessionName: `${Date.now()}`,
  };
  const roleCreds = await sts().assumeRole(params).promise();
  return roleCreds as AWS.STS.AssumeRoleResponse;
};

export const backupGranulesToLzards = async (
  event: HandlerEvent,
  getAuthTokenFunction = getAuthToken
) => {
  // Given an array of granules, submit each file for backup.
  log.warn(`Running backup on ${JSON.stringify(event)}`);
  const roleCreds = await generateAccessCredentials();
  const authToken = await getAuthTokenFunction();

  const backupConfig = {
    ...event.config,
    authToken,
    roleCreds,
  };

  const backupPromises = (event.input.granules.map(
    (granule) => backupGranule({ granule, backupConfig })
  ));

  const backupResults = await Promise.allSettled(backupPromises);

  // If there are uncaught exceptions, we want to fail the task.
  if (backupResults.some((result) => result.status === 'rejected')) {
    log.error('Some LZARDS backup results failed due to internal failure');
    log.error('Manual reconciliation required - some backup requests may have processed');
    log.error(`Full output: ${JSON.stringify(backupResults)}`);
    throw new Error(`${JSON.stringify(backupResults)}`);
  }
  const filteredResults = backupResults.filter(
    (result) => isFulfilledPromise(result)
  ) as PromiseFulfilledResult<MakeBackupFileRequestResult[]>[];
  return {
    backupResults: filteredResults.map((result) => result.value).flat(),
    granules: event.input.granules,
  };
};

export const handler = async (
  event: CumulusMessage | CumulusRemoteMessage,
  context: Context
): Promise<CumulusMessageWithAssignedPayload
| CumulusRemoteMessage> => await runCumulusTask(backupGranulesToLzards, event, context);<|MERGE_RESOLUTION|>--- conflicted
+++ resolved
@@ -25,11 +25,8 @@
   ChecksumError,
   CollectionNotDefinedError,
   CollectionInvalidRegexpError,
-<<<<<<< HEAD
-=======
   CollectionIdentifiersNotProvidedError,
   GetAuthTokenError,
->>>>>>> 4685fc0a
   InvalidUrlTypeError,
 } from './errors';
 import { isFulfilledPromise } from './typeGuards';
