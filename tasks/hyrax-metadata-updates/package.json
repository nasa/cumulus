{
  "name": "@cumulus/hyrax-metadata-updates",
<<<<<<< HEAD
  "version": "11.1.5",
=======
  "version": "13.2.0",
>>>>>>> 503c5383
  "description": "Update granule metadata with hooks to OPeNDAP URL",
  "main": "index.js",
  "directories": {
    "test": "tests"
  },
  "homepage": "https://github.com/nasa/cumulus/tree/master/tasks/hyrax-metadata-updates",
  "repository": {
    "type": "git",
    "url": "git+https://github.com/nasa/cumulus.git"
  },
  "publishConfig": {
    "access": "public"
  },
  "engines": {
    "node": ">=14.19.1"
  },
  "scripts": {
    "generate-task-schemas": "npx generate-task-schemas . files",
    "build": "rm -rf dist && mkdir dist && npm run generate-task-schemas && cp -R schemas dist/ && ../../node_modules/.bin/webpack",
    "clean": "rm -rf dist",
    "package": "npm run build && (cd dist && node ../../../bin/zip.js lambda.zip index.js schemas)",
    "test": "../../node_modules/.bin/ava",
    "test:coverage": "../../node_modules/.bin/nyc npm test",
    "watch": "rm -rf dist && mkdir dist && cp -R schemas dist/ && ../../node_modules/.bin/webpack --progress -w"
  },
  "ava": {
    "files": [
      "tests/*.js"
    ],
    "fail-fast": true,
    "serial": true,
    "verbose": true,
    "timeout": "15m"
  },
  "author": "Cumulus Authors",
  "license": "Apache-2.0",
  "dependencies": {
<<<<<<< HEAD
    "@cumulus/aws-client": "11.1.5",
    "@cumulus/cmr-client": "11.1.5",
    "@cumulus/cmrjs": "11.1.5",
    "@cumulus/common": "11.1.5",
    "@cumulus/cumulus-message-adapter-js": "2.0.4",
    "@cumulus/errors": "11.1.5",
=======
    "@cumulus/aws-client": "13.2.0",
    "@cumulus/cmr-client": "13.2.0",
    "@cumulus/cmrjs": "13.2.0",
    "@cumulus/common": "13.2.0",
    "@cumulus/cumulus-message-adapter-js": "2.0.4",
    "@cumulus/errors": "13.2.0",
>>>>>>> 503c5383
    "libxmljs": "^0.19.7",
    "lodash": "^4.17.21",
    "xml2js": "^0.4.23"
  },
  "devDependencies": {
<<<<<<< HEAD
    "@cumulus/schemas": "11.1.5",
=======
    "@cumulus/schemas": "13.2.0",
>>>>>>> 503c5383
    "nock": "^12.0.1",
    "rewire": "^6.0.0"
  },
  "bugs": {
    "url": "https://github.com/nasa/cumulus/issues"
  },
  "keywords": [
    "hyrax",
    "OPeNDAP",
    "metadata",
    "update"
  ]
}<|MERGE_RESOLUTION|>--- conflicted
+++ resolved
@@ -1,10 +1,6 @@
 {
   "name": "@cumulus/hyrax-metadata-updates",
-<<<<<<< HEAD
-  "version": "11.1.5",
-=======
   "version": "13.2.0",
->>>>>>> 503c5383
   "description": "Update granule metadata with hooks to OPeNDAP URL",
   "main": "index.js",
   "directories": {
@@ -42,31 +38,18 @@
   "author": "Cumulus Authors",
   "license": "Apache-2.0",
   "dependencies": {
-<<<<<<< HEAD
-    "@cumulus/aws-client": "11.1.5",
-    "@cumulus/cmr-client": "11.1.5",
-    "@cumulus/cmrjs": "11.1.5",
-    "@cumulus/common": "11.1.5",
-    "@cumulus/cumulus-message-adapter-js": "2.0.4",
-    "@cumulus/errors": "11.1.5",
-=======
     "@cumulus/aws-client": "13.2.0",
     "@cumulus/cmr-client": "13.2.0",
     "@cumulus/cmrjs": "13.2.0",
     "@cumulus/common": "13.2.0",
     "@cumulus/cumulus-message-adapter-js": "2.0.4",
     "@cumulus/errors": "13.2.0",
->>>>>>> 503c5383
     "libxmljs": "^0.19.7",
     "lodash": "^4.17.21",
     "xml2js": "^0.4.23"
   },
   "devDependencies": {
-<<<<<<< HEAD
-    "@cumulus/schemas": "11.1.5",
-=======
     "@cumulus/schemas": "13.2.0",
->>>>>>> 503c5383
     "nock": "^12.0.1",
     "rewire": "^6.0.0"
   },
