--- conflicted
+++ resolved
@@ -45,11 +45,6 @@
     "@cumulus/errors": "9.9.0",
     "libxmljs": "^0.19.7",
     "lodash": "^4.17.20",
-<<<<<<< HEAD
-    "nock": "^12.0.1",
-    "rewire": "^6.0.0",
-=======
->>>>>>> 659e106a
     "xml2js": "^0.4.23"
   },
   "devDependencies": {
