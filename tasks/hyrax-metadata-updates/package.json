--- conflicted
+++ resolved
@@ -1,6 +1,6 @@
 {
   "name": "@cumulus/hyrax-metadata-updates",
-  "version": "15.0.3",
+  "version": "15.0.0",
   "description": "Update granule metadata with hooks to OPeNDAP URL",
   "main": "index.js",
   "directories": {
@@ -38,27 +38,18 @@
   "author": "Cumulus Authors",
   "license": "Apache-2.0",
   "dependencies": {
-<<<<<<< HEAD
-    "@cumulus/aws-client": "15.0.3",
-    "@cumulus/cmr-client": "15.0.3",
-    "@cumulus/cmrjs": "15.0.3",
-    "@cumulus/common": "15.0.3",
-    "@cumulus/cumulus-message-adapter-js": "2.0.4",
-    "@cumulus/errors": "15.0.3",
-=======
     "@cumulus/aws-client": "15.0.0",
     "@cumulus/cmr-client": "15.0.0",
     "@cumulus/cmrjs": "15.0.0",
     "@cumulus/common": "15.0.0",
     "@cumulus/cumulus-message-adapter-js": "2.0.5",
     "@cumulus/errors": "15.0.0",
->>>>>>> eab94620
     "libxmljs": "^0.19.7",
     "lodash": "^4.17.21",
     "xml2js": "0.5.0"
   },
   "devDependencies": {
-    "@cumulus/schemas": "15.0.3",
+    "@cumulus/schemas": "15.0.0",
     "jsonwebtoken": "^9.0.0",
     "nock": "^12.0.1",
     "rewire": "^6.0.0"
