{
    "RelatedUrls": [
        {
            "URL": "https://hydro1.gesdisc.eosdis.nasa.gov/data/GLDAS/GLDAS_CLSM025_D.2.0/2014/12/GLDAS_CLSM025_D.A20141230.020.nc4",
            "Type": "GET DATA"
        },
        {
            "URL": "https://opendap.earthdata.nasa.gov/providers/GES_DISC/collections/Sentinel-6A%20MF%2FJason-CS%20L2%20Advanced%20Microwave%20Radiometer%20(AMR-C)%20NRT%20Geophysical%20Parameters/granules/GLDAS_CLSM025_D.2.0%3AGLDAS_CLSM025_D.A20141230.020.nc4",
<<<<<<< HEAD
            "Type": "GET DATA",
=======
            "Type": "USE SERVICE API",
>>>>>>> 78af92ad
            "Subtype": "OPENDAP DATA",
            "Description": "OPeNDAP request URL"
        }
    ],
    "SpatialExtent": {
        "HorizontalSpatialDomain": {
            "Geometry": {
                "BoundingRectangles": [
                    {
                        "WestBoundingCoordinate": -180.0,
                        "EastBoundingCoordinate": 180.0,
                        "NorthBoundingCoordinate": 90.0,
                        "SouthBoundingCoordinate": -60.0
                    }
                ]
            }
        }
    },
    "ProviderDates": [
        {
            "Date": "2018-02-09T11:01:38.000Z",
            "Type": "Insert"
        },
        {
            "Date": "2018-02-09T11:01:38.000Z",
            "Type": "Update"
        }
    ],
    "CollectionReference": {
        "ShortName": "GLDAS_CLSM025_D",
        "Version": "2.0"
    },
    "DataGranule": {
        "DayNightFlag": "Unspecified",
        "Identifiers": [
            {
                "Identifier": "GLDAS_CLSM025_D.A20141230.020.nc4",
                "IdentifierType": "ProducerGranuleId"
            }
        ],
        "ProductionDateTime": "2018-02-09T11:01:38.000Z",
        "ArchiveAndDistributionInformation": [
            {
                "Name": "Not provided",
                "Size": 24.5028533935547,
                "SizeUnit": "MB"
            }
        ]
    },
    "TemporalExtent": {
        "RangeDateTime": {
            "BeginningDateTime": "2014-12-30T00:00:00.000Z",
            "EndingDateTime": "2014-12-30T23:59:59.000Z"
        }
    },
    "GranuleUR": "GLDAS_CLSM025_D.2.0:GLDAS_CLSM025_D.A20141230.020.nc4"
}<|MERGE_RESOLUTION|>--- conflicted
+++ resolved
@@ -6,11 +6,7 @@
         },
         {
             "URL": "https://opendap.earthdata.nasa.gov/providers/GES_DISC/collections/Sentinel-6A%20MF%2FJason-CS%20L2%20Advanced%20Microwave%20Radiometer%20(AMR-C)%20NRT%20Geophysical%20Parameters/granules/GLDAS_CLSM025_D.2.0%3AGLDAS_CLSM025_D.A20141230.020.nc4",
-<<<<<<< HEAD
-            "Type": "GET DATA",
-=======
             "Type": "USE SERVICE API",
->>>>>>> 78af92ad
             "Subtype": "OPENDAP DATA",
             "Description": "OPeNDAP request URL"
         }
