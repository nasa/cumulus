{
  "name": "@cumulus/discover-pdrs",
<<<<<<< HEAD
  "version": "16.1.4",
=======
  "version": "18.2.2",
>>>>>>> d2f030f1
  "description": "Discover PDRs in FTP and HTTP endpoints",
  "main": "index.js",
  "directories": {
    "test": "tests"
  },
  "homepage": "https://github.com/nasa/cumulus/tree/master/tasks/discover-pdrs",
  "repository": {
    "type": "git",
    "url": "https://github.com/nasa/cumulus",
    "directory": "tasks/discover-pdrs"
  },
  "engines": {
    "node": ">=16.19.0"
  },
  "scripts": {
    "build": "rm -rf dist && mkdir dist && cp -R schemas dist/ && ../../node_modules/.bin/webpack",
    "clean": "rm -rf dist",
    "package": "npm run build && (cd dist && node ../../../bin/zip.js lambda.zip index.js schemas)",
    "test": "../../node_modules/.bin/ava",
    "test:coverage": "../../node_modules/.bin/nyc npm test",
    "watch": "rm -rf dist && mkdir dist && cp -R schemas dist/ && ../../node_modules/.bin/webpack --progress -w",
    "coverage": "python ../../scripts/coverage_handler/coverage.py"
  },
  "publishConfig": {
    "access": "public"
  },
  "ava": {
    "files": [
      "!tests/fixtures/**/*"
    ],
    "timeout": "15m"
  },
  "author": "Cumulus Authors",
  "license": "Apache-2.0",
  "dependencies": {
<<<<<<< HEAD
    "@cumulus/aws-client": "16.1.4",
    "@cumulus/cumulus-message-adapter-js": "2.0.5",
    "@cumulus/ingest": "16.1.4",
=======
    "@cumulus/aws-client": "18.2.2",
    "@cumulus/cumulus-message-adapter-js": "2.0.5",
    "@cumulus/ingest": "18.2.2",
>>>>>>> d2f030f1
    "lodash": "^4.17.21",
    "p-filter": "^2.1.0"
  },
  "devDependencies": {
<<<<<<< HEAD
    "@cumulus/common": "16.1.4",
    "@cumulus/errors": "16.1.4"
=======
    "@cumulus/common": "18.2.2",
    "@cumulus/errors": "18.2.2"
>>>>>>> d2f030f1
  }
}<|MERGE_RESOLUTION|>--- conflicted
+++ resolved
@@ -1,10 +1,6 @@
 {
   "name": "@cumulus/discover-pdrs",
-<<<<<<< HEAD
-  "version": "16.1.4",
-=======
   "version": "18.2.2",
->>>>>>> d2f030f1
   "description": "Discover PDRs in FTP and HTTP endpoints",
   "main": "index.js",
   "directories": {
@@ -40,25 +36,14 @@
   "author": "Cumulus Authors",
   "license": "Apache-2.0",
   "dependencies": {
-<<<<<<< HEAD
-    "@cumulus/aws-client": "16.1.4",
-    "@cumulus/cumulus-message-adapter-js": "2.0.5",
-    "@cumulus/ingest": "16.1.4",
-=======
     "@cumulus/aws-client": "18.2.2",
     "@cumulus/cumulus-message-adapter-js": "2.0.5",
     "@cumulus/ingest": "18.2.2",
->>>>>>> d2f030f1
     "lodash": "^4.17.21",
     "p-filter": "^2.1.0"
   },
   "devDependencies": {
-<<<<<<< HEAD
-    "@cumulus/common": "16.1.4",
-    "@cumulus/errors": "16.1.4"
-=======
     "@cumulus/common": "18.2.2",
     "@cumulus/errors": "18.2.2"
->>>>>>> d2f030f1
   }
 }