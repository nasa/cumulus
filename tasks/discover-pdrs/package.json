--- conflicted
+++ resolved
@@ -1,10 +1,6 @@
 {
   "name": "@cumulus/discover-pdrs",
-<<<<<<< HEAD
-  "version": "18.5.5",
-=======
   "version": "20.1.1",
->>>>>>> 2648c237
   "description": "Discover PDRs in FTP and HTTP endpoints",
   "main": "index.js",
   "directories": {
@@ -42,25 +38,14 @@
   "author": "Cumulus Authors",
   "license": "Apache-2.0",
   "dependencies": {
-<<<<<<< HEAD
-    "@cumulus/aws-client": "18.5.5",
-    "@cumulus/cumulus-message-adapter-js": "2.2.0",
-    "@cumulus/ingest": "18.5.5",
-=======
     "@cumulus/aws-client": "20.1.1",
     "@cumulus/cumulus-message-adapter-js": "2.3.0",
     "@cumulus/ingest": "20.1.1",
->>>>>>> 2648c237
     "lodash": "^4.17.21",
     "p-filter": "^2.1.0"
   },
   "devDependencies": {
-<<<<<<< HEAD
-    "@cumulus/common": "18.5.5",
-    "@cumulus/errors": "18.5.5"
-=======
     "@cumulus/common": "20.1.1",
     "@cumulus/errors": "20.1.1"
->>>>>>> 2648c237
   }
 }