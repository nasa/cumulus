{
  "name": "@cumulus/sync-granule",
  "version": "8.0.0",
  "description": "Download a given granule",
  "main": "index.js",
  "directories": {
    "test": "tests"
  },
  "homepage": "https://github.com/nasa/cumulus/tree/master/tasks/sync-granule",
  "repository": {
    "type": "git",
    "url": "https://github.com/nasa/cumulus"
  },
  "publishConfig": {
    "access": "public"
  },
  "engines": {
    "node": ">=12.18.0"
  },
  "scripts": {
    "build": "rm -rf dist && mkdir dist && cp -R schemas dist/ && ../../node_modules/.bin/webpack",
    "package": "npm run build && (cd dist && rm -f lambda.zip && node ../../../bin/zip.js lambda.zip index.js schemas)",
    "test": "../../node_modules/.bin/ava",
    "test:coverage": "../../node_modules/.bin/nyc npm test",
    "watch": "rm -rf dist && mkdir dist && cp -R schemas dist/ && ../../node_modules/.bin/webpack --progress -w"
  },
  "author": "Cumulus Authors",
  "license": "Apache-2.0",
  "ava": {
    "serial": true,
    "verbose": true,
    "files": [
      "!tests/fixtures/**/*"
    ],
    "timeout": "15m"
  },
  "dependencies": {
    "@cumulus/aws-client": "8.0.0",
    "@cumulus/collection-config-store": "8.0.0",
    "@cumulus/common": "8.0.0",
    "@cumulus/cumulus-message-adapter-js": "2.0.0",
<<<<<<< HEAD
    "@cumulus/errors": "7.1.0",
    "@cumulus/ingest": "7.1.0",
    "@cumulus/message": "7.1.0",
=======
    "@cumulus/errors": "8.0.0",
    "@cumulus/ingest": "8.0.0",
    "@cumulus/message": "8.0.0",
>>>>>>> b3263aff
    "lodash": "^4.17.20",
    "p-map": "^2.1.0",
    "uuid": "^3.4.0"
  },
  "devDependencies": {
    "@cumulus/test-data": "8.0.0"
  }
}<|MERGE_RESOLUTION|>--- conflicted
+++ resolved
@@ -39,15 +39,9 @@
     "@cumulus/collection-config-store": "8.0.0",
     "@cumulus/common": "8.0.0",
     "@cumulus/cumulus-message-adapter-js": "2.0.0",
-<<<<<<< HEAD
-    "@cumulus/errors": "7.1.0",
-    "@cumulus/ingest": "7.1.0",
-    "@cumulus/message": "7.1.0",
-=======
     "@cumulus/errors": "8.0.0",
     "@cumulus/ingest": "8.0.0",
     "@cumulus/message": "8.0.0",
->>>>>>> b3263aff
     "lodash": "^4.17.20",
     "p-map": "^2.1.0",
     "uuid": "^3.4.0"
