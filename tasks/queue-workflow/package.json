--- conflicted
+++ resolved
@@ -1,6 +1,6 @@
 {
   "name": "@cumulus/queue-workflow",
-  "version": "15.0.3",
+  "version": "15.0.0",
   "description": "Add workflow to the queue",
   "main": "index.js",
   "directories": {
@@ -31,19 +31,11 @@
   "author": "Cumulus Authors",
   "license": "Apache-2.0",
   "dependencies": {
-<<<<<<< HEAD
-    "@cumulus/aws-client": "15.0.3",
-    "@cumulus/common": "15.0.3",
-    "@cumulus/cumulus-message-adapter-js": "2.0.4",
-    "@cumulus/ingest": "15.0.3",
-    "@cumulus/message": "15.0.3",
-=======
     "@cumulus/aws-client": "15.0.0",
     "@cumulus/common": "15.0.0",
     "@cumulus/cumulus-message-adapter-js": "2.0.5",
     "@cumulus/ingest": "15.0.0",
     "@cumulus/message": "15.0.0",
->>>>>>> eab94620
     "lodash": "^4.17.21"
   }
 }