--- conflicted
+++ resolved
@@ -34,14 +34,8 @@
     "@cumulus/aws-client": "10.1.0",
     "@cumulus/common": "10.1.0",
     "@cumulus/cumulus-message-adapter-js": "2.0.4",
-<<<<<<< HEAD
     "@cumulus/ingest": "10.1.0",
     "@cumulus/message": "10.1.0",
-    "lodash": "^4.17.20"
-=======
-    "@cumulus/ingest": "10.0.0",
-    "@cumulus/message": "10.0.0",
     "lodash": "^4.17.21"
->>>>>>> d94889da
   }
 }