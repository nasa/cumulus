{
  "name": "@cumulus/discover-granules",
  "version": "13.0.0",
  "description": "Discover Granules in FTP/HTTP/HTTPS/SFTP/S3 endpoints",
  "main": "index.js",
  "directories": {
    "test": "tests"
  },
  "homepage": "https://github.com/nasa/cumulus/tree/master/tasks/discover-granules",
  "repository": {
    "type": "git",
    "url": "https://github.com/nasa/cumulus"
  },
  "engines": {
    "node": ">=14.19.1"
  },
  "scripts": {
    "build": "rm -rf dist && mkdir dist && cp -R schemas dist/ && ../../node_modules/.bin/webpack",
    "clean": "rm -rf dist",
    "local": "node index.js | pino",
    "package": "npm run build && (cd dist && node ../../../bin/zip.js lambda.zip index.js schemas)",
    "test": "../../node_modules/.bin/ava",
    "test:coverage": "../../node_modules/.bin/nyc npm test",
    "watch": "rm -rf dist && mkdir dist && cp -R schemas dist/ && ../../node_modules/.bin/webpack --progress -w"
  },
  "publishConfig": {
    "access": "public"
  },
  "ava": {
    "files": [
      "!tests/fixtures/**/*"
    ],
    "timeout": "15m"
  },
  "author": "Cumulus Authors",
  "license": "Apache-2.0",
  "dependencies": {
    "@cumulus/api-client": "13.0.0",
    "@cumulus/cumulus-message-adapter-js": "2.0.4",
<<<<<<< HEAD
    "@cumulus/ingest": "12.0.0",
    "@cumulus/logger": "12.0.0",
    "got": "^11.8.5",
=======
    "@cumulus/ingest": "13.0.0",
    "@cumulus/logger": "13.0.0",
    "got": "^9.2.1",
>>>>>>> 7f06d2d3
    "lodash": "^4.17.21",
    "p-map": "^4.0.0"
  },
  "devDependencies": {
    "@cumulus/aws-client": "13.0.0",
    "@cumulus/common": "13.0.0"
  }
}<|MERGE_RESOLUTION|>--- conflicted
+++ resolved
@@ -37,15 +37,9 @@
   "dependencies": {
     "@cumulus/api-client": "13.0.0",
     "@cumulus/cumulus-message-adapter-js": "2.0.4",
-<<<<<<< HEAD
-    "@cumulus/ingest": "12.0.0",
-    "@cumulus/logger": "12.0.0",
-    "got": "^11.8.5",
-=======
     "@cumulus/ingest": "13.0.0",
     "@cumulus/logger": "13.0.0",
-    "got": "^9.2.1",
->>>>>>> 7f06d2d3
+    "got": "^11.8.5",
     "lodash": "^4.17.21",
     "p-map": "^4.0.0"
   },
