{
  "name": "@cumulus/discover-granules",
  "version": "1.22.1",
  "description": "Discover Granules in FTP/HTTP/HTTPS/SFTP/S3 endpoints",
  "main": "index.js",
  "directories": {
    "test": "tests"
  },
  "homepage": "https://github.com/nasa/cumulus/tree/master/tasks/discover-granules",
  "repository": {
    "type": "git",
    "url": "https://github.com/nasa/cumulus"
  },
  "engines": {
    "node": ">=10.16.3"
  },
  "scripts": {
    "test": "ava",
    "test-coverage": "nyc ava",
    "local": "node index.js | pino",
    "build": "rm -rf dist && mkdir dist && cp -R schemas dist/ && webpack",
    "watch": "rm -rf dist && mkdir dist && cp -R schemas dist/ && webpack --progress -w",
    "package": "npm run build && (cd dist && zip -q -r lambda.zip index.js schemas)"
  },
  "publishConfig": {
    "access": "public"
  },
  "ava": {
    "files": [
      "!tests/fixtures/**/*"
    ]
  },
  "nyc": {
    "exclude": [
      "tests"
    ]
  },
  "author": "Cumulus Authors",
  "license": "Apache-2.0",
  "dependencies": {
<<<<<<< HEAD
    "@cumulus/api-client": "1.21.0",
    "@cumulus/cumulus-message-adapter-js": "1.1.0",
    "@cumulus/ingest": "1.21.0",
    "@cumulus/logger": "1.21.0",
=======
    "@cumulus/api-client": "1.22.1",
    "@cumulus/cumulus-message-adapter-js": "^1.1.0",
    "@cumulus/ingest": "1.22.1",
    "@cumulus/logger": "1.22.1",
>>>>>>> 758a84c4
    "got": "^9.2.1",
    "lodash": "^4.17.15"
  },
  "devDependencies": {
    "@cumulus/aws-client": "1.22.1",
    "@cumulus/common": "1.22.1",
    "ava": "^2.1.0",
    "babel-loader": "^8.0.6",
    "babel-plugin-source-map-support": "^2.1.1",
    "babel-preset-env": "^1.7.0",
    "fs-extra": "^9.0.0",
    "nyc": "^14.0.0",
    "proxyquire": "^2.1.3",
    "webpack": "~4.5.0",
    "webpack-cli": "~2.0.14"
  }
}<|MERGE_RESOLUTION|>--- conflicted
+++ resolved
@@ -38,17 +38,10 @@
   "author": "Cumulus Authors",
   "license": "Apache-2.0",
   "dependencies": {
-<<<<<<< HEAD
-    "@cumulus/api-client": "1.21.0",
+    "@cumulus/api-client": "1.22.1",
     "@cumulus/cumulus-message-adapter-js": "1.1.0",
-    "@cumulus/ingest": "1.21.0",
-    "@cumulus/logger": "1.21.0",
-=======
-    "@cumulus/api-client": "1.22.1",
-    "@cumulus/cumulus-message-adapter-js": "^1.1.0",
     "@cumulus/ingest": "1.22.1",
     "@cumulus/logger": "1.22.1",
->>>>>>> 758a84c4
     "got": "^9.2.1",
     "lodash": "^4.17.15"
   },
