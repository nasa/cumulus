{
  "name": "@cumulus/add-missing-file-checksums",
<<<<<<< HEAD
  "version": "15.0.4",
=======
  "version": "16.1.4",
>>>>>>> 61460b9f
  "description": "Add checksums to files in S3 which don't have one",
  "author": "Cumulus Authors",
  "license": "Apache-2.0",
  "private": true,
  "homepage": "https://github.com/nasa/cumulus/tree/master/tasks/add-missing-file-checksums#readme",
  "repository": {
    "type": "git",
    "url": "https://github.com/nasa/cumulus",
    "directory": "tasks/add-missing-file-checksums"
  },
  "engines": {
    "node": ">=16.19.0"
  },
  "main": "dist/index.js",
  "directories": {
    "test": "tests"
  },
  "scripts": {
    "generate-task-schemas": "npx generate-task-schemas . files",
    "clean": "rm -rf dist",
    "package": "npm run generate-task-schemas && ./bin/package.sh",
    "test": "../../node_modules/.bin/ava",
    "test:coverage": "../../node_modules/.bin/nyc npm test",
    "prepare": "npm run tsc",
    "tsc": "../../node_modules/.bin/tsc",
    "tsc:listEmittedFiles": "../../node_modules/.bin/tsc --listEmittedFiles",
    "watch-test": "../../node_modules/.bin/tsc-watch --onsuccess 'npm test'",
    "webpack": "../../node_modules/.bin/webpack",
    "coverage": "python ../../scripts/coverage_handler/coverage.py"
  },
  "ava": {
    "files": [
      "tests/*"
    ],
    "verbose": true,
    "typescript": {
      "rewritePaths": {
        "tests/": "dist/tests/"
      }
    }
  },
  "dependencies": {
<<<<<<< HEAD
    "@cumulus/aws-client": "15.0.4",
    "@cumulus/cumulus-message-adapter-js": "2.0.5"
  },
  "devDependencies": {
    "@cumulus/schemas": "15.0.4",
    "@cumulus/types": "15.0.4",
=======
    "@cumulus/aws-client": "16.1.4",
    "@cumulus/cumulus-message-adapter-js": "2.0.5"
  },
  "devDependencies": {
    "@cumulus/schemas": "16.1.4",
    "@cumulus/types": "16.1.4",
>>>>>>> 61460b9f
    "@types/aws-lambda": "^8.10.58"
  }
}<|MERGE_RESOLUTION|>--- conflicted
+++ resolved
@@ -1,10 +1,6 @@
 {
   "name": "@cumulus/add-missing-file-checksums",
-<<<<<<< HEAD
-  "version": "15.0.4",
-=======
   "version": "16.1.4",
->>>>>>> 61460b9f
   "description": "Add checksums to files in S3 which don't have one",
   "author": "Cumulus Authors",
   "license": "Apache-2.0",
@@ -47,21 +43,12 @@
     }
   },
   "dependencies": {
-<<<<<<< HEAD
-    "@cumulus/aws-client": "15.0.4",
-    "@cumulus/cumulus-message-adapter-js": "2.0.5"
-  },
-  "devDependencies": {
-    "@cumulus/schemas": "15.0.4",
-    "@cumulus/types": "15.0.4",
-=======
     "@cumulus/aws-client": "16.1.4",
     "@cumulus/cumulus-message-adapter-js": "2.0.5"
   },
   "devDependencies": {
     "@cumulus/schemas": "16.1.4",
     "@cumulus/types": "16.1.4",
->>>>>>> 61460b9f
     "@types/aws-lambda": "^8.10.58"
   }
 }