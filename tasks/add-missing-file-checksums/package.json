{
  "name": "@cumulus/add-missing-file-checksums",
  "version": "9.5.0",
  "description": "Add checksums to files in S3 which don't have one",
  "author": "Cumulus Authors",
  "license": "Apache-2.0",
  "private": true,
  "homepage": "https://github.com/nasa/cumulus/tree/master/tasks/add-missing-file-checksums#readme",
  "repository": {
    "type": "git",
    "url": "https://github.com/nasa/cumulus",
    "directory": "tasks/add-missing-file-checksums"
  },
  "engines": {
    "node": ">=12.0.0"
  },
  "main": "dist/index.js",
  "directories": {
    "test": "tests"
  },
  "scripts": {
    "generate-task-schemas": "./node_modules/.bin/generate-task-schemas $(pwd) files",
    "clean": "rm -rf dist",
    "package": "npm run generate-task-schemas && ./bin/package.sh",
    "test": "../../node_modules/.bin/ava",
    "test:coverage": "../../node_modules/.bin/nyc npm test",
    "prepare": "npm run tsc",
    "tsc": "../../node_modules/.bin/tsc",
    "tsc:listEmittedFiles": "../../node_modules/.bin/tsc --listEmittedFiles",
    "watch-test": "../../node_modules/.bin/tsc-watch --onsuccess 'npm test'",
    "webpack": "../../node_modules/.bin/webpack"
  },
  "ava": {
    "files": [
      "tests/*"
    ],
    "verbose": true,
    "typescript": {
      "rewritePaths": {
        "tests/": "dist/tests/"
      }
    }
  },
  "dependencies": {
    "@cumulus/aws-client": "9.5.0",
    "@cumulus/cumulus-message-adapter-js": "2.0.0"
  },
  "devDependencies": {
<<<<<<< HEAD
    "@cumulus/schemas": "9.4.0",
    "@cumulus/types": "9.4.0",
=======
    "@cumulus/types": "9.5.0",
>>>>>>> 9bd48d32
    "@types/aws-lambda": "^8.10.58"
  }
}<|MERGE_RESOLUTION|>--- conflicted
+++ resolved
@@ -46,12 +46,8 @@
     "@cumulus/cumulus-message-adapter-js": "2.0.0"
   },
   "devDependencies": {
-<<<<<<< HEAD
-    "@cumulus/schemas": "9.4.0",
-    "@cumulus/types": "9.4.0",
-=======
+    "@cumulus/schemas": "9.5.0",
     "@cumulus/types": "9.5.0",
->>>>>>> 9bd48d32
     "@types/aws-lambda": "^8.10.58"
   }
 }