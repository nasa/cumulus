{
  "name": "@cumulus/add-missing-file-checksums",
  "version": "16.0.0",
  "description": "Add checksums to files in S3 which don't have one",
  "author": "Cumulus Authors",
  "license": "Apache-2.0",
  "private": true,
  "homepage": "https://github.com/nasa/cumulus/tree/master/tasks/add-missing-file-checksums#readme",
  "repository": {
    "type": "git",
    "url": "https://github.com/nasa/cumulus",
    "directory": "tasks/add-missing-file-checksums"
  },
  "engines": {
    "node": ">=16.19.0"
  },
  "main": "dist/index.js",
  "directories": {
    "test": "tests"
  },
  "scripts": {
    "generate-task-schemas": "npx generate-task-schemas . files",
    "clean": "rm -rf dist",
    "package": "npm run generate-task-schemas && ./bin/package.sh",
    "test": "../../node_modules/.bin/ava",
    "test:coverage": "../../node_modules/.bin/nyc npm test",
    "prepare": "npm run tsc",
    "tsc": "../../node_modules/.bin/tsc",
    "tsc:listEmittedFiles": "../../node_modules/.bin/tsc --listEmittedFiles",
    "watch-test": "../../node_modules/.bin/tsc-watch --onsuccess 'npm test'",
    "webpack": "../../node_modules/.bin/webpack",
    "coverage": "python ../../scripts/coverage_handler/coverage.py"
  },
  "ava": {
    "files": [
      "tests/*"
    ],
    "verbose": true,
    "typescript": {
      "rewritePaths": {
        "tests/": "dist/tests/"
      }
    }
  },
  "dependencies": {
<<<<<<< HEAD
    "@cumulus/aws-client": "16.0.0",
=======
    "@cumulus/aws-client": "15.0.0",
>>>>>>> ae2cf444
    "@cumulus/cumulus-message-adapter-js": "2.0.5"
  },
  "devDependencies": {
    "@cumulus/schemas": "16.0.0",
    "@cumulus/types": "16.0.0",
    "@types/aws-lambda": "^8.10.58"
  }
}<|MERGE_RESOLUTION|>--- conflicted
+++ resolved
@@ -43,11 +43,7 @@
     }
   },
   "dependencies": {
-<<<<<<< HEAD
     "@cumulus/aws-client": "16.0.0",
-=======
-    "@cumulus/aws-client": "15.0.0",
->>>>>>> ae2cf444
     "@cumulus/cumulus-message-adapter-js": "2.0.5"
   },
   "devDependencies": {
