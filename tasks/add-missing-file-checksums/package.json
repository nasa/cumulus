{
  "name": "@cumulus/add-missing-file-checksums",
<<<<<<< HEAD
  "version": "18.2.2",
=======
  "version": "19.0.0",
>>>>>>> 8098923c
  "description": "Add checksums to files in S3 which don't have one",
  "author": "Cumulus Authors",
  "license": "Apache-2.0",
  "private": true,
  "homepage": "https://github.com/nasa/cumulus/tree/master/tasks/add-missing-file-checksums#readme",
  "repository": {
    "type": "git",
    "url": "https://github.com/nasa/cumulus",
    "directory": "tasks/add-missing-file-checksums"
  },
  "engines": {
    "node": ">=20.12.2"
  },
  "main": "dist/index.js",
  "directories": {
    "test": "tests"
  },
  "scripts": {
    "generate-task-schemas": "npx generate-task-schemas . files",
    "clean": "rm -rf dist",
    "package": "npm run generate-task-schemas && ./bin/package.sh",
    "test": "../../node_modules/.bin/ava",
    "test:ci": "../../scripts/run_package_ci_unit.sh",
    "test:coverage": "../../node_modules/.bin/nyc npm test",
    "prepare": "npm run tsc",
    "tsc": "../../node_modules/.bin/tsc",
    "tsc:listEmittedFiles": "../../node_modules/.bin/tsc --listEmittedFiles",
    "watch-test": "../../node_modules/.bin/tsc-watch --onsuccess 'npm test'",
    "webpack": "../../node_modules/.bin/webpack",
    "coverage": "python ../../scripts/coverage_handler/coverage.py"
  },
  "ava": {
    "files": [
      "tests/*"
    ],
    "verbose": true,
    "typescript": {
      "rewritePaths": {
        "tests/": "dist/tests/"
      }
    },
    "failFast": true
  },
  "dependencies": {
<<<<<<< HEAD
    "@cumulus/aws-client": "18.2.2",
    "@cumulus/cumulus-message-adapter-js": "2.0.5"
  },
  "devDependencies": {
    "@cumulus/schemas": "18.2.2",
    "@cumulus/types": "18.2.2",
=======
    "@cumulus/aws-client": "19.0.0",
    "@cumulus/cumulus-message-adapter-js": "2.2.0"
  },
  "devDependencies": {
    "@cumulus/schemas": "19.0.0",
    "@cumulus/types": "19.0.0",
>>>>>>> 8098923c
    "@types/aws-lambda": "^8.10.58"
  }
}<|MERGE_RESOLUTION|>--- conflicted
+++ resolved
@@ -1,10 +1,6 @@
 {
   "name": "@cumulus/add-missing-file-checksums",
-<<<<<<< HEAD
-  "version": "18.2.2",
-=======
   "version": "19.0.0",
->>>>>>> 8098923c
   "description": "Add checksums to files in S3 which don't have one",
   "author": "Cumulus Authors",
   "license": "Apache-2.0",
@@ -49,21 +45,12 @@
     "failFast": true
   },
   "dependencies": {
-<<<<<<< HEAD
-    "@cumulus/aws-client": "18.2.2",
-    "@cumulus/cumulus-message-adapter-js": "2.0.5"
-  },
-  "devDependencies": {
-    "@cumulus/schemas": "18.2.2",
-    "@cumulus/types": "18.2.2",
-=======
     "@cumulus/aws-client": "19.0.0",
     "@cumulus/cumulus-message-adapter-js": "2.2.0"
   },
   "devDependencies": {
     "@cumulus/schemas": "19.0.0",
     "@cumulus/types": "19.0.0",
->>>>>>> 8098923c
     "@types/aws-lambda": "^8.10.58"
   }
 }