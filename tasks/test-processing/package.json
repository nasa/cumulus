{
  "name": "@cumulus/test-processing",
<<<<<<< HEAD
  "version": "18.5.5",
=======
  "version": "20.1.1",
>>>>>>> 2648c237
  "description": "Fake processing task used for integration tests",
  "main": "index.js",
  "homepage": "https://github.com/nasa/cumulus/tree/master/tasks/test-processing",
  "repository": {
    "type": "git",
    "url": "https://github.com/nasa/cumulus",
    "directory": "tasks/test-processing"
  },
  "engines": {
    "node": ">=20.12.2"
  },
  "scripts": {
    "build": "../../node_modules/.bin/webpack",
    "clean": "rm -rf dist",
    "package": "npm run build && (cd dist && node ../../../bin/zip.js lambda.zip $(ls | grep -v lambda.zip))",
    "watch": "../../node_modules/.bin/webpack --progress -w"
  },
  "author": "Cumulus Authors",
  "license": "Apache-2.0",
  "dependencies": {
<<<<<<< HEAD
    "@cumulus/aws-client": "18.5.5",
    "@cumulus/cumulus-message-adapter-js": "2.2.0",
    "@cumulus/integration-tests": "18.5.5"
=======
    "@cumulus/aws-client": "20.1.1",
    "@cumulus/cumulus-message-adapter-js": "2.3.0",
    "@cumulus/integration-tests": "20.1.1"
>>>>>>> 2648c237
  }
}<|MERGE_RESOLUTION|>--- conflicted
+++ resolved
@@ -1,10 +1,6 @@
 {
   "name": "@cumulus/test-processing",
-<<<<<<< HEAD
-  "version": "18.5.5",
-=======
   "version": "20.1.1",
->>>>>>> 2648c237
   "description": "Fake processing task used for integration tests",
   "main": "index.js",
   "homepage": "https://github.com/nasa/cumulus/tree/master/tasks/test-processing",
@@ -25,14 +21,8 @@
   "author": "Cumulus Authors",
   "license": "Apache-2.0",
   "dependencies": {
-<<<<<<< HEAD
-    "@cumulus/aws-client": "18.5.5",
-    "@cumulus/cumulus-message-adapter-js": "2.2.0",
-    "@cumulus/integration-tests": "18.5.5"
-=======
     "@cumulus/aws-client": "20.1.1",
     "@cumulus/cumulus-message-adapter-js": "2.3.0",
     "@cumulus/integration-tests": "20.1.1"
->>>>>>> 2648c237
   }
 }