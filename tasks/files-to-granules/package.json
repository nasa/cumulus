{
  "name": "@cumulus/files-to-granules",
  "version": "9.8.0",
  "description": "Converts array-of-files input into a granules object by extracting granuleId from filename",
  "main": "index.js",
  "directories": {
    "test": "tests"
  },
  "homepage": "https://github.com/nasa/cumulus/tree/master/tasks/files-to-granules",
  "repository": {
    "type": "git",
    "url": "https://github.com/nasa/cumulus"
  },
  "publishConfig": {
    "access": "public"
  },
  "scripts": {
    "generate-task-schemas": "./node_modules/.bin/generate-task-schemas $(pwd) files",
    "build": "rm -rf dist && mkdir dist && npm run generate-task-schemas && cp -R schemas dist/ && ../../node_modules/.bin/webpack",
    "package": "npm run build && (cd dist && node ../../../bin/zip.js lambda.zip index.js schemas)",
    "test": "../../node_modules/.bin/ava",
    "test:coverage": "../../node_modules/.bin/nyc npm test",
    "watch": "rm -rf dist && mkdir dist && cp -R schemas dist/ && ../../node_modules/.bin/webpack --progress -w"
  },
  "engines": {
    "node": ">=12.18.0"
  },
  "ava": {
    "timeout": "15m"
  },
  "author": "Cumulus Authors",
  "license": "Apache-2.0",
  "dependencies": {
    "@cumulus/aws-client": "9.8.0",
    "@cumulus/cumulus-message-adapter-js": "2.0.0",
    "lodash": "^4.17.20"
  },
  "devDependencies": {
<<<<<<< HEAD
    "@cumulus/common": "9.7.0",
    "@cumulus/schemas": "9.7.0-alpha.0"
=======
    "@cumulus/common": "9.8.0"
>>>>>>> 61634cd8
  }
}<|MERGE_RESOLUTION|>--- conflicted
+++ resolved
@@ -36,11 +36,7 @@
     "lodash": "^4.17.20"
   },
   "devDependencies": {
-<<<<<<< HEAD
-    "@cumulus/common": "9.7.0",
+    "@cumulus/common": "9.8.0",
     "@cumulus/schemas": "9.7.0-alpha.0"
-=======
-    "@cumulus/common": "9.8.0"
->>>>>>> 61634cd8
   }
 }