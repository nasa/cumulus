{
  "name": "@cumulus/files-to-granules",
  "version": "9.5.0",
  "description": "Converts array-of-files input into a granules object by extracting granuleId from filename",
  "main": "index.js",
  "directories": {
    "test": "tests"
  },
  "homepage": "https://github.com/nasa/cumulus/tree/master/tasks/files-to-granules",
  "repository": {
    "type": "git",
    "url": "https://github.com/nasa/cumulus"
  },
  "publishConfig": {
    "access": "public"
  },
  "scripts": {
    "generate-task-schemas": "./node_modules/.bin/generate-task-schemas $(pwd) files",
    "build": "rm -rf dist && mkdir dist && npm run generate-task-schemas && cp -R schemas dist/ && ../../node_modules/.bin/webpack",
    "package": "npm run build && (cd dist && node ../../../bin/zip.js lambda.zip index.js schemas)",
    "test": "../../node_modules/.bin/ava",
    "test:coverage": "../../node_modules/.bin/nyc npm test",
    "watch": "rm -rf dist && mkdir dist && cp -R schemas dist/ && ../../node_modules/.bin/webpack --progress -w"
  },
  "engines": {
    "node": ">=12.18.0"
  },
  "ava": {
    "timeout": "15m"
  },
  "author": "Cumulus Authors",
  "license": "Apache-2.0",
  "dependencies": {
    "@cumulus/aws-client": "9.5.0",
    "@cumulus/cumulus-message-adapter-js": "2.0.0",
    "lodash": "^4.17.20"
  },
  "devDependencies": {
<<<<<<< HEAD
    "@cumulus/common": "9.4.0",
    "@cumulus/schemas": "9.4.0"
=======
    "@cumulus/common": "9.5.0"
>>>>>>> 9bd48d32
  }
}<|MERGE_RESOLUTION|>--- conflicted
+++ resolved
@@ -36,11 +36,7 @@
     "lodash": "^4.17.20"
   },
   "devDependencies": {
-<<<<<<< HEAD
-    "@cumulus/common": "9.4.0",
-    "@cumulus/schemas": "9.4.0"
-=======
-    "@cumulus/common": "9.5.0"
->>>>>>> 9bd48d32
+    "@cumulus/common": "9.5.0",
+    "@cumulus/schemas": "9.5.0"
   }
 }