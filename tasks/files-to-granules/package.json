{
  "name": "@cumulus/files-to-granules",
  "version": "9.7.0",
  "description": "Converts array-of-files input into a granules object by extracting granuleId from filename",
  "main": "index.js",
  "directories": {
    "test": "tests"
  },
  "homepage": "https://github.com/nasa/cumulus/tree/master/tasks/files-to-granules",
  "repository": {
    "type": "git",
    "url": "https://github.com/nasa/cumulus"
  },
  "publishConfig": {
    "access": "public"
  },
  "scripts": {
    "generate-task-schemas": "./node_modules/.bin/generate-task-schemas $(pwd) files",
    "build": "rm -rf dist && mkdir dist && npm run generate-task-schemas && cp -R schemas dist/ && ../../node_modules/.bin/webpack",
    "package": "npm run build && (cd dist && node ../../../bin/zip.js lambda.zip index.js schemas)",
    "test": "../../node_modules/.bin/ava",
    "test:coverage": "../../node_modules/.bin/nyc npm test",
    "watch": "rm -rf dist && mkdir dist && cp -R schemas dist/ && ../../node_modules/.bin/webpack --progress -w"
  },
  "engines": {
    "node": ">=12.18.0"
  },
  "ava": {
    "timeout": "15m"
  },
  "author": "Cumulus Authors",
  "license": "Apache-2.0",
  "dependencies": {
    "@cumulus/aws-client": "9.7.0",
    "@cumulus/cumulus-message-adapter-js": "2.0.0",
    "lodash": "^4.17.20"
  },
  "devDependencies": {
<<<<<<< HEAD
    "@cumulus/common": "9.6.0",
    "@cumulus/schemas": "9.6.0-alpha.0"
=======
    "@cumulus/common": "9.7.0"
>>>>>>> 64a777b9
  }
}<|MERGE_RESOLUTION|>--- conflicted
+++ resolved
@@ -36,11 +36,7 @@
     "lodash": "^4.17.20"
   },
   "devDependencies": {
-<<<<<<< HEAD
-    "@cumulus/common": "9.6.0",
+    "@cumulus/common": "9.7.0",
     "@cumulus/schemas": "9.6.0-alpha.0"
-=======
-    "@cumulus/common": "9.7.0"
->>>>>>> 64a777b9
   }
 }