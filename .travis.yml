git:
  depth: 1

language: node_js

stages:
  - name: build cache
  - name: unit test
  - name: deploy integration test stack
  - name: integration tests
  - name: cleanup integration tests
  - name: deploy
    if: type != pull_request AND tag =~ ^v\d+
  - name: deployment test
    if: type != pull_request AND tag =~ ^v\d+

jobs:
  include:
    - name: "Build npm cache"
      stage: build cache
      install: true
      script: ./travis-ci/build-cache.sh


    - name: "eslint"
      stage: unit test
      install:
        - ./travis-ci/fetch-cache.sh
        - npm install
        - npm run bootstrap-no-build
<<<<<<< HEAD
      script: ./node_modules/.bin/eslint packages/api packages/cmrjs packges/deployment
=======
      script: ./node_modules/.bin/eslint packages/api packages/cmrjs packages/common
>>>>>>> 5de4c9dd
    - name: "Unit tests except API"
      stage: unit test
      services:
        - docker
      env:
        - LOCALSTACK_HOST=127.0.0.1
        - LOCAL_ES_HOST=127.0.0.1
      install:
        - ./travis-ci/fetch-cache.sh
        - npm install
        - npm run bootstrap-no-build
        - ./travis-ci/start-local-services.sh
      script: ./node_modules/.bin/nyc ./node_modules/.bin/lerna run test --ignore @cumulus/api
    - name: "API unit tests"
      stage: unit test
      services:
        - docker
      env:
        - LOCALSTACK_HOST=127.0.0.1
        - LOCAL_ES_HOST=127.0.0.1
      install:
        - ./travis-ci/fetch-cache.sh
        - npm install
        - npm run bootstrap-no-build
        - ./travis-ci/start-local-services.sh
      script: ./travis-ci/run-api-unit-tests.sh
    - name: "e2e tests"
      stage: unit test
      services:
        - docker
      env:
        - LOCALSTACK_HOST=127.0.0.1
        - LOCAL_ES_HOST=127.0.0.1
      install:
        - ./travis-ci/fetch-cache.sh
        - npm install
        - npm run bootstrap-no-build
        - ./travis-ci/start-local-services.sh
      script: npm run e2e

    - name: "Deploy Integration Test Stack"
      stage: deploy integration test stack
      if: commit_message !~ \[skip-integration-tests\] OR branch = master
      install:
        - ./travis-ci/fetch-cache.sh
        - npm install
        - npm run bootstrap-no-build
      script: ./travis-ci/travis_wait_new 50 ./travis-ci/init-integration-tests.sh
      after_failure: ./travis-ci/travis_wait_new 50 ./travis-ci/cleanup-integration-tests.sh

    - name: "Run integration tests"
      stage: integration tests
      if: commit_message !~ \[skip-integration-tests\] OR branch = master
      install:
        - ./travis-ci/fetch-cache.sh
        - npm install
        - npm run bootstrap-no-build
      script: ./travis-ci/travis_wait_new 50 ./travis-ci/run-integration-tests.sh
      after_failure: ./travis-ci/travis_wait_new 50 ./travis-ci/cleanup-integration-tests.sh

    - name: "Cleanup integration tests"
      stage: cleanup integration tests
      if: commit_message !~ \[skip-integration-tests\] OR branch = master
      script: ./travis-ci/travis_wait_new 50 ./travis-ci/cleanup-integration-tests.sh

    - name: "Deploy to NPM"
      stage: deploy
      install:
        - ./travis-ci/fetch-cache.sh
        - npm install
        - npm run bootstrap-no-build
      script: ./travis-ci/deploy-to-npm.sh
    - name: "Deploy to Github Pages"
      stage: deploy
      install: npm install
      script: ./travis-ci/deploy-to-github-pages.sh

    - name: "Run integration tests against deployed packages"
      stage: deployment test
      if: commit_message !~ \[skip-integration-tests\] OR branch = master
      install: true
      script: ./travis-ci/run-integration-tests.sh
      env:
        - DEPLOYMENT=cumulus-from-npm
        - USE_NPM_PACKAGES=true<|MERGE_RESOLUTION|>--- conflicted
+++ resolved
@@ -28,11 +28,7 @@
         - ./travis-ci/fetch-cache.sh
         - npm install
         - npm run bootstrap-no-build
-<<<<<<< HEAD
-      script: ./node_modules/.bin/eslint packages/api packages/cmrjs packges/deployment
-=======
-      script: ./node_modules/.bin/eslint packages/api packages/cmrjs packages/common
->>>>>>> 5de4c9dd
+      script: ./node_modules/.bin/eslint packages/api packages/cmrjs packages/common packges/deployment
     - name: "Unit tests except API"
       stage: unit test
       services:
