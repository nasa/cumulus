--- conflicted
+++ resolved
@@ -134,14 +134,9 @@
         "@typescript-eslint/no-throw-literal": "off",
         "comma-dangle": ["warn", "never"],
         "lines-between-class-members": "off",
-<<<<<<< HEAD
         "node/no-unsupported-features/es-syntax": "off",
-        "tsdoc/syntax": "warn",
-        "valid-jsdoc": "off"
-=======
         "valid-jsdoc": "off",
         "tsdoc/syntax": "warn"
->>>>>>> 1d836eb6
       }
     },
     {
