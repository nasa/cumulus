--- conflicted
+++ resolved
@@ -122,18 +122,6 @@
   },
   "overrides": [
     {
-<<<<<<< HEAD
-      "files": ["packages/api/migrations/**/*.js"],
-      "rules": {
-        "no-console": "off"
-      }
-    },
-    {
-      "files": ["**/bin/**/*.js"],
-      "rules": {
-        "no-console": "off"
-      }
-=======
       "files": [
         "**/bin/**/*.js",
         "**/spec/**/*.js",
@@ -142,7 +130,6 @@
         "tf-modules/internal/cumulus-test-cleanup/**/*.js"
       ],
       "rules": { "no-console": "off" }
->>>>>>> 5b31a140
     },
     {
       "files": ["**/test/**/*.js", "**/tests/**/*.js"],
