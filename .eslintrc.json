--- conflicted
+++ resolved
@@ -1,23 +1,17 @@
 {
   "root": true,
   "plugins": [
-<<<<<<< HEAD
     "eslint-comments",
-=======
     "import",
->>>>>>> a7b73fe3
     "jsdoc",
     "node",
     "unicorn"
   ],
   "extends": [
     "airbnb",
-<<<<<<< HEAD
     "plugin:eslint-comments/recommended",
-=======
     "plugin:import/errors",
     "plugin:import/warnings",
->>>>>>> a7b73fe3
     "plugin:node/recommended",
     "plugin:unicorn/recommended"
   ],
