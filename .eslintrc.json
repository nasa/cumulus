{
  "plugins": [
    "eslint-comments",
    "import",
    "jsdoc",
    "lodash",
    "node",
    "unicorn"
  ],
  "extends": [
    "airbnb-base",
    "plugin:eslint-comments/recommended",
    "plugin:import/errors",
    "plugin:import/warnings",
    "plugin:lodash/recommended",
    "plugin:node/recommended",
    "plugin:unicorn/recommended"
  ],
  "parser": "babel-eslint",
  "env": {
    "jasmine": true,
    "mocha": true,
    "node": true
  },
  "rules": {
    "indent": [ "error", 2 ],

    "require-jsdoc": "off",
    "valid-jsdoc": [ "warn", {
      "prefer": {
        "arg": "param",
        "return": "returns"
      },
      "preferType": {
        "Boolean": "boolean",
        "Number": "number",
        "String": "string",
        "object": "Object",
        "array": "Array",
        "date": "Date",
        "regexp": "RegExp",
        "Regexp": "RegExp",
        "promise": "Promise"
      },
      "requireParamDescription": false,
      "requireParamType": true,
      "requireReturn": false,
      "requireReturnDescription": false,
      "requireReturnType": true
    }],
    "jsdoc/check-param-names": "warn",
    "jsdoc/check-tag-names": "warn",
    "jsdoc/check-types": "off",
    "jsdoc/newline-after-description": "off",
    "jsdoc/require-description-complete-sentence": "off",
    "jsdoc/require-example": "off",
    "jsdoc/require-hyphen-before-param-description": "off",
    "jsdoc/require-param": "off",
    "jsdoc/require-param-description": "off",
    "jsdoc/require-param-name": "warn",
    "jsdoc/require-param-type": "off",
    "jsdoc/require-returns-description": "off",
    "jsdoc/require-returns-type": "off",

    "generator-star-spacing": "off",
    "import/no-extraneous-dependencies": "off",
    "import/newline-after-import": "off",
    "class-methods-use-this": "off",
    "no-warning-comments": "off",
    "no-unused-vars": [
      "error",
      { "argsIgnorePattern": "^_" }
    ],
    "no-useless-escape": "off",
    "no-console": "warn",
    "spaced-comment": "off",
    "require-yield": "off",
    "prefer-template": "warn",
    "no-underscore-dangle": "off",
    "comma-dangle": [
      "warn",
      "never"
    ],
    "strict": "off",
    "guard-for-in": "off",
    "object-shorthand": "off",
    "space-before-function-paren": [
      "error",
      {
        "anonymous": "always",
        "named": "never",
        "asyncArrow": "always"
      }
    ],
    "brace-style": [
      2,
      "stroustrup"
    ],
    "max-len": [
      2,
      {
        "code": 100,
        "ignorePattern": "(https?:|JSON\\.parse|[Uu]rl =)",
        "ignoreStrings": true,
        "ignoreTemplateLiterals": true
      }
    ],
    "arrow-parens": ["error", "always"],
    "prefer-destructuring": "off",
    "function-paren-newline": ["error", "consistent"],
    "implicit-arrow-linebreak": "off",

    "eslint-comments/no-unused-disable": "warn",

    "lodash/import-scope": ["error", "method-package"],
    "lodash/prefer-constant": "off",
    "lodash/prefer-lodash-method": "off",

    "unicorn/filename-case": "off",
    "unicorn/no-process-exit": "off",
    "unicorn/prefer-spread": "off"
  },
  "overrides": [
    {
      "files": [
        "packages/api/migrations/**/*.js"
      ],
      "rules": {
        "no-console": "off"
      }
    },
    {
      "files": [
        "packages/deployment/**/*.js"
      ],
      "rules": {
        "no-console": "off"
      }
    },
    {
      "files": [
        "**/bin/**/*.js"
      ],
      "rules": {
        "no-console": "off"
      }
    },
    {
      "files": [
        "**/test/**/*.js",
        "**/tests/**/*.js"
      ],
      "rules": {
        "no-console": "off",
<<<<<<< HEAD
=======
        "no-new": "off",
>>>>>>> 8852d8e1
        "no-param-reassign": "off"
      }
    },
    {
      "files": [
        "**/spec/**/*.js"
      ],
      "rules": {
        "no-console": "off"
      }
    }
  ]
}<|MERGE_RESOLUTION|>--- conflicted
+++ resolved
@@ -152,10 +152,7 @@
       ],
       "rules": {
         "no-console": "off",
-<<<<<<< HEAD
-=======
         "no-new": "off",
->>>>>>> 8852d8e1
         "no-param-reassign": "off"
       }
     },
