{
  "root": true,
  "plugins": [
    "eslint-comments",
    "import",
    "jsdoc",
    "lodash",
    "node",
    "unicorn"
  ],
  "extends": [
    "airbnb-base",
    "plugin:eslint-comments/recommended",
    "plugin:import/errors",
    "plugin:import/warnings",
    "plugin:lodash/recommended",
    "plugin:node/recommended",
    "plugin:unicorn/recommended"
  ],
  "parser": "babel-eslint",
  "env": {
    "jasmine": true,
    "mocha": true,
    "node": true
  },
  "rules": {
    "indent": [ "error", 2 ],

    "require-jsdoc": "off",
    "valid-jsdoc": [ "warn", {
      "prefer": {
        "arg": "param",
        "return": "returns"
      },
      "preferType": {
        "Boolean": "boolean",
        "Number": "number",
        "String": "string",
        "object": "Object",
        "array": "Array",
        "date": "Date",
        "regexp": "RegExp",
        "Regexp": "RegExp",
        "promise": "Promise"
      },
      "requireParamDescription": false,
      "requireParamType": true,
      "requireReturn": false,
      "requireReturnDescription": false,
      "requireReturnType": true
    }],
    "jsdoc/check-param-names": "warn",
    "jsdoc/check-tag-names": "warn",
    "jsdoc/check-types": "off",
    "jsdoc/newline-after-description": "off",
    "jsdoc/require-description-complete-sentence": "off",
    "jsdoc/require-example": "off",
    "jsdoc/require-hyphen-before-param-description": "off",
    "jsdoc/require-param": "off",
    "jsdoc/require-param-description": "off",
    "jsdoc/require-param-name": "warn",
    "jsdoc/require-param-type": "off",
    "jsdoc/require-returns-description": "off",
    "jsdoc/require-returns-type": "off",

    "generator-star-spacing": "off",
    "import/no-extraneous-dependencies": "off",
    "import/newline-after-import": "off",
    "class-methods-use-this": "off",
    "no-warning-comments": "off",
    "no-unused-vars": [
      "error",
      { "argsIgnorePattern": "^_" }
    ],
    "no-useless-escape": "off",
    "no-console": "warn",
    "spaced-comment": "off",
    "require-yield": "off",
    "prefer-template": "warn",
    "no-underscore-dangle": "off",
    "comma-dangle": [
      "warn",
      "never"
    ],
    "strict": "off",
    "guard-for-in": "off",
    "object-shorthand": "off",
    "space-before-function-paren": [
      "error",
      {
        "anonymous": "always",
        "named": "never",
        "asyncArrow": "always"
      }
    ],
    "brace-style": [
      2,
      "stroustrup"
    ],
    "max-len": [
      2,
      {
        "code": 100,
<<<<<<< HEAD
        "ignoreComments": true,
        "ignoreStrings": true,
        "ignoreTemplateLiterals": true
=======
        "ignorePattern": "(https?:|JSON\\.parse|[Uu]rl =)",
        "ignoreStrings": true
>>>>>>> afc262c8
      }
    ],
    "arrow-parens": ["error", "always"],
    "prefer-destructuring": "off",
    "function-paren-newline": ["error", "consistent"],
    "implicit-arrow-linebreak": "off",

    "eslint-comments/no-unused-disable": "warn",

    "lodash/import-scope": ["error", "method-package"],
    "lodash/prefer-constant": ["warn", false],
    "lodash/prefer-lodash-method": "off",

    "unicorn/filename-case": "off",
    "unicorn/prefer-spread": "off"
  }
}<|MERGE_RESOLUTION|>--- conflicted
+++ resolved
@@ -101,14 +101,8 @@
       2,
       {
         "code": 100,
-<<<<<<< HEAD
-        "ignoreComments": true,
-        "ignoreStrings": true,
-        "ignoreTemplateLiterals": true
-=======
         "ignorePattern": "(https?:|JSON\\.parse|[Uu]rl =)",
         "ignoreStrings": true
->>>>>>> afc262c8
       }
     ],
     "arrow-parens": ["error", "always"],
