---
id: trigger-workflow
title: Trigger a Workflow Execution
hide_title: false
---

To trigger a workflow, you need to [create a rule](../configuration/data-management-types#create-a-rule). To trigger an ingest workflow, one that requires discovering and ingesting data, you will also need to configure the collection and provider and associate those to a rule.

## Trigger a HelloWorld Workflow

To trigger a [HelloWorld workflow](../data-cookbooks/hello-world) that does not need to discover or archive data, you just need to [create a rule](../configuration/data-management-types#create-a-rule).

<<<<<<< HEAD
You can leave the provider and collection blank and do not need any additional metadata. If you create a `onetime` rule with an `ENABLED` state, the workflow execution will start momentarily and you can view its status on the Executions page.
=======
You can leave the provider and collection blank and do not need any additional metadata. If you create a `onetime` rule, the workflow execution will start momentarily and you can view its status on the Executions page unless it was created with a `DISABLED` state.
>>>>>>> bd75a546

## Trigger an Ingest Workflow

To ingest data, you will need a provider and collection configured to tell your workflow where to discover data and where to archive the data respectively.

Follow the instructions to [create a provider](../configuration/data-management-types#create-a-provider) and [create a collection](../configuration/data-management-types#create-a-collection) and [configure their fields](../configuration/data-management-types#configuration-fields) for your data ingest.

In the rule's additional metadata you can specify a `provider_path` from which to get the data from the provider.

### Example: Ingest data from S3

#### Setup

Assume there are 2 files to be ingested in an S3 bucket called `discovery-bucket`, located in the `test-data` folder:

- GRANULE.A2017025.jpg
- GRANULE.A2017025.hdf

Archive buckets should already be created and mapped to public / private / protected in the Cumulus deployment.

For example:

```json
buckets = {
  private = {
    name = "discovery-bucket"
    type = "private"
  },
  protected = {
    name = "archive-protected"
    type = "protected"
  }
  public = {
    name = "archive-public"
    type = "public"
  }
}
```

#### Create a provider

[Create a new provider](../configuration/data-management-types#create-a-provider). Set `protocol` to `S3` and `Host` to `discovery-bucket`.

![Screenshot of adding a sample S3 provider](../assets/cd_add_s3_provider_form.png)

#### Create a collection

[Create a new collection](../configuration/data-management-types#create-a-collection). Configure the collection to extract the granule id from the filenames and configure where to store the granule files.

The configuration below will store hdf files in the protected bucket and jpg files in the private bucket. The bucket types are

```json
{
  "name": "test-collection",
  "version": "001",
  "granuleId": "^GRANULE\\.A[\\d]{7}$",
  "granuleIdExtraction": "(GRANULE\\..*)(\\.hdf|\\.jpg)",
  "reportToEms": false,
  "sampleFileName": "GRANULE.A2017025.hdf",
  "files": [
    {
      "bucket": "protected",
      "regex": "^GRANULE\\.A[\\d]{7}\\.hdf$",
      "sampleFileName": "GRANULE.A2017025.hdf"
    },
    {
      "bucket": "public",
      "regex": "^GRANULE\\.A[\\d]{7}\\.jpg$",
      "sampleFileName": "GRANULE.A2017025.jpg"
    }
  ]
}
```

#### Create a rule

[Create a rule](../configuration/data-management-types#create-a-rule) to trigger the workflow to discover your granule data and ingest your granule.

Select the previously created provider and collection. See the [Cumulus Discover Granules workflow](https://github.com/nasa/cumulus/blob/master/example/cumulus-tf/discover_granules_workflow.tf) for a workflow example of using Cumulus tasks to discover and queue data for ingest.

In the rule meta, set the `provider_path` to `test-data`, so the `test-data` folder will be used to discover new granules.

![Screenshot of adding a Discover Granules rule](../assets/cd_add_discover_rule_form.png)

<<<<<<< HEAD
A `onetime` rule with an `ENABLED` state will run your workflow on-demand and you can view it on the dashboard Executions page. The Cumulus Discover Granules workflow will trigger an ingest workflow and your ingested granules will be visible on the dashboard Granules page.
=======
A `onetime` rule will run your workflow on-demand and you can view it on the dashboard Executions page unless it has a `DISABLED` state. In order to run a workflow with a `onetime` `DISABLED` rule, please change the rule state to `ENABLED` and re-run. The Cumulus Discover Granules workflow will trigger an ingest workflow and your ingested granules will be visible on the dashboard Granules page.
>>>>>>> bd75a546
<|MERGE_RESOLUTION|>--- conflicted
+++ resolved
@@ -10,11 +10,7 @@
 
 To trigger a [HelloWorld workflow](../data-cookbooks/hello-world) that does not need to discover or archive data, you just need to [create a rule](../configuration/data-management-types#create-a-rule).
 
-<<<<<<< HEAD
-You can leave the provider and collection blank and do not need any additional metadata. If you create a `onetime` rule with an `ENABLED` state, the workflow execution will start momentarily and you can view its status on the Executions page.
-=======
 You can leave the provider and collection blank and do not need any additional metadata. If you create a `onetime` rule, the workflow execution will start momentarily and you can view its status on the Executions page unless it was created with a `DISABLED` state.
->>>>>>> bd75a546
 
 ## Trigger an Ingest Workflow
 
@@ -99,8 +95,4 @@
 
 ![Screenshot of adding a Discover Granules rule](../assets/cd_add_discover_rule_form.png)
 
-<<<<<<< HEAD
-A `onetime` rule with an `ENABLED` state will run your workflow on-demand and you can view it on the dashboard Executions page. The Cumulus Discover Granules workflow will trigger an ingest workflow and your ingested granules will be visible on the dashboard Granules page.
-=======
-A `onetime` rule will run your workflow on-demand and you can view it on the dashboard Executions page unless it has a `DISABLED` state. In order to run a workflow with a `onetime` `DISABLED` rule, please change the rule state to `ENABLED` and re-run. The Cumulus Discover Granules workflow will trigger an ingest workflow and your ingested granules will be visible on the dashboard Granules page.
->>>>>>> bd75a546
+A `onetime` rule will run your workflow on-demand and you can view it on the dashboard Executions page unless it has a `DISABLED` state. In order to run a workflow with a `onetime` `DISABLED` rule, please change the rule state to `ENABLED` and re-run. The Cumulus Discover Granules workflow will trigger an ingest workflow and your ingested granules will be visible on the dashboard Granules page.