--- conflicted
+++ resolved
@@ -57,13 +57,10 @@
       handler: <dir>.<function>                     # eg:  sample-lambda.handler (assuming file has module.exports.handler = <someFunc>)
       timeout: <s>                                  # eg:  300
       source: 'node_modules/@cumulus/<dir>/dist/'   # eg:  '../cumulus/cumulus/tasks/sample-lambda/dist/index.js'
-<<<<<<< HEAD
       useMessageAdapter: true                       # necessary if this Lambda is included as part of a Cumulus workflow
       layers:
       - <some layer ARN>
       - <some layer ARN>                            # Optional. e.g.: 'arn:aws:lambda:us-east-1:{{AWS_ACCOUNT_ID}}:layer:Cumulus_Message_Adapter:3'
-=======
->>>>>>> fa56ea75
 ```
 
 For non-Node.js lambda code (e.g. python) uploaded as a .zip to an S3 bucket:
