--- conflicted
+++ resolved
@@ -23,18 +23,10 @@
 - `deploy_cumulus_distribution`: Set to `true` if deploying the Cumulus Distribution API or `false` if deploying TEA.
 - `cumulus_distribution_url`: Used to override the base URL for your distribution API that will be inserted in CMR metadata. This can be used if you need to insert a port in your distribution URL for port forwarding or specify a Cloudfront URL for distribution. Not all users will need to set this and, if you do require it, it will need to be set _after_ an initial deployment. The process would be:
   1. Deploy once without `cumulus_distribution_url` set
-<<<<<<< HEAD
-  2. Note the API Gateway or CloudFront URL that's provided for the new Cumulus Distribution API after a successful deployment
-  3. Enter that URL plus a port for `cumulus_distribution_url`. e.g. `cumulus_distribution_url = "https://abc123.execute-api.us-east-1.amazonaws.com:7000/dev/"`
-- `csdap_client_id`: The Client ID of your AWS account's Cognito setup. Created and managed outside of Cumulus by the Earthdata team.
-- `csdap_client_password`: The client password for your AWS account's Cognito setup. Created and managed outside of Cumulus by the Earthdata team.
-- `csdap_host_url`: The host URL of your AWS account's Cognito setup. Created and managed outside of Cumulus by the Earthdata team.
-=======
   2. If necessary, redeploy with the correct value a `cumulus_distribution_url`. For port forwarding/tunnel based access, you might set `cumulus_distribution_url = "https://abc123.execute-api.us-east-1.amazonaws.com:7000/dev/". If you want to direct distribution to a Cloudfront URL that you registered for your API Gateway, you would set that for `cumulus_distribution_url`: `cumulus_distribution_url = https://abc123.cloudfront.net`.
-- `csdap_client_id`: The Client ID of your AWS account's Cognito setup, which is created and managed outside of Cumulus.
-- `csdap_client_password`: The client password for your AWS account's Cognito setup, which is created and managed outside of Cumulus.
-- `csdap_host_url`: The host URL of your AWS account's Cognito setup, which is created and managed outside of Cumulus.
->>>>>>> 08ad388d
+- `csdap_client_id`: The Client ID of your AWS account's Cognito setup, which is created and managed outside of Cumulus by the Earthdata team.
+- `csdap_client_password`: The client password for your AWS account's Cognito setup, which is created and managed outside of Cumulus by the Earthdata team.
+- `csdap_host_url`: The host URL of your AWS account's Cognito setup, which is created and managed outside of Cumulus by the Earthdata team.
 - any others under the `Cumulus Distribution Variables` section in the example
 
 ## S3 Bucket Mapping
