--- conflicted
+++ resolved
@@ -74,13 +74,8 @@
 
 ### Credentials
 
-<<<<<<< HEAD
-- [CMR](https://earthdata.nasa.gov/about/science-system-description/eosdis-components/common-metadata-repository) username and password. CMR credentials must be provided if you are exporting metadata to CMR with Earthdata Login authentication. More information about CMR configuration can be found [here](./config_descriptions#cmr).
-- [NASA Launchpad](https://launchpad.nasa.gov). Launchpad credentials must be provided if you are using Launchpad authentication to export metadata to CMR or to authenticate with the Cumulus API. More information about CMR and Cumulus Launchpad authentication and configuration can be found [here](./config_descriptions#launchpad).
-=======
 - [CMR](https://earthdata.nasa.gov/about/science-system-description/eosdis-components/common-metadata-repository) username and password. CMR credentials must be provided if you are exporting metadata to CMR with Earthdata Login authentication.
 - [NASA Launchpad](https://launchpad.nasa.gov). Launchpad credentials must be provided if you are using Launchpad authentication to export metadata to CMR or to authenticate with the Cumulus API.
->>>>>>> 7d1ac7d5
 - [Earthdata Login](https://earthdata.nasa.gov/about/science-system-description/eosdis-components/earthdata-login) username and password. User must have the ability to administer and/or create applications in URS. It's recommended to obtain an account in the test environment (UAT).
 
 ### Needed Git Repositories
@@ -178,7 +173,6 @@
 ---
 
 ## Configure EarthData application
-<<<<<<< HEAD
 
 The Cumulus stack can authenticate with [Earthdata Login](https://urs.earthdata.nasa.gov/documentation). If you want to use this functionality, you must create and register a new Earthdata application. Use the [User Acceptance Tools (UAT) site](https://uat.urs.earthdata.nasa.gov) unless you intend use a different URS environment (which will require updating the `urs_url` value shown below).
 
@@ -189,24 +183,9 @@
 ## Create resources for Terraform state
 
 > _If you're re-deploying an existing Cumulus configuration you should skip to [Deploy the Cumulus instance](deployment-readme#deploy-the-cumulus-instance), as these values should already be configured._
-=======
-
-The Cumulus stack can authenticate with [Earthdata Login](https://urs.earthdata.nasa.gov/documentation). If you want to use this functionality, you must create and register a new Earthdata application. Use the [User Acceptance Tools (UAT) site](https://uat.urs.earthdata.nasa.gov) unless you intend use a different URS environment (which will require updating the `urs_url` value shown below).
-
-Follow the directions on [how to register an application](https://wiki.earthdata.nasa.gov/display/EL/How+To+Register+An+Application). Use any url for the `Redirect URL`, it will be deleted in a later step. Also note the password in step 3 and client ID in step 4 use these to replace `urs_client_id` and `urs_client_password` in the `terraform.tfvars` for the `cumulus-tf` module shown below.
->>>>>>> 7d1ac7d5
-
----
-
-<<<<<<< HEAD
-=======
-## Create resources for Terraform state
-
-> _If you're re-deploying an existing Cumulus configuration you should skip to [Deploy the Cumulus instance](deployment-readme#deploy-the-cumulus-instance), as these values should already be configured._
 
 The state of the Terraform deployment is stored in S3. In the following examples, it will be assumed that state is being stored in a bucket called `my-tf-state`. You can also use an existing bucket, if desired.
 
->>>>>>> 7d1ac7d5
 ### Create the state bucket
 
 ```shell
@@ -221,28 +200,12 @@
     --versioning-configuration Status=Enabled
 ```
 
-<<<<<<< HEAD
-⚠️ **Note:** If your state information does become lost or corrupt, then
-deployment (via `terraform apply`) will have unpredictable results, including
-possible loss of data and loss of deployed resources. In order to reduce your
-risk of the corruption or loss of your Terraform state file, or otherwise
-corrupt your Cumulus deployment, please see the
-[Terraform Best Practices](terraform-best-practices.md) guide.
+⚠️ **Note:** If your state information does become lost or corrupt, then deployment (via `terraform apply`) will have unpredictable results, including possible loss of data and loss of deployed resources. In order to reduce your risk of the corruption or loss of your Terraform state file, or otherwise corrupt your Cumulus deployment, please see the [Terraform Best Practices](terraform-best-practices.md) guide.
 
 ### Create the locks table
 
-Terraform uses a lock stored in DynamoDB in order to prevent multiple
-simultaneous updates. In the following examples, that table will be called
-`my-tf-locks`.
-
-=======
-⚠️ **Note:** If your state information does become lost or corrupt, then deployment (via `terraform apply`) will have unpredictable results, including possible loss of data and loss of deployed resources. In order to reduce your risk of the corruption or loss of your Terraform state file, or otherwise corrupt your Cumulus deployment, please see the [Terraform Best Practices](terraform-best-practices.md) guide.
-
-### Create the locks table
-
 Terraform uses a lock stored in DynamoDB in order to prevent multiple simultaneous updates. In the following examples, that table will be called `my-tf-locks`.
 
->>>>>>> 7d1ac7d5
 ```shell
 $ aws dynamodb create-table \
     --table-name my-tf-locks \
@@ -270,8 +233,7 @@
 
 ### Configure and deploy the `data-persistence-tf` root module
 
-<<<<<<< HEAD
-These steps should be executed in the `data-persistence-tf` directory of the template deploy repo that was cloned previously. Run the following to copy the example files.
+These steps should be executed in the `data-persistence-tf` directory of the template deploy repo that you previously cloned. Run the following to copy the example files.
 
 ```shell
 cd data-persistence-tf/
@@ -287,32 +249,10 @@
 
 Fill in the appropriate values in `terraform.tfvars`. See the [data-persistence module variable definitions](https://github.com/nasa/cumulus/blob/master/tf-modules/data-persistence/variables.tf) for more detail on each variable.
 
-**Reminder:** Elasticsearch is optional and can be disabled using `include_elasticsearch = false` in your `terraform.tfvars`. Your Cumulus dashboard will not work without Elasticsearch.
-
-**Reminder:** If you are including `subnet_ids` in your `terraform.tfvars`, Elasticsearch will need a service-linked role to deploy successfully. Follow the [instructions above](#elasticsearch-in-a-vpc) to create the service-linked role if you haven't already.
-
-=======
-These steps should be executed in the `data-persistence-tf` directory of the template deploy repo that you previously cloned. Run the following to copy the example files.
-
-```shell
-cd data-persistence-tf/
-cp terraform.tf.example terraform.tf
-cp terraform.tfvars.example terraform.tfvars
-```
-
-In `terraform.tf`, configure the remote state settings by substituting the appropriate values for:
-
-- `bucket`
-- `dynamodb_table`
-- `PREFIX` (whatever prefix you've chosen for your deployment)
-
-Fill in the appropriate values in `terraform.tfvars`. See the [data-persistence module variable definitions](https://github.com/nasa/cumulus/blob/master/tf-modules/data-persistence/variables.tf) for more detail on each variable.
-
 **Reminder:** _Elasticsearch is optional and can be disabled using `include_elasticsearch = false` in your `terraform.tfvars`. Your Cumulus dashboard will not work without Elasticsearch._
 
 **Reminder:** _If you are including `subnet_ids` in your `terraform.tfvars`, Elasticsearch will need a service-linked role to deploy successfully. Follow the [instructions above](#elasticsearch-in-a-vpc) to create the service-linked role if you haven't already._
 
->>>>>>> 7d1ac7d5
 #### Initialize Terraform
 
 Run `terraform init`[^3]
@@ -420,7 +360,6 @@
 cp terraform.tf.example terraform.tf
 cp terraform.tfvars.example terraform.tfvars
 ```
-<<<<<<< HEAD
 
 In `terraform.tf`, configure the remote state settings by substituting the appropriate values for:
 
@@ -428,15 +367,6 @@
 - `dynamodb_table`
 - `PREFIX` (whatever prefix you've chosen for your deployment)
 
-=======
-
-In `terraform.tf`, configure the remote state settings by substituting the appropriate values for:
-
-- `bucket`
-- `dynamodb_table`
-- `PREFIX` (whatever prefix you've chosen for your deployment)
-
->>>>>>> 7d1ac7d5
 Fill in the appropriate values in `terraform.tfvars`. See the [Cumulus module variable definitions](https://github.com/nasa/cumulus/blob/master/tf-modules/cumulus/variables.tf) for more detail on each variable.
 
 Notes on specific variables:
@@ -479,15 +409,9 @@
 1. Login to URS.
 2. Under My Applications -> Application Administration -> use the edit icon of your application.
 3. Under Manage -> redirect URIs, add the Backend API url returned from the stack deployment
-<<<<<<< HEAD
-   * e.g. `https://<czbbkscuy6>.execute-api.us-east-1.amazonaws.com/dev/token`.
-4. Also add the Distribution url
-   * e.g. `https://<kido2r7kji>.execute-api.us-east-1.amazonaws.com/dev/login`[^1].
-=======
    - e.g. `https://<czbbkscuy6>.execute-api.us-east-1.amazonaws.com/dev/token`.
 4. Also add the Distribution url
    - e.g. `https://<kido2r7kji>.execute-api.us-east-1.amazonaws.com/dev/login`[^1].
->>>>>>> 7d1ac7d5
 5. You may delete the placeholder url you used to create the application.
 
 If you've lost track of the needed redirect URIs, they can be located on the [API Gateway](https://console.aws.amazon.com/apigateway). Once there, select `<prefix>-archive` and/or `<prefix>-thin-egress-app-EgressGateway`, `Dashboard` and utilizing the base URL at the top of the page that is accompanied by the text `Invoke this API at:`. Make sure to append `/token` for the archive URL and `/login` to the thin egress app URL.
