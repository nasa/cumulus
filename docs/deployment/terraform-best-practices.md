---
id: terraform-best-practices
title: Terraform Best Practices
hide_title: false
---

## How to Manage the Terraform State Bucket

### Enable Bucket Versioning

Since the Terraform state file for your Cumulus deployment is stored in S3, in
order to guard against its corruption or loss, it is **strongly recommended**
that versioning is enabled on the S3 bucket used for persisting your
deployment's Terraform state file.

To enable bucket versioning, either use the AWS CLI command given in
[Configuring the Cumulus deployment](../deployment/README.md#create-resources-for-terraform-state), or the AWS Management Console, as follows:

1. Go to the S3 service
2. Go to the bucket used for storing Terraform state files
3. Click the **Properties** tab
4. If the **Versioning** property is disabled, click **Disabled** to enable it,
   which should then show the property as **Enabled**, with a check mark next
   to it.

### How to Recover from a Corrupted State File

If your state file appears to be corrupted, or in some invalid state, and the
containing bucket has bucket versioning enabled, you may be able to recover by
[restoring a previous version][restore] of the state file. There are two primary
approaches, but the AWS documentation does not provide specific instructions
for either one:

- **Option 1:** Copy a previous version of the state file into the same bucket
- **Option 2:** Permanently delete the current version of the file (i.e., the
  corrupted one)

For either approach, when using the **AWS Management Console**, the first steps
are:

1. Go to the S3 service
2. Go to the appropriate bucket
3. On the **Overview** tab for the bucket, click the **Show** button to show
   object versions
4. Locate your state file

Next, you can proceed to either option:

**Option 1**: To copy a previous version of your state file into the same bucket:

1. Select the desired (good) version of the state file that you wish to make
   the latest version
2. Click the **Download** button
3. Choose the location where you wish to save the file
4. **IMPORTANT:** Ensure the file name is identical to the name of the state
   file in the bucket
5. Click **Save**
6. Now click the **Upload** button
7. Click the **Add files** button
8. Choose the file you just downloaded and click **Open**
9. Click the **Next** button (multiple times), then click the **Upload** button

Once the upload completes, the newly uploaded file (identical to the good
version you just downloaded) becomes the **latest version** of the state file.

**Option 2**: Alternatively, if you simply wish to delete the latest (corrupted) version
of the state file:

1. Click the latest version of the file (listed at the top)
2. Click the **Actions** button and select **Delete**
3. On the dialog window, click the **Delete** button

At this point, the previous version is now the latest version.

<<<<<<< HEAD
> ⚠️ **Note:** When attempting to delete the latest (corrupt) version of the file,
=======
:::caution

When attempting to delete the latest (corrupt) version of the file,
>>>>>>> 0dabdc36
you must _explicitly_ choose the **latest version**. Otherwise, if you simply
choose the file when versions are hidden, deleting it will insert a
_delete marker_ as the latest version of the file. This means that all prior
versions still exist, but the file _appears_ to be deleted. When you **Show**
the versions, you will see all of the previous versions (including the corrupt
one), as well as a _delete marker_ as the current version.

<<<<<<< HEAD
=======
:::

>>>>>>> 0dabdc36
### How to Recover from a Deleted State File

If your state file appears to be deleted, but the containing bucket has bucket
versioning enabled, you _might_ be able to recover the file. This can occur
when your state file is not _permanently_ deleted, but rather a _delete marker_
is the latest version of your file, and thus the file _appears_ to be deleted.

#### Via AWS Management Console

To recover your deleted state file via the AWS Management Console, **you may
follow one of the options detailed in the previous section** because the
_delete marker_ is simply considered the latest version of your file, and thus
can be treated in the same manner as any other version of your file.

#### Via AWS CLI

To handle this via the **AWS CLI** instead, first obtain the version ID of the
delete marker by replacing `BUCKET` and `KEY` as appropriate for the state file
in question, in the following command:

```bash
aws s3api list-object-versions \
  --bucket BUCKET \
  --prefix KEY \
  --query "DeleteMarkers[?IsLatest].VersionId | [0]"
```

If the output from this command is `null`, then there is no delete marker, and
you may want to double-check your bucket and key values. If the bucket and key
values are correct, then your state file is either _not_ marked as deleted or
does not exist at all.

Otherwise, you may remove the delete marker so that the state file no longer
appears deleted. This will restore the previous version of the file and make it
the latest version. Run the following command, using the same values for
`BUCKET` and `KEY` as used in the previous command, and replacing `VERSION_ID`
with the value output from the previous command:

```bash
aws s3api delete-object \
  --bucket BUCKET \
  --key KEY \
  --version-id VERSION_ID
```

### Deny DeleteBucket Action

As an additional measure to protect your Terraform state files from accidental
loss, it is also recommended that you deny all users the ability to delete the
bucket itself. At a later time, you may remove this protection when you are
sure you want to delete the bucket.

To perform this action via the **AWS Management Console**:

1. Go to the S3 service
2. Go to the bucket used for storing state files
3. Click the **Permissions** tab
4. Click **Bucket Policy**
5. Add the following policy statement to _deny_ the `s3:DeleteBucket` action for
   all (`"*"`) principals, replacing `BUCKET_NAME` with the name of the bucket:

   ```json
   {
     "Statement": [
       {
         "Sid": "DenyDeleteBucket",
         "Effect": "Deny",
         "Principal": "*",
         "Action": "s3:DeleteBucket",
         "Resource": "arn:aws:s3:::BUCKET_NAME"
       }
     ]
   }
   ```

6. Click **Save**

To perform this action via the **AWS CLI** instead, save the JSON shown above
to a file named `policy.json` and run the following command from the directory
in which you saved `policy.json`, replacing `BUCKET_NAME` with the name of the
bucket:

```bash
aws s3api put-bucket-policy --policy file://policy.json --bucket BUCKET_NAME
```

Afterwards, remove the `policy.json` file.

## Change Resources Only via Terraform

**All resource changes must be made via Terraform**, otherwise you risk that
your Terraform state file does not correctly represent the state of your
deployment resources. Specifically, this means:

:::danger DO NOT's

- **DO NOT** change deployment resources via the AWS Management Console
- **DO NOT** change deployment resources via the AWS CLI
- **DO NOT** change deployment resources via any of the AWS SDKs

:::

:::tip DO's

Instead, **DO** change deployment resources **only** via changes to your
Terraform files (along with subsequent Terraform commands), except where
specifically instructed otherwise (such as in the instructions for destroying
a deployment).

:::

### Avoid Changing Connectivity Resources

Keep in mind that changing connectivity resources can affect your ingest
functionality and API availability.

Only update connectivity resources such as your VPC, subnets, and security
groups through Terraform deployments with S3 bucket versioning enabled. Test
connectivity immediately following deployment.

### How to Reconcile Differences

If your state file should get out of synch with the true state of your
resources, there are a number of things you can attempt to reconcile the
differences. However, given that each Cumulus deployment is unique, we can
provide only general guidance:

- Consider [restoring a previous version][restore] of your state file, as described
  in the earlier section about recovering from a corrupted state file
- If resources exist, but are not listed in your state file, consider using
  `terraform import` (see <https://www.terraform.io/docs/import/index.html>)
- If resources are missing, but are listed in your state file, run
  `terraform plan` or `terraform apply`, both of which automatically run
  `terraform refresh` to reconcile state. You may also run `terraform refresh`
  directly.

## How to Destroy Everything

If you want to completely remove a deployment, note that there is some
protection in place to prevent accidental destruction of your data.  Therefore,
there is an additional step required when you truly want to remove your entire
deployment. Further, destruction is performed in reverse order of creation.

Starting from the root of your deployment repository workspace, perform the
following commands to first **destroy the resources for your `cumulus` module**
deployment.

<<<<<<< HEAD
> ⚠️ **Note:** If you are using Terraform workspaces, be sure to select the relevant
=======
:::note

If you are using Terraform workspaces, be sure to select the relevant
>>>>>>> 0dabdc36
workspace first.

:::

```bash
tfenv use 0.13.6
cd cumulus-tf
terraform init -reconfigure
terraform destroy
```

The next step is to _manually_ **delete the DynamoDB tables** related to your
deployment. Again, these tables are protected such that they are **not**
_automatically_ deleted by the `terraform destroy` command. This is a safety
measure to prevent _accidental_ removal.

However, this does not prevent manual destruction in case you truly do wish to
remove them. You may do so via either the **AWS Management Console** or the
**AWS CLI**. As an additional precaution, you may want to create a backup for
each table in your deployment _before_ you delete them.

Then, **destroy the resources for your `data-persistence` module**:

```bash
cd ../data-persistence-tf
terraform init -reconfigure
terraform destroy
```

Destroying your data persistence layer does not destroy any of your RDS resources. Next, **destroy your database resources**.

To teardown the entire cluster, if it was deployed by Terraform, use the `terraform destroy` command to delete your cluster.

If using a shared cluster and you just want to destroy the database created by Cumulus for your deployment you must manually delete that individual database. The database is named `<prefix>_db`.

Delete any manual backups you have made that are no longer needed.

Finally, since we tag the resources in your deployment, you should see if there
are any dangling resources left behind for any reason, by running the following
AWS CLI command, replacing `PREFIX` with your deployment prefix name:

```bash
aws resourcegroupstaggingapi get-resources \
  --query "ResourceTagMappingList[].ResourceARN" \
  --tag-filters Key=Deployment,Values=PREFIX
```

Ideally, the output should be an empty list, but if it is not, then you may
need to manually delete the listed resources.

[configuring]: ../deployment/README.md#create-resources-for-terraform-state "Configuring the Cumulus deployment"
[restore]: https://docs.aws.amazon.com/AmazonS3/latest/dev/RestoringPreviousVersions.html "Restoring a previous version"<|MERGE_RESOLUTION|>--- conflicted
+++ resolved
@@ -72,13 +72,9 @@
 
 At this point, the previous version is now the latest version.
 
-<<<<<<< HEAD
-> ⚠️ **Note:** When attempting to delete the latest (corrupt) version of the file,
-=======
 :::caution
 
 When attempting to delete the latest (corrupt) version of the file,
->>>>>>> 0dabdc36
 you must _explicitly_ choose the **latest version**. Otherwise, if you simply
 choose the file when versions are hidden, deleting it will insert a
 _delete marker_ as the latest version of the file. This means that all prior
@@ -86,11 +82,8 @@
 the versions, you will see all of the previous versions (including the corrupt
 one), as well as a _delete marker_ as the current version.
 
-<<<<<<< HEAD
-=======
-:::
-
->>>>>>> 0dabdc36
+:::
+
 ### How to Recover from a Deleted State File
 
 If your state file appears to be deleted, but the containing bucket has bucket
@@ -238,13 +231,9 @@
 following commands to first **destroy the resources for your `cumulus` module**
 deployment.
 
-<<<<<<< HEAD
-> ⚠️ **Note:** If you are using Terraform workspaces, be sure to select the relevant
-=======
 :::note
 
 If you are using Terraform workspaces, be sure to select the relevant
->>>>>>> 0dabdc36
 workspace first.
 
 :::
