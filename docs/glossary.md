---
id: glossary
title: Glossary
hide_title: false
---

## AWS Glossary

For terms/items from Amazon/AWS not mentioned in this glossary, please refer to the [AWS Glossary](https://docs.aws.amazon.com/general/latest/gr/glos-chap.html).

## Cumulus Glossary of Terms

### API Gateway

  Refers to [AWS's API Gateway](https://aws.amazon.com/api-gateway/).   Used by the Cumulus API.

### ARN

  Refers to an AWS "Amazon Resource Name".

  For more info, see the [AWS documentation](https://docs.aws.amazon.com/general/latest/gr/aws-arns-and-namespaces.html).

### AWS

  See: [aws.amazon.com](aws.amazon.com)

### AWS Lambda/Lambda Function

  AWS's 'serverless' option.   Allows the running of code without provisioning a service or managing server/ECS instances/etc.

  For more information, see the [AWS Lambda documentation](https://aws.amazon.com/lambda/).

### AWS Access Keys

  Access credentials that give you access to AWS to act as a IAM user programatically or from the command line.
  For more information, see the [AWS IAM Documentation](https://docs.aws.amazon.com/IAM/latest/UserGuide/id_credentials_access-keys.html).

### Bucket

  An Amazon S3 cloud storage resource.

  For more information, see the [AWS Bucket Documentation](https://docs.aws.amazon.com/AmazonS3/latest/dev/UsingBucket.html).

### CloudFormation

  An AWS service that allows you to define and manage cloud resources as a preconfigured block.

  For more information, see the [AWS CloudFormation User Guide](https://docs.aws.amazon.com/AWSCloudFormation/latest/UserGuide/Welcome.html).

### Cloudformation Template

  A template that defines an AWS Cloud Formation.

  For more information, see the [AWS intro page](https://aws.amazon.com/cloudformation/aws-cloudformation-templates/).

### Cloudwatch

  AWS service that allows logging and metrics collections on various cloud resources you have in AWS.

  For more information, see the [AWS User Guide](https://docs.aws.amazon.com/AmazonCloudWatch/latest/monitoring/WhatIsCloudWatch.html).

### Cloud Notification Mechanism (CNM)

  An interface mechanism to support cloud-based ingest messaging.   For more information, see [Earthdata Wiki's CNM page](https://wiki.earthdata.nasa.gov/display/CUMULUS/Cloud+Notification+Mechanism).

### Common Metadata Repository (CMR)

  "A high-performance, high-quality, continuously evolving metadata system that catalogs Earth Science data and associated service metadata records".  For more information, see [NASA's CMR page](https://cmr.earthdata.nasa.gov/).

### Collection (Cumulus)

  Cumulus Collections are logical sets of data objects of the same data type and version.

  For more information, see [cookbook reference page](data-cookbooks/setup.md#collections).

### Cumulus Message Adapter (CMA)

  A library designed to help task developers integrate step function tasks into a Cumulus workflow by adapting task input/output into the Cumulus Message format.

  For more information, see [CMA workflow reference page](workflows/input_output#cumulus-message-adapter).

### Distributed Active Archive Center (DAAC)

  Refers to a specific organization that's part of NASA's distributed system of archive centers.   For more information see [EOSDIS's DAAC page](https://earthdata.nasa.gov/about/daacs)

### Dead Letter Queue (DLQ)

  This refers to Amazon SQS Dead-Letter Queues - these SQS queues are specifically configured to capture failed messages from other services/SQS queues/etc to allow for processing of failed messages.

  For more on DLQs, see the [Amazon Documentation](https://docs.aws.amazon.com/AWSSimpleQueueService/latest/SQSDeveloperGuide/sqs-dead-letter-queues.html) and the [Cumulus DLQ feature page](features/lambda_dead_letter_queue.md).

### ECS

  Amazon's Elastic Container Service.   Used in Cumulus by workflow steps that require more flexibility than Lambda can provide.

  For more information, see [AWS's developer guide](https://docs.aws.amazon.com/AmazonECS/latest/developerguide/Welcome.html).

### ECS Activity

  An ECS instance run via a Step Function.

### EMS

  [ESDIS Metrics System](https://earthdata.nasa.gov/about/science-system-description/eosdis-components/esdis-metrics-system-ems)

### Execution (Cumulus)

  A Cumulus execution refers to a single execution of a (Cumulus) Workflow.

### GIBS

  [Global Imagery Browse Services](https://earthdata.nasa.gov/about/science-system-description/eosdis-components/global-imagery-browse-services-gibs)

### Granule

  A granule is the smallest aggregation of data that can be independently managed (described, inventoried, and retrieved). Granules are always associated with a collection, which is a grouping of granules. A granule is a grouping of data files.

### IAM

  AWS Identity and Access Management.

  For more information, see [AWS IAMs](https://aws.amazon.com/iam/).

### Kinesis

  Amazon's platform for streaming data on AWS.

  See [AWS Kinesis](https://docs.aws.amazon.com/kinesis/index.html) for more information.

### Lambda

  AWS's cloud  service that lets you run code without provisioning or managing servers.

  For more information, see [AWS's lambda page](https://aws.amazon.com/lambda/).

### Module (Terraform)

<<<<<<< HEAD
  Refers to a [terraform module](https://www.terraform.io/docs/configuration/modules.html)
=======
  Refers to a [terraform module](https://www.terraform.io/docs/configuration/modules.html).
>>>>>>> 99212d5c

### Node

  See [node.js](https://nodejs.org/en/about).

### Npm

  Node package manager.

  For more information, see [npmjs.com](https://www.npmjs.com/).

### Operator

  Refers to those tasked with monitoring, configuring or otherwise utilizing Cumulus in an operational deployment.

### PDR

  "Polling Delivery Mechanism" used in "DAAC Ingest" workflows.

  For more information, see [nasa.gov](https://earthdata.nasa.gov/user-resources/standards-and-references/polling-with-delivery-record-pdr-mechanism).

### Packages (NPM)

  [NPM](https://www.npm.js.com) hosted node.js packages.   Cumulus packages can be found on NPM's site [here](https://www.npmjs.com/org/cumulus)

### Provider

  Data source that generates and/or distributes data for Cumulus workflows to act upon.

  For more information, see the [Cumulus documentation](./data-cookbooks/setup#providers).

### Rule

  Rules are configurable scheduled events that trigger workflows based on various criteria.

  For more information, see the [Cumulus Rules documentation](./data-cookbooks/setup#rules).

### S3

  Amazon's Simple Storage Service provides data object storage in the cloud.   Used in Cumulus to store configuration, data and more.

  For more information, see [AWS's s3 page](https://imgs.xkcd.com/comics/marsiforming_2x.png).

### SIPS

  Science Investigator-led Processing Systems.   In the context of DAAC ingest, this refers to data producers/providers.

  For more information, see [nasa.gov](https://earthdata.nasa.gov/about/sips).

### SNS

  Amazon's Simple Notification Service provides a messaging service that allows publication of and subscription to events.   Used in Cumulus to trigger workflow events, track event failures, and others.

  For more information, see [AWS's SNS page](https://aws.amazon.com/sns/).

### SQS

  Amazon's Simple Queue Service.

  For more information, see [AWS's SQS page](https://aws.amazon.com/sqs/).

### Stack

  A collection of AWS resources you can manage as a single unit.

  In the context of Cumulus, this refers to a deployment of the `cumulus` and `data-persistence` modules that is managed by [Terraform](https://www.terraform.io/)

### Step Function

  AWS's web service that allows you to compose complex workflows as a state machine comprised of tasks (Lambdas, activities hosted on EC2/ECS, some AWS service APIs, etc).   See [AWS's Step Function Documentation](https://docs.aws.amazon.com/step-functions/latest/dg/welcome.html) for more information.    In the context of Cumulus these are the underlying AWS service used to create Workflows.

### Workflows

  [Workflows](workflows/workflows-readme) are comprised of one or more AWS Lambda Functions and ECS Activities to discover, ingest, process, manage and archive data.<|MERGE_RESOLUTION|>--- conflicted
+++ resolved
@@ -135,11 +135,7 @@
 
 ### Module (Terraform)
 
-<<<<<<< HEAD
-  Refers to a [terraform module](https://www.terraform.io/docs/configuration/modules.html)
-=======
   Refers to a [terraform module](https://www.terraform.io/docs/configuration/modules.html).
->>>>>>> 99212d5c
 
 ### Node
 
