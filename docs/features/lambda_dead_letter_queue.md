--- conflicted
+++ resolved
@@ -26,12 +26,7 @@
 
 The following built-in Cumulus Lambdas are setup with DLQs to allow handling of process failures:
 
-<<<<<<< HEAD
 * dbIndexer (Updates Elasticsearch)
-* EmsIngestReport (Daily EMS ingest report generation Lambda)
-=======
-* dbIndexer (Updates Elasticsearch based on DynamoDB events)
->>>>>>> 47e1b342
 * JobsLambda (writes logs outputs to Elasticsearch)
 * ScheduleSF (the SF Scheduler Lambda that places messages on the queue that is used to start workflows, see [Workflow Triggers](../workflows/workflow-triggers.md))
 * publishReports  (Lambda that publishes messages to the SNS topics for execution, granule and PDR reporting)
