--- conflicted
+++ resolved
@@ -10,8 +10,7 @@
 
 ## Payload record cleanup
 
-<<<<<<< HEAD
-To reduce storage requirements, a CloudWatch rule (`{stack-name}-dailyExecutionPayloadCleanupRule`) triggering a daily run of the provided cleanExecutions lambda has been added.  This lambda will remove a batch of payload records in the database that are older than the specified configuration.
+To reduce storage requirements, a CloudWatch rule (`{stack-name}-dailyExecutionPayloadCleanupRule`) triggering a daily run of the provided cleanExecutions lambda has been added.  This lambda will remove a batch of payload records in elasticsearch that are older than the specified configuration.
 
 ## Execution backlog cleanup
 
@@ -21,8 +20,6 @@
   - a conservative update_limit is 1,000,000: this has been tested to be workable on a 1 node t2.small.search cluster
 Starting with this configuration 24 million es records per day can be cleaned up.
 Once backlog has been taken care of, a similar configuration should be able to run once per day and keep up with ingest rate
-=======
-To reduce storage requirements, a CloudWatch rule (`{stack-name}-dailyExecutionPayloadCleanupRule`) triggering a daily run of the provided cleanExecutions lambda has been added.  This lambda will remove a batch of payload records in elasticsearch that are older than the specified configuration.
 
 ### Asynchronous es task
 
@@ -44,7 +41,6 @@
  
 ```
 Upon launch of this elasticsearch task, the cleanExecutions lambda will log (accessible from CloudWatch) the task_id needed above, along with its best guess (subject to change if you are ssh tunnelling to the es cluster etc.) of the es_endpoint and formatted curl commands 
->>>>>>> 359550df
 
 ### Configuration
 
@@ -63,15 +59,6 @@
 Default value is `false`.
 
 #### cleanup_non_running _(bool)_
-<<<<<<< HEAD
-
-This configuration option, when set to true, will enable cleanup of non -running (any status _other_ than `running`) execution payloads.
-
-Default value is `true`.
-
-#### payload_timeout _(number)_
-
-=======
 
 This configuration option, when set to true, will enable cleanup of non-running (any status _other_ than `running`) execution payloads.
 
@@ -79,7 +66,6 @@
 
 #### payload_timeout _(number)_
 
->>>>>>> 359550df
 This configuration defines the number of days after which an execution record will be slated for cleanup by this script.
 
 Default value is 10
