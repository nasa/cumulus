--- conflicted
+++ resolved
@@ -47,11 +47,7 @@
 |:---:|:-----:|:--------:|-----------|
 |regex|`"^MOD09GQ\\.A[\\d]{7}\\.[\\S]{6}\\.006\\.[\\d]{13}\\.hdf$"`|Yes|Regex used to identify the file|
 |sampleFileName|`MOD09GQ.A2017025.h21v00.006.2017034065104.hdf"`|Yes|Filename used to validate the provided regex|
-<<<<<<< HEAD
 |fileType|`"data"`|No|Value to be assigned to the Granule File Filetype. CNM filetypes used by Cumulus CMR steps, non-CNM values will be treated as 'data' fileType.  Currently only utilized in DiscoverGranules task|
-=======
-|fileType|`"data"`|No|Value to be assigned to the granule file fileType.  CNM file types will be used by Cumulus CMR steps as the fileType, non-CNM values will be treated as the 'data' fileType|
->>>>>>> a7cf1f72
 |bucket|`"internal"`|Yes|Name of the bucket where the file will be stored|
 |url_path|`"${collectionShortName}/{substring(file.name, 0, 3)}"`|No|Folder used to save the granule in the bucket. Defaults to the collection url_path|
 
