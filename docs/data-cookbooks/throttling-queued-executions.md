---
id: throttling-queued-executions
title: Throttling queued executions
hide_title: true
---

# Throttling queued executions

In this entry, we will walkthrough how to create an SQS queue for scheduling executions which will be used to limit those executions to a maximum concurrency. And we will see how to configure our Cumulus workflows/rules to use this queue.

We will also review the architecture of this feature and highlight some implementation notes.

Limiting the number of executions that can be running from a given queue is useful for controlling the cloud resource usage of workflows that may be lower priority, such as granule reingestion or reprocessing campaigns. It could also be useful for preventing workflows from exceeding known resource limits, such as a maximum number of open connections to a data provider.

## Implementing the queue

### Create and deploy the queue

#### Add a new queue

In a `.tf` file for your [Cumulus deployment](./../deployment/deployment-readme#deploy-the-cumulus-instance), add a new SQS queue:

```hcl
resource "aws_sqs_queue" "background_job_queue" {
  name                       = "${var.prefix}-backgroundJobQueue"
  receive_wait_time_seconds  = 20
  visibility_timeout_seconds = 60
}
```

#### Set maximum executions for the queue

Define the `throttled_queues` variable for the `cumulus` module in your [Cumulus deployment](./../deployment/deployment-readme#deploy-the-cumulus-instance) to specify the maximum concurrent executions for the queue.

```hcl
module "cumulus" {
  # ... other variables

  throttled_queues = [{
    url = aws_sqs_queue.background_job_queue.id,
    execution_limit = 5
  }]
}
```

#### Setup consumer for the queue

Add the `sqs2sfThrottle` Lambda as the consumer for the queue and add a Cloudwatch event rule/target to read from the queue on a scheduled basis.

> **Please note**: You **must use the `sqs2sfThrottle` Lambda as the consumer for any queue with a queue execution limit** or else the execution throttling will not work correctly. Additionally, please allow at least 60 seconds after creation before using the queue while associated infrastructure and triggers are set up and made ready.

`aws_sqs_queue.background_job_queue.id` refers to the [queue resource defined above](#add-a-new-queue).

```hcl
resource "aws_cloudwatch_event_rule" "background_job_queue_watcher" {
  schedule_expression = "rate(1 minute)"
}

resource "aws_cloudwatch_event_target" "background_job_queue_watcher" {
  rule = aws_cloudwatch_event_rule.background_job_queue_watcher.name
  arn  = module.cumulus.sqs2sfThrottle_lambda_function_arn
  input = jsonencode({
    messageLimit = 500
    queueUrl     = aws_sqs_queue.background_job_queue.id
    timeLimit    = 60
  })
}

resource "aws_lambda_permission" "background_job_queue_watcher" {
  action        = "lambda:InvokeFunction"
  function_name = module.cumulus.sqs2sfThrottle_lambda_function_arn
  principal     = "events.amazonaws.com"
  source_arn    = aws_cloudwatch_event_rule.background_job_queue_watcher.arn
}
```

#### Re-deploy your Cumulus application

Follow the instructions to [re-deploy your Cumulus application](./../deployment/upgrade-readme#update-cumulus-resources). After you have re-deployed, your workflow template will be updated to the include information about the queue (the output below is partial output from an expected workflow template):

```json
{
  "cumulus_meta": {
    "queueExecutionLimits": {
      "<backgroundJobQueue_SQS_URL>": 5
    }
  }
}
```

### Integrate your queue with workflows and/or rules

#### Integrate queue with queuing steps in workflows

For any workflows using `QueueGranules` or `QueuePdrs` that you want to use your new queue, update the Cumulus configuration of those steps in your workflows.

As seen in this partial configuration for a `QueueGranules` step, update the `queueUrl` to reference the new throttled queue:

> Note: `${ingest_granule_workflow_name}` is an interpolated value referring to a Terraform resource. See the example deployment code for the [`DiscoverGranules` workflow](https://github.com/nasa/cumulus/blob/master/example/cumulus-tf/discover_granules_workflow.tf).

```json
{
  "QueueGranules": {
    "Parameters": {
      "cma": {
        "event.$": "$",
        "ReplaceConfig": {
          "FullMessage": true
        },
        "task_config": {
          "queueUrl": "${aws_sqs_queue.background_job_queue.id}",
          "provider": "{$.meta.provider}",
          "internalBucket": "{$.meta.buckets.internal.name}",
          "stackName": "{$.meta.stack}",
          "granuleIngestWorkflow": "${ingest_granule_workflow_name}"
        }
      }
    }
  }
}
```

<<<<<<< HEAD
Similarly, for a `QueuePdrs` step (see [example discover PDRs workflow](https://github.com/nasa/cumulus/blob/master/example/cumulus-tf/discover_and_queue_pdrs_workflow.tf) for full step definition):
=======
> **Please note:** Make sure that the last component of the JSON path for the `queueUrl` (`backgroundJobQueue` of `$.meta.queues.backgroundJobQueue`) used to identify the queue matches the `id` that was [defined previously for the queue](#set-maximum-executions-for-the-queue).

Similarly, for a `QueuePdrs` step:

> Note: `${parse_pdr_workflow_name}` is an interpolated value referring to a Terraform resource. See the example deployment code for the [`DiscoverPdrs` workflow](https://github.com/nasa/cumulus/blob/master/example/cumulus-tf/discover_and_queue_pdrs_workflow.tf).
>>>>>>> 8f0f434a

```json
{
  "QueuePdrs": {
    "Parameters": {
      "cma": {
        "event.$": "$",
        "ReplaceConfig": {
          "FullMessage": true
        },
        "task_config": {
          "queueUrl": "${aws_sqs_queue.background_job_queue.id}",
          "provider": "{$.meta.provider}",
          "collection": "{$.meta.collection}",
          "internalBucket": "{$.meta.buckets.internal.name}",
          "stackName": "{$.meta.stack}",
          "parsePdrWorkflow": "${parse_pdr_workflow_name}"
        }
      }
    }
  }
}
```

After making these changes, [re-deploy your Cumulus application](./../deployment/upgrade-readme#update-cumulus-resources) for the execution throttling to take effect on workflow executions queued by these workflows.

#### Create/update a rule to use your new queue

Create or update a rule definition to include a `queueUrl` property that refers to your new queue:

```json
{
  "name": "s3_provider_rule",
  "workflow": "DiscoverAndQueuePdrs",
  "provider": "s3_provider",
  "collection": {
    "name": "MOD09GQ",
    "version": "006"
  },
  "rule": {
    "type": "onetime"
  },
  "state": "ENABLED",
  "queueUrl": "<backgroundJobQueue_SQS_URL>" // configure rule to use your queue URL
}
```

After creating/updating the rule, any subsequent invocations of the rule should respect the maximum number of executions when starting workflows from the queue.

## Architecture

![Architecture diagram showing how executions started from a queue are throttled to a maximum concurrent limit](assets/queued-execution-throttling.png)

Execution throttling based on the queue works by manually keeping a count (semaphore) of how many executions are running for the queue at a time. The key operation that prevents the number of executions from exceeding the maximum for the queue is that before starting new executions, the `sqs2sfThrottle` Lambda attempts to increment the semaphore and responds as follows:

- If the increment operation is successful, then the count was not at the maximum and an execution is started
- If the increment operation fails, then the count was already at the maximum so no execution is started

## Final notes

Limiting the number of concurrent executions for work scheduled via a queue has several consequences worth noting:

- The number of executions that are running for a given queue will be limited to the maximum for that queue regardless of which workflow(s) are started.
- If you use the same queue to schedule executions across multiple workflows/rules, then the limit on the total number of executions running concurrently **will be applied to all of the executions scheduled across all of those workflows/rules**.
- If you are scheduling the same workflow both via a queue with a `maxExecutions` value and a queue without a `maxExecutions` value, **only the executions scheduled via the queue with the `maxExecutions` value will be limited to the maximum**.<|MERGE_RESOLUTION|>--- conflicted
+++ resolved
@@ -120,15 +120,9 @@
 }
 ```
 
-<<<<<<< HEAD
-Similarly, for a `QueuePdrs` step (see [example discover PDRs workflow](https://github.com/nasa/cumulus/blob/master/example/cumulus-tf/discover_and_queue_pdrs_workflow.tf) for full step definition):
-=======
-> **Please note:** Make sure that the last component of the JSON path for the `queueUrl` (`backgroundJobQueue` of `$.meta.queues.backgroundJobQueue`) used to identify the queue matches the `id` that was [defined previously for the queue](#set-maximum-executions-for-the-queue).
-
 Similarly, for a `QueuePdrs` step:
 
 > Note: `${parse_pdr_workflow_name}` is an interpolated value referring to a Terraform resource. See the example deployment code for the [`DiscoverPdrs` workflow](https://github.com/nasa/cumulus/blob/master/example/cumulus-tf/discover_and_queue_pdrs_workflow.tf).
->>>>>>> 8f0f434a
 
 ```json
 {
