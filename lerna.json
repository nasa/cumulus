{
  "lerna": "3.20.2",
<<<<<<< HEAD
  "version": "18.4.0",
=======
  "version": "19.0.0",
>>>>>>> 818f7fff
  "packages": [
    "example",
    "example/lambdas/*",
    "example/scripts/*",
    "lambdas/*",
    "packages/*",
    "packages/api/ecs/async-operation",
    "tasks/*",
    "tf-modules/*",
    "tf-modules/internal/*",
    "scripts/unit-error-analysis/*",
    "scripts/*"
  ],
  "command": {
    "bootstrap": {
      "npmClientArgs": [
        "--no-package-lock"
      ]
    }
  }
}<|MERGE_RESOLUTION|>--- conflicted
+++ resolved
@@ -1,10 +1,6 @@
 {
   "lerna": "3.20.2",
-<<<<<<< HEAD
-  "version": "18.4.0",
-=======
   "version": "19.0.0",
->>>>>>> 818f7fff
   "packages": [
     "example",
     "example/lambdas/*",
