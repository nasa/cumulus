{
  "lerna": "3.20.2",
<<<<<<< HEAD
  "version": "18.5.5",
=======
  "version": "20.1.1",
>>>>>>> 2648c237
  "packages": [
    "example",
    "example/lambdas/*",
    "example/scripts/*",
    "lambdas/*",
    "packages/*",
    "packages/api/ecs/async-operation",
    "tasks/*",
    "tf-modules/*",
    "tf-modules/internal/*",
    "scripts/unit-error-analysis/*",
    "scripts/*"
  ],
  "command": {
    "bootstrap": {
      "npmClientArgs": [
        "--no-package-lock"
      ]
    }
  }
}<|MERGE_RESOLUTION|>--- conflicted
+++ resolved
@@ -1,10 +1,6 @@
 {
   "lerna": "3.20.2",
-<<<<<<< HEAD
-  "version": "18.5.5",
-=======
   "version": "20.1.1",
->>>>>>> 2648c237
   "packages": [
     "example",
     "example/lambdas/*",
