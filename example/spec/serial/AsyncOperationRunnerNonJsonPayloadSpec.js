'use strict';

const get = require('lodash/get');
const uuidv4 = require('uuid/v4');

const { deleteAsyncOperation } = require('@cumulus/api-client/asyncOperations');
const { ecs, s3 } = require('@cumulus/aws-client/services');
const { randomString } = require('@cumulus/common/test-utils');
const {
  getClusterArn,
  waitForAsyncOperationStatus,
} = require('@cumulus/integration-tests');
const { AsyncOperation } = require('@cumulus/api/models');
const { findAsyncOperationTaskDefinitionForDeployment } = require('../helpers/ecsHelpers');
const { loadConfig } = require('../helpers/testUtils');

describe('The AsyncOperation task runner with a non-JSON payload', () => {
  let asyncOperation;
  let asyncOperationId;
  let asyncOperationModel;
  let asyncOperationsTableName;
  let asyncOperationTaskDefinition;
  let beforeAllFailed = false;
  let cluster;
  let config;
  let payloadKey;
  let successFunctionName;
  let taskArn;

  beforeAll(async () => {
    try {
      config = await loadConfig();

      asyncOperationsTableName = `${config.stackName}-AsyncOperationsTable`;
      successFunctionName = `${config.stackName}-AsyncOperationSuccess`;

      asyncOperationModel = new AsyncOperation({
        stackName: config.stackName,
        systemBucket: config.bucket,
        tableName: asyncOperationsTableName,
      });

      // Find the ARN of the cluster
      cluster = await getClusterArn(config.stackName);

      // Find the ARN of the AsyncOperationTaskDefinition
      asyncOperationTaskDefinition = await findAsyncOperationTaskDefinitionForDeployment(config.stackName);

      asyncOperationId = uuidv4();

      // Upload the payload
      payloadKey = `${config.stackName}/integration-tests/payloads/${asyncOperationId}.json`;
      await s3().putObject({
        Bucket: config.bucket,
        Key: payloadKey,
        Body: 'invalid JSON',
      }).promise();

      await asyncOperationModel.create({
        id: asyncOperationId,
        taskArn: randomString(),
        description: 'Some description',
        operationType: 'ES Index',
        status: 'RUNNING',
      });

      const runTaskResponse = await ecs().runTask({
        cluster,
        taskDefinition: asyncOperationTaskDefinition,
        launchType: 'EC2',
        overrides: {
          containerOverrides: [
            {
              name: 'AsyncOperation',
              environment: [
                { name: 'asyncOperationId', value: asyncOperationId },
                { name: 'asyncOperationsTable', value: asyncOperationsTableName },
                { name: 'lambdaName', value: successFunctionName },
                { name: 'payloadUrl', value: `s3://${config.bucket}/${payloadKey}` },
              ],
            },
          ],
        },
      }).promise();

      const failures = get(runTaskResponse, 'failures', []);
      if (failures.length > 0) {
        throw new Error(`Failed to start tasks: ${JSON.stringify(failures)}`);
      }

      taskArn = runTaskResponse.tasks[0].taskArn;

      await ecs().waitFor(
        'tasksStopped',
        {
          cluster,
          tasks: [taskArn],
        }
      ).promise();

      asyncOperation = await waitForAsyncOperationStatus({
        id: asyncOperationId,
        status: 'TASK_FAILED',
        stackName: config.stackName,
      });
    } catch (error) {
      beforeAllFailed = true;
      throw error;
    }
  });

  it('updates the status field in DynamoDB to "TASK_FAILED"', () => {
    if (beforeAllFailed) fail('beforeAll() failed');
    else expect(asyncOperation.status).toEqual('TASK_FAILED');
  });

  it('updates the output field in DynamoDB', () => {
    if (beforeAllFailed) fail('beforeAll() failed');
    else {
      const parsedOutput = JSON.parse(asyncOperation.output);

      expect(parsedOutput.message).toContain('Unable to parse payload:');
    }
  });

<<<<<<< HEAD
  afterAll(async () => {
    await s3().deleteObject({ Bucket: config.bucket, Key: payloadKey }).promise();
    await deleteAsyncOperation({ prefix: config.stackName, asyncOperationId });
  });
=======
  afterAll(async () => await s3().deleteObject({ Bucket: config.bucket, Key: payloadKey }).promise());
>>>>>>> 9762d027
});<|MERGE_RESOLUTION|>--- conflicted
+++ resolved
@@ -123,12 +123,8 @@
     }
   });
 
-<<<<<<< HEAD
   afterAll(async () => {
     await s3().deleteObject({ Bucket: config.bucket, Key: payloadKey }).promise();
     await deleteAsyncOperation({ prefix: config.stackName, asyncOperationId });
   });
-=======
-  afterAll(async () => await s3().deleteObject({ Bucket: config.bucket, Key: payloadKey }).promise());
->>>>>>> 9762d027
 });