--- conflicted
+++ resolved
@@ -10,26 +10,15 @@
   cleanupCollections,
   waitForCompletedExecution,
 } = require('@cumulus/integration-tests');
-const { getExecution } = require('@cumulus/api-client/executions');
-
-<<<<<<< HEAD
+
 const { buildAndExecuteWorkflow } = require('../helpers/workflowUtils');
-=======
 const { waitForApiStatus } = require('../helpers/apiUtils');
->>>>>>> ef09c2fb
 const {
   loadConfig,
   createTimestampedTestId,
   createTestSuffix,
 } = require('../helpers/testUtils');
 const { buildHttpOrHttpsProvider, createProvider } = require('../helpers/Providers');
-<<<<<<< HEAD
-const {
-  waitForApiStatus,
-} = require('../helpers/apiUtils');
-=======
->>>>>>> ef09c2fb
-
 const workflowName = 'DiscoverGranules';
 
 describe('The Discover Granules workflow with http Protocol', () => {
@@ -189,11 +178,7 @@
         getExecution,
         {
           prefix: config.stackName,
-<<<<<<< HEAD
           arn: discoverGranulesExecutionArn,
-=======
-          arn: discoverGranulesExecution.executionArn,
->>>>>>> ef09c2fb
         },
         'completed'
       );
