'use strict';

<<<<<<< HEAD
const get = require('lodash.get');
=======
const get = require('lodash/get');
const unset = require('lodash/unset');
const { loadYmlConfigFile, saveYmlConfigFile } = require('./configUtils.js');

/**
 * Remove a workflow from the workflows config file and save the file
 *
 * @param {string} workflowName - workflow to remove
 * @param {string} workflowConfigFile - workflow config file
 * @returns {undefined} none
 */
function removeWorkflow(workflowName, workflowConfigFile) {
  const config = loadYmlConfigFile(workflowConfigFile);

  delete config[workflowName];

  saveYmlConfigFile(config, workflowConfigFile);
}

/**
 * Remove a task from the workflow and save the workflow config file. Change any
 * tasks pointing to the removed task as the 'Next' step to point to the
 * following step, or remove the 'Next' step if the removed step was the last step
 *
 * @param {*} workflowName - name of the workflow to remove the task from
 * @param {*} taskName - task name to remove
 * @param {*} workflowConfigFile - workflow config file
 * @returns {undefined} none
 */
function removeTaskFromWorkflow(workflowName, taskName, workflowConfigFile) {
  const config = loadYmlConfigFile(workflowConfigFile);

  unset(config, `${workflowName}.States.${taskName}`);

  const workflowConfig = config[workflowName];

  const tasks = Object.keys(workflowConfig.States);

  // Fix the 'Next' task configuration to skip the removed task
  tasks.forEach((task, index) => {
    if (workflowConfig.States[task].Next === taskName) {
      if (index < tasks.length - 1) {
        workflowConfig.States[task].Next = tasks[index + 1];
      } else {
        delete workflowConfig.States[task].Next;
      }
    }
  });

  // Update the workflow start task, if necessary.
  if (!tasks.includes(workflowConfig.StartAt)) {
    workflowConfig.StartAt = tasks[0];
  }

  saveYmlConfigFile(config, workflowConfigFile);
}
>>>>>>> 5b31a140

function isReingestExecution(taskInput) {
  return get(
    taskInput,
    'cumulus_meta.cumulus_context.reingestGranule',
    false
  );
}

function isExecutionForGranuleId(taskInput, granuleId) {
  return get(taskInput, 'payload.granules[0].granuleId') === granuleId;
}

/**
 * Given a Cumulus Message and a granuleId, test if the message is a re-ingest
 * of the granule.
 *
 * This is used as the `findExecutionFn` parameter of the
 * `waitForTestExecutionStart` function.
 *
 * @param {Object} taskInput - a full Cumulus Message
 * @param {Object} findExecutionFnParams
 * @param {string} findExecutionFnParams.granuleId
 * @returns {boolean}
 */
function isReingestExecutionForGranuleId(taskInput, { granuleId }) {
  return isReingestExecution(taskInput) &&
    isExecutionForGranuleId(taskInput, granuleId);
}

module.exports = {
  isReingestExecutionForGranuleId
};<|MERGE_RESOLUTION|>--- conflicted
+++ resolved
@@ -1,65 +1,6 @@
 'use strict';
 
-<<<<<<< HEAD
-const get = require('lodash.get');
-=======
 const get = require('lodash/get');
-const unset = require('lodash/unset');
-const { loadYmlConfigFile, saveYmlConfigFile } = require('./configUtils.js');
-
-/**
- * Remove a workflow from the workflows config file and save the file
- *
- * @param {string} workflowName - workflow to remove
- * @param {string} workflowConfigFile - workflow config file
- * @returns {undefined} none
- */
-function removeWorkflow(workflowName, workflowConfigFile) {
-  const config = loadYmlConfigFile(workflowConfigFile);
-
-  delete config[workflowName];
-
-  saveYmlConfigFile(config, workflowConfigFile);
-}
-
-/**
- * Remove a task from the workflow and save the workflow config file. Change any
- * tasks pointing to the removed task as the 'Next' step to point to the
- * following step, or remove the 'Next' step if the removed step was the last step
- *
- * @param {*} workflowName - name of the workflow to remove the task from
- * @param {*} taskName - task name to remove
- * @param {*} workflowConfigFile - workflow config file
- * @returns {undefined} none
- */
-function removeTaskFromWorkflow(workflowName, taskName, workflowConfigFile) {
-  const config = loadYmlConfigFile(workflowConfigFile);
-
-  unset(config, `${workflowName}.States.${taskName}`);
-
-  const workflowConfig = config[workflowName];
-
-  const tasks = Object.keys(workflowConfig.States);
-
-  // Fix the 'Next' task configuration to skip the removed task
-  tasks.forEach((task, index) => {
-    if (workflowConfig.States[task].Next === taskName) {
-      if (index < tasks.length - 1) {
-        workflowConfig.States[task].Next = tasks[index + 1];
-      } else {
-        delete workflowConfig.States[task].Next;
-      }
-    }
-  });
-
-  // Update the workflow start task, if necessary.
-  if (!tasks.includes(workflowConfig.StartAt)) {
-    workflowConfig.StartAt = tasks[0];
-  }
-
-  saveYmlConfigFile(config, workflowConfigFile);
-}
->>>>>>> 5b31a140
 
 function isReingestExecution(taskInput) {
   return get(
