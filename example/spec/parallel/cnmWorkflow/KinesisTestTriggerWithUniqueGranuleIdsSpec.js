--- conflicted
+++ resolved
@@ -82,13 +82,10 @@
   let duplicateRuleOverride;
   let duplicateWorkflowExecution;
   let executionNamePrefix;
+  let existingGranuleId;
   let expectedSyncGranulesPayload;
   let expectedTranslatePayload;
-<<<<<<< HEAD
   let failingWorkflowExecution;
-=======
-  let existingGranuleId;
->>>>>>> f95ae938
   let fileData;
   let initialExecutionStatus;
   let initialRecord;
@@ -570,12 +567,8 @@
     let badRecord;
 
     beforeAll(async () => {
-<<<<<<< HEAD
+      existingGranuleId = uniqueGranuleId1;
       badRecord = cloneDeep(initialRecord);
-=======
-      existingGranuleId = granuleId;
-      badRecord = cloneDeep(record);
->>>>>>> f95ae938
       badRecord.identifier = randomString();
       // bad record has a file which doesn't exist
       badRecord.product.files[0].uri = `s3://${testConfig.bucket}/somepath/key-does-not-exist`;
