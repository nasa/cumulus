'use strict';

const fs = require('fs-extra');
const { deleteGranule, getGranule } = require('@cumulus/api-client/granules');
const {
  addCollections,
  addProviders,
  api: apiTestUtils,
  cleanupCollections,
  cleanupProviders,
  executionsApi: executionsApiTestUtils,
} = require('@cumulus/integration-tests');
const { getExecution } = require('@cumulus/api-client/executions');

const { deleteExecution } = require('@cumulus/api-client/executions');

const { buildAndExecuteWorkflow } = require('../../helpers/workflowUtils');
const { waitForApiStatus } = require('../../helpers/apiUtils');
const {
  createTimestampedTestId,
  createTestDataPath,
  createTestSuffix,
  deleteFolder,
  loadConfig,
  uploadTestDataToBucket,
} = require('../../helpers/testUtils');
const { setupTestGranuleForIngest } = require('../../helpers/granuleUtils');

const workflowName = 'IngestGranule';
const granuleRegex = '^MOD09GQ\\.A[\\d]{7}\\.[\\w]{6}\\.006\\.[\\d]{13}$';

const s3data = [
  '@cumulus/test-data/granules/MOD09GQ.A2016358.h13v04.006.2016360104606.hdf.met',
  '@cumulus/test-data/granules/MOD09GQ.A2016358.h13v04.006.2016360104606.hdf',
  '@cumulus/test-data/granules/MOD09GQ.A2016358.h13v04.006.2016360104606_ndvi.jpg',
];

describe('The Ingest Granule failure workflow', () => {
  const inputPayloadFilename = './spec/parallel/ingestGranule/IngestGranule.input.payload.json';
  const providersDir = './data/providers/s3/';
  const collectionsDir = './data/collections/s3_MOD09GQ_006';

  let beforeAllFailed = false;
  let config;
  let inputPayload;
  let pdrFilename;
  let testDataFolder;
  let testSuffix;
  let workflowExecution;

  beforeAll(async () => {
    try {
      config = await loadConfig();
      const testId = createTimestampedTestId(config.stackName, 'IngestGranuleFailure');
      testSuffix = createTestSuffix(testId);
      testDataFolder = createTestDataPath(testId);

      const collection = { name: `MOD09GQ${testSuffix}`, version: '006' };
      const provider = { id: `s3_provider${testSuffix}` };

      process.env.GranulesTable = `${config.stackName}-GranulesTable`;

      // populate collections, providers and test data
      await Promise.all([
        uploadTestDataToBucket(config.bucket, s3data, testDataFolder),
        addCollections(config.stackName, config.bucket, collectionsDir, testSuffix, testId),
        addProviders(config.stackName, config.bucket, providersDir, config.bucket, testSuffix),
      ]);

      const inputPayloadJson = fs.readFileSync(inputPayloadFilename, 'utf8');
      // update test data filepaths
      inputPayload = await setupTestGranuleForIngest(config.bucket, inputPayloadJson, granuleRegex, testSuffix, testDataFolder);
      pdrFilename = inputPayload.pdr.name;

      // add a non-existent file to input payload to cause lambda error
      inputPayload.granules[0].files = [
        {
          name: 'non-existent-file',
          key: 'non-existent-path/non-existent-file',
          bucket: 'non-existent-bucket',
        },
      ];

      workflowExecution = await buildAndExecuteWorkflow(
        config.stackName,
        config.bucket,
        workflowName,
        collection,
        provider,
        inputPayload
      );
    } catch (error) {
      beforeAllFailed = true;
      throw error;
    }
  });

  afterAll(async () => {
    // The granule provided cannot clean up the
    // fake S3 objects, so we expect it to fail
    try {
      await deleteGranule({
        prefix: config.stackName,
        granuleId: inputPayload.granules[0].granuleId,
        pRetryOptions: {
          retries: 0,
        },
      });
    } catch (error) {
<<<<<<< HEAD
      console.log(`*** error.apiMessage ${error.apiMessage}`);
      const apiMessage = JSON.parse(error.apiMessage);
      if (apiMessage.name !== 'NoSuchBucket') {
=======
      console.log(`***error deleteGranule ${error.statusCode} ***${error.apiMessage}`);
      const apiMessage = JSON.parse(error.apiMessage || '{}');
      if (apiMessage.name && apiMessage.name !== 'NoSuchBucket') {
>>>>>>> 30536df6
        throw new Error(`Could not complete test cleanup ${error.apiMessage}`);
      }
    }

    await apiTestUtils.deletePdr({
      prefix: config.stackName,
      pdr: pdrFilename,
    });

    await deleteExecution({ prefix: config.stackName, executionArn: workflowExecution.executionArn });
    await Promise.all([
      deleteFolder(config.bucket, testDataFolder),
      cleanupCollections(config.stackName, config.bucket, collectionsDir, testSuffix),
      cleanupProviders(config.stackName, config.bucket, providersDir, testSuffix),
    ]);
  });

  it('completes execution with failure status', () => {
    if (beforeAllFailed) fail('beforeAll() failed');
    else {
      expect(workflowExecution.status).toEqual('failed');
    }
  });

  describe('When a workflow task is configured to catch a specific error and branch and the error is thrown by a Cumulus task', () => {
    let execution;
    let executionStatus;
    let syncGranFailedDetail;
    let syncGranStepOutput;

    beforeAll(async () => {
      const executionArn = workflowExecution.executionArn;
      const executionStatusResponse = await executionsApiTestUtils.getExecutionStatus({
        prefix: config.stackName,
        arn: executionArn,
      });
      executionStatus = JSON.parse(executionStatusResponse.body).data;

      // Wait for execution to be failed before getting execution record, so that
      // the record should have the correct status

      await waitForApiStatus(
        getExecution,
        {
          prefix: config.stackName,
          arn: executionArn,
        },
        'failed'
      );
      execution = await executionsApiTestUtils.getExecution({
        prefix: config.stackName,
        arn: executionArn,
      });
    });

    it('branches appropriately according to the CMA output', () => {
      expect(executionStatus.executionHistory).toBeTruthy();
      const { events } = executionStatus.executionHistory;

      const syncGranuleTaskName = 'SyncGranule';
      const failedStepName = 'WorkflowFailed';

      let choiceVerified = false;
      for (let i = 0; i < events.length; i += 1) {
        const currentEvent = events[i];

        if (currentEvent.type === 'TaskStateExited' &&
          currentEvent.name === syncGranuleTaskName) {
          syncGranStepOutput = JSON.parse(currentEvent.output);
          expect(syncGranStepOutput.exception).toBeTruthy();

          // the previous step has the original error thrown from lambda
          const previousEvent = events[i - 1];
          expect(previousEvent.type).toBe('LambdaFunctionFailed');
          syncGranFailedDetail = previousEvent;

          // get the next task executed
          let nextTask;
          while (!nextTask && i < events.length - 1) {
            i += 1;
            const nextEvent = events[i];
            if (nextEvent.type === 'FailStateEntered' &&
              nextEvent.name) {
              nextTask = nextEvent.name;
            }
          }

          expect(nextTask).toEqual(failedStepName);
          choiceVerified = true;
          break;
        }
      }

      expect(choiceVerified).toBeTrue();
    });

    it('propagates the error message to CMA output for next step', () => {
      const syncGranExceptionCause = JSON.parse(syncGranStepOutput.exception.Cause);
      const syncGranFailedCause = JSON.parse(syncGranFailedDetail.cause);
      expect(syncGranStepOutput.exception.Error).toBe(syncGranFailedDetail.error);
      expect(syncGranExceptionCause).toEqual(syncGranFailedCause);
    });

    it('The execution error object has the expected values for the Error, failedExecutionStepName and Cause keys', () => {
      expect(execution.error.Error).toBe(syncGranFailedDetail.error);
      expect(execution.error.failedExecutionStepName).toBe('SyncGranule');
      expect(JSON.parse(execution.error.Cause)).toEqual(JSON.parse(syncGranFailedDetail.cause));
    });

    it('fails the granule with an error object', async () => {
      await waitForApiStatus(
        getGranule,
        {
          prefix: config.stackName,
          granuleId: inputPayload.granules[0].granuleId,
        },
        'failed'
      );

      const granule = await getGranule({
        prefix: config.stackName,
        granuleId: inputPayload.granules[0].granuleId,
      });

      expect(granule.status).toBe('failed');
      expect(granule.error.Error).toBeDefined();
      expect(granule.error.Cause).toBeDefined();
    });
  });
});<|MERGE_RESOLUTION|>--- conflicted
+++ resolved
@@ -107,15 +107,9 @@
         },
       });
     } catch (error) {
-<<<<<<< HEAD
-      console.log(`*** error.apiMessage ${error.apiMessage}`);
-      const apiMessage = JSON.parse(error.apiMessage);
-      if (apiMessage.name !== 'NoSuchBucket') {
-=======
       console.log(`***error deleteGranule ${error.statusCode} ***${error.apiMessage}`);
       const apiMessage = JSON.parse(error.apiMessage || '{}');
       if (apiMessage.name && apiMessage.name !== 'NoSuchBucket') {
->>>>>>> 30536df6
         throw new Error(`Could not complete test cleanup ${error.apiMessage}`);
       }
     }
