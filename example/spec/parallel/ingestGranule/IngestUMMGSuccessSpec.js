--- conflicted
+++ resolved
@@ -213,14 +213,6 @@
 
   afterAll(async () => {
     // clean up stack state added by test
-<<<<<<< HEAD
-    await Promise.all(inputPayload.granules.map(
-      (g) => granulesApiTestUtils.removePublishedGranule({
-        prefix: config.stackName,
-        granuleId: g.granuleId,
-      })
-    ));
-=======
     await apiTestUtils.deletePdr({
       prefix: config.stackName,
       pdr: pdrFilename,
@@ -230,7 +222,6 @@
       prefix: config.stackName,
       granuleId: inputPayload.granules[0].granuleId,
     });
->>>>>>> bbc22187
     await Promise.all([
       deleteFolder(config.bucket, testDataFolder),
       deleteCollection({
@@ -242,10 +233,6 @@
         prefix: config.stackName,
         provider: { id: provider.id },
       }),
-<<<<<<< HEAD
-      executionModel.delete({ arn: workflowExecution.executionArn }),
-=======
->>>>>>> bbc22187
     ]);
   });
 
