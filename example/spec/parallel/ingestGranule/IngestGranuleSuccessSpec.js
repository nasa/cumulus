'use strict';

const fs = require('fs-extra');
const path = require('path');
const { URL, resolve } = require('url');
const cloneDeep = require('lodash.clonedeep');
const difference = require('lodash.difference');
const includes = require('lodash.includes');
const intersection = require('lodash.intersection');

const {
  models: {
    AccessToken, Execution, Granule, Collection, Provider
  }
} = require('@cumulus/api');
const { generateChecksumFromStream } = require('@cumulus/checksum');
const {
  aws: {
    deleteS3Object,
    parseS3Uri,
    s3,
    s3CopyObject,
    s3GetObjectTagging,
    s3ObjectExists
  },
  constructCollectionId
} = require('@cumulus/common');
const { getUrl } = require('@cumulus/cmrjs');
const {
  api: apiTestUtils,
  executionsApi: executionsApiTestUtils,
  buildAndExecuteWorkflow,
  LambdaStep,
  conceptExists,
  getOnlineResources,
  granulesApi: granulesApiTestUtils,
  waitForConceptExistsOutcome,
  waitUntilGranuleStatusIs,
  waitForTestExecutionStart,
  waitForCompletedExecution,
  EarthdataLogin: { getEarthdataAccessToken },
  distributionApi: {
    getDistributionApiRedirect,
    getDistributionApiFileStream,
    getDistributionFileUrl
  }
} = require('@cumulus/integration-tests');

const {
  loadConfig,
  templateFile,
  uploadTestDataToBucket,
  deleteFolder,
  getExecutionUrl,
  createTimestampedTestId,
  createTestDataPath,
  createTestSuffix,
  getFilesMetadata
} = require('../../helpers/testUtils');
const {
  setDistributionApiEnvVars
} = require('../../helpers/apiUtils');
const {
  setupTestGranuleForIngest,
  loadFileWithUpdatedGranuleIdPathAndCollection
} = require('../../helpers/granuleUtils');

const { isReingestExecutionForGranuleId } = require('../../helpers/workflowUtils');

const { getConfigObject } = require('../../helpers/configUtils');

const config = loadConfig();
const lambdaStep = new LambdaStep();
const workflowName = 'IngestAndPublishGranule';

const workflowConfigFile = './workflows/sips.yml';

const granuleRegex = '^MOD09GQ\\.A[\\d]{7}\\.[\\w]{6}\\.006\\.[\\d]{13}$';

const templatedSyncGranuleFilename = templateFile({
  inputTemplateFilename: './spec/parallel/ingestGranule/SyncGranule.output.payload.template.json',
  config: config[workflowName].SyncGranuleOutput
});

const templatedOutputPayloadFilename = templateFile({
  inputTemplateFilename: './spec/parallel/ingestGranule/IngestGranule.output.payload.template.json',
  config: config[workflowName].IngestGranuleOutput
});

const s3data = [
  '@cumulus/test-data/granules/MOD09GQ.A2016358.h13v04.006.2016360104606.hdf.met',
  '@cumulus/test-data/granules/MOD09GQ.A2016358.h13v04.006.2016360104606.hdf',
  '@cumulus/test-data/granules/MOD09GQ.A2016358.h13v04.006.2016360104606_ndvi.jpg'
];

function isExecutionForGranuleId(taskInput, params) {
  return taskInput.payload.granules && taskInput.payload.granules[0].granuleId === params.granuleId;
}

describe('The S3 Ingest Granules workflow', () => {
  const testId = createTimestampedTestId(config.stackName, 'IngestGranuleSuccess');
  const testSuffix = createTestSuffix(testId);
  const testDataFolder = createTestDataPath(testId);
  const inputPayloadFilename = './spec/parallel/ingestGranule/IngestGranule.input.payload.json';
  const providersDir = './data/providers/s3/';
  const collectionsDir = './data/collections/s3_MOD09GQ_006';
  const collection = { name: `MOD09GQ${testSuffix}`, version: '006' };
  const newCollectionId = constructCollectionId(collection.name, collection.version);
  const provider = { id: `s3_provider${testSuffix}` };

  let workflowExecution = null;
  let failingWorkflowExecution;
  let failedExecutionArn;
  let failedExecutionName;
  let inputPayload;
  let expectedSyncGranulePayload;
  let expectedPayload;
  let expectedS3TagSet;
  let postToCmrOutput;

  process.env.AccessTokensTable = `${config.stackName}-AccessTokensTable`;
  const accessTokensModel = new AccessToken();
  process.env.GranulesTable = `${config.stackName}-GranulesTable`;
  const granuleModel = new Granule();
  process.env.ExecutionsTable = `${config.stackName}-ExecutionsTable`;
  const executionModel = new Execution();
  process.env.CollectionsTable = `${config.stackName}-CollectionsTable`;
  const collectionModel = new Collection();
  process.env.ProvidersTable = `${config.stackName}-ProvidersTable`;
  const providerModel = new Provider();
  let executionName;

  beforeAll(async () => {
    const collectionJson = JSON.parse(fs.readFileSync(`${collectionsDir}/s3_MOD09GQ_006.json`, 'utf8'));
    collectionJson.duplicateHandling = 'error';
    const collectionData = Object.assign({}, collectionJson, {
      name: collection.name,
      dataType: collectionJson.dataType + testSuffix
    });

    const providerJson = JSON.parse(fs.readFileSync(`${providersDir}/s3_provider.json`, 'utf8'));
    const providerData = Object.assign({}, providerJson, {
      id: provider.id,
      host: config.bucket
    });

    // populate collections, providers and test data
    await Promise.all([
      uploadTestDataToBucket(config.bucket, s3data, testDataFolder),
      apiTestUtils.addCollectionApi({ prefix: config.stackName, collection: collectionData }),
      apiTestUtils.addProviderApi({ prefix: config.stackName, provider: providerData })
    ]);

    const inputPayloadJson = fs.readFileSync(inputPayloadFilename, 'utf8');
    // update test data filepaths
    inputPayload = await setupTestGranuleForIngest(config.bucket, inputPayloadJson, granuleRegex, testSuffix, testDataFolder);
    const granuleId = inputPayload.granules[0].granuleId;
    expectedS3TagSet = [{ Key: 'granuleId', Value: granuleId }];
    await Promise.all(inputPayload.granules[0].files.map((fileToTag) =>
      s3().putObjectTagging({ Bucket: config.bucket, Key: `${fileToTag.path}/${fileToTag.name}`, Tagging: { TagSet: expectedS3TagSet } }).promise()));

    expectedSyncGranulePayload = loadFileWithUpdatedGranuleIdPathAndCollection(templatedSyncGranuleFilename, granuleId, testDataFolder, newCollectionId);
    expectedSyncGranulePayload.granules[0].dataType += testSuffix;
    expectedPayload = loadFileWithUpdatedGranuleIdPathAndCollection(templatedOutputPayloadFilename, granuleId, testDataFolder, newCollectionId);
    expectedPayload.granules[0].dataType += testSuffix;

    // process.env.DISTRIBUTION_ENDPOINT needs to be set for below
    setDistributionApiEnvVars();

    console.log('Start SuccessExecution');
    workflowExecution = await buildAndExecuteWorkflow(
      config.stackName,
      config.bucket,
      workflowName,
      collection,
      provider,
      inputPayload,
      {
        distribution_endpoint: process.env.DISTRIBUTION_ENDPOINT
      }
    );

    console.log('Start FailingExecution');
    failingWorkflowExecution = await buildAndExecuteWorkflow(
      config.stackName,
      config.bucket,
      workflowName,
      collection,
      provider,
      {}
    );
    failedExecutionArn = failingWorkflowExecution.executionArn.split(':');
    failedExecutionName = failedExecutionArn.pop();
  });

<<<<<<< HEAD
  afterAll(async (done) => {
    try {
      // clean up stack state added by test
      await Promise.all([
        deleteFolder(config.bucket, testDataFolder),
        collectionModel.delete(collection),
        providerModel.delete(provider),
        executionModel.delete({ arn: workflowExecution.executionArn }),
        executionModel.delete({ arn: failingWorkflowExecution.executionArn }),
        granulesApiTestUtils.removePublishedGranule({
          prefix: config.stackName,
          granuleId: inputPayload.granules[0].granuleId
        })
      ]);
      stopDistributionApi(server, done);
    } catch (err) {
      stopDistributionApi(server, done);
    }
=======
  afterAll(async () => {
    // clean up stack state added by test
    await Promise.all([
      deleteFolder(config.bucket, testDataFolder),
      collectionModel.delete(collection),
      providerModel.delete(provider),
      executionModel.delete({ arn: workflowExecution.executionArn }),
      executionModel.delete({ arn: failingWorkflowExecution.executionArn }),
      granulesApiTestUtils.removePublishedGranule({
        prefix: config.stackName,
        granuleId: inputPayload.granules[0].granuleId
      })
    ]);
>>>>>>> b317909f
  });

  it('completes execution with success status', () => {
    expect(workflowExecution.status).toEqual('SUCCEEDED');
  });

  it('can retrieve the specific provider that was created', async () => {
    const providerListResponse = await apiTestUtils.getProviders({ prefix: config.stackName });
    const providerList = JSON.parse(providerListResponse.body);
    expect(providerList.results.length).toBeGreaterThan(0);

    const providerResultResponse = await apiTestUtils.getProvider({ prefix: config.stackName, providerId: provider.id });
    const providerResult = JSON.parse(providerResultResponse.body);
    expect(providerResult).not.toBeNull();
  });

  it('can retrieve the specific collection that was created', async () => {
    const collectionListResponse = await apiTestUtils.getCollections({ prefix: config.stackName });
    const collectionList = JSON.parse(collectionListResponse.body);
    expect(collectionList.results.length).toBeGreaterThan(0);

    const collectionResponse = await apiTestUtils.getCollection(
      { prefix: config.stackName, collectionName: collection.name, collectionVersion: collection.version }
    );
    const collectionResult = JSON.parse(collectionResponse.body);
    expect(collectionResult).not.toBeNull();
  });

  it('makes the granule available through the Cumulus API', async () => {
    const granuleResponse = await granulesApiTestUtils.getGranule({
      prefix: config.stackName,
      granuleId: inputPayload.granules[0].granuleId
    });
    const granule = JSON.parse(granuleResponse.body);

    expect(granule.granuleId).toEqual(inputPayload.granules[0].granuleId);
  });

  describe('the SyncGranules task', () => {
    let lambdaInput;
    let lambdaOutput;

    beforeAll(async () => {
      lambdaInput = await lambdaStep.getStepInput(workflowExecution.executionArn, 'SyncGranule');
      lambdaOutput = await lambdaStep.getStepOutput(workflowExecution.executionArn, 'SyncGranule');
    });

    it('receives the correct collection and provider configuration', () => {
      expect(lambdaInput.meta.collection.name).toEqual(collection.name);
      expect(lambdaInput.meta.provider.id).toEqual(provider.id);
    });

    it('output includes the ingested granule with file staging location paths', () => {
      expect(lambdaOutput.payload).toEqual(expectedSyncGranulePayload);
    });

    it('updates the meta object with input_granules', () => {
      expect(lambdaOutput.meta.input_granules).toEqual(expectedSyncGranulePayload.granules);
    });
  });

  describe('the MoveGranules task', () => {
    let lambdaOutput;
    let files;
    let movedTaggings;
    let existCheck = [];

    beforeAll(async () => {
      lambdaOutput = await lambdaStep.getStepOutput(workflowExecution.executionArn, 'MoveGranules');
      files = lambdaOutput.payload.granules[0].files;
      movedTaggings = await Promise.all(lambdaOutput.payload.granules[0].files.map((file) => {
        const { Bucket, Key } = parseS3Uri(file.filename);
        return s3GetObjectTagging(Bucket, Key);
      }));

      existCheck = await Promise.all([
        s3ObjectExists({ Bucket: files[0].bucket, Key: files[0].filepath }),
        s3ObjectExists({ Bucket: files[1].bucket, Key: files[1].filepath }),
        s3ObjectExists({ Bucket: files[2].bucket, Key: files[2].filepath })
      ]);
    });

    it('has a payload with correct buckets, filenames, filesizes', () => {
      files.forEach((file) => {
        const expectedFile = expectedPayload.granules[0].files.find((f) => f.name === file.name);
        expect(file.filename).toEqual(expectedFile.filename);
        expect(file.bucket).toEqual(expectedFile.bucket);
        if (file.fileSize) {
          expect(file.fileSize).toEqual(expectedFile.fileSize);
        }
      });
    });

    it('moves files to the bucket folder based on metadata', () => {
      existCheck.forEach((check) => {
        expect(check).toEqual(true);
      });
    });

    it('preserves tags on moved files', () => {
      movedTaggings.forEach((tagging) => {
        expect(tagging.TagSet).toEqual(expectedS3TagSet);
      });
    });
  });

  describe('the PostToCmr task', () => {
    let cmrResource;
    let ummCmrResource;
    let files;
    let granule;
    let resourceURLs;
    let accessToken;

    beforeAll(async () => {
      postToCmrOutput = await lambdaStep.getStepOutput(workflowExecution.executionArn, 'PostToCmr');
      if (postToCmrOutput === null) throw new Error(`Failed to get the PostToCmr step's output for ${workflowExecution.executionArn}`);
      granule = postToCmrOutput.payload.granules[0];
      const ummGranule = Object.assign({}, granule, { cmrMetadataFormat: 'umm_json_v5' });
      files = granule.files;
      const result = await Promise.all([
        getOnlineResources(granule),
        getOnlineResources(ummGranule),
        // Login with Earthdata and get access token.
        getEarthdataAccessToken({
          redirectUri: process.env.DISTRIBUTION_REDIRECT_ENDPOINT,
          requestOrigin: process.env.DISTRIBUTION_ENDPOINT
        })
      ]);
      cmrResource = result[0];
      ummCmrResource = result[1];
      resourceURLs = cmrResource.map((resource) => resource.href);
      accessToken = result[2].accessToken;
    });

    afterAll(async () => {
      await accessTokensModel.delete({ accessToken });
    });

    it('has expected payload', () => {
      expect(granule.published).toBe(true);
      expect(granule.cmrLink).toEqual(`${getUrl('search')}granules.json?concept_id=${granule.cmrConceptId}`);

      // Set the expected CMR values since they're going to be different
      // every time this is run.
      const updatedExpectedPayload = cloneDeep(expectedPayload);
      updatedExpectedPayload.granules[0].cmrLink = granule.cmrLink;
      updatedExpectedPayload.granules[0].cmrConceptId = granule.cmrConceptId;

      expect(postToCmrOutput.payload).toEqual(updatedExpectedPayload);
    });

    it('publishes the granule metadata to CMR', () => {
      const result = conceptExists(granule.cmrLink);

      expect(granule.published).toEqual(true);
      expect(result).not.toEqual(false);
    });

    it('updates the CMR metadata online resources with the final metadata location', () => {
      const scienceFileUrl = getDistributionFileUrl({ bucket: files[0].bucket, key: files[0].filepath });
      const s3BrowseImageUrl = getDistributionFileUrl({ bucket: files[2].bucket, key: files[2].filepath });
      const s3CredsUrl = resolve(process.env.DISTRIBUTION_ENDPOINT, 's3credentials');

      console.log('parallel resourceURLs: ', resourceURLs);
      console.log('s3CredsUrl: ', s3CredsUrl);

      expect(resourceURLs.includes(scienceFileUrl)).toBe(true);
      expect(resourceURLs.includes(s3BrowseImageUrl)).toBe(true);
      expect(resourceURLs.includes(s3CredsUrl)).toBe(true);
    });

    it('updates the CMR metadata "online resources" with the proper types and urls', () => {
      const resource = ummCmrResource;
      const distributionUrl = getDistributionFileUrl({
        bucket: files[0].bucket,
        key: files[0].filepath
      });
      const s3BrowseImageUrl = getDistributionFileUrl({ bucket: files[2].bucket, key: files[2].filepath });
      const s3CredsUrl = resolve(process.env.DISTRIBUTION_ENDPOINT, 's3credentials');
      const expectedTypes = [
        'GET DATA',
        'VIEW RELATED INFORMATION',
        'VIEW RELATED INFORMATION',
        'GET RELATED VISUALIZATION'
      ];
      const cmrUrls = resource.map((r) => r.URL);

      expect(cmrUrls.includes(distributionUrl)).toBe(true);
      expect(cmrUrls.includes(s3BrowseImageUrl)).toBe(true);
      expect(cmrUrls.includes(s3CredsUrl)).toBe(true);
      expect(expectedTypes).toEqual(resource.map((r) => r.Type));
    });

    it('includes the Earthdata login ID for requests to protected science files', async () => {
      const filepath = `/${files[0].bucket}/${files[0].filepath}`;
      const s3SignedUrl = await getDistributionApiRedirect(filepath, accessToken);
      const earthdataLoginParam = new URL(s3SignedUrl).searchParams.get('x-EarthdataLoginUsername');
      expect(earthdataLoginParam).toEqual(process.env.EARTHDATA_USERNAME);
    });

    it('downloads the requested science file for authorized requests', async () => {
      const scienceFileUrls = resourceURLs
        .filter((url) =>
          (url.startsWith(process.env.DISTRIBUTION_ENDPOINT) ||
          url.match(/s3\.amazonaws\.com/)) &&
          !url.endsWith('.cmr.xml') &&
          !url.includes('s3credentials'));

      const checkFiles = await Promise.all(
        scienceFileUrls
          .map(async (url) => {
            const extension = path.extname(new URL(url).pathname);
            const sourceFile = s3data.find((d) => d.endsWith(extension));
            const sourceChecksum = await generateChecksumFromStream(
              'cksum',
              fs.createReadStream(require.resolve(sourceFile))
            );
            const file = files.find((f) => f.name.endsWith(extension));

            const filepath = `/${file.bucket}/${file.filepath}`;
            const fileStream = await getDistributionApiFileStream(filepath, accessToken);
            // Compare checksum of downloaded file with expected checksum.
            const downloadChecksum = await generateChecksumFromStream('cksum', fileStream);
            return downloadChecksum === sourceChecksum;
          })
      );

      checkFiles.forEach((fileCheck) => {
        expect(fileCheck).toBe(true);
      });
    });
  });

  describe('an SNS message', () => {
    let existCheck = [];

    beforeAll(async () => {
      executionName = postToCmrOutput.cumulus_meta.execution_name;
      existCheck = await Promise.all([
        s3ObjectExists({ Bucket: config.bucket, Key: `${config.stackName}/test-output/${executionName}.output` }),
        s3ObjectExists({ Bucket: config.bucket, Key: `${config.stackName}/test-output/${failedExecutionName}.output` })
      ]);
    });

    it('is published on a successful workflow completion', () => {
      expect(existCheck[0]).toEqual(true);
    });

    it('is published on workflow failure', () => {
      expect(existCheck[1]).toEqual(true);
    });

    it('triggers the granule record being added to DynamoDB', async () => {
      const record = await granuleModel.get({ granuleId: inputPayload.granules[0].granuleId });
      expect(record.execution).toEqual(getExecutionUrl(workflowExecution.executionArn));
    });

    it('triggers the execution record being added to DynamoDB', async () => {
      const record = await executionModel.get({ arn: workflowExecution.executionArn });
      expect(record.status).toEqual('completed');
    });
  });

  describe('The Cumulus API', () => {
    let workflowConfig;
    beforeAll(() => {
      workflowConfig = getConfigObject(workflowConfigFile, workflowName);
    });

    describe('granule endpoint', () => {
      let granule;
      let cmrLink;

      beforeAll(async () => {
        const granuleResponse = await granulesApiTestUtils.getGranule({
          prefix: config.stackName,
          granuleId: inputPayload.granules[0].granuleId
        });
        granule = JSON.parse(granuleResponse.body);
        cmrLink = granule.cmrLink;
      });

      it('makes the granule available through the Cumulus API', async () => {
        expect(granule.granuleId).toEqual(inputPayload.granules[0].granuleId);
      });

      it('has the granule with a CMR link', () => {
        expect(granule.cmrLink).not.toBeUndefined();
      });

      describe('when a reingest granule is triggered via the API', () => {
        let oldExecution;
        let oldUpdatedAt;
        let reingestResponse;
        let startTime;

        beforeAll(async () => {
          startTime = new Date();
          oldUpdatedAt = granule.updatedAt;
          oldExecution = granule.execution;
          const reingestGranuleResponse = await granulesApiTestUtils.reingestGranule({
            prefix: config.stackName,
            granuleId: inputPayload.granules[0].granuleId
          });
          reingestResponse = JSON.parse(reingestGranuleResponse.body);
        });

        it('executes successfully', () => {
          expect(reingestResponse.status).toEqual('SUCCESS');
        });

        it('returns a warning that data may be overwritten when duplicateHandling is "error"', () => {
          expect(reingestResponse.warning && reingestResponse.warning.includes('overwritten')).toBeTruthy();
        });

        it('overwrites granule files', async () => {
          // Await reingest completion
          const reingestGranuleExecution = await waitForTestExecutionStart({
            workflowName,
            stackName: config.stackName,
            bucket: config.bucket,
            findExecutionFn: isReingestExecutionForGranuleId,
            findExecutionFnParams: { granuleId: inputPayload.granules[0].granuleId }
          });

          console.log(`Wait for completed execution ${reingestGranuleExecution.executionArn}`);

          await waitForCompletedExecution(reingestGranuleExecution.executionArn);

          const moveGranuleOutput = await lambdaStep.getStepOutput(
            reingestGranuleExecution.executionArn,
            'MoveGranule'
          );

          const moveGranuleOutputFiles = moveGranuleOutput.payload.granules[0].files;
          const nonCmrFiles = moveGranuleOutputFiles.filter((f) => !f.filename.endsWith('.cmr.xml'));
          nonCmrFiles.forEach((f) => expect(f.duplicate_found).toBe(true));

          await waitUntilGranuleStatusIs(config.stackName, inputPayload.granules[0].granuleId, 'completed');
          const updatedGranuleResponse = await granulesApiTestUtils.getGranule({
            prefix: config.stackName,
            granuleId: inputPayload.granules[0].granuleId
          });

          const updatedGranule = JSON.parse(updatedGranuleResponse.body);
          expect(updatedGranule.status).toEqual('completed');
          expect(updatedGranule.updatedAt).toBeGreaterThan(oldUpdatedAt);
          expect(updatedGranule.execution).not.toEqual(oldExecution);

          // the updated granule has the same files
          const oldFileNames = granule.files.map((f) => f.filename);
          const newFileNames = updatedGranule.files.map((f) => f.filename);
          expect(difference(oldFileNames, newFileNames).length).toBe(0);

          const currentFiles = await getFilesMetadata(updatedGranule.files);
          currentFiles.forEach((cf) => {
            expect(cf.LastModified).toBeGreaterThan(startTime);
          });
        });
      });

      it('removeFromCMR removes the ingested granule from CMR', async () => {
        const existsInCMR = await conceptExists(cmrLink);

        expect(existsInCMR).toEqual(true);

        // Remove the granule from CMR
        await granulesApiTestUtils.removeFromCMR({
          prefix: config.stackName,
          granuleId: inputPayload.granules[0].granuleId
        });

        // Check that the granule was removed
        await waitForConceptExistsOutcome(cmrLink, false);
        const doesExist = await conceptExists(cmrLink);
        expect(doesExist).toEqual(false);
      });

      it('applyWorkflow PublishGranule publishes the granule to CMR', async () => {
        const existsInCMR = await conceptExists(cmrLink);
        expect(existsInCMR).toEqual(false);

        // Publish the granule to CMR
        await granulesApiTestUtils.applyWorkflow({
          prefix: config.stackName,
          granuleId: inputPayload.granules[0].granuleId,
          workflow: 'PublishGranule'
        });

        const publishGranuleExecution = await waitForTestExecutionStart({
          workflowName: 'PublishGranule',
          stackName: config.stackName,
          bucket: config.bucket,
          findExecutionFn: isExecutionForGranuleId,
          findExecutionFnParams: { granuleId: inputPayload.granules[0].granuleId }
        });

        console.log(`Wait for completed execution ${publishGranuleExecution.executionArn}`);

        await waitForCompletedExecution(publishGranuleExecution.executionArn);

        await waitForConceptExistsOutcome(cmrLink, true);
        const doesExist = await conceptExists(cmrLink);
        expect(doesExist).toEqual(true);
      });

      describe('when moving a granule', () => {
        let file;
        let destinationKey;
        let destinations;

        beforeAll(() => {
          try {
            file = granule.files[0];

            destinationKey = `${testDataFolder}/${file.key}`;

            destinations = [{
              regex: '.*.hdf$',
              bucket: config.bucket,
              filepath: `${testDataFolder}/${path.dirname(file.key)}`
            }];
          } catch (err) {
            console.error('Error in beforeAll() block:', err);
          }
        });

        it('rejects moving a granule to a location that already exists', async () => {
          await s3CopyObject({
            Bucket: config.bucket,
            CopySource: `${file.bucket}/${file.key}`,
            Key: destinationKey
          });

          const moveGranuleResponse = await granulesApiTestUtils.moveGranule({
            prefix: config.stackName,
            granuleId: inputPayload.granules[0].granuleId,
            destinations
          });

          const responseBody = JSON.parse(moveGranuleResponse.body);

          expect(moveGranuleResponse.statusCode).toEqual(409);
          expect(responseBody.message).toEqual(
            `Cannot move granule because the following files would be overwritten at the destination location: ${granule.files[0].fileName}. Delete the existing files or reingest the source files.`
          );
        });

        it('when the file is deleted and the move retried, the move completes successfully', async () => {
          await deleteS3Object(config.bucket, destinationKey);

          // Sanity check
          let fileExists = await s3ObjectExists({ Bucket: config.bucket, Key: destinationKey });
          expect(fileExists).toBe(false);

          const moveGranuleResponse = await granulesApiTestUtils.moveGranule({
            prefix: config.stackName,
            granuleId: inputPayload.granules[0].granuleId,
            destinations
          });

          expect(moveGranuleResponse.statusCode).toEqual(200);

          fileExists = await s3ObjectExists({ Bucket: config.bucket, Key: destinationKey });
          expect(fileExists).toBe(true);
        });
      });

      it('can delete the ingested granule from the API', async () => {
        // pre-delete: Remove the granule from CMR
        await granulesApiTestUtils.removeFromCMR({
          prefix: config.stackName,
          granuleId: inputPayload.granules[0].granuleId
        });

        // Delete the granule
        await granulesApiTestUtils.deleteGranule({
          prefix: config.stackName,
          granuleId: inputPayload.granules[0].granuleId
        });

        // Verify deletion
        const granuleResponse = await granulesApiTestUtils.getGranule({
          prefix: config.stackName,
          granuleId: inputPayload.granules[0].granuleId
        });
        const resp = JSON.parse(granuleResponse.body);
        expect(resp.message).toEqual('Granule not found');
      });
    });

    describe('executions endpoint', () => {
      let executionResponse;
      let executions;

      beforeAll(async () => {
        const executionsApiResponse = await executionsApiTestUtils.getExecutions({
          prefix: config.stackName
        });
        executions = JSON.parse(executionsApiResponse.body);
        const executionApiResponse = await executionsApiTestUtils.getExecution({
          prefix: config.stackName,
          arn: workflowExecution.executionArn
        });
        executionResponse = JSON.parse(executionApiResponse.body);
      });

      it('returns a list of exeuctions', async () => {
        expect(executions.results.length).toBeGreaterThan(0);
      });

      it('returns overall status and timing for the execution', async () => {
        expect(executionResponse.status).toBeDefined();
        expect(executionResponse.createdAt).toBeDefined();
        expect(executionResponse.updatedAt).toBeDefined();
        expect(executionResponse.duration).toBeDefined();
      });

      it('returns tasks metadata with name and version', async () => {
        expect(executionResponse.tasks).toBeDefined();
        expect(executionResponse.tasks.length).not.toEqual(0);
        Object.keys(executionResponse.tasks).forEach((step) => {
          const task = executionResponse.tasks[step];
          expect(task.name).toBeDefined();
          expect(task.version).toBeDefined();
        });
      });
    });

    describe('When accessing a workflow execution via the API', () => {
      let executionStatus;
      let allStates;

      beforeAll(async () => {
        const executionArn = workflowExecution.executionArn;
        const executionStatusResponse = await executionsApiTestUtils.getExecutionStatus({
          prefix: config.stackName,
          arn: executionArn
        });
        executionStatus = JSON.parse(executionStatusResponse.body);

        allStates = Object.keys(workflowConfig.States);
      });

      it('returns the inputs and outputs for the entire workflow', async () => {
        expect(executionStatus.execution).toBeTruthy();
        expect(executionStatus.execution.executionArn).toEqual(workflowExecution.executionArn);
        const input = JSON.parse(executionStatus.execution.input);
        const output = JSON.parse(executionStatus.execution.output);
        expect(input.payload).toEqual(inputPayload);
        expect(output.payload || output.replace).toBeTruthy();
      });

      it('returns the stateMachine information and workflow definition', async () => {
        expect(executionStatus.stateMachine).toBeTruthy();
        expect(executionStatus.stateMachine.stateMachineArn).toEqual(executionStatus.execution.stateMachineArn);
        expect(executionStatus.stateMachine.stateMachineArn.endsWith(executionStatus.stateMachine.name)).toBe(true);

        const definition = JSON.parse(executionStatus.stateMachine.definition);
        expect(definition.Comment).toEqual('Ingest Granule');
        const stateNames = Object.keys(definition.States);

        // definition has all the states' information
        expect(difference(allStates, stateNames).length).toBe(0);
      });

      it('returns the inputs, outputs, timing, and status information for each executed step', async () => {
        expect(executionStatus.executionHistory).toBeTruthy();

        // expected 'not executed' steps
        const expectedNotExecutedSteps = ['SyncGranule', 'WorkflowFailed'];

        // expected 'executed' steps
        const expectedExecutedSteps = difference(allStates, expectedNotExecutedSteps);

        // steps with *EventDetails will have the input/output, and also stepname when state is entered/exited
        const stepNames = [];
        executionStatus.executionHistory.events.forEach((event) => {
          // expect timing information for each step
          expect(event.timestamp).toBeDefined();
          const eventKeys = Object.keys(event);
          // protect against "undefined": TaskStateEntered has "input" but not "name"
          if (event.name && intersection(eventKeys, ['input', 'output']).length === 1) {
            // each step should contain status information
            if (event.type === 'TaskStateExited') {
              const prevEvent = executionStatus.executionHistory.events[event.previousEventId - 1];
              expect(['LambdaFunctionSucceeded', 'LambdaFunctionFailed']).toContain(prevEvent.type);
            }
            if (!includes(stepNames, event.name)) stepNames.push(event.name);
          }
        });

        // all the executed steps have *EventDetails
        expect(difference(expectedExecutedSteps, stepNames).length).toBe(0);
        // some steps are not executed
        expect(difference(expectedNotExecutedSteps, stepNames).length).toBe(expectedNotExecutedSteps.length);
      });
    });

    describe('logs endpoint', () => {
      it('returns logs with a specific execution name', async () => {
        const executionARNTokens = workflowExecution.executionArn.split(':');
        const logsExecutionName = executionARNTokens[executionARNTokens.length - 1];
        const logsResponse = await apiTestUtils.getExecutionLogs({ prefix: config.stackName, executionName: logsExecutionName });
        const logs = JSON.parse(logsResponse.body);
        expect(logs.meta.count).not.toEqual(0);
        logs.results.forEach((log) => {
          expect(log.sender).not.toBe(undefined);
          expect(log.executions).toEqual(logsExecutionName);
        });
      });
    });

    describe('workflows endpoint', () => {
      it('returns a list of workflows', async () => {
        const workflowsResponse = await apiTestUtils.getWorkflows({ prefix: config.stackName });

        const workflows = JSON.parse(workflowsResponse.body);
        expect(workflows).not.toBe(undefined);
        expect(workflows.length).toBeGreaterThan(0);
      });

      it('returns the expected workflow', async () => {
        const workflowResponse = await apiTestUtils.getWorkflow({
          prefix: config.stackName,
          workflowName: workflowName
        });
        const foundWorkflow = JSON.parse(workflowResponse.body);
        const foundKeys = Object.keys(foundWorkflow.definition.States);
        const configKeys = Object.keys(workflowConfig.States);
        expect(foundWorkflow.definition.Comment).toEqual(workflowConfig.Comment);
        expect(foundKeys).toEqual(configKeys);
      });
    });
  });
});<|MERGE_RESOLUTION|>--- conflicted
+++ resolved
@@ -193,26 +193,6 @@
     failedExecutionName = failedExecutionArn.pop();
   });
 
-<<<<<<< HEAD
-  afterAll(async (done) => {
-    try {
-      // clean up stack state added by test
-      await Promise.all([
-        deleteFolder(config.bucket, testDataFolder),
-        collectionModel.delete(collection),
-        providerModel.delete(provider),
-        executionModel.delete({ arn: workflowExecution.executionArn }),
-        executionModel.delete({ arn: failingWorkflowExecution.executionArn }),
-        granulesApiTestUtils.removePublishedGranule({
-          prefix: config.stackName,
-          granuleId: inputPayload.granules[0].granuleId
-        })
-      ]);
-      stopDistributionApi(server, done);
-    } catch (err) {
-      stopDistributionApi(server, done);
-    }
-=======
   afterAll(async () => {
     // clean up stack state added by test
     await Promise.all([
@@ -226,7 +206,6 @@
         granuleId: inputPayload.granules[0].granuleId
       })
     ]);
->>>>>>> b317909f
   });
 
   it('completes execution with success status', () => {
