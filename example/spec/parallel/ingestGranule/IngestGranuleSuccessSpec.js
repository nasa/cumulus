'use strict';

const fs = require('fs-extra');
const isNumber = require('lodash.isnumber');
const isString = require('lodash.isstring');
const path = require('path');
const pick = require('lodash.pick');
const { URL, resolve } = require('url');
const difference = require('lodash.difference');
const includes = require('lodash.includes');
const intersection = require('lodash.intersection');

const {
  models: {
    AccessToken, Execution, Granule, Collection, Provider
  }
} = require('@cumulus/api');
const { generateChecksumFromStream } = require('@cumulus/checksum');
const {
  aws: {
    deleteS3Object,
    parseS3Uri,
    s3,
    s3CopyObject,
    s3GetObjectTagging,
    s3ObjectExists
  },
  constructCollectionId
} = require('@cumulus/common');
const { getUrl } = require('@cumulus/cmrjs');
const {
  api: apiTestUtils,
  executionsApi: executionsApiTestUtils,
  buildAndExecuteWorkflow,
  LambdaStep,
  conceptExists,
  getOnlineResources,
  granulesApi: granulesApiTestUtils,
  waitForConceptExistsOutcome,
  waitUntilGranuleStatusIs,
  waitForTestExecutionStart,
  waitForCompletedExecution,
  EarthdataLogin: { getEarthdataAccessToken },
  distributionApi: {
    getDistributionApiRedirect,
    getDistributionApiFileStream,
    getDistributionFileUrl
  }
} = require('@cumulus/integration-tests');

const {
  loadConfig,
  templateFile,
  uploadTestDataToBucket,
  deleteFolder,
  getExecutionUrl,
  createTimestampedTestId,
  createTestDataPath,
  createTestSuffix,
  getFilesMetadata
} = require('../../helpers/testUtils');
const {
  setDistributionApiEnvVars
} = require('../../helpers/apiUtils');
const {
  setupTestGranuleForIngest,
  loadFileWithUpdatedGranuleIdPathAndCollection
} = require('../../helpers/granuleUtils');

const { isReingestExecutionForGranuleId } = require('../../helpers/workflowUtils');

const { getConfigObject } = require('../../helpers/configUtils');

const config = loadConfig();
const lambdaStep = new LambdaStep();
const workflowName = 'IngestAndPublishGranule';

const workflowConfigFile = './workflows/sips.yml';

const granuleRegex = '^MOD09GQ\\.A[\\d]{7}\\.[\\w]{6}\\.006\\.[\\d]{13}$';

const templatedSyncGranuleFilename = templateFile({
  inputTemplateFilename: './spec/parallel/ingestGranule/SyncGranule.output.payload.template.json',
  config: config[workflowName].SyncGranuleOutput
});

const templatedOutputPayloadFilename = templateFile({
  inputTemplateFilename: './spec/parallel/ingestGranule/IngestGranule.output.payload.template.json',
  config: config[workflowName].IngestGranuleOutput
});

const s3data = [
  '@cumulus/test-data/granules/MOD09GQ.A2016358.h13v04.006.2016360104606.hdf.met',
  '@cumulus/test-data/granules/MOD09GQ.A2016358.h13v04.006.2016360104606.hdf',
  '@cumulus/test-data/granules/MOD09GQ.A2016358.h13v04.006.2016360104606_ndvi.jpg'
];

function isExecutionForGranuleId(taskInput, params) {
  return taskInput.payload.granules && taskInput.payload.granules[0].granuleId === params.granuleId;
}

describe('The S3 Ingest Granules workflow', () => {
  const testId = createTimestampedTestId(config.stackName, 'IngestGranuleSuccess');
  const testSuffix = createTestSuffix(testId);
  const testDataFolder = createTestDataPath(testId);
  const inputPayloadFilename = './spec/parallel/ingestGranule/IngestGranule.input.payload.json';
  const providersDir = './data/providers/s3/';
  const collectionsDir = './data/collections/s3_MOD09GQ_006';
  const collection = { name: `MOD09GQ${testSuffix}`, version: '006' };
  const newCollectionId = constructCollectionId(collection.name, collection.version);
  const provider = { id: `s3_provider${testSuffix}` };

  let workflowExecution = null;
  let failingWorkflowExecution;
  let failedExecutionArn;
  let failedExecutionName;
  let inputPayload;
  let expectedSyncGranulePayload;
  let expectedPayload;
  let expectedS3TagSet;
  let postToCmrOutput;

  process.env.AccessTokensTable = `${config.stackName}-AccessTokensTable`;
  const accessTokensModel = new AccessToken();
  process.env.GranulesTable = `${config.stackName}-GranulesTable`;
  const granuleModel = new Granule();
  process.env.ExecutionsTable = `${config.stackName}-ExecutionsTable`;
  const executionModel = new Execution();
  process.env.CollectionsTable = `${config.stackName}-CollectionsTable`;
  const collectionModel = new Collection();
  process.env.ProvidersTable = `${config.stackName}-ProvidersTable`;
  const providerModel = new Provider();
  let executionName;

  beforeAll(async () => {
    const collectionJson = JSON.parse(fs.readFileSync(`${collectionsDir}/s3_MOD09GQ_006.json`, 'utf8'));
    collectionJson.duplicateHandling = 'error';
    const collectionData = Object.assign({}, collectionJson, {
      name: collection.name,
      dataType: collectionJson.dataType + testSuffix
    });

    const providerJson = JSON.parse(fs.readFileSync(`${providersDir}/s3_provider.json`, 'utf8'));
    const providerData = Object.assign({}, providerJson, {
      id: provider.id,
      host: config.bucket
    });

    // populate collections, providers and test data
    await Promise.all([
      uploadTestDataToBucket(config.bucket, s3data, testDataFolder),
      apiTestUtils.addCollectionApi({ prefix: config.stackName, collection: collectionData }),
      apiTestUtils.addProviderApi({ prefix: config.stackName, provider: providerData })
    ]);

    const inputPayloadJson = fs.readFileSync(inputPayloadFilename, 'utf8');
    // update test data filepaths
    inputPayload = await setupTestGranuleForIngest(config.bucket, inputPayloadJson, granuleRegex, testSuffix, testDataFolder);
    const granuleId = inputPayload.granules[0].granuleId;
    expectedS3TagSet = [{ Key: 'granuleId', Value: granuleId }];
    await Promise.all(inputPayload.granules[0].files.map((fileToTag) =>
      s3().putObjectTagging({ Bucket: config.bucket, Key: `${fileToTag.path}/${fileToTag.name}`, Tagging: { TagSet: expectedS3TagSet } }).promise()));

    expectedSyncGranulePayload = loadFileWithUpdatedGranuleIdPathAndCollection(templatedSyncGranuleFilename, granuleId, testDataFolder, newCollectionId);
    expectedSyncGranulePayload.granules[0].dataType += testSuffix;
    expectedPayload = loadFileWithUpdatedGranuleIdPathAndCollection(templatedOutputPayloadFilename, granuleId, testDataFolder, newCollectionId);
    expectedPayload.granules[0].dataType += testSuffix;

    // process.env.DISTRIBUTION_ENDPOINT needs to be set for below
    setDistributionApiEnvVars();

    console.log('Start SuccessExecution');
    workflowExecution = await buildAndExecuteWorkflow(
      config.stackName,
      config.bucket,
      workflowName,
      collection,
      provider,
      inputPayload,
      {
        distribution_endpoint: process.env.DISTRIBUTION_ENDPOINT
      }
    );
  });

  afterAll(async () => {
    // clean up stack state added by test
    await Promise.all([
      deleteFolder(config.bucket, testDataFolder),
      collectionModel.delete(collection),
      providerModel.delete(provider),
      executionModel.delete({ arn: workflowExecution.executionArn }),
      granulesApiTestUtils.removePublishedGranule({
        prefix: config.stackName,
        granuleId: inputPayload.granules[0].granuleId
      })
    ]);
  });

  it('completes execution with success status', () => {
    expect(workflowExecution.status).toEqual('SUCCEEDED');
  });

  it('can retrieve the specific provider that was created', async () => {
    const providerListResponse = await apiTestUtils.getProviders({ prefix: config.stackName });
    const providerList = JSON.parse(providerListResponse.body);
    expect(providerList.results.length).toBeGreaterThan(0);

    const providerResultResponse = await apiTestUtils.getProvider({ prefix: config.stackName, providerId: provider.id });
    const providerResult = JSON.parse(providerResultResponse.body);
    expect(providerResult).not.toBeNull();
  });

  it('can retrieve the specific collection that was created', async () => {
    const collectionListResponse = await apiTestUtils.getCollections({ prefix: config.stackName });
    const collectionList = JSON.parse(collectionListResponse.body);
    expect(collectionList.results.length).toBeGreaterThan(0);

    const collectionResponse = await apiTestUtils.getCollection(
      { prefix: config.stackName, collectionName: collection.name, collectionVersion: collection.version }
    );
    const collectionResult = JSON.parse(collectionResponse.body);
    expect(collectionResult).not.toBeNull();
  });

  it('makes the granule available through the Cumulus API', async () => {
    const granuleResponse = await granulesApiTestUtils.getGranule({
      prefix: config.stackName,
      granuleId: inputPayload.granules[0].granuleId
    });
    const granule = JSON.parse(granuleResponse.body);

    expect(granule.granuleId).toEqual(inputPayload.granules[0].granuleId);
  });

  describe('the SyncGranules task', () => {
    let lambdaInput;
    let lambdaOutput;

    beforeAll(async () => {
      lambdaInput = await lambdaStep.getStepInput(workflowExecution.executionArn, 'SyncGranule');
      lambdaOutput = await lambdaStep.getStepOutput(workflowExecution.executionArn, 'SyncGranule');
    });

    it('receives the correct collection and provider configuration', () => {
      expect(lambdaInput.meta.collection.name).toEqual(collection.name);
      expect(lambdaInput.meta.provider.id).toEqual(provider.id);
    });

    it('output includes the ingested granule with file staging location paths', () => {
      const updatedGranule = {
        ...expectedSyncGranulePayload.granules[0],
        sync_granule_end_time: lambdaOutput.meta.input_granules[0].sync_granule_end_time,
        sync_granule_duration: lambdaOutput.meta.input_granules[0].sync_granule_duration
      };

      const updatedPayload = {
        ...expectedSyncGranulePayload,
        granules: [updatedGranule]
      };

      expect(lambdaOutput.payload).toEqual(updatedPayload);
    });

    it('updates the meta object with input_granules', () => {
      const updatedGranule = {
        ...expectedSyncGranulePayload.granules[0],
        sync_granule_end_time: lambdaOutput.meta.input_granules[0].sync_granule_end_time,
        sync_granule_duration: lambdaOutput.meta.input_granules[0].sync_granule_duration
      };

      expect(lambdaOutput.meta.input_granules).toEqual([updatedGranule]);
    });
  });

  describe('the MoveGranules task', () => {
    let lambdaOutput;
    let files;
    let movedTaggings;
    let existCheck = [];

    beforeAll(async () => {
      lambdaOutput = await lambdaStep.getStepOutput(workflowExecution.executionArn, 'MoveGranules');
      files = lambdaOutput.payload.granules[0].files;
      movedTaggings = await Promise.all(lambdaOutput.payload.granules[0].files.map((file) => {
        const { Bucket, Key } = parseS3Uri(file.filename);
        return s3GetObjectTagging(Bucket, Key);
      }));

      existCheck = await Promise.all([
        s3ObjectExists({ Bucket: files[0].bucket, Key: files[0].filepath }),
        s3ObjectExists({ Bucket: files[1].bucket, Key: files[1].filepath }),
        s3ObjectExists({ Bucket: files[2].bucket, Key: files[2].filepath })
      ]);
    });

    it('has a payload with correct buckets, filenames, sizes', () => {
      files.forEach((file) => {
        const expectedFile = expectedPayload.granules[0].files.find((f) => f.name === file.name);
        expect(file.filename).toEqual(expectedFile.filename);
        expect(file.bucket).toEqual(expectedFile.bucket);
        if (file.size) {
          expect(file.size).toEqual(expectedFile.size);
        }
      });
    });

    it('moves files to the bucket folder based on metadata', () => {
      existCheck.forEach((check) => {
        expect(check).toEqual(true);
      });
    });

    it('preserves tags on moved files', () => {
      movedTaggings.forEach((tagging) => {
        expect(tagging.TagSet).toEqual(expectedS3TagSet);
      });
    });
  });

  describe('the PostToCmr task', () => {
    let cmrResource;
    let ummCmrResource;
    let files;
    let granule;
    let resourceURLs;
    let accessToken;

    beforeAll(async () => {
      postToCmrOutput = await lambdaStep.getStepOutput(workflowExecution.executionArn, 'PostToCmr');
      if (postToCmrOutput === null) throw new Error(`Failed to get the PostToCmr step's output for ${workflowExecution.executionArn}`);
      granule = postToCmrOutput.payload.granules[0];
      const ummGranule = Object.assign({}, granule, { cmrMetadataFormat: 'umm_json_v5' });
      files = granule.files;
      const result = await Promise.all([
        getOnlineResources(granule),
        getOnlineResources(ummGranule),
        // Login with Earthdata and get access token.
        getEarthdataAccessToken({
          redirectUri: process.env.DISTRIBUTION_REDIRECT_ENDPOINT,
          requestOrigin: process.env.DISTRIBUTION_ENDPOINT
        })
      ]);
      cmrResource = result[0];
      ummCmrResource = result[1];
      resourceURLs = cmrResource.map((resource) => resource.href);
      accessToken = result[2].accessToken;
    });

    afterAll(async () => {
      await accessTokensModel.delete({ accessToken });
    });

    it('has expected payload', () => {
      expect(granule.cmrLink).toEqual(`${getUrl('search')}granules.json?concept_id=${granule.cmrConceptId}`);

<<<<<<< HEAD
      const updatedGranule = {
        ...expectedPayload.granules[0],
        ...pick(
          granule,
          [
            'cmrConceptId',
            'cmrLink',
            'processingEndDateTime',
            'processingStartDateTime',
            'timeToArchive',
            'timeToPreprocess'
          ]
        )
      };

      const updatedExpectedPayload = {
        ...expectedPayload,
        granules: [updatedGranule]
=======
      const thisExpectedPayload = {
        ...expectedPayload,
        granules: [
          {
            ...expectedPayload.granules[0],
            cmrConceptId: postToCmrOutput.payload.granules[0].cmrConceptId,
            cmrLink: postToCmrOutput.payload.granules[0].cmrLink,
            post_to_cmr_duration: postToCmrOutput.payload.granules[0].post_to_cmr_duration,
            post_to_cmr_start_time: postToCmrOutput.payload.granules[0].post_to_cmr_start_time,
            sync_granule_duration: postToCmrOutput.payload.granules[0].sync_granule_duration,
            sync_granule_end_time: postToCmrOutput.payload.granules[0].sync_granule_end_time
          }
        ]
>>>>>>> 577f44a4
      };

      expect(postToCmrOutput.payload).toEqual(thisExpectedPayload);
    });

    it('publishes the granule metadata to CMR', () => {
      const result = conceptExists(granule.cmrLink);

      expect(granule.published).toEqual(true);
      expect(result).not.toEqual(false);
    });

    it('updates the CMR metadata online resources with the final metadata location', () => {
      const scienceFileUrl = getDistributionFileUrl({ bucket: files[0].bucket, key: files[0].filepath });
      const s3BrowseImageUrl = getDistributionFileUrl({ bucket: files[2].bucket, key: files[2].filepath });
      const s3CredsUrl = resolve(process.env.DISTRIBUTION_ENDPOINT, 's3credentials');

      console.log('parallel resourceURLs: ', resourceURLs);
      console.log('s3CredsUrl: ', s3CredsUrl);

      expect(resourceURLs.includes(scienceFileUrl)).toBe(true);
      expect(resourceURLs.includes(s3BrowseImageUrl)).toBe(true);
      expect(resourceURLs.includes(s3CredsUrl)).toBe(true);
    });

    it('updates the CMR metadata "online resources" with the proper types and urls', () => {
      const resource = ummCmrResource;
      const distributionUrl = getDistributionFileUrl({
        bucket: files[0].bucket,
        key: files[0].filepath
      });
      const s3BrowseImageUrl = getDistributionFileUrl({ bucket: files[2].bucket, key: files[2].filepath });
      const s3CredsUrl = resolve(process.env.DISTRIBUTION_ENDPOINT, 's3credentials');
      const expectedTypes = [
        'GET DATA',
        'VIEW RELATED INFORMATION',
        'VIEW RELATED INFORMATION',
        'GET RELATED VISUALIZATION'
      ];
      const cmrUrls = resource.map((r) => r.URL);

      expect(cmrUrls.includes(distributionUrl)).toBe(true);
      expect(cmrUrls.includes(s3BrowseImageUrl)).toBe(true);
      expect(cmrUrls.includes(s3CredsUrl)).toBe(true);
      expect(expectedTypes).toEqual(resource.map((r) => r.Type));
    });

    it('includes the Earthdata login ID for requests to protected science files', async () => {
      const filepath = `/${files[0].bucket}/${files[0].filepath}`;
      const s3SignedUrl = await getDistributionApiRedirect(filepath, accessToken);
      const earthdataLoginParam = new URL(s3SignedUrl).searchParams.get('x-EarthdataLoginUsername');
      expect(earthdataLoginParam).toEqual(process.env.EARTHDATA_USERNAME);
    });

    it('downloads the requested science file for authorized requests', async () => {
      const scienceFileUrls = resourceURLs
        .filter((url) =>
          (url.startsWith(process.env.DISTRIBUTION_ENDPOINT) ||
          url.match(/s3\.amazonaws\.com/)) &&
          !url.endsWith('.cmr.xml') &&
          !url.includes('s3credentials'));

      const checkFiles = await Promise.all(
        scienceFileUrls
          .map(async (url) => {
            const extension = path.extname(new URL(url).pathname);
            const sourceFile = s3data.find((d) => d.endsWith(extension));
            const sourceChecksum = await generateChecksumFromStream(
              'cksum',
              fs.createReadStream(require.resolve(sourceFile))
            );
            const file = files.find((f) => f.name.endsWith(extension));

            const filepath = `/${file.bucket}/${file.filepath}`;
            const fileStream = await getDistributionApiFileStream(filepath, accessToken);
            // Compare checksum of downloaded file with expected checksum.
            const downloadChecksum = await generateChecksumFromStream('cksum', fileStream);
            return downloadChecksum === sourceChecksum;
          })
      );

      checkFiles.forEach((fileCheck) => {
        expect(fileCheck).toBe(true);
      });
    });
  });

  describe('an SNS message', () => {
    let existCheck = [];

    beforeAll(async () => {
      console.log('Start FailingExecution');
      failingWorkflowExecution = await buildAndExecuteWorkflow(
        config.stackName,
        config.bucket,
        workflowName,
        collection,
        provider,
        {}
      );
      failedExecutionArn = failingWorkflowExecution.executionArn.split(':');
      failedExecutionName = failedExecutionArn.pop();

      executionName = postToCmrOutput.cumulus_meta.execution_name;
      existCheck = await Promise.all([
        s3ObjectExists({ Bucket: config.bucket, Key: `${config.stackName}/test-output/${executionName}.output` }),
        s3ObjectExists({ Bucket: config.bucket, Key: `${config.stackName}/test-output/${failedExecutionName}.output` })
      ]);
    });

    afterAll(async () => {
      await executionModel.delete({ arn: failingWorkflowExecution.executionArn });
    });

    it('is published on a successful workflow completion', () => {
      expect(existCheck[0]).toEqual(true);
    });

    it('is published on workflow failure', () => {
      expect(existCheck[1]).toEqual(true);
    });

    it('triggers the granule record being added to DynamoDB', async () => {
      const record = await granuleModel.get({ granuleId: inputPayload.granules[0].granuleId });
      expect(record.execution).toEqual(getExecutionUrl(workflowExecution.executionArn));
    });

    it('triggers the execution record being added to DynamoDB', async () => {
      const record = await executionModel.get({ arn: workflowExecution.executionArn });
      expect(record.status).toEqual('completed');
    });
  });

  describe('The Cumulus API', () => {
    let workflowConfig;
    beforeAll(() => {
      workflowConfig = getConfigObject(workflowConfigFile, workflowName);
    });

    describe('granule endpoint', () => {
      let granule;
      let cmrLink;

      beforeAll(async () => {
        const granuleResponse = await granulesApiTestUtils.getGranule({
          prefix: config.stackName,
          granuleId: inputPayload.granules[0].granuleId
        });
        granule = JSON.parse(granuleResponse.body);
        cmrLink = granule.cmrLink;
      });

      it('makes the granule available through the Cumulus API', async () => {
        expect(granule.granuleId).toEqual(inputPayload.granules[0].granuleId);
      });

      it('returns the granule with a CMR link', () => {
        expect(granule.cmrLink).not.toBeUndefined();
      });

      it('returns the granule with a timeToPreprocess', () => {
        expect(isNumber(granule.timeToPreprocess)).toBe(true);
      });

      it('returns the granule with a timeToArchive', () => {
        expect(isNumber(granule.timeToArchive)).toBe(true);
      });

      it('returns the granule with a processingStartDateTime', () => {
        expect(isString(granule.processingStartDateTime)).toBe(true);
      });

      it('returns the granule with a processingEndDateTime', () => {
        expect(isString(granule.processingEndDateTime)).toBe(true);
      });

      describe('when a reingest granule is triggered via the API', () => {
        let oldExecution;
        let oldUpdatedAt;
        let reingestResponse;
        let startTime;

        beforeAll(async () => {
          startTime = new Date();
          oldUpdatedAt = granule.updatedAt;
          oldExecution = granule.execution;
          const reingestGranuleResponse = await granulesApiTestUtils.reingestGranule({
            prefix: config.stackName,
            granuleId: inputPayload.granules[0].granuleId
          });
          reingestResponse = JSON.parse(reingestGranuleResponse.body);
        });

        it('executes successfully', () => {
          expect(reingestResponse.status).toEqual('SUCCESS');
        });

        it('returns a warning that data may be overwritten when duplicateHandling is "error"', () => {
          expect(reingestResponse.warning && reingestResponse.warning.includes('overwritten')).toBeTruthy();
        });

        it('overwrites granule files', async () => {
          // Await reingest completion
          const reingestGranuleExecution = await waitForTestExecutionStart({
            workflowName,
            stackName: config.stackName,
            bucket: config.bucket,
            findExecutionFn: isReingestExecutionForGranuleId,
            findExecutionFnParams: { granuleId: inputPayload.granules[0].granuleId }
          });

          console.log(`Wait for completed execution ${reingestGranuleExecution.executionArn}`);

          await waitForCompletedExecution(reingestGranuleExecution.executionArn);

          const moveGranuleOutput = await lambdaStep.getStepOutput(
            reingestGranuleExecution.executionArn,
            'MoveGranule'
          );

          const moveGranuleOutputFiles = moveGranuleOutput.payload.granules[0].files;
          const nonCmrFiles = moveGranuleOutputFiles.filter((f) => !f.filename.endsWith('.cmr.xml'));
          nonCmrFiles.forEach((f) => expect(f.duplicate_found).toBe(true));

          await waitUntilGranuleStatusIs(config.stackName, inputPayload.granules[0].granuleId, 'completed');
          const updatedGranuleResponse = await granulesApiTestUtils.getGranule({
            prefix: config.stackName,
            granuleId: inputPayload.granules[0].granuleId
          });

          const updatedGranule = JSON.parse(updatedGranuleResponse.body);
          expect(updatedGranule.status).toEqual('completed');
          expect(updatedGranule.updatedAt).toBeGreaterThan(oldUpdatedAt);
          expect(updatedGranule.execution).not.toEqual(oldExecution);

          // the updated granule has the same files
          const oldFileNames = granule.files.map((f) => f.filename);
          const newFileNames = updatedGranule.files.map((f) => f.filename);
          expect(difference(oldFileNames, newFileNames).length).toBe(0);

          const currentFiles = await getFilesMetadata(updatedGranule.files);
          currentFiles.forEach((cf) => {
            expect(cf.LastModified).toBeGreaterThan(startTime);
          });
        });
      });

      it('removeFromCMR removes the ingested granule from CMR', async () => {
        const existsInCMR = await conceptExists(cmrLink);

        expect(existsInCMR).toEqual(true);

        // Remove the granule from CMR
        await granulesApiTestUtils.removeFromCMR({
          prefix: config.stackName,
          granuleId: inputPayload.granules[0].granuleId
        });

        // Check that the granule was removed
        await waitForConceptExistsOutcome(cmrLink, false);
        const doesExist = await conceptExists(cmrLink);
        expect(doesExist).toEqual(false);
      });

      it('applyWorkflow PublishGranule publishes the granule to CMR', async () => {
        const existsInCMR = await conceptExists(cmrLink);
        expect(existsInCMR).toEqual(false);

        // Publish the granule to CMR
        await granulesApiTestUtils.applyWorkflow({
          prefix: config.stackName,
          granuleId: inputPayload.granules[0].granuleId,
          workflow: 'PublishGranule'
        });

        const publishGranuleExecution = await waitForTestExecutionStart({
          workflowName: 'PublishGranule',
          stackName: config.stackName,
          bucket: config.bucket,
          findExecutionFn: isExecutionForGranuleId,
          findExecutionFnParams: { granuleId: inputPayload.granules[0].granuleId }
        });

        console.log(`Wait for completed execution ${publishGranuleExecution.executionArn}`);

        await waitForCompletedExecution(publishGranuleExecution.executionArn);

        await waitForConceptExistsOutcome(cmrLink, true);
        const doesExist = await conceptExists(cmrLink);
        expect(doesExist).toEqual(true);
      });

      describe('when moving a granule', () => {
        let file;
        let destinationKey;
        let destinations;

        beforeAll(() => {
          try {
            file = granule.files[0];

            destinationKey = `${testDataFolder}/${file.key}`;

            destinations = [{
              regex: '.*.hdf$',
              bucket: config.bucket,
              filepath: `${testDataFolder}/${path.dirname(file.key)}`
            }];
          } catch (err) {
            console.error('Error in beforeAll() block:', err);
            console.log(`File errored on: ${JSON.stringify(file, null, 2)}`);
          }
        });

        it('rejects moving a granule to a location that already exists', async () => {
          await s3CopyObject({
            Bucket: config.bucket,
            CopySource: `${file.bucket}/${file.key}`,
            Key: destinationKey
          });

          const moveGranuleResponse = await granulesApiTestUtils.moveGranule({
            prefix: config.stackName,
            granuleId: inputPayload.granules[0].granuleId,
            destinations
          });

          const responseBody = JSON.parse(moveGranuleResponse.body);

          expect(moveGranuleResponse.statusCode).toEqual(409);
          expect(responseBody.message).toEqual(
            `Cannot move granule because the following files would be overwritten at the destination location: ${granule.files[0].fileName}. Delete the existing files or reingest the source files.`
          );
        });

        it('when the file is deleted and the move retried, the move completes successfully', async () => {
          await deleteS3Object(config.bucket, destinationKey);

          // Sanity check
          let fileExists = await s3ObjectExists({ Bucket: config.bucket, Key: destinationKey });
          expect(fileExists).toBe(false);

          const moveGranuleResponse = await granulesApiTestUtils.moveGranule({
            prefix: config.stackName,
            granuleId: inputPayload.granules[0].granuleId,
            destinations
          });

          expect(moveGranuleResponse.statusCode).toEqual(200);

          fileExists = await s3ObjectExists({ Bucket: config.bucket, Key: destinationKey });
          expect(fileExists).toBe(true);
        });
      });

      it('can delete the ingested granule from the API', async () => {
        // pre-delete: Remove the granule from CMR
        await granulesApiTestUtils.removeFromCMR({
          prefix: config.stackName,
          granuleId: inputPayload.granules[0].granuleId
        });

        // Delete the granule
        await granulesApiTestUtils.deleteGranule({
          prefix: config.stackName,
          granuleId: inputPayload.granules[0].granuleId
        });

        // Verify deletion
        const granuleResponse = await granulesApiTestUtils.getGranule({
          prefix: config.stackName,
          granuleId: inputPayload.granules[0].granuleId
        });
        const resp = JSON.parse(granuleResponse.body);

        expect(resp.message).toEqual('Granule not found');
      });
    });

    describe('executions endpoint', () => {
      let executionResponse;
      let executions;

      beforeAll(async () => {
        const executionsApiResponse = await executionsApiTestUtils.getExecutions({
          prefix: config.stackName
        });
        executions = JSON.parse(executionsApiResponse.body);
        const executionApiResponse = await executionsApiTestUtils.getExecution({
          prefix: config.stackName,
          arn: workflowExecution.executionArn
        });
        executionResponse = JSON.parse(executionApiResponse.body);
      });

      it('returns a list of exeuctions', async () => {
        expect(executions.results.length).toBeGreaterThan(0);
      });

      it('returns overall status and timing for the execution', async () => {
        expect(executionResponse.status).toBeDefined();
        expect(executionResponse.createdAt).toBeDefined();
        expect(executionResponse.updatedAt).toBeDefined();
        expect(executionResponse.duration).toBeDefined();
      });

      it('returns tasks metadata with name and version', async () => {
        expect(executionResponse.tasks).toBeDefined();
        expect(executionResponse.tasks.length).not.toEqual(0);
        Object.keys(executionResponse.tasks).forEach((step) => {
          const task = executionResponse.tasks[step];
          expect(task.name).toBeDefined();
          expect(task.version).toBeDefined();
        });
      });
    });

    describe('When accessing a workflow execution via the API', () => {
      let executionStatus;
      let allStates;

      beforeAll(async () => {
        const executionArn = workflowExecution.executionArn;
        const executionStatusResponse = await executionsApiTestUtils.getExecutionStatus({
          prefix: config.stackName,
          arn: executionArn
        });

        executionStatus = JSON.parse(executionStatusResponse.body);

        allStates = Object.keys(workflowConfig.States);
      });

      it('returns the inputs and outputs for the entire workflow', async () => {
        expect(executionStatus.execution).toBeTruthy();
        expect(executionStatus.execution.executionArn).toEqual(workflowExecution.executionArn);
        const input = JSON.parse(executionStatus.execution.input);
        const output = JSON.parse(executionStatus.execution.output);
        expect(input.payload).toEqual(inputPayload);
        expect(output.payload || output.replace).toBeTruthy();
      });

      it('returns the stateMachine information and workflow definition', async () => {
        expect(executionStatus.stateMachine).toBeTruthy();
        expect(executionStatus.stateMachine.stateMachineArn).toEqual(executionStatus.execution.stateMachineArn);
        expect(executionStatus.stateMachine.stateMachineArn.endsWith(executionStatus.stateMachine.name)).toBe(true);

        const definition = JSON.parse(executionStatus.stateMachine.definition);
        expect(definition.Comment).toEqual('Ingest Granule');
        const stateNames = Object.keys(definition.States);

        // definition has all the states' information
        expect(difference(allStates, stateNames).length).toBe(0);
      });

      it('returns the inputs, outputs, timing, and status information for each executed step', async () => {
        expect(executionStatus.executionHistory).toBeTruthy();

        // expected 'not executed' steps
        const expectedNotExecutedSteps = ['WorkflowFailed'];

        // expected 'executed' steps
        const expectedExecutedSteps = difference(allStates, expectedNotExecutedSteps);

        // steps with *EventDetails will have the input/output, and also stepname when state is entered/exited
        const stepNames = [];
        executionStatus.executionHistory.events.forEach((event) => {
          // expect timing information for each step
          expect(event.timestamp).toBeDefined();
          const eventKeys = Object.keys(event);
          // protect against "undefined": TaskStateEntered has "input" but not "name"
          if (event.name && intersection(eventKeys, ['input', 'output']).length === 1) {
            // each step should contain status information
            if (event.type === 'TaskStateExited') {
              const prevEvent = executionStatus.executionHistory.events[event.previousEventId - 1];
              expect(['LambdaFunctionSucceeded', 'LambdaFunctionFailed']).toContain(prevEvent.type);
            }
            if (!includes(stepNames, event.name)) stepNames.push(event.name);
          }
        });

        // all the executed steps have *EventDetails
        expect(difference(expectedExecutedSteps, stepNames).length).toBe(0);
        // some steps are not executed
        expect(difference(expectedNotExecutedSteps, stepNames).length).toBe(expectedNotExecutedSteps.length);
      });
    });

    describe('logs endpoint', () => {
      it('returns logs with a specific execution name', async () => {
        const executionARNTokens = workflowExecution.executionArn.split(':');
        const logsExecutionName = executionARNTokens[executionARNTokens.length - 1];
        const logsResponse = await apiTestUtils.getExecutionLogs({ prefix: config.stackName, executionName: logsExecutionName });
        const logs = JSON.parse(logsResponse.body);
        expect(logs.meta.count).not.toEqual(0);
        logs.results.forEach((log) => {
          expect(log.sender).not.toBe(undefined);
          expect(log.executions).toEqual(logsExecutionName);
        });
      });
    });

    describe('workflows endpoint', () => {
      it('returns a list of workflows', async () => {
        const workflowsResponse = await apiTestUtils.getWorkflows({ prefix: config.stackName });

        const workflows = JSON.parse(workflowsResponse.body);
        expect(workflows).not.toBe(undefined);
        expect(workflows.length).toBeGreaterThan(0);
      });

      it('returns the expected workflow', async () => {
        const workflowResponse = await apiTestUtils.getWorkflow({
          prefix: config.stackName,
          workflowName: workflowName
        });
        const foundWorkflow = JSON.parse(workflowResponse.body);
        const foundKeys = Object.keys(foundWorkflow.definition.States);
        const configKeys = Object.keys(workflowConfig.States);
        expect(foundWorkflow.definition.Comment).toEqual(workflowConfig.Comment);
        expect(foundKeys).toEqual(configKeys);
      });
    });
  });
});<|MERGE_RESOLUTION|>--- conflicted
+++ resolved
@@ -4,7 +4,6 @@
 const isNumber = require('lodash.isnumber');
 const isString = require('lodash.isstring');
 const path = require('path');
-const pick = require('lodash.pick');
 const { URL, resolve } = require('url');
 const difference = require('lodash.difference');
 const includes = require('lodash.includes');
@@ -354,26 +353,6 @@
     it('has expected payload', () => {
       expect(granule.cmrLink).toEqual(`${getUrl('search')}granules.json?concept_id=${granule.cmrConceptId}`);
 
-<<<<<<< HEAD
-      const updatedGranule = {
-        ...expectedPayload.granules[0],
-        ...pick(
-          granule,
-          [
-            'cmrConceptId',
-            'cmrLink',
-            'processingEndDateTime',
-            'processingStartDateTime',
-            'timeToArchive',
-            'timeToPreprocess'
-          ]
-        )
-      };
-
-      const updatedExpectedPayload = {
-        ...expectedPayload,
-        granules: [updatedGranule]
-=======
       const thisExpectedPayload = {
         ...expectedPayload,
         granules: [
@@ -387,7 +366,6 @@
             sync_granule_end_time: postToCmrOutput.payload.granules[0].sync_granule_end_time
           }
         ]
->>>>>>> 577f44a4
       };
 
       expect(postToCmrOutput.payload).toEqual(thisExpectedPayload);
