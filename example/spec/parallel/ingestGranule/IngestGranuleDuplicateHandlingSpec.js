--- conflicted
+++ resolved
@@ -7,11 +7,8 @@
   aws: { parseS3Uri, s3 },
   testUtils: { randomString }
 } = require('@cumulus/common');
-<<<<<<< HEAD
 const { isNil } = require('@cumulus/common/util');
-=======
 const { LambdaStep } = require('@cumulus/common/sfnStep');
->>>>>>> 7ad2649b
 const {
   addCollections,
   addProviders,
