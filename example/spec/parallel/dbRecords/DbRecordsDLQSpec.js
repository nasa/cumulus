'use strict';

<<<<<<< HEAD
=======
const { InvokeCommand } = require('@aws-sdk/client-lambda');
>>>>>>> e683f689
const moment = require('moment');
const { lambda, s3 } = require('@cumulus/aws-client/services');
const { randomString } = require('@cumulus/common/test-utils');
const {
  deleteS3Object,
  listS3ObjectsV2,
  getObject,
  getObjectStreamContents,
} = require('@cumulus/aws-client/S3');
const { waitForListObjectsV2ResultCount } = require('@cumulus/integration-tests');

const { loadConfig } = require('../../helpers/testUtils');
describe('when a bad record is ingested', () => {
  let stackName;
  let systemBucket;
  let executionArn;
  let failedMessageS3Key;

  beforeAll(async () => {
    const config = await loadConfig();
    stackName = config.stackName;
    systemBucket = config.bucket;
  });
  afterAll(async () => {
    await deleteS3Object(
      systemBucket,
      failedMessageS3Key
    );
  });
  it('is sent to the DLA and processed to have expected metadata fields', async () => {
    executionArn = `execution-${randomString(16)}`;
    const { $metadata } = await lambda().send(new InvokeCommand({
      FunctionName: `${stackName}-sfEventSqsToDbRecords`,
      InvocationType: 'RequestResponse',
      Payload: JSON.stringify({
        env: {},
        Records: [{
          Body: JSON.stringify({
            time: '2024-03-11T18:58:27Z',
            detail: {
              executionArn: executionArn,
              stateMachineArn: '1234',
              status: 'RUNNING',
              input: JSON.stringify({
                meta: {
                  collection: {
                    name: 'A_COLLECTION',
                    version: '12',
                  },
                  provider: {
                    id: 'abcd',
                    protocol: 'a',
                    host: 'b',
                  },
                },
                payload: {
                  granules: [{ granuleId: 'a' }],
                },
              }),
            },
          }),
        }],
      }),
    }));
    if ($metadata.httpStatusCode >= 400) {
      fail(`lambda invocation to set up failed, code ${$metadata.httpStatusCode}`);
    }
    console.log(`Waiting for the creation of failed message for execution ${executionArn}`);
    const prefix = `${stackName}/dead-letter-archive/sqs/2024-03-11/${executionArn}`;

    try {
      await expectAsync(waitForListObjectsV2ResultCount({
        bucket: systemBucket,
        prefix,
        desiredCount: 1,
        interval: 5 * 1000,
        timeout: 30 * 1000,
      })).toBeResolved();
      // fetch key for cleanup
      const listResults = await listS3ObjectsV2({
        Bucket: systemBucket,
        Prefix: prefix,
      });
      failedMessageS3Key = listResults[0].Key;
    } catch (error) {
      fail(`Did not find expected S3 Object: ${error}`);
    }
    const s3Object = await getObject(
      s3(),
      {
        Bucket: systemBucket,
        Key: failedMessageS3Key,
      }
    );
    const fileBody = await getObjectStreamContents(s3Object.Body);

    const parsed = JSON.parse(fileBody);
    expect(parsed.status).toEqual('RUNNING');
    expect(parsed.time).toEqual('2024-03-11T18:58:27Z');
    expect(parsed.stateMachineArn).toEqual('1234');
    expect(parsed.collectionId).toEqual('A_COLLECTION___12');
    expect(parsed.executionArn).toEqual(executionArn);
    expect(parsed.granules).toEqual(['a']);
    expect(parsed.providerId).toEqual('abcd');
    expect(parsed.error).toEqual('UnmetRequirementsError: Could not satisfy requirements for writing records to PostgreSQL. No records written to the database.');
  });

  it('is sent to the DLA and processed to have expected metadata fields even when data is not found', async () => {
    executionArn = `execution-${randomString(16)}`;
    const { $metadata } = await lambda().send(new InvokeCommand({
      FunctionName: `${stackName}-sfEventSqsToDbRecords`,
      InvocationType: 'RequestResponse',
      Payload: JSON.stringify({
        env: {},
        Records: [{
          Body: JSON.stringify({
            detail: {
              executionArn: executionArn,
              input: JSON.stringify({
                a: 'sldkj',
              }),
            },
          }),
        }],
      }),
    }));
    if ($metadata.httpStatusCode >= 400) {
      fail(`lambda invocation to set up failed, code ${$metadata.httpStatusCode}`);
    }
    console.log(`Waiting for the creation of failed message for execution ${executionArn}`);
    const prefix = `${stackName}/dead-letter-archive/sqs/${moment.utc().format('YYYY-MM-DD')}/${executionArn}`;

    try {
      await expectAsync(waitForListObjectsV2ResultCount({
        bucket: systemBucket,
        prefix,
        desiredCount: 1,
        interval: 5 * 1000,
        timeout: 30 * 1000,
      })).toBeResolved();
      // fetch key for cleanup
      const listResults = await listS3ObjectsV2({
        Bucket: systemBucket,
        Prefix: prefix,
      });
      failedMessageS3Key = listResults[0].Key;
    } catch (error) {
      fail(`Did not find expected S3 Object: ${error}`);
    }
    const s3Object = await getObject(
      s3(),
      {
        Bucket: systemBucket,
        Key: failedMessageS3Key,
      }
    );
    const fileBody = await getObjectStreamContents(s3Object.Body);

    const parsed = JSON.parse(fileBody);

    expect(parsed.status).toEqual(null);
    expect(parsed.time).toEqual(null);
    expect(parsed.stateMachineArn).toEqual(null);
    expect(parsed.collectionId).toEqual(null);
    expect(parsed.executionArn).toEqual(executionArn);
    expect(parsed.granules).toEqual(null);
    expect(parsed.providerId).toEqual(null);
    expect(parsed.error).toEqual('CumulusMessageError: getMessageWorkflowStartTime on a message without a workflow_start_time');
  });
});<|MERGE_RESOLUTION|>--- conflicted
+++ resolved
@@ -1,9 +1,6 @@
 'use strict';
 
-<<<<<<< HEAD
-=======
 const { InvokeCommand } = require('@aws-sdk/client-lambda');
->>>>>>> e683f689
 const moment = require('moment');
 const { lambda, s3 } = require('@cumulus/aws-client/services');
 const { randomString } = require('@cumulus/common/test-utils');
