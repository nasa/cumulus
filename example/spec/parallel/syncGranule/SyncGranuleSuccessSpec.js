const fs = require('fs');
const difference = require('lodash/difference');
const {
  addCollections,
  addProviders,
<<<<<<< HEAD
  buildAndExecuteWorkflow,
=======
  api: apiTestUtils,
>>>>>>> 8d062439
  cleanupCollections,
  cleanupProviders,
  waitForCompletedExecution,
  waitForTestExecutionStart,
} = require('@cumulus/integration-tests');
const { updateCollection } = require('@cumulus/integration-tests/api/api');
const { Execution, Granule } = require('@cumulus/api/models');
const { deleteExecution } = require('@cumulus/api-client/executions');
const { getGranule, reingestGranule } = require('@cumulus/api-client/granules');
const { s3 } = require('@cumulus/aws-client/services');
const {
  s3GetObjectTagging,
  s3Join,
  s3ObjectExists,
  parseS3Uri,
} = require('@cumulus/aws-client/S3');
const { constructCollectionId } = require('@cumulus/message/Collections');
const { LambdaStep } = require('@cumulus/integration-tests/sfnStep');

const { buildAndExecuteWorkflow } = require('../../helpers/workflowUtils');
const {
  loadConfig,
  templateFile,
  uploadTestDataToBucket,
  createTimestampedTestId,
  createTestDataPath,
  createTestSuffix,
  deleteFolder,
  getFilesMetadata,
} = require('../../helpers/testUtils');
const {
  setupTestGranuleForIngest,
  loadFileWithUpdatedGranuleIdPathAndCollection,
  waitForGranuleAndDelete,
} = require('../../helpers/granuleUtils');
const { isReingestExecutionForGranuleId } = require('../../helpers/workflowUtils');
const { waitForModelStatus } = require('../../helpers/apiUtils');

const workflowName = 'SyncGranule';
const providersDir = './data/providers/s3/';
const collectionsDir = './data/collections/s3_MOD09GQ_006';

describe('The Sync Granules workflow', () => {
  let collection;
  let config;
  let executionModel;
  let expectedPayload;
  let expectedS3TagSet;
  let failingExecutionArn;
  let granuleModel;
  let inputPayload;
  let lambdaStep;
  let provider;
  let reingestGranuleExecutionArn;
  let syncGranuleExecutionArn;
  let testDataFolder;
  let testSuffix;
  let workflowExecution;

  beforeAll(async () => {
    config = await loadConfig();
    lambdaStep = new LambdaStep();

    process.env.GranulesTable = `${config.stackName}-GranulesTable`;
    granuleModel = new Granule();

    const granuleRegex = '^MOD09GQ\\.A[\\d]{7}\\.[\\w]{6}\\.006\\.[\\d]{13}$';

    const s3data = [
      '@cumulus/test-data/granules/MOD09GQ.A2016358.h13v04.006.2016360104606.hdf.met',
      '@cumulus/test-data/granules/MOD09GQ.A2016358.h13v04.006.2016360104606.hdf',
    ];

    const testId = createTimestampedTestId(config.stackName, 'SyncGranuleSuccess');
    testSuffix = createTestSuffix(testId);
    testDataFolder = createTestDataPath(testId);

    const inputPayloadFilename = './spec/parallel/syncGranule/SyncGranule.input.payload.json';

    collection = { name: `MOD09GQ${testSuffix}`, version: '006' };
    provider = { id: `s3_provider${testSuffix}` };
    const newCollectionId = constructCollectionId(collection.name, collection.version);

    process.env.ExecutionsTable = `${config.stackName}-ExecutionsTable`;
    executionModel = new Execution();
    process.env.CollectionsTable = `${config.stackName}-CollectionsTable`;

    // populate collections, providers and test data
    await Promise.all([
      uploadTestDataToBucket(config.bucket, s3data, testDataFolder),
      addCollections(config.stackName, config.bucket, collectionsDir, testSuffix),
      addProviders(config.stackName, config.bucket, providersDir, config.bucket, testSuffix),
    ]);
    await updateCollection({
      prefix: config.stackName,
      collection,
      updateParams: { duplicateHandling: 'replace' },
    });

    const inputPayloadJson = fs.readFileSync(inputPayloadFilename, 'utf8');
    // update test data filepaths
    inputPayload = await setupTestGranuleForIngest(config.bucket, inputPayloadJson, granuleRegex, testSuffix, testDataFolder);
    inputPayload.granules[0].files[0] = Object.assign(inputPayload.granules[0].files[0], { checksum: '8d1ec5c0463e59d26adee87cdbbee816', checksumType: 'md5' });
    const newGranuleId = inputPayload.granules[0].granuleId;
    expectedS3TagSet = [{ Key: 'granuleId', Value: newGranuleId }];
    await Promise.all(inputPayload.granules[0].files.map((fileToTag) =>
      s3().putObjectTagging({ Bucket: config.bucket, Key: `${fileToTag.path}/${fileToTag.name}`, Tagging: { TagSet: expectedS3TagSet } }).promise()));

    const templatedOutputPayloadFilename = templateFile({
      inputTemplateFilename: './spec/parallel/syncGranule/SyncGranule.output.payload.template.json',
      config: {
        granules: [
          {
            files: [
              {
                bucket: config.buckets.internal.name,
                filename: `s3://${config.buckets.internal.name}/custom-staging-dir/${config.stackName}/replace-me-collectionId/replace-me-granuleId.hdf`,
                fileStagingDir: `custom-staging-dir/${config.stackName}/replace-me-collectionId`,
              },
              {
                bucket: config.buckets.internal.name,
                filename: `s3://${config.buckets.internal.name}/custom-staging-dir/${config.stackName}/replace-me-collectionId/replace-me-granuleId.hdf.met`,
                fileStagingDir: `custom-staging-dir/${config.stackName}/replace-me-collectionId`,
              },
            ],
          },
        ],
      },
    });

    expectedPayload = loadFileWithUpdatedGranuleIdPathAndCollection(
      templatedOutputPayloadFilename,
      newGranuleId,
      testDataFolder,
      newCollectionId,
      config.stackName
    );

    expectedPayload.granules[0].dataType += testSuffix;
    expectedPayload.granules[0].files[0] = Object.assign(expectedPayload.granules[0].files[0], { checksum: '8d1ec5c0463e59d26adee87cdbbee816', checksumType: 'md5' });

    workflowExecution = await buildAndExecuteWorkflow(
      config.stackName, config.bucket, workflowName, collection, provider, inputPayload
    );

    syncGranuleExecutionArn = workflowExecution.executionArn;
  });

  afterAll(async () => {
    // clean up stack state added by test
    await Promise.all(inputPayload.granules.map(
      async (granule) => {
        await waitForGranuleAndDelete(
          config.stackName,
          granule.granuleId,
          ['completed', 'failed']
        );
      }
    ));

    await Promise.all([
      deleteExecution({ prefix: config.stackName, executionArn: syncGranuleExecutionArn }),
      deleteExecution({ prefix: config.stackName, executionArn: reingestGranuleExecutionArn }),
      deleteExecution({ prefix: config.stackName, executionArn: failingExecutionArn }),
    ]);

    await Promise.all([
      deleteFolder(config.bucket, testDataFolder),
      cleanupCollections(config.stackName, config.bucket, collectionsDir, testSuffix),
      cleanupProviders(config.stackName, config.bucket, providersDir, testSuffix),
    ]);
  });

  it('has a checksum to test', () => {
    expect(inputPayload.granules[0].files[0].checksum).toBeDefined();
    expect(inputPayload.granules[0].files[0].checksumType).toBeDefined();
  });

  it('completes execution with success status', () => {
    expect(workflowExecution.status).toEqual('completed');
  });

  describe('the SyncGranule Lambda function', () => {
    let lambdaOutput = null;
    let files;
    let key1;
    let key2;
    let syncedTaggings;
    let existCheck = [];

    beforeAll(async () => {
      lambdaOutput = await lambdaStep.getStepOutput(workflowExecution.executionArn, 'SyncGranule');
      files = lambdaOutput.payload.granules[0].files;
      key1 = s3Join(files[0].fileStagingDir, files[0].name);
      key2 = s3Join(files[1].fileStagingDir, files[1].name);

      existCheck = await Promise.all([
        s3ObjectExists({ Bucket: files[0].bucket, Key: key1 }),
        s3ObjectExists({ Bucket: files[1].bucket, Key: key2 }),
      ]);
      syncedTaggings = await Promise.all(files.map((file) => {
        const { Bucket, Key } = parseS3Uri(file.filename);
        return s3GetObjectTagging(Bucket, Key);
      }));
    });

    it('receives payload with file objects updated to include file staging location', () => {
      const thisExpectedPayload = {
        ...expectedPayload,
        granules: [
          {
            ...expectedPayload.granules[0],
            sync_granule_duration: lambdaOutput.payload.granules[0].sync_granule_duration,
          },
        ],
      };

      expect(lambdaOutput.payload).toEqual(thisExpectedPayload);
    });

    it('receives meta.input_granules with files objects updated to include file staging location', () => {
      const thisExpectedGranules = [
        {
          ...expectedPayload.granules[0],
          sync_granule_duration: lambdaOutput.payload.granules[0].sync_granule_duration,
        },
      ];

      expect(lambdaOutput.meta.input_granules).toEqual(thisExpectedGranules);
    });

    it('receives files with custom staging directory', () => {
      files.forEach((file) => {
        expect(file.fileStagingDir).toMatch('custom-staging-dir\/.*');
      });
    });

    it('adds files to staging location', () => {
      existCheck.forEach((check) => {
        expect(check).toEqual(true);
      });
    });

    it('preserves S3 tags on provider files', () => {
      syncedTaggings.forEach((tagging) => {
        expect(tagging.TagSet).toEqual(expectedS3TagSet);
      });
    });

    it('maintains tested checksums', () => {
      expect(lambdaOutput.payload.granules[0].files[0].checksum).toBeDefined();
      expect(lambdaOutput.payload.granules[0].files[0].checksumType).toBeDefined();
    });
  });

  describe('the reporting lambda has received the CloudWatch step function event and', () => {
    it('the execution record is added to DynamoDB', async () => {
      const record = await waitForModelStatus(
        executionModel,
        { arn: workflowExecution.executionArn },
        'completed'
      );
      expect(record.status).toEqual('completed');
    });
  });

  describe('when a reingest granule is triggered via the API', () => {
    let oldExecution;
    let oldUpdatedAt;
    let reingestResponse;
    let syncGranuleTaskOutput;
    let granule;

    beforeAll(async () => {
      granule = await getGranule({
        prefix: config.stackName,
        granuleId: inputPayload.granules[0].granuleId,
      });

      oldUpdatedAt = granule.updatedAt;
      oldExecution = granule.execution;
      const reingestGranuleResponse = await reingestGranule({
        prefix: config.stackName,
        granuleId: inputPayload.granules[0].granuleId,
      });
      reingestResponse = JSON.parse(reingestGranuleResponse.body);
    });

    it('executes successfully', () => {
      expect(reingestResponse.status).toEqual('SUCCESS');
    });

    it('does not return a warning that data may be overwritten when duplicateHandling is "replace"', () => {
      expect(reingestResponse.warning).toBeFalsy();
    });

    it('overwrites granule files', async () => {
      // Await reingest completion
      const reingestGranuleExecution = await waitForTestExecutionStart({
        workflowName,
        stackName: config.stackName,
        bucket: config.bucket,
        findExecutionFn: isReingestExecutionForGranuleId,
        findExecutionFnParams: { granuleId: inputPayload.granules[0].granuleId },
        startTask: 'SyncGranule',
      });

      reingestGranuleExecutionArn = reingestGranuleExecution.executionArn;

      console.log(`Wait for completed execution ${reingestGranuleExecutionArn}`);

      await waitForCompletedExecution(reingestGranuleExecutionArn);

      syncGranuleTaskOutput = await lambdaStep.getStepOutput(
        reingestGranuleExecutionArn,
        'SyncGranule'
      );

      syncGranuleTaskOutput.payload.granules[0].files.forEach((f) => {
        expect(f.duplicate_found).toBeTrue();
      });

      await waitForModelStatus(
        granuleModel,
        { granuleId: inputPayload.granules[0].granuleId },
        'completed'
      );

      const updatedGranule = await getGranule({
        prefix: config.stackName,
        granuleId: inputPayload.granules[0].granuleId,
      });
      expect(updatedGranule.status).toEqual('completed');
      expect(updatedGranule.updatedAt).toBeGreaterThan(oldUpdatedAt);
      expect(updatedGranule.execution).not.toEqual(oldExecution);

      // the updated granule has the same files
      const oldFileNames = granule.files.map((f) => f.filename);
      const newFileNames = updatedGranule.files.map((f) => f.filename);
      expect(difference(oldFileNames, newFileNames).length).toBe(0);

      const currentFiles = await getFilesMetadata(updatedGranule.files);
      currentFiles.forEach((cf) => {
        expect(cf.LastModified).toBeGreaterThan(reingestGranuleExecution.startDate);
      });
    });
  });

  describe('when a bad checksum is provided', () => {
    let lambdaOutput = null;
    let failingExecution = null;

    beforeAll(async () => {
      inputPayload.granules[0].files[0].checksum = 'badCheckSum01';
      failingExecution = await buildAndExecuteWorkflow(
        config.stackName, config.bucket, workflowName, collection, provider, inputPayload
      );
      failingExecutionArn = failingExecution.executionArn;

      lambdaOutput = await lambdaStep.getStepOutput(failingExecution.executionArn, 'SyncGranule', 'failure');
    });

    it('completes execution with failure status', () => {
      expect(failingExecution.status).toEqual('failed');
    });

    it('raises an error', () => {
      expect(lambdaOutput.error).toEqual('InvalidChecksum');
    });
  });
});<|MERGE_RESOLUTION|>--- conflicted
+++ resolved
@@ -3,11 +3,6 @@
 const {
   addCollections,
   addProviders,
-<<<<<<< HEAD
-  buildAndExecuteWorkflow,
-=======
-  api: apiTestUtils,
->>>>>>> 8d062439
   cleanupCollections,
   cleanupProviders,
   waitForCompletedExecution,
