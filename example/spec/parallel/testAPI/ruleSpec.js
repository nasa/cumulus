--- conflicted
+++ resolved
@@ -90,22 +90,6 @@
       });
     });
 
-<<<<<<< HEAD
-    it('does not kick off a workflow', () => {
-      try {
-        waitForTestExecutionStart({
-          workflowName: scheduledHelloWorldRule.workflow,
-          stackName: config.stackName,
-          bucket: config.bucket,
-          findExecutionFn: (taskInput, params) =>
-            taskInput.meta.triggerRule && (taskInput.meta.triggerRule === params.ruleName),
-          findExecutionFnParams: { ruleName: scheduledRuleName }
-        });
-      }
-      catch (err) {
-        expect(err.message).toEqual('Never found started workflow.');
-      }
-=======
     it('does not kick off a scheduled workflow', () => {
       waitForTestExecutionStart(
         scheduledHelloWorldRule.workflow,
@@ -117,7 +101,6 @@
             (taskInput.cumulus_meta.execution_name !== params.execution.name),
         { ruleName: scheduledRuleName, execution }
       ).catch((err) => expect(err.message).toEqual('Never found started workflow'));
->>>>>>> a6dec956
     });
   });
 });
