--- conflicted
+++ resolved
@@ -68,11 +68,7 @@
           prefix,
           (execution) =>
             get(execution, 'originalPayload.testExecutionId') === testExecutionId,
-<<<<<<< HEAD
-          { timestamp__from: ingestTime, limit: 20 },
-=======
           { timestamp__from: ingestTime },
->>>>>>> 23929edb
           { timeout: 60 }
         )
       ).withContext('Could not find started execution').toBeResolved();
