--- conflicted
+++ resolved
@@ -185,13 +185,9 @@
       // Must delete rules before deleting associated collection and provider
       await deleteRule({ prefix, ruleName: get(ingestGranuleRule, 'name') });
 
-<<<<<<< HEAD
-      await deleteAsyncOperation({ prefix: config.stackName, asyncOperationId: postBulkOperationsBody.id });
-=======
       if (postBulkOperationsBody.id) {
         await deleteAsyncOperation({ prefix: config.stackName, asyncOperationId: postBulkOperationsBody.id });
       }
->>>>>>> 4b29ec01
 
       await pAll(
         [
