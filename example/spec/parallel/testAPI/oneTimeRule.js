--- conflicted
+++ resolved
@@ -48,43 +48,8 @@
   return ruleCopy;
 }
 
-<<<<<<< HEAD
-/**
- * Wait for the execution kicked off by the rule to begin.
- * We check that the execution input has the rule name in meta.triggerRule
- * so that we know we are looking at the right execution of the workflow
- * and not one that could have been triggered by something else
- *
- * @param {string} executionMatch - string to match triggerRule
- * @returns {undefined} - none
- */
-async function waitForTestExecution(executionMatch) {
-  let timeWaitedSecs = 0;
-  let workflowExecution;
-
-  /* eslint-disable no-await-in-loop */
-  while (timeWaitedSecs < maxWaitForStartedExecutionSecs && workflowExecution === undefined) {
-    await sleep(waitPeriodMs);
-    timeWaitedSecs += (waitPeriodMs / 1000);
-    const executions = await getExecutions(helloWorldRule.workflow, config.stackName, config.bucket);
-
-    for (let ctr = 0; ctr < executions.length; ctr += 1) {
-      const execution = executions[ctr];
-      const taskInput = await lambdaStep.getStepInput(execution.executionArn, 'SfSnsReport');
-      if (taskInput && taskInput.meta.triggerRule && taskInput.meta.triggerRule === executionMatch) {
-        workflowExecution = execution;
-        break;
-      }
-    }
-  }
-  /* eslint-enable no-await-in-loop */
-
-  if (timeWaitedSecs < maxWaitForStartedExecutionSecs) return workflowExecution;
-  throw new Error('Never found started workflow.');
-=======
 function isWorkflowTriggeredByRule(taskInput, params) {
   return taskInput.meta.triggerRule && taskInput.meta.triggerRule === params.rule;
->>>>>>> ce61d9a3
 }
 
 describe('When I create a one-time rule via the Cumulus API', () => {
