'use strict';

const fs = require('fs-extra');
const replace = require('lodash/replace');
const pWaitFor = require('p-wait-for');
const pRetry = require('p-retry');

const { deleteGranule, getGranule } = require('@cumulus/api-client/granules');
const { deleteExecution } = require('@cumulus/api-client/executions');
const { deleteS3Object, getObjectStreamContents } = require('@cumulus/aws-client/S3');
const {
  deleteQueue,
  receiveSQSMessages,
  sendSQSMessage,
  getQueueUrlByName,
  getQueueNameFromUrl,
} = require('@cumulus/aws-client/SQS');
const { s3 } = require('@cumulus/aws-client/services');
const { createSqsQueues, getSqsQueueMessageCounts } = require('@cumulus/api/lib/testUtils');
const {
  addCollections,
  addRules,
  addProviders,
  api: apiTestUtils,
  cleanupProviders,
  cleanupCollections,
  readJsonFilesFromDir,
  deleteRules,
  setProcessEnvironment,
  getExecutionInputObject,
  waitForCompletedExecution,
} = require('@cumulus/integration-tests');

const { getS3KeyForArchivedMessage } = require('@cumulus/ingest/sqs');
const { sleep } = require('@cumulus/common');
const { randomId } = require('@cumulus/common/test-utils');

const { getExecutions } = require('@cumulus/api-client/executions');
const { constructCollectionId } = require('@cumulus/message/Collections');

const { waitForApiStatus } = require('../../helpers/apiUtils');
const { setupTestGranuleForIngest } = require('../../helpers/granuleUtils');

const {
  loadConfig,
  uploadTestDataToBucket,
  deleteFolder,
  createTimestampedTestId,
  createTestDataPath,
  createTestSuffix,
} = require('../../helpers/testUtils');

let config;
let executionArn;
let inputPayload;
let key;
let pdrFilename;
let queueName;
let ruleOverride;
let ruleSuffix;
let testDataFolder;
let testId;
let testSuffix;

const inputPayloadFilename = './spec/parallel/ingestGranule/IngestGranule.input.payload.json';
const providersDir = './data/providers/s3/';
const collectionsDir = './data/collections/s3_MOD09GQ_006';
const workflowName = 'IngestGranule';

const granuleRegex = '^MOD09GQ\\.A[\\d]{7}\\.[\\w]{6}\\.006\\.[\\d]{13}$';
const ruleDirectory = './spec/parallel/testAPI/data/rules/sqs';

let queues = {};
let collectionResult;

async function setupCollectionAndTestData() {
  const s3data = [
    '@cumulus/test-data/granules/MOD09GQ.A2016358.h13v04.006.2016360104606.hdf.met',
    '@cumulus/test-data/granules/MOD09GQ.A2016358.h13v04.006.2016360104606.hdf',
    '@cumulus/test-data/granules/MOD09GQ.A2016358.h13v04.006.2016360104606_ndvi.jpg',
  ];

  // populate collections, providers and test data
  [, collectionResult] = await Promise.all([
    uploadTestDataToBucket(config.bucket, s3data, testDataFolder),
    addCollections(config.stackName, config.bucket, collectionsDir, testSuffix),
    addProviders(config.stackName, config.bucket, providersDir, config.bucket, testSuffix),
  ]);
}

async function cleanUp() {
  setProcessEnvironment(config.stackName, config.bucket);
  console.log(`\nDeleting rule ${ruleOverride.name}`);
  const rules = await readJsonFilesFromDir(ruleDirectory);
  await deleteRules(config.stackName, config.bucket, rules, ruleSuffix);
  const collection = collectionResult[0];
<<<<<<< HEAD
  // Delete successful execution and 2 failed executions
  const executions = JSON.parse((await getExecutions({
    prefix: config.stackName,
    query: {
      fields: ['arn'],
      collectionId: constructCollectionId(collection.name, collection.version),
    },
  })).body).results;
  await Promise.all(executions.map(
    (execution) => waitForCompletedExecution(execution.arn)
      .then(deleteExecution({ prefix: config.stackName, executionArn: execution.arn }))
  ));
=======
>>>>>>> 8098923c

  await Promise.all(inputPayload.granules.map(
    (granule) => deleteGranule({ prefix: config.stackName,
      granuleId: granule.granuleId,
      collectionId: constructCollectionId(collection.name, collection.version) })
  ));

  await apiTestUtils.deletePdr({
    prefix: config.stackName,
    pdr: pdrFilename,
  });

  // Delete successful execution and 2 failed executions
  const executions = JSON.parse((await getExecutions({
    prefix: config.stackName,
    query: {
      fields: ['arn'],
      collectionId: constructCollectionId(collection.name, collection.version),
    },
  })).body).results;
  await Promise.all(executions.map(async (execution) => {
    try {
      await waitForCompletedExecution(execution.arn);
      await pRetry(
        () => deleteExecution({ prefix: config.stackName, executionArn: execution.arn }),
        { retries: 5 }
      );
    } catch (error) {
      console.error(`Error processing execution with ARN ${execution.arn}:`, error);
    }
  }));

  await Promise.all([
    deleteS3Object(config.bucket, key),
    deleteFolder(config.bucket, testDataFolder),
    cleanupCollections(config.stackName, config.bucket, collectionsDir, testSuffix),
    cleanupProviders(config.stackName, config.bucket, providersDir, testSuffix),
    deleteQueue(queues.sourceQueueUrl),
    deleteQueue(queues.deadLetterQueueUrl),
  ]);
}

async function sendIngestGranuleMessage(queueUrl) {
  const inputPayloadJson = fs.readFileSync(inputPayloadFilename, 'utf8');
  // update test data filepaths
  inputPayload = await setupTestGranuleForIngest(config.bucket, inputPayloadJson, granuleRegex, testSuffix, testDataFolder);
  pdrFilename = inputPayload.pdr.name;
  const granuleId = inputPayload.granules[0].granuleId;
  await sendSQSMessage(queueUrl, inputPayload);
  return granuleId;
}

const waitForQueueMessageCount = (queueUrl, expectedCount) =>
  pWaitFor(
    async () => {
      const {
        numberOfMessagesAvailable,
        numberOfMessagesNotVisible,
      } = await getSqsQueueMessageCounts(queueUrl);
      return numberOfMessagesAvailable === expectedCount &&
        numberOfMessagesNotVisible === expectedCount;
    },
    {
      interval: 3000,
      timeout: 30 * 1000,
    }
  );

describe('The SQS rule', () => {
  let beforeAllFailed;
  let ruleList;
  let executionNamePrefix;

  beforeAll(async () => {
    try {
      config = await loadConfig();
      testId = createTimestampedTestId(config.stackName, 'sqsRule');
      testSuffix = createTestSuffix(testId);
      testDataFolder = createTestDataPath(testId);
      const collection = { name: `MOD09GQ${testSuffix}`, version: '006' };
      const provider = { id: `s3_provider${testSuffix}` };
      ruleSuffix = replace(testSuffix, /-/g, '_');

      executionNamePrefix = randomId('prefix');

      const scheduleQueueUrl = await getQueueUrlByName(`${config.stackName}-backgroundProcessing`);

      ruleOverride = {
        name: `MOD09GQ_006_sqsRule${ruleSuffix}`,
        collection: {
          name: collection.name,
          version: collection.version,
        },
        provider: provider.id,
        workflow: workflowName,
        meta: {
          retries: 1,
        },
        executionNamePrefix,
        // use custom queue for scheduling workflows
        queueUrl: scheduleQueueUrl,
      };

      await setupCollectionAndTestData();

      // create SQS queues and add rule
      const { queueUrl, deadLetterQueueUrl } = await createSqsQueues(testId);
      queues = {
        sourceQueueUrl: queueUrl,
        deadLetterQueueUrl,
        scheduleQueueUrl,
      };
      config.queueUrl = queues.sourceQueueUrl;

      ruleList = await addRules(config, ruleDirectory, ruleOverride);
    } catch (error) {
      console.log('beforeAll error', error);
      beforeAllFailed = error;
    }
  });

  afterAll(async () => {
    await cleanUp();
  });

  it('SQS rules are added', () => {
    if (beforeAllFailed) fail(beforeAllFailed);
    expect(ruleList.length).toBe(1);
    expect(ruleList[0].rule.value).toBe(queues.sourceQueueUrl);
    expect(ruleList[0].meta.visibilityTimeout).toBe(300);
    expect(ruleList[0].meta.retries).toBe(1);
  });

  describe('When posting messages to the configured SQS queue', () => {
    let granuleId;
    let messageId;
    const invalidMessage = JSON.stringify({ foo: 'bar' });

    beforeAll(async () => {
      if (beforeAllFailed) return;
      try {
        // post a valid message for ingesting a granule
        granuleId = await sendIngestGranuleMessage(queues.sourceQueueUrl);

        // post a non-processable message
        const message = await sendSQSMessage(queues.sourceQueueUrl, invalidMessage);
        messageId = message.MessageId;
        queueName = getQueueNameFromUrl(queues.sourceQueueUrl);
        key = getS3KeyForArchivedMessage(config.stackName, messageId, queueName);
      } catch (error) {
        console.log('beforeAll error', error);
        beforeAllFailed = error;
      }
    });

    afterAll(async () => {
      await deleteS3Object(config.bucket, key);
    });

    describe('If the message is processable by the workflow', () => {
      let record;

      beforeAll(async () => {
        if (beforeAllFailed) return;
        try {
          const collection = collectionResult[0];
          record = await waitForApiStatus(
            getGranule,
            {
              prefix: config.stackName,
              granuleId,
              collectionId: constructCollectionId(collection.name, collection.version),
            },
            'completed'
          );
        } catch (error) {
          console.log('beforeAll error', error);
          beforeAllFailed = error;
        }
      });

      it('workflow is kicked off, and the granule from the message is successfully ingested', () => {
        if (beforeAllFailed) fail(beforeAllFailed);
        expect(record.granuleId).toBe(granuleId);
        expect(record.execution).toContain(workflowName);
      });

      it('the execution name starts with the expected prefix', () => {
        if (beforeAllFailed) fail(beforeAllFailed);
        const executionName = record.execution.split(':').reverse()[0];
        expect(executionName.startsWith(executionNamePrefix)).toBeTrue();
      });

      it('references the correct queue URL in the execution message', async () => {
        if (beforeAllFailed) fail(beforeAllFailed);
        executionArn = record.execution.split('/').reverse()[0];
        const executionInput = await getExecutionInputObject(executionArn);
        expect(executionInput.cumulus_meta.queueUrl).toBe(queues.scheduleQueueUrl);
      });
    });

    describe('If the message is unprocessable by the workflow', () => {
      it('is moved to dead-letter queue after retries', async () => {
        if (beforeAllFailed) fail(beforeAllFailed);
        const sqsOptions = { numOfMessages: 10, visibilityTimeout: ruleList[0].meta.visibilityTimeout, waitTimeSeconds: 20 };
        let messages = await receiveSQSMessages(queues.deadLetterQueueUrl, sqsOptions);

        /* eslint-disable no-await-in-loop */
        for (let i = 0; i < 10 && messages.length === 0; i += 1) {
          await sleep(20 * 1000);
          console.log('wait for the message to arrive at dead-letter queue');
          messages = await receiveSQSMessages(queues.deadLetterQueueUrl, sqsOptions);
        }
        /* eslint-enable no-await-in-loop */

        expect(messages.length).toBe(1);
        // maxReceiveCount of RedrivePolicy is 3
        expect(Number.parseInt(messages[0].Attributes.ApproximateReceiveCount, 10)).toBe(4);
        expect(messages[0].Body).toEqual(invalidMessage);
      });
    });

    it('messages are picked up and removed from source queue', async () => {
      if (beforeAllFailed) fail(beforeAllFailed);
      await expectAsync(waitForQueueMessageCount(queues.sourceQueueUrl, 0)).toBeResolved();
    });

    it('stores incoming messages on S3', async () => {
      if (beforeAllFailed) fail(beforeAllFailed);
      const message = await s3().getObject({
        Bucket: config.bucket,
        Key: key,
      });
      expect(await getObjectStreamContents(message.Body)).toBe(invalidMessage);
    });
  });
});<|MERGE_RESOLUTION|>--- conflicted
+++ resolved
@@ -94,21 +94,6 @@
   const rules = await readJsonFilesFromDir(ruleDirectory);
   await deleteRules(config.stackName, config.bucket, rules, ruleSuffix);
   const collection = collectionResult[0];
-<<<<<<< HEAD
-  // Delete successful execution and 2 failed executions
-  const executions = JSON.parse((await getExecutions({
-    prefix: config.stackName,
-    query: {
-      fields: ['arn'],
-      collectionId: constructCollectionId(collection.name, collection.version),
-    },
-  })).body).results;
-  await Promise.all(executions.map(
-    (execution) => waitForCompletedExecution(execution.arn)
-      .then(deleteExecution({ prefix: config.stackName, executionArn: execution.arn }))
-  ));
-=======
->>>>>>> 8098923c
 
   await Promise.all(inputPayload.granules.map(
     (granule) => deleteGranule({ prefix: config.stackName,
