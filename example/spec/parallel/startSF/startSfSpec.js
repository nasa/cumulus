--- conflicted
+++ resolved
@@ -149,14 +149,10 @@
           messageLimit: testMessageLimit
         })
       }).promise();
-<<<<<<< HEAD
-      const { Payload } = response;
-=======
       console.log('time', new Date());
       console.log('response', response);
       const { Payload } = response;
       console.log(`request ID: ${response.$response.requestId}`);
->>>>>>> c3bb480f
       messagesConsumed = parseInt(Payload, 10);
       expect(messagesConsumed).toBeGreaterThan(0);
     });
@@ -175,11 +171,7 @@
     });
   });
 
-<<<<<<< HEAD
   xdescribe('when provided a queue with a maximum number of executions', () => {
-=======
-  describe('when provided a queue with a maximum number of executions', () => {
->>>>>>> c3bb480f
     let maxQueueUrl;
     let maxQueueName;
     let templateKey;
@@ -334,12 +326,6 @@
           }
         })
       }).promise();
-<<<<<<< HEAD
-=======
-
-      console.log('time', new Date());
-
->>>>>>> c3bb480f
       const { Payload } = response;
 
       console.log(`request ID: ${response.$response.requestId}`);
