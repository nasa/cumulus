'use strict';

const {
  lambda,
  sfn,
  sqs,
  dynamodbDocClient
} = require('@cumulus/common/aws');
const StepFunctions = require('@cumulus/common/StepFunctions');

const {
  loadConfig,
  createTimestampedTestId,
  timestampedName
} = require('../../helpers/testUtils');

const config = loadConfig();

const testName = createTimestampedTestId(config.stackName, 'testStartSf');

const passSfRoleArn = `arn:aws:iam::${config.awsAccountId}:role/${config.stackName}-steprole`;

const passSfName = timestampedName('passTestSf');
const passSfDef = {
  Comment: 'Pass-only step function',
  StartAt: 'PassState',
  States: {
    PassState: {
      Type: 'Pass',
      ResultPath: '$.payload',
      End: true
    }
  }
};

const passSfParams = {
  name: passSfName,
  definition: JSON.stringify(passSfDef),
  roleArn: passSfRoleArn
};

const waitPassSfName = timestampedName('waitPassTestSf');
const waitPassSfDef = {
  Comment: 'Pass-only step function',
  StartAt: 'WaitState',
  States: {
    WaitState: {
      Type: 'Wait',
      Seconds: 5,
      Next: 'PassState'
    },
    PassState: {
      Type: 'Pass',
      ResultPath: '$.payload',
      End: true
    }
  }
};

const waitPassSfParams = {
  name: waitPassSfName,
  definition: JSON.stringify(waitPassSfDef),
  roleArn: passSfRoleArn
};

async function sendStartSfMessages({
  numOfMessages,
  queueMaxExecutions,
  queueName,
  queueUrl,
  workflowArn
}) {
  const message = {
    cumulus_meta: {
      queueName,
      state_machine: workflowArn
    },
    meta: {
      queues: {
        [queueName]: queueUrl
      }
    }
  };

  if (queueMaxExecutions) {
    message.meta.queueExecutionLimits = {
      [queueName]: queueMaxExecutions
    };
  }

  const messages = new Array(numOfMessages)
    .fill()
<<<<<<< HEAD
    .map(() => ({
      cumulus_meta: {
        queueName,
        state_machine: workflowArn
      },
      meta: {
        queues: {
          [queueName]: queueUrl
        },
        queueExecutionLimits: {
          [queueName]: queueMaxExecutions
        }
      }
    }));
=======
    .map(() => message);
>>>>>>> 5be597d6
  return Promise.all(
    messages.map(
      (msg) =>
        sqs().sendMessage({ QueueUrl: queueUrl, MessageBody: JSON.stringify(msg) }).promise()
    )
  );
}

describe('the sf-starter lambda function', () => {
  it('has a configurable message limit', () => {
    const messageLimit = config.sqs_consumer_rate;
    expect(messageLimit).toBe(300);
  });

  describe('when provided a queue', () => {
    const sfStarterName = `${config.stackName}-sqs2sf`;
    const initialMessageCount = 30;
    const testMessageLimit = 25;
    let qAttrParams;
    let messagesConsumed;
    let passSfArn;
    let queueName;
    let queueUrl;

    beforeAll(async () => {
      queueName = `${testName}Queue`;

      const { QueueUrl } = await sqs().createQueue({
        QueueName: queueName
      }).promise();
      queueUrl = QueueUrl;

      qAttrParams = {
        QueueUrl: queueUrl,
        AttributeNames: ['ApproximateNumberOfMessages', 'ApproximateNumberOfMessagesNotVisible']
      };

      const { stateMachineArn } = await sfn().createStateMachine(passSfParams).promise();
      passSfArn = stateMachineArn;

      await sendStartSfMessages({
        numOfMessages: initialMessageCount,
        queueName,
        queueUrl,
        workflowArn: passSfArn
      });
    });

    afterAll(async () => {
      await Promise.all([
        sfn().deleteStateMachine({ stateMachineArn: passSfArn }).promise(),
        sqs().deleteQueue({
          QueueUrl: queueUrl
        }).promise()
      ]);
    });

    it('that has messages', async () => {
      pending('until SQS provides a reliable getNumberOfMessages function');
      const { Attributes } = await sqs().getQueueAttributes(qAttrParams).promise();
      expect(Attributes.ApproximateNumberOfMessages).toBe(initialMessageCount.toString());
    });

    it('consumes the messages', async () => {
      const { Payload } = await lambda().invoke({
        FunctionName: sfStarterName,
        InvocationType: 'RequestResponse',
        Payload: JSON.stringify({
          queueUrl,
          messageLimit: testMessageLimit
        })
      }).promise();
      messagesConsumed = parseInt(Payload, 10);
      expect(messagesConsumed).toBeGreaterThan(0);
    });

    it('up to its message limit', async () => {
      pending('until SQS provides a way to confirm a given message/set of messages was deleted');
      const { Attributes } = await sqs().getQueueAttributes(qAttrParams).promise();
      const numOfMessages = parseInt(Attributes.ApproximateNumberOfMessages, 10); // sometimes returns 30 due to nature of SQS, failing test
      expect(numOfMessages).toBe(initialMessageCount - messagesConsumed);
    });

    it('to trigger workflows', async () => {
      const { executions } = await StepFunctions.listExecutions({ stateMachineArn: passSfArn });
      expect(executions.length).toBe(messagesConsumed);
    });
  });

  describe('when provided a queue with a maximum number of executions', () => {
    let maxQueueUrl;
    let maxQueueName;
    let messagesConsumed;
    let waitPassSfArn;

    const queueMaxExecutions = 5;
    const totalNumMessages = 20;

    beforeAll(async () => {
      maxQueueName = `${testName}MaxQueue`;
      console.log(`max queue name: ${maxQueueName}`);

      const { QueueUrl } = await sqs().createQueue({
        QueueName: maxQueueName
      }).promise();
      maxQueueUrl = QueueUrl;

      const { stateMachineArn } = await sfn().createStateMachine(waitPassSfParams).promise();
      waitPassSfArn = stateMachineArn;

      await sendStartSfMessages({
        numOfMessages: totalNumMessages,
        queueMaxExecutions,
        queueName: maxQueueName,
        queueUrl: maxQueueUrl,
        workflowArn: waitPassSfArn
      });
    });

    afterAll(async () => {
      await Promise.all([
        sqs().deleteQueue({
          QueueUrl: maxQueueUrl
        }).promise(),
        sfn().deleteStateMachine({ stateMachineArn: waitPassSfArn }).promise(),
        dynamodbDocClient().delete({
          TableName: `${config.stackName}-SemaphoresTable`,
          Key: {
            key: maxQueueName
          }
        }).promise()
      ]);
    });

    it('consumes the right amount of messages', async () => {
      const { Payload } = await lambda().invoke({
        FunctionName: `${config.stackName}-sqs2sfThrottle`,
        InvocationType: 'RequestResponse',
        Payload: JSON.stringify({
          queueUrl: maxQueueUrl,
          messageLimit: totalNumMessages
        })
      }).promise();
      messagesConsumed = parseInt(Payload, 10);
      // Can't test that the messages consumed is exactly the number the
      // maximum allowed because of eventual consistency in SQS
      expect(messagesConsumed).toBeGreaterThan(0);
    });

    it('to trigger workflows', async () => {
      const { executions } = await StepFunctions.listExecutions({ stateMachineArn: waitPassSfArn });
      const runningExecutions = executions.filter((execution) => execution.status === 'RUNNING');
      expect(runningExecutions.length).toBeLessThanOrEqual(queueMaxExecutions);
    });
  });
});<|MERGE_RESOLUTION|>--- conflicted
+++ resolved
@@ -90,24 +90,7 @@
 
   const messages = new Array(numOfMessages)
     .fill()
-<<<<<<< HEAD
-    .map(() => ({
-      cumulus_meta: {
-        queueName,
-        state_machine: workflowArn
-      },
-      meta: {
-        queues: {
-          [queueName]: queueUrl
-        },
-        queueExecutionLimits: {
-          [queueName]: queueMaxExecutions
-        }
-      }
-    }));
-=======
     .map(() => message);
->>>>>>> 5be597d6
   return Promise.all(
     messages.map(
       (msg) =>
