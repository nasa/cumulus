--- conflicted
+++ resolved
@@ -210,20 +210,12 @@
       deleteCollection({
         prefix: stackName,
         collectionName: collection.name,
-<<<<<<< HEAD
-        collectioNVersion: collection.version,
-=======
         collectionVersion: collection.version,
->>>>>>> f77fa0e6
       }),
       deleteCollection({
         prefix: stackName,
         collectionName: targetCollection.name,
-<<<<<<< HEAD
-        collectioNVersion: targetCollection.version,
-=======
         collectionVersion: targetCollection.version,
->>>>>>> f77fa0e6
       }),
       removePublishedGranule({
         prefix: stackName,
