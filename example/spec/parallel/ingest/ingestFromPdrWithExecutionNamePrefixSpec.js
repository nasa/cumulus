'use strict';

/**
 * End to end ingest from discovering a PDR
 *
 * Kick off discover and queue pdrs which:
 * Discovers 1 PDR
 * Queues that PDR
 * Kicks off the ParsePDR workflow
 *
 * Parse PDR workflow:
 * parses pdr
 * queues a granule
 * pdr status check
 * This will kick off the ingest workflow
 *
 * Ingest worklow:
 * runs sync granule - saves file to file staging location
 * performs the fake processing step - generates CMR metadata
 * Moves the file to the final location
 * Does not post to CMR (that is in a separate test)
 */

const { randomString } = require('@cumulus/common/test-utils');
const { deleteS3Object } = require('@cumulus/aws-client/S3');
const { deleteGranule } = require('@cumulus/api-client/granules');
const { s3 } = require('@cumulus/aws-client/services');
const { LambdaStep } = require('@cumulus/integration-tests/sfnStep');
const { deleteExecution } = require('@cumulus/api-client/executions');

const {
  addCollections,
  addProviders,
  api: apiTestUtils,
  buildAndExecuteWorkflow,
  cleanupProviders,
  cleanupCollections,
  waitForCompletedExecution,
  waitForStartedExecution,
} = require('@cumulus/integration-tests');

const {
  createTestDataPath,
  createTestSuffix,
  createTimestampedTestId,
  deleteFolder,
  loadConfig,
  uploadTestDataToBucket,
  updateAndUploadTestDataToBucket,
} = require('../../helpers/testUtils');

const lambdaStep = new LambdaStep();
const workflowName = 'DiscoverAndQueuePdrsExecutionPrefix';
const origPdrFilename = 'MOD09GQ_1granule_v3.PDR';

const s3data = [
  '@cumulus/test-data/pdrs/MOD09GQ_1granule_v3.PDR',
];

const unmodifiedS3Data = [
  '@cumulus/test-data/granules/MOD09GQ.A2016358.h13v04.006.2016360104606.hdf.met',
  '@cumulus/test-data/granules/MOD09GQ.A2016358.h13v04.006.2016360104606.hdf',
];

describe('The DiscoverAndQueuePdrsExecutionPrefix workflow', () => {
  const providersDir = './data/providers/s3/';
  const collectionsDir = './data/collections/s3_MOD09GQ_006';

  let addedCollection;
  let beforeAllFailed;
  let config;
  let executionArn;
  let executionNamePrefix;
  let ingestGranuleExecutionArn;
  let ingestPdrExecutionArn;
  let ingestWorkflowExecution;
  let pdrFilename;
  let provider;
  let queuePdrsOutput;
  let testDataFolder;
  let testSuffix;
  let workflowExecution;

  beforeAll(async () => {
    try {
      config = await loadConfig();

<<<<<<< HEAD
      const testId = createTimestampedTestId(config.stackName, 'IngestFromPdr');
=======
      process.env.PdrsTable = `${config.stackName}-PdrsTable`;

      const testId = createTimestampedTestId(config.stackName, 'IngestFromPdrWithExecutionNamePrefix');
>>>>>>> b260fd27
      testSuffix = createTestSuffix(testId);
      testDataFolder = createTestDataPath(testId);

      pdrFilename = `${testSuffix.slice(1)}_${origPdrFilename}`;

      provider = { id: `s3_provider${testSuffix}` };

      // populate collections, providers and test data
      const populatePromises = await Promise.all([
        updateAndUploadTestDataToBucket(
          config.bucket,
          s3data,
          testDataFolder,
          [
            { old: 'cumulus-test-data/pdrs', new: testDataFolder },
            { old: 'DATA_TYPE = MOD09GQ;', new: `DATA_TYPE = MOD09GQ${testSuffix};` },
          ]
        ),
        uploadTestDataToBucket(
          config.bucket,
          unmodifiedS3Data,
          testDataFolder
        ),
        addCollections(config.stackName, config.bucket, collectionsDir, testSuffix, testId),
        addProviders(config.stackName, config.bucket, providersDir, config.bucket, testSuffix),
      ]);

      addedCollection = populatePromises[2][0];

      // Rename the PDR to avoid race conditions
      await s3().copyObject({
        Bucket: config.bucket,
        CopySource: `${config.bucket}/${testDataFolder}/${origPdrFilename}`,
        Key: `${testDataFolder}/${pdrFilename}`,
      }).promise();

      await deleteS3Object(config.bucket, `${testDataFolder}/${origPdrFilename}`);

      executionNamePrefix = randomString(3);

      workflowExecution = await buildAndExecuteWorkflow(
        config.stackName,
        config.bucket,
        workflowName,
        { name: addedCollection.name, version: addedCollection.version },
        provider,
        undefined,
        {
          provider_path: testDataFolder,
          executionNamePrefix,
        }
      );

      ingestPdrExecutionArn = workflowExecution.executionArn;

      queuePdrsOutput = await lambdaStep.getStepOutput(
        workflowExecution.executionArn,
        'QueuePdrs'
      );
      executionArn = queuePdrsOutput.payload.running[0];
    } catch (error) {
      beforeAllFailed = true;
      throw error;
    }
  });

  afterAll(async () => {
    // wait for execution to complete before deleting granule
    await waitForCompletedExecution(executionArn);
    await deleteGranule({
      prefix: config.stackName,
      granuleId: 'MOD09GQ.A2016358.h13v04.006.2016360104606',
    });
    // clean up stack state added by test
    await apiTestUtils.deletePdr({
      prefix: config.stackName,
      pdr: pdrFilename,
    });

    // The order of execution deletes matters. Parents must be deleted before children.
    await deleteExecution({ prefix: config.stackName, executionArn: ingestGranuleExecutionArn });
    await deleteExecution({ prefix: config.stackName, executionArn: ingestPdrExecutionArn });

    await Promise.all([
      deleteFolder(config.bucket, testDataFolder),
      cleanupCollections(config.stackName, config.bucket, collectionsDir, testSuffix),
      cleanupProviders(config.stackName, config.bucket, providersDir, testSuffix),
    ]);
  });

  it('executes successfully', () => {
    if (beforeAllFailed) fail('beforeAll() failed');
    else {
      expect(workflowExecution.status).toEqual('SUCCEEDED');
    }
  });

  it('properly sets the name of the queued execution', () => {
    if (beforeAllFailed) fail('beforeAll() failed');
    else {
      const executionName = executionArn.split(':').reverse()[0];

      expect(executionName.startsWith(executionNamePrefix)).toBeTrue();
    }
  });

  it('results in an IngestGranule workflow execution', async () => {
    if (beforeAllFailed) fail('beforeAll() failed');
    else {
      ingestGranuleExecutionArn = queuePdrsOutput.payload.running[0];
      ingestWorkflowExecution = waitForStartedExecution(ingestGranuleExecutionArn);
      await expectAsync(ingestWorkflowExecution).toBeResolved();
    }
  });
});<|MERGE_RESOLUTION|>--- conflicted
+++ resolved
@@ -85,13 +85,7 @@
     try {
       config = await loadConfig();
 
-<<<<<<< HEAD
-      const testId = createTimestampedTestId(config.stackName, 'IngestFromPdr');
-=======
-      process.env.PdrsTable = `${config.stackName}-PdrsTable`;
-
       const testId = createTimestampedTestId(config.stackName, 'IngestFromPdrWithExecutionNamePrefix');
->>>>>>> b260fd27
       testSuffix = createTestSuffix(testId);
       testDataFolder = createTestDataPath(testId);
 
