--- conflicted
+++ resolved
@@ -21,13 +21,9 @@
  * Does not post to CMR (that is in a separate test)
  */
 
-<<<<<<< HEAD
-=======
 const flatten = require('lodash/flatten');
 const cryptoRandomString = require('crypto-random-string');
 
-const { Pdr } = require('@cumulus/api/models');
->>>>>>> 9d0fb49d
 const { deleteS3Object, s3ObjectExists } = require('@cumulus/aws-client/S3');
 const { s3 } = require('@cumulus/aws-client/services');
 const { LambdaStep } = require('@cumulus/integration-tests/sfnStep');
@@ -535,13 +531,8 @@
         }
       });
 
-<<<<<<< HEAD
       it('the pdr record is added to the API', async () => {
-        if (beforeAllFailed) fail('beforeAll() failed');
-=======
-      it('the pdr record is added to DynamoDB', async () => {
-        if (beforeAllFailed) fail(beforeAllFailed);
->>>>>>> 9d0fb49d
+        if (beforeAllFailed) fail(beforeAllFailed);
         else {
           const record = await waitForApiStatus(
             getPdr,
