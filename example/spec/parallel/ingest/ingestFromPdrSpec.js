'use strict';

/**
 * End to end ingest from discovering a PDR
 *
 * Kick off discover and queue pdrs which:
 * Discovers 1 PDR
 * Queues that PDR
 * Kicks off the ParsePDR workflow
 *
 * Parse PDR workflow:
 * parses pdr
 * queues a granule
 * pdr status check
 * This will kick off the ingest workflow
 *
 * Ingest worklow:
 * runs sync granule - saves file to file staging location
 * performs the fake processing step - generates CMR metadata
 * Moves the file to the final location
 * Does not post to CMR (that is in a separate test)
 */

const { Collection, Execution, Pdr } = require('@cumulus/api/models');
<<<<<<< HEAD
const { s3, deleteS3Object } = require('@cumulus/common/aws');
=======

const { s3, deleteS3Object } = require('@cumulus/common/aws');
const { LambdaStep } = require('@cumulus/common/sfnStep');
>>>>>>> 7ad2649b

const {
  addCollections,
  addProviders,
  api: apiTestUtils,
  executionsApi: executionsApiTestUtils,
  buildAndExecuteWorkflow,
  cleanupProviders,
  cleanupCollections,
  granulesApi: granulesApiTestUtils,
  waitForCompletedExecution
} = require('@cumulus/integration-tests');

const {
  createTestDataPath,
  createTestSuffix,
  createTimestampedTestId,
  deleteFolder,
  getExecutionUrl,
  loadConfig,
  uploadTestDataToBucket,
  updateAndUploadTestDataToBucket
} = require('../../helpers/testUtils');

const {
  loadFileWithUpdatedGranuleIdPathAndCollection
} = require('../../helpers/granuleUtils');

const { waitForModelStatus } = require('../../helpers/apiUtils');

const config = loadConfig();
const lambdaStep = new LambdaStep();
const taskName = 'DiscoverAndQueuePdrs';
const origPdrFilename = 'MOD09GQ_1granule_v3.PDR';
let pdrFilename;

const s3data = [
  '@cumulus/test-data/pdrs/MOD09GQ_1granule_v3.PDR'
];

const unmodifiedS3Data = [
  '@cumulus/test-data/granules/MOD09GQ.A2016358.h13v04.006.2016360104606.hdf.met',
  '@cumulus/test-data/granules/MOD09GQ.A2016358.h13v04.006.2016360104606.hdf'
];

describe('Ingesting from PDR', () => {
  const testId = createTimestampedTestId(config.stackName, 'IngestFromPdr');
  const testSuffix = createTestSuffix(testId);
  const testDataFolder = createTestDataPath(testId);

  pdrFilename = `${testSuffix.slice(1)}_${origPdrFilename}`;

  const providersDir = './data/providers/s3/';
  const collectionsDir = './data/collections/s3_MOD09GQ_006';
  const collection = { name: `MOD09GQ${testSuffix}`, version: '006' };
  const provider = { id: `s3_provider${testSuffix}` };

  process.env.ExecutionsTable = `${config.stackName}-ExecutionsTable`;
  process.env.CollectionsTable = `${config.stackName}-CollectionsTable`;
  process.env.PdrsTable = `${config.stackName}-PdrsTable`;

  const executionModel = new Execution();
  const collectionModel = new Collection();
  const pdrModel = new Pdr();

  let parsePdrExecutionArn;
  let workflowExecution;

  beforeAll(async () => {
    // populate collections, providers and test data
    await Promise.all([
      updateAndUploadTestDataToBucket(
        config.bucket,
        s3data,
        testDataFolder,
        [
          { old: 'cumulus-test-data/pdrs', new: testDataFolder },
          { old: 'DATA_TYPE = MOD09GQ;', new: `DATA_TYPE = MOD09GQ${testSuffix};` }
        ]
      ),
      uploadTestDataToBucket(
        config.bucket,
        unmodifiedS3Data,
        testDataFolder
      ),
      addCollections(config.stackName, config.bucket, collectionsDir, testSuffix, testId),
      addProviders(config.stackName, config.bucket, providersDir, config.bucket, testSuffix)
    ]);

    // update provider path
    await collectionModel.update(collection, { provider_path: testDataFolder });

    // Rename the PDR to avoid race conditions
    await s3().copyObject({
      Bucket: config.bucket,
      CopySource: `${config.bucket}/${testDataFolder}/${origPdrFilename}`,
      Key: `${testDataFolder}/${pdrFilename}`
    }).promise();

    await deleteS3Object(config.bucket, `${testDataFolder}/${origPdrFilename}`);
  });

  afterAll(async () => {
    // clean up stack state added by test
    await Promise.all([
      deleteFolder(config.bucket, testDataFolder),
      cleanupCollections(config.stackName, config.bucket, collectionsDir, testSuffix),
      cleanupProviders(config.stackName, config.bucket, providersDir, testSuffix),
      executionModel.delete({ arn: workflowExecution.executionArn }),
      executionModel.delete({ arn: parsePdrExecutionArn }),
      apiTestUtils.deletePdr({
        prefix: config.stackName,
        pdr: pdrFilename
      })
    ]);
  });

  describe('The Discover and Queue PDRs workflow', () => {
    let queuePdrsOutput;

    beforeAll(async () => {
      workflowExecution = await buildAndExecuteWorkflow(
        config.stackName,
        config.bucket,
        taskName,
        collection,
        provider
      );

      queuePdrsOutput = await lambdaStep.getStepOutput(
        workflowExecution.executionArn,
        'QueuePdrs'
      );
    });

    it('executes successfully', () => {
      expect(workflowExecution.status).toEqual('SUCCEEDED');
    });

    describe('the DiscoverPdrs Lambda', () => {
      let lambdaOutput = null;

      beforeAll(async () => {
        lambdaOutput = await lambdaStep.getStepOutput(workflowExecution.executionArn, 'DiscoverPdrs');
      });

      it('has expected path and name output', () => {
        expect(lambdaOutput.payload.pdrs[0].path).toEqual(testDataFolder);
        expect(lambdaOutput.payload.pdrs[0].name).toEqual(pdrFilename);
      });
    });

    describe('the QueuePdrs Lambda', () => {
      it('has expected output', () => {
        expect(queuePdrsOutput.payload.pdrs_queued).toEqual(1);
        expect(queuePdrsOutput.payload.running.length).toEqual(1);
      });
    });

    /**
     * The DiscoverAndQueuePdrs workflow kicks off a ParsePdr workflow, so check that the
     * ParsePdr workflow completes successfully. Above, we checked that there is
     * one running task, which is the ParsePdr workflow. The payload has the arn of the
     * running workflow, so use that to get the status.
     */
    describe('The ParsePdr workflow', () => {
      let parsePdrExecutionStatus;
      let parseLambdaOutput;
      let queueGranulesOutput;
      let expectedParsePdrOutput;
      let ingestGranuleWorkflowArn;

      const outputPayloadFilename = './spec/parallel/ingest/resources/ParsePdr.output.json';
      const testDataGranuleId = 'MOD09GQ.A2016358.h13v04.006.2016360104606';
      const collectionId = 'MOD09GQ___006';

      beforeAll(async () => {
        parsePdrExecutionArn = queuePdrsOutput.payload.running[0];

        try {
          expectedParsePdrOutput = loadFileWithUpdatedGranuleIdPathAndCollection(
            outputPayloadFilename,
            testDataGranuleId,
            testDataFolder,
            collectionId
          );
          expectedParsePdrOutput.granules[0].dataType += testSuffix;
          expectedParsePdrOutput.pdr.name = pdrFilename;
        } catch (error) {
          console.log(error);
        }
      });

      afterAll(async () => {
        // wait for child executions to complete
        await Promise.all(
          queueGranulesOutput.payload.running
            .map((arn) => waitForCompletedExecution(arn))
        );
        await granulesApiTestUtils.deleteGranule({
          prefix: config.stackName,
          granuleId: parseLambdaOutput.payload.granules[0].granuleId
        });
      });

      it('executes successfully', async () => {
        console.log(`Wait for execution ${parsePdrExecutionArn}`);
        parsePdrExecutionStatus = await waitForCompletedExecution(parsePdrExecutionArn);
        expect(parsePdrExecutionStatus).toEqual('SUCCEEDED');
      });

      describe('ParsePdr lambda function', () => {
        it('successfully parses a granule from the PDR', async () => {
          parseLambdaOutput = await lambdaStep.getStepOutput(
            parsePdrExecutionArn,
            'ParsePdr'
          );
          expect(parseLambdaOutput.payload.granules).toEqual(expectedParsePdrOutput.granules);
        });
      });

      describe('QueueGranules lambda function', () => {
        it('has expected pdr and arns output', async () => {
          queueGranulesOutput = await lambdaStep.getStepOutput(
            parsePdrExecutionArn,
            'QueueGranules'
          );

          expect(queueGranulesOutput.payload.running.length).toEqual(1);

          expect(queueGranulesOutput.payload.pdr.path).toEqual(expectedParsePdrOutput.pdr.path);
          expect(queueGranulesOutput.payload.pdr.name).toEqual(expectedParsePdrOutput.pdr.name);
        });
      });

      describe('PdrStatusCheck lambda function', () => {
        let lambdaOutput = null;

        beforeAll(async () => {
          lambdaOutput = await lambdaStep.getStepOutput(
            parsePdrExecutionArn,
            'PdrStatusCheck'
          );
        });

        it('has expected output', () => {
          const payload = lambdaOutput.payload;
          expect(payload.running.concat(payload.completed, payload.failed).length).toEqual(1);

          expect(payload.pdr.path).toEqual(expectedParsePdrOutput.pdr.path);
          expect(payload.pdr.name).toEqual(expectedParsePdrOutput.pdr.name);
        });
      });

      describe('PdrStatusReport lambda function', () => {
        let lambdaOutput;
        beforeAll(async () => {
          lambdaOutput = await lambdaStep.getStepOutput(parsePdrExecutionArn, 'SfSnsReport');
        });

        // SfSnsReport lambda is used in the workflow multiple times, apparantly, only the first output
        // is retrieved which is the first step (StatusReport)
        it('has expected output message', () => {
          // Sometimes PDR ingestion completes before this step is reached, so it is never invoked
          // and there is no Lambda output to check.
          if (lambdaOutput) {
            expect(lambdaOutput.payload.pdr.path).toEqual(expectedParsePdrOutput.pdr.path);
            expect(lambdaOutput.payload.pdr.name).toEqual(expectedParsePdrOutput.pdr.name);
          }
        });
      });

      /**
       * The parse pdr workflow kicks off a granule ingest workflow, so check that the
       * granule ingest workflow completes successfully. Above, we checked that there is
       * one running task, which is the sync granule workflow. The payload has the arn of the
       * running workflow, so use that to get the status.
       */
      describe('IngestGranule workflow', () => {
        let ingestGranuleExecutionStatus;

        beforeAll(async () => {
          // wait for IngestGranule execution to complete
          ingestGranuleWorkflowArn = queueGranulesOutput.payload.running[0];
          console.log(`Waiting for workflow to complete: ${ingestGranuleWorkflowArn}`);
          ingestGranuleExecutionStatus = await waitForCompletedExecution(ingestGranuleWorkflowArn);
        });

        afterAll(async () => {
          // cleanup
          const finalOutput = await lambdaStep.getStepOutput(ingestGranuleWorkflowArn, 'MoveGranules');
          // delete ingested granule(s)
          await Promise.all(
            finalOutput.payload.granules.map((g) =>
              granulesApiTestUtils.deleteGranule({
                prefix: config.stackName,
                granuleId: g.granuleId
              }))
          );
        });

        it('executes successfully', () => {
          expect(ingestGranuleExecutionStatus).toEqual('SUCCEEDED');
        });

        describe('SyncGranule lambda function', () => {
          it('outputs 1 granule and pdr', async () => {
            const lambdaOutput = await lambdaStep.getStepOutput(
              ingestGranuleWorkflowArn,
              'SyncGranule'
            );
            expect(lambdaOutput.payload.granules.length).toEqual(1);
            expect(lambdaOutput.payload.pdr).toEqual(lambdaOutput.payload.pdr);
          });
        });
      });

      /** This test relies on the previous 'IngestGranule workflow' to complete */
      describe('When accessing an execution via the API that was triggered from a parent step function', () => {
        afterAll(async () => {
          await executionModel.delete({ arn: ingestGranuleWorkflowArn });
        });

        it('displays a link to the parent', async () => {
          await waitForModelStatus(
            executionModel,
            { arn: ingestGranuleWorkflowArn },
            'completed'
          );

          const ingestGranuleExecutionResponse = await executionsApiTestUtils.getExecution({
            prefix: config.stackName,
            arn: ingestGranuleWorkflowArn
          });

          const ingestGranuleExecution = JSON.parse(ingestGranuleExecutionResponse.body);
          expect(ingestGranuleExecution.parentArn).toEqual(parsePdrExecutionArn);
        });
      });

      describe('When accessing an execution via the API that was not triggered from a parent step function', () => {
        it('does not display a parent link', async () => {
          const parsePdrExecutionResponse = await executionsApiTestUtils.getExecution({
            prefix: config.stackName,
            arn: workflowExecution.executionArn
          });

          const parsePdrExecution = JSON.parse(parsePdrExecutionResponse.body);
          expect(parsePdrExecution.parentArn).toBeUndefined();
        });
      });

      describe('When a workflow is configured to make a choice based on the output of a Cumulus task', () => {
        let executionStatus;

        beforeAll(async () => {
          const executionStatusResponse = await executionsApiTestUtils.getExecutionStatus({
            prefix: config.stackName,
            arn: parsePdrExecutionArn
          });
          console.log(`Execution status request status: ${executionStatusResponse.status}`);

          try {
            executionStatus = JSON.parse(executionStatusResponse.body);
          } catch (e) {
            console.log(`Error parsing JSON ${executionStatusResponse}`);
            throw e;
          }
        });

        it('branches according to the CMA output', async () => {
          expect(executionStatus.executionHistory).toBeTruthy();
          const events = executionStatus.executionHistory.events;

          // the output of the CheckStatus is used to determine the task of choice
          const checkStatusTaskName = 'CheckStatus';
          const successStepName = 'WorkflowSucceeded';
          const pdrStatusReportTaskName = 'PdrStatusReport';

          let choiceVerified = false;
          for (let i = 0; i < events.length; i += 1) {
            const currentEvent = events[i];
            if (currentEvent.type === 'TaskStateExited' &&
              currentEvent.name === checkStatusTaskName) {
              const output = JSON.parse(currentEvent.output);
              const isFinished = output.payload.isFinished;

              // get the next task executed
              let nextTask;
              while (!nextTask && i < events.length - 1) {
                i += 1;
                const nextEvent = events[i];
                if ((
                  nextEvent.type === 'TaskStateEntered' ||
                  nextEvent.type === 'SucceedStateEntered'
                ) && nextEvent.name) {
                  nextTask = nextEvent.name;
                }
              }

              expect(nextTask).toBeTruthy();

              if (isFinished === true) {
                expect(nextTask).toEqual(successStepName);
              } else {
                expect(nextTask).toEqual(pdrStatusReportTaskName);
              }
              choiceVerified = true;
            }
          }

          expect(choiceVerified).toBe(true);
        });
      });
    });

    describe('the reporting lambda has published a sns message and', () => {
      it('the execution record is added to DynamoDB', async () => {
        const record = await waitForModelStatus(
          executionModel,
          { arn: parsePdrExecutionArn },
          'completed'
        );
        expect(record.status).toEqual('completed');
      });

      it('the pdr record is added to DynamoDB', async () => {
        const record = await waitForModelStatus(
          pdrModel,
          { pdrName: pdrFilename },
          'completed'
        );
        expect(record.execution).toEqual(getExecutionUrl(parsePdrExecutionArn));
        expect(record.status).toEqual('completed');
      });
    });

    /** This test relies on the previous 'ParsePdr workflow' to complete */
    describe('When accessing an execution via the API that was triggered from a parent step function', () => {
      it('displays a link to the parent', async () => {
        parsePdrExecutionArn = queuePdrsOutput.payload.running[0];
        const parsePdrExecutionResponse = await executionsApiTestUtils.getExecution({
          prefix: config.stackName,
          arn: parsePdrExecutionArn
        });

        const parsePdrExecution = JSON.parse(parsePdrExecutionResponse.body);
        expect(parsePdrExecution.parentArn).toEqual(workflowExecution.executionArn);
      });
    });

    describe('When accessing an execution via the API that was not triggered from a parent step function', () => {
      it('does not display a parent link', async () => {
        const queuePdrsExecutionResponse = await executionsApiTestUtils.getExecution({
          prefix: config.stackName,
          arn: workflowExecution.executionArn
        });

        const queuePdrsExecution = JSON.parse(queuePdrsExecutionResponse.body);
        expect(queuePdrsExecution.parentArn).toBeUndefined();
      });
    });
  });
});<|MERGE_RESOLUTION|>--- conflicted
+++ resolved
@@ -22,13 +22,9 @@
  */
 
 const { Collection, Execution, Pdr } = require('@cumulus/api/models');
-<<<<<<< HEAD
-const { s3, deleteS3Object } = require('@cumulus/common/aws');
-=======
 
 const { s3, deleteS3Object } = require('@cumulus/common/aws');
 const { LambdaStep } = require('@cumulus/common/sfnStep');
->>>>>>> 7ad2649b
 
 const {
   addCollections,
