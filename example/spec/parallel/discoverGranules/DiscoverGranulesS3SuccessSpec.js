--- conflicted
+++ resolved
@@ -26,18 +26,15 @@
 
 describe('The DiscoverGranules workflow', () => {
   let beforeAllCompleted = false;
+  let bucket;
   let collection;
+  let expectedGranuleId;
+  let parentExecutionArn;
   let provider;
+  let providerPath;
   let queueGranulesOutput;
+  let stackName;
   let workflowExecution;
-  let stackName;
-  let bucket;
-  let providerPath;
-<<<<<<< HEAD
-  let expectedGranuleId;
-=======
-  let parentExecutionArn;
->>>>>>> bbc22187
 
   beforeAll(async () => {
     ({ stackName, bucket } = await loadConfig());
@@ -101,13 +98,10 @@
   });
 
   afterAll(async () => {
-<<<<<<< HEAD
     await deleteGranule({ prefix: stackName, granuleId: expectedGranuleId });
-=======
     // The order of execution deletes matters. Parents must be deleted before children.
     await deleteExecution({ prefix: stackName, executionArn: parentExecutionArn });
     await deleteExecution({ prefix: stackName, executionArn: workflowExecution.executionArn });
->>>>>>> bbc22187
     await Promise.all([
       deleteFolder(bucket, providerPath),
       deleteCollection({
