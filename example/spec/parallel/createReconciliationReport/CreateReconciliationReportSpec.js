--- conflicted
+++ resolved
@@ -12,13 +12,8 @@
 const BucketsConfig = require('@cumulus/common/BucketsConfig');
 const { constructCollectionId } = require('@cumulus/message/Collections');
 const { getBucketsConfigKey } = require('@cumulus/common/stack');
-<<<<<<< HEAD
-const { randomString } = require('@cumulus/common/test-utils');
-const { getCollections } = require('@cumulus/api-client/collections');
-=======
 const { randomString, randomId } = require('@cumulus/common/test-utils');
 const { getExecutionWithStatus } = require('@cumulus/integration-tests/Executions');
->>>>>>> 23929edb
 
 const GranuleFilesCache = require('@cumulus/api/lib/GranuleFilesCache');
 const { Granule } = require('@cumulus/api/models');
@@ -257,10 +252,7 @@
   let extraCumulusCollectionCleanup;
   let extraFileInDb;
   let extraS3Object;
-<<<<<<< HEAD
-=======
   let ingestTime;
->>>>>>> 23929edb
   let granuleBeforeUpdate;
   let granuleModel;
   let ingestTime;
@@ -322,10 +314,7 @@
         ingestAndPublishGranule(config, testSuffix, testDataFolder),
         ingestAndPublishGranule(config, testSuffix, testDataFolder, false),
         ingestGranuleToCMR(config, testSuffix, testDataFolder, ingestTime),
-<<<<<<< HEAD
-=======
         activeCollectionPromise,
->>>>>>> 23929edb
       ]);
 
       // update one of the granule files in database so that that file won't match with CMR
@@ -338,11 +327,7 @@
 
       console.log('XXXXX Waiting for updateGranuleFile(publishedGranuleId, JSON.parse(granuleBeforeUpdate.body).files, /jpg$/, \'jpg2\'))');
       ({ originalGranuleFile, updatedGranuleFile } = await updateGranuleFile(publishedGranuleId, JSON.parse(granuleBeforeUpdate.body).files, /jpg$/, 'jpg2'));
-<<<<<<< HEAD
-      console.log('updated granule file');
-=======
       console.log('XXXXX Completed for updateGranuleFile(publishedGranuleId, JSON.parse(granuleBeforeUpdate.body).files, /jpg$/, \'jpg2\'))');
->>>>>>> 23929edb
     } catch (error) {
       console.log(error);
       beforeAllFailed = true;
@@ -356,18 +341,12 @@
 
     console.log('Checking collection in list');
     // Verify the collection is returned when listing collections
-<<<<<<< HEAD
     console.log(`Ingest time: ${ingestTime}`);
-=======
->>>>>>> 23929edb
     const collsResp = await getCollections(
       { prefix: config.stackName, query: { sort_by: 'timestamp', order: 'desc', timestamp__from: ingestTime, limit: 30 } }
     );
     const colls = JSON.parse(collsResp.body).results;
-<<<<<<< HEAD
     console.log(JSON.stringify(colls, null, 2));
-=======
->>>>>>> 23929edb
     expect(colls.map((c) => constructCollectionId(c.name, c.version)).includes(collectionId)).toBe(true);
   });
 
