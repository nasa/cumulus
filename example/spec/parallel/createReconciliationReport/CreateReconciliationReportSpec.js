'use strict';

const cloneDeep = require('lodash/cloneDeep');
const moment = require('moment');
const fs = require('fs-extra');
const get = require('lodash/get');
const got = require('got');
const isEqual = require('lodash/isEqual');
const isNil = require('lodash/isNil');
const pWaitFor = require('p-wait-for');
const { GetFunctionConfigurationCommand } = require('@aws-sdk/client-lambda');

const { deleteAsyncOperation } = require('@cumulus/api-client/asyncOperations');
const reconciliationReportsApi = require('@cumulus/api-client/reconciliationReports');
const {
  buildS3Uri, fileExists, getJsonS3Object, parseS3Uri, s3PutObject,
} = require('@cumulus/aws-client/S3');
const { CMR } = require('@cumulus/cmr-client');
const { lambda, s3 } = require('@cumulus/aws-client/services');
const BucketsConfig = require('@cumulus/common/BucketsConfig');
const { getBucketsConfigKey } = require('@cumulus/common/stack');
const { randomString, randomId, randomStringFromRegex } = require('@cumulus/common/test-utils');
const { getExecutionWithStatus } = require('@cumulus/integration-tests/Executions');

const {
  addCollections,
  addProviders,
  cleanupProviders,
  generateCmrXml,
  waitForAsyncOperationStatus,
} = require('@cumulus/integration-tests');

const { getGranuleWithStatus } = require('@cumulus/integration-tests/Granules');
const { createCollection } = require('@cumulus/integration-tests/Collections');
const { createProvider } = require('@cumulus/integration-tests/Providers');
const { getCollections } = require('@cumulus/api-client/collections');
const {
  createGranule,
  getGranule,
  updateGranule,
} = require('@cumulus/api-client/granules');
const { getCmrSettings } = require('@cumulus/cmrjs/cmr-utils');
const { constructCollectionId } = require('@cumulus/message/Collections');

const {
  waitForApiStatus,
} = require('../../helpers/apiUtils');
const {
  loadConfig,
  uploadTestDataToBucket,
  deleteFolder,
  createTimestampedTestId,
  createTestDataPath,
  createTestSuffix,
} = require('../../helpers/testUtils');
const { removeCollectionAndAllDependencies } = require('../../helpers/Collections');
const {
  setupTestGranuleForIngest, waitForGranuleRecordUpdatedInList,
} = require('../../helpers/granuleUtils');
const { buildAndExecuteWorkflow } = require('../../helpers/workflowUtils');

const providersDir = './data/providers/s3/';
const collectionsDir = './data/collections/s3_MYD13Q1_006';
const collection = { name: 'MYD13Q1', version: '006' };
const onlyCMRCollection = { name: 'L2_HR_PIXC', version: '1' };

const granuleRegex = '^MYD13Q1\\.A[\\d]{7}\\.[\\w]{6}\\.006\\.[\\d]{13}$';

const ingestWithOrcaWorkflowName = 'IngestAndPublishGranuleWithOrca';

async function findProtectedBucket(systemBucket, stackName) {
  const bucketsConfig = new BucketsConfig(
    await getJsonS3Object(systemBucket, getBucketsConfigKey(stackName))
  );
  const protectedBucketConfig = bucketsConfig.protectedBuckets();
  if (!protectedBucketConfig) throw new Error(`Unable to find protected bucket in ${JSON.stringify(bucketsConfig)}`);
  return protectedBucketConfig[0].name;
}

// add MYD13Q1___006 collection
async function setupCollectionAndTestData(config, testSuffix, testDataFolder) {
  const s3data = [
    '@cumulus/test-data/granules/MYD13Q1.A2002185.h00v09.006.2015149071135.hdf.met',
    '@cumulus/test-data/granules/MYD13Q1.A2002185.h00v09.006.2015149071135.hdf',
    '@cumulus/test-data/granules/BROWSE.MYD13Q1.A2002185.h00v09.006.2015149071135.hdf',
    '@cumulus/test-data/granules/BROWSE.MYD13Q1.A2002185.h00v09.006.2015149071135.1.jpg',
  ];
  await removeCollectionAndAllDependencies({ prefix: config.stackName, collection });
  // populate collections, providers and test data
  console.log('\nXXX Completed removing collection and all dependencies');
  await Promise.all([
    uploadTestDataToBucket(config.bucket, s3data, testDataFolder),
    addCollections(config.stackName, config.bucket, collectionsDir),
    addProviders(config.stackName, config.bucket, providersDir, config.bucket, testSuffix),
  ]);
}

let ingestGranuleExecutionArn;
const ingestAndPublishGranuleExecutionArns = [];

// TODO: [CUMULUS-2567] These should be in a helper, possibly unit tested.
/**
 * Creates a new test collection with associated granule for testing.
 *
 * @param {string} prefix - stack Prefix
 * @param {string} sourceBucket - testing source bucket
 * @returns {Promise<Object>}  The collection created
 */
const createActiveCollection = async (prefix, sourceBucket) => {
  // The S3 path where granules will be ingested from
  const sourcePath = `${prefix}/tmp/${randomId('test-')}`;

  // Create the collection
  const newCollection = await createCollection(prefix, {
    duplicateHandling: 'error',
    process: 'modis',
  });

  // Create the S3 provider
  const provider = await createProvider(prefix, { host: sourceBucket });

  // Stage the granule files to S3
  const granFilename = `${randomId('junk-file-')}.txt`;
  const granFileKey = `${sourcePath}/${granFilename}`;
  await s3PutObject({
    Bucket: sourceBucket,
    Key: granFileKey,
    Body: 'aoeu',
  });

  const granuleId = randomId('granule-id-');

  const inputPayload = {
    granules: [
      {
        granuleId,
        dataType: newCollection.name,
        version: newCollection.version,
        files: [
          {
            name: granFilename,
            path: sourcePath,
          },
        ],
      },
    ],
  };

  const workflowExecution = await buildAndExecuteWorkflow(
    prefix,
    sourceBucket,
    'IngestGranule',
    newCollection,
    provider,
    inputPayload
  );

  ingestGranuleExecutionArn = workflowExecution.executionArn;

  await waitForApiStatus(
    getGranule,
    {
      prefix,
      granuleId: inputPayload.granules[0].granuleId,
      collectionId: constructCollectionId(
        newCollection.name,
        newCollection.version
      ),
    },
    'completed'
  );

  // Wait for the execution to be completed
  await getExecutionWithStatus({
    prefix,
    arn: ingestGranuleExecutionArn,
    status: 'completed',
  });

  await getGranuleWithStatus({
    prefix,
    granuleId,
<<<<<<< HEAD
    collectionId: constructCollectionId(newCollection.name, newCollection.version),
=======
    collectionId: constructCollectionId(
      newCollection.name,
      newCollection.version
    ),
>>>>>>> 34a92056
    status: 'completed',
  });
  return newCollection;
};

// ingest a granule and publish if requested
async function ingestAndPublishGranule(config, testSuffix, testDataFolder, publish = true, isOrcaIncluded = true) {
  const ingestAndPublishWorkflow = isOrcaIncluded ? ingestWithOrcaWorkflowName : 'IngestAndPublishGranule';
  const workflowName = publish ? ingestAndPublishWorkflow : 'IngestGranule';
  const provider = { id: `s3_provider${testSuffix}` };

  const inputPayloadJson = fs.readFileSync(
    './spec/parallel/createReconciliationReport/IngestGranule.MYD13Q1_006.input.payload.json',
    'utf8'
  );
  // update test data filepaths
  const inputPayload = await setupTestGranuleForIngest(
    config.bucket,
    inputPayloadJson,
    granuleRegex,
    '',
    testDataFolder
  );

  const { executionArn } = await buildAndExecuteWorkflow(
    config.stackName, config.bucket, workflowName, collection, provider, inputPayload
  );

  ingestAndPublishGranuleExecutionArns.push(executionArn);

  await waitForApiStatus(
    getGranule,
    {
      prefix: config.stackName,
      granuleId: inputPayload.granules[0].granuleId,
      collectionId: constructCollectionId(collection.name, collection.version),
    },
    'completed'
  );

  if (!inputPayload.granules[0].granuleId) {
    throw new Error(`No granule id found in ${JSON.stringify(inputPayload)}`);
  }

  return inputPayload.granules[0].granuleId;
}

const createCmrClient = async (config) => {
  const lambdaFunction = `${config.stackName}-CreateReconciliationReport`;
  const lambdaConfig = await lambda().send(new GetFunctionConfigurationCommand({ FunctionName: lambdaFunction }));
  Object.entries(lambdaConfig.Environment.Variables).forEach(([key, value]) => {
    process.env[key] = value;
  });
  const cmrSettings = await getCmrSettings();
  return new CMR(cmrSettings);
};

// ingest a granule xml to CMR
async function ingestGranuleToCMR(cmrClient) {
  const granuleId = randomStringFromRegex(granuleRegex);
  console.log(`\ningestGranuleToCMR granule id: ${granuleId}`);
  const xml = generateCmrXml({ granuleId }, collection);
  await cmrClient.ingestGranule(xml);
  return { granuleId };
}

// update granule file which matches the regex
async function updateGranuleFile(prefix, granule, regex, replacement) {
  const { granuleId, files } = granule;
  console.log(`update granule file: ${granuleId} regex ${regex} to ${replacement}`);
  let originalGranuleFile;
  let updatedGranuleFile;
  const updatedFiles = files.map((file) => {
    const updatedFile = cloneDeep(file);
    if (file.fileName.match(regex)) {
      originalGranuleFile = file;
      updatedGranuleFile = updatedFile;
    }
    updatedFile.fileName = updatedFile.fileName.replace(regex, replacement);
    updatedFile.key = updatedFile.key.replace(regex, replacement);
    return updatedFile;
  });
  await updateGranule({
    prefix,
    granuleId: granule.granuleId,
    collectionId: granule.collectionId,
    body: {
      ...granule,
      files: updatedFiles,
    },
  });
  return { originalGranuleFile, updatedGranuleFile };
}

// wait for collection in list
const waitForCollectionRecordsInList = async (stackName, collectionIds, additionalQueryParams = {}) => await pWaitFor(
  async () => {
    // Verify the collection is returned when listing collections
    const collsResp = await getCollections({
      prefix: stackName,
      query: { _id__in: collectionIds.join(','), ...additionalQueryParams, limit: 30 },
    });
    const results = get(JSON.parse(collsResp.body), 'results', []);
    const ids = results.map((c) => constructCollectionId(c.name, c.version));
    return isEqual(ids.sort(), collectionIds.sort());
  },
  {
    interval: 10000,
    timeout: 600 * 1000,
  }
);

// returns report content text
const fetchReconciliationReport = async (stackName, reportName) => {
  const response = await reconciliationReportsApi.getReconciliationReport({
    prefix: stackName,
    name: reportName,
  });

  if (response.statusCode !== 200) {
    throw new Error(`ReconciliationReport getReconciliationReport API did not return 200: ${JSON.stringify(response)}`);
  }

  const url = JSON.parse(response.body).presignedS3Url;
  if (isNil(url) || !url.includes(`reconciliation-reports/${reportName}`) ||
    !url.includes('Signature')) {
    throw new Error(`ReconciliationReport getReconciliationReport did not return valid url ${url}`);
  }

  const reportResponse = await got(url);
  return reportResponse.body;
};

describe('When there are granule differences and granule reconciliation is run', () => {
  let beforeAllFailed = false;
  let cmrClient;
  let cmrGranule;
  let collectionId;
  let config;
  let dbGranuleId;
  let extraCumulusCollection;
  let extraFileInDb;
  let extraGranuleInDb;
  let extraS3Object;
  let granuleBeforeUpdate;
  let originalGranuleFile;
  let protectedBucket;
  let publishedGranuleId;
  let testDataFolder;
  let testSuffix;
  let updatedGranuleFile;
  const ingestTime = Date.now() - 1000 * 30;
  const startTimestamp = moment.utc().format();

  beforeAll(async () => {
    try {
      collectionId = constructCollectionId(collection.name, collection.version);

      config = await loadConfig();

      process.env.CMR_ENVIRONMENT = 'UAT';

      cmrClient = await createCmrClient(config);

      // Find a protected bucket
      protectedBucket = await findProtectedBucket(config.bucket, config.stackName);

      // Write an extra S3 object to the protected bucket
      extraS3Object = { Bucket: protectedBucket, Key: randomString() };
      await s3().putObject({ Body: 'delete-me', ...extraS3Object });

      extraCumulusCollection = await createActiveCollection(config.stackName, config.bucket);
      const testId = createTimestampedTestId(config.stackName, 'CreateReconciliationReport');
      testSuffix = createTestSuffix(testId);
      testDataFolder = createTestDataPath(testId);

      console.log('XXX Waiting for setupCollectionAndTestData');
      await setupCollectionAndTestData(config, testSuffix, testDataFolder);
      console.log('XXX Completed setupCollectionAndTestData');

      extraFileInDb = {
        bucket: protectedBucket,
        key: randomString(),
      };
      extraGranuleInDb = {
        granuleId: randomId('extra-granule'),
        collectionId,
        status: 'completed',
        files: [extraFileInDb],
      };
      await createGranule({
        prefix: config.stackName,
        body: extraGranuleInDb,
      });

      [
        publishedGranuleId,
        dbGranuleId,
        cmrGranule,
      ] = await Promise.all([
        ingestAndPublishGranule(config, testSuffix, testDataFolder, true),
        ingestAndPublishGranule(config, testSuffix, testDataFolder, false),
        ingestGranuleToCMR(cmrClient),
      ]);

      console.log('dbGranuleId', dbGranuleId);
      console.log('publishedGranuleId', publishedGranuleId);

      console.log('XXXXX Waiting for collections in list');
      const collectionIds = [
        collectionId,
        constructCollectionId(extraCumulusCollection.name, extraCumulusCollection.version),
      ];
      await waitForCollectionRecordsInList(config.stackName, collectionIds, { timestamp__from: ingestTime });
      console.log('XXXXX Completed collections in list');

      // update one of the granule files in database so that that file won't match with CMR
      console.log('XXXXX Waiting for getGranule()');
      granuleBeforeUpdate = await getGranule({
        prefix: config.stackName,
        granuleId: publishedGranuleId,
        collectionId,
      });
<<<<<<< HEAD
      console.log('XXXXX Completed for getGranule()');
      await waitForGranuleRecordUpdatedInList(
        config.stackName,
        granuleBeforeUpdate,
        {
          includeFullRecord: 'true',
        }
      );
=======
      console.log('XXXXX Completed getGranule()');
      await waitForGranuleRecordUpdatedInList(config.stackName, granuleBeforeUpdate);
>>>>>>> 34a92056
      console.log(`XXXXX Waiting for updateGranuleFile(${publishedGranuleId})`);
      ({ originalGranuleFile, updatedGranuleFile } = await updateGranuleFile(
        config.stackName,
        granuleBeforeUpdate,
        /jpg$/,
        'jpg2'
      ));
      console.log(`XXXXX Completed updateGranuleFile(${publishedGranuleId})`);

      const [dbGranule, granuleAfterUpdate] = await Promise.all([
        getGranule({ prefix: config.stackName, granuleId: dbGranuleId, collectionId }),
        getGranule({ prefix: config.stackName, granuleId: publishedGranuleId, collectionId }),
      ]);
      console.log('XXXX Waiting for granules updated in list');
      await Promise.all([
        waitForGranuleRecordUpdatedInList(
          config.stackName,
          dbGranule,
          {
            includeFullRecord: 'true',
          }
        ),
        waitForGranuleRecordUpdatedInList(
          config.stackName,
          granuleAfterUpdate,
          {
            includeFullRecord: 'true',
          }
        ),
      ]);
      console.log('XXXX Completed granules updated in list');
    } catch (error) {
      console.log(error);
      beforeAllFailed = error;
    }
  });

  it('prepares the test suite successfully', () => {
    if (beforeAllFailed) fail(beforeAllFailed);
  });

  describe('Create an Inventory Reconciliation Report to monitor inventory discrepancies', () => {
    // report record in db and report in s3
    let reportRecord;
    let report;
    let inventoryReportAsyncOperationId;

    afterAll(async () => {
      if (inventoryReportAsyncOperationId) {
        await deleteAsyncOperation({ prefix: config.stackName, asyncOperationId: inventoryReportAsyncOperationId });
      }
    });

    it('generates an async operation through the Cumulus API', async () => {
      if (beforeAllFailed) fail(beforeAllFailed);
      const response = await reconciliationReportsApi.createReconciliationReport({
        prefix: config.stackName,
        request: {
          collectionId: [
            constructCollectionId(collection.name, collection.version),
            constructCollectionId(extraCumulusCollection.name, extraCumulusCollection.version),
            constructCollectionId(onlyCMRCollection.name, onlyCMRCollection.version),
          ],
          reportType: 'Granule Not Found',
        },
      });

      const responseBody = JSON.parse(response.body);
      inventoryReportAsyncOperationId = responseBody.id;
      console.log('inventoryReportAsyncOperationId', inventoryReportAsyncOperationId);
      expect(response.statusCode).toBe(202);
    });

    it('generates reconciliation report through the Cumulus API', async () => {
      if (beforeAllFailed) fail(beforeAllFailed);
      let asyncOperation;
      try {
        asyncOperation = await waitForAsyncOperationStatus({
          id: inventoryReportAsyncOperationId,
          status: 'SUCCEEDED',
          stackName: config.stackName,
          retryOptions: {
            retries: 80,
            factor: 1.041,
          },
        });
      } catch (error) {
        fail(error);
      }
      expect(asyncOperation.status).toEqual('SUCCEEDED');
      expect(asyncOperation.operationType).toBe('Reconciliation Report');
      reportRecord = JSON.parse(asyncOperation.output);
      expect(reportRecord.status).toEqual('Generated');
      console.log(`report Record: ${JSON.stringify(reportRecord)}`);
    });

    it('fetches a reconciliation report through the Cumulus API', async () => {
      if (beforeAllFailed) fail(beforeAllFailed);
      const reportContent = await fetchReconciliationReport(config.stackName, reportRecord.name);
      report = JSON.parse(reportContent);
      expect(report.reportType).toBe('Granule Not Found');
      expect(report.status).toBe('SUCCESS');
    });

    it('generates a filtered report, omitting files that are in S3 but not in the Cumulus files table', () => {
      if (beforeAllFailed) fail(beforeAllFailed);
      const extraS3ObjectUri = buildS3Uri(extraS3Object.Bucket, extraS3Object.Key);
      expect(report.filesInCumulus.onlyInS3).not.toContain(extraS3ObjectUri);
      expect(report.filesInCumulus.onlyInS3.length).toBe(0);
    });

    it('generates a report showing cumulus files that are in the Cumulus files table but not in S3', () => {
      if (beforeAllFailed) fail(beforeAllFailed);
      const extraFileUri = buildS3Uri(extraFileInDb.bucket, extraFileInDb.key);
      const extraDbUris = report.filesInCumulus.onlyInDb.map((i) => i.uri);
      expect(extraDbUris).toContain(extraFileUri);
    });

    it('generates a filtered report showing requested collections that are in both Cumulus and CMR', () => {
      if (beforeAllFailed) fail(beforeAllFailed);
      // MYD13Q1___006 is in both Cumulus and CMR
      expect(report.collectionsInCumulusCmr.okCount).toBe(1);
    });

    it('generates a filtered report showing requested collections that are in Cumulus but not in CMR', () => {
      if (beforeAllFailed) fail(beforeAllFailed);
      const extraCollection = constructCollectionId(extraCumulusCollection.name, extraCumulusCollection.version);
      expect(report.collectionsInCumulusCmr.onlyInCumulus).toContain(extraCollection);
      expect(report.collectionsInCumulusCmr.onlyInCumulus).not.toContain(collectionId);
      expect(report.collectionsInCumulusCmr.onlyInCumulus.length).toBe(1);
    });

    it('generates a report showing the amount of files that match broken down by Granule', () => {
      if (beforeAllFailed) fail(beforeAllFailed);
      const okCount = report.filesInCumulus.okCount;
      const totalOkCountByGranule = Object.values(report.filesInCumulus.okCountByGranule).reduce(
        (total, currentOkCount) => total + currentOkCount
      );
      expect(totalOkCountByGranule).toEqual(okCount);
    });

    it('generates a report showing collections that are in the CMR but not in Cumulus', () => {
      if (beforeAllFailed) fail(beforeAllFailed);
      // we know CMR has collections which are not in Cumulus
      expect(report.collectionsInCumulusCmr.onlyInCmr.length).toBe(1);
      expect(report.collectionsInCumulusCmr.onlyInCmr).not.toContain(collectionId);
    });

    it('generates a filtered report showing number of granules that are in both Cumulus and CMR', () => {
      if (beforeAllFailed) fail(beforeAllFailed);
      // published granule should in both Cumulus and CMR
      expect(report.granulesInCumulusCmr.okCount).toBe(1);
    });

    it('generates a filtered report showing granules that are in Cumulus but not in CMR', () => {
      if (beforeAllFailed) fail(beforeAllFailed);
      // ingested (not published) granule should only in Cumulus
      const cumulusGranuleIds = report.granulesInCumulusCmr.onlyInCumulus.map((gran) => gran.granuleId);
      expect(cumulusGranuleIds).toContain(dbGranuleId);
      expect(cumulusGranuleIds).not.toContain(publishedGranuleId);
      expect(report.granulesInCumulusCmr.onlyInCumulus.length).toBe(2);
    });

    it('generates a report showing granules that are in the CMR but not in Cumulus', () => {
      if (beforeAllFailed) fail(beforeAllFailed);
      const cmrGranuleIds = report.granulesInCumulusCmr.onlyInCmr.map((gran) => gran.GranuleUR);
      expect(cmrGranuleIds.length).toBeGreaterThanOrEqual(1);
      expect(cmrGranuleIds).toContain(cmrGranule.granuleId);
      expect(cmrGranuleIds).not.toContain(dbGranuleId);
      expect(cmrGranuleIds).not.toContain(publishedGranuleId);
    });

    it('generates a report showing number of granule files that are in both Cumulus and CMR', () => {
      if (beforeAllFailed) fail(beforeAllFailed);
      // published granule should have 2 files in both Cumulus and CMR
      expect(report.filesInCumulusCmr.okCount).toBeGreaterThanOrEqual(2);
    });

    it('generates a report showing granule files that are in Cumulus but not in CMR', () => {
      if (beforeAllFailed) fail(beforeAllFailed);
      // published granule should have one file(renamed file) in Cumulus
      const fileNames = report.filesInCumulusCmr.onlyInCumulus.map((file) => file.fileName);
      expect(fileNames).toContain(updatedGranuleFile.fileName);
      expect(fileNames).not.toContain(originalGranuleFile.fileName);
      expect(report.filesInCumulusCmr.onlyInCumulus.filter((file) => file.granuleId === publishedGranuleId).length)
        .toBe(1);
    });

    it('generates a report showing granule files that are in the CMR but not in Cumulus', () => {
      if (beforeAllFailed) fail(beforeAllFailed);
      const urls = report.filesInCumulusCmr.onlyInCmr;
      expect(urls.find((url) => url.URL.endsWith(originalGranuleFile.fileName))).toBeTruthy();
      expect(urls.find((url) => url.URL.endsWith(updatedGranuleFile.fileName))).toBeFalsy();
      // CMR has https URL and S3 URL for the same file
      expect(report.filesInCumulusCmr.onlyInCmr.filter((file) => file.GranuleUR === publishedGranuleId).length)
        .toBe(2);
    });

    it('deletes a reconciliation report through the Cumulus API', async () => {
      if (beforeAllFailed) fail(beforeAllFailed);
      await reconciliationReportsApi.deleteReconciliationReport({
        prefix: config.stackName,
        name: reportRecord.name,
      });

      const parsed = parseS3Uri(reportRecord.location);
      const exists = await fileExists(parsed.Bucket, parsed.Key);
      expect(exists).toBeFalse();

      let responseError;

      try {
        await reconciliationReportsApi.getReconciliationReport({
          prefix: config.stackName,
          name: reportRecord.name,
        });
      } catch (error) {
        responseError = error;
      }

      expect(responseError.statusCode).toBe(404);
      expect(JSON.parse(responseError.apiMessage).message).toBe(`No record found for ${reportRecord.name}`);
    });
  });

  describe('Creates \'Granule Inventory\' reports.', () => {
    let reportRecord;
    let reportArray;
    let granuleInventoryAsyncOpId;

    afterAll(async () => {
      if (granuleInventoryAsyncOpId) {
        await deleteAsyncOperation({ prefix: config.stackName, asyncOperationId: granuleInventoryAsyncOpId });
      }
    });

    it('generates an async operation through the Cumulus API', async () => {
      if (beforeAllFailed) fail(beforeAllFailed);
      const request = {
        reportType: 'Granule Inventory',
        reportName: randomId('granuleInventory'),
        startTimestamp,
        endTimestamp: moment.utc().format(),
        collectionId,
        status: 'completed',
        granuleId: [publishedGranuleId, dbGranuleId],
        provider: `s3_provider${testSuffix}`,
      };
      const response = await reconciliationReportsApi.createReconciliationReport({
        prefix: config.stackName,
        request,
      });

      const responseBody = JSON.parse(response.body);
      granuleInventoryAsyncOpId = responseBody.id;
      console.log('granuleInventoryAsyncOpId', granuleInventoryAsyncOpId);
      expect(response.statusCode).toBe(202);
    });

    it('generates reconciliation report through the Cumulus API', async () => {
      if (beforeAllFailed) fail(beforeAllFailed);

      let asyncOperation;
      try {
        asyncOperation = await waitForAsyncOperationStatus({
          id: granuleInventoryAsyncOpId,
          status: 'SUCCEEDED',
          stackName: config.stackName,
          retryOptions: {
            retries: 70,
            factor: 1.041,
          },
        });
      } catch (error) {
        fail(error);
      }

      expect(asyncOperation.operationType).toBe('Reconciliation Report');
      reportRecord = JSON.parse(asyncOperation.output);
    });

    it('Fetches an object with a signedURL to the Granule Inventory report through the Cumulus API', async () => {
      if (beforeAllFailed) fail(beforeAllFailed);

      const reportContent = await fetchReconciliationReport(config.stackName, reportRecord.name);
      reportArray = reportContent.split('\n');
      [
        'granuleUr',
        'collectionId',
        'createdAt',
        'startDateTime',
        'endDateTime',
        'status',
        'updatedAt',
        'published',
      ].forEach((field) => expect(reportArray[0]).toMatch(field));
    });

    it('includes correct records', () => {
      if (beforeAllFailed) fail(beforeAllFailed);

      [
        collectionId,
        dbGranuleId,
        publishedGranuleId,
      ].forEach((testStr) => {
        // found in report
        expect(reportArray.some((record) => record.includes(testStr))).toBe(true);
      });

      const omittedCollectionId = constructCollectionId(extraCumulusCollection.name, extraCumulusCollection.version);
      expect(reportArray.some((record) => record.includes(omittedCollectionId))).toBe(false);
    });

    it('deletes a reconciliation report through the Cumulus API', async () => {
      if (beforeAllFailed) fail(beforeAllFailed);
      await reconciliationReportsApi.deleteReconciliationReport({
        prefix: config.stackName,
        name: reportRecord.name,
      });

      const parsed = parseS3Uri(reportRecord.location);
      const exists = await fileExists(parsed.Bucket, parsed.Key);
      expect(exists).toBeFalse();

      let responseError;
      try {
        await reconciliationReportsApi.getReconciliationReport({
          prefix: config.stackName,
          name: reportRecord.name,
        });
      } catch (error) {
        responseError = error;
      }
      expect(responseError.statusCode).toBe(404);
      expect(JSON.parse(responseError.apiMessage).message).toBe(`No record found for ${reportRecord.name}`);
    });
  });

  describe('Create an ORCA Backup Reconciliation Report to monitor ORCA backup discrepancies', () => {
    // report record in db and report in s3
    let reportRecord;
    let report;
    let orcaReportAsyncOperationId;

    afterAll(async () => {
      if (orcaReportAsyncOperationId) {
        await deleteAsyncOperation({ prefix: config.stackName, asyncOperationId: orcaReportAsyncOperationId });
      }
    });

    it('generates an async operation through the Cumulus API', async () => {
      if (beforeAllFailed) fail(beforeAllFailed);
      const request = {
        reportType: 'ORCA Backup',
        reportName: randomId('OrcaBackupReport'),
        startTimestamp,
        endTimestamp: moment.utc().format(),
        collectionId,
        granuleId: [publishedGranuleId, dbGranuleId, randomId('granuleId')],
        provider: [randomId('provider'), `s3_provider${testSuffix}`],
      };
      const response = await reconciliationReportsApi.createReconciliationReport({
        prefix: config.stackName,
        request,
      });

      const responseBody = JSON.parse(response.body);
      orcaReportAsyncOperationId = responseBody.id;
      console.log('orcaReportAsyncOperationId', orcaReportAsyncOperationId);
      expect(response.statusCode).toBe(202);
    });

    it('generates reconciliation report through the Cumulus API', async () => {
      if (beforeAllFailed) fail(beforeAllFailed);
      let asyncOperation;
      try {
        asyncOperation = await waitForAsyncOperationStatus({
          id: orcaReportAsyncOperationId,
          status: 'SUCCEEDED',
          stackName: config.stackName,
          retryOptions: {
            retries: 60,
            factor: 1.08,
          },
        });
      } catch (error) {
        fail(error);
      }
      expect(asyncOperation.operationType).toBe('Reconciliation Report');
      reportRecord = JSON.parse(asyncOperation.output);
    });

    it('fetches a reconciliation report through the Cumulus API', async () => {
      if (beforeAllFailed) fail(beforeAllFailed);
      const reportContent = await fetchReconciliationReport(config.stackName, reportRecord.name);
      report = JSON.parse(reportContent);
      console.log(`ORCA Backup report ${reportContent}`);
      expect(report.reportType).toBe('ORCA Backup');
      expect(report.status).toBe('SUCCESS');
    });

    it('generates a report showing number of granules that are in Cumulus and ORCA', () => {
      if (beforeAllFailed) fail(beforeAllFailed);
      const granules = report.granules;
      expect(granules).toBeTruthy();
      expect(granules.okCount).toBe(0);
      // publishedGranule, dbGranule
      expect(granules.cumulusCount).toBe(2);
      // publishedGranule
      expect(granules.orcaCount).toBe(1);
      // 4 from publishedGranule (all except .jpg, .jpg2), 1 from dbGranule (.met)
      expect(granules.okFilesCount).toBe(5);
      // all 5 from publishedGranule, all 5 from dbGranule
      expect(granules.cumulusFilesCount).toBe(10);
      // 4 from publishedGranule (except .met)
      expect(granules.orcaFilesCount).toBe(4);
      expect(granules.conflictFilesCount).toBe(6);
      expect(granules.onlyInCumulus.length).toBe(1);
      expect(granules.onlyInCumulus[0].granuleId).toBe(dbGranuleId);
      expect(granules.onlyInCumulus[0].collectionId).toBe(collectionId);
      expect(granules.onlyInCumulus[0].provider).toBe(`s3_provider${testSuffix}`);
      expect(granules.onlyInCumulus[0].okFilesCount).toBe(1);
      expect(granules.onlyInCumulus[0].cumulusFilesCount).toBe(5);
      expect(granules.onlyInCumulus[0].orcaFilesCount).toBe(0);
      expect(granules.onlyInCumulus[0].conflictFiles.length).toBe(4);
      expect(granules.onlyInCumulus[0].conflictFiles.filter((file) => file.fileName.endsWith('.met')).length).toBe(0);
      expect(granules.onlyInOrca.length).toBe(0);
      if (granules.withConflicts.length !== 0) {
        console.log(`XXXX withConflicts ${JSON.stringify(granules.withConflicts)}`);
      }
      expect(granules.withConflicts.length).toBe(1);
      expect(granules.withConflicts[0].granuleId).toBe(publishedGranuleId);
      expect(granules.withConflicts[0].collectionId).toBe(collectionId);
      expect(granules.withConflicts[0].provider).toBe(`s3_provider${testSuffix}`);
      expect(granules.withConflicts[0].okFilesCount).toBe(4);
      expect(granules.withConflicts[0].cumulusFilesCount).toBe(5);
      expect(granules.withConflicts[0].orcaFilesCount).toBe(4);
      expect(granules.withConflicts[0].conflictFiles.length).toBe(2);
      expect(granules.withConflicts[0].conflictFiles.filter(
        (file) => file.fileName.endsWith('.jpg') || file.fileName.endsWith('.jpg2')
      ).length).toBe(2);
    });

    it('deletes a reconciliation report through the Cumulus API', async () => {
      if (beforeAllFailed) fail(beforeAllFailed);
      await reconciliationReportsApi.deleteReconciliationReport({
        prefix: config.stackName,
        name: reportRecord.name,
      });

      const parsed = parseS3Uri(reportRecord.location);
      const exists = await fileExists(parsed.Bucket, parsed.Key);
      expect(exists).toBeFalse();

      let responseError;
      try {
        await reconciliationReportsApi.getReconciliationReport({
          prefix: config.stackName,
          name: reportRecord.name,
        });
      } catch (error) {
        responseError = error;
      }

      expect(responseError.statusCode).toBe(404);
      expect(JSON.parse(responseError.apiMessage).message).toBe(`No record found for ${reportRecord.name}`);
    });
    // TODO delete granule from ORCA when the API is available
  });

  afterAll(async () => {
    const activeCollectionId = constructCollectionId(extraCumulusCollection.name, extraCumulusCollection.version);

    console.log(`update database state back for  ${publishedGranuleId}, ${activeCollectionId}`);
    await updateGranule({
      prefix: config.stackName,
      granuleId: publishedGranuleId,
      collectionId: granuleBeforeUpdate.collectionId,
      body: {
        granuleId: publishedGranuleId,
        ...granuleBeforeUpdate,
      },
    });

    const cleanupResults = await Promise.allSettled([
      removeCollectionAndAllDependencies({ prefix: config.stackName, collection: extraCumulusCollection }),
      removeCollectionAndAllDependencies({ prefix: config.stackName, collection }),
      s3().deleteObject(extraS3Object),
      deleteFolder(config.bucket, testDataFolder),
      cmrClient.deleteGranule(cmrGranule),
    ]);
    cleanupResults.forEach((result) => {
      if (result.status === 'rejected') {
        console.log(`***Cleanup failed ${JSON.stringify(result)}`);
        throw new Error(JSON.stringify(result));
      }
    });
    await cleanupProviders(config.stackName, config.bucket, providersDir, testSuffix);
  });
});<|MERGE_RESOLUTION|>--- conflicted
+++ resolved
@@ -180,14 +180,10 @@
   await getGranuleWithStatus({
     prefix,
     granuleId,
-<<<<<<< HEAD
-    collectionId: constructCollectionId(newCollection.name, newCollection.version),
-=======
     collectionId: constructCollectionId(
       newCollection.name,
       newCollection.version
     ),
->>>>>>> 34a92056
     status: 'completed',
   });
   return newCollection;
@@ -411,7 +407,6 @@
         granuleId: publishedGranuleId,
         collectionId,
       });
-<<<<<<< HEAD
       console.log('XXXXX Completed for getGranule()');
       await waitForGranuleRecordUpdatedInList(
         config.stackName,
@@ -420,10 +415,6 @@
           includeFullRecord: 'true',
         }
       );
-=======
-      console.log('XXXXX Completed getGranule()');
-      await waitForGranuleRecordUpdatedInList(config.stackName, granuleBeforeUpdate);
->>>>>>> 34a92056
       console.log(`XXXXX Waiting for updateGranuleFile(${publishedGranuleId})`);
       ({ originalGranuleFile, updatedGranuleFile } = await updateGranuleFile(
         config.stackName,
