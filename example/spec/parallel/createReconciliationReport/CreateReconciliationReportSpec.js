'use strict';

const cloneDeep = require('lodash/cloneDeep');
const moment = require('moment');
const fs = require('fs-extra');
const get = require('lodash/get');
const got = require('got');
const isEqual = require('lodash/isEqual');
const isNil = require('lodash/isNil');
const pWaitFor = require('p-wait-for');

const { deleteAsyncOperation } = require('@cumulus/api-client/asyncOperations');
const reconciliationReportsApi = require('@cumulus/api-client/reconciliationReports');
const { deleteExecution } = require('@cumulus/api-client/executions');
const {
  buildS3Uri, fileExists, getJsonS3Object, parseS3Uri, s3PutObject, deleteS3Object,
} = require('@cumulus/aws-client/S3');
const { CMR } = require('@cumulus/cmr-client');
const { lambda, s3 } = require('@cumulus/aws-client/services');
const BucketsConfig = require('@cumulus/common/BucketsConfig');
const { constructCollectionId } = require('@cumulus/message/Collections');
const { getBucketsConfigKey } = require('@cumulus/common/stack');
const { randomString, randomId, randomStringFromRegex } = require('@cumulus/common/test-utils');
const { getExecutionWithStatus } = require('@cumulus/integration-tests/Executions');

const GranuleFilesCache = require('@cumulus/api/lib/GranuleFilesCache');
const { Granule } = require('@cumulus/api/models');
const {
  addCollections,
  addProviders,
  buildAndExecuteWorkflow,
  cleanupCollections,
  cleanupProviders,
  generateCmrXml,
  granulesApi: granulesApiTestUtils,
  waitForAsyncOperationStatus,
} = require('@cumulus/integration-tests');

const { getGranuleWithStatus } = require('@cumulus/integration-tests/Granules');
const { createCollection } = require('@cumulus/integration-tests/Collections');
const { createProvider } = require('@cumulus/integration-tests/Providers');
const { deleteCollection, getCollections } = require('@cumulus/api-client/collections');
const { deleteGranule, removePublishedGranule } = require('@cumulus/api-client/granules');
const { deleteProvider } = require('@cumulus/api-client/providers');
const { getCmrSettings } = require('@cumulus/cmrjs/cmr-utils');

const {
  loadConfig,
  uploadTestDataToBucket,
  deleteFolder,
  createTimestampedTestId,
  createTestDataPath,
  createTestSuffix,
} = require('../../helpers/testUtils');
const {
  setupTestGranuleForIngest, waitForGranuleRecordUpdatedInList,
} = require('../../helpers/granuleUtils');
const { waitForModelStatus } = require('../../helpers/apiUtils');

const providersDir = './data/providers/s3/';
const collectionsDir = './data/collections/s3_MYD13Q1_006';
const collection = { name: 'MYD13Q1', version: '006' };
const onlyCMRCollection = { name: 'L2_HR_PIXC', version: '1' };

const granuleRegex = '^MYD13Q1\\.A[\\d]{7}\\.[\\w]{6}\\.006\\.[\\d]{13}$';

async function findProtectedBucket(systemBucket, stackName) {
  const bucketsConfig = new BucketsConfig(
    await getJsonS3Object(systemBucket, getBucketsConfigKey(stackName))
  );
  const protectedBucketConfig = bucketsConfig.protectedBuckets();
  if (!protectedBucketConfig) throw new Error(`Unable to find protected bucket in ${JSON.stringify(bucketsConfig)}`);
  return protectedBucketConfig[0].name;
}

// add MYD13Q1___006 collection
async function setupCollectionAndTestData(config, testSuffix, testDataFolder) {
  const s3data = [
    '@cumulus/test-data/granules/MYD13Q1.A2002185.h00v09.006.2015149071135.hdf.met',
    '@cumulus/test-data/granules/MYD13Q1.A2002185.h00v09.006.2015149071135.hdf',
    '@cumulus/test-data/granules/BROWSE.MYD13Q1.A2002185.h00v09.006.2015149071135.hdf',
    '@cumulus/test-data/granules/BROWSE.MYD13Q1.A2002185.h00v09.006.2015149071135.1.jpg',
  ];

  // populate collections, providers and test data
  await Promise.all([
    uploadTestDataToBucket(config.bucket, s3data, testDataFolder),
    addCollections(config.stackName, config.bucket, collectionsDir),
    addProviders(config.stackName, config.bucket, providersDir, config.bucket, testSuffix),
  ]);
}

let ingestGranuleExecutionArn;
const ingestAndPublishGranuleExecutionArns = [];

/**
 * Creates a new test collection with associated granule for testing.
 *
 * @param {string} prefix - stack Prefix
 * @param {string} sourceBucket - testing source bucket
 * @returns {Promise<Array>} A new collection with associated granule and a cleanup function to call after you are finished.
 */
const createActiveCollection = async (prefix, sourceBucket) => {
  // The S3 path where granules will be ingested from
  const sourcePath = `${prefix}/tmp/${randomId('test-')}`;

  // Create the collection
  const newCollection = await createCollection(
    prefix,
    {
      duplicateHandling: 'error',
      process: 'modis',
    }
  );

  // Create the S3 provider
  const provider = await createProvider(prefix, { host: sourceBucket });

  // Stage the granule files to S3
  const granFilename = `${randomId('junk-file-')}.txt`;
  const granFileKey = `${sourcePath}/${granFilename}`;
  await s3PutObject({
    Bucket: sourceBucket,
    Key: granFileKey,
    Body: 'aoeu',
  });

  const granuleId = randomId('granule-id-');

  const inputPayload = {
    granules: [
      {
        granuleId,
        dataType: newCollection.name,
        version: newCollection.version,
        files: [
          {
            name: granFilename,
            path: sourcePath,
          },
        ],
      },
    ],
  };

  const workflowExecution = await buildAndExecuteWorkflow(
    prefix, sourceBucket, 'IngestGranule', newCollection, provider, inputPayload
  );

  ingestGranuleExecutionArn = workflowExecution.executionArn;

  await waitForModelStatus(
    new Granule(),
    { granuleId: inputPayload.granules[0].granuleId },
    'completed'
  );

  // Wait for the execution to be completed
  await getExecutionWithStatus({
    prefix,
    arn: ingestGranuleExecutionArn,
    status: 'completed',
  });

  await getGranuleWithStatus({ prefix, granuleId, status: 'completed' });

  const cleanupFunction = async () => {
    await deleteGranule({ prefix, granuleId });
    await Promise.allSettled(
      [
        deleteS3Object(sourceBucket, granFileKey),
        deleteProvider({ prefix, providerId: get(provider, 'id') }),
        deleteCollection({
          prefix,
          collectionName: get(newCollection, 'name'),
          collectionVersion: get(newCollection, 'version'),
        }),
      ]
    );
  };

  return [newCollection, cleanupFunction];
};

// ingest a granule and publish if requested
async function ingestAndPublishGranule(config, testSuffix, testDataFolder, publish = true) {
  const workflowName = publish ? 'IngestAndPublishGranule' : 'IngestGranule';
  const provider = { id: `s3_provider${testSuffix}` };

  const inputPayloadJson = fs.readFileSync(
    './spec/parallel/createReconciliationReport/IngestGranule.MYD13Q1_006.input.payload.json',
    'utf8'
  );
  // update test data filepaths
  const inputPayload = await setupTestGranuleForIngest(
    config.bucket,
    inputPayloadJson,
    granuleRegex,
    '',
    testDataFolder
  );

  ingestAndPublishGranuleExecutionArns.push(await buildAndExecuteWorkflow(
    config.stackName, config.bucket, workflowName, collection, provider, inputPayload
  ));

  await waitForModelStatus(
    new Granule(),
    { granuleId: inputPayload.granules[0].granuleId },
    'completed'
  );

  if (!inputPayload.granules[0].granuleId) {
    throw new Error(`No granule id found in ${JSON.stringify(inputPayload)}`);
  }

  return inputPayload.granules[0].granuleId;
}

const createCmrClient = async (config) => {
  const lambdaFunction = `${config.stackName}-CreateReconciliationReport`;
  const lambdaConfig = await lambda().getFunctionConfiguration({ FunctionName: lambdaFunction })
    .promise();
  Object.entries(lambdaConfig.Environment.Variables).forEach(([key, value]) => {
    process.env[key] = value;
  });
  const cmrSettings = await getCmrSettings();
  return new CMR(cmrSettings);
};

// ingest a granule xml to CMR
async function ingestGranuleToCMR(cmrClient) {
  const granuleId = randomStringFromRegex(granuleRegex);
  console.log(`\ningestGranuleToCMR granule id: ${granuleId}`);
  const xml = generateCmrXml({ granuleId }, collection);
  await cmrClient.ingestGranule(xml);
  return { granuleId };
}

// update granule file which matches the regex
async function updateGranuleFile(granuleId, granuleFiles, regex, replacement) {
  console.log(`update granule file: ${granuleId} regex ${regex} to ${replacement}`);
  let originalGranuleFile;
  let updatedGranuleFile;
  const updatedFiles = granuleFiles.map((file) => {
    const updatedFile = cloneDeep(file);
    if (file.fileName.match(regex)) {
      originalGranuleFile = file;
      updatedGranuleFile = updatedFile;
    }
    updatedFile.fileName = updatedFile.fileName.replace(regex, replacement);
    updatedFile.key = updatedFile.key.replace(regex, replacement);
    return updatedFile;
  });
  await (new Granule()).update({ granuleId: granuleId }, { files: updatedFiles });
  return { originalGranuleFile, updatedGranuleFile };
}

// wait for collection in list
const waitForCollectionRecordsInList = async (stackName, collectionIds, additionalQueryParams = {}) => await pWaitFor(
  async () => {
    // Verify the collection is returned when listing collections
    const collsResp = await getCollections({ prefix: stackName,
      query: { _id__in: collectionIds.join(','), ...additionalQueryParams, limit: 30 } });
    const results = get(JSON.parse(collsResp.body), 'results', []);
    const ids = results.map((c) => constructCollectionId(c.name, c.version));
    return isEqual(ids.sort(), collectionIds.sort());
  },
  {
    interval: 10000,
    timeout: 600 * 1000,
  }
);

// returns report content text
const fetchReconciliationReport = async (stackName, reportName) => {
  const response = await reconciliationReportsApi.getReconciliationReport({
    prefix: stackName,
    name: reportName,
  });

  if (response.statusCode !== 200) {
    throw new Error(`ReconciliationReport getReconciliationReport API did not return 200: ${JSON.stringify(response)}`);
  }

  const url = JSON.parse(response.body).presignedS3Url;
  if (isNil(url) || !url.includes(`reconciliation-reports/${reportName}`) ||
    !url.includes('AWSAccessKeyId') ||
    !url.includes('Signature')) {
    throw new Error(`ReconciliationReport getReconciliationReport did not return valid url ${url}`);
  }

  const reportResponse = await got(url);
  return reportResponse.body;
};

describe('When there are granule differences and granule reconciliation is run', () => {
  let beforeAllFailed = false;
  let cmrClient;
  let cmrGranule;
  let collectionId;
  let config;
  let dbGranuleId;
  let extraCumulusCollection;
  let extraCumulusCollectionCleanup;
  let extraFileInDb;
  let extraS3Object;
  let granuleBeforeUpdate;
  let granuleModel;
  let originalGranuleFile;
  let protectedBucket;
  let publishedGranuleId;
  let testDataFolder;
  let testSuffix;
  let updatedGranuleFile;
  const ingestTime = Date.now() - 1000 * 30;

  beforeAll(async () => {
    try {
      collectionId = constructCollectionId(collection.name, collection.version);

      config = await loadConfig();
      process.env.ProvidersTable = `${config.stackName}-ProvidersTable`;
      process.env.GranulesTable = `${config.stackName}-GranulesTable`;
      granuleModel = new Granule();

      process.env.ReconciliationReportsTable = `${config.stackName}-ReconciliationReportsTable`;
      process.env.CMR_ENVIRONMENT = 'UAT';

      cmrClient = await createCmrClient(config);

      // Find a protected bucket
      protectedBucket = await findProtectedBucket(config.bucket, config.stackName);

      // Write an extra S3 object to the protected bucket
      extraS3Object = { Bucket: protectedBucket, Key: randomString() };
      await s3().putObject({ Body: 'delete-me', ...extraS3Object }).promise();

      // Write an extra file to the DynamoDB Files table
      extraFileInDb = {
        bucket: protectedBucket,
        key: randomString(),
        granuleId: randomString(),
      };
      process.env.FilesTable = `${config.stackName}-FilesTable`;
      await GranuleFilesCache.put(extraFileInDb);

      const activeCollectionPromise = createActiveCollection(config.stackName, config.bucket);

      const testId = createTimestampedTestId(config.stackName, 'CreateReconciliationReport');
      testSuffix = createTestSuffix(testId);
      testDataFolder = createTestDataPath(testId);

      console.log('XXX Waiting for setupCollectionAndTestData');
      await setupCollectionAndTestData(config, testSuffix, testDataFolder);
      console.log('XXX Completed for setupCollectionAndTestData');

      [
        publishedGranuleId,
        dbGranuleId,
        cmrGranule,
        [extraCumulusCollection, extraCumulusCollectionCleanup],
      ] = await Promise.all([
        ingestAndPublishGranule(config, testSuffix, testDataFolder),
        ingestAndPublishGranule(config, testSuffix, testDataFolder, false),
        ingestGranuleToCMR(cmrClient),
        activeCollectionPromise,
      ]);

      console.log('XXXXX Waiting for collections in list');
      const collectionIds = [
        collectionId,
        constructCollectionId(extraCumulusCollection.name, extraCumulusCollection.version),
      ];

      await waitForCollectionRecordsInList(config.stackName, collectionIds, { timestamp__from: ingestTime });

      // update one of the granule files in database so that that file won't match with CMR
      console.log('XXXXX Waiting for granulesApiTestUtils.getGranule()');
      granuleBeforeUpdate = await granulesApiTestUtils.getGranule({
        prefix: config.stackName,
        granuleId: publishedGranuleId,
      });
      console.log('XXXXX Completed for granulesApiTestUtils.getGranule()');
      await waitForGranuleRecordUpdatedInList(config.stackName, JSON.parse(granuleBeforeUpdate.body));
      console.log('XXXXX Waiting for updateGranuleFile(publishedGranuleId, JSON.parse(granuleBeforeUpdate.body).files, /jpg$/, \'jpg2\'))');
      ({ originalGranuleFile, updatedGranuleFile } = await updateGranuleFile(publishedGranuleId, JSON.parse(granuleBeforeUpdate.body).files, /jpg$/, 'jpg2'));
      console.log('XXXXX Completed for updateGranuleFile(publishedGranuleId, JSON.parse(granuleBeforeUpdate.body).files, /jpg$/, \'jpg2\'))');

      const [dbGranule, granuleAfterUpdate] = await Promise.all([
        granulesApiTestUtils.getGranule({ prefix: config.stackName, granuleId: dbGranuleId }),
        granulesApiTestUtils.getGranule({ prefix: config.stackName, granuleId: publishedGranuleId }),
      ]);
      console.log('XXXX Waiting for granules updated in list');
      await Promise.all([
        waitForGranuleRecordUpdatedInList(config.stackName, JSON.parse(dbGranule.body)),
        waitForGranuleRecordUpdatedInList(config.stackName, JSON.parse(granuleAfterUpdate.body)),
      ]);
    } catch (error) {
      console.log(error);
      beforeAllFailed = true;
      throw error;
    }
  });

  it('prepares the test suite successfully', () => {
    if (beforeAllFailed) fail('beforeAll() failed to prepare test suite');
  });

  describe('Create an Inventory Reconciliation Report to monitor inventory discrepancies', () => {
    // report record in db and report in s3
    let reportRecord;
    let report;
    let inventoryReportAsyncOperationId;

    afterAll(async () => {
      if (inventoryReportAsyncOperationId) {
        await deleteAsyncOperation({ prefix: config.stackName, asyncOperationId: inventoryReportAsyncOperationId });
      }
    });

    it('generates an async operation through the Cumulus API', async () => {
      const response = await reconciliationReportsApi.createReconciliationReport({
        prefix: config.stackName,
        request: {
          collectionId: [
            constructCollectionId(collection.name, collection.version),
            constructCollectionId(extraCumulusCollection.name, extraCumulusCollection.version),
            constructCollectionId(onlyCMRCollection.name, onlyCMRCollection.version),
          ],
          reportType: 'Granule Not Found',
        },
      });

      const responseBody = JSON.parse(response.body);
      inventoryReportAsyncOperationId = responseBody.id;
      expect(responseBody.operationType).toBe('Reconciliation Report');
    });

    it('generates reconciliation report through the Cumulus API', async () => {
      let asyncOperation;
      try {
        asyncOperation = await waitForAsyncOperationStatus({
          id: inventoryReportAsyncOperationId,
          status: 'SUCCEEDED',
          stackName: config.stackName,
          retryOptions: {
            retries: 70,
            factor: 1.041,
          },
        });
      } catch (error) {
        fail(error);
      }
      expect(asyncOperation.status).toEqual('SUCCEEDED');
      reportRecord = JSON.parse(asyncOperation.output);
      expect(reportRecord.status).toEqual('Generated');
      console.log(`report Record: ${JSON.stringify(reportRecord)}`);
    });

    it('fetches a reconciliation report through the Cumulus API', async () => {
      const reportContent = await fetchReconciliationReport(config.stackName, reportRecord.name);
      report = JSON.parse(reportContent);
      expect(report.reportType).toBe('Granule Not Found');
      expect(report.status).toBe('SUCCESS');
    });

    it('generates a report showing cumulus files that are in S3 but not in the DynamoDB Files table', () => {
      const extraS3ObjectUri = buildS3Uri(extraS3Object.Bucket, extraS3Object.Key);
      expect(report.filesInCumulus.onlyInS3).toContain(extraS3ObjectUri);
    });

    it('generates a report showing cumulus files that are in the DynamoDB Files table but not in S3', () => {
      const extraFileUri = buildS3Uri(extraFileInDb.bucket, extraFileInDb.key);
      const extraDbUris = report.filesInCumulus.onlyInDynamoDb.map((i) => i.uri);
      expect(extraDbUris).toContain(extraFileUri);
    });

    it('generates a report showing number of collections that are in both Cumulus and CMR', () => {
      // MYD13Q1___006 is in both Cumulus and CMR
      expect(report.collectionsInCumulusCmr.okCount).toBeGreaterThanOrEqual(1);
    });

    it('generates a report showing collections that are in Cumulus but not in CMR', () => {
      const extraCollection = constructCollectionId(extraCumulusCollection.name, extraCumulusCollection.version);
      expect(report.collectionsInCumulusCmr.onlyInCumulus).toContain(extraCollection);
      expect(report.collectionsInCumulusCmr.onlyInCumulus).not.toContain(collectionId);
    });

    it('generates a report showing the amount of files that match broken down by Granule', () => {
      const okCount = report.filesInCumulus.okCount;
      const totalOkCountByGranule = Object.values(report.filesInCumulus.okCountByGranule).reduce(
        (total, currentOkCount) => total + currentOkCount
      );
      expect(totalOkCountByGranule).toEqual(okCount);
    });

    it('generates a report showing collections that are in the CMR but not in Cumulus', () => {
      // we know CMR has collections which are not in Cumulus
      expect(report.collectionsInCumulusCmr.onlyInCmr.length).toBe(1);
      expect(report.collectionsInCumulusCmr.onlyInCmr).not.toContain(collectionId);
    });

    it('generates a report showing number of granules that are in both Cumulus and CMR', () => {
      // published granule should in both Cumulus and CMR
      expect(report.granulesInCumulusCmr.okCount).toBeGreaterThanOrEqual(1);
    });

    it('generates a report showing granules that are in the Cumulus but not in CMR', () => {
      // ingested (not published) granule should only in Cumulus
      const cumulusGranuleIds = report.granulesInCumulusCmr.onlyInCumulus.map((gran) => gran.granuleId);
      expect(cumulusGranuleIds).toContain(dbGranuleId);
      expect(cumulusGranuleIds).not.toContain(publishedGranuleId);
    });

    it('generates a report showing granules that are in the CMR but not in Cumulus', () => {
      const cmrGranuleIds = report.granulesInCumulusCmr.onlyInCmr.map((gran) => gran.GranuleUR);
      expect(cmrGranuleIds.length).toBeGreaterThanOrEqual(1);
      expect(cmrGranuleIds).toContain(cmrGranule.granuleId);
      expect(cmrGranuleIds).not.toContain(dbGranuleId);
      expect(cmrGranuleIds).not.toContain(publishedGranuleId);
    });

    it('generates a report showing number of granule files that are in both Cumulus and CMR', () => {
      // published granule should have 2 files in both Cumulus and CMR
      expect(report.filesInCumulusCmr.okCount).toBeGreaterThanOrEqual(2);
    });

    it('generates a report showing granule files that are in Cumulus but not in CMR', () => {
      // published granule should have one file(renamed file) in Cumulus
      const fileNames = report.filesInCumulusCmr.onlyInCumulus.map((file) => file.fileName);
      expect(fileNames).toContain(updatedGranuleFile.fileName);
      expect(fileNames).not.toContain(originalGranuleFile.fileName);
      expect(report.filesInCumulusCmr.onlyInCumulus.filter((file) => file.granuleId === publishedGranuleId).length)
        .toBe(1);
    });

    it('generates a report showing granule files that are in the CMR but not in Cumulus', () => {
      const urls = report.filesInCumulusCmr.onlyInCmr;
      expect(urls.find((url) => url.URL.endsWith(originalGranuleFile.fileName))).toBeTruthy();
      expect(urls.find((url) => url.URL.endsWith(updatedGranuleFile.fileName))).toBeFalsy();
      // CMR has https URL and S3 URL for the same file
      expect(report.filesInCumulusCmr.onlyInCmr.filter((file) => file.GranuleUR === publishedGranuleId).length)
        .toBe(2);
    });

    it('deletes a reconciliation report through the Cumulus API', async () => {
      await reconciliationReportsApi.deleteReconciliationReport({
        prefix: config.stackName,
        name: reportRecord.name,
      });

      const parsed = parseS3Uri(reportRecord.location);
      const exists = await fileExists(parsed.Bucket, parsed.Key);
      expect(exists).toBeFalse();

      const response = await reconciliationReportsApi.getReconciliationReport({
        prefix: config.stackName,
        name: reportRecord.name,
      });

      expect(response.statusCode).toBe(404);
      expect(JSON.parse(response.body).message).toBe(`No record found for ${reportRecord.name}`);
    });
  });

  describe('Create an Internal Reconciliation Report to monitor internal discrepancies', () => {
    // report record in db and report in s3
    let reportRecord;
    let report;
    let internalReportAsyncOperationId;

    afterAll(async () => {
      if (internalReportAsyncOperationId) {
        await deleteAsyncOperation({ prefix: config.stackName, asyncOperationId: internalReportAsyncOperationId });
      }
    });

    it('generates an async operation through the Cumulus API', async () => {
      const request = {
        reportType: 'Internal',
        reportName: randomId('InternalReport'),
        endTimestamp: moment.utc().format(),
        collectionId,
        granuleId: [publishedGranuleId, dbGranuleId, randomId('granuleId')],
        provider: [randomId('provider'), `s3_provider${testSuffix}`],
      };
      const response = await reconciliationReportsApi.createReconciliationReport({
        prefix: config.stackName,
        request,
      });

      const responseBody = JSON.parse(response.body);
      internalReportAsyncOperationId = responseBody.id;
      expect(responseBody.operationType).toBe('Reconciliation Report');
    });

    it('generates reconciliation report through the Cumulus API', async () => {
      let asyncOperation;
      try {
        asyncOperation = await waitForAsyncOperationStatus({
          id: internalReportAsyncOperationId,
          status: 'SUCCEEDED',
          stackName: config.stackName,
          retryOptions: {
            retries: 70,
            factor: 1.041,
          },
        });
      } catch (error) {
        fail(error);
      }
      reportRecord = JSON.parse(asyncOperation.output);
    });

    it('fetches a reconciliation report through the Cumulus API', async () => {
      const reportContent = await fetchReconciliationReport(config.stackName, reportRecord.name);
      report = JSON.parse(reportContent);
      expect(report.reportType).toBe('Internal');
      expect(report.status).toBe('SUCCESS');
    });

    it('generates a report showing number of collections that are in both ES and DB', () => {
      expect(report.collections.okCount).toBe(1);
      expect(report.collections.withConflicts.length).toBe(0);
      expect(report.collections.onlyInEs.length).toBe(0);
      expect(report.collections.onlyInDb.length).toBe(0);
    });

    it('generates a report showing number of granules that are in both ES and DB', () => {
      expect(report.granules.okCount).toBe(2);
      expect(report.granules.withConflicts.length).toBe(0);
      if (report.granules.withConflicts.length !== 0) {
        console.log(`XXXX ${JSON.stringify(report.granules.withConflicts)}`);
      }
      expect(report.granules.onlyInEs.length).toBe(0);
      expect(report.granules.onlyInDb.length).toBe(0);
    });

    it('deletes a reconciliation report through the Cumulus API', async () => {
      await reconciliationReportsApi.deleteReconciliationReport({
        prefix: config.stackName,
        name: reportRecord.name,
      });

      const parsed = parseS3Uri(reportRecord.location);
      const exists = await fileExists(parsed.Bucket, parsed.Key);
      expect(exists).toBeFalse();

      const response = await reconciliationReportsApi.getReconciliationReport({
        prefix: config.stackName,
        name: reportRecord.name,
      });

      expect(response.statusCode).toBe(404);
      expect(JSON.parse(response.body).message).toBe(`No record found for ${reportRecord.name}`);
    });
  });

  describe('Creates \'Granule Inventory\' reports.', () => {
    let reportRecord;
    let reportArray;
    let granuleInventoryAsyncOpId;

    afterAll(async () => {
      if (granuleInventoryAsyncOpId) {
        await deleteAsyncOperation({ prefix: config.stackName, asyncOperationId: granuleInventoryAsyncOpId });
      }
    });

    it('generates an async operation through the Cumulus API', async () => {
      const request = {
        reportType: 'Granule Inventory',
        reportName: randomId('granuleInventory'),
        endTimestamp: moment.utc().format(),
        collectionId,
        status: 'completed',
        granuleId: [publishedGranuleId, dbGranuleId],
        provider: `s3_provider${testSuffix}`,
      };
      const response = await reconciliationReportsApi.createReconciliationReport({
        prefix: config.stackName,
        request,
      });

      const responseBody = JSON.parse(response.body);
      granuleInventoryAsyncOpId = responseBody.id;
      expect(responseBody.operationType).toBe('Reconciliation Report');
    });

    it('generates reconciliation report through the Cumulus API', async () => {
      let asyncOperation;
      try {
        asyncOperation = await waitForAsyncOperationStatus({
          id: granuleInventoryAsyncOpId,
          status: 'SUCCEEDED',
          stackName: config.stackName,
          retryOptions: {
            retries: 70,
            factor: 1.041,
          },
        });
      } catch (error) {
        fail(error);
      }

      reportRecord = JSON.parse(asyncOperation.output);
    });

    it('Fetches an object with a signedURL to the Granule Inventory report through the Cumulus API', async () => {
      const reportContent = await fetchReconciliationReport(config.stackName, reportRecord.name);
      reportArray = reportContent.split('\n');

      [
        'granuleUr',
        'collectionId',
        'createdAt',
        'startDateTime',
        'endDateTime',
        'status',
        'updatedAt',
        'published',
      ].forEach((field) => expect(reportArray[0]).toMatch(field));
    });

    it('includes correct records', () => {
      [
        collectionId,
        dbGranuleId,
        publishedGranuleId,
      ].forEach((testStr) => {
        // found in report
        expect(reportArray.some((record) => record.includes(testStr))).toBe(true);
      });

      const omittedCollectionId = constructCollectionId(extraCumulusCollection.name, extraCumulusCollection.version);
      expect(reportArray.some((record) => record.includes(omittedCollectionId))).toBe(false);
    });

    it('deletes a reconciliation report through the Cumulus API', async () => {
      await reconciliationReportsApi.deleteReconciliationReport({
        prefix: config.stackName,
        name: reportRecord.name,
      });

      const parsed = parseS3Uri(reportRecord.location);
      const exists = await fileExists(parsed.Bucket, parsed.Key);
      expect(exists).toBeFalse();

      const response = await reconciliationReportsApi.getReconciliationReport({
        prefix: config.stackName,
        name: reportRecord.name,
      });

      expect(response.statusCode).toBe(404);
      expect(JSON.parse(response.body).message).toBe(`No record found for ${reportRecord.name}`);
    });
  });

  afterAll(async () => {
    console.log(`update granule files back ${publishedGranuleId}`);
    await granuleModel.update({ granuleId: publishedGranuleId }, { files: JSON.parse(granuleBeforeUpdate.body).files });
<<<<<<< HEAD
    await deleteGranule({ prefix: config.stackName, granuleId: dbGranuleId });
    await removePublishedGranule({
      prefix: config.stackName,
      granuleId: publishedGranuleId,
    });
=======

    // TODO there may be another execution to delete here
    await deleteExecution({ prefix: config.stackName, executionArn: ingestGranuleExecutionArn });
    await Promise.all(ingestAndPublishGranuleExecutionArns.map((executionArn) => deleteExecution({ prefix: config.stackName, executionArn })));

>>>>>>> bbc22187
    await Promise.all([
      s3().deleteObject(extraS3Object).promise(),
      GranuleFilesCache.del(extraFileInDb),
      deleteFolder(config.bucket, testDataFolder),
      cleanupCollections(config.stackName, config.bucket, collectionsDir),
      cleanupProviders(config.stackName, config.bucket, providersDir, testSuffix),
      extraCumulusCollectionCleanup(),
      cmrClient.deleteGranule(cmrGranule),
    ]);
  });
});<|MERGE_RESOLUTION|>--- conflicted
+++ resolved
@@ -760,19 +760,16 @@
   afterAll(async () => {
     console.log(`update granule files back ${publishedGranuleId}`);
     await granuleModel.update({ granuleId: publishedGranuleId }, { files: JSON.parse(granuleBeforeUpdate.body).files });
-<<<<<<< HEAD
     await deleteGranule({ prefix: config.stackName, granuleId: dbGranuleId });
     await removePublishedGranule({
       prefix: config.stackName,
       granuleId: publishedGranuleId,
     });
-=======
 
     // TODO there may be another execution to delete here
     await deleteExecution({ prefix: config.stackName, executionArn: ingestGranuleExecutionArn });
     await Promise.all(ingestAndPublishGranuleExecutionArns.map((executionArn) => deleteExecution({ prefix: config.stackName, executionArn })));
 
->>>>>>> bbc22187
     await Promise.all([
       s3().deleteObject(extraS3Object).promise(),
       GranuleFilesCache.del(extraFileInDb),
