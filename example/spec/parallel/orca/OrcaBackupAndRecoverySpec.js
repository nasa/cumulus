'use strict';

const fs = require('fs-extra');
const get = require('lodash/get');
const pRetry = require('p-retry');

const { Granule } = require('@cumulus/api/models');
const {
  deleteS3Object,
  parseS3Uri,
  s3ObjectExists,
} = require('@cumulus/aws-client/S3');
const { getCollection } = require('@cumulus/api-client/collections');
const { bulkOperation, getGranule, listGranules } = require('@cumulus/api-client/granules');
const { submitRequestToOrca } = require('@cumulus/api-client/orca');
const { deleteProvider } = require('@cumulus/api-client/providers');
const {
  addCollections,
  addProviders,
  waitForAsyncOperationStatus,
  waitForCompletedExecution,
} = require('@cumulus/integration-tests');
const { LambdaStep } = require('@cumulus/integration-tests/sfnStep');

const { removeCollectionAndAllDependencies } = require('../../helpers/Collections');
const { buildAndStartWorkflow } = require('../../helpers/workflowUtils');
const { waitForModelStatus } = require('../../helpers/apiUtils');
const {
  setupTestGranuleForIngest,
  waitForGranuleRecordsInList,
} = require('../../helpers/granuleUtils');
const {
  loadConfig,
  uploadTestDataToBucket,
  deleteFolder,
  createTimestampedTestId,
  createTestDataPath,
  createTestSuffix,
} = require('../../helpers/testUtils');

const lambdaStep = new LambdaStep();
const workflowName = 'IngestAndPublishGranuleWithOrca';

const granuleRegex = '^MOD09GQ\\.A[\\d]{7}\\.[\\w]{6}\\.006\\.[\\d]{13}$';

const s3data = [
  '@cumulus/test-data/granules/MOD09GQ.A2016358.h13v04.006.2016360104606.hdf.met',
  '@cumulus/test-data/granules/MOD09GQ.A2016358.h13v04.006.2016360104606.hdf',
  '@cumulus/test-data/granules/MOD09GQ.A2016358.h13v04.006.2016360104606_ndvi.jpg',
];

const providersDir = './data/providers/s3/';
const collectionsDir = './data/collections/s3_MOD09GQ_006_full_ingest';
let collection;

describe('The S3 Ingest Granules workflow', () => {
  const inputPayloadFilename = './spec/parallel/ingestGranule/IngestGranule.input.payload.json';

  let config;
  let granuleModel;
  let inputPayload;
  let provider;
  let testDataFolder;
  let workflowExecutionArn;
  let granuleId;
  let filesCopiedToGlacier;

  beforeAll(async () => {
    config = await loadConfig();

    const testId = createTimestampedTestId(config.stackName, 'OrcaBackupAndRecovery');
    const testSuffix = createTestSuffix(testId);
    testDataFolder = createTestDataPath(testId);

    collection = { name: `MOD09GQ${testSuffix}`, version: '006' };
    provider = { id: `s3_provider${testSuffix}` };

    process.env.GranulesTable = `${config.stackName}-GranulesTable`;
    granuleModel = new Granule();

    // populate collections, providers and test data
    await Promise.all([
      uploadTestDataToBucket(config.bucket, s3data, testDataFolder),
      addCollections(config.stackName, config.bucket, collectionsDir, testSuffix, testId),
      addProviders(config.stackName, config.bucket, providersDir, config.bucket, testSuffix),
    ]);

    const inputPayloadJson = fs.readFileSync(inputPayloadFilename, 'utf8');
    // update test data filepaths
    inputPayload = await setupTestGranuleForIngest(
      config.bucket,
      JSON.stringify({ ...JSON.parse(inputPayloadJson), pdr: undefined }),
      granuleRegex,
      testSuffix,
      testDataFolder
    );
    granuleId = inputPayload.granules[0].granuleId;

    workflowExecutionArn = await buildAndStartWorkflow(
      config.stackName, config.bucket, workflowName, collection, provider, inputPayload
    );

    await waitForModelStatus(
      granuleModel,
      { granuleId: inputPayload.granules[0].granuleId },
      'completed'
    );
  });

  afterAll(async () => {
    await removeCollectionAndAllDependencies({
      prefix: config.stackName,
      collection,
    });

    await Promise.all([
      deleteFolder(config.bucket, testDataFolder),
      deleteProvider({ prefix: config.stackName, providerId: get(provider, 'id') }),
    ]);
  });

  it('completes execution with success status', async () => {
    const workflowExecutionStatus = await waitForCompletedExecution(workflowExecutionArn);
    expect(workflowExecutionStatus).toEqual('SUCCEEDED');
  });

  describe('the CopyToGlacier task', () => {
    let lambdaOutput;

    beforeAll(async () => {
      lambdaOutput = await lambdaStep.getStepOutput(workflowExecutionArn, 'copy_to_glacier');
    });

    it('copies files configured to glacier', async () => {
      const excludeFileTypes = get(lambdaOutput, 'meta.collection.meta.excludeFileTypes', []);
      expect(excludeFileTypes.length).toBe(1);
      filesCopiedToGlacier = get(lambdaOutput, 'payload.copied_to_glacier', []);
      expect(filesCopiedToGlacier.length).toBe(3);

      // copiedToGlacier contains a list of the file s3uri in primary buckets
      const copiedOver = await Promise.all(
        filesCopiedToGlacier.map((s3uri) => {
          expect(excludeFileTypes.filter((type) => s3uri.endsWith(type)).length).toBe(0);
          return s3ObjectExists({ Bucket: config.buckets.glacier.name, Key: parseS3Uri(s3uri).Key });
        })
      );
      copiedOver.forEach((check) => expect(check).toEqual(true));
    });
  });

  describe('the recovery workflow', () => {
    let asyncOperationId;

    it('generates an async operation through the Cumulus API', async () => {
      const collectionsApiResponse = await getCollection({
        prefix: config.stackName,
        collectionName: collection.name,
        collectionVersion: collection.version,
      });

      if (collectionsApiResponse.statusCode) {
        throw new Error(`Collections API responded with error ${JSON.stringify(collectionsApiResponse)}`);
      }
      const recoveryWorkflowName = get(collectionsApiResponse, 'meta.granuleRecoveryWorkflow');

      const response = await bulkOperation({
        prefix: config.stackName,
        ids: [granuleId],
        workflowName: recoveryWorkflowName,
      });

      const responseBody = JSON.parse(response.body);
      asyncOperationId = responseBody.id;
      expect(asyncOperationId).toBeTruthy();
    });

    it('starts the recovery workflow', async () => {
      let asyncOperation;
      try {
        asyncOperation = await waitForAsyncOperationStatus({
          id: asyncOperationId,
          status: 'SUCCEEDED',
          stackName: config.stackName,
          retryOptions: {
            retries: 70,
            factor: 1.041,
          },
        });
      } catch (error) {
        fail(error);
      }

      const output = JSON.parse(asyncOperation.output);
      expect(output).toEqual([granuleId]);

      await waitForModelStatus(
        granuleModel,
        { granuleId },
        'completed'
      );
      await waitForGranuleRecordsInList(config.stackName, [granuleId]);
    });

    it('retrieves recovery request job status through the Cumulus API', async () => {
      const request = await pRetry(
        async () => {
          const list = await submitRequestToOrca({
            prefix: config.stackName,
            httpMethod: 'POST',
            path: '/orca/recovery/jobs',
            body: { asyncOperationId },
          });
          const body = JSON.parse(list.body);
          if (body.httpStatus === 404) {
            throw new Error(`Waiting for recovery status become available, get message ${body.message}`);
          }
          return body;
        },
        {
          minTimeout: 60 * 1000,
        }
      );

      if (request.httpStatus) console.log(request);
      const status = ['pending', 'staged', 'success'];
      expect(request.asyncOperationId).toEqual(asyncOperationId);
      expect(request.granules.length).toBe(1);
      expect(request.granules[0].granuleId).toEqual(granuleId);
      expect(status.includes(request.granules[0].status)).toEqual(true);
    });

    it('retrieves recovery request granule status through the Cumulus API', async () => {
<<<<<<< HEAD
      const list = await listRequests({
=======
      if (!isOrcaIncluded) pending();

      const list = await submitRequestToOrca({
>>>>>>> 1993e84d
        prefix: config.stackName,
        httpMethod: 'POST',
        path: '/orca/recovery/granules',
        body: { asyncOperationId, granuleId },
      });
      const request = JSON.parse(list.body);
      if (request.httpStatus) console.log(request);
      const status = ['pending', 'staged', 'success'];
      expect(request.granuleId).toEqual(granuleId);
      expect(request.asyncOperationId).toEqual(asyncOperationId);
      expect(get(request, 'files', []).length).toBe(3);

      const checkRequests = get(request, 'files', []).map((file) => status.includes(file.status));
      checkRequests.forEach((check) => expect(check).toEqual(true));
    });
  });

  describe('The granule endpoint with getRecoveryStatus parameter set to true', () => {
    it('returns list of granules with recovery status', async () => {
      const response = await listGranules({
        prefix: config.stackName,
        query: {
          granuleId,
          getRecoveryStatus: true,
        },
      });

      const granules = JSON.parse(response.body).results;
      expect(granules.length).toBe(1);
      expect(granules[0].granuleId).toEqual(granuleId);
      expect(['completed', 'running'].includes(granules[0].recoveryStatus)).toBeTrue();
    });

    it('returns granule information with recovery status', async () => {
      const granule = await getGranule({
        prefix: config.stackName,
        granuleId,
        query: { getRecoveryStatus: true },
      });
      expect(granule.granuleId).toEqual(granuleId);
      expect((granule.recoveryStatus === 'running') || (granule.recoveryStatus === 'completed')).toBeTrue();
    });
  });

  // TODO remove the glacier files via ORCA API when the API is available (PI 21.3 21.4)
  it('removes files from glacier', async () => {
    await Promise.all(filesCopiedToGlacier.map((s3uri) => deleteS3Object(config.buckets.glacier.name, parseS3Uri(s3uri).Key)));
    const deletedFromGlacier = await Promise.all(filesCopiedToGlacier.map((s3uri) => s3ObjectExists({ Bucket: config.buckets.glacier.name, Key: parseS3Uri(s3uri).Key })));
    deletedFromGlacier.forEach((check) => expect(check).toEqual(false));
  });
});<|MERGE_RESOLUTION|>--- conflicted
+++ resolved
@@ -230,13 +230,7 @@
     });
 
     it('retrieves recovery request granule status through the Cumulus API', async () => {
-<<<<<<< HEAD
-      const list = await listRequests({
-=======
-      if (!isOrcaIncluded) pending();
-
       const list = await submitRequestToOrca({
->>>>>>> 1993e84d
         prefix: config.stackName,
         httpMethod: 'POST',
         path: '/orca/recovery/granules',
