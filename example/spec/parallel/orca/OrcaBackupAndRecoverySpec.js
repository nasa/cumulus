--- conflicted
+++ resolved
@@ -147,12 +147,7 @@
     });
   });
 
-  // TODO CUMULUS-3253 add recovery adapter to work with orca 8.0.0
-<<<<<<< HEAD
   describe('the recovery workflow', () => {
-=======
-  xdescribe('the recovery workflow', () => {
->>>>>>> b7430d0c
     let asyncOperationId;
 
     it('generates an async operation through the Cumulus API', async () => {
