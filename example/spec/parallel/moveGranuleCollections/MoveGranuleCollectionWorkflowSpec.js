--- conflicted
+++ resolved
@@ -1,20 +1,15 @@
 const { deleteExecution } = require('@cumulus/api-client/executions');
 const fs = require('fs');
-<<<<<<< HEAD
 const {
   waitForListObjectsV2ResultCount,
   addCollections,
   addProviders,
 } = require('@cumulus/integration-tests');
-=======
-const { addCollections, addProviders } = require('@cumulus/integration-tests');
->>>>>>> 4ff60552
 const {
   deleteS3Object,
   s3ObjectExists,
 } = require('@cumulus/aws-client/S3');
 const { constructCollectionId } = require('@cumulus/message/Collections');
-<<<<<<< HEAD
 const {
   getGranule,
   removePublishedGranule,
@@ -29,11 +24,6 @@
   uploadTestDataToBucket,
   createTestDataPath,
 } = require('../../helpers/testUtils');
-=======
-const { deleteGranule, getGranule, removePublishedGranule } = require('@cumulus/api-client/granules');
-const { buildAndStartWorkflow, buildAndExecuteWorkflow } = require('../../helpers/workflowUtils');
-const { loadConfig, createTestSuffix, createTimestampedTestId, uploadTestDataToBucket, createTestDataPath } = require('../../helpers/testUtils');
->>>>>>> 4ff60552
 const { waitForApiStatus } = require('../../helpers/apiUtils');
 const { setupTestGranuleForIngest } = require('../../helpers/granuleUtils');
 const workflowName = 'IngestAndPublishGranuleWithOrca';
@@ -65,7 +55,10 @@
   let cleanupCollectionId;
   let targetCollectionId;
   let moveExecutionArn;
-<<<<<<< HEAD
+  let collection;
+  let targetCollection;
+  let startingGranule;
+
   afterAll(async () => {
     try {
       await removePublishedGranule({
@@ -87,12 +80,7 @@
       console.log('cleanup failed with error', error);
     }
   });
-=======
-  let collection;
-  let targetCollection;
-  let startingGranule;
-
->>>>>>> 4ff60552
+
   beforeAll(async () => {
     config = await loadConfig();
     stackName = config.stackName;
@@ -146,7 +134,6 @@
       key: `changedCollectionPath/MOD09GQ${testSuffix}___007/${testId}/${file.fileName}`,
     }));
     try {
-<<<<<<< HEAD
       const bulkChangeCollectionResponse = await bulkChangeCollection({
         prefix: stackName,
         body: {
@@ -155,21 +142,21 @@
         },
       });
       moveExecutionArn = JSON.parse(bulkChangeCollectionResponse.body).execution;
-      const startingGranule = await getGranule({
-=======
-      await buildAndExecuteWorkflow(
-        stackName,
-        config.bucket,
-        'MoveGranuleCollectionsWorkflow',
-        collection,
-        provider,
-        {
-          granuleIds: [granuleId],
-        },
-        {
-          targetCollection,
-        }
-      );
+
+      finalFiles = startingGranule.files.map((file) => ({
+        ...file,
+        key: `changedCollectionPath/MOD09GQ${testSuffix}___007/${testId}/${file.fileName}`,
+      }));
+
+      await Promise.all(finalFiles.map((file) => expectAsync(
+        waitForListObjectsV2ResultCount({
+          bucket: file.bucket,
+          prefix: file.key,
+          desiredCount: 1,
+          interval: 5 * 1000,
+          timeout: 60 * 1000,
+        })
+      ).toBeResolved()));
     } catch (error) {
       console.log(`files do not appear to have been moved: error: ${error}`);
       beforeAllFailed = true;
@@ -179,7 +166,6 @@
   afterAll(async () => {
     try {
       await removePublishedGranule({
->>>>>>> 4ff60552
         prefix: stackName,
         granuleId,
         collectionId: cleanupCollectionId,
@@ -191,7 +177,6 @@
       cleanup = cleanup.concat([
         deleteExecution({ prefix: stackName, executionArn: ingestExecutionArn }),
         deleteExecution({ prefix: stackName, executionArn: moveExecutionArn }),
-        deleteGranule({ prefix: stackName, granuleId: granuleId }),
       ]);
       await Promise.all(cleanup);
     } catch (error) {
