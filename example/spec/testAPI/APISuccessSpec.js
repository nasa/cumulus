--- conflicted
+++ resolved
@@ -184,11 +184,7 @@
         workflow: 'PublishGranule'
       });
 
-<<<<<<< HEAD
-      const granulePublished = await waitForExist(cmrLink, true, 20, 20000);
-=======
       const granulePublished = await waitForExist(cmrLink, true, 10, 30000);
->>>>>>> 10cbf860
       expect(granulePublished).toEqual(true);
 
       // Cleanup: remove from CMR
