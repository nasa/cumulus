--- conflicted
+++ resolved
@@ -54,7 +54,6 @@
 kk-deploy-uat:
   prefix: kk-test-uat
   stackName: kk-test-uat-iam
-<<<<<<< HEAD
   
 cum-test:
   prefix: '{{PREFIX}}'
@@ -79,23 +78,4 @@
       name: '{{PROTECTED-2}}'
       type: protected
   
-  system_bucket: '{{PREFIX}}-internal'
-=======
-
-mth-2:
-  prefix: mth-2
-  system_bucket: '{{prefix}}-internal'
-  buckets:
-    internal:
-      name: '{{prefix}}-internal'
-      type: internal
-    private:
-      name: '{{prefix}}-private'
-      type: private
-    protected:
-      name: '{{prefix}}-protected'
-      type: protected
-    public:
-      name: '{{prefix}}-public'
-      type: public
->>>>>>> 728ff63a
+  system_bucket: '{{PREFIX}}-internal'