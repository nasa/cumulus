--- conflicted
+++ resolved
@@ -1,10 +1,6 @@
 {
   "name": "@cumulus/cumulus-integration-tests",
-<<<<<<< HEAD
-  "version": "18.5.5",
-=======
   "version": "20.1.1",
->>>>>>> 2648c237
   "description": "Cumulus Integration Test Deployment",
   "private": true,
   "main": "index.js",
@@ -53,35 +49,6 @@
     "@aws-sdk/client-lambda": "^3.621.0",
     "@aws-sdk/client-sns": "^3.621.0",
     "@aws-sdk/client-sts": "^3.621.0",
-<<<<<<< HEAD
-    "@cumulus/api": "18.5.5",
-    "@cumulus/api-client": "18.5.5",
-    "@cumulus/async-operations": "18.5.5",
-    "@cumulus/aws-client": "18.5.5",
-    "@cumulus/checksum": "18.5.5",
-    "@cumulus/cmr-client": "18.5.5",
-    "@cumulus/cmrjs": "18.5.5",
-    "@cumulus/common": "18.5.5",
-    "@cumulus/discover-granules": "18.5.5",
-    "@cumulus/discover-pdrs": "18.5.5",
-    "@cumulus/files-to-granules": "18.5.5",
-    "@cumulus/hello-world": "18.5.5",
-    "@cumulus/ingest": "18.5.5",
-    "@cumulus/integration-tests": "18.5.5",
-    "@cumulus/message": "18.5.5",
-    "@cumulus/move-granules": "18.5.5",
-    "@cumulus/parse-pdr": "18.5.5",
-    "@cumulus/pdr-status-check": "18.5.5",
-    "@cumulus/post-to-cmr": "18.5.5",
-    "@cumulus/queue-granules": "18.5.5",
-    "@cumulus/queue-pdrs": "18.5.5",
-    "@cumulus/sf-sqs-report": "18.5.5",
-    "@cumulus/sync-granule": "18.5.5",
-    "@cumulus/test-processing": "18.5.5"
-  },
-  "devDependencies": {
-    "@cumulus/test-data": "18.5.5"
-=======
     "@cumulus/api": "20.1.1",
     "@cumulus/api-client": "20.1.1",
     "@cumulus/async-operations": "20.1.1",
@@ -109,6 +76,5 @@
   },
   "devDependencies": {
     "@cumulus/test-data": "20.1.1"
->>>>>>> 2648c237
   }
 }