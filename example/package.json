--- conflicted
+++ resolved
@@ -1,10 +1,6 @@
 {
   "name": "@cumulus/cumulus-integration-tests",
-<<<<<<< HEAD
-  "version": "15.0.4",
-=======
   "version": "16.1.4",
->>>>>>> 61460b9f
   "description": "Cumulus Integration Test Deployment",
   "private": true,
   "main": "index.js",
@@ -48,35 +44,6 @@
     ]
   },
   "dependencies": {
-<<<<<<< HEAD
-    "@cumulus/api": "15.0.4",
-    "@cumulus/api-client": "15.0.4",
-    "@cumulus/async-operations": "15.0.4",
-    "@cumulus/aws-client": "15.0.4",
-    "@cumulus/checksum": "15.0.4",
-    "@cumulus/cmr-client": "15.0.4",
-    "@cumulus/cmrjs": "15.0.4",
-    "@cumulus/common": "15.0.4",
-    "@cumulus/discover-granules": "15.0.4",
-    "@cumulus/discover-pdrs": "15.0.4",
-    "@cumulus/files-to-granules": "15.0.4",
-    "@cumulus/hello-world": "15.0.4",
-    "@cumulus/ingest": "15.0.4",
-    "@cumulus/integration-tests": "15.0.4",
-    "@cumulus/message": "15.0.4",
-    "@cumulus/move-granules": "15.0.4",
-    "@cumulus/parse-pdr": "15.0.4",
-    "@cumulus/pdr-status-check": "15.0.4",
-    "@cumulus/post-to-cmr": "15.0.4",
-    "@cumulus/queue-granules": "15.0.4",
-    "@cumulus/queue-pdrs": "15.0.4",
-    "@cumulus/sf-sqs-report": "15.0.4",
-    "@cumulus/sync-granule": "15.0.4",
-    "@cumulus/test-processing": "15.0.4"
-  },
-  "devDependencies": {
-    "@cumulus/test-data": "15.0.4"
-=======
     "@cumulus/api": "16.1.4",
     "@cumulus/api-client": "16.1.4",
     "@cumulus/async-operations": "16.1.4",
@@ -104,6 +71,5 @@
   },
   "devDependencies": {
     "@cumulus/test-data": "16.1.4"
->>>>>>> 61460b9f
   }
 }