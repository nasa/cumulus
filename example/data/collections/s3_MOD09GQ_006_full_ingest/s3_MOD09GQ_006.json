--- conflicted
+++ resolved
@@ -10,14 +10,9 @@
   "url_path": "{cmrMetadata.Granule.Collection.ShortName}___{cmrMetadata.Granule.Collection.VersionId}/{substring(file.fileName, 0, 3)}",
   "sampleFileName": "MOD09GQ.A2017025.h21v00.006.2017034065104.hdf",
   "meta": {
-<<<<<<< HEAD
     "granuleRecoveryWorkflow": "OrcaRecoveryWorkflow",
-    "excludeFileTypes": [".met"]
-=======
-    "granuleRecoveryWorkflow": "DrRecoveryWorkflow",
     "excludeFileTypes": [".met"],
     "s3MultipartChunksizeMb": 16
->>>>>>> 680ffa4a
   },
   "files": [
     {
