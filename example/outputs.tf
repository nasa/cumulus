<<<<<<< HEAD
=======
output "distribution_url" {
  value = module.cumulus.distribution_url
}

output "thin_egress_app_redirect_uri" {
  value = module.cumulus.thin_egress_app_redirect_uri
}

output "s3_credentials_redirect_uri" {
  value = module.cumulus.s3_credentials_redirect_uri
}
>>>>>>> 1fd05ac5
<|MERGE_RESOLUTION|>--- conflicted
+++ resolved
@@ -1,5 +1,3 @@
-<<<<<<< HEAD
-=======
 output "distribution_url" {
   value = module.cumulus.distribution_url
 }
@@ -10,5 +8,4 @@
 
 output "s3_credentials_redirect_uri" {
   value = module.cumulus.s3_credentials_redirect_uri
-}
->>>>>>> 1fd05ac5
+}