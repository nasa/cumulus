--- conflicted
+++ resolved
@@ -1,11 +1,7 @@
 {
   "name": "@cumulus/generate_ingest",
   "private": true,
-<<<<<<< HEAD
-  "version": "18.2.2",
-=======
   "version": "19.0.0",
->>>>>>> 8098923c
   "description": "Script to generate test data for scaled ingest",
   "keywords": [
     "GIBS",
@@ -26,13 +22,8 @@
     "directory": "packages/types"
   },
   "dependencies": {
-<<<<<<< HEAD
-    "@cumulus/aws-client": "18.2.2",
-    "@cumulus/common": "18.2.2"
-=======
     "@cumulus/aws-client": "19.0.0",
     "@cumulus/common": "19.0.0"
->>>>>>> 8098923c
   },
   "author": "Cumulus Authors",
   "license": "Apache-2.0"
