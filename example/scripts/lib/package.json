--- conflicted
+++ resolved
@@ -1,11 +1,7 @@
 {
   "name": "@cumulus/example-lib",
   "private": true,
-<<<<<<< HEAD
-  "version": "18.4.0",
-=======
   "version": "19.0.0",
->>>>>>> 818f7fff
   "description": "example project libs",
   "homepage": "https://github.com/nasa/cumulus/tree/master/example/scripts/lib",
   "engines": {
