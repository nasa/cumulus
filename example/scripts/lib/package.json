{
  "name": "@cumulus/example-lib",
  "private": true,
<<<<<<< HEAD
  "version": "16.1.1",
=======
  "version": "17.0.0",
>>>>>>> bd5d4569
  "description": "example project libs",
  "homepage": "https://github.com/nasa/cumulus/tree/master/example/scripts/lib",
  "engines": {
    "node": ">=16.19.0"
  },
  "repository": {
    "type": "git",
    "url": "https://github.com/nasa/cumulus"
  },
  "scripts": {
    "test": "../../../node_modules/.bin/ava",
    "test:coverage": "../../../node_modules/.bin/nyc npm test",
    "lint": "true",
    "clean": "true",
    "build": "true",
    "prepare": "true",
    "package": "true",
    "coverage": "python ../../../scripts/coverage_handler/coverage.py"
  },
  "author": "Cumulus Authors",
  "license": "Apache-2.0"
}<|MERGE_RESOLUTION|>--- conflicted
+++ resolved
@@ -1,11 +1,7 @@
 {
   "name": "@cumulus/example-lib",
   "private": true,
-<<<<<<< HEAD
-  "version": "16.1.1",
-=======
   "version": "17.0.0",
->>>>>>> bd5d4569
   "description": "example project libs",
   "homepage": "https://github.com/nasa/cumulus/tree/master/example/scripts/lib",
   "engines": {
