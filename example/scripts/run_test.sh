--- conflicted
+++ resolved
@@ -14,17 +14,10 @@
 TIMESTAMP=$(date "+%Y-%m-%dT%H:%M:%S")
 if [ "$result" -eq "0" ]; then
   echo "$TIMESTAMP ../node_modules/.bin/jasmine $3 PASSED"
-<<<<<<< HEAD
-  mv "$outputPath" "$1/${specName}-passed.txt"
-elif { [ "$result" -gt "124" ] && [ "$result" -lt "128" ] ;} || [ "$result" -eq "137" ]; then
-  echo "$TIMESTAMP ../node_modules/.bin/jasmine $3 PASSED"
-  mv "$outputPath" "$1/${specName}-passed.txt"
-=======
   mv "$outputPath" "$1/${specName}-passed.txt"
 elif { [ "$result" -gt "124" ] && [ "$result" -lt "128" ] ;} || [ "$result" -eq "137" ]; then
   echo "$TIMESTAMP ../node_modules/.bin/jasmine $3 FAILED -- TIMEOUT"
   mv "$outputPath" "$1/${specName}-failed.txt"
->>>>>>> 4e8daf6f
   result=1
 else
   echo "$TIMESTAMP ../node_modules/.bin/jasmine $3 FAILED"
