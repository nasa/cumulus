default:
  bucket: cumulus-test-sandbox-internal
  apiUsername: jasmine
  pdrNodeNameProviderBucket: cumulus-sandbox-pdr-node-name-provider

cumulus-sit:
  bucket: cumulus-sit-internal
  apiUsername: jasmine
  pdrNodeNameProviderBucket: cumulus-sit-pdr-node-name-provider

cumulus-std:
  bucket: cumulus-sit-internal
  apiUsername: jasmine
  pdrNodeNameProviderBucket: cumulus-sit-pdr-node-name-provider

mvd-tf:
  bucket: mvd-internal

mvd-dev-tf:
  bucket: mvd-internal

jl-tf:
  bucket: jl-test-integration-internal

jl-rds-tf:
  bucket: jl-test-integration-internal

kk2-tf:
  bucket: kk2-tf-internal

jtran-tf:
  bucket: jtran-internal

vkn-tf:
  bucket: vkn-tf-internal

vkn-ci-tf:
  bucket: vkn-ci-tf-internal

np:
  bucket: npauzenga-internal

nnaga-tf:
<<<<<<< HEAD
  bucket: nnaga-internal
=======
  bucket: nnaga-internal

ecarton:
  bucket: ecarton-internal
>>>>>>> 61460b9f
<|MERGE_RESOLUTION|>--- conflicted
+++ resolved
@@ -41,11 +41,7 @@
   bucket: npauzenga-internal
 
 nnaga-tf:
-<<<<<<< HEAD
-  bucket: nnaga-internal
-=======
   bucket: nnaga-internal
 
 ecarton:
-  bucket: ecarton-internal
->>>>>>> 61460b9f
+  bucket: ecarton-internal