--- conflicted
+++ resolved
@@ -3,22 +3,6 @@
 }
 
 module "cumulus" {
-<<<<<<< HEAD
-  prefix = var.prefix
-
-  permissions_boundary        = var.permissions_boundary
-  protected_buckets           = var.protected_buckets
-  public_buckets              = var.public_buckets
-  region                      = var.region
-  source                      = "../"
-  subnet_ids                  = var.subnet_ids
-  system_bucket               = var.system_bucket
-  thin_egress_app_domain_name = var.thin_egress_app_domain_name
-  urs_client_id               = var.urs_client_id
-  urs_client_password         = var.urs_client_password
-  urs_url                     = "https://uat.urs.earthdata.nasa.gov"
-  vpc_id                      = var.vpc_id
-=======
   source = "../"
 
   distribution_url         = var.distribution_url
@@ -33,5 +17,4 @@
   urs_client_password      = var.urs_client_password
   urs_url                  = "https://uat.urs.earthdata.nasa.gov"
   vpc_id                   = var.vpc_id
->>>>>>> 1fd05ac5
 }