IngestGranuleCatchDuplicateErrorTest:
  Comment: 'Ingest Granule Catch Duplicate Error'
  StartAt: Report
  States:
    Report:
      Parameters:
        cma:
          event.$: '$'
          workflow_config:
            Report:
              cumulus_message:
                input: '{$}'
      Type: Task
      Resource: ${SfSnsReportLambdaFunction.Arn}
      Retry:
        - &LambdaServiceExceptionRetry
          ErrorEquals:
          - Lambda.ServiceException
          - Lambda.AWSLambdaException
          - Lambda.SdkClientException
          IntervalSeconds: 2
          MaxAttempts: 6
          BackoffRate: 2
      Next: SyncGranule
    SyncGranule:
<<<<<<< HEAD
      Parameters:
        cma:
          event.$: '$'
          workflow_config:
            SyncGranule:
              buckets: '{$.meta.buckets}'
              provider: '{$.meta.provider}'
              collection: '{$.meta.collection}'
              stack: '{$.meta.stack}'
              downloadBucket: '{$.cumulus_meta.system_bucket}'
              duplicateHandling: '{$.meta.collection.duplicateHandling}'
              pdr: '{$.meta.pdr}'
              cumulus_message:
                outputs:
                  - source: '{$.granules}'
                    destination: '{$.meta.input_granules}'
                  - source: '{$}'
                    destination: '{$.payload}'
                  - source: '{$.process}'
                    destination: '{$.cumulus_meta.process}'
      Type: Task
      Resource: ${SyncGranuleLambdaFunction.Arn}
=======
      Type: Task
      Resource: ${SyncGranuleLambdaFunction.Arn}
      Parameters:
        cma:
          event.$: '$'
          ReplaceConfig:
            Path: '$.payload'
            TargetPath: '$.payload'
      CumulusConfig:
        buckets: '{$.meta.buckets}'
        provider: '{$.meta.provider}'
        collection: '{$.meta.collection}'
        stack: '{$.meta.stack}'
        downloadBucket: '{$.cumulus_meta.system_bucket}'
        duplicateHandling: '{$.meta.collection.duplicateHandling}'
        pdr: '{$.meta.pdr}'
        cumulus_message:
          outputs:
            - source: '{$.granules}'
              destination: '{$.meta.input_granules}'
            - source: '{$}'
              destination: '{$.payload}'
            - source: '{$.process}'
              destination: '{$.meta.process}'
>>>>>>> 8a15e6c9
      Retry:
          - ErrorEquals:
              - States.ALL
            IntervalSeconds: 2
            MaxAttempts: 3
      Catch:
        - ErrorEquals:
          - 'DuplicateFile'
          ResultPath: '$.meta.syncGranCaughtError'
          Next: WorkflowSucceeded
        - ErrorEquals:
          - States.ALL
          ResultPath: '$.exception'
          Next: StopStatus
      Next: ChooseProcess
    ChooseProcess:
      Type: Choice
      Choices:
        - Variable: $.meta.process
          StringEquals: modis
          Next: ProcessingStep
      Default: StopStatus
    ProcessingStep:
      Parameters:
        cma:
          event.$: '$'
          workflow_config:
            ProcessingStep:
              bucket: '{$.meta.buckets.internal.name}'
              collection: '{$.meta.collection}'
              cumulus_message:
                outputs:
                  - source: '{$.files}'
                    destination: '{$.payload}'
      Type: Task
      Resource: ${FakeProcessingLambdaFunction.Arn}
      Catch:
        - ErrorEquals:
          - States.ALL
          ResultPath: '$.exception'
          Next: StopStatus
      Retry:
        - ErrorEquals:
            - States.ALL
          IntervalSeconds: 2
          MaxAttempts: 3
      Next: FilesToGranulesStep
    FilesToGranulesStep:
      Parameters:
        cma:
          event.$: '$'
          workflow_config:
            FilesToGranulesStep:
              inputGranules: '{$.meta.input_granules}'
              granuleIdExtraction: '{$.meta.collection.granuleIdExtraction}'
      Type: Task
      Resource: ${FilesToGranulesLambdaFunction.Arn}
      Retry:
        - <<: *LambdaServiceExceptionRetry
      Catch:
        - ErrorEquals:
          - States.ALL
          ResultPath: '$.exception'
          Next: StopStatus
      Next: MoveGranuleStep
    MoveGranuleStep:
      Parameters:
        cma:
          event.$: '$'
          workflow_config:
            MoveGranuleStep:
              bucket: '{$.meta.buckets.internal.name}'
              buckets: '{$.meta.buckets}'
              distribution_endpoint: '{$.meta.distribution_endpoint}'
              collection: '{$.meta.collection}'
              duplicateHandling: '{$.meta.collection.duplicateHandling}'
      Type: Task
      Resource: ${MoveGranulesLambdaFunction.Arn}
      Retry:
        - <<: *LambdaServiceExceptionRetry
      Catch:
        - ErrorEquals:
          - 'DuplicateFile'
          ResultPath: '$.meta.moveGranCaughtError'
          Next: WorkflowSucceeded
        - ErrorEquals:
          - States.ALL
          ResultPath: '$.exception'
          Next: StopStatus
      Next: StopStatus
    StopStatus:
      Parameters:
        cma:
          event.$: '$'
          workflow_config:
            StopStatus:
              sfnEnd: true
              stack: '{$.meta.stack}'
              bucket: '{$.meta.buckets.internal.name}'
              stateMachine: '{$.cumulus_meta.state_machine}'
              executionName: '{$.cumulus_meta.execution_name}'
              cumulus_message:
                input: '{$}'
      Type: Task
      Resource: ${SfSnsReportLambdaFunction.Arn}
      Retry:
        - <<: *LambdaServiceExceptionRetry
      Catch:
        - ErrorEquals:
          - States.ALL
          Next: WorkflowFailed
      End: true
    WorkflowFailed:
      Type: Fail
      Cause: 'Workflow failed'
    WorkflowSucceeded:
      Type: Succeed<|MERGE_RESOLUTION|>--- conflicted
+++ resolved
@@ -23,7 +23,6 @@
           BackoffRate: 2
       Next: SyncGranule
     SyncGranule:
-<<<<<<< HEAD
       Parameters:
         cma:
           event.$: '$'
@@ -46,32 +45,6 @@
                     destination: '{$.cumulus_meta.process}'
       Type: Task
       Resource: ${SyncGranuleLambdaFunction.Arn}
-=======
-      Type: Task
-      Resource: ${SyncGranuleLambdaFunction.Arn}
-      Parameters:
-        cma:
-          event.$: '$'
-          ReplaceConfig:
-            Path: '$.payload'
-            TargetPath: '$.payload'
-      CumulusConfig:
-        buckets: '{$.meta.buckets}'
-        provider: '{$.meta.provider}'
-        collection: '{$.meta.collection}'
-        stack: '{$.meta.stack}'
-        downloadBucket: '{$.cumulus_meta.system_bucket}'
-        duplicateHandling: '{$.meta.collection.duplicateHandling}'
-        pdr: '{$.meta.pdr}'
-        cumulus_message:
-          outputs:
-            - source: '{$.granules}'
-              destination: '{$.meta.input_granules}'
-            - source: '{$}'
-              destination: '{$.payload}'
-            - source: '{$.process}'
-              destination: '{$.meta.process}'
->>>>>>> 8a15e6c9
       Retry:
           - ErrorEquals:
               - States.ALL
