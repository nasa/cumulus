--- conflicted
+++ resolved
@@ -109,27 +109,11 @@
 
 #### Configure the Cumulus deployment
 
-<<<<<<< HEAD
-**terraform.tfvars**
-```hcl
-prefix                         = "pre"
-sts_credentials_lambda_arn     = "sts_credentials_lambda_arn"
-tea_config_bucket              = "my-internal"
-tea_stack_name                 = "my-thin-egress-app"
-tea_subnet_ids                 = ["subnet-1234567890"]
-tea_urs_auth_creds_secret_name = "my-tea-urs-creds"
-urs_client_id                  = "some-client-id"
-urs_client_password            = "some-client-password"
-vpc_id                         = "vpc-1234567890"
-ngap_sgs                       = ["list", "of", "security-group-arns"]
-```
-=======
 In the `example` directory, copy `terraform.tfvars.example` to
 `terraform.tfvars` and update all of the parameters using values appropriate for
 your deployment.
 
 ⚠️ **Note:** When deploying to NGAP, the `permissions_boundary_arn` should refer to `NGAPShNonProdRoleBoundary`.
->>>>>>> 1fd05ac5
 
 #### Deploy Cumulus
 
@@ -150,36 +134,8 @@
 thin_egress_app_redirect_uri = https://abc123.execute-api.us-east-1.amazonaws.com/DEV/login
 ```
 
-<<<<<<< HEAD
-When the deployment finishes, it should display two outputs: `tea_api_endpoint`
-and `tea_urs_redirect_url`. Take the hostname from one of those values and store
-it as the `domain_name` in `terraform.tfvars`.
-
-Make sure to:
-
-1. Not include `https://`
-2. Add the tunnel port to the hostname
-3. Not include a trailing slash
-
-**terraform.tfvars**
-```hcl
-permissions_boundary           = "arn:aws:iam::AWS_ACCOUNT_ID:policy/SomeBoundary"
-prefix                         = "pre"
-sts_credentials_lambda_arn     = "sts_credentials_lambda_arn"
-tea_config_bucket              = "my-internal"
-tea_domain_name                = "abc123.execute-api.us-east-1.amazonaws.com:7000/DEV"
-tea_stack_name                 = "my-thin-egress-app"
-tea_subnet_ids                 = ["subnet-1234567890"]
-tea_urs_auth_creds_secret_name = "my-tea-urs-creds"
-urs_client_id                  = "some-client-id"
-urs_client_password            = "some-client-password"
-vpc_id                         = "vpc-1234567890"
-ngap_sgs                       = ["list", "of", "security-group-arns"]
-```
-=======
 Copy the output value of `distribution_url` and add it as the value of
 `distribution_url` in `terraform.tfvars`, adding your configured tunneling port.
->>>>>>> 1fd05ac5
 
 Re-deploy Cumulus:
 
