# Required

variable "cmr_client_id" {
  type = string
}

variable "cmr_environment" {
  type = string
}

variable "cmr_password" {
  type = string
}

variable "cmr_provider" {
  type = string
}

variable "cmr_username" {
  type = string
}

variable "bucket_map_key" {
  type    = string
  default = null
}

variable "cumulus_message_adapter_lambda_layer_version_arn" {
  description = "Layer version ARN of the Lambda layer for the Cumulus Message Adapter"
  type        = string
}

variable "cmr_oauth_provider" {
  type    = string
  default = "launchpad"
}

variable "csdap_client_id" {
  description = "The csdap client id"
  type        = string
}

variable "csdap_client_password" {
  description = "The csdap client password"
  type        = string
}

variable "csdap_host_url" {
  description = "The csdap host url"
  type        = string
}

variable "launchpad_api" {
  type    = string
  default = "launchpadApi"
}

variable "launchpad_certificate" {
  type    = string
  default = "launchpad.pfx"
}

variable "launchpad_passphrase" {
  type    = string
  default = ""
}
variable "lzards_launchpad_certificate" {
  type    = string
  default = "launchpad.pfx"
}

variable "lzards_launchpad_passphrase" {
  type    = string
  default = ""
}

variable "lzards_api" {
  description = "LZARDS API endpoint"
  type        = string
  default     = "https://lzards.sit.earthdata.nasa.gov/api/backups"
}

variable "lzards_provider" {
  description = "LZARDS provider name"
  type        = string
  default     = "CUMULUS_INTEGRATION_TESTS"
}

variable "lzards_s3_link_timeout" {
  description = "LZARDS S3 access link timeout (seconds)"
  type        = string
  default     = ""
}

variable "oauth_provider" {
  type    = string
  default = "earthdata"
}

variable "oauth_user_group" {
  type    = string
  default = "N/A"
}

variable "data_persistence_remote_state_config" {
  type = object({ bucket = string, key = string, region = string })
}

variable "s3_replicator_config" {
  description = "Configuration for the s3-replicator module. Items with prefix of source_prefix in the source_bucket will be replicated to the target_bucket with target_prefix."
  type        = object({ source_bucket = string, source_prefix = string, target_bucket = string, target_prefix = string, target_region = optional(string) })
  default     = null
}

variable "prefix" {
  type = string
}

variable "saml_entity_id" {
  type    = string
  default = "N/A"
}

variable "saml_assertion_consumer_service" {
  type    = string
  default = "N/A"
}

variable "saml_idp_login" {
  type    = string
  default = "N/A"
}

variable "saml_launchpad_metadata_url" {
  type    = string
  default = "N/A"
}

variable "system_bucket" {
  type = string
}

variable "token_secret" {
  type = string
}

variable "urs_client_id" {
  type = string
}

variable "urs_client_password" {
  type = string
}

# Optional

variable "vpc_id" {
  type = string
  default = null
}

variable "api_gateway_stage" {
  description = "The archive API Gateway stage to create"
  type        = string
  default     = "dev"
}

variable "ftp_host_configuration_bucket" {
  description = "Bucket containing ftp test host configuration"
  type = string
  default = "cumulus-test-sandbox-internal"
}

variable "api_reserved_concurrency" {
  description = "Archive API Lambda reserved concurrency"
  type = number
  default = 5
}

variable "buckets" {
  type    = map(object({ name = string, type = string }))
  default = {}
}

variable "cmr_search_client_config" {
  description = "Configuration parameters for CMR search client for cumulus tasks"
  type        = map(string)
  default     = {}
}

variable "cumulus_distribution_url" {
  description = "The url of cumulus distribution API Gateway endpoint"
  type        = string
  default     = null
}

variable "default_s3_multipart_chunksize_mb" {
  description = "default S3 multipart upload chunk size in MB"
  type = number
  default = 256
}

variable "tea_distribution_url" {
  type    = string
  default = null
}

variable "ecs_cluster_instance_subnet_ids" {
  type = list(string)
  default = []
}

variable "ecs_include_docker_cleanup_cronjob" {
  type    = bool
  default = false
}

variable "key_name" {
  type    = string
  default = null
}

variable "region" {
  type    = string
  default = "us-east-1"
}

variable "permissions_boundary_arn" {
  type    = string
  default = null
}

variable "aws_profile" {
  type    = string
  default = null
}

variable "lambda_subnet_ids" {
  type = list(string)
  default = []
}

variable "log_api_gateway_to_cloudwatch" {
  description = "Enable logging of API Gateway activity to CloudWatch."
  type        = bool
  default     = false
}

variable "log_destination_arn" {
  description = "Remote kinesis/destination arn for delivering logs."
  type        = string
  default     = null
}

variable "archive_api_port" {
  type    = number
  default = null
}

variable "archive_api_url" {
  description = "If not specified, the value of the Backend (Archive) API Gateway endpoint is used"
  type        = string
  default     = null
}

variable "private_archive_api_gateway" {
  type    = bool
  default = true
}

variable "thin_egress_jwt_secret_name" {
  type        = string
  description = "Name of AWS secret where keys for the Thin Egress App JWT encode/decode are stored"
  default     = "cumulus_sandbox_jwt_tea_secret"
}

variable "metrics_es_host" {
  description = "Domain name (not URL) of the Cloud Metrics API."
  type        = string
  default     = null
}

variable "metrics_es_password" {
  type    = string
  default = null
}

variable "metrics_es_username" {
  type    = string
  default = null
}

variable "additional_log_groups_to_elk" {
  type    = map(string)
  default = {}
}

variable "tags" {
  description = "Tags to be applied to Cumulus resources that support tags"
  type        = map(string)
  default     = {}
}

variable "pdr_node_name_provider_bucket" {
  description = "The name of the common bucket used as an S3 provider for PDR NODE_NAME tests"
  type        = string
  default     = "cumulus-sandbox-pdr-node-name-provider"
}

variable "rds_connection_timing_configuration" {
  description = "Cumulus rds connection timeout retry timing object -- these values map to knex.js's internal use of  https://github.com/vincit/tarn.js/ for connection acquisition"
  type        = map(number)
  default     = {
      acquireTimeoutMillis: 90000
      createRetryIntervalMillis: 30000,
      createTimeoutMillis: 20000,
      idleTimeoutMillis: 1000,
      reapIntervalMillis: 1000,
  }
}

variable "rds_admin_access_secret_arn" {
  description = "AWS Secrets Manager secret ARN containing a JSON string of DB credentials (containing at least host, password, port as keys)"
  type        = string
}

variable "async_operation_image_version" {
  description = "docker image version to use for Cumulus async operations tasks"
  type        = string
  default     = "53"
}

variable "cumulus_process_activity_version" {
    description = "docker image version to use for python processing service"
    type        = string
    default     = "4"
}

variable "ecs_task_image_version" {
  description = "docker image version to use for Cumulus hello world task"
    type      = string
    default   = "2.1.0"
}

variable "cumulus_test_ingest_image_version" {
    description = "docker image version to use for python test ingest processing service"
    type        = string
    default     = "17"
}
variable "ecs_custom_sg_ids" {
  description = "User defined security groups to add to the Core ECS cluster"
  type        = list(string)
  default     = []
}

## ORCA Variables Definitions

variable "orca_db_user_password" {
  description = "Password for RDS orca database user authentication"
  type        = string
}

variable "orca_default_bucket" {
  description = "Default ORCA S3 Glacier bucket to use."
  type        = string
}

variable "orca_dlq_subscription_email" {
  description = "The email to notify users when messages are received in dead letter SQS queue due to orca restore failure."
  type        = string
  default     = "test@email.com"
}

variable "lambda_timeouts" {
  description = "Configurable map of timeouts for lambdas"
  type        = map(number)
  default     = {
    cleanExecutions          = 400 # archive
    DistributionApiEndpoints = 400 # cumulus_distribution
    s3-credentials-endpoint  = 400 # distribution
    HelloWorld               = 400 # ingest
    s3-replicator            = 400 # s3-replicator
    TeaCache                 = 400 # tea-map-cache
  }
}

variable "lambda_memory_sizes" {
  description = "Configurable map of memory sizes for lambdas"
  type        = map(number)
  default     = {
    cleanExecutions          = 512 # archive
    DistributionApiEndpoints = 512 # cumulus_distribution
    HelloWorld               = 512 # ingest
    s3-credentials-endpoint  = 512 # distribution
    s3-replicator            = 512 # s3-replicator
    TeaCache                 = 512 # tea-map-cache
  }
}

variable "optional_dynamo_tables" {
  description = "A map of objects with the `arn` and `name` of every additional DynamoDB table your Cumulus deployment can reference."
  type        = map(object({ name = string, arn = string }))
  default     = {}
}

variable "cmr_custom_host" {
  description = "Custom protocol and host to use for CMR requests (e.g. http://cmr-host.com)"
  type        = string
  default     = null
}

variable "deploy_cumulus_distribution" {
  description = "If true, does not deploy the TEA distribution API"
  type        = bool
  default     = true
}

variable "vpc_tag_name" {
  description = "Tag name to use for looking up VPC"
  type        = string
  default     = "Application VPC"
}

variable "subnets_tag_name" {
  description = "Tag name to use for looking up VPC subnets"
  type        = string
  default     = "Private application us-east-1a *"
}

variable "cloudwatch_log_retention_periods" {
  description = "retention periods for the respective cloudwatch log group, these values will be used instead of default retention days"
  type        = map(number)
  default     = {
    thin-egress-app-EgressLambda = 7
    ApiEndpoints                 = 7
    AsyncOperationEcsLogs        = 7
    DiscoverPdrs                 = 7
    DistributionApiEndpoints     = 7
    EcsLogs                      = 7
    granuleFilesCacheUpdater     = 7
    HyraxMetadataUpdates         = 7
    ParsePdr                     = 7
    PostToCmr                    = 7
    PrivateApiLambda             = 7
    publishExecutions            = 7
    publishGranules              = 7
    QueuePdrs                    = 7
    QueueWorkflow                = 7
    replaySqsMessages            = 7
    SyncGranule                  = 7
    UpdateCmrAccessConstraints   = 7
  }
}

variable "default_log_retention_days" {
  description = "default value that user chooses for their log retention periods"
  type        = number
  default     = 14
}

variable "report_sns_topic_subscriber_arns" {
  type    = list
  default = null
}

## Dead Letter Recovery Configuration

variable "dead_letter_recovery_cpu" {
  description = "The amount of CPU units to reserve for the dead letter recovery Async Operation Fargate Task"
  type        = number
  default     = 256
}

variable "dead_letter_recovery_memory" {
  description = "The amount of memory in MB to reserve for the dead letter recovery Async Operation Fargate Task"
<<<<<<< HEAD
  type        = number
  default     = 1024
=======
}

variable "workflow_configurations" {
  description = <<EOF
    A general-purpose map of workflow-specific configurations.
    This object may include one or more configuration fields used to influence workflow behavior.

    - `sf_event_sqs_to_db_records_types`: An optional nested map that controls which record types
      ("execution", "granule", "pdr") should be written to the database for each workflow and
      workflow status ("running", "completed", "failed").
      This configuration is used by the `@cumulus/api/sfEventSqsToDbRecords` Lambda.

      Currently, both "execution" and "pdr" must be written to the database, so the record type list must include both.

      If this field is not provided, or if a specific workflow/status combination is not defined,
      all record types will be written to the database by default.

      Structure:
        {
          <workflow_name> = {
            <status> = [<record_type>, ...]
          }
        }

    Default:
      {
        sf_event_sqs_to_db_records_types = {}
      }
  EOF

  type = object({
    sf_event_sqs_to_db_records_types = optional(map(map(list(string))), {})
  })

  default = {
    sf_event_sqs_to_db_records_types = {
      IngestAndPublishGranuleUnique = {
        running = ["execution", "pdr"]
      }
    }
  }
>>>>>>> 617c87c6
}<|MERGE_RESOLUTION|>--- conflicted
+++ resolved
@@ -473,10 +473,8 @@
 
 variable "dead_letter_recovery_memory" {
   description = "The amount of memory in MB to reserve for the dead letter recovery Async Operation Fargate Task"
-<<<<<<< HEAD
   type        = number
   default     = 1024
-=======
 }
 
 variable "workflow_configurations" {
@@ -518,5 +516,4 @@
       }
     }
   }
->>>>>>> 617c87c6
 }