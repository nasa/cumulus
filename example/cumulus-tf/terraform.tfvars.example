region = "us-east-1"

# Replace 12345 with your actual AWS account ID
cumulus_message_adapter_lambda_layer_arn = "arn:aws:lambda:us-east-1:12345:layer:Cumulus_Message_Adapter:4"
permissions_boundary_arn = "arn:aws:iam::12345:policy/NGAPShRoleBoundary"

prefix                   = "PREFIX"
buckets = {
  internal = {
    name = "PREFIX-internal"
    type = "internal"
  }
  private = {
    name = "PREFIX-private"
    type = "private"
  },
  protected = {
    name = "PREFIX-protected"
    type = "protected"
  },
  public = {
    name = "PREFIX-public"
    type = "public"
  }
}
subnet_ids    = ["subnet-12345"]
system_bucket = "PREFIX-internal"
vpc_id        = "vpc-12345"

cmr_client_id   = "cumulus-core-PREFIX"
cmr_environment = "UAT"
cmr_password    = "password"
cmr_provider    = "CUMULUS"
cmr_username    = "username"

# Earthdata application client ID/password for authentication
urs_client_id       = "asdf"
urs_client_password = "password"

token_secret = "asdf"

data_persistence_remote_state_config = {
  bucket = "PREFIX-tf-state"
  key    = "PREFIX/data-persistence/terraform.tfstate"
  region = "us-east-1"
}

cmr_oauth_provider = "earthdata"

# Make archive API run as a private API gateway and accessible on port 8000
archive_api_port = 8000
private_archive_api_gateway = true

# Optional. Required if using cmr_oauth_provider = "launchpad"
launchpad_api = "launchpadApi"
launchpad_certificate = "certificate"
launchpad_passphrase = "passphrase"

oauth_provider   = "earthdata"

# Optional. Oauth user group to validate the user against when using oauth_provider = "launchpad"
oauth_user_group = "usergroup"

# Optional
key_name      = "MY-KEY"

# Optional
metrics_es_host = "https://xxxxxxxxxx.cloudfront.net"
metrics_es_username = "user"
<<<<<<< HEAD
metrics_es_password = "password"

# Optional. Required to send EMS ingest/distribution reports.
ems_host              = "ems-host.nasa.gov"
ems_port              = 22
ems_path              = "/"
ems_datasource        = "UAT"
ems_private_key       = "ems-private.pem"
ems_provider          = "CUMULUS"
ems_retention_in_days = 30
ems_submit_report     = true
ems_username          = "user"

data_persistence_remote_state_config = {
  bucket = "PREFIX-tf-state"
  key    = "PREFIX/data-persistence/terraform.tfstate"
  region = "us-east-1"
}
=======
metrics_es_password = "password"
>>>>>>> c385d52c
<|MERGE_RESOLUTION|>--- conflicted
+++ resolved
@@ -67,7 +67,6 @@
 # Optional
 metrics_es_host = "https://xxxxxxxxxx.cloudfront.net"
 metrics_es_username = "user"
-<<<<<<< HEAD
 metrics_es_password = "password"
 
 # Optional. Required to send EMS ingest/distribution reports.
@@ -79,13 +78,4 @@
 ems_provider          = "CUMULUS"
 ems_retention_in_days = 30
 ems_submit_report     = true
-ems_username          = "user"
-
-data_persistence_remote_state_config = {
-  bucket = "PREFIX-tf-state"
-  key    = "PREFIX/data-persistence/terraform.tfstate"
-  region = "us-east-1"
-}
-=======
-metrics_es_password = "password"
->>>>>>> c385d52c
+ems_username          = "user"