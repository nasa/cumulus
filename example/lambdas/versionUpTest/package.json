--- conflicted
+++ resolved
@@ -1,10 +1,6 @@
 {
   "name": "@cumulus/test-version-up",
-<<<<<<< HEAD
-  "version": "18.5.5",
-=======
   "version": "20.1.1",
->>>>>>> 2648c237
   "description": "Version Up Test Lambda",
   "main": "index.js",
   "private": true,
