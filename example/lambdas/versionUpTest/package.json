{
  "name": "@cumulus/test-version-up",
<<<<<<< HEAD
  "version": "16.1.4",
=======
  "version": "18.2.2",
>>>>>>> d2f030f1
  "description": "Version Up Test Lambda",
  "main": "index.js",
  "private": true,
  "engines": {
    "node": ">=16.19.0"
  },
  "scripts": {
    "test": "true",
    "package": "rm -f lambda.zip && node ../../../bin/zip.js lambda.zip index.js",
    "python-lint": "true"
  },
  "publishConfig": {
    "access": "private"
  },
  "author": "Cumulus Authors",
  "license": "Apache-2.0"
}<|MERGE_RESOLUTION|>--- conflicted
+++ resolved
@@ -1,10 +1,6 @@
 {
   "name": "@cumulus/test-version-up",
-<<<<<<< HEAD
-  "version": "16.1.4",
-=======
   "version": "18.2.2",
->>>>>>> d2f030f1
   "description": "Version Up Test Lambda",
   "main": "index.js",
   "private": true,
