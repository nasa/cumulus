--- conflicted
+++ resolved
@@ -1,10 +1,6 @@
 {
   "name": "@cumulus/test-version-up",
-<<<<<<< HEAD
-  "version": "18.4.0",
-=======
   "version": "19.0.0",
->>>>>>> 818f7fff
   "description": "Version Up Test Lambda",
   "main": "index.js",
   "private": true,
