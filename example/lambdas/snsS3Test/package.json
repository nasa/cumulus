--- conflicted
+++ resolved
@@ -1,10 +1,6 @@
 {
   "name": "@cumulus/test-sns-s3",
-<<<<<<< HEAD
-  "version": "18.4.0",
-=======
   "version": "19.0.0",
->>>>>>> 818f7fff
   "description": "SNS to S3 Test Lambda",
   "main": "index.js",
   "private": true,
