--- conflicted
+++ resolved
@@ -1,10 +1,6 @@
 {
   "name": "@cumulus/test-sns-s3",
-<<<<<<< HEAD
-  "version": "16.1.4",
-=======
   "version": "18.2.2",
->>>>>>> d2f030f1
   "description": "SNS to S3 Test Lambda",
   "main": "index.js",
   "private": true,
