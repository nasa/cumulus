--- conflicted
+++ resolved
@@ -1,10 +1,6 @@
 {
   "name": "@cumulus/test-sns-s3",
-<<<<<<< HEAD
-  "version": "11.1.8",
-=======
   "version": "13.4.0",
->>>>>>> 30536df6
   "description": "SNS to S3 Test Lambda",
   "main": "index.js",
   "private": true,
