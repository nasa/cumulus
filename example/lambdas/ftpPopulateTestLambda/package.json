{
  "name": "@cumulus/ftp-populate-test-lambda",
<<<<<<< HEAD
  "version": "18.5.5",
=======
  "version": "20.1.1",
>>>>>>> 2648c237
  "description": "FTP Population Utility Lambda",
  "main": "index.js",
  "private": true,
  "engines": {
    "node": ">=20.12.2"
  },
  "scripts": {
    "build": "rm -rf dist && mkdir dist && cp -R granules ./dist/granules && ../../../node_modules/.bin/webpack",
    "package": "npm run build && sleep 10 && (cd dist && node ../../../../bin/zip.js lambda.zip index.js granules)",
    "clean": "rm -rf dist",
    "test": "true",
    "oldpackage": "rm -f lambda.zip && node ../../../bin/zip.js lambda.zip index.js node_modules ../../spec/helpers",
    "python-lint": "true"
  },
  "publishConfig": {
    "access": "private"
  },
  "dependencies": {
<<<<<<< HEAD
    "@cumulus/api": "18.5.5",
    "@cumulus/api-client": "18.5.5",
    "@cumulus/common": "18.5.5",
    "@cumulus/integration-tests": "18.5.5",
    "@cumulus/logger": "18.5.5",
    "@cumulus/test-data": "18.5.5",
=======
    "@cumulus/api": "20.1.1",
    "@cumulus/api-client": "20.1.1",
    "@cumulus/common": "20.1.1",
    "@cumulus/integration-tests": "20.1.1",
    "@cumulus/logger": "20.1.1",
    "@cumulus/test-data": "20.1.1",
>>>>>>> 2648c237
    "fs-extra": "^9.0.0",
    "jsftp": "https://github.com/jkovarik/jsftp.git#add_288",
    "lodash": "^4.17.20"
  },
  "author": "Cumulus Authors",
  "license": "Apache-2.0"
}<|MERGE_RESOLUTION|>--- conflicted
+++ resolved
@@ -1,10 +1,6 @@
 {
   "name": "@cumulus/ftp-populate-test-lambda",
-<<<<<<< HEAD
-  "version": "18.5.5",
-=======
   "version": "20.1.1",
->>>>>>> 2648c237
   "description": "FTP Population Utility Lambda",
   "main": "index.js",
   "private": true,
@@ -23,21 +19,12 @@
     "access": "private"
   },
   "dependencies": {
-<<<<<<< HEAD
-    "@cumulus/api": "18.5.5",
-    "@cumulus/api-client": "18.5.5",
-    "@cumulus/common": "18.5.5",
-    "@cumulus/integration-tests": "18.5.5",
-    "@cumulus/logger": "18.5.5",
-    "@cumulus/test-data": "18.5.5",
-=======
     "@cumulus/api": "20.1.1",
     "@cumulus/api-client": "20.1.1",
     "@cumulus/common": "20.1.1",
     "@cumulus/integration-tests": "20.1.1",
     "@cumulus/logger": "20.1.1",
     "@cumulus/test-data": "20.1.1",
->>>>>>> 2648c237
     "fs-extra": "^9.0.0",
     "jsftp": "https://github.com/jkovarik/jsftp.git#add_288",
     "lodash": "^4.17.20"
