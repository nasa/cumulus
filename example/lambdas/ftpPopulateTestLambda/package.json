--- conflicted
+++ resolved
@@ -1,10 +1,6 @@
 {
   "name": "@cumulus/ftp-populate-test-lambda",
-<<<<<<< HEAD
-  "version": "16.1.1",
-=======
   "version": "17.0.0",
->>>>>>> bd5d4569
   "description": "FTP Population Utility Lambda",
   "main": "index.js",
   "private": true,
@@ -23,21 +19,12 @@
     "access": "private"
   },
   "dependencies": {
-<<<<<<< HEAD
-    "@cumulus/api": "16.1.1",
-    "@cumulus/api-client": "16.1.1",
-    "@cumulus/common": "16.1.1",
-    "@cumulus/integration-tests": "16.1.1",
-    "@cumulus/logger": "16.1.1",
-    "@cumulus/test-data": "16.1.1",
-=======
     "@cumulus/api": "17.0.0",
     "@cumulus/api-client": "17.0.0",
     "@cumulus/common": "17.0.0",
     "@cumulus/integration-tests": "17.0.0",
     "@cumulus/logger": "17.0.0",
     "@cumulus/test-data": "17.0.0",
->>>>>>> bd5d4569
     "aws-sdk": "^2.585.0",
     "fs-extra": "^9.0.0",
     "jsftp": "https://github.com/jkovarik/jsftp.git#add_288",
