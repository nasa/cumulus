--- conflicted
+++ resolved
@@ -1,10 +1,6 @@
 {
   "name": "@cumulus/ftp-populate-test-lambda",
-<<<<<<< HEAD
-  "version": "18.2.2",
-=======
   "version": "19.0.0",
->>>>>>> 8098923c
   "description": "FTP Population Utility Lambda",
   "main": "index.js",
   "private": true,
@@ -23,22 +19,12 @@
     "access": "private"
   },
   "dependencies": {
-<<<<<<< HEAD
-    "@cumulus/api": "18.2.2",
-    "@cumulus/api-client": "18.2.2",
-    "@cumulus/common": "18.2.2",
-    "@cumulus/integration-tests": "18.2.2",
-    "@cumulus/logger": "18.2.2",
-    "@cumulus/test-data": "18.2.2",
-    "aws-sdk": "^2.1492.0",
-=======
     "@cumulus/api": "19.0.0",
     "@cumulus/api-client": "19.0.0",
     "@cumulus/common": "19.0.0",
     "@cumulus/integration-tests": "19.0.0",
     "@cumulus/logger": "19.0.0",
     "@cumulus/test-data": "19.0.0",
->>>>>>> 8098923c
     "fs-extra": "^9.0.0",
     "jsftp": "https://github.com/jkovarik/jsftp.git#add_288",
     "lodash": "^4.17.20"
