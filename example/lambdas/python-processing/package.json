--- conflicted
+++ resolved
@@ -1,11 +1,7 @@
 {
   "name": "@cumulus/python-process-activity",
   "private": true,
-<<<<<<< HEAD
-  "version": "12.0.1",
-=======
   "version": "13.0.1",
->>>>>>> eb57ee60
   "description": "Python reference activity",
   "homepage": "https://github.com/nasa/cumulus/tree/master/example/lambdas/python-reference-activity",
   "repository": {
