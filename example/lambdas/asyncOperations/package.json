--- conflicted
+++ resolved
@@ -1,10 +1,6 @@
 {
   "name": "@cumulus/test-async-operations",
-<<<<<<< HEAD
-  "version": "11.1.5",
-=======
   "version": "13.2.0",
->>>>>>> 503c5383
   "description": "AsyncOperations Test Lambda",
   "main": "index.js",
   "private": true,
