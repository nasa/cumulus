--- conflicted
+++ resolved
@@ -1,10 +1,6 @@
 {
   "name": "@cumulus/test-async-operations",
-<<<<<<< HEAD
-  "version": "18.5.5",
-=======
   "version": "20.1.1",
->>>>>>> 2648c237
   "description": "AsyncOperations Test Lambda",
   "main": "index.js",
   "private": true,
