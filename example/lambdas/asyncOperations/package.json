--- conflicted
+++ resolved
@@ -1,15 +1,11 @@
 {
   "name": "@cumulus/test-async-operations",
-<<<<<<< HEAD
-  "version": "11.1.8",
-=======
-  "version": "13.4.0",
->>>>>>> 30536df6
+  "version": "11.1.5",
   "description": "AsyncOperations Test Lambda",
   "main": "index.js",
   "private": true,
   "engines": {
-    "node": ">=14.19.1"
+    "node": ">=12.18.0"
   },
   "scripts": {
     "package": "rm -f lambda.zip && node ../../../bin/zip.js lambda.zip index.js",
