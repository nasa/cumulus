{
  "name": "@cumulus/test-s3-access",
<<<<<<< HEAD
  "version": "16.1.4",
=======
  "version": "18.2.2",
>>>>>>> d2f030f1
  "description": "S3 Access Test Lambda",
  "main": "index.js",
  "private": true,
  "engines": {
    "node": ">=16.19.0"
  },
  "scripts": {
    "test": "true",
    "package": "rm -f lambda.zip && node ../../../bin/zip.js lambda.zip index.js node_modules",
    "python-lint": "true"
  },
  "publishConfig": {
    "access": "private"
  },
  "author": "Cumulus Authors",
  "license": "Apache-2.0",
  "dependencies": {
    "@aws-sdk/client-s3": "^3.447.0"
  }
}<|MERGE_RESOLUTION|>--- conflicted
+++ resolved
@@ -1,10 +1,6 @@
 {
   "name": "@cumulus/test-s3-access",
-<<<<<<< HEAD
-  "version": "16.1.4",
-=======
   "version": "18.2.2",
->>>>>>> d2f030f1
   "description": "S3 Access Test Lambda",
   "main": "index.js",
   "private": true,
