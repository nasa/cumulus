const Knex = require('knex');
const test = require('ava');

const { randomString } = require('@cumulus/common/test-utils');
const { getKnexClient, localStackConnectionEnv } = require('@cumulus/db');
const { handler } = require('../dist/lambda');

test.before(async (t) => {
  t.context.knex = await getKnexClient({ env: localStackConnectionEnv });

  t.context.secretsManager = {
    getSecretValue: () => ({
      promise: () => Promise.resolve({
        SecretString: JSON.stringify({
          host: localStackConnectionEnv.PG_HOST,
          username: localStackConnectionEnv.PG_USER,
          password: localStackConnectionEnv.PG_PASSWORD,
          database: localStackConnectionEnv.PG_DATABASE,
        }),
      }),
    }),
    putSecretValue: () => ({
      promise: () => Promise.resolve(),
    }),
  };
});

test.beforeEach(async (t) => {
  const randomDbString = randomString(10);
  const dbUser = `${randomDbString}-${randomDbString}-test`;
  const expectedDbUser = `${randomDbString}_${randomDbString}_test`;
  t.context = {
    ...t.context,
    dbUser,
    expectedDbUser,
    testDb: `${dbUser}-db`,
    expectedTestDb: `${expectedDbUser}_db`,
    handlerEvent: {
      prefix: dbUser,
      rootLoginSecret: 'bogusSecret',
      userLoginSecret: 'bogus',
      dbPassword: 'testPassword',
      secretsManager: t.context.secretsManager,
    },
  };
});

<<<<<<< HEAD
test.afterEach.always(async (t) => {
  const { knex } = t.context;

=======
test.afterEach(async (t) => {
>>>>>>> 7dfe4449
  await knex.raw(`drop database if exists "${t.context.expectedTestDb}"`);
  await knex.raw(`drop user if exists "${t.context.expectedDbUser}"`);
});

test.afterEach.always(async (t) => {
  if (t.context.testKnex) {
    await t.context.testKnex.destroy();
  }
});

test('provision user database handler database creates the expected database', async (t) => {
  const {
    expectedDbUser,
    expectedTestDb,
    handlerEvent,
    knex,
  } = t.context;

  await handler(handlerEvent);

  const userResults = await knex('pg_catalog.pg_user')
    .where(knex.raw(`usename = CAST('${expectedDbUser}' as name)`));
  const dbResults = await knex('pg_database')
    .select('datname')
    .where(knex.raw(`datname = CAST('${expectedTestDb}' as name)`));
  t.is(userResults.length, 1);
  t.is(dbResults.length, 1);
  t.is(dbResults[0].datname, `${expectedTestDb}`);
  t.is(userResults[0].usename, `${expectedDbUser}`);
});

test('provision user fails if invalid password string is used', async (t) => {
  await t.throwsAsync(handler({
    ...t.context.handlerEvent,
    dbPassword: 'badPassword<>$$ <>',
  }));
});

test('provision user fails if invalid user string is used', async (t) => {
  await t.throwsAsync(handler({
    ...t.context.handlerEvent,
    prefix: 'user with bad chars <>$',
  }));
});

test('provision user database handler updates the user password', async (t) => {
  const {
    expectedDbUser,
    expectedTestDb,
    handlerEvent,
  } = t.context;

  const knexConfig = {
    client: 'pg',
    connection: {
      host: 'localhost',
      user: expectedDbUser,
      password: 'testPassword',
      database: expectedTestDb,
    },
  };

  await handler(handlerEvent);
  t.context.testKnex = Knex(knexConfig);
  let heartBeat = await t.context.testKnex.raw('SELECT 1');
  t.is(heartBeat.rowCount, 1);
  await t.context.testKnex.destroy();

  // Update password, then recreate the database
  handlerEvent.dbPassword = 'newPassword';
  knexConfig.connection.password = handlerEvent.dbPassword;
  await handler(handlerEvent);

  t.context.testKnex = Knex({ ...knexConfig, password: handlerEvent.dbPassword });
  heartBeat = await t.context.testKnex.raw('SELECT 1');
  t.is(heartBeat.rowCount, 1);
  await t.context.testKnex.destroy();
});

test('provision user database handler recreates the database if it exists and has an open connection', async (t) => {
  const dbUser = t.context.dbUser;
  const expectedDbUser = t.context.expectedDbUser;
  const expectedTestDb = t.context.expectedTestDb;
  const handlerEvent = {
    rootLoginSecret: 'bogusSecret',
    dbPassword: 'testPassword',
    prefix: dbUser,
  };
  const testTable = 'testTable';
  const knexConfig = {
    client: 'pg',
    connection: {
      host: 'localhost',
      user: expectedDbUser,
      password: 'testPassword',
      database: expectedTestDb,
    },
  };

  const tableExistsQuery = `select * from pg_tables where tablename = '${testTable}'`;
  await handler(handlerEvent);

  t.context.testKnex = Knex(knexConfig);
  await t.context.testKnex.schema.createTable(testTable, (table) => {
    table.string('name').primary();
  });

  // Validate the table exists in the created database
  const validateCreateTable = await t.context.testKnex.raw(tableExistsQuery);
  t.is(validateCreateTable.rows[0].tablename, 'testTable');

  await handler(handlerEvent);
  await t.context.testKnex.destroy();

  t.context.testKnex = Knex(knexConfig);
  const heartBeat = await t.context.testKnex.raw('SELECT 1');
  const tableQuery = await t.context.testKnex.raw(tableExistsQuery);

  await t.context.testKnex.destroy();
  t.is(heartBeat.rowCount, 1);
  t.is(tableQuery.rowCount, 0);
});

test('provision user fails if event with no username or password is passed', async (t) => {
  const {
    handlerEvent,
  } = t.context;
  delete handlerEvent.prefix;
  delete handlerEvent.dbPassword;
  await t.throwsAsync(handler(handlerEvent));
});<|MERGE_RESOLUTION|>--- conflicted
+++ resolved
@@ -45,13 +45,9 @@
   };
 });
 
-<<<<<<< HEAD
 test.afterEach.always(async (t) => {
   const { knex } = t.context;
 
-=======
-test.afterEach(async (t) => {
->>>>>>> 7dfe4449
   await knex.raw(`drop database if exists "${t.context.expectedTestDb}"`);
   await knex.raw(`drop user if exists "${t.context.expectedDbUser}"`);
 });
