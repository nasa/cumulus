--- conflicted
+++ resolved
@@ -1,11 +1,7 @@
 {
   "name": "@cumulus/python-reference-activity",
   "private": true,
-<<<<<<< HEAD
-  "version": "18.5.5",
-=======
   "version": "20.1.1",
->>>>>>> 2648c237
   "description": "Python reference activity",
   "homepage": "https://github.com/nasa/cumulus/tree/master/example/lambdas/python-reference-activity",
   "repository": {
