{
  "name": "@cumulus/python-reference-activity",
  "private": true,
<<<<<<< HEAD
  "version": "18.2.2",
=======
  "version": "19.0.0",
>>>>>>> 8098923c
  "description": "Python reference activity",
  "homepage": "https://github.com/nasa/cumulus/tree/master/example/lambdas/python-reference-activity",
  "repository": {
    "type": "git",
    "url": "https://github.com/nasa/cumulus"
  },
  "scripts": {
    "test": "true",
    "python-lint": "pipenv run pylint *.py",
    "lint": "npm run python-lint",
    "clean": "rm -rf .venv",
    "build": "pip install pipenv && PIPENV_VENV_IN_PROJECT=1 pipenv install --dev --deploy --ignore-pipfile",
    "prepare": "npm run build",
    "package": "true",
    "install-python-deps": "npm run build"
  },
  "publishConfig": {
    "access": "private"
  },
  "nyc": {
    "exclude": [
      "tests"
    ]
  },
  "author": "Cumulus Authors",
  "license": "Apache-2.0"
}<|MERGE_RESOLUTION|>--- conflicted
+++ resolved
@@ -1,11 +1,7 @@
 {
   "name": "@cumulus/python-reference-activity",
   "private": true,
-<<<<<<< HEAD
-  "version": "18.2.2",
-=======
   "version": "19.0.0",
->>>>>>> 8098923c
   "description": "Python reference activity",
   "homepage": "https://github.com/nasa/cumulus/tree/master/example/lambdas/python-reference-activity",
   "repository": {
