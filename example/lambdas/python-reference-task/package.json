--- conflicted
+++ resolved
@@ -1,11 +1,7 @@
 {
   "name": "@cumulus/python-reference-task",
   "private": true,
-<<<<<<< HEAD
-  "version": "11.1.4",
-=======
   "version": "13.0.1",
->>>>>>> eb57ee60
   "description": "Python reference task",
   "main": "index.js",
   "homepage": "https://github.com/nasa/cumulus/tree/master/example/lambdas/python-reference-task",
