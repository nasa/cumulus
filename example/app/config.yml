--- conflicted
+++ resolved
@@ -128,11 +128,7 @@
 
 aj:
   prefix: aj
-<<<<<<< HEAD
   stackNameNoDash: AjIntegration
-=======
-  stackNameNoDash: TestSourceIntegration
->>>>>>> 2d87b7a8
 
 lf:
   prefix: lf-cumulus
@@ -148,7 +144,7 @@
     lambdaProcessingRoleArn: 'arn:aws:iam::{{AWS_ACCOUNT_ID}}:role/lf-cumulus-lambda-processing'
     stepRoleArn: 'arn:aws:iam::{{AWS_ACCOUNT_ID}}:role/lf-cumulus-steprole'
     instanceProfile: 'arn:aws:iam::{{AWS_ACCOUNT_ID}}:instance-profile/lf-cumulus-ecs'
-<<<<<<< HEAD
+    distributionRoleArn: 'arn:aws:iam::{{AWS_ACCOUNT_ID}}:role/lf-cumulus-distribution-api-lambda'
 
 kk-uat-deployment:
   stackName: kk-test-uat
@@ -163,10 +159,7 @@
 
   es:
     elasticSearchMapping: 7
-=======
-    distributionRoleArn: 'arn:aws:iam::{{AWS_ACCOUNT_ID}}:role/lf-cumulus-distribution-api-lambda'
->>>>>>> 2d87b7a8
-    
+   
 mth-cum-test:
   prefix: mth-cum-test
   stackNameNoDash: MthCumTestIntegration
