--- conflicted
+++ resolved
@@ -85,12 +85,7 @@
     instanceType: t2.medium
     desiredInstances: 1
     availabilityZone: us-east-1b
-<<<<<<< HEAD
-    amiid: ami-a7a242da
     publicIp: false 
-=======
-    publicIp: true
->>>>>>> 9b8b539e
     restartTasksOnDeploy: true
     docker:
       username: cumulususer
