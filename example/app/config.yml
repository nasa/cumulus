--- conflicted
+++ resolved
@@ -170,7 +170,6 @@
     stepRoleArn: 'arn:aws:iam::{{AWS_ACCOUNT_ID}}:role/kk-test-uat-steprole'
     instanceProfile: 'arn:aws:iam::{{AWS_ACCOUNT_ID}}:instance-profile/kk-test-uat-ecs'
     distributionRoleArn: 'arn:aws:iam::{{AWS_ACCOUNT_ID}}:role/kk-test-uat-distribution-api-lambda'
-<<<<<<< HEAD
    
 cum-test:
   prefix: '{{PREFIX}}'
@@ -196,26 +195,6 @@
       name: '{{PROTECTED-2}}'
       type: protected
 
-=======
-
-mth-2:
-  prefix: mth-2
-  stackName: '{{prefix}}'
-  stackNameNoDash: Mth2
-  buckets:
-    internal:
-      name: '{{prefix}}-internal'
-      type: internal
-    private:
-      name: '{{prefix}}-private'
-      type: private
-    protected:
-      name: '{{prefix}}-protected'
-      type: protected
-    public:
-      name: '{{prefix}}-public'
-      type: public
->>>>>>> 728ff63a
   iams:
     distributionRoleArn: 'arn:aws:iam::{{AWS_ACCOUNT_ID}}:role/{{prefix}}-distribution-api-lambda'
     ecsRoleArn: 'arn:aws:iam::{{AWS_ACCOUNT_ID}}:role/{{prefix}}-ecs'
@@ -223,11 +202,8 @@
     lambdaApiGatewayRoleArn: 'arn:aws:iam::{{AWS_ACCOUNT_ID}}:role/{{prefix}}-lambda-api-gateway'
     lambdaProcessingRoleArn: 'arn:aws:iam::{{AWS_ACCOUNT_ID}}:role/{{prefix}}-lambda-processing'
     stepRoleArn: 'arn:aws:iam::{{AWS_ACCOUNT_ID}}:role/{{prefix}}-steprole'
-<<<<<<< HEAD
     instanceProfile: 'arn:aws:iam::{{AWS_ACCOUNT_ID}}:instance-profile/{{prefix}}-ecs'
   
-=======
->>>>>>> 728ff63a
   users:
     - username: '{{EARTHDATA_LOGIN_USERNAME}}'
 
