--- conflicted
+++ resolved
@@ -128,11 +128,7 @@
 
 aj:
   prefix: aj
-<<<<<<< HEAD
   stackNameNoDash: AjIntegration
-=======
-  stackNameNoDash: TestSourceIntegration
->>>>>>> 2d87b7a8
 
 lf:
   prefix: lf-cumulus
