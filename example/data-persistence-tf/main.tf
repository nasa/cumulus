terraform {
  required_providers {
    aws = {
      source  = "hashicorp/aws"
      version = "~> 5.0"
    }
    random = {
      source  = "hashicorp/random"
      version = "~> 3.1.0"
    }
  }
}

provider "aws" {
  region = var.aws_region

  ignore_tags {
    key_prefixes = ["gsfc-ngap"]
  }
}

resource "random_string" "db_pass" {
  length  = 50
  upper   = true
  special = false
}

module "provision_database" {
  source                                 = "../../lambdas/db-provision-user-database"
  vpc_id                                 = var.vpc_id != null ? var.vpc_id : data.aws_vpc.application_vpc[0].id
  subnet_ids                             = var.subnet_ids != null ? var.subnet_ids : data.aws_subnets.subnet_ids[0].ids
  prefix                                 = var.prefix
  rds_security_group                     = var.rds_security_group
  rds_admin_access_secret_arn            = var.rds_admin_access_secret_arn
  tags                                   = var.tags
  permissions_boundary_arn               = var.permissions_boundary_arn
  rds_user_password                      = var.rds_user_password == "" ? random_string.db_pass.result : var.rds_user_password
  rds_connection_timing_configuration    = var.rds_connection_timing_configuration
<<<<<<< HEAD
  dbRecreation                           = false
=======
  dbRecreation                           = true
  lambda_timeouts                        = var.lambda_timeouts
  lambda_memory_sizes                    = var.lambda_memory_sizes
>>>>>>> d2f030f1
}

module "data_persistence" {
  depends_on                     = [module.provision_database.user_database_provision]
  source                         = "../../tf-modules/data-persistence"
  prefix                         = var.prefix
  vpc_id                         = var.vpc_id != null ? var.vpc_id : data.aws_vpc.application_vpc[0].id
  subnet_ids                     = var.subnet_ids != null ? var.subnet_ids : data.aws_subnets.subnet_ids[0].ids
  enable_point_in_time_tables    = var.enable_point_in_time_tables

  elasticsearch_config           = var.elasticsearch_config

  rds_security_group_id          = var.rds_security_group
  rds_user_access_secret_arn     = module.provision_database.database_credentials_secret_arn
  permissions_boundary_arn       = var.permissions_boundary_arn
  tags                           = merge(var.tags, { Deployment = var.prefix })
  lambda_timeouts                = var.lambda_timeouts
  lambda_memory_sizes            = var.lambda_memory_sizes
}<|MERGE_RESOLUTION|>--- conflicted
+++ resolved
@@ -36,13 +36,9 @@
   permissions_boundary_arn               = var.permissions_boundary_arn
   rds_user_password                      = var.rds_user_password == "" ? random_string.db_pass.result : var.rds_user_password
   rds_connection_timing_configuration    = var.rds_connection_timing_configuration
-<<<<<<< HEAD
   dbRecreation                           = false
-=======
-  dbRecreation                           = true
   lambda_timeouts                        = var.lambda_timeouts
   lambda_memory_sizes                    = var.lambda_memory_sizes
->>>>>>> d2f030f1
 }
 
 module "data_persistence" {
