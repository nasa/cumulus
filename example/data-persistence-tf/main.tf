terraform {
  required_providers {
    aws = {
      source  = "hashicorp/aws"
      version = ">= 5.100, < 6.0.0"
    }
    random = {
      source  = "hashicorp/random"
      version = "~> 3.1.0"
    }
  }
}

provider "aws" {
  region = var.aws_region

  ignore_tags {
    key_prefixes = ["gsfc-ngap"]
  }
}

resource "random_string" "db_pass" {
  length  = 50
  upper   = true
  special = false
}

module "provision_database" {
  source                                 = "../../lambdas/db-provision-user-database"
  vpc_id                                 = var.vpc_id != null ? var.vpc_id : data.aws_vpc.application_vpc[0].id
  subnet_ids                             = var.subnet_ids != null ? var.subnet_ids : data.aws_subnets.subnet_ids[0].ids
  prefix                                 = var.prefix
  rds_security_group                     = var.rds_security_group
  rds_admin_access_secret_arn            = var.rds_admin_access_secret_arn
  tags                                   = var.tags
  permissions_boundary_arn               = var.permissions_boundary_arn
  rds_user_password                      = var.rds_user_password == "" ? random_string.db_pass.result : var.rds_user_password
  rds_connection_timing_configuration    = var.rds_connection_timing_configuration
<<<<<<< HEAD
  dbRecreation                           = false
=======
  # dbRecreation should not be enabled in production
  dbRecreation                           = var.dbRecreation
>>>>>>> 40fc33cd
  lambda_timeouts                        = var.lambda_timeouts
  lambda_memory_sizes                    = var.lambda_memory_sizes
}

module "data_persistence" {
  depends_on                     = [module.provision_database.user_database_provision]
  source                         = "../../tf-modules/data-persistence"
  prefix                         = var.prefix
  vpc_id                         = var.vpc_id != null ? var.vpc_id : data.aws_vpc.application_vpc[0].id
  subnet_ids                     = var.subnet_ids != null ? var.subnet_ids : data.aws_subnets.subnet_ids[0].ids
  enable_point_in_time_tables    = var.enable_point_in_time_tables

  rds_security_group_id          = var.rds_security_group
  rds_user_access_secret_arn     = module.provision_database.database_credentials_secret_arn
  permissions_boundary_arn       = var.permissions_boundary_arn
  tags                           = merge(var.tags, { Deployment = var.prefix })
  lambda_timeouts                = var.lambda_timeouts
  lambda_memory_sizes            = var.lambda_memory_sizes
}<|MERGE_RESOLUTION|>--- conflicted
+++ resolved
@@ -36,12 +36,8 @@
   permissions_boundary_arn               = var.permissions_boundary_arn
   rds_user_password                      = var.rds_user_password == "" ? random_string.db_pass.result : var.rds_user_password
   rds_connection_timing_configuration    = var.rds_connection_timing_configuration
-<<<<<<< HEAD
-  dbRecreation                           = false
-=======
   # dbRecreation should not be enabled in production
   dbRecreation                           = var.dbRecreation
->>>>>>> 40fc33cd
   lambda_timeouts                        = var.lambda_timeouts
   lambda_memory_sizes                    = var.lambda_memory_sizes
 }
