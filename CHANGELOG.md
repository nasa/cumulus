--- conflicted
+++ resolved
@@ -6,7 +6,6 @@
 
 ## [Unreleased]
 
-<<<<<<< HEAD
 ### Notable Changes
 
 - **CUMULUS-4131**
@@ -18,17 +17,13 @@
   - Updated Terraform version requirement to `>=1.12.2`
   - Updated AWS provider requirement to `5.100.x`
 
-<<<<<<< HEAD
-=======
-=======
 ### Fixed
 
 - **CUMULUS-4170**
   - Upgrade Node Docker image from buster to bullseye for a compatible debian version
->>>>>>> 323d6b72
+
 ## [v20.2.0] 2025-06-24
 
->>>>>>> 2b8b6ed6b7d0fd8f6a35e5e32de8d443802cb457
 ### Added
 
 - **CUMULUS-3945**
