# Changelog

All notable changes to this project will be documented in this file.

The format is based on [Keep a Changelog](http://keepachangelog.com/en/1.0.0/).

## [Unreleased]

### BREAKING CHANGES
- Changes to the `@cumulus/cumulus-api` package
  - The `CumulusApiClientError` class must now be imported using
    `const { CumulusApiClientError } = require('@cumulus/cumulus-api/CumulusApiClientError')`
- The `@cumulus/sftp-client/SftpClient` class must now be imported using
  `const { SftpClient } = require('@cumulus/sftp-client');`
- Instances of `@cumulus/ingest/SftpProviderClient` no longer implicitly connect
  when `download`, `list`, or `sync` are called. You must call `connect` on the
  provider client before issuing one of those calls. Failure to do so will
  result in a "Client not connected" exception being thrown.
- Instances of `@cumulus/ingest/SftpProviderClient` no longer implicitly
  disconnect from the SFTP server when `list` is called.
- Instances of `@cumulus/sftp-client/SftpClient` must now be expclicitly closed
  by calling `.end()`
- Instances of `@cumulus/sftp-client/SftpClient` no longer implicitly connect to
  the server when `download`, `unlink`, `syncToS3`, `syncFromS3`, and `list` are
  called. You must explicitly call `connect` before calling one of those
  methods.
- Changes to the `@cumulus/common` package
  - `cloudwatch-event.getSfEventMessageObject()` now returns `undefined` if the
    message could not be found or could not be parsed. It previously returned
    `null`.
  - `S3KeyPairProvider.decrypt()` now throws an exception if the bucket
    containing the key cannot be determined.
  - `S3KeyPairProvider.decrypt()` now throws an exception if the stack cannot be
    determined.
  - `S3KeyPairProvider.encrypt()` now throws an exception if the bucket
    containing the key cannot be determined.
  - `S3KeyPairProvider.encrypt()` now throws an exception if the stack cannot be
    determined.
  - `sns-event.getSnsEventMessageObject()` now returns `undefined` if it could
    not be parsed. It previously returned `null`.
  - The `aws` module has been removed.
  - The `BucketsConfig.buckets` property is now read-only and private
  - The `test-utils.validateConfig()` function now resolves to `undefined`
    rather than `true`.
  - The `test-utils.validateInput()` function now resolves to `undefined` rather
    than `true`.
  - The `test-utils.validateOutput()` function now resolves to `undefined`
    rather than `true`.
  - The static `S3KeyPairProvider.retrieveKey()` function has been removed.
- Changes to the `@cumulus/cmrjs` package
  - `@cumulus/cmrjs.constructOnlineAccessUrl()` and
    `@cumulus/cmrjs/cmr-utils.constructOnlineAccessUrl()` previously took a
    `buckets` parameter, which was an instance of
    `@cumulus/common/BucketsConfig`. They now take a `bucketTypes` parameter,
    which is a simple object mapping bucket names to bucket types. Example:
    `{ 'private-1': 'private', 'public-1': 'public' }`
  - `@cumulus/cmrjs.reconcileCMRMetadata()` and
    `@cumulus/cmrjs/cmr-utils.reconcileCMRMetadata()` now take a **required**
    `bucketTypes` parameter, which is a simple object mapping bucket names to
    bucket types. Example: `{ 'private-1': 'private', 'public-1': 'public' }`
  - `@cumulus/cmrjs.updateCMRMetadata()` and
    `@cumulus/cmrjs/cmr-utils.updateCMRMetadata()` previously took an optional
    `inBuckets` parameter, which was an instance of
    `@cumulus/common/BucketsConfig`. They now take a **required** `bucketTypes`
    parameter, which is a simple object mapping bucket names to bucket types.
    Example: `{ 'private-1': 'private', 'public-1': 'public' }`
- The minimum supported version of all published Cumulus packages is now Node
  12.18.0
  - Tasks using the `cumuluss/cumulus-ecs-task` Docker image must be updated to
    `cumuluss/cumulus-ecs-task:1.7.0`. This can be done by updating the `image`
    property of any tasks defined using the `cumulus_ecs_service` Terraform
    module.
- Changes to `@cumulus/aws-client/S3`
  - The signature of the `getObjectSize` function has changed. It now takes a
    params object with three properties:
    - **s3**: an instance of an AWS.S3 object
    - **bucket**
    - **key**
  - The `getObjectSize` function will no longer retry if the object does not
    exist
- **CUMULUS-1861**
  - `@cumulus/message/Collections.getCollectionIdFromMessage` now throws a
    `CumulusMessageError` if `collectionName` and `collectionVersion` are missing
    from `meta.collection`.   Previously this method would return
    `'undefined___undefined'` instead
  - `@cumulus/integration-tests/addCollections` now returns an array of collections that
    were added rather than the count of added collections
- **CUMULUS-1930**
  - The `@cumulus/common/util.uuid()` function has been removed
- **CUMULUS-1955**
  - `@cumulus/aws-client/S3.multipartCopyObject` now returns an object with the
    AWS `etag` of the destination object
  - `@cumulus/ingest/S3ProviderClient.list` now sets a file object's `path`
    property to `undefined` instead of `null` when the file is at the top level
    of its bucket
  - The `sync` methods of the following classes in the `@cumulus/ingest` package
    now return an object with the AWS `s3uri` and `etag` of the destination file
    (they previously returned only a string representing the S3 URI)
    - `FtpProviderClient`
    - `HttpProviderClient`
    - `S3ProviderClient`
    - `SftpProviderClient`
- **CUMULUS-1958**
  - The following methods exported from `@cumulus/cmr-js/cmr-utils` were made
    async, and added distributionBucketMap as a parameter:
    - constructOnlineAccessUrl
    - generateFileUrl
    - reconcileCMRMetadata
    - updateCMRMetadata
- **CUMULUS-1969**
  - The `DiscoverPdrs` task now expects `provider_path` to be provided at
    `event.config.provider_path`, not `event.config.collection.provider_path`
  - `event.config.provider_path` is now a required parameter of the
    `DiscoverPdrs` task
  - `event.config.collection` is no longer a parameter to the `DiscoverPdrs`
    task
  - Collections no longer support the `provider_path` property. The tasks that
    relied on that property are now referencing `config.meta.provider_path`.
    Workflows should be updated accordingly.
- **CUMULUS-1977**
  - Moved bulk granule deletion endpoint from `/bulkDelete` to
    `/granules/bulkDelete`
- **CUMULUS-1991**
  - Updated CMR metadata generation to use "Download file.hdf" (where `file.hdf` is the filename of the given resource) as the resource description instead of "File to download"
  - CMR metadata updates now respect changes to resource descriptions (previously only changes to resource URLs were respected)

### MIGRATION STEPS

- Due to an issue with the AWS API Gateway and how the Thin Egress App Cloudformation template applies updates, you may need to redeploy your
  `thin-egress-app-EgressGateway` manually as a one time migration step.    If your deployment fails with an
  error similar to:

  ```bash
  Error: Lambda function (<stack>-tf-TeaCache) returned error: ({"errorType":"HTTPError","errorMessage":"Response code 404 (Not Found)"})
  ```

  Then follow the [AWS
  instructions](https://docs.aws.amazon.com/apigateway/latest/developerguide/how-to-deploy-api-with-console.html)
  to `Redeploy a REST API to a stage` for your egress API and re-run `terraform
  apply`.

### Added

- **CUMULUS-1902**
  - Add Common Use Cases section under Operator Docs

- **CUMULUS-2058**
  - Added `lambda_processing_role_name` as an output from the `cumulus` module
    to provide the processing role name
- **CUMULUS-1417**
  - Added a `checksumFor` property to collection `files` config. Set this
    property on a checksum file's definition matching the `regex` of the target
    file. More details in the ['Data Cookbooks
    Setup'](https://nasa.github.io/cumulus/docs/next/data-cookbooks/setup)
    documentation.
  - Added `checksumFor` validation to collections model.
<<<<<<< HEAD
- **CUMULUS-1886**
  - Added `multiple sort keys` support to `@cumulus/api`
- **CUMULUS-1887**
  - Added additional fields to the granule CSV download file
=======

>>>>>>> b4ac3c4a
- **CUMULUS-1956**
  - Added `@cumulus/earthata-login-client` package
  - The `/s3credentials` endpoint that is deployed as part of distribution now
    supports authentication using tokens created by a different application. If
    a request contains the `EDL-ClientId` and `EDL-Token` headers,
    authentication will be handled using that token rather than attempting to
    use OAuth.
  - `@cumulus/earthata-login-client.getTokenUsername()` now accepts an
    `xRequestId` argument, which will be included as the `X-Request-Id` header
    when calling Earthdata Login.
  - If the `s3Credentials` endpoint is invoked with an EDL token and an
    `X-Request-Id` header, that `X-Request-Id` header will be forwarded to
    Earthata Login.
- **CUMULUS-1957**
  - If EDL token authentication is being used, and the `EDL-Client-Name` header
    is set, `@the-client-name` will be appended to the end of the Earthdata
    Login username that is used as the `RoleSessionName` of the temporary IAM
    credentials. This value will show up in the AWS S3 server access logs.
- **CUMULUS-1958**
  - Add the ability for users to specify a `bucket_map_key` to the `cumulus`
    terraform module as an override for the default .yaml values that are passed
    to TEA by Core.    Using this option *requires* that each configured
    Cumulus 'distribution' bucket (e.g. public/protected buckets) have a single
    TEA mapping.  Multiple maps per bucket are not supported.
  - Updated Generating a distribution URL, the MoveGranules task and all CMR
    reconciliation functionality to utilize the TEA bucket map override.
  - Updated deploy process to utilize a bootstrap 'tea-map-cache' lambda that
    will, after deployment of Cumulus Core's TEA instance, query TEA for all
    protected/public buckets and generate a mapping configuration used
    internally by Core.  This object is also exposed as an output of the Cumulus
    module as `distribution_bucket_map`.
- **CUMULUS-1961**
  - Replaces DynamoDB for Elasticsearch for reconciliationReportForCumulusCMR
    comparisons between Cumulus and CMR.
- **CUMULUS-1970**
  - Created the `add-missing-file-checksums` workflow task
  - Added `@cumulus/aws-client/S3.calculateObjectHash()` function
  - Added `@cumulus/aws-client/S3.getObjectReadStream()` function
- **CUMULUS-2019**
  - Add `infix` search to es query builder `@cumulus/api/es/es/queries` to
    support partial matching of the keywords

### Changed

- **CUMULUS-2032**
  - Updated @cumulus/ingest/HttpProviderClient to utilize a configuration key
    `httpListTimeout` to set the default timeout for discovery HTTP/HTTPS
    requests, and updates the default for the provider to 5 minutes (300 seconds).
  - Updated the DiscoverGranules and DiscoverPDRs tasks to utilize the updated
    configuration value if set via workflow config, and updates the default for
    these tasks to 5 minutes (300 seconds).

- **CUMULUS-176**
  - The API will now respond with a 400 status code when a request body contains
    invalid JSON. It had previously returned a 500 status code.
- **CUMULUS-1861**
  - Updates Rule objects to no longer require a collection.
  - Changes the DLQ behavior for `sfEventSqsToDbRecords` and
    `sfEventSqsToDbRecordsInputQueue`. Previously failure to write a database
    record would result in lambda success, and an error log in the CloudWatch
    logs.   The lambda has been updated to manually add a record to
    the `sfEventSqsToDbRecordsDeadLetterQueue` if the granule, execution, *or*
    pdr record fails to write, in addition to the previous error logging.
- **CUMULUS-1956**
  - The `/s3credentials` endpoint that is deployed as part of distribution now
    supports authentication using tokens created by a different application. If
    a request contains the `EDL-ClientId` and `EDL-Token` headers,
    authentication will be handled using that token rather than attempting to
    use OAuth.
- **CUMULUS-1977**
  - API endpoint POST `/granules/bulk` now returns a 202 status on a successful
    response instead of a 200 response
  - API endpoint DELETE `/granules/<granule-id>` now returns a 404 status if the
    granule record was already deleted
  - `@cumulus/api/models/Granule.update()` now returns the updated granule
    record
  - Implemented POST `/granules/bulkDelete` API endpoint to support deleting
    granules specified by ID or returned by the provided query in the request
    body. If the request is successful, the endpoint returns the async operation
    ID that has been started to remove the granules.
    - To use a query in the request body, your deployment must be
      [configured to access the Elasticsearch host for ESDIS metrics](https://nasa.github.io/cumulus/docs/additional-deployment-options/cloudwatch-logs-delivery#esdis-metrics)
      in your environment
  - Added `@cumulus/api/models/Granule.getRecord()` method to return raw record
    from DynamoDB
  - Added `@cumulus/api/models/Granule.delete()` method which handles deleting
    the granule record from DynamoDB and the granule files from S3
- **CUMULUS-1982**
  - The `globalConnectionLimit` property of providers is now optional and
    defaults to "unlimited"
- **CUMULUS-1997**
  - Added optional `launchpad` configuration to `@cumulus/hyrax-metadata-updates` task config schema.
- **CUMULUS-1991**
  - `@cumulus/cmrjs/src/cmr-utils/constructOnlineAccessUrls()` now throws an error if `cmrGranuleUrlType = "distribution"` and no distribution endpoint argument is provided
- **CUMULUS-2011**
  - Reconciliation reports are now generated within an AsyncOperation
- **CUMULUS-2016**
  - Upgrade TEA to version 79

### Fixed

- **CUMULUS-1991**
  - Added missing `DISTRIBUTION_ENDPOINT` environment variable for API lambdas. This environment variable is required for API requests to move granules.

- **CUMULUS-1961**
  - Fixed granules and executions query params not getting sent to API in granule list operation in `@cumulus/api-client`

### Deprecated

- `@cumulus/aws-client/S3.calculateS3ObjectChecksum()`
- `@cumulus/aws-client/S3.getS3ObjectReadStream()`
- `@cumulus/common/log.convertLogLevel()`
- `@cumulus/collection-config-store`
- `@cumulus/common/util.sleep()`

- **CUMULUS-1930**
  - `@cumulus/common/log.convertLogLevel()`
  - `@cumulus/common/util.isNull()`
  - `@cumulus/common/util.isUndefined()`
  - `@cumulus/common/util.negate()`
  - `@cumulus/common/util.noop()`
  - `@cumulus/common/util.isNil()`
  - `@cumulus/common/util.renameProperty()`
  - `@cumulus/common/util.lookupMimeType()`
  - `@cumulus/common/util.thread()`
  - `@cumulus/common/util.mkdtempSync()`

### Removed

- The deprecated `@cumulus/common.bucketsConfigJsonObject` function has been
  removed
- The deprecated `@cumulus/common.CollectionConfigStore` class has been removed
- The deprecated `@cumulus/common.concurrency` module has been removed
- The deprecated `@cumulus/common.constructCollectionId` function has been
  removed
- The deprecated `@cumulus/common.launchpad` module has been removed
- The deprecated `@cumulus/common.LaunchpadToken` class has been removed
- The deprecated `@cumulus/common.Semaphore` class has been removed
- The deprecated `@cumulus/common.stringUtils` module has been removed
- The deprecated `@cumulus/common/aws.cloudwatchlogs` function has been removed
- The deprecated `@cumulus/common/aws.deleteS3Files` function has been removed
- The deprecated `@cumulus/common/aws.deleteS3Object` function has been removed
- The deprecated `@cumulus/common/aws.dynamodb` function has been removed
- The deprecated `@cumulus/common/aws.dynamodbDocClient` function has been
  removed
- The deprecated `@cumulus/common/aws.getExecutionArn` function has been removed
- The deprecated `@cumulus/common/aws.headObject` function has been removed
- The deprecated `@cumulus/common/aws.listS3ObjectsV2` function has been removed
- The deprecated `@cumulus/common/aws.parseS3Uri` function has been removed
- The deprecated `@cumulus/common/aws.promiseS3Upload` function has been removed
- The deprecated `@cumulus/common/aws.recursivelyDeleteS3Bucket` function has
  been removed
- The deprecated `@cumulus/common/aws.s3CopyObject` function has been removed
- The deprecated `@cumulus/common/aws.s3ObjectExists` function has been removed
- The deprecated `@cumulus/common/aws.s3PutObject` function has been removed
- The deprecated `@cumulus/common/bucketsConfigJsonObject` function has been
  removed
- The deprecated `@cumulus/common/CloudWatchLogger` class has been removed
- The deprecated `@cumulus/common/collection-config-store.CollectionConfigStore`
  class has been removed
- The deprecated `@cumulus/common/collection-config-store.constructCollectionId`
  function has been removed
- The deprecated `@cumulus/common/concurrency.limit` function has been removed
- The deprecated `@cumulus/common/concurrency.mapTolerant` function has been
  removed
- The deprecated `@cumulus/common/concurrency.promiseUrl` function has been
  removed
- The deprecated `@cumulus/common/concurrency.toPromise` function has been
  removed
- The deprecated `@cumulus/common/concurrency.unless` function has been removed
- The deprecated `@cumulus/common/config.parseConfig` function has been removed
- The deprecated `@cumulus/common/config.resolveResource` function has been
  removed
- The deprecated `@cumulus/common/DynamoDb.get` function has been removed
- The deprecated `@cumulus/common/DynamoDb.scan` function has been removed
- The deprecated `@cumulus/common/FieldPattern` class has been removed
- The deprecated `@cumulus/common/launchpad.getLaunchpadToken` function has been
  removed
- The deprecated `@cumulus/common/launchpad.validateLaunchpadToken` function has
  been removed
- The deprecated `@cumulus/common/LaunchpadToken` class has been removed
- The deprecated `@cumulus/common/message.buildCumulusMeta` function has been
  removed
- The deprecated `@cumulus/common/message.buildQueueMessageFromTemplate`
  function has been removed
- The deprecated `@cumulus/common/message.getCollectionIdFromMessage` function
  has been removed
- The deprecated `@cumulus/common/message.getMaximumExecutions` function has
  been removed
- The deprecated `@cumulus/common/message.getMessageExecutionArn` function has
  been removed
- The deprecated `@cumulus/common/message.getMessageExecutionName` function has
  been removed
- The deprecated `@cumulus/common/message.getMessageFromTemplate` function has
  been removed
- The deprecated `@cumulus/common/message.getMessageGranules` function has been
  removed
- The deprecated `@cumulus/common/message.getMessageStateMachineArn` function
  has been removed
- The deprecated `@cumulus/common/message.getQueueName` function has been
  removed
- The deprecated `@cumulus/common/message.getQueueNameByUrl` function has been
  removed
- The deprecated `@cumulus/common/message.hasQueueAndExecutionLimit` function
  has been removed
- The deprecated `@cumulus/common/Semaphore` class has been removed
- The deprecated `@cumulus/common/string.globalReplace` functon has been removed
- The deprecated `@cumulus/common/string.isNonEmptyString` functon has been
  removed
- The deprecated `@cumulus/common/string.isValidHostname` functon has been
  removed
- The deprecated `@cumulus/common/string.match` functon has been removed
- The deprecated `@cumulus/common/string.matches` functon has been removed
- The deprecated `@cumulus/common/string.replace` functon has been removed
- The deprecated `@cumulus/common/string.toLower` functon has been removed
- The deprecated `@cumulus/common/string.toUpper` functon has been removed
- The deprecated `@cumulus/common/testUtils.getLocalstackEndpoint` function has been removed
- The deprecated `@cumulus/common/util.setErrorStack` function has been removed
- The `@cumulus/common/util.uuid` function has been removed
- The deprecated `@cumulus/common/workflows.getWorkflowArn` function has been
  removed
- The deprecated `@cumulus/common/workflows.getWorkflowFile` function has been
  removed
- The deprecated `@cumulus/common/workflows.getWorkflowList` function has been
  removed
- The deprecated `@cumulus/common/workflows.getWorkflowTemplate` function has
  been removed
- `@cumulus/aws-client/StepFunctions.toSfnExecutionName()`
- `@cumulus/aws-client/StepFunctions.fromSfnExecutionName()`
- `@cumulus/aws-client/StepFunctions.getExecutionArn()`
- `@cumulus/aws-client/StepFunctions.getExecutionUrl()`
- `@cumulus/aws-client/StepFunctions.getStateMachineArn()`
- `@cumulus/aws-client/StepFunctions.pullStepFunctionEvent()`
- `@cumulus/common/test-utils/throttleOnce()`
- `@cumulus/integration-tests/api/distribution.invokeApiDistributionLambda()`
- `@cumulus/integration-tests/api/distribution.getDistributionApiRedirect()`
- `@cumulus/integration-tests/api/distribution.getDistributionApiFileStream()`

## [v1.24.0] 2020-06-03

### BREAKING CHANGES

- **CUMULUS-1969**
  - The `DiscoverPdrs` task now expects `provider_path` to be provided at
    `event.config.provider_path`, not `event.config.collection.provider_path`
  - `event.config.provider_path` is now a required parameter of the
    `DiscoverPdrs` task
  - `event.config.collection` is no longer a parameter to the `DiscoverPdrs`
    task
  - Collections no longer support the `provider_path` property. The tasks that
    relied on that property are now referencing `config.meta.provider_path`.
    Workflows should be updated accordingly.

- **CUMULUS-1997**
  - `@cumulus/cmr-client/CMRSearchConceptQueue` parameters have been changed to take a `cmrSettings` object containing clientId, provider, and auth information. This can be generated using `@cumulus/cmrjs/cmr-utils/getCmrSettings`. The `cmrEnvironment` variable has been removed.

### Added

- **CUMULUS-1800**
  - Added task configuration setting named `syncChecksumFiles` to the
    SyncGranule task. This setting is `false` by default, but when set to
    `true`, all checksum files associated with data files that are downloaded
    will be downloaded as well.
- **CUMULUS-1952**
  - Updated HTTP(S) provider client to accept username/password for Basic authorization. This change adds support for Basic Authorization such as Earthdata login redirects to ingest (i.e. as implemented in SyncGranule), but not to discovery (i.e. as implemented in DiscoverGranules). Discovery still expects the provider's file system to be publicly accessible, but not the individual files and their contents.
  - **NOTE**: Using this in combination with the HTTP protocol may expose usernames and passwords to intermediary network entities. HTTPS is highly recommended.
- **CUMULUS-1997**
  - Added optional `launchpad` configuration to `@cumulus/hyrax-metadata-updates` task config schema.

### Fixed

- **CUMULUS-1997**
  - Updated all CMR operations to use configured authentication scheme
- **CUMULUS-2010**
  - Updated `@cumulus/api/launchpadSaml` to support multiple userGroup attributes from the SAML response

## [v1.23.2] 2020-05-22

### BREAKING CHANGES

- Updates to the Cumulus archive API:
  - All endpoints now return a `401` response instead of a `403` for any request where the JWT passed as a Bearer token is invalid.
  - POST `/refresh` and DELETE `/token/<token>` endpoints now return a `401` response for requests with expired tokens

- **CUMULUS-1894**
  - `@cumulus/ingest/granule.handleDuplicateFile()`
    - The `copyOptions` parameter has been removed
    - An `ACL` parameter has been added
  - `@cumulus/ingest/granule.renameS3FileWithTimestamp()`
    - Now returns `undefined`

- **CUMULUS-1896**
  Updated all Cumulus core lambdas to utilize the new message adapter streaming interface via [cumulus-message-adapter-js v1.2.0](https://github.com/nasa/cumulus-message-adapter-js/releases/tag/v1.2.0).   Users of this version of Cumulus (or later) must utilize version 1.3.0 or greater of the [cumulus-message-adapter](https://github.com/nasa/cumulus-message-adapter) to support core lambdas.

- **CUMULUS-1912**
  - `@cumulus/api` reconciliationReports list endpoint returns a list of reconciliationReport records instead of S3Uri.

- **CUMULUS-1969**
  - The `DiscoverGranules` task now expects `provider_path` to be provided at
    `event.config.provider_path`, not `event.config.collection.provider_path`
  - `config.provider_path` is now a required parameter of the `DiscoverGranules`
    task

### MIGRATION STEPS

- To take advantage of the new TTL-based access token expiration implemented in CUMULUS-1777 (see notes below) and clear out existing records in your access tokens table, do the following:
  1. Log out of any active dashboard sessions
  2. Use the AWS console or CLI to delete your `<prefix>-AccessTokensTable` DynamoDB table
  3. [Re-deploy your `data-persistence` module](https://nasa.github.io/cumulus/docs/deployment/upgrade-readme#update-data-persistence-resources), which should re-create the `<prefix>-AccessTokensTable` DynamoDB table
  4. Return to using the Cumulus API/dashboard as normal
- This release requires the Cumulus Message Adapter layer deployed with Cumulus Core to be at least 1.3.0, as the core lambdas have updated to [cumulus-message-adapter-js v1.2.0](https://github.com/nasa/cumulus-message-adapter-js/releases/tag/v1.2.0) and the new CMA interface.  As a result, users should:
  1. Follow the [Cumulus Message Adapter (CMA) deployment instructions](https://nasa.github.io/cumulus/docs/deployment/deployment-readme#deploy-the-cumulus-message-adapter-layer) and install a CMA layer version >=1.3.0
  2. If you are using any custom Node.js Lambdas in your workflows **and** the Cumulus CMA layer/`cumulus-message-adapter-js`, you must update your lambda to use [cumulus-message-adapter-js v1.2.0](https://github.com/nasa/cumulus-message-adapter-js/releases/tag/v1.2.0) and follow the migration instructions in the release notes. Prior versions of `cumulus-message-adapter-js` are not compatible with CMA >= 1.3.0.
- Migrate existing s3 reconciliation report records to database (CUMULUS-1911):
  - After update your `data persistence` module and Cumulus resources, run the command:

  ```bash
  ./node_modules/.bin/cumulus-api migrate --stack `<your-terraform-deployment-prefix>` --migrationVersion migration5
  ```

### Added

- Added a limit for concurrent Elasticsearch requests when doing an index from database operation
- Added the `es_request_concurrency` parameter to the archive and cumulus Terraform modules

- **CUMULUS-1995**
  - Added the `es_index_shards` parameter to the archive and cumulus Terraform modules to configure the number of shards for the ES index
    - If you have an existing ES index, you will need to [reindex](https://nasa.github.io/cumulus-api/#reindex) and then [change index](https://nasa.github.io/cumulus-api/#change-index) to take advantage of shard updates

- **CUMULUS-1894**
  - Added `@cumulus/aws-client/S3.moveObject()`

- **CUMULUS-1911**
  - Added ReconciliationReports table
  - Updated CreateReconciliationReport lambda to save Reconciliation Report records to database
  - Updated dbIndexer and IndexFromDatabase lambdas to index Reconciliation Report records to Elasticsearch
  - Added migration_5 to migrate existing s3 reconciliation report records to database and Elasticsearch
  - Updated `@cumulus/api` package, `tf-modules/archive` and `tf-modules/data-persistence` Terraform modules

- **CUMULUS-1916**
  - Added util function for seeding reconciliation reports when running API locally in dashboard

### Changed

- **CUMULUS-1777**
  - The `expirationTime` property is now a **required field** of the access tokens model.
  - Updated the `AccessTokens` table to set a [TTL](https://docs.aws.amazon.com/amazondynamodb/latest/developerguide/howitworks-ttl.html) on the `expirationTime` field in `tf-modules/data-persistence/dynamo.tf`. As a result, access token records in this table whose `expirationTime` has passed should be **automatically deleted by DynamoDB**.
  - Updated all code creating access token records in the Dynamo `AccessTokens` table to set the `expirationTime` field value in seconds from the epoch.
- **CUMULUS-1912**
  - Updated reconciliationReports endpoints to query against Elasticsearch, delete report from both database and s3
  - Added `@cumulus/api-client/reconciliationReports`
- **CUMULUS-1999**
  - Updated `@cumulus/common/util.deprecate()` so that only a single deprecation notice is printed for each name/version combination

### Fixed

- **CUMULUS-1894**
  - The `SyncGranule` task can now handle files larger than 5 GB
- **CUMULUS-1987**
  - `Remove granule from CMR` operation in `@cumulus/api` now passes token to CMR when fetching granule metadata, allowing removal of private granules
- **CUMULUS-1993**
  - For a given queue, the `sqs-message-consumer` Lambda will now only schedule workflows for rules matching the queue **and the collection information in each queue message (if any)**
    - The consumer also now only reads each queue message **once per Lambda invocation**, whereas previously each message was read **once per queue rule per Lambda invocation**
  - Fixed bug preventing the deletion of multiple SNS rules that share the same SNS topic

### Deprecated

- **CUMULUS-1894**
  - `@cumulus/ingest/granule.copyGranuleFile()`
  - `@cumulus/ingest/granule.moveGranuleFile()`

- **CUMULUS-1987** - Deprecated the following functions:
  - `@cumulus/cmrjs/getMetadata(cmrLink)` -> `@cumulus/cmr-client/CMR.getGranuleMetadata(cmrLink)`
  - `@cumulus/cmrjs/getFullMetadata(cmrLink)`

## [v1.22.1] 2020-05-04

**Note**: v1.22.0 was not released as a package due to npm/release concerns.  Users upgrading to 1.22.x should start with 1.22.1

### Added

- **CUMULUS-1894**
  - Added `@cumulus/aws-client/S3.multipartCopyObject()`
- **CUMULUS-408**
  - Added `certificateUri` field to provider schema. This optional field allows operators to specify an S3 uri to a CA bundle to use for HTTPS requests.
- **CUMULUS-1787**
  - Added `collections/active` endpoint for returning collections with active granules in `@cumulus/api`
- **CUMULUS-1799**
  - Added `@cumulus/common/stack.getBucketsConfigKey()` to return the S3 key for the buckets config object
  - Added `@cumulus/common/workflows.getWorkflowFileKey()` to return the S3 key for a workflow definition object
  - Added `@cumulus/common/workflows.getWorkflowsListKeyPrefix()` to return the S3 key prefix for objects containing workflow definitions
  - Added `@cumulus/message` package containing utilities for building and parsing Cumulus messages
- **CUMULUS-1850**
  - Added `@cumulus/aws-client/Kinesis.describeStream()` to get a Kinesis stream description
- **CUMULUS-1853**
  - Added `@cumulus/integration-tests/collections.createCollection()`
  - Added `@cumulus/integration-tests/executions.findExecutionArn()`
  - Added `@cumulus/integration-tests/executions.getExecutionWithStatus()`
  - Added `@cumulus/integration-tests/granules.getGranuleWithStatus()`
  - Added `@cumulus/integration-tests/providers.createProvider()`
  - Added `@cumulus/integration-tests/rules.createOneTimeRule()`

### Changed

- **CUMULUS-1682**
  - Moved all `@cumulus/ingest/parse-pdr` code into the `parse-pdr` task as it had become tightly coupled with that task's handler and was not used anywhere else. Unit tests also restored.
- **CUMULUS-1820**
  - Updated the Thin Egress App module used in `tf-modules/distribution/main.tf` to build 74. [See the release notes](https://github.com/asfadmin/thin-egress-app/releases/tag/tea-build.74).
- **CUMULUS-1852**
  - Updated POST endpoints for `/collections`, `/providers`, and `/rules` to log errors when returning a 500 response
  - Updated POST endpoint for `/collections`:
    - Return a 400 response when the `name` or `version` fields are missing
    - Return a 409 response if the collection already exists
    - Improved error messages to be more explicit
  - Updated POST endpoint for `/providers`:
    - Return a 400 response if the `host` field value is invalid
    - Return a 409 response if the provider already exists
  - Updated POST endpoint for `/rules`:
    - Return a 400 response if rule `name` is invalid
    - Return a 400 response if rule `type` is invalid
- **CUMULUS-1891**
  - Updated the following endpoints using async operations to return a 503 error if the ECS task  cannot be started and a 500 response for a non-specific error:
    - POST `/replays`
    - POST `/bulkDelete`
    - POST `/elasticsearch/index-from-database`
    - POST `/granules/bulk`

### Fixed

- **CUMULUS-408**
  - Fixed HTTPS discovery and ingest.

- **CUMULUS-1850**
  - Fixed a bug in Kinesis event processing where the message consumer would not properly filter available rules based on the collection information in the event and the Kinesis stream ARN

- **CUMULUS-1853**
  - Fixed a bug where attempting to create a rule containing a payload property
    would fail schema validation.

- **CUMULUS-1854**
  - Rule schema is validated before starting workflows or creating event source mappings

- **CUMULUS-1974**
  - Fixed @cumulus/api webpack config for missing underscore object due to underscore update

### Deprecated

- **CUMULUS-1799** - Deprecated the following code. For cases where the code was moved into another package, the new code location is noted:
  - `@cumulus/aws-client/StepFunctions.fromSfnExecutionName()`
  - `@cumulus/aws-client/StepFunctions.toSfnExecutionName()`
  - `@cumulus/aws-client/StepFunctions.getExecutionArn()` -> `@cumulus/message/Executions.buildExecutionArn()`
  - `@cumulus/aws-client/StepFunctions.getExecutionUrl()` -> `@cumulus/message/Executions.getExecutionUrlFromArn()`
  - `@cumulus/aws-client/StepFunctions.getStateMachineArn()` -> `@cumulus/message/Executions.getStateMachineArnFromExecutionArn()`
  - `@cumulus/aws-client/StepFunctions.pullStepFunctionEvent()` -> `@cumulus/message/StepFunctions.pullStepFunctionEvent()`
  - `@cumulus/common/bucketsConfigJsonObject()`
  - `@cumulus/common/CloudWatchLogger`
  - `@cumulus/common/collection-config-store/CollectionConfigStore` -> `@cumulus/collection-config-store`
  - `@cumulus/common/collection-config-store.constructCollectionId()` -> `@cumulus/message/Collections.constructCollectionId`
  - `@cumulus/common/concurrency.limit()`
  - `@cumulus/common/concurrency.mapTolerant()`
  - `@cumulus/common/concurrency.promiseUrl()`
  - `@cumulus/common/concurrency.toPromise()`
  - `@cumulus/common/concurrency.unless()`
  - `@cumulus/common/config.buildSchema()`
  - `@cumulus/common/config.parseConfig()`
  - `@cumulus/common/config.resolveResource()`
  - `@cumulus/common/config.resourceToArn()`
  - `@cumulus/common/FieldPattern`
  - `@cumulus/common/launchpad.getLaunchpadToken()` -> `@cumulus/launchpad-auth/index.getLaunchpadToken()`
  - `@cumulus/common/LaunchpadToken` -> `@cumulus/launchpad-auth/LaunchpadToken`
  - `@cumulus/common/launchpad.validateLaunchpadToken()` -> `@cumulus/launchpad-auth/index.validateLaunchpadToken()`
  - `@cumulus/common/message.buildCumulusMeta()` -> `@cumulus/message/Build.buildCumulusMeta()`
  - `@cumulus/common/message.buildQueueMessageFromTemplate()` -> `@cumulus/message/Build.buildQueueMessageFromTemplate()`
  - `@cumulus/common/message.getCollectionIdFromMessage()` -> `@cumulus/message/Collections.getCollectionIdFromMessage()`
  - `@cumulus/common/message.getMessageExecutionArn()` -> `@cumulus/message/Executions.getMessageExecutionArn()`
  - `@cumulus/common/message.getMessageExecutionName()` -> `@cumulus/message/Executions.getMessageExecutionName()`
  - `@cumulus/common/message.getMaximumExecutions()` -> `@cumulus/message/Queue.getMaximumExecutions()`
  - `@cumulus/common/message.getMessageFromTemplate()`
  - `@cumulus/common/message.getMessageStateMachineArn()` -> `@cumulus/message/Executions.getMessageStateMachineArn()`)
  - `@cumulus/common/message.getMessageGranules()` -> `@cumulus/message/Granules.getMessageGranules()`
  - `@cumulus/common/message.getQueueNameByUrl()` -> `@cumulus/message/Queue.getQueueNameByUrl()`
  - `@cumulus/common/message.getQueueName()` -> `@cumulus/message/Queue.getQueueName()`)
  - `@cumulus/common/message.hasQueueAndExecutionLimit()` -> `@cumulus/message/Queue.hasQueueAndExecutionLimit()`
  - `@cumulus/common/Semaphore`
  - `@cumulus/common/test-utils.throttleOnce()`
  - `@cumulus/common/workflows.getWorkflowArn()`
  - `@cumulus/common/workflows.getWorkflowFile()`
  - `@cumulus/common/workflows.getWorkflowList()`
  - `@cumulus/common/workflows.getWorkflowTemplate()`
  - `@cumulus/integration-tests/sfnStep/SfnStep.parseStepMessage()` -> `@cumulus/message/StepFunctions.parseStepMessage()`
- **CUMULUS-1858** - Deprecated the following functions.
  - `@cumulus/common/string.globalReplace()`
  - `@cumulus/common/string.isNonEmptyString()`
  - `@cumulus/common/string.isValidHostname()`
  - `@cumulus/common/string.match()`
  - `@cumulus/common/string.matches()`
  - `@cumulus/common/string.replace()`
  - `@cumulus/common/string.toLower()`
  - `@cumulus/common/string.toUpper()`

### Removed

- **CUMULUS-1799**: Deprecated code removals:
  - Removed from `@cumulus/common/aws`:
    - `pullStepFunctionEvent()`
  - Removed `@cumulus/common/sfnStep`
  - Removed `@cumulus/common/StepFunctions`

## [v1.21.0] 2020-03-30

### PLEASE NOTE

- **CUMULUS-1762**: the `messageConsumer` for `sns` and `kinesis`-type rules now fetches
  the collection information from the message. You should ensure that your rule's collection
  name and version match what is in the message for these ingest messages to be processed.
  If no matching rule is found, an error will be thrown and logged in the
  `messageConsumer` Lambda function's log group.

### Added

- **CUMULUS-1629**`
  - Updates discover-granules task to respect/utilize duplicateHandling configuration such that
    - skip:               Duplicates will be filtered from the granule list
    - error:              Duplicates encountered will result in step failure
    - replace, version:   Duplicates will be ignored and handled as normal.
  - Adds a new copy of the API lambda `PrivateApiLambda()` which is configured to not require authentication. This Lambda is not connected to an API gateway
  - Adds `@cumulus/api-client` with functions for use by workflow lambdas to call the API when needed

- **CUMULUS-1732**
  - Added Python task/activity workflow and integration test (`PythonReferenceSpec`) to test `cumulus-message-adapter-python`and `cumulus-process-py` integration.
- **CUMULUS-1795**
  - Added an IAM policy on the Cumulus EC2 creation to enable SSM when the `deploy_to_ngap` flag is true

### Changed

- **CUMULUS-1762**
  - the `messageConsumer` for `sns` and `kinesis`-type rules now fetches the collection
    information from the message.

### Deprecated

- **CUMULUS-1629**
  - Deprecate `granulesApi`, `rulesApi`, `emsApi`, `executionsAPI` from `@cumulus/integration-test/api` in favor of code moved to `@cumulus/api-client`

### Removed

- **CUMULUS-1799**: Deprecated code removals
  - Removed deprecated method `@cumulus/api/models/Granule.createGranulesFromSns()`
  - Removed deprecated method `@cumulus/api/models/Granule.removeGranuleFromCmr()`
  - Removed from `@cumulus/common/aws`:
    - `apigateway()`
    - `buildS3Uri()`
    - `calculateS3ObjectChecksum()`
    - `cf()`
    - `cloudwatch()`
    - `cloudwatchevents()`
    - `cloudwatchlogs()`
    - `createAndWaitForDynamoDbTable()`
    - `createQueue()`
    - `deleteSQSMessage()`
    - `describeCfStackResources()`
    - `downloadS3File()`
    - `downloadS3Files()`
    - `DynamoDbSearchQueue` class
    - `dynamodbstreams()`
    - `ec2()`
    - `ecs()`
    - `fileExists()`
    - `findResourceArn()`
    - `fromSfnExecutionName()`
    - `getFileBucketAndKey()`
    - `getJsonS3Object()`
    - `getQueueUrl()`
    - `getObjectSize()`
    - `getS3ObjectReadStream()`
    - `getSecretString()`
    - `getStateMachineArn()`
    - `headObject()`
    - `isThrottlingException()`
    - `kinesis()`
    - `lambda()`
    - `listS3Objects()`
    - `promiseS3Upload()`
    - `publishSnsMessage()`
    - `putJsonS3Object()`
    - `receiveSQSMessages()`
    - `s3CopyObject()`
    - `s3GetObjectTagging()`
    - `s3Join()`
    - `S3ListObjectsV2Queue` class
    - `s3TagSetToQueryString()`
    - `s3PutObjectTagging()`
    - `secretsManager()`
    - `sendSQSMessage()`
    - `sfn()`
    - `sns()`
    - `sqs()`
    - `sqsQueueExists()`
    - `toSfnExecutionName()`
    - `uploadS3FileStream()`
    - `uploadS3Files()`
    - `validateS3ObjectChecksum()`
  - Removed `@cumulus/common/CloudFormationGateway` class
  - Removed `@cumulus/common/concurrency/Mutex` class
  - Removed `@cumulus/common/errors`
  - Removed `@cumulus/common/sftp`
  - Removed `@cumulus/common/string.unicodeEscape`
  - Removed `@cumulus/cmrjs/cmr-utils.getGranuleId()`
  - Removed `@cumulus/cmrjs/cmr-utils.getCmrFiles()`
  - Removed `@cumulus/cmrjs/cmr/CMR` class
  - Removed `@cumulus/cmrjs/cmr/CMRSearchConceptQueue` class
  - Removed `@cumulus/cmrjs/utils.getHost()`
  - Removed `@cumulus/cmrjs/utils.getIp()`
  - Removed `@cumulus/cmrjs/utils.hostId()`
  - Removed `@cumulus/cmrjs/utils/ummVersion()`
  - Removed `@cumulus/cmrjs/utils.updateToken()`
  - Removed `@cumulus/cmrjs/utils.validateUMMG()`
  - Removed `@cumulus/ingest/aws.getEndpoint()`
  - Removed `@cumulus/ingest/aws.getExecutionUrl()`
  - Removed `@cumulus/ingest/aws/invoke()`
  - Removed `@cumulus/ingest/aws/CloudWatch` class
  - Removed `@cumulus/ingest/aws/ECS` class
  - Removed `@cumulus/ingest/aws/Events` class
  - Removed `@cumulus/ingest/aws/SQS` class
  - Removed `@cumulus/ingest/aws/StepFunction` class
  - Removed `@cumulus/ingest/util.normalizeProviderPath()`
  - Removed `@cumulus/integration-tests/index.listCollections()`
  - Removed `@cumulus/integration-tests/index.listProviders()`
  - Removed `@cumulus/integration-tests/index.rulesList()`
  - Removed `@cumulus/integration-tests/api/api.addCollectionApi()`

## [v1.20.0] 2020-03-12

### BREAKING CHANGES

- **CUMULUS-1714**
  - Changed the format of the message sent to the granule SNS Topic. Message includes the granule record under `record` and the type of event under `event`. Messages with `deleted` events will have the record that was deleted with a `deletedAt` timestamp. Options for `event` are `Create | Update | Delete`
- **CUMULUS-1769** - `deploy_to_ngap` is now a **required** variable for the `tf-modules/cumulus` module. **For those deploying to NGAP environments, this variable should always be set to `true`.**

### Notable changes

- **CUMULUS-1739** - You can now exclude Elasticsearch from your `tf-modules/data-persistence` deployment (via `include_elasticsearch = false`) and your `tf-modules/cumulus` module will still deploy successfully.

- **CUMULUS-1769** - If you set `deploy_to_ngap = true` for the `tf-modules/archive` Terraform module, **you can only deploy your archive API gateway as `PRIVATE`**, not `EDGE`.

### Added

- Added `@cumulus/aws-client/S3.getS3ObjectReadStreamAsync()` to deal with S3 eventual consistency issues by checking for the existence an S3 object with retries before getting a readable stream for that object.
- **CUMULUS-1769**
  - Added `deploy_to_ngap` boolean variable for the `tf-modules/cumulus` and `tf-modules/archive` Terraform modules. This variable is required. **For those deploying to NGAP environments, this variable should always be set to `true`.**
- **HYRAX-70**
  - Add the hyrax-metadata-update task

### Changed

- [`AccessToken.get()`](https://github.com/nasa/cumulus/blob/master/packages/api/models/access-tokens.js) now enforces [strongly consistent reads from DynamoDB](https://docs.aws.amazon.com/amazondynamodb/latest/developerguide/HowItWorks.ReadConsistency.html)
- **CUMULUS-1739**
  - Updated `tf-modules/data-persistence` to make Elasticsearch alarm resources and outputs conditional on the `include_elasticsearch` variable
  - Updated `@cumulus/aws-client/S3.getObjectSize` to include automatic retries for any failures from `S3.headObject`
- **CUMULUS-1784**
  - Updated `@cumulus/api/lib/DistributionEvent.remoteIP()` to parse the IP address in an S3 access log from the `A-sourceip` query parameter if present, otherwise fallback to the original parsing behavior.
- **CUMULUS-1768**
  - The `stats/summary` endpoint reports the distinct collections for the number of granules reported

### Fixed

- **CUMULUS-1739** - Fixed the `tf-modules/cumulus` and `tf-modules/archive` modules to make these Elasticsearch variables truly optional:
  - `elasticsearch_domain_arn`
  - `elasticsearch_hostname`
  - `elasticsearch_security_group_id`

- **CUMULUS-1768**
  - Fixed the `stats/` endpoint so that data is correctly filtered by timestamp and `processingTime` is calculated correctly.

- **CUMULUS-1769**
  - In the `tf-modules/archive` Terraform module, the `lifecycle` block ignoring changes to the `policy` of the archive API gateway is now only enforced if `deploy_to_ngap = true`. This fixes a bug where users deploying outside of NGAP could not update their API gateway's resource policy when going from `PRIVATE` to `EDGE`, preventing their API from being accessed publicly.

- **CUMULUS-1775**
  - Fix/update api endpoint to use updated google auth endpoints such that it will work with new accounts

### Removed

- **CUMULUS-1768**
  - Removed API endpoints `stats/histogram` and `stats/average`. All advanced stats needs should be acquired from Cloud Metrics or similarly configured ELK stack.

## [v1.19.0] 2020-02-28

### BREAKING CHANGES

- **CUMULUS-1736**
  - The `@cumulus/discover-granules` task now sets the `dataType` of discovered
    granules based on the `name` of the configured collection, not the
    `dataType`.
  - The config schema of the `@cumulus/discover-granules` task now requires that
    collections contain a `version`.
  - The `@cumulus/sync-granule` task will set the `dataType` and `version` of a
    granule based on the configured collection if those fields are not already
    set on the granule. Previously it was using the `dataType` field of the
    configured collection, then falling back to the `name` field of the
    collection. This update will just use the `name` field of the collection to
    set the `dataType` field of the granule.

- **CUMULUS-1446**
  - Update the `@cumulus/integration-tests/api/executions.getExecution()`
    function to parse the response and return the execution, rather than return
    the full API response.

- **CUMULUS-1672**
  - The `cumulus` Terraform module in previous releases set a
    `Deployment = var.prefix` tag on all resources that it managed. In this
    release, a `tags` input variable has been added to the `cumulus` Terraform
    module to allow resource tagging to be customized. No default tags will be
    applied to Cumulus-managed resources. To replicate the previous behavior,
    set `tags = { Deployment: var.prefix }` as an input variable for the
    `cumulus` Terraform module.

- **CUMULUS-1684 Migration Instructions**
  - In previous releases, a provider's username and password were encrypted
    using a custom encryption library. That has now been updated to use KMS.
    This release includes a Lambda function named
    `<prefix>-ProviderSecretsMigration`, which will re-encrypt existing
    provider credentials to use KMS. After this release has been deployed, you
    will need to manually invoke that Lambda function using either the AWS CLI
    or AWS Console. It should only need to be successfully run once.
  - Future releases of Cumulus will invoke a
    `<prefix>-VerifyProviderSecretsMigration` Lambda function as part of the
    deployment, which will cause the deployment to fail if the migration
    Lambda has not been run.

- **CUMULUS-1718**
  - The `@cumulus/sf-sns-report` task for reporting mid-workflow updates has been retired.
  This task was used as the `PdrStatusReport` task in our ParsePdr example workflow.
  If you have a ParsePdr or other workflow using this task, use `@cumulus/sf-sqs-report` instead.
  Trying to deploy the old task will result in an error as the cumulus module no longer exports `sf_sns_report_task`.
  - Migration instruction: In your workflow definition, for each step using the old task change:
  `"Resource": "${module.cumulus.sf_sns_report_task.task_arn}"`
  to
  `"Resource": "${module.cumulus.sf_sqs_report_task.task_arn}"`

- **CUMULUS-1755**
  - The `thin_egress_jwt_secret_name` variable for the `tf-modules/cumulus` Terraform module is now **required**. This variable is passed on to the Thin Egress App in `tf-modules/distribution/main.tf`, which uses the keys stored in the secret to sign JWTs. See the [Thin Egress App documentation on how to create a value for this secret](https://github.com/asfadmin/thin-egress-app#setting-up-the-jwt-cookie-secrets).

### Added

- **CUMULUS-1446**
  - Add `@cumulus/common/FileUtils.readJsonFile()` function
  - Add `@cumulus/common/FileUtils.readTextFile()` function
  - Add `@cumulus/integration-tests/api/collections.createCollection()` function
  - Add `@cumulus/integration-tests/api/collections.deleteCollection()` function
  - Add `@cumulus/integration-tests/api/collections.getCollection()` function
  - Add `@cumulus/integration-tests/api/providers.getProvider()` function
  - Add `@cumulus/integration-tests/index.getExecutionOutput()` function
  - Add `@cumulus/integration-tests/index.loadCollection()` function
  - Add `@cumulus/integration-tests/index.loadProvider()` function
  - Add `@cumulus/integration-tests/index.readJsonFilesFromDir()` function

- **CUMULUS-1672**
  - Add a `tags` input variable to the `archive` Terraform module
  - Add a `tags` input variable to the `cumulus` Terraform module
  - Add a `tags` input variable to the `cumulus_ecs_service` Terraform module
  - Add a `tags` input variable to the `data-persistence` Terraform module
  - Add a `tags` input variable to the `distribution` Terraform module
  - Add a `tags` input variable to the `ingest` Terraform module
  - Add a `tags` input variable to the `s3-replicator` Terraform module

- **CUMULUS-1707**
  - Enable logrotate on ECS cluster

- **CUMULUS-1684**
  - Add a `@cumulus/aws-client/KMS` library of KMS-related functions
  - Add `@cumulus/aws-client/S3.getTextObject()`
  - Add `@cumulus/sftp-client` package
  - Create `ProviderSecretsMigration` Lambda function
  - Create `VerifyProviderSecretsMigration` Lambda function

- **CUMULUS-1548**
  - Add ability to put default Cumulus logs in Metrics' ELK stack
  - Add ability to add custom logs to Metrics' ELK Stack

- **CUMULUS-1702**
  - When logs are sent to Metrics' ELK stack, the logs endpoints will return results from there

- **CUMULUS-1459**
  - Async Operations are indexed in Elasticsearch
  - To index any existing async operations you'll need to perform an index from
    database function.

- **CUMULUS-1717**
  - Add `@cumulus/aws-client/deleteAndWaitForDynamoDbTableNotExists`, which
    deletes a DynamoDB table and waits to ensure the table no longer exists
  - Added `publishGranules` Lambda to handle publishing granule messages to SNS when granule records are written to DynamoDB
  - Added `@cumulus/api/models/Granule.storeGranulesFromCumulusMessage` to store granules from a Cumulus message to DynamoDB

- **CUMULUS-1718**
  - Added `@cumulus/sf-sqs-report` task to allow mid-workflow reporting updates.
  - Added `stepfunction_event_reporter_queue_url` and `sf_sqs_report_task` outputs to the `cumulus` module.
  - Added `publishPdrs` Lambda to handle publishing PDR messages to SNS when PDR records are written to DynamoDB.
  - Added `@cumulus/api/models/Pdr.storePdrFromCumulusMessage` to store PDRs from a Cumulus message to DynamoDB.
  - Added `@cumulus/aws-client/parseSQSMessageBody` to parse an SQS message body string into an object.

- **Ability to set custom backend API url in the archive module**
  - Add `api_url` definition in `tf-modules/cumulus/archive.tf`
  - Add `archive_api_url` variable in `tf-modules/cumulus/variables.tf`

- **CUMULUS-1741**
  - Added an optional `elasticsearch_security_group_ids` variable to the
    `data-persistence` Terraform module to allow additional security groups to
    be assigned to the Elasticsearch Domain.

- **CUMULUS-1752**
  - Added `@cumulus/integration-tests/api/distribution.invokeTEADistributionLambda` to simulate a request to the [Thin Egress App](https://github.com/asfadmin/thin-egress-app) by invoking the Lambda and getting a response payload.
  - Added `@cumulus/integration-tests/api/distribution.getTEARequestHeaders` to generate necessary request headers for a request to the Thin Egress App
  - Added `@cumulus/integration-tests/api/distribution.getTEADistributionApiFileStream` to get a response stream for a file served by Thin Egress App
  - Added `@cumulus/integration-tests/api/distribution.getTEADistributionApiRedirect` to get a redirect response from the Thin Egress App

- **CUMULUS-1755**
  - Added `@cumulus/aws-client/CloudFormation.describeCfStack()` to describe a Cloudformation stack
  - Added `@cumulus/aws-client/CloudFormation.getCfStackParameterValues()` to get multiple parameter values for a Cloudformation stack

### Changed

- **CUMULUS-1725**
  - Moved the logic that updates the granule files cache Dynamo table into its
    own Lambda function called `granuleFilesCacheUpdater`.

- **CUMULUS-1736**
  - The `collections` model in the API package now determines the name of a
    collection based on the `name` property, rather than using `dataType` and
    then falling back to `name`.
  - The `@cumulus/integration-tests.loadCollection()` function no longer appends
    the postfix to the end of the collection's `dataType`.
  - The `@cumulus/integration-tests.addCollections()` function no longer appends
    the postfix to the end of the collection's `dataType`.

- **CUMULUS-1672**
  - Add a `retryOptions` parameter to the `@cumulus/aws-client/S3.headObject`
     function, which will retry if the object being queried does not exist.

- **CUMULUS-1446**
  - Mark the `@cumulus/integration-tests/api.addCollectionApi()` function as
    deprecated
  - Mark the `@cumulus/integration-tests/index.listCollections()` function as
    deprecated
  - Mark the `@cumulus/integration-tests/index.listProviders()` function as
    deprecated
  - Mark the `@cumulus/integration-tests/index.rulesList()` function as
    deprecated

- **CUMULUS-1672**
  - Previously, the `cumulus` module defaulted to setting a
    `Deployment = var.prefix` tag on all resources that it managed. In this
    release, the `cumulus` module will now accept a `tags` input variable that
    defines the tags to be assigned to all resources that it manages.
  - Previously, the `data-persistence` module defaulted to setting a
    `Deployment = var.prefix` tag on all resources that it managed. In this
    release, the `data-persistence` module will now accept a `tags` input
    variable that defines the tags to be assigned to all resources that it
    manages.
  - Previously, the `distribution` module defaulted to setting a
    `Deployment = var.prefix` tag on all resources that it managed. In this
    release, the `distribution` module will now accept a `tags` input variable
    that defines the tags to be assigned to all resources that it manages.
  - Previously, the `ingest` module defaulted to setting a
    `Deployment = var.prefix` tag on all resources that it managed. In this
    release, the `ingest` module will now accept a `tags` input variable that
    defines the tags to be assigned to all resources that it manages.
  - Previously, the `s3-replicator` module defaulted to setting a
    `Deployment = var.prefix` tag on all resources that it managed. In this
    release, the `s3-replicator` module will now accept a `tags` input variable
    that defines the tags to be assigned to all resources that it manages.

- **CUMULUS-1684**
  - Update the API package to encrypt provider credentials using KMS instead of
    using RSA keys stored in S3

- **CUMULUS-1717**
  - Changed name of `cwSfExecutionEventToDb` Lambda to `cwSfEventToDbRecords`
  - Updated `cwSfEventToDbRecords` to write granule records to DynamoDB from the incoming Cumulus message

- **CUMULUS-1718**
  - Renamed `cwSfEventToDbRecords` to `sfEventSqsToDbRecords` due to architecture change to being a consumer of an SQS queue of Step Function Cloudwatch events.
  - Updated `sfEventSqsToDbRecords` to write PDR records to DynamoDB from the incoming Cumulus message
  - Moved `data-cookbooks/sns.md` to `data-cookbooks/ingest-notifications.md` and updated it to reflect recent changes.

- **CUMULUS-1748**
  - (S)FTP discovery tasks now use the provider-path as-is instead of forcing it to a relative path.
  - Improved error handling to catch permission denied FTP errors better and log them properly. Workflows will still fail encountering this error and we intend to consider that approach in a future ticket.

- **CUMULUS-1752**
  - Moved class for parsing distribution events to its own file: `@cumulus/api/lib/DistributionEvent.js`
    - Updated `DistributionEvent` to properly parse S3 access logs generated by requests from the [Thin Egress App](https://github.com/asfadmin/thin-egress-app)

- **CUMULUS-1753** - Changes to `@cumulus/ingest/HttpProviderClient.js`:
  - Removed regex filter in `HttpProviderClient.list()` that was used to return only files with an extension between 1 and 4 characters long. `HttpProviderClient.list()` will now return all files linked from the HTTP provider host.

- **CUMULUS-1755**
  - Updated the Thin Egress App module used in `tf-modules/distribution/main.tf` to build 61. [See the release notes](https://github.com/asfadmin/thin-egress-app/releases/tag/tea-build.61).

- **CUMULUS-1757**
  - Update @cumulus/cmr-client CMRSearchConceptQueue to take optional cmrEnvironment parameter

### Deprecated

- **CUMULUS-1684**
  - Deprecate `@cumulus/common/key-pair-provider/S3KeyPairProvider`
  - Deprecate `@cumulus/common/key-pair-provider/S3KeyPairProvider.encrypt()`
  - Deprecate `@cumulus/common/key-pair-provider/S3KeyPairProvider.decrypt()`
  - Deprecate `@cumulus/common/kms/KMS`
  - Deprecate `@cumulus/common/kms/KMS.encrypt()`
  - Deprecate `@cumulus/common/kms/KMS.decrypt()`
  - Deprecate `@cumulus/common/sftp.Sftp`

- **CUMULUS-1717**
  - Deprecate `@cumulus/api/models/Granule.createGranulesFromSns`

- **CUMULUS-1718**
  - Deprecate `@cumulus/sf-sns-report`.
    - This task has been updated to always throw an error directing the user to use `@cumulus/sf-sqs-report` instead. This was done because there is no longer an SNS topic to which to publish, and no consumers to listen to it.

- **CUMULUS-1748**
  - Deprecate `@cumulus/ingest/util.normalizeProviderPath`

- **CUMULUS-1752**
  - Deprecate `@cumulus/integration-tests/api/distribution.getDistributionApiFileStream`
  - Deprecate `@cumulus/integration-tests/api/distribution.getDistributionApiRedirect`
  - Deprecate `@cumulus/integration-tests/api/distribution.invokeApiDistributionLambda`

### Removed

- **CUMULUS-1684**
  - Remove the deployment script that creates encryption keys and stores them to
    S3

- **CUMULUS-1768**
  - Removed API endpoints `stats/histogram` and `stats/average`. All advanced stats needs should be acquired from Cloud Metrics or similarly configured ELK stack.

### Fixed

- **Fix default values for urs_url in variables.tf files**
  - Remove trailing `/` from default `urs_url` values.

- **CUMULUS-1610** - Add the Elasticsearch security group to the EC2 security groups

- **CUMULUS-1740** - `cumulus_meta.workflow_start_time` is now set in Cumulus
  messages

- **CUMULUS-1753** - Fixed `@cumulus/ingest/HttpProviderClient.js` to properly handle HTTP providers with:
  - Multiple link tags (e.g. `<a>`) per line of source code
  - Link tags in uppercase or lowercase (e.g. `<A>`)
  - Links with filepaths in the link target (e.g. `<a href="/path/to/file.txt">`). These files will be returned from HTTP file discovery **as the file name only** (e.g. `file.txt`).

- **CUMULUS-1768**
  - Fix an issue in the stats endpoints in `@cumulus/api` to send back stats for the correct type

## [v1.18.0] 2020-02-03

### BREAKING CHANGES

- **CUMULUS-1686**

  - `ecs_cluster_instance_image_id` is now a _required_ variable of the `cumulus` module, instead of optional.

- **CUMULUS-1698**

  - Change variable `saml_launchpad_metadata_path` to `saml_launchpad_metadata_url` in the `tf-modules/cumulus` Terraform module.

- **CUMULUS-1703**
  - Remove the unused `forceDownload` option from the `sync-granule` tasks's config
  - Remove the `@cumulus/ingest/granule.Discover` class
  - Remove the `@cumulus/ingest/granule.Granule` class
  - Remove the `@cumulus/ingest/pdr.Discover` class
  - Remove the `@cumulus/ingest/pdr.Granule` class
  - Remove the `@cumulus/ingest/parse-pdr.parsePdr` function

### Added

- **CUMULUS-1040**

  - Added `@cumulus/aws-client` package to provide utilities for working with AWS services and the Node.js AWS SDK
  - Added `@cumulus/errors` package which exports error classes for use in Cumulus workflow code
  - Added `@cumulus/integration-tests/sfnStep` to provide utilities for parsing step function execution histories

- **CUMULUS-1102**

  - Adds functionality to the @cumulus/api package for better local testing.
    - Adds data seeding for @cumulus/api's localAPI.
      - seed functions allow adding collections, executions, granules, pdrs, providers, and rules to a Localstack Elasticsearch and DynamoDB via `addCollections`, `addExecutions`, `addGranules`, `addPdrs`, `addProviders`, and `addRules`.
    - Adds `eraseDataStack` function to local API server code allowing resetting of local datastack for testing (ES and DynamoDB).
    - Adds optional parameters to the @cumulus/api bin serve to allow for launching the api without destroying the current data.

- **CUMULUS-1697**

  - Added the `@cumulus/tf-inventory` package that provides command line utilities for managing Terraform resources in your AWS account

- **CUMULUS-1703**

  - Add `@cumulus/aws-client/S3.createBucket` function
  - Add `@cumulus/aws-client/S3.putFile` function
  - Add `@cumulus/common/string.isNonEmptyString` function
  - Add `@cumulus/ingest/FtpProviderClient` class
  - Add `@cumulus/ingest/HttpProviderClient` class
  - Add `@cumulus/ingest/S3ProviderClient` class
  - Add `@cumulus/ingest/SftpProviderClient` class
  - Add `@cumulus/ingest/providerClientUtils.buildProviderClient` function
  - Add `@cumulus/ingest/providerClientUtils.fetchTextFile` function

- **CUMULUS-1731**

  - Add new optional input variables to the Cumulus Terraform module to support TEA upgrade:
    - `thin_egress_cookie_domain` - Valid domain for Thin Egress App cookie
    - `thin_egress_domain_cert_arn` - Certificate Manager SSL Cert ARN for Thin
      Egress App if deployed outside NGAP/CloudFront
    - `thin_egress_download_role_in_region_arn` - ARN for reading of Thin Egress
      App data buckets for in-region requests
    - `thin_egress_jwt_algo` - Algorithm with which to encode the Thin Egress
      App JWT cookie
    - `thin_egress_jwt_secret_name` - Name of AWS secret where keys for the Thin
      Egress App JWT encode/decode are stored
    - `thin_egress_lambda_code_dependency_archive_key` - Thin Egress App - S3
      Key of packaged python modules for lambda dependency layer

- **CUMULUS-1733**
  - Add `discovery-filtering` operator doc to document previously undocumented functionality.

- **CUMULUS-1737**
  - Added the `cumulus-test-cleanup` module to run a nightly cleanup on resources left over from the integration tests run from the `example/spec` directory.

### Changed

- **CUMULUS-1102**

  - Updates `@cumulus/api/auth/testAuth` to use JWT instead of random tokens.
  - Updates the default AMI for the ecs_cluster_instance_image_id.

- **CUMULUS-1622**

  - Mutex class has been deprecated in `@cumulus/common/concurrency` and will be removed in a future release.

- **CUMULUS-1686**

  - Changed `ecs_cluster_instance_image_id` to be a required variable of the `cumulus` module and removed the default value.
    The default was not available across accounts and regions, nor outside of NGAP and therefore not particularly useful.

- **CUMULUS-1688**

  - Updated `@cumulus/aws.receiveSQSMessages` not to replace `message.Body` with a parsed object. This behavior was undocumented and confusing as received messages appeared to contradict AWS docs that state `message.Body` is always a string.
  - Replaced `sf_watcher` CloudWatch rule from `cloudwatch-events.tf` with an EventSourceMapping on `sqs2sf` mapped to the `start_sf` SQS queue (in `event-sources.tf`).
  - Updated `sqs2sf` with an EventSourceMapping handler and unit test.

- **CUMULUS-1698**

  - Change variable `saml_launchpad_metadata_path` to `saml_launchpad_metadata_url` in the `tf-modules/cumulus` Terraform module.
  - Updated `@cumulus/api/launchpadSaml` to download launchpad IDP metadata from configured location when the metadata in s3 is not valid, and to work with updated IDP metadata and SAML response.

- **CUMULUS-1731**
  - Upgrade the version of the Thin Egress App deployed by Cumulus to v48
    - Note: New variables available, see the 'Added' section of this changelog.

### Fixed

- **CUMULUS-1664**

  - Updated `dbIndexer` Lambda to remove hardcoded references to DynamoDB table names.

- **CUMULUS-1733**
  - Fixed granule discovery recursion algorithm used in S/FTP protocols.

### Removed

- **CUMULUS-1481**
  - removed `process` config and output from PostToCmr as it was not required by the task nor downstream steps, and should still be in the output message's `meta` regardless.

### Deprecated

- **CUMULUS-1040**
  - Deprecated the following code. For cases where the code was moved into another package, the new code location is noted:
    - `@cumulus/common/CloudFormationGateway` -> `@cumulus/aws-client/CloudFormationGateway`
    - `@cumulus/common/DynamoDb` -> `@cumulus/aws-client/DynamoDb`
    - `@cumulus/common/errors` -> `@cumulus/errors`
    - `@cumulus/common/StepFunctions` -> `@cumulus/aws-client/StepFunctions`
    - All of the exported functions in `@cumulus/commmon/aws` (moved into `@cumulus/aws-client`), except:
      - `@cumulus/common/aws/isThrottlingException` -> `@cumulus/errors/isThrottlingException`
      - `@cumulus/common/aws/improveStackTrace` (not deprecated)
      - `@cumulus/common/aws/retryOnThrottlingException` (not deprecated)
    - `@cumulus/common/sfnStep/SfnStep.parseStepMessage` -> `@cumulus/integration-tests/sfnStep/SfnStep.parseStepMessage`
    - `@cumulus/common/sfnStep/ActivityStep` -> `@cumulus/integration-tests/sfnStep/ActivityStep`
    - `@cumulus/common/sfnStep/LambdaStep` -> `@cumulus/integration-tests/sfnStep/LambdaStep`
    - `@cumulus/common/string/unicodeEscape` -> `@cumulus/aws-client/StepFunctions.unicodeEscape`
    - `@cumulus/common/util/setErrorStack` -> `@cumulus/aws-client/util/setErrorStack`
    - `@cumulus/ingest/aws/invoke` -> `@cumulus/aws-client/Lambda/invoke`
    - `@cumulus/ingest/aws/CloudWatch.bucketSize`
    - `@cumulus/ingest/aws/CloudWatch.cw`
    - `@cumulus/ingest/aws/ECS.ecs`
    - `@cumulus/ingest/aws/ECS`
    - `@cumulus/ingest/aws/Events.putEvent` -> `@cumulus/aws-client/CloudwatchEvents.putEvent`
    - `@cumulus/ingest/aws/Events.deleteEvent` -> `@cumulus/aws-client/CloudwatchEvents.deleteEvent`
    - `@cumulus/ingest/aws/Events.deleteTarget` -> `@cumulus/aws-client/CloudwatchEvents.deleteTarget`
    - `@cumulus/ingest/aws/Events.putTarget` -> `@cumulus/aws-client/CloudwatchEvents.putTarget`
    - `@cumulus/ingest/aws/SQS.attributes` -> `@cumulus/aws-client/SQS.getQueueAttributes`
    - `@cumulus/ingest/aws/SQS.deleteMessage` -> `@cumulus/aws-client/SQS.deleteSQSMessage`
    - `@cumulus/ingest/aws/SQS.deleteQueue` -> `@cumulus/aws-client/SQS.deleteQueue`
    - `@cumulus/ingest/aws/SQS.getUrl` -> `@cumulus/aws-client/SQS.getQueueUrlByName`
    - `@cumulus/ingest/aws/SQS.receiveMessage` -> `@cumulus/aws-client/SQS.receiveSQSMessages`
    - `@cumulus/ingest/aws/SQS.sendMessage` -> `@cumulus/aws-client/SQS.sendSQSMessage`
    - `@cumulus/ingest/aws/StepFunction.getExecutionStatus` -> `@cumulus/aws-client/StepFunction.getExecutionStatus`
    - `@cumulus/ingest/aws/StepFunction.getExecutionUrl` -> `@cumulus/aws-client/StepFunction.getExecutionUrl`

## [v1.17.0] - 2019-12-31

### BREAKING CHANGES

- **CUMULUS-1498**
  - The `@cumulus/cmrjs.publish2CMR` function expects that the value of its
    `creds.password` parameter is a plaintext password.
  - Rather than using an encrypted password from the `cmr_password` environment
    variable, the `@cumulus/cmrjs.updateCMRMetadata` function now looks for an
    environment variable called `cmr_password_secret_name` and fetches the CMR
    password from that secret in AWS Secrets Manager.
  - The `@cumulus/post-to-cmr` task now expects a
    `config.cmr.passwordSecretName` value, rather than `config.cmr.password`.
    The CMR password will be fetched from that secret in AWS Secrets Manager.

### Added

- **CUMULUS-630**

  - Added support for replaying Kinesis records on a stream into the Cumulus Kinesis workflow triggering mechanism: either all the records, or some time slice delimited by start and end timestamps.
  - Added `/replays` endpoint to the operator API for triggering replays.
  - Added `Replay Kinesis Messages` documentation to Operator Docs.
  - Added `manualConsumer` lambda function to consume a Kinesis stream. Used by the replay AsyncOperation.

- **CUMULUS-1687**
  - Added new API endpoint for listing async operations at `/asyncOperations`
  - All asyncOperations now include the fields `description` and `operationType`. `operationType` can be one of the following. [`Bulk Delete`, `Bulk Granules`, `ES Index`, `Kinesis Replay`]

### Changed

- **CUMULUS-1626**

  - Updates Cumulus to use node10/CMA 1.1.2 for all of its internal lambdas in prep for AWS node 8 EOL

- **CUMULUS-1498**
  - Remove the DynamoDB Users table. The list of OAuth users who are allowed to
    use the API is now stored in S3.
  - The CMR password and Launchpad passphrase are now stored in Secrets Manager

## [v1.16.1] - 2019-12-6

**Please note**:

- The `region` argument to the `cumulus` Terraform module has been removed. You may see a warning or error if you have that variable populated.
- Your workflow tasks should use the following versions of the CMA libraries to utilize new granule, parentArn, asyncOperationId, and stackName fields on the logs:
  - `cumulus-message-adapter-js` version 1.0.10+
  - `cumulus-message-adapter-python` version 1.1.1+
  - `cumulus-message-adapter-java` version 1.2.11+
- The `data-persistence` module no longer manages the creation of an Elasticsearch service-linked role for deploying Elasticsearch to a VPC. Follow the [deployment instructions on preparing your VPC](https://nasa.github.io/cumulus/docs/deployment/deployment-readme#vpc-subnets-and-security-group) for guidance on how to create the Elasticsearch service-linked role manually.
- There is now a `distribution_api_gateway_stage` variable for the `tf-modules/cumulus` Terraform module that will be used as the API gateway stage name used for the distribution API (Thin Egress App)
- Default value for the `urs_url` variable is now `https://uat.urs.earthdata.nasa.gov/` in the `tf-modules/cumulus` and `tf-modules/archive` Terraform modules. So deploying the `cumulus` module without a `urs_url` variable set will integrate your Cumulus deployment with the UAT URS environment.

### Added

- **CUMULUS-1563**

  - Added `custom_domain_name` variable to `tf-modules/data-persistence` module

- **CUMULUS-1654**
  - Added new helpers to `@cumulus/common/execution-history`:
    - `getStepExitedEvent()` returns the `TaskStateExited` event in a workflow execution history after the given step completion/failure event
    - `getTaskExitedEventOutput()` returns the output message for a `TaskStateExited` event in a workflow execution history

### Changed

- **CUMULUS-1578**

  - Updates SAML launchpad configuration to authorize via configured userGroup.
    [See the NASA specific documentation (protected)](https://wiki.earthdata.nasa.gov/display/CUMULUS/Cumulus+SAML+Launchpad+Integration)

- **CUMULUS-1579**

  - Elasticsearch list queries use `match` instead of `term`. `term` had been analyzing the terms and not supporting `-` in the field values.

- **CUMULUS-1619**

  - Adds 4 new keys to `@cumulus/logger` to display granules, parentArn, asyncOperationId, and stackName.
  - Depends on `cumulus-message-adapter-js` version 1.0.10+. Cumulus tasks updated to use this version.

- **CUMULUS-1654**

  - Changed `@cumulus/common/SfnStep.parseStepMessage()` to a static class method

- **CUMULUS-1641**
  - Added `meta.retries` and `meta.visibilityTimeout` properties to sqs-type rule. To create sqs-type rule, you're required to configure a dead-letter queue on your queue.
  - Added `sqsMessageRemover` lambda which removes the message from SQS queue upon successful workflow execution.
  - Updated `sqsMessageConsumer` lambda to not delete message from SQS queue, and to retry the SQS message for configured number of times.

### Removed

- Removed `create_service_linked_role` variable from `tf-modules/data-persistence` module.

- **CUMULUS-1321**
  - The `region` argument to the `cumulus` Terraform module has been removed

### Fixed

- **CUMULUS-1668** - Fixed a race condition where executions may not have been
  added to the database correctly
- **CUMULUS-1654** - Fixed issue with `publishReports` Lambda not including workflow execution error information for failed workflows with a single step
- Fixed `tf-modules/cumulus` module so that the `urs_url` variable is passed on to its invocation of the `tf-modules/archive` module

## [v1.16.0] - 2019-11-15

### Added

- **CUMULUS-1321**

  - A `deploy_distribution_s3_credentials_endpoint` variable has been added to
    the `cumulus` Terraform module. If true, the NGAP-backed S3 credentials
    endpoint will be added to the Thin Egress App's API. Default: true

- **CUMULUS-1544**

  - Updated the `/granules/bulk` endpoint to correctly query Elasticsearch when
    granule ids are not provided.

- **CUMULUS-1580**
  - Added `/granules/bulk` endpoint to `@cumulus/api` to perform bulk actions on granules given either a list of granule ids or an Elasticsearch query and the workflow to perform.

### Changed

- **CUMULUS-1561**

  - Fix the way that we are handling Terraform provider version requirements
  - Pass provider configs into child modules using the method that the
    [Terraform documentation](https://www.terraform.io/docs/configuration/modules.html#providers-within-modules)
    suggests
  - Remove the `region` input variable from the `s3_access_test` Terraform module
  - Remove the `aws_profile` and `aws_region` input variables from the
    `s3-replicator` Terraform module

- **CUMULUS-1639**
  - Because of
    [S3's Data Consistency Model](https://docs.aws.amazon.com/AmazonS3/latest/dev/Introduction.html#BasicsObjects),
    there may be situations where a GET operation for an object can temporarily
    return a `NoSuchKey` response even if that object _has_ been created. The
    `@cumulus/common/aws.getS3Object()` function has been updated to support
    retries if a `NoSuchKey` response is returned by S3. This behavior can be
    enabled by passing a `retryOptions` object to that function. Supported
    values for that object can be found here:
    <https://github.com/tim-kos/node-retry#retryoperationoptions>

### Removed

- **CUMULUS-1559**
  - `logToSharedDestination` has been migrated to the Terraform deployment as `log_api_gateway_to_cloudwatch` and will ONLY apply to egress lambdas.
    Due to the differences in the Terraform deployment model, we cannot support a global log subscription toggle for a configurable subset of lambdas.
    However, setting up your own log forwarding for a Lambda with Terraform is fairly simple, as you will only need to add SubscriptionFilters to your Terraform configuration, one per log group.
    See [the Terraform documentation](https://www.terraform.io/docs/providers/aws/r/cloudwatch_log_subscription_filter.html) for details on how to do this.
    An empty FilterPattern ("") will capture all logs in a group.

## [v1.15.0] - 2019-11-04

### BREAKING CHANGES

- **CUMULUS-1644** - When a workflow execution begins or ends, the workflow
  payload is parsed and any new or updated PDRs or granules referenced in that
  workflow are stored to the Cumulus archive. The defined interface says that a
  PDR in `payload.pdr` will be added to the archive, and any granules in
  `payload.granules` will also be added to the archive. In previous releases,
  PDRs found in `meta.pdr` and granules found in `meta.input_granules` were also
  added to the archive. This caused unexpected behavior and has been removed.
  Only PDRs from `payload.pdr` and granules from `payload.granules` will now be
  added to the Cumulus archive.

- **CUMULUS-1449** - Cumulus now uses a universal workflow template when
  starting a workflow that contains general information specific to the
  deployment, but not specific to the workflow. Workflow task configs must be
  defined using AWS step function parameters. As part of this change,
  `CumulusConfig` has been retired and task configs must now be defined under
  the `cma.task_config` key in the Parameters section of a step function
  definition.

  **Migration instructions**:

  NOTE: These instructions require the use of Cumulus Message Adapter v1.1.x+.
  Please ensure you are using a compatible version before attempting to migrate
  workflow configurations. When defining workflow steps, remove any
  `CumulusConfig` section, as shown below:

  ```yaml
  ParsePdr:
    CumulusConfig:
      provider: "{$.meta.provider}"
      bucket: "{$.meta.buckets.internal.name}"
      stack: "{$.meta.stack}"
  ```

  Instead, use AWS Parameters to pass `task_config` for the task directly into
  the Cumulus Message Adapter:

  ```yaml
  ParsePdr:
    Parameters:
      cma:
        event.$: "$"
        task_config:
          provider: "{$.meta.provider}"
          bucket: "{$.meta.buckets.internal.name}"
          stack: "{$.meta.stack}"
  ```

  In this example, the `cma` key is used to pass parameters to the message
  adapter. Using `task_config` in combination with `event.$: '$'` allows the
  message adapter to process `task_config` as the `config` passed to the Cumulus
  task. See `example/workflows/sips.yml` in the core repository for further
  examples of how to set the Parameters.

  Additionally, workflow configurations for the `QueueGranules` and `QueuePdrs`
  tasks need to be updated:

  - `queue-pdrs` config changes:
    - `parsePdrMessageTemplateUri` replaced with `parsePdrWorkflow`, which is
      the workflow name (i.e. top-level name in `config.yml`, e.g. 'ParsePdr').
    - `internalBucket` and `stackName` configs now required to look up
      configuration from the deployment. Brings the task config in line with
      that of `queue-granules`.
  - `queue-granules` config change: `ingestGranuleMessageTemplateUri` replaced
    with `ingestGranuleWorkflow`, which is the workflow name (e.g.
    'IngestGranule').

- **CUMULUS-1396** - **Workflow steps at the beginning and end of a workflow
  using the `SfSnsReport` Lambda have now been deprecated (e.g. `StartStatus`,
  `StopStatus`) and should be removed from your workflow definitions**. These
  steps were used for publishing ingest notifications and have been replaced by
  an implementation using Cloudwatch events for Step Functions to trigger a
  Lambda that publishes ingest notifications. For further detail on how ingest
  notifications are published, see the notes below on **CUMULUS-1394**. For
  examples of how to update your workflow definitions, see our
  [example workflow definitions](https://github.com/nasa/cumulus/blob/master/example/workflows/).

- **CUMULUS-1470**
  - Remove Cumulus-defined ECS service autoscaling, allowing integrators to
    better customize autoscaling to meet their needs. In order to use
    autoscaling with ECS services, appropriate
    `AWS::ApplicationAutoScaling::ScalableTarget`,
    `AWS::ApplicationAutoScaling::ScalingPolicy`, and `AWS::CloudWatch::Alarm`
    resources should be defined in a kes overrides file. See
    [this example](https://github.com/nasa/cumulus/blob/release-1.15.x/example/overrides/app/cloudformation.template.yml)
    for an example.
  - The following config parameters are no longer used:
    - ecs.services.\<NAME\>.minTasks
    - ecs.services.\<NAME\>.maxTasks
    - ecs.services.\<NAME\>.scaleInActivityScheduleTime
    - ecs.services.\<NAME\>.scaleInAdjustmentPercent
    - ecs.services.\<NAME\>.scaleOutActivityScheduleTime
    - ecs.services.\<NAME\>.scaleOutAdjustmentPercent
    - ecs.services.\<NAME\>.activityName

### Added

- **CUMULUS-1100**

  - Added 30-day retention properties to all log groups that were missing those policies.

- **CUMULUS-1396**

  - Added `@cumulus/common/sfnStep`:
    - `LambdaStep` - A class for retrieving and parsing input and output to Lambda steps in AWS Step Functions
    - `ActivityStep` - A class for retrieving and parsing input and output to ECS activity steps in AWS Step Functions

- **CUMULUS-1574**

  - Added `GET /token` endpoint for SAML authorization when cumulus is protected by Launchpad.
    This lets a user retieve a token by hand that can be presented to the API.

- **CUMULUS-1625**

  - Added `sf_start_rate` variable to the `ingest` Terraform module, equivalent to `sqs_consumer_rate` in the old model, but will not be automatically applied to custom queues as that was.

- **CUMULUS-1513**
  - Added `sqs`-type rule support in the Cumulus API `@cumulus/api`
  - Added `sqsMessageConsumer` lambda which processes messages from the SQS queues configured in the `sqs` rules.

### Changed

- **CUMULUS-1639**

  - Because of
    [S3's Data Consistency Model](https://docs.aws.amazon.com/AmazonS3/latest/dev/Introduction.html#BasicsObjects),
    there may be situations where a GET operation for an object can temporarily
    return a `NoSuchKey` response even if that object _has_ been created. The
    `@cumulus/common/aws.getS3Object()` function will now retry up to 10 times
    if a `NoSuchKey` response is returned by S3. This can behavior can be
    overridden by passing `{ retries: 0 }` as the `retryOptions` argument.

- **CUMULUS-1449**

  - `queue-pdrs` & `queue-granules` config changes. Details in breaking changes section.
  - Cumulus now uses a universal workflow template when starting workflow that contains general information specific to the deployment, but not specific to the workflow.
  - Changed the way workflow configs are defined, from `CumulusConfig` to a `task_config` AWS Parameter.

- **CUMULUS-1452**

  - Changed the default ECS docker storage drive to `devicemapper`

- **CUMULUS-1453**
  - Removed config schema for `@cumulus/sf-sns-report` task
  - Updated `@cumulus/sf-sns-report` to always assume that it is running as an intermediate step in a workflow, not as the first or last step

### Removed

- **CUMULUS-1449**
  - Retired `CumulusConfig` as part of step function definitions, as this is an artifact of the way Kes parses workflow definitions that was not possible to migrate to Terraform. Use AWS Parameters and the `task_config` key instead. See change note above.
  - Removed individual workflow templates.

### Fixed

- **CUMULUS-1620** - Fixed bug where `message_adapter_version` does not correctly inject the CMA

- **CUMULUS-1396** - Updated `@cumulus/common/StepFunctions.getExecutionHistory()` to recursively fetch execution history when `nextToken` is returned in response

- **CUMULUS-1571** - Updated `@cumulus/common/DynamoDb.get()` to throw any errors encountered when trying to get a record and the record does exist

- **CUMULUS-1452**
  - Updated the EC2 initialization scripts to use full volume size for docker storage
  - Changed the default ECS docker storage drive to `devicemapper`

## [v1.14.5] - 2019-12-30 - [BACKPORT]

### Updated

- **CUMULUS-1626**
  - Updates Cumulus to use node10/CMA 1.1.2 for all of its internal lambdas in prep for AWS node 8 EOL

## [v1.14.4] - 2019-10-28

### Fixed

- **CUMULUS-1632** - Pinned `aws-elasticsearch-connector` package in `@cumulus/api` to version `8.1.3`, since `8.2.0` includes breaking changes

## [v1.14.3] - 2019-10-18

### Fixed

- **CUMULUS-1620** - Fixed bug where `message_adapter_version` does not correctly inject the CMA

- **CUMULUS-1572** - A granule is now included in discovery results even when
  none of its files has a matching file type in the associated collection
  configuration. Previously, if all files for a granule were unmatched by a file
  type configuration, the granule was excluded from the discovery results.
  Further, added support for a `boolean` property
  `ignoreFilesConfigForDiscovery`, which controls how a granule's files are
  filtered at discovery time.

## [v1.14.2] - 2019-10-08

### BREAKING CHANGES

Your Cumulus Message Adapter version should be pinned to `v1.0.13` or lower in your `app/config.yml` using `message_adapter_version: v1.0.13` OR you should use the workflow migration steps below to work with CMA v1.1.1+.

- **CUMULUS-1394** - The implementation of the `SfSnsReport` Lambda requires additional environment variables for integration with the new ingest notification SNS topics. Therefore, **you must update the definition of `SfSnsReport` in your `lambdas.yml` like so**:

```yaml
SfSnsReport:
  handler: index.handler
  timeout: 300
  source: node_modules/@cumulus/sf-sns-report/dist
  tables:
    - ExecutionsTable
  envs:
    execution_sns_topic_arn:
      function: Ref
      value: reportExecutionsSns
    granule_sns_topic_arn:
      function: Ref
      value: reportGranulesSns
    pdr_sns_topic_arn:
      function: Ref
      value: reportPdrsSns
```

- **CUMULUS-1447** -
  The newest release of the Cumulus Message Adapter (v1.1.1) requires that parameterized configuration be used for remote message functionality. Once released, Kes will automatically bring in CMA v1.1.1 without additional configuration.

  **Migration instructions**
  Oversized messages are no longer written to S3 automatically. In order to utilize remote messaging functionality, configure a `ReplaceConfig` AWS Step Function parameter on your CMA task:

  ```yaml
  ParsePdr:
    Parameters:
      cma:
        event.$: "$"
        ReplaceConfig:
          FullMessage: true
  ```

  Accepted fields in `ReplaceConfig` include `MaxSize`, `FullMessage`, `Path` and `TargetPath`.
  See https://github.com/nasa/cumulus-message-adapter/blob/master/CONTRACT.md#remote-message-configuration for full details.

  As this change is backward compatible in Cumulus Core, users wishing to utilize the previous version of the CMA may opt to transition to using a CMA lambda layer, or set `message_adapter_version` in their configuration to a version prior to v1.1.0.

### PLEASE NOTE

- **CUMULUS-1394** - Ingest notifications are now provided via 3 separate SNS topics for executions, granules, and PDRs, instead of a single `sftracker` SNS topic. Whereas the `sftracker` SNS topic received a full Cumulus execution message, the new topics all receive generated records for the given object. The new topics are only published to if the given object exists for the current execution. For a given execution/granule/PDR, **two messages will be received by each topic**: one message indicating that ingest is running and another message indicating that ingest has completed or failed. The new SNS topics are:

  - `reportExecutions` - Receives 1 message per execution
  - `reportGranules` - Receives 1 message per granule in an execution
  - `reportPdrs` - Receives 1 message per PDR

### Added

- **CUMULUS-639**

  - Adds SAML JWT and launchpad token authentication to Cumulus API (configurable)
    - **NOTE** to authenticate with Launchpad ensure your launchpad user_id is in the `<prefix>-UsersTable`
    - when Cumulus configured to protect API via Launchpad:
      - New endpoints
        - `GET /saml/login` - starting point for SAML SSO creates the login request url and redirects to the SAML Identity Provider Service (IDP)
        - `POST /saml/auth` - SAML Assertion Consumer Service. POST receiver from SAML IDP. Validates response, logs the user in, and returnes a SAML-based JWT.
    - Disabled endpoints
      - `POST /refresh`
      - Changes authorization worklow:
      - `ensureAuthorized` now presumes the bearer token is a JWT and tries to validate. If the token is malformed, it attempts to validate the token against Launchpad. This allows users to bring their own token as described here https://wiki.earthdata.nasa.gov/display/CUMULUS/Cumulus+API+with+Launchpad+Authentication. But it also allows dashboard users to manually authenticate via Launchpad SAML to receive a Launchpad-based JWT.

- **CUMULUS-1394**
  - Added `Granule.generateGranuleRecord()` method to granules model to generate a granule database record from a Cumulus execution message
  - Added `Pdr.generatePdrRecord()` method to PDRs model to generate a granule database record from a Cumulus execution message
  - Added helpers to `@cumulus/common/message`:
    - `getMessageExecutionName()` - Get the execution name from a Cumulus execution message
    - `getMessageStateMachineArn()` - Get the state machine ARN from a Cumulus execution message
    - `getMessageExecutionArn()` - Get the execution ARN for a Cumulus execution message
    - `getMessageGranules()` - Get the granules from a Cumulus execution message, if any.
  - Added `@cumulus/common/cloudwatch-event/isFailedSfStatus()` to determine if a Step Function status from a Cloudwatch event is a failed status

### Changed

- **CUMULUS-1308**

  - HTTP PUT of a Collection, Provider, or Rule via the Cumulus API now
    performs full replacement of the existing object with the object supplied
    in the request payload. Previous behavior was to perform a modification
    (partial update) by merging the existing object with the (possibly partial)
    object in the payload, but this did not conform to the HTTP standard, which
    specifies PATCH as the means for modifications rather than replacements.

- **CUMULUS-1375**

  - Migrate Cumulus from deprecated Elasticsearch JS client to new, supported one in `@cumulus/api`

- **CUMULUS-1485** Update `@cumulus/cmr-client` to return error message from CMR for validation failures.

- **CUMULUS-1394**

  - Renamed `Execution.generateDocFromPayload()` to `Execution.generateRecord()` on executions model. The method generates an execution database record from a Cumulus execution message.

- **CUMULUS-1432**

  - `logs` endpoint takes the level parameter as a string and not a number
  - Elasticsearch term query generation no longer converts numbers to boolean

- **CUMULUS-1447**

  - Consolidated all remote message handling code into @common/aws
  - Update remote message code to handle updated CMA remote message flags
  - Update example SIPS workflows to utilize Parameterized CMA configuration

- **CUMULUS-1448** Refactor workflows that are mutating cumulus_meta to utilize meta field

- **CUMULUS-1451**

  - Elasticsearch cluster setting `auto_create_index` will be set to false. This had been causing issues in the bootstrap lambda on deploy.

- **CUMULUS-1456**
  - `@cumulus/api` endpoints default error handler uses `boom` package to format errors, which is consistent with other API endpoint errors.

### Fixed

- **CUMULUS-1432** `logs` endpoint filter correctly filters logs by level
- **CUMULUS-1484** `useMessageAdapter` now does not set CUMULUS_MESSAGE_ADAPTER_DIR when `true`

### Removed

- **CUMULUS-1394**
  - Removed `sfTracker` SNS topic. Replaced by three new SNS topics for granule, execution, and PDR ingest notifications.
  - Removed unused functions from `@cumulus/common/aws`:
    - `getGranuleS3Params()`
    - `setGranuleStatus()`

## [v1.14.1] - 2019-08-29

### Fixed

- **CUMULUS-1455**

  - CMR token links updated to point to CMR legacy services rather than echo

- **CUMULUS-1211**
  - Errors thrown during granule discovery are no longer swallowed and ignored.
    Rather, errors are propagated to allow for proper error-handling and
    meaningful messaging.

## [v1.14.0] - 2019-08-22

### PLEASE NOTE

- We have encountered transient lambda service errors in our integration testing. Please handle transient service errors following [these guidelines](https://docs.aws.amazon.com/step-functions/latest/dg/bp-lambda-serviceexception.html). The workflows in the `example/workflows` folder have been updated with retries configured for these errors.

- **CUMULUS-799** added additional IAM permissions to support reading CloudWatch and API Gateway, so **you will have to redeploy your IAM stack.**

- **CUMULUS-800** Several items:

  - **Delete existing API Gateway stages**: To allow enabling of API Gateway logging, Cumulus now creates and manages a Stage resource during deployment. Before upgrading Cumulus, it is necessary to delete the API Gateway stages on both the Backend API and the Distribution API. Instructions are included in the documenation under [Delete API Gateway Stages](https://nasa.github.io/cumulus/docs/additional-deployment-options/delete-api-gateway-stages).

  - **Set up account permissions for API Gateway to write to CloudWatch**: In a one time operation for your AWS account, to enable CloudWatch Logs for API Gateway, you must first grant the API Gateway permission to read and write logs to CloudWatch for your account. The `AmazonAPIGatewayPushToCloudWatchLogs` managed policy (with an ARN of `arn:aws:iam::aws:policy/service-role/AmazonAPIGatewayPushToCloudWatchLogs`) has all the required permissions. You can find a simple how to in the documentation under [Enable API Gateway Logging.](https://nasa.github.io/cumulus/docs/additional-deployment-options/enable-gateway-logging-permissions)

  - **Configure API Gateway to write logs to CloudWatch** To enable execution logging for the distribution API set `config.yaml` `apiConfigs.distribution.logApigatewayToCloudwatch` value to `true`. More information [Enable API Gateway Logs](https://nasa.github.io/cumulus/docs/additional-deployment-options/enable-api-logs)

  - **Configure CloudWatch log delivery**: It is possible to deliver CloudWatch API execution and access logs to a cross-account shared AWS::Logs::Destination. An operator does this by adding the key `logToSharedDestination` to the `config.yml` at the default level with a value of a writable log destination. More information in the documenation under [Configure CloudWatch Logs Delivery.](https://nasa.github.io/cumulus/docs/additional-deployment-options/configure-cloudwatch-logs-delivery)

  - **Additional Lambda Logging**: It is now possible to configure any lambda to deliver logs to a shared subscriptions by setting `logToSharedDestination` to the ARN of a writable location (either an AWS::Logs::Destination or a Kinesis Stream) on any lambda config. Documentation for [Lambda Log Subscriptions](https://nasa.github.io/cumulus/docs/additional-deployment-options/additional-lambda-logging)

  - **Configure S3 Server Access Logs**: If you are running Cumulus in an NGAP environment you may [configure S3 Server Access Logs](https://nasa.github.io/cumulus/docs/next/deployment/server_access_logging) to be delivered to a shared bucket where the Metrics Team will ingest the logs into their ELK stack. Contact the Metrics team for permission and location.

- **CUMULUS-1368** The Cumulus distribution API has been deprecated and is being replaced by ASF's Thin Egress App. By default, the distribution API will not deploy. Please follow [the instructions for deploying and configuring Thin Egress](https://nasa.github.io/cumulus/docs/deployment/thin_egress_app).

To instead continue to deploy and use the legacy Cumulus distribution app, add the following to your `config.yml`:

```yaml
deployDistributionApi: true
```

If you deploy with no distribution app your deployment will succeed but you may encounter errors in your workflows, particularly in the `MoveGranule` task.

- **CUMULUS-1418** Users who are packaging the CMA in their Lambdas outside of Cumulus may need to update their Lambda configuration. Please see `BREAKING CHANGES` below for details.

### Added

- **CUMULUS-642**
  - Adds Launchpad as an authentication option for the Cumulus API.
  - Updated deployment documentation and added [instructions to setup Cumulus API Launchpad authentication](https://wiki.earthdata.nasa.gov/display/CUMULUS/Cumulus+API+with+Launchpad+Authentication)
- **CUMULUS-1418**
  - Adds usage docs/testing of lambda layers (introduced in PR1125), updates Core example tasks to use the updated `cumulus-ecs-task` and a CMA layer instead of kes CMA injection.
  - Added Terraform module to publish CMA as layer to user account.
- **PR1125** - Adds `layers` config option to support deploying Lambdas with layers
- **PR1128** - Added `useXRay` config option to enable AWS X-Ray for Lambdas.
- **CUMULUS-1345**
  - Adds new variables to the app deployment under `cmr`.
  - `cmrEnvironment` values are `SIT`, `UAT`, or `OPS` with `UAT` as the default.
  - `cmrLimit` and `cmrPageSize` have been added as configurable options.
- **CUMULUS-1273**
  - Added lambda function EmsProductMetadataReport to generate EMS Product Metadata report
- **CUMULUS-1226**
  - Added API endpoint `elasticsearch/index-from-database` to index to an Elasticsearch index from the database for recovery purposes and `elasticsearch/indices-status` to check the status of Elasticsearch indices via the API.
- **CUMULUS-824**
  - Added new Collection parameter `reportToEms` to configure whether the collection is reported to EMS
- **CUMULUS-1357**
  - Added new BackendApi endpoint `ems` that generates EMS reports.
- **CUMULUS-1241**
  - Added information about queues with maximum execution limits defined to default workflow templates (`meta.queueExecutionLimits`)
- **CUMULUS-1311**
  - Added `@cumulus/common/message` with various message parsing/preparation helpers
- **CUMULUS-812**

  - Added support for limiting the number of concurrent executions started from a queue. [See the data cookbook](https://nasa.github.io/cumulus/docs/data-cookbooks/throttling-queued-executions) for more information.

- **CUMULUS-1337**

  - Adds `cumulus.stackName` value to the `instanceMetadata` endpoint.

- **CUMULUS-1368**

  - Added `cmrGranuleUrlType` to the `@cumulus/move-granules` task. This determines what kind of links go in the CMR files. The options are `distribution`, `s3`, or `none`, with the default being distribution. If there is no distribution API being used with Cumulus, you must set the value to `s3` or `none`.

- Added `packages/s3-replicator` Terraform module to allow same-region s3 replication to metrics bucket.

- **CUMULUS-1392**

  - Added `tf-modules/report-granules` Terraform module which processes granule ingest notifications received via SNS and stores granule data to a database. The module includes:
    - SNS topic for publishing granule ingest notifications
    - Lambda to process granule notifications and store data
    - IAM permissions for the Lambda
    - Subscription for the Lambda to the SNS topic

- **CUMULUS-1393**

  - Added `tf-modules/report-pdrs` Terraform module which processes PDR ingest notifications received via SNS and stores PDR data to a database. The module includes:
    - SNS topic for publishing PDR ingest notifications
    - Lambda to process PDR notifications and store data
    - IAM permissions for the Lambda
    - Subscription for the Lambda to the SNS topic
  - Added unit tests for `@cumulus/api/models/pdrs.createPdrFromSns()`

- **CUMULUS-1400**

  - Added `tf-modules/report-executions` Terraform module which processes workflow execution information received via SNS and stores it to a database. The module includes:
    - SNS topic for publishing execution data
    - Lambda to process and store execution data
    - IAM permissions for the Lambda
    - Subscription for the Lambda to the SNS topic
  - Added `@cumulus/common/sns-event` which contains helpers for SNS events:
    - `isSnsEvent()` returns true if event is from SNS
    - `getSnsEventMessage()` extracts and parses the message from an SNS event
    - `getSnsEventMessageObject()` extracts and parses message object from an SNS event
  - Added `@cumulus/common/cloudwatch-event` which contains helpers for Cloudwatch events:
    - `isSfExecutionEvent()` returns true if event is from Step Functions
    - `isTerminalSfStatus()` determines if a Step Function status from a Cloudwatch event is a terminal status
    - `getSfEventStatus()` gets the Step Function status from a Cloudwatch event
    - `getSfEventDetailValue()` extracts a Step Function event detail field from a Cloudwatch event
    - `getSfEventMessageObject()` extracts and parses Step Function detail object from a Cloudwatch event

- **CUMULUS-1429**

  - Added `tf-modules/data-persistence` Terraform module which includes resources for data persistence in Cumulus:
    - DynamoDB tables
    - Elasticsearch with optional support for VPC
    - Cloudwatch alarm for number of Elasticsearch nodes

- **CUMULUS-1379** CMR Launchpad Authentication
  - Added `launchpad` configuration to `@cumulus/deployment/app/config.yml`, and cloudformation templates, workflow message, lambda configuration, api endpoint configuration
  - Added `@cumulus/common/LaunchpadToken` and `@cumulus/common/launchpad` to provide methods to get token and validate token
  - Updated lambdas to use Launchpad token for CMR actions (ingest and delete granules)
  - Updated deployment documentation and added [instructions to setup CMR client for Launchpad authentication](https://wiki.earthdata.nasa.gov/display/CUMULUS/CMR+Launchpad+Authentication)

## Changed

- **CUMULUS-1232**

  - Added retries to update `@cumulus/cmr-client` `updateToken()`

- **CUMULUS-1245 CUMULUS-795**

  - Added additional `ems` configuration parameters for sending the ingest reports to EMS
  - Added functionality to send daily ingest reports to EMS

- **CUMULUS-1241**

  - Removed the concept of "priority levels" and added ability to define a number of maximum concurrent executions per SQS queue
  - Changed mapping of Cumulus message properties for the `sqs2sfThrottle` lambda:
    - Queue name is read from `cumulus_meta.queueName`
    - Maximum executions for the queue is read from `meta.queueExecutionLimits[queueName]`, where `queueName` is `cumulus_meta.queueName`
  - Changed `sfSemaphoreDown` lambda to only attempt decrementing semaphores when:
    - the message is for a completed/failed/aborted/timed out workflow AND
    - `cumulus_meta.queueName` exists on the Cumulus message AND
    - An entry for the queue name (`cumulus_meta.queueName`) exists in the the object `meta.queueExecutionLimits` on the Cumulus message

- **CUMULUS-1338**

  - Updated `sfSemaphoreDown` lambda to be triggered via AWS Step Function Cloudwatch events instead of subscription to `sfTracker` SNS topic

- **CUMULUS-1311**

  - Updated `@cumulus/queue-granules` to set `cumulus_meta.queueName` for queued execution messages
  - Updated `@cumulus/queue-pdrs` to set `cumulus_meta.queueName` for queued execution messages
  - Updated `sqs2sfThrottle` lambda to immediately decrement queue semaphore value if dispatching Step Function execution throws an error

- **CUMULUS-1362**

  - Granule `processingStartTime` and `processingEndTime` will be set to the execution start time and end time respectively when there is no sync granule or post to cmr task present in the workflow

- **CUMULUS-1400**
  - Deprecated `@cumulus/ingest/aws/getExecutionArn`. Use `@cumulus/common/aws/getExecutionArn` instead.

### Fixed

- **CUMULUS-1439**

  - Fix bug with rule.logEventArn deletion on Kinesis rule update and fix unit test to verify

- **CUMULUS-796**

  - Added production information (collection ShortName and Version, granuleId) to EMS distribution report
  - Added functionality to send daily distribution reports to EMS

- **CUMULUS-1319**

  - Fixed a bug where granule ingest times were not being stored to the database

- **CUMULUS-1356**

  - The `Collection` model's `delete` method now _removes_ the specified item
    from the collection config store that was inserted by the `create` method.
    Previously, this behavior was missing.

- **CUMULUS-1374**
  - Addressed audit concerns (https://www.npmjs.com/advisories/782) in api package

### BREAKING CHANGES

### Changed

- **CUMULUS-1418**
  - Adding a default `cmaDir` key to configuration will cause `CUMULUS_MESSAGE_ADAPTER_DIR` to be set by default to `/opt` for any Lambda not setting `useCma` to true, or explicitly setting the CMA environment variable. In lambdas that package the CMA independently of the Cumulus packaging. Lambdas manually packaging the CMA should have their Lambda configuration updated to set the CMA path, or alternately if not using the CMA as a Lambda layer in this deployment set `cmaDir` to `./cumulus-message-adapter`.

### Removed

- **CUMULUS-1337**

  - Removes the S3 Access Metrics package added in CUMULUS-799

- **PR1130**
  - Removed code deprecated since v1.11.1:
    - Removed `@cumulus/common/step-functions`. Use `@cumulus/common/StepFunctions` instead.
    - Removed `@cumulus/api/lib/testUtils.fakeFilesFactory`. Use `@cumulus/api/lib/testUtils.fakeFileFactory` instead.
    - Removed `@cumulus/cmrjs/cmr` functions: `searchConcept`, `ingestConcept`, `deleteConcept`. Use the functions in `@cumulus/cmr-client` instead.
    - Removed `@cumulus/ingest/aws.getExecutionHistory`. Use `@cumulus/common/StepFunctions.getExecutionHistory` instead.

## [v1.13.5] - 2019-08-29 - [BACKPORT]

### Fixed

- **CUMULUS-1455** - CMR token links updated to point to CMR legacy services rather than echo

## [v1.13.4] - 2019-07-29

- **CUMULUS-1411** - Fix deployment issue when using a template override

## [v1.13.3] - 2019-07-26

- **CUMULUS-1345** Full backport of CUMULUS-1345 features - Adds new variables to the app deployment under `cmr`.
  - `cmrEnvironment` values are `SIT`, `UAT`, or `OPS` with `UAT` as the default.
  - `cmrLimit` and `cmrPageSize` have been added as configurable options.

## [v1.13.2] - 2019-07-25

- Re-release of v1.13.1 to fix broken npm packages.

## [v1.13.1] - 2019-07-22

- **CUMULUS-1374** - Resolve audit compliance with lodash version for api package subdependency
- **CUMULUS-1412** - Resolve audit compliance with googleapi package
- **CUMULUS-1345** - Backported CMR environment setting in getUrl to address immediate user need. CMR_ENVIRONMENT can now be used to set the CMR environment to OPS/SIT

## [v1.13.0] - 2019-5-20

### PLEASE NOTE

**CUMULUS-802** added some additional IAM permissions to support ECS autoscaling, so **you will have to redeploy your IAM stack.**
As a result of the changes for **CUMULUS-1193**, **CUMULUS-1264**, and **CUMULUS-1310**, **you must delete your existing stacks (except IAM) before deploying this version of Cumulus.**
If running Cumulus within a VPC and extended downtime is acceptable, we recommend doing this at the end of the day to allow AWS backend resources and network interfaces to be cleaned up overnight.

### BREAKING CHANGES

- **CUMULUS-1228**

  - The default AMI used by ECS instances is now an NGAP-compliant AMI. This
    will be a breaking change for non-NGAP deployments. If you do not deploy to
    NGAP, you will need to find the AMI ID of the
    [most recent Amazon ECS-optimized AMI](https://docs.aws.amazon.com/AmazonECS/latest/developerguide/ecs-optimized_AMI.html),
    and set the `ecs.amiid` property in your config. Instructions for finding
    the most recent NGAP AMI can be found using
    [these instructions](https://wiki.earthdata.nasa.gov/display/ESKB/Select+an+NGAP+Created+AMI).

- **CUMULUS-1310**

  - Database resources (DynamoDB, ElasticSearch) have been moved to an independent `db` stack.
    Migrations for this version will need to be user-managed. (e.g. [elasticsearch](https://docs.aws.amazon.com/elasticsearch-service/latest/developerguide/es-version-migration.html#snapshot-based-migration) and [dynamoDB](https://docs.aws.amazon.com/datapipeline/latest/DeveloperGuide/dp-template-exports3toddb.html)).
    Order of stack deployment is `iam` -> `db` -> `app`.
  - All stacks can now be deployed using a single `config.yml` file, i.e.: `kes cf deploy --kes-folder app --template node_modules/@cumulus/deployment/[iam|db|app] [...]`
    Backwards-compatible. For development, please re-run `npm run bootstrap` to build new `kes` overrides.
    Deployment docs have been updated to show how to deploy a single-config Cumulus instance.
  - `params` have been moved: Nest `params` fields under `app`, `db` or `iam` to override all Parameters for a particular stack's cloudformation template. Backwards-compatible with multi-config setups.
  - `stackName` and `stackNameNoDash` have been retired. Use `prefix` and `prefixNoDash` instead.
  - The `iams` section in `app/config.yml` IAM roles has been deprecated as a user-facing parameter,
    _unless_ your IAM role ARNs do not match the convention shown in `@cumulus/deployment/app/config.yml`
  - The `vpc.securityGroup` will need to be set with a pre-existing security group ID to use Cumulus in a VPC. Must allow inbound HTTP(S) (Port 443).

- **CUMULUS-1212**

  - `@cumulus/post-to-cmr` will now fail if any granules being processed are missing a metadata file. You can set the new config option `skipMetaCheck` to `true` to pass post-to-cmr without a metadata file.

- **CUMULUS-1232**

  - `@cumulus/sync-granule` will no longer silently pass if no checksum data is provided. It will use input
    from the granule object to:
    - Verify checksum if `checksumType` and `checksumValue` are in the file record OR a checksum file is provided
      (throws `InvalidChecksum` on fail), else log warning that no checksum is available.
    - Then, verify synced S3 file size if `file.size` is in the file record (throws `UnexpectedFileSize` on fail),
      else log warning that no file size is available.
    - Pass the step.

- **CUMULUS-1264**

  - The Cloudformation templating and deployment configuration has been substantially refactored.
    - `CumulusApiDefault` nested stack resource has been renamed to `CumulusApiDistribution`
    - `CumulusApiV1` nested stack resource has been renamed to `CumulusApiBackend`
  - The `urs: true` config option for when defining your lambdas (e.g. in `lambdas.yml`) has been deprecated. There are two new options to replace it:
    - `urs_redirect: 'token'`: This will expose a `TOKEN_REDIRECT_ENDPOINT` environment variable to your lambda that references the `/token` endpoint on the Cumulus backend API
    - `urs_redirect: 'distribution'`: This will expose a `DISTRIBUTION_REDIRECT_ENDPOINT` environment variable to your lambda that references the `/redirect` endpoint on the Cumulus distribution API

- **CUMULUS-1193**

  - The elasticsearch instance is moved behind the VPC.
  - Your account will need an Elasticsearch Service Linked role. This is a one-time setup for the account. You can follow the instructions to use the AWS console or AWS CLI [here](https://docs.aws.amazon.com/IAM/latest/UserGuide/using-service-linked-roles.html) or use the following AWS CLI command: `aws iam create-service-linked-role --aws-service-name es.amazonaws.com`

- **CUMULUS-802**

  - ECS `maxInstances` must be greater than `minInstances`. If you use defaults, no change is required.

- **CUMULUS-1269**
  - Brought Cumulus data models in line with CNM JSON schema:
    - Renamed file object `fileType` field to `type`
    - Renamed file object `fileSize` field to `size`
    - Renamed file object `checksumValue` field to `checksum` where not already done.
    - Added `ancillary` and `linkage` type support to file objects.

### Added

- **CUMULUS-799**

  - Added an S3 Access Metrics package which will take S3 Server Access Logs and
    write access metrics to CloudWatch

- **CUMULUS-1242** - Added `sqs2sfThrottle` lambda. The lambda reads SQS messages for queued executions and uses semaphores to only start new executions if the maximum number of executions defined for the priority key (`cumulus_meta.priorityKey`) has not been reached. Any SQS messages that are read but not used to start executions remain in the queue.

- **CUMULUS-1240**

  - Added `sfSemaphoreDown` lambda. This lambda receives SNS messages and for each message it decrements the semaphore used to track the number of running executions if:
    - the message is for a completed/failed workflow AND
    - the message contains a level of priority (`cumulus_meta.priorityKey`)
  - Added `sfSemaphoreDown` lambda as a subscriber to the `sfTracker` SNS topic

- **CUMULUS-1265**

  - Added `apiConfigs` configuration option to configure API Gateway to be private
  - All internal lambdas configured to run inside the VPC by default
  - Removed references to `NoVpc` lambdas from documentation and `example` folder.

- **CUMULUS-802**
  - Adds autoscaling of ECS clusters
  - Adds autoscaling of ECS services that are handling StepFunction activities

## Changed

- Updated `@cumulus/ingest/http/httpMixin.list()` to trim trailing spaces on discovered filenames

- **CUMULUS-1310**

  - Database resources (DynamoDB, ElasticSearch) have been moved to an independent `db` stack.
    This will enable future updates to avoid affecting database resources or requiring migrations.
    Migrations for this version will need to be user-managed.
    (e.g. [elasticsearch](https://docs.aws.amazon.com/elasticsearch-service/latest/developerguide/es-version-migration.html#snapshot-based-migration) and [dynamoDB](https://docs.aws.amazon.com/datapipeline/latest/DeveloperGuide/dp-template-exports3toddb.html)).
    Order of stack deployment is `iam` -> `db` -> `app`.
  - All stacks can now be deployed using a single `config.yml` file, i.e.: `kes cf deploy --kes-folder app --template node_modules/@cumulus/deployment/[iam|db|app] [...]`
    Backwards-compatible. Please re-run `npm run bootstrap` to build new `kes` overrides.
    Deployment docs have been updated to show how to deploy a single-config Cumulus instance.
  - `params` fields should now be nested under the stack key (i.e. `app`, `db` or `iam`) to provide Parameters for a particular stack's cloudformation template,
    for use with single-config instances. Keys _must_ match the name of the deployment package folder (`app`, `db`, or `iam`).
    Backwards-compatible with multi-config setups.
  - `stackName` and `stackNameNoDash` have been retired as user-facing config parameters. Use `prefix` and `prefixNoDash` instead.
    This will be used to create stack names for all stacks in a single-config use case.
    `stackName` may still be used as an override in multi-config usage, although this is discouraged.
    Warning: overriding the `db` stack's `stackName` will require you to set `dbStackName` in your `app/config.yml`.
    This parameter is required to fetch outputs from the `db` stack to reference in the `app` stack.
  - The `iams` section in `app/config.yml` IAM roles has been retired as a user-facing parameter,
    _unless_ your IAM role ARNs do not match the convention shown in `@cumulus/deployment/app/config.yml`
    In that case, overriding `iams` in your own config is recommended.
  - `iam` and `db` `cloudformation.yml` file names will have respective prefixes (e.g `iam.cloudformation.yml`).
  - Cumulus will now only attempt to create reconciliation reports for buckets of the `private`, `public` and `protected` types.
  - Cumulus will no longer set up its own security group.
    To pass a pre-existing security group for in-VPC deployments as a parameter to the Cumulus template, populate `vpc.securityGroup` in `config.yml`.
    This security group must allow inbound HTTP(S) traffic (Port 443). SSH traffic (Port 22) must be permitted for SSH access to ECS instances.
  - Deployment docs have been updated with examples for the new deployment model.

- **CUMULUS-1236**

  - Moves access to public files behind the distribution endpoint. Authentication is not required, but direct http access has been disallowed.

- **CUMULUS-1223**

  - Adds unauthenticated access for public bucket files to the Distribution API. Public files should be requested the same way as protected files, but for public files a redirect to a self-signed S3 URL will happen without requiring authentication with Earthdata login.

- **CUMULUS-1232**

  - Unifies duplicate handling in `ingest/granule.handleDuplicateFile` for maintainability.
  - Changed `ingest/granule.ingestFile` and `move-granules/index.moveFileRequest` to use new function.
  - Moved file versioning code to `ingest/granule.moveGranuleFileWithVersioning`
  - `ingest/granule.verifyFile` now also tests `file.size` for verification if it is in the file record and throws
    `UnexpectedFileSize` error for file size not matching input.
  - `ingest/granule.verifyFile` logs warnings if checksum and/or file size are not available.

- **CUMULUS-1193**

  - Moved reindex CLI functionality to an API endpoint. See [API docs](https://nasa.github.io/cumulus-api/#elasticsearch-1)

- **CUMULUS-1207**
  - No longer disable lambda event source mappings when disabling a rule

### Fixed

- Updated Lerna publish script so that published Cumulus packages will pin their dependencies on other Cumulus packages to exact versions (e.g. `1.12.1` instead of `^1.12.1`)

- **CUMULUS-1203**

  - Fixes IAM template's use of intrinsic functions such that IAM template overrides now work with kes

- **CUMULUS-1268**
  - Deployment will not fail if there are no ES alarms or ECS services

## [v1.12.1] - 2019-4-8

## [v1.12.0] - 2019-4-4

Note: There was an issue publishing 1.12.0. Upgrade to 1.12.1.

### BREAKING CHANGES

- **CUMULUS-1139**

  - `granule.applyWorkflow` uses the new-style granule record as input to workflows.

- **CUMULUS-1171**

  - Fixed provider handling in the API to make it consistent between protocols.
    NOTE: This is a breaking change. When applying this upgrade, users will need to:
    1. Disable all workflow rules
    2. Update any `http` or `https` providers so that the host field only
       contains a valid hostname or IP address, and the port field contains the
       provider port.
    3. Perform the deployment
    4. Re-enable workflow rules

- **CUMULUS-1176**:

  - `@cumulus/move-granules` input expectations have changed. `@cumulus/files-to-granules` is a new intermediate task to perform input translation in the old style.
    See the Added and Changed sections of this release changelog for more information.

- **CUMULUS-670**

  - The behavior of ParsePDR and related code has changed in this release. PDRs with FILE_TYPEs that do not conform to the PDR ICD (+ TGZ) (https://cdn.earthdata.nasa.gov/conduit/upload/6376/ESDS-RFC-030v1.0.pdf) will fail to parse.

- **CUMULUS-1208**
  - The granule object input to `@cumulus/queue-granules` will now be added to ingest workflow messages **as is**. In practice, this means that if you are using `@cumulus/queue-granules` to trigger ingest workflows and your granule objects input have invalid properties, then your ingest workflows will fail due to schema validation errors.

### Added

- **CUMULUS-777**
  - Added new cookbook entry on configuring Cumulus to track ancillary files.
- **CUMULUS-1183**
  - Kes overrides will now abort with a warning if a workflow step is configured without a corresponding
    lambda configuration
- **CUMULUS-1223**

  - Adds convenience function `@cumulus/common/bucketsConfigJsonObject` for fetching stack's bucket configuration as an object.

- **CUMULUS-853**
  - Updated FakeProcessing example lambda to include option to generate fake browse
  - Added feature documentation for ancillary metadata export, a new cookbook entry describing a workflow with ancillary metadata generation(browse), and related task definition documentation
- **CUMULUS-805**
  - Added a CloudWatch alarm to check running ElasticSearch instances, and a CloudWatch dashboard to view the health of ElasticSearch
  - Specify `AWS_REGION` in `.env` to be used by deployment script
- **CUMULUS-803**
  - Added CloudWatch alarms to check running tasks of each ECS service, and add the alarms to CloudWatch dashboard
- **CUMULUS-670**
  - Added Ancillary Metadata Export feature (see https://nasa.github.io/cumulus/docs/features/ancillary_metadata for more information)
  - Added new Collection file parameter "fileType" that allows configuration of workflow granule file fileType
- **CUMULUS-1184** - Added kes logging output to ensure we always see the state machine reference before failures due to configuration
- **CUMULUS-1105** - Added a dashboard endpoint to serve the dashboard from an S3 bucket
- **CUMULUS-1199** - Moves `s3credentials` endpoint from the backend to the distribution API.
- **CUMULUS-666**
  - Added `@api/endpoints/s3credentials` to allow EarthData Login authorized users to retrieve temporary security credentials for same-region direct S3 access.
- **CUMULUS-671**
  - Added `@packages/integration-tests/api/distribution/getDistributionApiS3SignedUrl()` to return the S3 signed URL for a file protected by the distribution API
- **CUMULUS-672**
  - Added `cmrMetadataFormat` and `cmrConceptId` to output for individual granules from `@cumulus/post-to-cmr`. `cmrMetadataFormat` will be read from the `cmrMetadataFormat` generated for each granule in `@cumulus/cmrjs/publish2CMR()`
  - Added helpers to `@packages/integration-tests/api/distribution`:
    - `getDistributionApiFileStream()` returns a stream to download files protected by the distribution API
    - `getDistributionFileUrl()` constructs URLs for requesting files from the distribution API
- **CUMULUS-1185** `@cumulus/api/models/Granule.removeGranuleFromCmrByGranule` to replace `@cumulus/api/models/Granule.removeGranuleFromCmr` and use the Granule UR from the CMR metadata to remove the granule from CMR

- **CUMULUS-1101**

  - Added new `@cumulus/checksum` package. This package provides functions to calculate and validate checksums.
  - Added new checksumming functions to `@cumulus/common/aws`: `calculateS3ObjectChecksum` and `validateS3ObjectChecksum`, which depend on the `checksum` package.

- CUMULUS-1171

  - Added `@cumulus/common` API documentation to `packages/common/docs/API.md`
  - Added an `npm run build-docs` task to `@cumulus/common`
  - Added `@cumulus/common/string#isValidHostname()`
  - Added `@cumulus/common/string#match()`
  - Added `@cumulus/common/string#matches()`
  - Added `@cumulus/common/string#toLower()`
  - Added `@cumulus/common/string#toUpper()`
  - Added `@cumulus/common/URLUtils#buildURL()`
  - Added `@cumulus/common/util#isNil()`
  - Added `@cumulus/common/util#isNull()`
  - Added `@cumulus/common/util#isUndefined()`
  - Added `@cumulus/common/util#negate()`

- **CUMULUS-1176**

  - Added new `@cumulus/files-to-granules` task to handle converting file array output from `cumulus-process` tasks into granule objects.
    Allows simplification of `@cumulus/move-granules` and `@cumulus/post-to-cmr`, see Changed section for more details.

- CUMULUS-1151 Compare the granule holdings in CMR with Cumulus' internal data store
- CUMULUS-1152 Compare the granule file holdings in CMR with Cumulus' internal data store

### Changed

- **CUMULUS-1216** - Updated `@cumulus/ingest/granule/ingestFile` to download files to expected staging location.
- **CUMULUS-1208** - Updated `@cumulus/ingest/queue/enqueueGranuleIngestMessage()` to not transform granule object passed to it when building an ingest message
- **CUMULUS-1198** - `@cumulus/ingest` no longer enforces any expectations about whether `provider_path` contains a leading slash or not.
- **CUMULUS-1170**
  - Update scripts and docs to use `npm` instead of `yarn`
  - Use `package-lock.json` files to ensure matching versions of npm packages
  - Update CI builds to use `npm ci` instead of `npm install`
- **CUMULUS-670**
  - Updated ParsePDR task to read standard PDR types+ (+ tgz as an external customer requirement) and add a fileType to granule-files on Granule discovery
  - Updated ParsePDR to fail if unrecognized type is used
  - Updated all relevant task schemas to include granule->files->filetype as a string value
  - Updated tests/test fixtures to include the fileType in the step function/task inputs and output validations as needed
  - Updated MoveGranules task to handle incoming configuration with new "fileType" values and to add them as appropriate to the lambda output.
  - Updated DiscoverGranules step/related workflows to read new Collection file parameter fileType that will map a discovered file to a workflow fileType
  - Updated CNM parser to add the fileType to the defined granule file fileType on ingest and updated integration tests to verify/validate that behavior
  - Updated generateEcho10XMLString in cmr-utils.js to use a map/related library to ensure order as CMR requires ordering for their online resources.
  - Updated post-to-cmr task to appropriately export CNM filetypes to CMR in echo10/UMM exports
- **CUMULUS-1139** - Granules stored in the API contain a `files` property. That schema has been greatly
  simplified and now better matches the CNM format.
  - The `name` property has been renamed to `fileName`.
  - The `filepath` property has been renamed to `key`.
  - The `checksumValue` property has been renamed to `checksum`.
  - The `path` property has been removed.
  - The `url_path` property has been removed.
  - The `filename` property (which contained an `s3://` URL) has been removed, and the `bucket`
    and `key` properties should be used instead. Any requests sent to the API containing a `granule.files[].filename`
    property will be rejected, and any responses coming back from the API will not contain that
    `filename` property.
  - A `source` property has been added, which is a URL indicating the original source of the file.
  - `@cumulus/ingest/granule.moveGranuleFiles()` no longer includes a `filename` field in its
    output. The `bucket` and `key` fields should be used instead.
- **CUMULUS-672**

  - Changed `@cumulus/integration-tests/api/EarthdataLogin.getEarthdataLoginRedirectResponse` to `@cumulus/integration-tests/api/EarthdataLogin.getEarthdataAccessToken`. The new function returns an access response from Earthdata login, if successful.
  - `@cumulus/integration-tests/cmr/getOnlineResources` now accepts an object of options, including `cmrMetadataFormat`. Based on the `cmrMetadataFormat`, the function will correctly retrieve the online resources for each metadata format (ECHO10, UMM-G)

- **CUMULUS-1101**

  - Moved `@cumulus/common/file/getFileChecksumFromStream` into `@cumulus/checksum`, and renamed it to `generateChecksumFromStream`.
    This is a breaking change for users relying on `@cumulus/common/file/getFileChecksumFromStream`.
  - Refactored `@cumulus/ingest/Granule` to depend on new `common/aws` checksum functions and remove significantly present checksumming code.
    - Deprecated `@cumulus/ingest/granule.validateChecksum`. Replaced with `@cumulus/ingest/granule.verifyFile`.
    - Renamed `granule.getChecksumFromFile` to `granule.retrieveSuppliedFileChecksumInformation` to be more accurate.
  - Deprecated `@cumulus/common/aws.checksumS3Objects`. Use `@cumulus/common/aws.calculateS3ObjectChecksum` instead.

- CUMULUS-1171

  - Fixed provider handling in the API to make it consistent between protocols.
    Before this change, FTP providers were configured using the `host` and
    `port` properties. HTTP providers ignored `port` and `protocol`, and stored
    an entire URL in the `host` property. Updated the API to only accept valid
    hostnames or IP addresses in the `provider.host` field. Updated ingest code
    to properly build HTTP and HTTPS URLs from `provider.protocol`,
    `provider.host`, and `provider.port`.
  - The default provider port was being set to 21, no matter what protocol was
    being used. Removed that default.

- **CUMULUS-1176**

  - `@cumulus/move-granules` breaking change:
    Input to `move-granules` is now expected to be in the form of a granules object (i.e. `{ granules: [ { ... }, { ... } ] }`);
    For backwards compatibility with array-of-files outputs from processing steps, use the new `@cumulus/files-to-granules` task as an intermediate step.
    This task will perform the input translation. This change allows `move-granules` to be simpler and behave more predictably.
    `config.granuleIdExtraction` and `config.input_granules` are no longer needed/used by `move-granules`.
  - `@cumulus/post-to-cmr`: `config.granuleIdExtraction` is no longer needed/used by `post-to-cmr`.

- CUMULUS-1174
  - Better error message and stacktrace for S3KeyPairProvider error reporting.

### Fixed

- **CUMULUS-1218** Reconciliation report will now scan only completed granules.
- `@cumulus/api` files and granules were not getting indexed correctly because files indexing was failing in `db-indexer`
- `@cumulus/deployment` A bug in the Cloudformation template was preventing the API from being able to be launched in a VPC, updated the IAM template to give the permissions to be able to run the API in a VPC

### Deprecated

- `@cumulus/api/models/Granule.removeGranuleFromCmr`, instead use `@cumulus/api/models/Granule.removeGranuleFromCmrByGranule`
- `@cumulus/ingest/granule.validateChecksum`, instead use `@cumulus/ingest/granule.verifyFile`
- `@cumulus/common/aws.checksumS3Objects`, instead use `@cumulus/common/aws.calculateS3ObjectChecksum`
- `@cumulus/cmrjs`: `getGranuleId` and `getCmrFiles` are deprecated due to changes in input handling.

## [v1.11.3] - 2019-3-5

### Added

- **CUMULUS-1187** - Added `@cumulus/ingest/granule/duplicateHandlingType()` to determine how duplicate files should be handled in an ingest workflow

### Fixed

- **CUMULUS-1187** - workflows not respecting the duplicate handling value specified in the collection
- Removed refreshToken schema requirement for OAuth

## [v1.11.2] - 2019-2-15

### Added

- CUMULUS-1169
  - Added a `@cumulus/common/StepFunctions` module. It contains functions for querying the AWS
    StepFunctions API. These functions have the ability to retry when a ThrottlingException occurs.
  - Added `@cumulus/common/aws.retryOnThrottlingException()`, which will wrap a function in code to
    retry on ThrottlingExceptions.
  - Added `@cumulus/common/test-utils.throttleOnce()`, which will cause a function to return a
    ThrottlingException the first time it is called, then return its normal result after that.
- CUMULUS-1103 Compare the collection holdings in CMR with Cumulus' internal data store
- CUMULUS-1099 Add support for UMMG JSON metadata versions > 1.4.
  - If a version is found in the metadata object, that version is used for processing and publishing to CMR otherwise, version 1.4 is assumed.
- CUMULUS-678
  - Added support for UMMG json v1.4 metadata files.
    `reconcileCMRMetadata` added to `@cumulus/cmrjs` to update metadata record with new file locations.
    `@cumulus/common/errors` adds two new error types `CMRMetaFileNotFound` and `InvalidArgument`.
    `@cumulus/common/test-utils` adds new function `randomId` to create a random string with id to help in debugging.
    `@cumulus/common/BucketsConfig` adds a new helper class `BucketsConfig` for working with bucket stack configuration and bucket names.
    `@cumulus/common/aws` adds new function `s3PutObjectTagging` as a convenience for the aws [s3().putObjectTagging](https://docs.aws.amazon.com/AWSJavaScriptSDK/latest/AWS/S3.html#putObjectTagging-property) function.
    `@cumulus/cmrjs` Adds: - `isCMRFile` - Identify an echo10(xml) or UMMG(json) metadata file. - `metadataObjectFromCMRFile` Read and parse CMR XML file from s3. - `updateCMRMetadata` Modify a cmr metadata (xml/json) file with updated information. - `publish2CMR` Posts XML or UMMG CMR data to CMR service. - `reconcileCMRMetadata` Reconciles cmr metadata file after a file moves.
- Adds some ECS and other permissions to StepRole to enable running ECS tasks from a workflow
- Added Apache logs to cumulus api and distribution lambdas
- **CUMULUS-1119** - Added `@cumulus/integration-tests/api/EarthdataLogin.getEarthdataLoginRedirectResponse` helper for integration tests to handle login with Earthdata and to return response from redirect to Cumulus API
- **CUMULUS-673** Added `@cumulus/common/file/getFileChecksumFromStream` to get file checksum from a readable stream

### Fixed

- CUMULUS-1123
  - Cloudformation template overrides now work as expected

### Changed

- CUMULUS-1169
  - Deprecated the `@cumulus/common/step-functions` module.
  - Updated code that queries the StepFunctions API to use the retry-enabled functions from
    `@cumulus/common/StepFunctions`
- CUMULUS-1121
  - Schema validation is now strongly enforced when writing to the database.
    Additional properties are not allowed and will result in a validation error.
- CUMULUS-678
  `tasks/move-granules` simplified and refactored to use functionality from cmrjs.
  `ingest/granules.moveGranuleFiles` now just moves granule files and returns a list of the updated files. Updating metadata now handled by `@cumulus/cmrjs/reconcileCMRMetadata`.
  `move-granules.updateGranuleMetadata` refactored and bugs fixed in the case of a file matching multiple collection.files.regexps.
  `getCmrXmlFiles` simplified and now only returns an object with the cmrfilename and the granuleId.
  `@cumulus/test-processing` - test processing task updated to generate UMM-G metadata

- CUMULUS-1043

  - `@cumulus/api` now uses [express](http://expressjs.com/) as the API engine.
  - All `@cumulus/api` endpoints on ApiGateway are consolidated to a single endpoint the uses `{proxy+}` definition.
  - All files under `packages/api/endpoints` along with associated tests are updated to support express's request and response objects.
  - Replaced environment variables `internal`, `bucket` and `systemBucket` with `system_bucket`.
  - Update `@cumulus/integration-tests` to work with updated cumulus-api express endpoints

- `@cumulus/integration-tests` - `buildAndExecuteWorkflow` and `buildWorkflow` updated to take a `meta` param to allow for additional fields to be added to the workflow `meta`

- **CUMULUS-1049** Updated `Retrieve Execution Status API` in `@cumulus/api`: If the execution doesn't exist in Step Function API, Cumulus API returns the execution status information from the database.

- **CUMULUS-1119**
  - Renamed `DISTRIBUTION_URL` environment variable to `DISTRIBUTION_ENDPOINT`
  - Renamed `DEPLOYMENT_ENDPOINT` environment variable to `DISTRIBUTION_REDIRECT_ENDPOINT`
  - Renamed `API_ENDPOINT` environment variable to `TOKEN_REDIRECT_ENDPOINT`

### Removed

- Functions deprecated before 1.11.0:
  - @cumulus/api/models/base: static Manager.createTable() and static Manager.deleteTable()
  - @cumulus/ingest/aws/S3
  - @cumulus/ingest/aws/StepFunction.getExecution()
  - @cumulus/ingest/aws/StepFunction.pullEvent()
  - @cumulus/ingest/consumer.Consume
  - @cumulus/ingest/granule/Ingest.getBucket()

### Deprecated

`@cmrjs/ingestConcept`, instead use the CMR object methods. `@cmrjs/CMR.ingestGranule` or `@cmrjs/CMR.ingestCollection`
`@cmrjs/searchConcept`, instead use the CMR object methods. `@cmrjs/CMR.searchGranules` or `@cmrjs/CMR.searchCollections`
`@cmrjs/deleteConcept`, instead use the CMR object methods. `@cmrjs/CMR.deleteGranule` or `@cmrjs/CMR.deleteCollection`

## [v1.11.1] - 2018-12-18

**Please Note**

- Ensure your `app/config.yml` has a `clientId` specified in the `cmr` section. This will allow CMR to identify your requests for better support and metrics.
  - For an example, please see [the example config](https://github.com/nasa/cumulus/blob/1c7e2bf41b75da9f87004c4e40fbcf0f39f56794/example/app/config.yml#L128).

### Added

- Added a `/tokenDelete` endpoint in `@cumulus/api` to delete access token records

### Changed

- CUMULUS-678
  `@cumulus/ingest/crypto` moved and renamed to `@cumulus/common/key-pair-provider`
  `@cumulus/ingest/aws` function: `KMSDecryptionFailed` and class: `KMS` extracted and moved to `@cumulus/common` and `KMS` is exported as `KMSProvider` from `@cumulus/common/key-pair-provider`
  `@cumulus/ingest/granule` functions: `publish`, `getGranuleId`, `getXMLMetadataAsString`, `getMetadataBodyAndTags`, `parseXmlString`, `getCmrXMLFiles`, `postS3Object`, `contructOnlineAccessUrls`, `updateMetadata`, extracted and moved to `@cumulus/cmrjs`
  `getGranuleId`, `getCmrXMLFiles`, `publish`, `updateMetadata` removed from `@cumulus/ingest/granule` and added to `@cumulus/cmrjs`;
  `updateMetadata` renamed `updateCMRMetadata`.
  `@cumulus/ingest` test files renamed.
- **CUMULUS-1070**
  - Add `'Client-Id'` header to all `@cumulus/cmrjs` requests (made via `searchConcept`, `ingestConcept`, and `deleteConcept`).
  - Updated `cumulus/example/app/config.yml` entry for `cmr.clientId` to use stackName for easier CMR-side identification.

## [v1.11.0] - 2018-11-30

**Please Note**

- Redeploy IAM roles:
  - CUMULUS-817 includes a migration that requires reconfiguration/redeployment of IAM roles. Please see the [upgrade instructions](https://nasa.github.io/cumulus/docs/upgrade/1.11.0) for more information.
  - CUMULUS-977 includes a few new SNS-related permissions added to the IAM roles that will require redeployment of IAM roles.
- `cumulus-message-adapter` v1.0.13+ is required for `@cumulus/api` granule reingest API to work properly. The latest version should be downloaded automatically by kes.
- A `TOKEN_SECRET` value (preferably 256-bit for security) must be added to `.env` to securely sign JWTs used for authorization in `@cumulus/api`

### Changed

- **CUUMULUS-1000** - Distribution endpoint now persists logins, instead of
  redirecting to Earthdata Login on every request
- **CUMULUS-783 CUMULUS-790** - Updated `@cumulus/sync-granule` and `@cumulus/move-granules` tasks to always overwrite existing files for manually-triggered reingest.
- **CUMULUS-906** - Updated `@cumulus/api` granule reingest API to
  - add `reingestGranule: true` and `forceDuplicateOverwrite: true` to Cumulus message `cumulus_meta.cumulus_context` field to indicate that the workflow is a manually triggered re-ingest.
  - return warning message to operator when duplicateHandling is not `replace`
  - `cumulus-message-adapter` v1.0.13+ is required.
- **CUMULUS-793** - Updated the granule move PUT request in `@cumulus/api` to reject the move with a 409 status code if one or more of the files already exist at the destination location
- Updated `@cumulus/helloworld` to use S3 to store state for pass on retry tests
- Updated `@cumulus/ingest`:
  - [Required for MAAP] `http.js#list` will now find links with a trailing whitespace
  - Removed code from `granule.js` which looked for files in S3 using `{ Bucket: discoveredFile.bucket, Key: discoveredFile.name }`. This is obsolete since `@cumulus/ingest` uses a `file-staging` and `constructCollectionId()` directory prefixes by default.
- **CUMULUS-989**
  - Updated `@cumulus/api` to use [JWT (JSON Web Token)](https://jwt.io/introduction/) as the transport format for API authorization tokens and to use JWT verification in the request authorization
  - Updated `/token` endpoint in `@cumulus/api` to return tokens as JWTs
  - Added a `/refresh` endpoint in `@cumulus/api` to request new access tokens from the OAuth provider using the refresh token
  - Added `refreshAccessToken` to `@cumulus/api/lib/EarthdataLogin` to manage refresh token requests with the Earthdata OAuth provider

### Added

- **CUMULUS-1050**
  - Separated configuration flags for originalPayload/finalPayload cleanup such that they can be set to different retention times
- **CUMULUS-798**
  - Added daily Executions cleanup CloudWatch event that triggers cleanExecutions lambda
  - Added cleanExecutions lambda that removes finalPayload/originalPayload field entries for records older than configured timeout value (execution_payload_retention_period), with a default of 30 days
- **CUMULUS-815/816**
  - Added 'originalPayload' and 'finalPayload' fields to Executions table
  - Updated Execution model to populate originalPayload with the execution payload on record creation
  - Updated Execution model code to populate finalPayload field with the execution payload on execution completion
  - Execution API now exposes the above fields
- **CUMULUS-977**
  - Rename `kinesisConsumer` to `messageConsumer` as it handles both Kinesis streams and SNS topics as of this version.
  - Add `sns`-type rule support. These rules create a subscription between an SNS topic and the `messageConsumer`.
    When a message is received, `messageConsumer` is triggered and passes the SNS message (JSON format expected) in
    its entirety to the workflow in the `payload` field of the Cumulus message. For more information on sns-type rules,
    see the [documentation](https://nasa.github.io/cumulus/docs/data-cookbooks/setup#rules).
- **CUMULUS-975**
  - Add `KinesisInboundEventLogger` and `KinesisOutboundEventLogger` API lambdas. These lambdas
    are utilized to dump incoming and outgoing ingest workflow kinesis streams
    to cloudwatch for analytics in case of AWS/stream failure.
  - Update rules model to allow tracking of log_event ARNs related to
    Rule event logging. Kinesis rule types will now automatically log
    incoming events via a Kinesis event triggered lambda.
    CUMULUS-975-migration-4
  - Update migration code to require explicit migration names per run
  - Added migration_4 to migrate/update exisitng Kinesis rules to have a log event mapping
  - Added new IAM policy for migration lambda
- **CUMULUS-775**
  - Adds a instance metadata endpoint to the `@cumulus/api` package.
  - Adds a new convenience function `hostId` to the `@cumulus/cmrjs` to help build environment specific cmr urls.
  - Fixed `@cumulus/cmrjs.searchConcept` to search and return CMR results.
  - Modified `@cumulus/cmrjs.CMR.searchGranule` and `@cumulus/cmrjs.CMR.searchCollection` to include CMR's provider as a default parameter to searches.
- **CUMULUS-965**
  - Add `@cumulus/test-data.loadJSONTestData()`,
    `@cumulus/test-data.loadTestData()`, and
    `@cumulus/test-data.streamTestData()` to safely load test data. These
    functions should be used instead of using `require()` to load test data,
    which could lead to tests interferring with each other.
  - Add a `@cumulus/common/util/deprecate()` function to mark a piece of code as
    deprecated
- **CUMULUS-986**
  - Added `waitForTestExecutionStart` to `@cumulus/integration-tests`
- **CUMULUS-919**
  - In `@cumulus/deployment`, added support for NGAP permissions boundaries for IAM roles with `useNgapPermissionBoundary` flag in `iam/config.yml`. Defaults to false.

### Fixed

- Fixed a bug where FTP sockets were not closed after an error, keeping the Lambda function active until it timed out [CUMULUS-972]
- **CUMULUS-656**
  - The API will no longer allow the deletion of a provider if that provider is
    referenced by a rule
  - The API will no longer allow the deletion of a collection if that collection
    is referenced by a rule
- Fixed a bug where `@cumulus/sf-sns-report` was not pulling large messages from S3 correctly.

### Deprecated

- `@cumulus/ingest/aws/StepFunction.pullEvent()`. Use `@cumulus/common/aws.pullStepFunctionEvent()`.
- `@cumulus/ingest/consumer.Consume` due to unpredictable implementation. Use `@cumulus/ingest/consumer.Consumer`.
  Call `Consumer.consume()` instead of `Consume.read()`.

## [v1.10.4] - 2018-11-28

### Added

- **CUMULUS-1008**
  - New `config.yml` parameter for SQS consumers: `sqs_consumer_rate: (default 500)`, which is the maximum number of
    messages the consumer will attempt to process per execution. Currently this is only used by the sf-starter consumer,
    which runs every minute by default, making this a messages-per-minute upper bound. SQS does not guarantee the number
    of messages returned per call, so this is not a fixed rate of consumption, only attempted number of messages received.

### Deprecated

- `@cumulus/ingest/consumer.Consume` due to unpredictable implementation. Use `@cumulus/ingest/consumer.Consumer`.

### Changed

- Backported update of `packages/api` dependency `@mapbox/dyno` to `1.4.2` to mitigate `event-stream` vulnerability.

## [v1.10.3] - 2018-10-31

### Added

- **CUMULUS-817**
  - Added AWS Dead Letter Queues for lambdas that are scheduled asynchronously/such that failures show up only in cloudwatch logs.
- **CUMULUS-956**
  - Migrated developer documentation and data-cookbooks to Docusaurus
    - supports versioning of documentation
  - Added `docs/docs-how-to.md` to outline how to do things like add new docs or locally install for testing.
  - Deployment/CI scripts have been updated to work with the new format
- **CUMULUS-811**
  - Added new S3 functions to `@cumulus/common/aws`:
    - `aws.s3TagSetToQueryString`: converts S3 TagSet array to querystring (for use with upload()).
    - `aws.s3PutObject`: Returns promise of S3 `putObject`, which puts an object on S3
    - `aws.s3CopyObject`: Returns promise of S3 `copyObject`, which copies an object in S3 to a new S3 location
    - `aws.s3GetObjectTagging`: Returns promise of S3 `getObjectTagging`, which returns an object containing an S3 TagSet.
  - `@/cumulus/common/aws.s3PutObject` defaults to an explicit `ACL` of 'private' if not overridden.
  - `@/cumulus/common/aws.s3CopyObject` defaults to an explicit `TaggingDirective` of 'COPY' if not overridden.

### Deprecated

- **CUMULUS-811**
  - Deprecated `@cumulus/ingest/aws.S3`. Member functions of this class will now
    log warnings pointing to similar functionality in `@cumulus/common/aws`.

## [v1.10.2] - 2018-10-24

### Added

- **CUMULUS-965**
  - Added a `@cumulus/logger` package
- **CUMULUS-885**
  - Added 'human readable' version identifiers to Lambda Versioning lambda aliases
- **CUMULUS-705**
  - Note: Make sure to update the IAM stack when deploying this update.
  - Adds an AsyncOperations model and associated DynamoDB table to the
    `@cumulus/api` package
  - Adds an /asyncOperations endpoint to the `@cumulus/api` package, which can
    be used to fetch the status of an AsyncOperation.
  - Adds a /bulkDelete endpoint to the `@cumulus/api` package, which performs an
    asynchronous bulk-delete operation. This is a stub right now which is only
    intended to demonstration how AsyncOperations work.
  - Adds an AsyncOperation ECS task to the `@cumulus/api` package, which will
    fetch an Lambda function, run it in ECS, and then store the result to the
    AsyncOperations table in DynamoDB.
- **CUMULUS-851** - Added workflow lambda versioning feature to allow in-flight workflows to use lambda versions that were in place when a workflow was initiated

  - Updated Kes custom code to remove logic that used the CMA file key to determine template compilation logic. Instead, utilize a `customCompilation` template configuration flag to indicate a template should use Cumulus's kes customized methods instead of 'core'.
  - Added `useWorkflowLambdaVersions` configuration option to enable the lambdaVersioning feature set. **This option is set to true by default** and should be set to false to disable the feature.
  - Added uniqueIdentifier configuration key to S3 sourced lambdas to optionally support S3 lambda resource versioning within this scheme. This key must be unique for each modified version of the lambda package and must be updated in configuration each time the source changes.
  - Added a new nested stack template that will create a `LambdaVersions` stack that will take lambda parameters from the base template, generate lambda versions/aliases and return outputs with references to the most 'current' lambda alias reference, and updated 'core' template to utilize these outputs (if `useWorkflowLambdaVersions` is enabled).

- Created a `@cumulus/api/lib/OAuth2` interface, which is implemented by the
  `@cumulus/api/lib/EarthdataLogin` and `@cumulus/api/lib/GoogleOAuth2` classes.
  Endpoints that need to handle authentication will determine which class to use
  based on environment variables. This also greatly simplifies testing.
- Added `@cumulus/api/lib/assertions`, containing more complex AVA test assertions
- Added PublishGranule workflow to publish a granule to CMR without full reingest. (ingest-in-place capability)

- `@cumulus/integration-tests` new functionality:
  - `listCollections` to list collections from a provided data directory
  - `deleteCollection` to delete list of collections from a deployed stack
  - `cleanUpCollections` combines the above in one function.
  - `listProviders` to list providers from a provided data directory
  - `deleteProviders` to delete list of providers from a deployed stack
  - `cleanUpProviders` combines the above in one function.
  - `@cumulus/integrations-tests/api.js`: `deleteGranule` and `deletePdr` functions to make `DELETE` requests to Cumulus API
  - `rules` API functionality for posting and deleting a rule and listing all rules
  - `wait-for-deploy` lambda for use in the redeployment tests
- `@cumulus/ingest/granule.js`: `ingestFile` inserts new `duplicate_found: true` field in the file's record if a duplicate file already exists on S3.
- `@cumulus/api`: `/execution-status` endpoint requests and returns complete execution output if execution output is stored in S3 due to size.
- Added option to use environment variable to set CMR host in `@cumulus/cmrjs`.
- **CUMULUS-781** - Added integration tests for `@cumulus/sync-granule` when `duplicateHandling` is set to `replace` or `skip`
- **CUMULUS-791** - `@cumulus/move-granules`: `moveFileRequest` inserts new `duplicate_found: true` field in the file's record if a duplicate file already exists on S3. Updated output schema to document new `duplicate_found` field.

### Removed

- Removed `@cumulus/common/fake-earthdata-login-server`. Tests can now create a
  service stub based on `@cumulus/api/lib/OAuth2` if testing requires handling
  authentication.

### Changed

- **CUMULUS-940** - modified `@cumulus/common/aws` `receiveSQSMessages` to take a parameter object instead of positional parameters. All defaults remain the same, but now access to long polling is available through `options.waitTimeSeconds`.
- **CUMULUS-948** - Update lambda functions `CNMToCMA` and `CnmResponse` in the `cumulus-data-shared` bucket and point the default stack to them.
- **CUMULUS-782** - Updated `@cumulus/sync-granule` task and `Granule.ingestFile` in `@cumulus/ingest` to keep both old and new data when a destination file with different checksum already exists and `duplicateHandling` is `version`
- Updated the config schema in `@cumulus/move-granules` to include the `moveStagedFiles` param.
- **CUMULUS-778** - Updated config schema and documentation in `@cumulus/sync-granule` to include `duplicateHandling` parameter for specifying how duplicate filenames should be handled
- **CUMULUS-779** - Updated `@cumulus/sync-granule` to throw `DuplicateFile` error when destination files already exist and `duplicateHandling` is `error`
- **CUMULUS-780** - Updated `@cumulus/sync-granule` to use `error` as the default for `duplicateHandling` when it is not specified
- **CUMULUS-780** - Updated `@cumulus/api` to use `error` as the default value for `duplicateHandling` in the `Collection` model
- **CUMULUS-785** - Updated the config schema and documentation in `@cumulus/move-granules` to include `duplicateHandling` parameter for specifying how duplicate filenames should be handled
- **CUMULUS-786, CUMULUS-787** - Updated `@cumulus/move-granules` to throw `DuplicateFile` error when destination files already exist and `duplicateHandling` is `error` or not specified
- **CUMULUS-789** - Updated `@cumulus/move-granules` to keep both old and new data when a destination file with different checksum already exists and `duplicateHandling` is `version`

### Fixed

- `getGranuleId` in `@cumulus/ingest` bug: `getGranuleId` was constructing an error using `filename` which was undefined. The fix replaces `filename` with the `uri` argument.
- Fixes to `del` in `@cumulus/api/endpoints/granules.js` to not error/fail when not all files exist in S3 (e.g. delete granule which has only 2 of 3 files ingested).
- `@cumulus/deployment/lib/crypto.js` now checks for private key existence properly.

## [v1.10.1] - 2018-09-4

### Fixed

- Fixed cloudformation template errors in `@cumulus/deployment/`
  - Replaced references to Fn::Ref: with Ref:
  - Moved long form template references to a newline

## [v1.10.0] - 2018-08-31

### Removed

- Removed unused and broken code from `@cumulus/common`
  - Removed `@cumulus/common/test-helpers`
  - Removed `@cumulus/common/task`
  - Removed `@cumulus/common/message-source`
  - Removed the `getPossiblyRemote` function from `@cumulus/common/aws`
  - Removed the `startPromisedSfnExecution` function from `@cumulus/common/aws`
  - Removed the `getCurrentSfnTask` function from `@cumulus/common/aws`

### Changed

- **CUMULUS-839** - In `@cumulus/sync-granule`, 'collection' is now an optional config parameter

### Fixed

- **CUMULUS-859** Moved duplicate code in `@cumulus/move-granules` and `@cumulus/post-to-cmr` to `@cumulus/ingest`. Fixed imports making assumptions about directory structure.
- `@cumulus/ingest/consumer` correctly limits the number of messages being received and processed from SQS. Details:
  - **Background:** `@cumulus/api` includes a lambda `<stack-name>-sqs2sf` which processes messages from the `<stack-name>-startSF` SQS queue every minute. The `sqs2sf` lambda uses `@cumulus/ingest/consumer` to receive and process messages from SQS.
  - **Bug:** More than `messageLimit` number of messages were being consumed and processed from the `<stack-name>-startSF` SQS queue. Many step functions were being triggered simultaneously by the lambda `<stack-name>-sqs2sf` (which consumes every minute from the `startSF` queue) and resulting in step function failure with the error: `An error occurred (ThrottlingException) when calling the GetExecutionHistory`.
  - **Fix:** `@cumulus/ingest/consumer#processMessages` now processes messages until `timeLimit` has passed _OR_ once it receives up to `messageLimit` messages. `sqs2sf` is deployed with a [default `messageLimit` of 10](https://github.com/nasa/cumulus/blob/670000c8a821ff37ae162385f921c40956e293f7/packages/deployment/app/config.yml#L147).
  - **IMPORTANT NOTE:** `consumer` will actually process up to `messageLimit * 2 - 1` messages. This is because sometimes `receiveSQSMessages` will return less than `messageLimit` messages and thus the consumer will continue to make calls to `receiveSQSMessages`. For example, given a `messageLimit` of 10 and subsequent calls to `receiveSQSMessages` returns up to 9 messages, the loop will continue and a final call could return up to 10 messages.

## [v1.9.1] - 2018-08-22

**Please Note** To take advantage of the added granule tracking API functionality, updates are required for the message adapter and its libraries. You should be on the following versions:

- `cumulus-message-adapter` 1.0.9+
- `cumulus-message-adapter-js` 1.0.4+
- `cumulus-message-adapter-java` 1.2.7+
- `cumulus-message-adapter-python` 1.0.5+

### Added

- **CUMULUS-687** Added logs endpoint to search for logs from a specific workflow execution in `@cumulus/api`. Added integration test.
- **CUMULUS-836** - `@cumulus/deployment` supports a configurable docker storage driver for ECS. ECS can be configured with either `devicemapper` (the default storage driver for AWS ECS-optimized AMIs) or `overlay2` (the storage driver used by the NGAP 2.0 AMI). The storage driver can be configured in `app/config.yml` with `ecs.docker.storageDriver: overlay2 | devicemapper`. The default is `overlay2`.
  - To support this configuration, a [Handlebars](https://handlebarsjs.com/) helper `ifEquals` was added to `packages/deployment/lib/kes.js`.
- **CUMULUS-836** - `@cumulus/api` added IAM roles required by the NGAP 2.0 AMI. The NGAP 2.0 AMI runs a script `register_instances_with_ssm.py` which requires the ECS IAM role to include `ec2:DescribeInstances` and `ssm:GetParameter` permissions.

### Fixed

- **CUMULUS-836** - `@cumulus/deployment` uses `overlay2` driver by default and does not attempt to write `--storage-opt dm.basesize` to fix [this error](https://github.com/moby/moby/issues/37039).
- **CUMULUS-413** Kinesis processing now captures all errrors.
  - Added kinesis fallback mechanism when errors occur during record processing.
  - Adds FallbackTopicArn to `@cumulus/api/lambdas.yml`
  - Adds fallbackConsumer lambda to `@cumulus/api`
  - Adds fallbackqueue option to lambda definitions capture lambda failures after three retries.
  - Adds kinesisFallback SNS topic to signal incoming errors from kinesis stream.
  - Adds kinesisFailureSQS to capture fully failed events from all retries.
- **CUMULUS-855** Adds integration test for kinesis' error path.
- **CUMULUS-686** Added workflow task name and version tracking via `@cumulus/api` executions endpoint under new `tasks` property, and under `workflow_tasks` in step input/output.
  - Depends on `cumulus-message-adapter` 1.0.9+, `cumulus-message-adapter-js` 1.0.4+, `cumulus-message-adapter-java` 1.2.7+ and `cumulus-message-adapter-python` 1.0.5+
- **CUMULUS-771**
  - Updated sync-granule to stream the remote file to s3
  - Added integration test for ingesting granules from ftp provider
  - Updated http/https integration tests for ingesting granules from http/https providers
- **CUMULUS-862** Updated `@cumulus/integration-tests` to handle remote lambda output
- **CUMULUS-856** Set the rule `state` to have default value `ENABLED`

### Changed

- In `@cumulus/deployment`, changed the example app config.yml to have additional IAM roles

## [v1.9.0] - 2018-08-06

**Please note** additional information and upgrade instructions [here](https://nasa.github.io/cumulus/docs/upgrade/1.9.0)

### Added

- **CUMULUS-712** - Added integration tests verifying expected behavior in workflows
- **GITC-776-2** - Add support for versioned collections

### Fixed

- **CUMULUS-832**
  - Fixed indentation in example config.yml in `@cumulus/deployment`
  - Fixed issue with new deployment using the default distribution endpoint in `@cumulus/deployment` and `@cumulus/api`

## [v1.8.1] - 2018-08-01

**Note** IAM roles should be re-deployed with this release.

- **Cumulus-726**
  - Added function to `@cumulus/integration-tests`: `sfnStep` includes `getStepInput` which returns the input to the schedule event of a given step function step.
  - Added IAM policy `@cumulus/deployment`: Lambda processing IAM role includes `kinesis::PutRecord` so step function lambdas can write to kinesis streams.
- **Cumulus Community Edition**
  - Added Google OAuth authentication token logic to `@cumulus/api`. Refactored token endpoint to use environment variable flag `OAUTH_PROVIDER` when determining with authentication method to use.
  - Added API Lambda memory configuration variable `api_lambda_memory` to `@cumulus/api` and `@cumulus/deployment`.

### Changed

- **Cumulus-726**
  - Changed function in `@cumulus/api`: `models/rules.js#addKinesisEventSource` was modified to call to `deleteKinesisEventSource` with all required parameters (rule's name, arn and type).
  - Changed function in `@cumulus/integration-tests`: `getStepOutput` can now be used to return output of failed steps. If users of this function want the output of a failed event, they can pass a third parameter `eventType` as `'failure'`. This function will work as always for steps which completed successfully.

### Removed

- **Cumulus-726**

  - Configuration change to `@cumulus/deployment`: Removed default auto scaling configuration for Granules and Files DynamoDB tables.

- **CUMULUS-688**
  - Add integration test for ExecutionStatus
  - Function addition to `@cumulus/integration-tests`: `api` includes `getExecutionStatus` which returns the execution status from the Cumulus API

## [v1.8.0] - 2018-07-23

### Added

- **CUMULUS-718** Adds integration test for Kinesis triggering a workflow.

- **GITC-776-3** Added more flexibility for rules. You can now edit all fields on the rule's record
  We may need to update the api documentation to reflect this.

- **CUMULUS-681** - Add ingest-in-place action to granules endpoint

  - new applyWorkflow action at PUT /granules/{granuleid} Applying a workflow starts an execution of the provided workflow and passes the granule record as payload.
    Parameter(s):
    - workflow - the workflow name

- **CUMULUS-685** - Add parent exeuction arn to the execution which is triggered from a parent step function

### Changed

- **CUMULUS-768** - Integration tests get S3 provider data from shared data folder

### Fixed

- **CUMULUS-746** - Move granule API correctly updates record in dynamo DB and cmr xml file
- **CUMULUS-766** - Populate database fileSize field from S3 if value not present in Ingest payload

## [v1.7.1] - 2018-07-27 - [BACKPORT]

### Fixed

- **CUMULUS-766** - Backport from 1.8.0 - Populate database fileSize field from S3 if value not present in Ingest payload

## [v1.7.0] - 2018-07-02

### Please note: [Upgrade Instructions](https://nasa.github.io/cumulus/docs/upgrade/1.7.0)

### Added

- **GITC-776-2** - Add support for versioned collectons
- **CUMULUS-491** - Add granule reconciliation API endpoints.
- **CUMULUS-480** Add suport for backup and recovery:
  - Add DynamoDB tables for granules, executions and pdrs
  - Add ability to write all records to S3
  - Add ability to download all DynamoDB records in form json files
  - Add ability to upload records to DynamoDB
  - Add migration scripts for copying granule, pdr and execution records from ElasticSearch to DynamoDB
  - Add IAM support for batchWrite on dynamoDB
-
- **CUMULUS-508** - `@cumulus/deployment` cloudformation template allows for lambdas and ECS clusters to have multiple AZ availability.
  - `@cumulus/deployment` also ensures docker uses `devicemapper` storage driver.
- **CUMULUS-755** - `@cumulus/deployment` Add DynamoDB autoscaling support.
  - Application developers can add autoscaling and override default values in their deployment's `app/config.yml` file using a `{TableName}Table:` key.

### Fixed

- **CUMULUS-747** - Delete granule API doesn't delete granule files in s3 and granule in elasticsearch
  - update the StreamSpecification DynamoDB tables to have StreamViewType: "NEW_AND_OLD_IMAGES"
  - delete granule files in s3
- **CUMULUS-398** - Fix not able to filter executions by workflow
- **CUMULUS-748** - Fix invalid lambda .zip files being validated/uploaded to AWS
- **CUMULUS-544** - Post to CMR task has UAT URL hard-coded
  - Made configurable: PostToCmr now requires CMR_ENVIRONMENT env to be set to 'SIT' or 'OPS' for those CMR environments. Default is UAT.

### Changed

- **GITC-776-4** - Changed Discover-pdrs to not rely on collection but use provider_path in config. It also has an optional filterPdrs regex configuration parameter

- **CUMULUS-710** - In the integration test suite, `getStepOutput` returns the output of the first successful step execution or last failed, if none exists

## [v1.6.0] - 2018-06-06

### Please note: [Upgrade Instructions](https://nasa.github.io/cumulus/docs/upgrade/1.6.0)

### Fixed

- **CUMULUS-602** - Format all logs sent to Elastic Search.
  - Extract cumulus log message and index it to Elastic Search.

### Added

- **CUMULUS-556** - add a mechanism for creating and running migration scripts on deployment.
- **CUMULUS-461** Support use of metadata date and other components in `url_path` property

### Changed

- **CUMULUS-477** Update bucket configuration to support multiple buckets of the same type:
  - Change the structure of the buckets to allow for more than one bucket of each type. The bucket structure is now:
    bucket-key:
    name: <bucket-name>
    type: <type> i.e. internal, public, etc.
  - Change IAM and app deployment configuration to support new bucket structure
  - Update tasks and workflows to support new bucket structure
  - Replace instances where buckets.internal is relied upon to either use the system bucket or a configured bucket
  - Move IAM template to the deployment package. NOTE: You now have to specify '--template node_modules/@cumulus/deployment/iam' in your IAM deployment
  - Add IAM cloudformation template support to filter buckets by type

## [v1.5.5] - 2018-05-30

### Added

- **CUMULUS-530** - PDR tracking through Queue-granules
  - Add optional `pdr` property to the sync-granule task's input config and output payload.
- **CUMULUS-548** - Create a Lambda task that generates EMS distribution reports
  - In order to supply EMS Distribution Reports, you must enable S3 Server
    Access Logging on any S3 buckets used for distribution. See [How Do I Enable Server Access Logging for an S3 Bucket?](https://docs.aws.amazon.com/AmazonS3/latest/user-guide/server-access-logging.html)
    The "Target bucket" setting should point at the Cumulus internal bucket.
    The "Target prefix" should be
    "<STACK_NAME>/ems-distribution/s3-server-access-logs/", where "STACK_NAME"
    is replaced with the name of your Cumulus stack.

### Fixed

- **CUMULUS-546 - Kinesis Consumer should catch and log invalid JSON**
  - Kinesis Consumer lambda catches and logs errors so that consumer doesn't get stuck in a loop re-processing bad json records.
- EMS report filenames are now based on their start time instead of the time
  instead of the time that the report was generated
- **CUMULUS-552 - Cumulus API returns different results for the same collection depending on query**
  - The collection, provider and rule records in elasticsearch are now replaced with records from dynamo db when the dynamo db records are updated.

### Added

- `@cumulus/deployment`'s default cloudformation template now configures storage for Docker to match the configured ECS Volume. The template defines Docker's devicemapper basesize (`dm.basesize`) using `ecs.volumeSize`. This addresses ECS default of limiting Docker containers to 10GB of storage ([Read more](https://aws.amazon.com/premiumsupport/knowledge-center/increase-default-ecs-docker-limit/)).

## [v1.5.4] - 2018-05-21

### Added

- **CUMULUS-535** - EMS Ingest, Archive, Archive Delete reports
  - Add lambda EmsReport to create daily EMS Ingest, Archive, Archive Delete reports
  - ems.provider property added to `@cumulus/deployment/app/config.yml`.
    To change the provider name, please add `ems: provider` property to `app/config.yml`.
- **CUMULUS-480** Use DynamoDB to store granules, pdrs and execution records
  - Activate PointInTime feature on DynamoDB tables
  - Increase test coverage on api package
  - Add ability to restore metadata records from json files to DynamoDB
- **CUMULUS-459** provide API endpoint for moving granules from one location on s3 to another

## [v1.5.3] - 2018-05-18

### Fixed

- **CUMULUS-557 - "Add dataType to DiscoverGranules output"**
  - Granules discovered by the DiscoverGranules task now include dataType
  - dataType is now a required property for granules used as input to the
    QueueGranules task
- **CUMULUS-550** Update deployment app/config.yml to force elasticsearch updates for deleted granules

## [v1.5.2] - 2018-05-15

### Fixed

- **CUMULUS-514 - "Unable to Delete the Granules"**
  - updated cmrjs.deleteConcept to return success if the record is not found
    in CMR.

### Added

- **CUMULUS-547** - The distribution API now includes an
  "earthdataLoginUsername" query parameter when it returns a signed S3 URL
- **CUMULUS-527 - "parse-pdr queues up all granules and ignores regex"**
  - Add an optional config property to the ParsePdr task called
    "granuleIdFilter". This property is a regular expression that is applied
    against the filename of the first file of each granule contained in the
    PDR. If the regular expression matches, then the granule is included in
    the output. Defaults to '.', which will match all granules in the PDR.
- File checksums in PDRs now support MD5
- Deployment support to subscribe to an SNS topic that already exists
- **CUMULUS-470, CUMULUS-471** In-region S3 Policy lambda added to API to update bucket policy for in-region access.
- **CUMULUS-533** Added fields to granule indexer to support EMS ingest and archive record creation
- **CUMULUS-534** Track deleted granules
  - added `deletedgranule` type to `cumulus` index.
  - **Important Note:** Force custom bootstrap to re-run by adding this to
    app/config.yml `es: elasticSearchMapping: 7`
- You can now deploy cumulus without ElasticSearch. Just add `es: null` to your `app/config.yml` file. This is only useful for debugging purposes. Cumulus still requires ElasticSearch to properly operate.
- `@cumulus/integration-tests` includes and exports the `addRules` function, which seeds rules into the DynamoDB table.
- Added capability to support EFS in cloud formation template. Also added
  optional capability to ssh to your instance and privileged lambda functions.
- Added support to force discovery of PDRs that have already been processed
  and filtering of selected data types
- `@cumulus/cmrjs` uses an environment variable `USER_IP_ADDRESS` or fallback
  IP address of `10.0.0.0` when a public IP address is not available. This
  supports lambda functions deployed into a VPC's private subnet, where no
  public IP address is available.

### Changed

- **CUMULUS-550** Custom bootstrap automatically adds new types to index on
  deployment

## [v1.5.1] - 2018-04-23

### Fixed

- add the missing dist folder to the hello-world task
- disable uglifyjs on the built version of the pdr-status-check (read: https://github.com/webpack-contrib/uglifyjs-webpack-plugin/issues/264)

## [v1.5.0] - 2018-04-23

### Changed

- Removed babel from all tasks and packages and increased minimum node requirements to version 8.10
- Lambda functions created by @cumulus/deployment will use node8.10 by default
- Moved [cumulus-integration-tests](https://github.com/nasa/cumulus-integration-tests) to the `example` folder CUMULUS-512
- Streamlined all packages dependencies (e.g. remove redundant dependencies and make sure versions are the same across packages)
- **CUMULUS-352:** Update Cumulus Elasticsearch indices to use [index aliases](https://www.elastic.co/guide/en/elasticsearch/reference/current/indices-aliases.html).
- **CUMULUS-519:** ECS tasks are no longer restarted after each CF deployment unless `ecs.restartTasksOnDeploy` is set to true
- **CUMULUS-298:** Updated log filterPattern to include all CloudWatch logs in ElasticSearch
- **CUMULUS-518:** Updates to the SyncGranule config schema
  - `granuleIdExtraction` is no longer a property
  - `process` is now an optional property
  - `provider_path` is no longer a property

### Fixed

- **CUMULUS-455 "Kes deployments using only an updated message adapter do not get automatically deployed"**
  - prepended the hash value of cumulus-message-adapter.zip file to the zip file name of lambda which uses message adapter.
  - the lambda function will be redeployed when message adapter or lambda function are updated
- Fixed a bug in the bootstrap lambda function where it stuck during update process
- Fixed a bug where the sf-sns-report task did not return the payload of the incoming message as the output of the task [CUMULUS-441]

### Added

- **CUMULUS-352:** Add reindex CLI to the API package.
- **CUMULUS-465:** Added mock http/ftp/sftp servers to the integration tests
- Added a `delete` method to the `@common/CollectionConfigStore` class
- **CUMULUS-467 "@cumulus/integration-tests or cumulus-integration-tests should seed provider and collection in deployed DynamoDB"**
  - `example` integration-tests populates providers and collections to database
  - `example` workflow messages are populated from workflow templates in s3, provider and collection information in database, and input payloads. Input templates are removed.
  - added `https` protocol to provider schema

## [v1.4.1] - 2018-04-11

### Fixed

- Sync-granule install

## [v1.4.0] - 2018-04-09

### Fixed

- **CUMULUS-392 "queue-granules not returning the sfn-execution-arns queued"**
  - updated queue-granules to return the sfn-execution-arns queued and pdr if exists.
  - added pdr to ingest message meta.pdr instead of payload, so the pdr information doesn't get lost in the ingest workflow, and ingested granule in elasticsearch has pdr name.
  - fixed sf-sns-report schema, remove the invalid part
  - fixed pdr-status-check schema, the failed execution contains arn and reason
- **CUMULUS-206** make sure homepage and repository urls exist in package.json files of tasks and packages

### Added

- Example folder with a cumulus deployment example

### Changed

- [CUMULUS-450](https://bugs.earthdata.nasa.gov/browse/CUMULUS-450) - Updated
  the config schema of the **queue-granules** task
  - The config no longer takes a "collection" property
  - The config now takes an "internalBucket" property
  - The config now takes a "stackName" property
- [CUMULUS-450](https://bugs.earthdata.nasa.gov/browse/CUMULUS-450) - Updated
  the config schema of the **parse-pdr** task
  - The config no longer takes a "collection" property
  - The "stack", "provider", and "bucket" config properties are now
    required
- **CUMULUS-469** Added a lambda to the API package to prototype creating an S3 bucket policy for direct, in-region S3 access for the prototype bucket

### Removed

- Removed the `findTmpTestDataDirectory()` function from
  `@cumulus/common/test-utils`

### Fixed

- [CUMULUS-450](https://bugs.earthdata.nasa.gov/browse/CUMULUS-450)
  - The **queue-granules** task now enqueues a **sync-granule** task with the
    correct collection config for that granule based on the granule's
    data-type. It had previously been using the collection config from the
    config of the **queue-granules** task, which was a problem if the granules
    being queued belonged to different data-types.
  - The **parse-pdr** task now handles the case where a PDR contains granules
    with different data types, and uses the correct granuleIdExtraction for
    each granule.

### Added

- **CUMULUS-448** Add code coverage checking using [nyc](https://github.com/istanbuljs/nyc).

## [v1.3.0] - 2018-03-29

### Deprecated

- discover-s3-granules is deprecated. The functionality is provided by the discover-granules task

### Fixed

- **CUMULUS-331:** Fix aws.downloadS3File to handle non-existent key
- Using test ftp provider for discover-granules testing [CUMULUS-427]
- **CUMULUS-304: "Add AWS API throttling to pdr-status-check task"** Added concurrency limit on SFN API calls. The default concurrency is 10 and is configurable through Lambda environment variable CONCURRENCY.
- **CUMULUS-414: "Schema validation not being performed on many tasks"** revised npm build scripts of tasks that use cumulus-message-adapter to place schema directories into dist directories.
- **CUMULUS-301:** Update all tests to use test-data package for testing data.
- **CUMULUS-271: "Empty response body from rules PUT endpoint"** Added the updated rule to response body.
- Increased memory allotment for `CustomBootstrap` lambda function. Resolves failed deployments where `CustomBootstrap` lambda function was failing with error `Process exited before completing request`. This was causing deployments to stall, fail to update and fail to rollback. This error is thrown when the lambda function tries to use more memory than it is allotted.
- Cumulus repository folders structure updated:
  - removed the `cumulus` folder altogether
  - moved `cumulus/tasks` to `tasks` folder at the root level
  - moved the tasks that are not converted to use CMA to `tasks/.not_CMA_compliant`
  - updated paths where necessary

### Added

- `@cumulus/integration-tests` - Added support for testing the output of an ECS activity as well as a Lambda function.

## [v1.2.0] - 2018-03-20

### Fixed

- Update vulnerable npm packages [CUMULUS-425]
- `@cumulus/api`: `kinesis-consumer.js` uses `sf-scheduler.js#schedule` instead of placing a message directly on the `startSF` SQS queue. This is a fix for [CUMULUS-359](https://bugs.earthdata.nasa.gov/browse/CUMULUS-359) because `sf-scheduler.js#schedule` looks up the provider and collection data in DynamoDB and adds it to the `meta` object of the enqueued message payload.
- `@cumulus/api`: `kinesis-consumer.js` catches and logs errors instead of doing an error callback. Before this change, `kinesis-consumer` was failing to process new records when an existing record caused an error because it would call back with an error and stop processing additional records. It keeps trying to process the record causing the error because it's "position" in the stream is unchanged. Catching and logging the errors is part 1 of the fix. Proposed part 2 is to enqueue the error and the message on a "dead-letter" queue so it can be processed later ([CUMULUS-413](https://bugs.earthdata.nasa.gov/browse/CUMULUS-413)).
- **CUMULUS-260: "PDR page on dashboard only shows zeros."** The PDR stats in LPDAAC are all 0s, even if the dashboard has been fixed to retrieve the correct fields. The current version of pdr-status-check has a few issues.
  - pdr is not included in the input/output schema. It's available from the input event. So the pdr status and stats are not updated when the ParsePdr workflow is complete. Adding the pdr to the input/output of the task will fix this.
  - pdr-status-check doesn't update pdr stats which prevent the real time pdr progress from showing up in the dashboard. To solve this, added lambda function sf-sns-report which is copied from @cumulus/api/lambdas/sf-sns-broadcast with modification, sf-sns-report can be used to report step function status anywhere inside a step function. So add step sf-sns-report after each pdr-status-check, we will get the PDR status progress at real time.
  - It's possible an execution is still in the queue and doesn't exist in sfn yet. Added code to handle 'ExecutionDoesNotExist' error when checking the execution status.
- Fixed `aws.cloudwatchevents()` typo in `packages/ingest/aws.js`. This typo was the root cause of the error: `Error: Could not process scheduled_ingest, Error: : aws.cloudwatchevents is not a constructor` seen when trying to update a rule.

### Removed

- `@cumulus/ingest/aws`: Remove queueWorkflowMessage which is no longer being used by `@cumulus/api`'s `kinesis-consumer.js`.

## [v1.1.4] - 2018-03-15

### Added

- added flag `useList` to parse-pdr [CUMULUS-404]

### Fixed

- Pass encrypted password to the ApiGranule Lambda function [CUMULUS-424]

## [v1.1.3] - 2018-03-14

### Fixed

- Changed @cumulus/deployment package install behavior. The build process will happen after installation

## [v1.1.2] - 2018-03-14

### Added

- added tools to @cumulus/integration-tests for local integration testing
- added end to end testing for discovering and parsing of PDRs
- `yarn e2e` command is available for end to end testing

### Fixed

- **CUMULUS-326: "Occasionally encounter "Too Many Requests" on deployment"** The api gateway calls will handle throttling errors
- **CUMULUS-175: "Dashboard providers not in sync with AWS providers."** The root cause of this bug - DynamoDB operations not showing up in Elasticsearch - was shared by collections and rules. The fix was to update providers', collections' and rules; POST, PUT and DELETE endpoints to operate on DynamoDB and using DynamoDB streams to update Elasticsearch. The following packages were made:
  - `@cumulus/deployment` deploys DynamoDB streams for the Collections, Providers and Rules tables as well as a new lambda function called `dbIndexer`. The `dbIndexer` lambda has an event source mapping which listens to each of the DynamoDB streams. The dbIndexer lambda receives events referencing operations on the DynamoDB table and updates the elasticsearch cluster accordingly.
  - The `@cumulus/api` endpoints for collections, providers and rules _only_ query DynamoDB, with the exception of LIST endpoints and the collections' GET endpoint.

### Updated

- Broke up `kes.override.js` of @cumulus/deployment to multiple modules and moved to a new location
- Expanded @cumulus/deployment test coverage
- all tasks were updated to use cumulus-message-adapter-js 1.0.1
- added build process to integration-tests package to babelify it before publication
- Update @cumulus/integration-tests lambda.js `getLambdaOutput` to return the entire lambda output. Previously `getLambdaOutput` returned only the payload.

## [v1.1.1] - 2018-03-08

### Removed

- Unused queue lambda in api/lambdas [CUMULUS-359]

### Fixed

- Kinesis message content is passed to the triggered workflow [CUMULUS-359]
- Kinesis message queues a workflow message and does not write to rules table [CUMULUS-359]

## [v1.1.0] - 2018-03-05

### Added

- Added a `jlog` function to `common/test-utils` to aid in test debugging
- Integration test package with command line tool [CUMULUS-200] by @laurenfrederick
- Test for FTP `useList` flag [CUMULUS-334] by @kkelly51

### Updated

- The `queue-pdrs` task now uses the [cumulus-message-adapter-js](https://github.com/nasa/cumulus-message-adapter-js)
  library
- Updated the `queue-pdrs` JSON schemas
- The test-utils schema validation functions now throw an error if validation
  fails
- The `queue-granules` task now uses the [cumulus-message-adapter-js](https://github.com/nasa/cumulus-message-adapter-js)
  library
- Updated the `queue-granules` JSON schemas

### Removed

- Removed the `getSfnExecutionByName` function from `common/aws`
- Removed the `getGranuleStatus` function from `common/aws`

## [v1.0.1] - 2018-02-27

### Added

- More tests for discover-pdrs, dicover-granules by @yjpa7145
- Schema validation utility for tests by @yjpa7145

### Changed

- Fix an FTP listing bug for servers that do not support STAT [CUMULUS-334] by @kkelly51

## [v1.0.0] - 2018-02-23

[unreleased]: https://github.com/nasa/cumulus/compare/v1.23.2...HEAD
[v1.23.2]: https://github.com/nasa/cumulus/compare/v1.22.1...v1.23.2
[v1.22.1]: https://github.com/nasa/cumulus/compare/v1.21.0...v1.22.1
[v1.21.0]: https://github.com/nasa/cumulus/compare/v1.20.0...v1.21.0
[v1.20.0]: https://github.com/nasa/cumulus/compare/v1.19.0...v1.20.0
[v1.19.0]: https://github.com/nasa/cumulus/compare/v1.18.0...v1.19.0
[v1.18.0]: https://github.com/nasa/cumulus/compare/v1.17.0...v1.18.0
[v1.17.0]: https://github.com/nasa/cumulus/compare/v1.16.1...v1.17.0
[v1.16.1]: https://github.com/nasa/cumulus/compare/v1.16.0...v1.16.1
[v1.16.0]: https://github.com/nasa/cumulus/compare/v1.15.0...v1.16.0
[v1.15.0]: https://github.com/nasa/cumulus/compare/v1.14.5...v1.15.0
[v1.14.5]: https://github.com/nasa/cumulus/compare/v1.14.4...v1.14.5
[v1.14.4]: https://github.com/nasa/cumulus/compare/v1.14.3...v1.14.4
[v1.14.3]: https://github.com/nasa/cumulus/compare/v1.14.2...v1.14.3
[v1.14.2]: https://github.com/nasa/cumulus/compare/v1.14.1...v1.14.2
[v1.14.1]: https://github.com/nasa/cumulus/compare/v1.14.0...v1.14.1
[v1.14.0]: https://github.com/nasa/cumulus/compare/v1.13.5...v1.14.0
[v1.13.5]: https://github.com/nasa/cumulus/compare/v1.13.4...v1.13.5
[v1.13.4]: https://github.com/nasa/cumulus/compare/v1.13.3...v1.13.4
[v1.13.3]: https://github.com/nasa/cumulus/compare/v1.13.2...v1.13.3
[v1.13.2]: https://github.com/nasa/cumulus/compare/v1.13.1...v1.13.2
[v1.13.1]: https://github.com/nasa/cumulus/compare/v1.13.0...v1.13.1
[v1.13.0]: https://github.com/nasa/cumulus/compare/v1.12.1...v1.13.0
[v1.12.1]: https://github.com/nasa/cumulus/compare/v1.12.0...v1.12.1
[v1.12.0]: https://github.com/nasa/cumulus/compare/v1.11.3...v1.12.0
[v1.11.3]: https://github.com/nasa/cumulus/compare/v1.11.2...v1.11.3
[v1.11.2]: https://github.com/nasa/cumulus/compare/v1.11.1...v1.11.2
[v1.11.1]: https://github.com/nasa/cumulus/compare/v1.11.0...v1.11.1
[v1.11.0]: https://github.com/nasa/cumulus/compare/v1.10.4...v1.11.0
[v1.10.4]: https://github.com/nasa/cumulus/compare/v1.10.3...v1.10.4
[v1.10.3]: https://github.com/nasa/cumulus/compare/v1.10.2...v1.10.3
[v1.10.2]: https://github.com/nasa/cumulus/compare/v1.10.1...v1.10.2
[v1.10.1]: https://github.com/nasa/cumulus/compare/v1.10.0...v1.10.1
[v1.10.0]: https://github.com/nasa/cumulus/compare/v1.9.1...v1.10.0
[v1.9.1]: https://github.com/nasa/cumulus/compare/v1.9.0...v1.9.1
[v1.9.0]: https://github.com/nasa/cumulus/compare/v1.8.1...v1.9.0
[v1.8.1]: https://github.com/nasa/cumulus/compare/v1.8.0...v1.8.1
[v1.8.0]: https://github.com/nasa/cumulus/compare/v1.7.0...v1.8.0
[v1.7.0]: https://github.com/nasa/cumulus/compare/v1.6.0...v1.7.0
[v1.6.0]: https://github.com/nasa/cumulus/compare/v1.5.5...v1.6.0
[v1.5.5]: https://github.com/nasa/cumulus/compare/v1.5.4...v1.5.5
[v1.5.4]: https://github.com/nasa/cumulus/compare/v1.5.3...v1.5.4
[v1.5.3]: https://github.com/nasa/cumulus/compare/v1.5.2...v1.5.3
[v1.5.2]: https://github.com/nasa/cumulus/compare/v1.5.1...v1.5.2
[v1.5.1]: https://github.com/nasa/cumulus/compare/v1.5.0...v1.5.1
[v1.5.0]: https://github.com/nasa/cumulus/compare/v1.4.1...v1.5.0
[v1.4.1]: https://github.com/nasa/cumulus/compare/v1.4.0...v1.4.1
[v1.4.0]: https://github.com/nasa/cumulus/compare/v1.3.0...v1.4.0
[v1.3.0]: https://github.com/nasa/cumulus/compare/v1.2.0...v1.3.0
[v1.2.0]: https://github.com/nasa/cumulus/compare/v1.1.4...v1.2.0
[v1.1.4]: https://github.com/nasa/cumulus/compare/v1.1.3...v1.1.4
[v1.1.3]: https://github.com/nasa/cumulus/compare/v1.1.2...v1.1.3
[v1.1.2]: https://github.com/nasa/cumulus/compare/v1.1.1...v1.1.2
[v1.1.1]: https://github.com/nasa/cumulus/compare/v1.0.1...v1.1.1
[v1.1.0]: https://github.com/nasa/cumulus/compare/v1.0.1...v1.1.0
[v1.0.1]: https://github.com/nasa/cumulus/compare/v1.0.0...v1.0.1
[v1.0.0]: https://github.com/nasa/cumulus/compare/pre-v1-release...v1.0.0<|MERGE_RESOLUTION|>--- conflicted
+++ resolved
@@ -154,14 +154,10 @@
     Setup'](https://nasa.github.io/cumulus/docs/next/data-cookbooks/setup)
     documentation.
   - Added `checksumFor` validation to collections model.
-<<<<<<< HEAD
 - **CUMULUS-1886**
   - Added `multiple sort keys` support to `@cumulus/api`
 - **CUMULUS-1887**
   - Added additional fields to the granule CSV download file
-=======
-
->>>>>>> b4ac3c4a
 - **CUMULUS-1956**
   - Added `@cumulus/earthata-login-client` package
   - The `/s3credentials` endpoint that is deployed as part of distribution now
