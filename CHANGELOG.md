# Changelog

All notable changes to this project will be documented in this file.

The format is based on [Keep a Changelog](http://keepachangelog.com/en/1.0.0/).

## [Unreleased]

### BREAKING CHANGES

- **CUMULUS-1969**
  - The `DiscoverPdrs` task now expects `provider_path` to be provided at
    `event.config.provider_path`, not `event.config.collection.provider_path`
  - `event.config.provider_path` is now a required parameter of the
    `DiscoverPdrs` task
  - `event.config.collection` is no longer a parameter to the `DiscoverPdrs`
    task

### Added

- **CUMULUS-1800**
  - Added task configuration setting named `syncChecksumFiles` to the
    SyncGranule task. This setting is `false` by default, but when set to
    `true`, all checksum files associated with data files that are downloaded
    will be downloaded as well.


## [v1.23.2] 2020-05-22

### BREAKING CHANGES

- Updates to the Cumulus archive API:
  - All endpoints now return a `401` response instead of a `403` for any request where the JWT passed as a Bearer token is invalid.
  - POST `/refresh` and DELETE `/token/<token>` endpoints now return a `401` response for requests with expired tokens

- **CUMULUS-1894**
  - `@cumulus/ingest/granule.handleDuplicateFile()`
    - The `copyOptions` parameter has been removed
    - An `ACL` parameter has been added
  - `@cumulus/ingest/granule.renameS3FileWithTimestamp()`
    - Now returns `undefined`

- **CUMULUS-1896**
  Updated all Cumulus core lambdas to utilize the new message adapter streaming interface via [cumulus-message-adapter-js v1.2.0](https://github.com/nasa/cumulus-message-adapter-js/releases/tag/v1.2.0).   Users of this version of Cumulus (or later) must utilize version 1.3.0 or greater of the [cumulus-message-adapter](https://github.com/nasa/cumulus-message-adapter) to support core lambdas.

- **CUMULUS-1912**
  - `@cumulus/api` reconciliationReports list endpoint returns a list of reconciliationReport records instead of S3Uri.

- **CUMULUS-1969**
  - The `DiscoverGranules` task now expects `provider_path` to be provided at
    `event.config.provider_path`, not `event.config.collection.provider_path`
  - `config.provider_path` is now a required parameter of the `DiscoverGranules`
    task

### MIGRATION STEPS

- To take advantage of the new TTL-based access token expiration implemented in CUMULUS-1777 (see notes below) and clear out existing records in your access tokens table, do the following:
  1. Log out of any active dashboard sessions
  2. Use the AWS console or CLI to delete your `<prefix>-AccessTokensTable` DynamoDB table
  3. [Re-deploy your `data-persistence` module](https://nasa.github.io/cumulus/docs/deployment/upgrade-readme#update-data-persistence-resources), which should re-create the `<prefix>-AccessTokensTable` DynamoDB table
  4. Return to using the Cumulus API/dashboard as normal
- This release requires the Cumulus Message Adapter layer deployed with Cumulus Core to be at least 1.3.0, as the core lambdas have updated to [cumulus-message-adapter-js v1.2.0](https://github.com/nasa/cumulus-message-adapter-js/releases/tag/v1.2.0) and the new CMA interface.  As a result, users should:
  1. Follow the [Cumulus Message Adapter (CMA) deployment instructions](https://nasa.github.io/cumulus/docs/deployment/deployment-readme#deploy-the-cumulus-message-adapter-layer) and install a CMA layer version >=1.3.0
  2. If you are using any custom Node.js Lambdas in your workflows **and** the Cumulus CMA layer/`cumulus-message-adapter-js`, you must update your lambda to use [cumulus-message-adapter-js v1.2.0](https://github.com/nasa/cumulus-message-adapter-js/releases/tag/v1.2.0) and follow the migration instructions in the release notes. Prior versions of `cumulus-message-adapter-js` are not compatible with CMA >= 1.3.0.
- Migrate existing s3 reconciliation report records to database (CUMULUS-1911):
  - After update your `data persistence` module and Cumulus resources, run the command:

  ```bash
  ./node_modules/.bin/cumulus-api migrate --stack `<your-terraform-deployment-prefix>` --migrationVersion migration5
  ```

### Added

- Added a limit for concurrent Elasticsearch requests when doing an index from database operation
- Added the `es_request_concurrency` parameter to the archive and cumulus Terraform modules

- **CUMULUS-1995**
  - Added the `es_index_shards` parameter to the archive and cumulus Terraform modules to configure the number of shards for the ES index
    - If you have an existing ES index, you will need to [reindex](https://nasa.github.io/cumulus-api/#reindex) and then [change index](https://nasa.github.io/cumulus-api/#change-index) to take advantage of shard updates

- **CUMULUS-1894**
  - Added `@cumulus/aws-client/S3.moveObject()`

- **CUMULUS-1911**
  - Added ReconciliationReports table
  - Updated CreateReconciliationReport lambda to save Reconciliation Report records to database
  - Updated dbIndexer and IndexFromDatabase lambdas to index Reconciliation Report records to Elasticsearch
  - Added migration_5 to migrate existing s3 reconciliation report records to database and Elasticsearch
  - Updated `@cumulus/api` package, `tf-modules/archive` and `tf-modules/data-persistence` Terraform modules

- **CUMULUS-1916**
  - Added util function for seeding reconciliation reports when running API locally in dashboard

### Changed

- **CUMULUS-1777**
  - The `expirationTime` property is now a **required field** of the access tokens model.
  - Updated the `AccessTokens` table to set a [TTL](https://docs.aws.amazon.com/amazondynamodb/latest/developerguide/howitworks-ttl.html) on the `expirationTime` field in `tf-modules/data-persistence/dynamo.tf`. As a result, access token records in this table whose `expirationTime` has passed should be **automatically deleted by DynamoDB**.
  - Updated all code creating access token records in the Dynamo `AccessTokens` table to set the `expirationTime` field value in seconds from the epoch.
- **CUMULUS-1912**
  - Updated reconciliationReports endpoints to query against Elasticsearch, delete report from both database and s3
  - Added `@cumulus/api-client/reconciliationReports`
<<<<<<< HEAD
- **CUMULUS-1952**
  - Updated HTTP(S) provider to accept username/password for Basic authorization. This change adds support for Basic Authorization such as Earthdata login redirects to ingest (i.e. as implemented in SyncGranule), but not to discovery (i.e. as implemented in DiscoverGranules). Discovery still expects the provider's file system to be publicly accessible, but not the individual files and their contents.
  - **NOTE**: Using this in combination with the HTTP protocol may expose usernames and passwords to intermediary network entities. HTTPS is highly recommended.
=======
- **CUMULUS-1999**
  - Updated `@cumulus/common/util.deprecate()` so that only a single deprecation notice is printed for each name/version combination
>>>>>>> 8cd63aa3

### Fixed

- **CUMULUS-1894**
  - The `SyncGranule` task can now handle files larger than 5 GB
- **CUMULUS-1987**
  - `Remove granule from CMR` operation in `@cumulus/api` now passes token to CMR when fetching granule metadata, allowing removal of private granules
- **CUMULUS-1993**
  - For a given queue, the `sqs-message-consumer` Lambda will now only schedule workflows for rules matching the queue **and the collection information in each queue message (if any)**
    - The consumer also now only reads each queue message **once per Lambda invocation**, whereas previously each message was read **once per queue rule per Lambda invocation**
  - Fixed bug preventing the deletion of multiple SNS rules that share the same SNS topic

### Deprecated

- **CUMULUS-1894**
  - `@cumulus/ingest/granule.copyGranuleFile()`
  - `@cumulus/ingest/granule.moveGranuleFile()`

- **CUMULUS-1987** - Deprecated the following functions:
  - `@cumulus/cmrjs/getMetadata(cmrLink)` -> `@cumulus/cmr-client/CMR.getGranuleMetadata(cmrLink)`
  - `@cumulus/cmrjs/getFullMetadata(cmrLink)`

## [v1.22.1] 2020-05-04

**Note**: v1.22.0 was not released as a package due to npm/release concerns.  Users upgrading to 1.22.x should start with 1.22.1

### Added

- **CUMULUS-1894**
  - Added `@cumulus/aws-client/S3.multipartCopyObject()`
- **CUMULUS-408**
  - Added `certificateUri` field to provider schema. This optional field allows operators to specify an S3 uri to a CA bundle to use for HTTPS requests.
- **CUMULUS-1787**
  - Added `collections/active` endpoint for returning collections with active granules in `@cumulus/api`
- **CUMULUS-1799**
  - Added `@cumulus/common/stack.getBucketsConfigKey()` to return the S3 key for the buckets config object
  - Added `@cumulus/common/workflows.getWorkflowFileKey()` to return the S3 key for a workflow definition object
  - Added `@cumulus/common/workflows.getWorkflowsListKeyPrefix()` to return the S3 key prefix for objects containing workflow definitions
  - Added `@cumulus/message` package containing utilities for building and parsing Cumulus messages
- **CUMULUS-1850**
  - Added `@cumulus/aws-client/Kinesis.describeStream()` to get a Kinesis stream description
- **CUMULUS-1853**
  - Added `@cumulus/integration-tests/collections.createCollection()`
  - Added `@cumulus/integration-tests/executions.findExecutionArn()`
  - Added `@cumulus/integration-tests/executions.getExecutionWithStatus()`
  - Added `@cumulus/integration-tests/granules.getGranuleWithStatus()`
  - Added `@cumulus/integration-tests/providers.createProvider()`
  - Added `@cumulus/integration-tests/rules.createOneTimeRule()`

### Changed

- **CUMULUS-1682**
  - Moved all `@cumulus/ingest/parse-pdr` code into the `parse-pdr` task as it had become tightly coupled with that task's handler and was not used anywhere else. Unit tests also restored.
- **CUMULUS-1820**
  - Updated the Thin Egress App module used in `tf-modules/distribution/main.tf` to build 74. [See the release notes](https://github.com/asfadmin/thin-egress-app/releases/tag/tea-build.74).
- **CUMULUS-1852**
  - Updated POST endpoints for `/collections`, `/providers`, and `/rules` to log errors when returning a 500 response
  - Updated POST endpoint for `/collections`:
    - Return a 400 response when the `name` or `version` fields are missing
    - Return a 409 response if the collection already exists
    - Improved error messages to be more explicit
  - Updated POST endpoint for `/providers`:
    - Return a 400 response if the `host` field value is invalid
    - Return a 409 response if the provider already exists
  - Updated POST endpoint for `/rules`:
    - Return a 400 response if rule `name` is invalid
    - Return a 400 response if rule `type` is invalid
- **CUMULUS-1891**
  - Updated the following endpoints using async operations to return a 503 error if the ECS task  cannot be started and a 500 response for a non-specific error:
    - POST `/replays`
    - POST `/bulkDelete`
    - POST `/elasticsearch/index-from-database`
    - POST `/granules/bulk`

### Fixed

- **CUMULUS-408**
  - Fixed HTTPS discovery and ingest.

- **CUMULUS-1850**
  - Fixed a bug in Kinesis event processing where the message consumer would not properly filter available rules based on the collection information in the event and the Kinesis stream ARN

- **CUMULUS-1853**
  - Fixed a bug where attempting to create a rule containing a payload property
    would fail schema validation.

- **CUMULUS-1854**
  - Rule schema is validated before starting workflows or creating event source mappings

- **CUMULUS-1974**
  - Fixed @cumulus/api webpack config for missing underscore object due to underscore update

### Deprecated

- **CUMULUS-1799** - Deprecated the following code. For cases where the code was moved into another package, the new code location is noted:
  - `@cumulus/aws-client/StepFunctions.fromSfnExecutionName()`
  - `@cumulus/aws-client/StepFunctions.toSfnExecutionName()`
  - `@cumulus/aws-client/StepFunctions.getExecutionArn()` -> `@cumulus/message/Executions.buildExecutionArn()`
  - `@cumulus/aws-client/StepFunctions.getExecutionUrl()` -> `@cumulus/message/Executions.getExecutionUrlFromArn()`
  - `@cumulus/aws-client/StepFunctions.getStateMachineArn()` -> `@cumulus/message/Executions.getStateMachineArnFromExecutionArn()`
  - `@cumulus/aws-client/StepFunctions.pullStepFunctionEvent()` -> `@cumulus/message/StepFunctions.pullStepFunctionEvent()`
  - `@cumulus/common/bucketsConfigJsonObject()`
  - `@cumulus/common/CloudWatchLogger`
  - `@cumulus/common/collection-config-store/CollectionConfigStore` -> `@cumulus/collection-config-store`
  - `@cumulus/common/collection-config-store.constructCollectionId()` -> `@cumulus/message/Collections.constructCollectionId`
  - `@cumulus/common/concurrency.limit()`
  - `@cumulus/common/concurrency.mapTolerant()`
  - `@cumulus/common/concurrency.promiseUrl()`
  - `@cumulus/common/concurrency.toPromise()`
  - `@cumulus/common/concurrency.unless()`
  - `@cumulus/common/config.buildSchema()`
  - `@cumulus/common/config.parseConfig()`
  - `@cumulus/common/config.resolveResource()`
  - `@cumulus/common/config.resourceToArn()`
  - `@cumulus/common/FieldPattern`
  - `@cumulus/common/launchpad.getLaunchpadToken()` -> `@cumulus/launchpad-auth/index.getLaunchpadToken()`
  - `@cumulus/common/LaunchpadToken` -> `@cumulus/launchpad-auth/LaunchpadToken`
  - `@cumulus/common/launchpad.validateLaunchpadToken()` -> `@cumulus/launchpad-auth/index.validateLaunchpadToken()`
  - `@cumulus/common/message.buildCumulusMeta()` -> `@cumulus/message/Build.buildCumulusMeta()`
  - `@cumulus/common/message.buildQueueMessageFromTemplate()` -> `@cumulus/message/Build.buildQueueMessageFromTemplate()`
  - `@cumulus/common/message.getCollectionIdFromMessage()` -> `@cumulus/message/Collections.getCollectionIdFromMessage()`
  - `@cumulus/common/message.getMessageExecutionArn()` -> `@cumulus/message/Executions.getMessageExecutionArn()`
  - `@cumulus/common/message.getMessageExecutionName()` -> `@cumulus/message/Executions.getMessageExecutionName()`
  - `@cumulus/common/message.getMaximumExecutions()` -> `@cumulus/message/Queue.getMaximumExecutions()`
  - `@cumulus/common/message.getMessageFromTemplate()`
  - `@cumulus/common/message.getMessageStateMachineArn()` -> `@cumulus/message/Executions.getMessageStateMachineArn()`)
  - `@cumulus/common/message.getMessageGranules()` -> `@cumulus/message/Granules.getMessageGranules()`
  - `@cumulus/common/message.getQueueNameByUrl()` -> `@cumulus/message/Queue.getQueueNameByUrl()`
  - `@cumulus/common/message.getQueueName()` -> `@cumulus/message/Queue.getQueueName()`)
  - `@cumulus/common/message.hasQueueAndExecutionLimit()` -> `@cumulus/message/Queue.hasQueueAndExecutionLimit()`
  - `@cumulus/common/Semaphore`
  - `@cumulus/common/test-utils.throttleOnce()`
  - `@cumulus/common/workflows.getWorkflowArn()`
  - `@cumulus/common/workflows.getWorkflowFile()`
  - `@cumulus/common/workflows.getWorkflowList()`
  - `@cumulus/common/workflows.getWorkflowTemplate()`
  - `@cumulus/integration-tests/sfnStep/SfnStep.parseStepMessage()` -> `@cumulus/message/StepFunctions.parseStepMessage()`
- **CUMULUS-1858** - Deprecated the following functions.
  - `@cumulus/common/string.globalReplace()`
  - `@cumulus/common/string.isNonEmptyString()`
  - `@cumulus/common/string.isValidHostname()`
  - `@cumulus/common/string.match()`
  - `@cumulus/common/string.matches()`
  - `@cumulus/common/string.replace()`
  - `@cumulus/common/string.toLower()`
  - `@cumulus/common/string.toUpper()`

### Removed

- **CUMULUS-1799**: Deprecated code removals:
  - Removed from `@cumulus/common/aws`:
    - `pullStepFunctionEvent()`
  - Removed `@cumulus/common/sfnStep`
  - Removed `@cumulus/common/StepFunctions`

## [v1.21.0] 2020-03-30

### PLEASE NOTE

- **CUMULUS-1762**: the `messageConsumer` for `sns` and `kinesis`-type rules now fetches
  the collection information from the message. You should ensure that your rule's collection
  name and version match what is in the message for these ingest messages to be processed.
  If no matching rule is found, an error will be thrown and logged in the
  `messageConsumer` Lambda function's log group.

### Added

- **CUMULUS-1629**`
  - Updates discover-granules task to respect/utilize duplicateHandling configuration such that
    - skip:               Duplicates will be filtered from the granule list
    - error:              Duplicates encountered will result in step failure
    - replace, version:   Duplicates will be ignored and handled as normal.
  - Adds a new copy of the API lambda `PrivateApiLambda()` which is configured to not require authentication. This Lambda is not connected to an API gateway
  - Adds `@cumulus/api-client` with functions for use by workflow lambdas to call the API when needed

- **CUMULUS-1732**
  - Added Python task/activity workflow and integration test (`PythonReferenceSpec`) to test `cumulus-message-adapter-python`and `cumulus-process-py` integration.
- **CUMULUS-1795**
  - Added an IAM policy on the Cumulus EC2 creation to enable SSM when the `deploy_to_ngap` flag is true

### Changed

- **CUMULUS-1762**
  - the `messageConsumer` for `sns` and `kinesis`-type rules now fetches the collection
    information from the message.

### Deprecated

- **CUMULUS-1629**
  - Deprecate `granulesApi`, `rulesApi`, `emsApi`, `executionsAPI` from `@cumulus/integration-test/api` in favor of code moved to `@cumulus/api-client`

### Removed

- **CUMULUS-1799**: Deprecated code removals
  - Removed deprecated method `@cumulus/api/models/Granule.createGranulesFromSns()`
  - Removed deprecated method `@cumulus/api/models/Granule.removeGranuleFromCmr()`
  - Removed from `@cumulus/common/aws`:
    - `apigateway()`
    - `buildS3Uri()`
    - `calculateS3ObjectChecksum()`
    - `cf()`
    - `cloudwatch()`
    - `cloudwatchevents()`
    - `cloudwatchlogs()`
    - `createAndWaitForDynamoDbTable()`
    - `createQueue()`
    - `deleteSQSMessage()`
    - `describeCfStackResources()`
    - `downloadS3File()`
    - `downloadS3Files()`
    - `DynamoDbSearchQueue` class
    - `dynamodbstreams()`
    - `ec2()`
    - `ecs()`
    - `fileExists()`
    - `findResourceArn()`
    - `fromSfnExecutionName()`
    - `getFileBucketAndKey()`
    - `getJsonS3Object()`
    - `getQueueUrl()`
    - `getObjectSize()`
    - `getS3ObjectReadStream()`
    - `getSecretString()`
    - `getStateMachineArn()`
    - `headObject()`
    - `isThrottlingException()`
    - `kinesis()`
    - `lambda()`
    - `listS3Objects()`
    - `promiseS3Upload()`
    - `publishSnsMessage()`
    - `putJsonS3Object()`
    - `receiveSQSMessages()`
    - `s3CopyObject()`
    - `s3GetObjectTagging()`
    - `s3Join()`
    - `S3ListObjectsV2Queue` class
    - `s3TagSetToQueryString()`
    - `s3PutObjectTagging()`
    - `secretsManager()`
    - `sendSQSMessage()`
    - `sfn()`
    - `sns()`
    - `sqs()`
    - `sqsQueueExists()`
    - `toSfnExecutionName()`
    - `uploadS3FileStream()`
    - `uploadS3Files()`
    - `validateS3ObjectChecksum()`
  - Removed `@cumulus/common/CloudFormationGateway` class
  - Removed `@cumulus/common/concurrency/Mutex` class
  - Removed `@cumulus/common/errors`
  - Removed `@cumulus/common/sftp`
  - Removed `@cumulus/common/string.unicodeEscape`
  - Removed `@cumulus/cmrjs/cmr-utils.getGranuleId()`
  - Removed `@cumulus/cmrjs/cmr-utils.getCmrFiles()`
  - Removed `@cumulus/cmrjs/cmr/CMR` class
  - Removed `@cumulus/cmrjs/cmr/CMRSearchConceptQueue` class
  - Removed `@cumulus/cmrjs/utils.getHost()`
  - Removed `@cumulus/cmrjs/utils.getIp()`
  - Removed `@cumulus/cmrjs/utils.hostId()`
  - Removed `@cumulus/cmrjs/utils/ummVersion()`
  - Removed `@cumulus/cmrjs/utils.updateToken()`
  - Removed `@cumulus/cmrjs/utils.validateUMMG()`
  - Removed `@cumulus/ingest/aws.getEndpoint()`
  - Removed `@cumulus/ingest/aws.getExecutionUrl()`
  - Removed `@cumulus/ingest/aws/invoke()`
  - Removed `@cumulus/ingest/aws/CloudWatch` class
  - Removed `@cumulus/ingest/aws/ECS` class
  - Removed `@cumulus/ingest/aws/Events` class
  - Removed `@cumulus/ingest/aws/SQS` class
  - Removed `@cumulus/ingest/aws/StepFunction` class
  - Removed `@cumulus/ingest/util.normalizeProviderPath()`
  - Removed `@cumulus/integration-tests/index.listCollections()`
  - Removed `@cumulus/integration-tests/index.listProviders()`
  - Removed `@cumulus/integration-tests/index.rulesList()`
  - Removed `@cumulus/integration-tests/api/api.addCollectionApi()`

## [v1.20.0] 2020-03-12

### BREAKING CHANGES

- **CUMULUS-1714**
  - Changed the format of the message sent to the granule SNS Topic. Message includes the granule record under `record` and the type of event under `event`. Messages with `deleted` events will have the record that was deleted with a `deletedAt` timestamp. Options for `event` are `Create | Update | Delete`
- **CUMULUS-1769** - `deploy_to_ngap` is now a **required** variable for the `tf-modules/cumulus` module. **For those deploying to NGAP environments, this variable should always be set to `true`.**

### Notable changes

- **CUMULUS-1739** - You can now exclude Elasticsearch from your `tf-modules/data-persistence` deployment (via `include_elasticsearch = false`) and your `tf-modules/cumulus` module will still deploy successfully.

- **CUMULUS-1769** - If you set `deploy_to_ngap = true` for the `tf-modules/archive` Terraform module, **you can only deploy your archive API gateway as `PRIVATE`**, not `EDGE`.

### Added

- Added `@cumulus/aws-client/S3.getS3ObjectReadStreamAsync()` to deal with S3 eventual consistency issues by checking for the existence an S3 object with retries before getting a readable stream for that object.
- **CUMULUS-1769**
  - Added `deploy_to_ngap` boolean variable for the `tf-modules/cumulus` and `tf-modules/archive` Terraform modules. This variable is required. **For those deploying to NGAP environments, this variable should always be set to `true`.**
- **HYRAX-70**
  - Add the hyrax-metadata-update task

### Changed

- [`AccessToken.get()`](https://github.com/nasa/cumulus/blob/master/packages/api/models/access-tokens.js) now enforces [strongly consistent reads from DynamoDB](https://docs.aws.amazon.com/amazondynamodb/latest/developerguide/HowItWorks.ReadConsistency.html)
- **CUMULUS-1739**
  - Updated `tf-modules/data-persistence` to make Elasticsearch alarm resources and outputs conditional on the `include_elasticsearch` variable
  - Updated `@cumulus/aws-client/S3.getObjectSize` to include automatic retries for any failures from `S3.headObject`
- **CUMULUS-1784**
  - Updated `@cumulus/api/lib/DistributionEvent.remoteIP()` to parse the IP address in an S3 access log from the `A-sourceip` query parameter if present, otherwise fallback to the original parsing behavior.
- **CUMULUS-1768**
  - The `stats/summary` endpoint reports the distinct collections for the number of granules reported

### Fixed

- **CUMULUS-1739** - Fixed the `tf-modules/cumulus` and `tf-modules/archive` modules to make these Elasticsearch variables truly optional:
  - `elasticsearch_domain_arn`
  - `elasticsearch_hostname`
  - `elasticsearch_security_group_id`

- **CUMULUS-1768**
  - Fixed the `stats/` endpoint so that data is correctly filtered by timestamp and `processingTime` is calculated correctly.

- **CUMULUS-1769**
  - In the `tf-modules/archive` Terraform module, the `lifecycle` block ignoring changes to the `policy` of the archive API gateway is now only enforced if `deploy_to_ngap = true`. This fixes a bug where users deploying outside of NGAP could not update their API gateway's resource policy when going from `PRIVATE` to `EDGE`, preventing their API from being accessed publicly.

- **CUMULUS-1775**
  - Fix/update api endpoint to use updated google auth endpoints such that it will work with new accounts

### Removed

- **CUMULUS-1768**
  - Removed API endpoints `stats/histogram` and `stats/average`. All advanced stats needs should be acquired from Cloud Metrics or similarly configured ELK stack.

## [v1.19.0] 2020-02-28

### BREAKING CHANGES

- **CUMULUS-1736**
  - The `@cumulus/discover-granules` task now sets the `dataType` of discovered
    granules based on the `name` of the configured collection, not the
    `dataType`.
  - The config schema of the `@cumulus/discover-granules` task now requires that
    collections contain a `version`.
  - The `@cumulus/sync-granule` task will set the `dataType` and `version` of a
    granule based on the configured collection if those fields are not already
    set on the granule. Previously it was using the `dataType` field of the
    configured collection, then falling back to the `name` field of the
    collection. This update will just use the `name` field of the collection to
    set the `dataType` field of the granule.

- **CUMULUS-1446**
  - Update the `@cumulus/integration-tests/api/executions.getExecution()`
    function to parse the response and return the execution, rather than return
    the full API response.

- **CUMULUS-1672**
  - The `cumulus` Terraform module in previous releases set a
    `Deployment = var.prefix` tag on all resources that it managed. In this
    release, a `tags` input variable has been added to the `cumulus` Terraform
    module to allow resource tagging to be customized. No default tags will be
    applied to Cumulus-managed resources. To replicate the previous behavior,
    set `tags = { Deployment: var.prefix }` as an input variable for the
    `cumulus` Terraform module.

- **CUMULUS-1684 Migration Instructions**
  - In previous releases, a provider's username and password were encrypted
    using a custom encryption library. That has now been updated to use KMS.
    This release includes a Lambda function named
    `<prefix>-ProviderSecretsMigration`, which will re-encrypt existing
    provider credentials to use KMS. After this release has been deployed, you
    will need to manually invoke that Lambda function using either the AWS CLI
    or AWS Console. It should only need to be successfully run once.
  - Future releases of Cumulus will invoke a
    `<prefix>-VerifyProviderSecretsMigration` Lambda function as part of the
    deployment, which will cause the deployment to fail if the migration
    Lambda has not been run.

- **CUMULUS-1718**
  - The `@cumulus/sf-sns-report` task for reporting mid-workflow updates has been retired.
  This task was used as the `PdrStatusReport` task in our ParsePdr example workflow.
  If you have a ParsePdr or other workflow using this task, use `@cumulus/sf-sqs-report` instead.
  Trying to deploy the old task will result in an error as the cumulus module no longer exports `sf_sns_report_task`.
  - Migration instruction: In your workflow definition, for each step using the old task change:
  `"Resource": "${module.cumulus.sf_sns_report_task.task_arn}"`
  to
  `"Resource": "${module.cumulus.sf_sqs_report_task.task_arn}"`

- **CUMULUS-1755**
  - The `thin_egress_jwt_secret_name` variable for the `tf-modules/cumulus` Terraform module is now **required**. This variable is passed on to the Thin Egress App in `tf-modules/distribution/main.tf`, which uses the keys stored in the secret to sign JWTs. See the [Thin Egress App documentation on how to create a value for this secret](https://github.com/asfadmin/thin-egress-app#setting-up-the-jwt-cookie-secrets).

### Added

- **CUMULUS-1446**
  - Add `@cumulus/common/FileUtils.readJsonFile()` function
  - Add `@cumulus/common/FileUtils.readTextFile()` function
  - Add `@cumulus/integration-tests/api/collections.createCollection()` function
  - Add `@cumulus/integration-tests/api/collections.deleteCollection()` function
  - Add `@cumulus/integration-tests/api/collections.getCollection()` function
  - Add `@cumulus/integration-tests/api/providers.getProvider()` function
  - Add `@cumulus/integration-tests/index.getExecutionOutput()` function
  - Add `@cumulus/integration-tests/index.loadCollection()` function
  - Add `@cumulus/integration-tests/index.loadProvider()` function
  - Add `@cumulus/integration-tests/index.readJsonFilesFromDir()` function

- **CUMULUS-1672**
  - Add a `tags` input variable to the `archive` Terraform module
  - Add a `tags` input variable to the `cumulus` Terraform module
  - Add a `tags` input variable to the `cumulus_ecs_service` Terraform module
  - Add a `tags` input variable to the `data-persistence` Terraform module
  - Add a `tags` input variable to the `distribution` Terraform module
  - Add a `tags` input variable to the `ingest` Terraform module
  - Add a `tags` input variable to the `s3-replicator` Terraform module

- **CUMULUS-1707**
  - Enable logrotate on ECS cluster

- **CUMULUS-1684**
  - Add a `@cumulus/aws-client/KMS` library of KMS-related functions
  - Add `@cumulus/aws-client/S3.getTextObject()`
  - Add `@cumulus/sftp-client` package
  - Create `ProviderSecretsMigration` Lambda function
  - Create `VerifyProviderSecretsMigration` Lambda function

- **CUMULUS-1548**
  - Add ability to put default Cumulus logs in Metrics' ELK stack
  - Add ability to add custom logs to Metrics' ELK Stack

- **CUMULUS-1702**
  - When logs are sent to Metrics' ELK stack, the logs endpoints will return results from there

- **CUMULUS-1459**
  - Async Operations are indexed in Elasticsearch
  - To index any existing async operations you'll need to perform an index from
    database function.

- **CUMULUS-1717**
  - Add `@cumulus/aws-client/deleteAndWaitForDynamoDbTableNotExists`, which
    deletes a DynamoDB table and waits to ensure the table no longer exists
  - Added `publishGranules` Lambda to handle publishing granule messages to SNS when granule records are written to DynamoDB
  - Added `@cumulus/api/models/Granule.storeGranulesFromCumulusMessage` to store granules from a Cumulus message to DynamoDB

- **CUMULUS-1718**
  - Added `@cumulus/sf-sqs-report` task to allow mid-workflow reporting updates.
  - Added `stepfunction_event_reporter_queue_url` and `sf_sqs_report_task` outputs to the `cumulus` module.
  - Added `publishPdrs` Lambda to handle publishing PDR messages to SNS when PDR records are written to DynamoDB.
  - Added `@cumulus/api/models/Pdr.storePdrFromCumulusMessage` to store PDRs from a Cumulus message to DynamoDB.
  - Added `@cumulus/aws-client/parseSQSMessageBody` to parse an SQS message body string into an object.

- **Ability to set custom backend API url in the archive module**
  - Add `api_url` definition in `tf-modules/cumulus/archive.tf`
  - Add `archive_api_url` variable in `tf-modules/cumulus/variables.tf`

- **CUMULUS-1741**
  - Added an optional `elasticsearch_security_group_ids` variable to the
    `data-persistence` Terraform module to allow additional security groups to
    be assigned to the Elasticsearch Domain.

- **CUMULUS-1752**
  - Added `@cumulus/integration-tests/api/distribution.invokeTEADistributionLambda` to simulate a request to the [Thin Egress App](https://github.com/asfadmin/thin-egress-app) by invoking the Lambda and getting a response payload.
  - Added `@cumulus/integration-tests/api/distribution.getTEARequestHeaders` to generate necessary request headers for a request to the Thin Egress App
  - Added `@cumulus/integration-tests/api/distribution.getTEADistributionApiFileStream` to get a response stream for a file served by Thin Egress App
  - Added `@cumulus/integration-tests/api/distribution.getTEADistributionApiRedirect` to get a redirect response from the Thin Egress App

- **CUMULUS-1755**
  - Added `@cumulus/aws-client/CloudFormation.describeCfStack()` to describe a Cloudformation stack
  - Added `@cumulus/aws-client/CloudFormation.getCfStackParameterValues()` to get multiple parameter values for a Cloudformation stack

### Changed

- **CUMULUS-1725**
  - Moved the logic that updates the granule files cache Dynamo table into its
    own Lambda function called `granuleFilesCacheUpdater`.

- **CUMULUS-1736**
  - The `collections` model in the API package now determines the name of a
    collection based on the `name` property, rather than using `dataType` and
    then falling back to `name`.
  - The `@cumulus/integration-tests.loadCollection()` function no longer appends
    the postfix to the end of the collection's `dataType`.
  - The `@cumulus/integration-tests.addCollections()` function no longer appends
    the postfix to the end of the collection's `dataType`.

- **CUMULUS-1672**
  - Add a `retryOptions` parameter to the `@cumulus/aws-client/S3.headObject`
     function, which will retry if the object being queried does not exist.

- **CUMULUS-1446**
  - Mark the `@cumulus/integration-tests/api.addCollectionApi()` function as
    deprecated
  - Mark the `@cumulus/integration-tests/index.listCollections()` function as
    deprecated
  - Mark the `@cumulus/integration-tests/index.listProviders()` function as
    deprecated
  - Mark the `@cumulus/integration-tests/index.rulesList()` function as
    deprecated

- **CUMULUS-1672**
  - Previously, the `cumulus` module defaulted to setting a
    `Deployment = var.prefix` tag on all resources that it managed. In this
    release, the `cumulus` module will now accept a `tags` input variable that
    defines the tags to be assigned to all resources that it manages.
  - Previously, the `data-persistence` module defaulted to setting a
    `Deployment = var.prefix` tag on all resources that it managed. In this
    release, the `data-persistence` module will now accept a `tags` input
    variable that defines the tags to be assigned to all resources that it
    manages.
  - Previously, the `distribution` module defaulted to setting a
    `Deployment = var.prefix` tag on all resources that it managed. In this
    release, the `distribution` module will now accept a `tags` input variable
    that defines the tags to be assigned to all resources that it manages.
  - Previously, the `ingest` module defaulted to setting a
    `Deployment = var.prefix` tag on all resources that it managed. In this
    release, the `ingest` module will now accept a `tags` input variable that
    defines the tags to be assigned to all resources that it manages.
  - Previously, the `s3-replicator` module defaulted to setting a
    `Deployment = var.prefix` tag on all resources that it managed. In this
    release, the `s3-replicator` module will now accept a `tags` input variable
    that defines the tags to be assigned to all resources that it manages.

- **CUMULUS-1684**
  - Update the API package to encrypt provider credentials using KMS instead of
    using RSA keys stored in S3

- **CUMULUS-1717**
  - Changed name of `cwSfExecutionEventToDb` Lambda to `cwSfEventToDbRecords`
  - Updated `cwSfEventToDbRecords` to write granule records to DynamoDB from the incoming Cumulus message

- **CUMULUS-1718**
  - Renamed `cwSfEventToDbRecords` to `sfEventSqsToDbRecords` due to architecture change to being a consumer of an SQS queue of Step Function Cloudwatch events.
  - Updated `sfEventSqsToDbRecords` to write PDR records to DynamoDB from the incoming Cumulus message
  - Moved `data-cookbooks/sns.md` to `data-cookbooks/ingest-notifications.md` and updated it to reflect recent changes.

- **CUMULUS-1748**
  - (S)FTP discovery tasks now use the provider-path as-is instead of forcing it to a relative path.
  - Improved error handling to catch permission denied FTP errors better and log them properly. Workflows will still fail encountering this error and we intend to consider that approach in a future ticket.

- **CUMULUS-1752**
  - Moved class for parsing distribution events to its own file: `@cumulus/api/lib/DistributionEvent.js`
    - Updated `DistributionEvent` to properly parse S3 access logs generated by requests from the [Thin Egress App](https://github.com/asfadmin/thin-egress-app)

- **CUMULUS-1753** - Changes to `@cumulus/ingest/HttpProviderClient.js`:
  - Removed regex filter in `HttpProviderClient.list()` that was used to return only files with an extension between 1 and 4 characters long. `HttpProviderClient.list()` will now return all files linked from the HTTP provider host.

- **CUMULUS-1755**
  - Updated the Thin Egress App module used in `tf-modules/distribution/main.tf` to build 61. [See the release notes](https://github.com/asfadmin/thin-egress-app/releases/tag/tea-build.61).

- **CUMULUS-1757**
  - Update @cumulus/cmr-client CMRSearchConceptQueue to take optional cmrEnvironment parameter

### Deprecated

- **CUMULUS-1684**
  - Deprecate `@cumulus/common/key-pair-provider/S3KeyPairProvider`
  - Deprecate `@cumulus/common/key-pair-provider/S3KeyPairProvider.encrypt()`
  - Deprecate `@cumulus/common/key-pair-provider/S3KeyPairProvider.decrypt()`
  - Deprecate `@cumulus/common/kms/KMS`
  - Deprecate `@cumulus/common/kms/KMS.encrypt()`
  - Deprecate `@cumulus/common/kms/KMS.decrypt()`
  - Deprecate `@cumulus/common/sftp.Sftp`

- **CUMULUS-1717**
  - Deprecate `@cumulus/api/models/Granule.createGranulesFromSns`

- **CUMULUS-1718**
  - Deprecate `@cumulus/sf-sns-report`.
    - This task has been updated to always throw an error directing the user to use `@cumulus/sf-sqs-report` instead. This was done because there is no longer an SNS topic to which to publish, and no consumers to listen to it.

- **CUMULUS-1748**
  - Deprecate `@cumulus/ingest/util.normalizeProviderPath`

- **CUMULUS-1752**
  - Deprecate `@cumulus/integration-tests/api/distribution.getDistributionApiFileStream`
  - Deprecate `@cumulus/integration-tests/api/distribution.getDistributionApiRedirect`
  - Deprecate `@cumulus/integration-tests/api/distribution.invokeApiDistributionLambda`

### Removed

- **CUMULUS-1684**
  - Remove the deployment script that creates encryption keys and stores them to
    S3

- **CUMULUS-1768**
  - Removed API endpoints `stats/histogram` and `stats/average`. All advanced stats needs should be acquired from Cloud Metrics or similarly configured ELK stack.

### Fixed

- **Fix default values for urs_url in variables.tf files**
  - Remove trailing `/` from default `urs_url` values.

- **CUMULUS-1610** - Add the Elasticsearch security group to the EC2 security groups

- **CUMULUS-1740** - `cumulus_meta.workflow_start_time` is now set in Cumulus
  messages

- **CUMULUS-1753** - Fixed `@cumulus/ingest/HttpProviderClient.js` to properly handle HTTP providers with:
  - Multiple link tags (e.g. `<a>`) per line of source code
  - Link tags in uppercase or lowercase (e.g. `<A>`)
  - Links with filepaths in the link target (e.g. `<a href="/path/to/file.txt">`). These files will be returned from HTTP file discovery **as the file name only** (e.g. `file.txt`).

- **CUMULUS-1768**
  - Fix an issue in the stats endpoints in `@cumulus/api` to send back stats for the correct type

## [v1.18.0] 2020-02-03

### BREAKING CHANGES

- **CUMULUS-1686**

  - `ecs_cluster_instance_image_id` is now a _required_ variable of the `cumulus` module, instead of optional.

- **CUMULUS-1698**

  - Change variable `saml_launchpad_metadata_path` to `saml_launchpad_metadata_url` in the `tf-modules/cumulus` Terraform module.

- **CUMULUS-1703**
  - Remove the unused `forceDownload` option from the `sync-granule` tasks's config
  - Remove the `@cumulus/ingest/granule.Discover` class
  - Remove the `@cumulus/ingest/granule.Granule` class
  - Remove the `@cumulus/ingest/pdr.Discover` class
  - Remove the `@cumulus/ingest/pdr.Granule` class
  - Remove the `@cumulus/ingest/parse-pdr.parsePdr` function

### Added

- **CUMULUS-1040**

  - Added `@cumulus/aws-client` package to provide utilities for working with AWS services and the Node.js AWS SDK
  - Added `@cumulus/errors` package which exports error classes for use in Cumulus workflow code
  - Added `@cumulus/integration-tests/sfnStep` to provide utilities for parsing step function execution histories

- **CUMULUS-1102**

  - Adds functionality to the @cumulus/api package for better local testing.
    - Adds data seeding for @cumulus/api's localAPI.
      - seed functions allow adding collections, executions, granules, pdrs, providers, and rules to a Localstack Elasticsearch and DynamoDB via `addCollections`, `addExecutions`, `addGranules`, `addPdrs`, `addProviders`, and `addRules`.
    - Adds `eraseDataStack` function to local API server code allowing resetting of local datastack for testing (ES and DynamoDB).
    - Adds optional parameters to the @cumulus/api bin serve to allow for launching the api without destroying the current data.

- **CUMULUS-1697**

  - Added the `@cumulus/tf-inventory` package that provides command line utilities for managing Terraform resources in your AWS account

- **CUMULUS-1703**

  - Add `@cumulus/aws-client/S3.createBucket` function
  - Add `@cumulus/aws-client/S3.putFile` function
  - Add `@cumulus/common/string.isNonEmptyString` function
  - Add `@cumulus/ingest/FtpProviderClient` class
  - Add `@cumulus/ingest/HttpProviderClient` class
  - Add `@cumulus/ingest/S3ProviderClient` class
  - Add `@cumulus/ingest/SftpProviderClient` class
  - Add `@cumulus/ingest/providerClientUtils.buildProviderClient` function
  - Add `@cumulus/ingest/providerClientUtils.fetchTextFile` function

- **CUMULUS-1731**

  - Add new optional input variables to the Cumulus Terraform module to support TEA upgrade:
    - `thin_egress_cookie_domain` - Valid domain for Thin Egress App cookie
    - `thin_egress_domain_cert_arn` - Certificate Manager SSL Cert ARN for Thin
      Egress App if deployed outside NGAP/CloudFront
    - `thin_egress_download_role_in_region_arn` - ARN for reading of Thin Egress
      App data buckets for in-region requests
    - `thin_egress_jwt_algo` - Algorithm with which to encode the Thin Egress
      App JWT cookie
    - `thin_egress_jwt_secret_name` - Name of AWS secret where keys for the Thin
      Egress App JWT encode/decode are stored
    - `thin_egress_lambda_code_dependency_archive_key` - Thin Egress App - S3
      Key of packaged python modules for lambda dependency layer

- **CUMULUS-1733**
  - Add `discovery-filtering` operator doc to document previously undocumented functionality.

- **CUMULUS-1737**
  - Added the `cumulus-test-cleanup` module to run a nightly cleanup on resources left over from the integration tests run from the `example/spec` directory.

### Changed

- **CUMULUS-1102**

  - Updates `@cumulus/api/auth/testAuth` to use JWT instead of random tokens.
  - Updates the default AMI for the ecs_cluster_instance_image_id.

- **CUMULUS-1622**

  - Mutex class has been deprecated in `@cumulus/common/concurrency` and will be removed in a future release.

- **CUMULUS-1686**

  - Changed `ecs_cluster_instance_image_id` to be a required variable of the `cumulus` module and removed the default value.
    The default was not available across accounts and regions, nor outside of NGAP and therefore not particularly useful.

- **CUMULUS-1688**

  - Updated `@cumulus/aws.receiveSQSMessages` not to replace `message.Body` with a parsed object. This behavior was undocumented and confusing as received messages appeared to contradict AWS docs that state `message.Body` is always a string.
  - Replaced `sf_watcher` CloudWatch rule from `cloudwatch-events.tf` with an EventSourceMapping on `sqs2sf` mapped to the `start_sf` SQS queue (in `event-sources.tf`).
  - Updated `sqs2sf` with an EventSourceMapping handler and unit test.

- **CUMULUS-1698**

  - Change variable `saml_launchpad_metadata_path` to `saml_launchpad_metadata_url` in the `tf-modules/cumulus` Terraform module.
  - Updated `@cumulus/api/launchpadSaml` to download launchpad IDP metadata from configured location when the metadata in s3 is not valid, and to work with updated IDP metadata and SAML response.

- **CUMULUS-1731**
  - Upgrade the version of the Thin Egress App deployed by Cumulus to v48
    - Note: New variables available, see the 'Added' section of this changelog.

### Fixed

- **CUMULUS-1664**

  - Updated `dbIndexer` Lambda to remove hardcoded references to DynamoDB table names.

- **CUMULUS-1733**
  - Fixed granule discovery recursion algorithm used in S/FTP protocols.

### Removed

- **CUMULUS-1481**
  - removed `process` config and output from PostToCmr as it was not required by the task nor downstream steps, and should still be in the output message's `meta` regardless.

### Deprecated

- **CUMULUS-1040**
  - Deprecated the following code. For cases where the code was moved into another package, the new code location is noted:
    - `@cumulus/common/CloudFormationGateway` -> `@cumulus/aws-client/CloudFormationGateway`
    - `@cumulus/common/DynamoDb` -> `@cumulus/aws-client/DynamoDb`
    - `@cumulus/common/errors` -> `@cumulus/errors`
    - `@cumulus/common/StepFunctions` -> `@cumulus/aws-client/StepFunctions`
    - All of the exported functions in `@cumulus/commmon/aws` (moved into `@cumulus/aws-client`), except:
      - `@cumulus/common/aws/isThrottlingException` -> `@cumulus/errors/isThrottlingException`
      - `@cumulus/common/aws/improveStackTrace` (not deprecated)
      - `@cumulus/common/aws/retryOnThrottlingException` (not deprecated)
    - `@cumulus/common/sfnStep/SfnStep.parseStepMessage` -> `@cumulus/integration-tests/sfnStep/SfnStep.parseStepMessage`
    - `@cumulus/common/sfnStep/ActivityStep` -> `@cumulus/integration-tests/sfnStep/ActivityStep`
    - `@cumulus/common/sfnStep/LambdaStep` -> `@cumulus/integration-tests/sfnStep/LambdaStep`
    - `@cumulus/common/string/unicodeEscape` -> `@cumulus/aws-client/StepFunctions.unicodeEscape`
    - `@cumulus/common/util/setErrorStack` -> `@cumulus/aws-client/util/setErrorStack`
    - `@cumulus/ingest/aws/invoke` -> `@cumulus/aws-client/Lambda/invoke`
    - `@cumulus/ingest/aws/CloudWatch.bucketSize`
    - `@cumulus/ingest/aws/CloudWatch.cw`
    - `@cumulus/ingest/aws/ECS.ecs`
    - `@cumulus/ingest/aws/ECS`
    - `@cumulus/ingest/aws/Events.putEvent` -> `@cumulus/aws-client/CloudwatchEvents.putEvent`
    - `@cumulus/ingest/aws/Events.deleteEvent` -> `@cumulus/aws-client/CloudwatchEvents.deleteEvent`
    - `@cumulus/ingest/aws/Events.deleteTarget` -> `@cumulus/aws-client/CloudwatchEvents.deleteTarget`
    - `@cumulus/ingest/aws/Events.putTarget` -> `@cumulus/aws-client/CloudwatchEvents.putTarget`
    - `@cumulus/ingest/aws/SQS.attributes` -> `@cumulus/aws-client/SQS.getQueueAttributes`
    - `@cumulus/ingest/aws/SQS.deleteMessage` -> `@cumulus/aws-client/SQS.deleteSQSMessage`
    - `@cumulus/ingest/aws/SQS.deleteQueue` -> `@cumulus/aws-client/SQS.deleteQueue`
    - `@cumulus/ingest/aws/SQS.getUrl` -> `@cumulus/aws-client/SQS.getQueueUrlByName`
    - `@cumulus/ingest/aws/SQS.receiveMessage` -> `@cumulus/aws-client/SQS.receiveSQSMessages`
    - `@cumulus/ingest/aws/SQS.sendMessage` -> `@cumulus/aws-client/SQS.sendSQSMessage`
    - `@cumulus/ingest/aws/StepFunction.getExecutionStatus` -> `@cumulus/aws-client/StepFunction.getExecutionStatus`
    - `@cumulus/ingest/aws/StepFunction.getExecutionUrl` -> `@cumulus/aws-client/StepFunction.getExecutionUrl`

## [v1.17.0] - 2019-12-31

### BREAKING CHANGES

- **CUMULUS-1498**
  - The `@cumulus/cmrjs.publish2CMR` function expects that the value of its
    `creds.password` parameter is a plaintext password.
  - Rather than using an encrypted password from the `cmr_password` environment
    variable, the `@cumulus/cmrjs.updateCMRMetadata` function now looks for an
    environment variable called `cmr_password_secret_name` and fetches the CMR
    password from that secret in AWS Secrets Manager.
  - The `@cumulus/post-to-cmr` task now expects a
    `config.cmr.passwordSecretName` value, rather than `config.cmr.password`.
    The CMR password will be fetched from that secret in AWS Secrets Manager.

### Added

- **CUMULUS-630**

  - Added support for replaying Kinesis records on a stream into the Cumulus Kinesis workflow triggering mechanism: either all the records, or some time slice delimited by start and end timestamps.
  - Added `/replays` endpoint to the operator API for triggering replays.
  - Added `Replay Kinesis Messages` documentation to Operator Docs.
  - Added `manualConsumer` lambda function to consume a Kinesis stream. Used by the replay AsyncOperation.

- **CUMULUS-1687**
  - Added new API endpoint for listing async operations at `/asyncOperations`
  - All asyncOperations now include the fields `description` and `operationType`. `operationType` can be one of the following. [`Bulk Delete`, `Bulk Granules`, `ES Index`, `Kinesis Replay`]

### Changed

- **CUMULUS-1626**

  - Updates Cumulus to use node10/CMA 1.1.2 for all of its internal lambdas in prep for AWS node 8 EOL

- **CUMULUS-1498**
  - Remove the DynamoDB Users table. The list of OAuth users who are allowed to
    use the API is now stored in S3.
  - The CMR password and Launchpad passphrase are now stored in Secrets Manager

## [v1.16.1] - 2019-12-6

**Please note**:

- The `region` argument to the `cumulus` Terraform module has been removed. You may see a warning or error if you have that variable populated.
- Your workflow tasks should use the following versions of the CMA libraries to utilize new granule, parentArn, asyncOperationId, and stackName fields on the logs:
  - `cumulus-message-adapter-js` version 1.0.10+
  - `cumulus-message-adapter-python` version 1.1.1+
  - `cumulus-message-adapter-java` version 1.2.11+
- The `data-persistence` module no longer manages the creation of an Elasticsearch service-linked role for deploying Elasticsearch to a VPC. Follow the [deployment instructions on preparing your VPC](https://nasa.github.io/cumulus/docs/deployment/deployment-readme#vpc-subnets-and-security-group) for guidance on how to create the Elasticsearch service-linked role manually.
- There is now a `distribution_api_gateway_stage` variable for the `tf-modules/cumulus` Terraform module that will be used as the API gateway stage name used for the distribution API (Thin Egress App)
- Default value for the `urs_url` variable is now `https://uat.urs.earthdata.nasa.gov/` in the `tf-modules/cumulus` and `tf-modules/archive` Terraform modules. So deploying the `cumulus` module without a `urs_url` variable set will integrate your Cumulus deployment with the UAT URS environment.

### Added

- **CUMULUS-1563**

  - Added `custom_domain_name` variable to `tf-modules/data-persistence` module

- **CUMULUS-1654**
  - Added new helpers to `@cumulus/common/execution-history`:
    - `getStepExitedEvent()` returns the `TaskStateExited` event in a workflow execution history after the given step completion/failure event
    - `getTaskExitedEventOutput()` returns the output message for a `TaskStateExited` event in a workflow execution history

### Changed

- **CUMULUS-1578**

  - Updates SAML launchpad configuration to authorize via configured userGroup.
    [See the NASA specific documentation (protected)](https://wiki.earthdata.nasa.gov/display/CUMULUS/Cumulus+SAML+Launchpad+Integration)

- **CUMULUS-1579**

  - Elasticsearch list queries use `match` instead of `term`. `term` had been analyzing the terms and not supporting `-` in the field values.

- **CUMULUS-1619**

  - Adds 4 new keys to `@cumulus/logger` to display granules, parentArn, asyncOperationId, and stackName.
  - Depends on `cumulus-message-adapter-js` version 1.0.10+. Cumulus tasks updated to use this version.

- **CUMULUS-1654**

  - Changed `@cumulus/common/SfnStep.parseStepMessage()` to a static class method

- **CUMULUS-1641**
  - Added `meta.retries` and `meta.visibilityTimeout` properties to sqs-type rule. To create sqs-type rule, you're required to configure a dead-letter queue on your queue.
  - Added `sqsMessageRemover` lambda which removes the message from SQS queue upon successful workflow execution.
  - Updated `sqsMessageConsumer` lambda to not delete message from SQS queue, and to retry the SQS message for configured number of times.

### Removed

- Removed `create_service_linked_role` variable from `tf-modules/data-persistence` module.

- **CUMULUS-1321**
  - The `region` argument to the `cumulus` Terraform module has been removed

### Fixed

- **CUMULUS-1668** - Fixed a race condition where executions may not have been
  added to the database correctly
- **CUMULUS-1654** - Fixed issue with `publishReports` Lambda not including workflow execution error information for failed workflows with a single step
- Fixed `tf-modules/cumulus` module so that the `urs_url` variable is passed on to its invocation of the `tf-modules/archive` module

## [v1.16.0] - 2019-11-15

### Added

- **CUMULUS-1321**

  - A `deploy_distribution_s3_credentials_endpoint` variable has been added to
    the `cumulus` Terraform module. If true, the NGAP-backed S3 credentials
    endpoint will be added to the Thin Egress App's API. Default: true

- **CUMULUS-1544**

  - Updated the `/granules/bulk` endpoint to correctly query Elasticsearch when
    granule ids are not provided.

- **CUMULUS-1580**
  - Added `/granules/bulk` endpoint to `@cumulus/api` to perform bulk actions on granules given either a list of granule ids or an Elasticsearch query and the workflow to perform.

### Changed

- **CUMULUS-1561**

  - Fix the way that we are handling Terraform provider version requirements
  - Pass provider configs into child modules using the method that the
    [Terraform documentation](https://www.terraform.io/docs/configuration/modules.html#providers-within-modules)
    suggests
  - Remove the `region` input variable from the `s3_access_test` Terraform module
  - Remove the `aws_profile` and `aws_region` input variables from the
    `s3-replicator` Terraform module

- **CUMULUS-1639**
  - Because of
    [S3's Data Consistency Model](https://docs.aws.amazon.com/AmazonS3/latest/dev/Introduction.html#BasicsObjects),
    there may be situations where a GET operation for an object can temporarily
    return a `NoSuchKey` response even if that object _has_ been created. The
    `@cumulus/common/aws.getS3Object()` function has been updated to support
    retries if a `NoSuchKey` response is returned by S3. This behavior can be
    enabled by passing a `retryOptions` object to that function. Supported
    values for that object can be found here:
    <https://github.com/tim-kos/node-retry#retryoperationoptions>

### Removed

- **CUMULUS-1559**
  - `logToSharedDestination` has been migrated to the Terraform deployment as `log_api_gateway_to_cloudwatch` and will ONLY apply to egress lambdas.
    Due to the differences in the Terraform deployment model, we cannot support a global log subscription toggle for a configurable subset of lambdas.
    However, setting up your own log forwarding for a Lambda with Terraform is fairly simple, as you will only need to add SubscriptionFilters to your Terraform configuration, one per log group.
    See [the Terraform documentation](https://www.terraform.io/docs/providers/aws/r/cloudwatch_log_subscription_filter.html) for details on how to do this.
    An empty FilterPattern ("") will capture all logs in a group.

## [v1.15.0] - 2019-11-04

### BREAKING CHANGES

- **CUMULUS-1644** - When a workflow execution begins or ends, the workflow
  payload is parsed and any new or updated PDRs or granules referenced in that
  workflow are stored to the Cumulus archive. The defined interface says that a
  PDR in `payload.pdr` will be added to the archive, and any granules in
  `payload.granules` will also be added to the archive. In previous releases,
  PDRs found in `meta.pdr` and granules found in `meta.input_granules` were also
  added to the archive. This caused unexpected behavior and has been removed.
  Only PDRs from `payload.pdr` and granules from `payload.granules` will now be
  added to the Cumulus archive.

- **CUMULUS-1449** - Cumulus now uses a universal workflow template when
  starting a workflow that contains general information specific to the
  deployment, but not specific to the workflow. Workflow task configs must be
  defined using AWS step function parameters. As part of this change,
  `CumulusConfig` has been retired and task configs must now be defined under
  the `cma.task_config` key in the Parameters section of a step function
  definition.

  **Migration instructions**:

  NOTE: These instructions require the use of Cumulus Message Adapter v1.1.x+.
  Please ensure you are using a compatible version before attempting to migrate
  workflow configurations. When defining workflow steps, remove any
  `CumulusConfig` section, as shown below:

  ```yaml
  ParsePdr:
    CumulusConfig:
      provider: "{$.meta.provider}"
      bucket: "{$.meta.buckets.internal.name}"
      stack: "{$.meta.stack}"
  ```

  Instead, use AWS Parameters to pass `task_config` for the task directly into
  the Cumulus Message Adapter:

  ```yaml
  ParsePdr:
    Parameters:
      cma:
        event.$: "$"
        task_config:
          provider: "{$.meta.provider}"
          bucket: "{$.meta.buckets.internal.name}"
          stack: "{$.meta.stack}"
  ```

  In this example, the `cma` key is used to pass parameters to the message
  adapter. Using `task_config` in combination with `event.$: '$'` allows the
  message adapter to process `task_config` as the `config` passed to the Cumulus
  task. See `example/workflows/sips.yml` in the core repository for further
  examples of how to set the Parameters.

  Additionally, workflow configurations for the `QueueGranules` and `QueuePdrs`
  tasks need to be updated:

  - `queue-pdrs` config changes:
    - `parsePdrMessageTemplateUri` replaced with `parsePdrWorkflow`, which is
      the workflow name (i.e. top-level name in `config.yml`, e.g. 'ParsePdr').
    - `internalBucket` and `stackName` configs now required to look up
      configuration from the deployment. Brings the task config in line with
      that of `queue-granules`.
  - `queue-granules` config change: `ingestGranuleMessageTemplateUri` replaced
    with `ingestGranuleWorkflow`, which is the workflow name (e.g.
    'IngestGranule').

- **CUMULUS-1396** - **Workflow steps at the beginning and end of a workflow
  using the `SfSnsReport` Lambda have now been deprecated (e.g. `StartStatus`,
  `StopStatus`) and should be removed from your workflow definitions**. These
  steps were used for publishing ingest notifications and have been replaced by
  an implementation using Cloudwatch events for Step Functions to trigger a
  Lambda that publishes ingest notifications. For further detail on how ingest
  notifications are published, see the notes below on **CUMULUS-1394**. For
  examples of how to update your workflow definitions, see our
  [example workflow definitions](https://github.com/nasa/cumulus/blob/master/example/workflows/).

- **CUMULUS-1470**
  - Remove Cumulus-defined ECS service autoscaling, allowing integrators to
    better customize autoscaling to meet their needs. In order to use
    autoscaling with ECS services, appropriate
    `AWS::ApplicationAutoScaling::ScalableTarget`,
    `AWS::ApplicationAutoScaling::ScalingPolicy`, and `AWS::CloudWatch::Alarm`
    resources should be defined in a kes overrides file. See
    [this example](https://github.com/nasa/cumulus/blob/release-1.15.x/example/overrides/app/cloudformation.template.yml)
    for an example.
  - The following config parameters are no longer used:
    - ecs.services.\<NAME\>.minTasks
    - ecs.services.\<NAME\>.maxTasks
    - ecs.services.\<NAME\>.scaleInActivityScheduleTime
    - ecs.services.\<NAME\>.scaleInAdjustmentPercent
    - ecs.services.\<NAME\>.scaleOutActivityScheduleTime
    - ecs.services.\<NAME\>.scaleOutAdjustmentPercent
    - ecs.services.\<NAME\>.activityName

### Added

- **CUMULUS-1100**

  - Added 30-day retention properties to all log groups that were missing those policies.

- **CUMULUS-1396**

  - Added `@cumulus/common/sfnStep`:
    - `LambdaStep` - A class for retrieving and parsing input and output to Lambda steps in AWS Step Functions
    - `ActivityStep` - A class for retrieving and parsing input and output to ECS activity steps in AWS Step Functions

- **CUMULUS-1574**

  - Added `GET /token` endpoint for SAML authorization when cumulus is protected by Launchpad.
    This lets a user retieve a token by hand that can be presented to the API.

- **CUMULUS-1625**

  - Added `sf_start_rate` variable to the `ingest` Terraform module, equivalent to `sqs_consumer_rate` in the old model, but will not be automatically applied to custom queues as that was.

- **CUMULUS-1513**
  - Added `sqs`-type rule support in the Cumulus API `@cumulus/api`
  - Added `sqsMessageConsumer` lambda which processes messages from the SQS queues configured in the `sqs` rules.

### Changed

- **CUMULUS-1639**

  - Because of
    [S3's Data Consistency Model](https://docs.aws.amazon.com/AmazonS3/latest/dev/Introduction.html#BasicsObjects),
    there may be situations where a GET operation for an object can temporarily
    return a `NoSuchKey` response even if that object _has_ been created. The
    `@cumulus/common/aws.getS3Object()` function will now retry up to 10 times
    if a `NoSuchKey` response is returned by S3. This can behavior can be
    overridden by passing `{ retries: 0 }` as the `retryOptions` argument.

- **CUMULUS-1449**

  - `queue-pdrs` & `queue-granules` config changes. Details in breaking changes section.
  - Cumulus now uses a universal workflow template when starting workflow that contains general information specific to the deployment, but not specific to the workflow.
  - Changed the way workflow configs are defined, from `CumulusConfig` to a `task_config` AWS Parameter.

- **CUMULUS-1452**

  - Changed the default ECS docker storage drive to `devicemapper`

- **CUMULUS-1453**
  - Removed config schema for `@cumulus/sf-sns-report` task
  - Updated `@cumulus/sf-sns-report` to always assume that it is running as an intermediate step in a workflow, not as the first or last step

### Removed

- **CUMULUS-1449**
  - Retired `CumulusConfig` as part of step function definitions, as this is an artifact of the way Kes parses workflow definitions that was not possible to migrate to Terraform. Use AWS Parameters and the `task_config` key instead. See change note above.
  - Removed individual workflow templates.

### Fixed

- **CUMULUS-1620** - Fixed bug where `message_adapter_version` does not correctly inject the CMA

- **CUMULUS-1396** - Updated `@cumulus/common/StepFunctions.getExecutionHistory()` to recursively fetch execution history when `nextToken` is returned in response

- **CUMULUS-1571** - Updated `@cumulus/common/DynamoDb.get()` to throw any errors encountered when trying to get a record and the record does exist

- **CUMULUS-1452**
  - Updated the EC2 initialization scripts to use full volume size for docker storage
  - Changed the default ECS docker storage drive to `devicemapper`

## [v1.14.5] - 2019-12-30 - [BACKPORT]

### Updated

- **CUMULUS-1626**
  - Updates Cumulus to use node10/CMA 1.1.2 for all of its internal lambdas in prep for AWS node 8 EOL

## [v1.14.4] - 2019-10-28

### Fixed

- **CUMULUS-1632** - Pinned `aws-elasticsearch-connector` package in `@cumulus/api` to version `8.1.3`, since `8.2.0` includes breaking changes

## [v1.14.3] - 2019-10-18

### Fixed

- **CUMULUS-1620** - Fixed bug where `message_adapter_version` does not correctly inject the CMA

- **CUMULUS-1572** - A granule is now included in discovery results even when
  none of its files has a matching file type in the associated collection
  configuration. Previously, if all files for a granule were unmatched by a file
  type configuration, the granule was excluded from the discovery results.
  Further, added support for a `boolean` property
  `ignoreFilesConfigForDiscovery`, which controls how a granule's files are
  filtered at discovery time.

## [v1.14.2] - 2019-10-08

### BREAKING CHANGES

Your Cumulus Message Adapter version should be pinned to `v1.0.13` or lower in your `app/config.yml` using `message_adapter_version: v1.0.13` OR you should use the workflow migration steps below to work with CMA v1.1.1+.

- **CUMULUS-1394** - The implementation of the `SfSnsReport` Lambda requires additional environment variables for integration with the new ingest notification SNS topics. Therefore, **you must update the definition of `SfSnsReport` in your `lambdas.yml` like so**:

```yaml
SfSnsReport:
  handler: index.handler
  timeout: 300
  source: node_modules/@cumulus/sf-sns-report/dist
  tables:
    - ExecutionsTable
  envs:
    execution_sns_topic_arn:
      function: Ref
      value: reportExecutionsSns
    granule_sns_topic_arn:
      function: Ref
      value: reportGranulesSns
    pdr_sns_topic_arn:
      function: Ref
      value: reportPdrsSns
```

- **CUMULUS-1447** -
  The newest release of the Cumulus Message Adapter (v1.1.1) requires that parameterized configuration be used for remote message functionality. Once released, Kes will automatically bring in CMA v1.1.1 without additional configuration.

  **Migration instructions**
  Oversized messages are no longer written to S3 automatically. In order to utilize remote messaging functionality, configure a `ReplaceConfig` AWS Step Function parameter on your CMA task:

  ```yaml
  ParsePdr:
    Parameters:
      cma:
        event.$: "$"
        ReplaceConfig:
          FullMessage: true
  ```

  Accepted fields in `ReplaceConfig` include `MaxSize`, `FullMessage`, `Path` and `TargetPath`.
  See https://github.com/nasa/cumulus-message-adapter/blob/master/CONTRACT.md#remote-message-configuration for full details.

  As this change is backward compatible in Cumulus Core, users wishing to utilize the previous version of the CMA may opt to transition to using a CMA lambda layer, or set `message_adapter_version` in their configuration to a version prior to v1.1.0.

### PLEASE NOTE

- **CUMULUS-1394** - Ingest notifications are now provided via 3 separate SNS topics for executions, granules, and PDRs, instead of a single `sftracker` SNS topic. Whereas the `sftracker` SNS topic received a full Cumulus execution message, the new topics all receive generated records for the given object. The new topics are only published to if the given object exists for the current execution. For a given execution/granule/PDR, **two messages will be received by each topic**: one message indicating that ingest is running and another message indicating that ingest has completed or failed. The new SNS topics are:

  - `reportExecutions` - Receives 1 message per execution
  - `reportGranules` - Receives 1 message per granule in an execution
  - `reportPdrs` - Receives 1 message per PDR

### Added

- **CUMULUS-639**

  - Adds SAML JWT and launchpad token authentication to Cumulus API (configurable)
    - **NOTE** to authenticate with Launchpad ensure your launchpad user_id is in the `<prefix>-UsersTable`
    - when Cumulus configured to protect API via Launchpad:
      - New endpoints
        - `GET /saml/login` - starting point for SAML SSO creates the login request url and redirects to the SAML Identity Provider Service (IDP)
        - `POST /saml/auth` - SAML Assertion Consumer Service. POST receiver from SAML IDP. Validates response, logs the user in, and returnes a SAML-based JWT.
    - Disabled endpoints
      - `POST /refresh`
      - Changes authorization worklow:
      - `ensureAuthorized` now presumes the bearer token is a JWT and tries to validate. If the token is malformed, it attempts to validate the token against Launchpad. This allows users to bring their own token as described here https://wiki.earthdata.nasa.gov/display/CUMULUS/Cumulus+API+with+Launchpad+Authentication. But it also allows dashboard users to manually authenticate via Launchpad SAML to receive a Launchpad-based JWT.

- **CUMULUS-1394**
  - Added `Granule.generateGranuleRecord()` method to granules model to generate a granule database record from a Cumulus execution message
  - Added `Pdr.generatePdrRecord()` method to PDRs model to generate a granule database record from a Cumulus execution message
  - Added helpers to `@cumulus/common/message`:
    - `getMessageExecutionName()` - Get the execution name from a Cumulus execution message
    - `getMessageStateMachineArn()` - Get the state machine ARN from a Cumulus execution message
    - `getMessageExecutionArn()` - Get the execution ARN for a Cumulus execution message
    - `getMessageGranules()` - Get the granules from a Cumulus execution message, if any.
  - Added `@cumulus/common/cloudwatch-event/isFailedSfStatus()` to determine if a Step Function status from a Cloudwatch event is a failed status

### Changed

- **CUMULUS-1308**

  - HTTP PUT of a Collection, Provider, or Rule via the Cumulus API now
    performs full replacement of the existing object with the object supplied
    in the request payload. Previous behavior was to perform a modification
    (partial update) by merging the existing object with the (possibly partial)
    object in the payload, but this did not conform to the HTTP standard, which
    specifies PATCH as the means for modifications rather than replacements.

- **CUMULUS-1375**

  - Migrate Cumulus from deprecated Elasticsearch JS client to new, supported one in `@cumulus/api`

- **CUMULUS-1485** Update `@cumulus/cmr-client` to return error message from CMR for validation failures.

- **CUMULUS-1394**

  - Renamed `Execution.generateDocFromPayload()` to `Execution.generateRecord()` on executions model. The method generates an execution database record from a Cumulus execution message.

- **CUMULUS-1432**

  - `logs` endpoint takes the level parameter as a string and not a number
  - Elasticsearch term query generation no longer converts numbers to boolean

- **CUMULUS-1447**

  - Consolidated all remote message handling code into @common/aws
  - Update remote message code to handle updated CMA remote message flags
  - Update example SIPS workflows to utilize Parameterized CMA configuration

- **CUMULUS-1448** Refactor workflows that are mutating cumulus_meta to utilize meta field

- **CUMULUS-1451**

  - Elasticsearch cluster setting `auto_create_index` will be set to false. This had been causing issues in the bootstrap lambda on deploy.

- **CUMULUS-1456**
  - `@cumulus/api` endpoints default error handler uses `boom` package to format errors, which is consistent with other API endpoint errors.

### Fixed

- **CUMULUS-1432** `logs` endpoint filter correctly filters logs by level
- **CUMULUS-1484** `useMessageAdapter` now does not set CUMULUS_MESSAGE_ADAPTER_DIR when `true`

### Removed

- **CUMULUS-1394**
  - Removed `sfTracker` SNS topic. Replaced by three new SNS topics for granule, execution, and PDR ingest notifications.
  - Removed unused functions from `@cumulus/common/aws`:
    - `getGranuleS3Params()`
    - `setGranuleStatus()`

## [v1.14.1] - 2019-08-29

### Fixed

- **CUMULUS-1455**

  - CMR token links updated to point to CMR legacy services rather than echo

- **CUMULUS-1211**
  - Errors thrown during granule discovery are no longer swallowed and ignored.
    Rather, errors are propagated to allow for proper error-handling and
    meaningful messaging.

## [v1.14.0] - 2019-08-22

### PLEASE NOTE

- We have encountered transient lambda service errors in our integration testing. Please handle transient service errors following [these guidelines](https://docs.aws.amazon.com/step-functions/latest/dg/bp-lambda-serviceexception.html). The workflows in the `example/workflows` folder have been updated with retries configured for these errors.

- **CUMULUS-799** added additional IAM permissions to support reading CloudWatch and API Gateway, so **you will have to redeploy your IAM stack.**

- **CUMULUS-800** Several items:

  - **Delete existing API Gateway stages**: To allow enabling of API Gateway logging, Cumulus now creates and manages a Stage resource during deployment. Before upgrading Cumulus, it is necessary to delete the API Gateway stages on both the Backend API and the Distribution API. Instructions are included in the documenation under [Delete API Gateway Stages](https://nasa.github.io/cumulus/docs/additional-deployment-options/delete-api-gateway-stages).

  - **Set up account permissions for API Gateway to write to CloudWatch**: In a one time operation for your AWS account, to enable CloudWatch Logs for API Gateway, you must first grant the API Gateway permission to read and write logs to CloudWatch for your account. The `AmazonAPIGatewayPushToCloudWatchLogs` managed policy (with an ARN of `arn:aws:iam::aws:policy/service-role/AmazonAPIGatewayPushToCloudWatchLogs`) has all the required permissions. You can find a simple how to in the documentation under [Enable API Gateway Logging.](https://nasa.github.io/cumulus/docs/additional-deployment-options/enable-gateway-logging-permissions)

  - **Configure API Gateway to write logs to CloudWatch** To enable execution logging for the distribution API set `config.yaml` `apiConfigs.distribution.logApigatewayToCloudwatch` value to `true`. More information [Enable API Gateway Logs](https://nasa.github.io/cumulus/docs/additional-deployment-options/enable-api-logs)

  - **Configure CloudWatch log delivery**: It is possible to deliver CloudWatch API execution and access logs to a cross-account shared AWS::Logs::Destination. An operator does this by adding the key `logToSharedDestination` to the `config.yml` at the default level with a value of a writable log destination. More information in the documenation under [Configure CloudWatch Logs Delivery.](https://nasa.github.io/cumulus/docs/additional-deployment-options/configure-cloudwatch-logs-delivery)

  - **Additional Lambda Logging**: It is now possible to configure any lambda to deliver logs to a shared subscriptions by setting `logToSharedDestination` to the ARN of a writable location (either an AWS::Logs::Destination or a Kinesis Stream) on any lambda config. Documentation for [Lambda Log Subscriptions](https://nasa.github.io/cumulus/docs/additional-deployment-options/additional-lambda-logging)

  - **Configure S3 Server Access Logs**: If you are running Cumulus in an NGAP environment you may [configure S3 Server Access Logs](https://nasa.github.io/cumulus/docs/next/deployment/server_access_logging) to be delivered to a shared bucket where the Metrics Team will ingest the logs into their ELK stack. Contact the Metrics team for permission and location.

- **CUMULUS-1368** The Cumulus distribution API has been deprecated and is being replaced by ASF's Thin Egress App. By default, the distribution API will not deploy. Please follow [the instructions for deploying and configuring Thin Egress](https://nasa.github.io/cumulus/docs/deployment/thin_egress_app).

To instead continue to deploy and use the legacy Cumulus distribution app, add the following to your `config.yml`:

```yaml
deployDistributionApi: true
```

If you deploy with no distribution app your deployment will succeed but you may encounter errors in your workflows, particularly in the `MoveGranule` task.

- **CUMULUS-1418** Users who are packaging the CMA in their Lambdas outside of Cumulus may need to update their Lambda configuration. Please see `BREAKING CHANGES` below for details.

### Added

- **CUMULUS-642**
  - Adds Launchpad as an authentication option for the Cumulus API.
  - Updated deployment documentation and added [instructions to setup Cumulus API Launchpad authentication](https://wiki.earthdata.nasa.gov/display/CUMULUS/Cumulus+API+with+Launchpad+Authentication)
- **CUMULUS-1418**
  - Adds usage docs/testing of lambda layers (introduced in PR1125), updates Core example tasks to use the updated `cumulus-ecs-task` and a CMA layer instead of kes CMA injection.
  - Added Terraform module to publish CMA as layer to user account.
- **PR1125** - Adds `layers` config option to support deploying Lambdas with layers
- **PR1128** - Added `useXRay` config option to enable AWS X-Ray for Lambdas.
- **CUMULUS-1345**
  - Adds new variables to the app deployment under `cmr`.
  - `cmrEnvironment` values are `SIT`, `UAT`, or `OPS` with `UAT` as the default.
  - `cmrLimit` and `cmrPageSize` have been added as configurable options.
- **CUMULUS-1273**
  - Added lambda function EmsProductMetadataReport to generate EMS Product Metadata report
- **CUMULUS-1226**
  - Added API endpoint `elasticsearch/index-from-database` to index to an Elasticsearch index from the database for recovery purposes and `elasticsearch/indices-status` to check the status of Elasticsearch indices via the API.
- **CUMULUS-824**
  - Added new Collection parameter `reportToEms` to configure whether the collection is reported to EMS
- **CUMULUS-1357**
  - Added new BackendApi endpoint `ems` that generates EMS reports.
- **CUMULUS-1241**
  - Added information about queues with maximum execution limits defined to default workflow templates (`meta.queueExecutionLimits`)
- **CUMULUS-1311**
  - Added `@cumulus/common/message` with various message parsing/preparation helpers
- **CUMULUS-812**

  - Added support for limiting the number of concurrent executions started from a queue. [See the data cookbook](https://nasa.github.io/cumulus/docs/data-cookbooks/throttling-queued-executions) for more information.

- **CUMULUS-1337**

  - Adds `cumulus.stackName` value to the `instanceMetadata` endpoint.

- **CUMULUS-1368**

  - Added `cmrGranuleUrlType` to the `@cumulus/move-granules` task. This determines what kind of links go in the CMR files. The options are `distribution`, `s3`, or `none`, with the default being distribution. If there is no distribution API being used with Cumulus, you must set the value to `s3` or `none`.

- Added `packages/s3-replicator` Terraform module to allow same-region s3 replication to metrics bucket.

- **CUMULUS-1392**

  - Added `tf-modules/report-granules` Terraform module which processes granule ingest notifications received via SNS and stores granule data to a database. The module includes:
    - SNS topic for publishing granule ingest notifications
    - Lambda to process granule notifications and store data
    - IAM permissions for the Lambda
    - Subscription for the Lambda to the SNS topic

- **CUMULUS-1393**

  - Added `tf-modules/report-pdrs` Terraform module which processes PDR ingest notifications received via SNS and stores PDR data to a database. The module includes:
    - SNS topic for publishing PDR ingest notifications
    - Lambda to process PDR notifications and store data
    - IAM permissions for the Lambda
    - Subscription for the Lambda to the SNS topic
  - Added unit tests for `@cumulus/api/models/pdrs.createPdrFromSns()`

- **CUMULUS-1400**

  - Added `tf-modules/report-executions` Terraform module which processes workflow execution information received via SNS and stores it to a database. The module includes:
    - SNS topic for publishing execution data
    - Lambda to process and store execution data
    - IAM permissions for the Lambda
    - Subscription for the Lambda to the SNS topic
  - Added `@cumulus/common/sns-event` which contains helpers for SNS events:
    - `isSnsEvent()` returns true if event is from SNS
    - `getSnsEventMessage()` extracts and parses the message from an SNS event
    - `getSnsEventMessageObject()` extracts and parses message object from an SNS event
  - Added `@cumulus/common/cloudwatch-event` which contains helpers for Cloudwatch events:
    - `isSfExecutionEvent()` returns true if event is from Step Functions
    - `isTerminalSfStatus()` determines if a Step Function status from a Cloudwatch event is a terminal status
    - `getSfEventStatus()` gets the Step Function status from a Cloudwatch event
    - `getSfEventDetailValue()` extracts a Step Function event detail field from a Cloudwatch event
    - `getSfEventMessageObject()` extracts and parses Step Function detail object from a Cloudwatch event

- **CUMULUS-1429**

  - Added `tf-modules/data-persistence` Terraform module which includes resources for data persistence in Cumulus:
    - DynamoDB tables
    - Elasticsearch with optional support for VPC
    - Cloudwatch alarm for number of Elasticsearch nodes

- **CUMULUS-1379** CMR Launchpad Authentication
  - Added `launchpad` configuration to `@cumulus/deployment/app/config.yml`, and cloudformation templates, workflow message, lambda configuration, api endpoint configuration
  - Added `@cumulus/common/LaunchpadToken` and `@cumulus/common/launchpad` to provide methods to get token and validate token
  - Updated lambdas to use Launchpad token for CMR actions (ingest and delete granules)
  - Updated deployment documentation and added [instructions to setup CMR client for Launchpad authentication](https://wiki.earthdata.nasa.gov/display/CUMULUS/CMR+Launchpad+Authentication)

## Changed

- **CUMULUS-1232**

  - Added retries to update `@cumulus/cmr-client` `updateToken()`

- **CUMULUS-1245 CUMULUS-795**

  - Added additional `ems` configuration parameters for sending the ingest reports to EMS
  - Added functionality to send daily ingest reports to EMS

- **CUMULUS-1241**

  - Removed the concept of "priority levels" and added ability to define a number of maximum concurrent executions per SQS queue
  - Changed mapping of Cumulus message properties for the `sqs2sfThrottle` lambda:
    - Queue name is read from `cumulus_meta.queueName`
    - Maximum executions for the queue is read from `meta.queueExecutionLimits[queueName]`, where `queueName` is `cumulus_meta.queueName`
  - Changed `sfSemaphoreDown` lambda to only attempt decrementing semaphores when:
    - the message is for a completed/failed/aborted/timed out workflow AND
    - `cumulus_meta.queueName` exists on the Cumulus message AND
    - An entry for the queue name (`cumulus_meta.queueName`) exists in the the object `meta.queueExecutionLimits` on the Cumulus message

- **CUMULUS-1338**

  - Updated `sfSemaphoreDown` lambda to be triggered via AWS Step Function Cloudwatch events instead of subscription to `sfTracker` SNS topic

- **CUMULUS-1311**

  - Updated `@cumulus/queue-granules` to set `cumulus_meta.queueName` for queued execution messages
  - Updated `@cumulus/queue-pdrs` to set `cumulus_meta.queueName` for queued execution messages
  - Updated `sqs2sfThrottle` lambda to immediately decrement queue semaphore value if dispatching Step Function execution throws an error

- **CUMULUS-1362**

  - Granule `processingStartTime` and `processingEndTime` will be set to the execution start time and end time respectively when there is no sync granule or post to cmr task present in the workflow

- **CUMULUS-1400**
  - Deprecated `@cumulus/ingest/aws/getExecutionArn`. Use `@cumulus/common/aws/getExecutionArn` instead.

### Fixed

- **CUMULUS-1439**

  - Fix bug with rule.logEventArn deletion on Kinesis rule update and fix unit test to verify

- **CUMULUS-796**

  - Added production information (collection ShortName and Version, granuleId) to EMS distribution report
  - Added functionality to send daily distribution reports to EMS

- **CUMULUS-1319**

  - Fixed a bug where granule ingest times were not being stored to the database

- **CUMULUS-1356**

  - The `Collection` model's `delete` method now _removes_ the specified item
    from the collection config store that was inserted by the `create` method.
    Previously, this behavior was missing.

- **CUMULUS-1374**
  - Addressed audit concerns (https://www.npmjs.com/advisories/782) in api package

### BREAKING CHANGES

### Changed

- **CUMULUS-1418**
  - Adding a default `cmaDir` key to configuration will cause `CUMULUS_MESSAGE_ADAPTER_DIR` to be set by default to `/opt` for any Lambda not setting `useCma` to true, or explicitly setting the CMA environment variable. In lambdas that package the CMA independently of the Cumulus packaging. Lambdas manually packaging the CMA should have their Lambda configuration updated to set the CMA path, or alternately if not using the CMA as a Lambda layer in this deployment set `cmaDir` to `./cumulus-message-adapter`.

### Removed

- **CUMULUS-1337**

  - Removes the S3 Access Metrics package added in CUMULUS-799

- **PR1130**
  - Removed code deprecated since v1.11.1:
    - Removed `@cumulus/common/step-functions`. Use `@cumulus/common/StepFunctions` instead.
    - Removed `@cumulus/api/lib/testUtils.fakeFilesFactory`. Use `@cumulus/api/lib/testUtils.fakeFileFactory` instead.
    - Removed `@cumulus/cmrjs/cmr` functions: `searchConcept`, `ingestConcept`, `deleteConcept`. Use the functions in `@cumulus/cmr-client` instead.
    - Removed `@cumulus/ingest/aws.getExecutionHistory`. Use `@cumulus/common/StepFunctions.getExecutionHistory` instead.

## [v1.13.5] - 2019-08-29 - [BACKPORT]

### Fixed

- **CUMULUS-1455** - CMR token links updated to point to CMR legacy services rather than echo

## [v1.13.4] - 2019-07-29

- **CUMULUS-1411** - Fix deployment issue when using a template override

## [v1.13.3] - 2019-07-26

- **CUMULUS-1345** Full backport of CUMULUS-1345 features - Adds new variables to the app deployment under `cmr`.
  - `cmrEnvironment` values are `SIT`, `UAT`, or `OPS` with `UAT` as the default.
  - `cmrLimit` and `cmrPageSize` have been added as configurable options.

## [v1.13.2] - 2019-07-25

- Re-release of v1.13.1 to fix broken npm packages.

## [v1.13.1] - 2019-07-22

- **CUMULUS-1374** - Resolve audit compliance with lodash version for api package subdependency
- **CUMULUS-1412** - Resolve audit compliance with googleapi package
- **CUMULUS-1345** - Backported CMR environment setting in getUrl to address immediate user need. CMR_ENVIRONMENT can now be used to set the CMR environment to OPS/SIT

## [v1.13.0] - 2019-5-20

### PLEASE NOTE

**CUMULUS-802** added some additional IAM permissions to support ECS autoscaling, so **you will have to redeploy your IAM stack.**
As a result of the changes for **CUMULUS-1193**, **CUMULUS-1264**, and **CUMULUS-1310**, **you must delete your existing stacks (except IAM) before deploying this version of Cumulus.**
If running Cumulus within a VPC and extended downtime is acceptable, we recommend doing this at the end of the day to allow AWS backend resources and network interfaces to be cleaned up overnight.

### BREAKING CHANGES

- **CUMULUS-1228**

  - The default AMI used by ECS instances is now an NGAP-compliant AMI. This
    will be a breaking change for non-NGAP deployments. If you do not deploy to
    NGAP, you will need to find the AMI ID of the
    [most recent Amazon ECS-optimized AMI](https://docs.aws.amazon.com/AmazonECS/latest/developerguide/ecs-optimized_AMI.html),
    and set the `ecs.amiid` property in your config. Instructions for finding
    the most recent NGAP AMI can be found using
    [these instructions](https://wiki.earthdata.nasa.gov/display/ESKB/Select+an+NGAP+Created+AMI).

- **CUMULUS-1310**

  - Database resources (DynamoDB, ElasticSearch) have been moved to an independent `db` stack.
    Migrations for this version will need to be user-managed. (e.g. [elasticsearch](https://docs.aws.amazon.com/elasticsearch-service/latest/developerguide/es-version-migration.html#snapshot-based-migration) and [dynamoDB](https://docs.aws.amazon.com/datapipeline/latest/DeveloperGuide/dp-template-exports3toddb.html)).
    Order of stack deployment is `iam` -> `db` -> `app`.
  - All stacks can now be deployed using a single `config.yml` file, i.e.: `kes cf deploy --kes-folder app --template node_modules/@cumulus/deployment/[iam|db|app] [...]`
    Backwards-compatible. For development, please re-run `npm run bootstrap` to build new `kes` overrides.
    Deployment docs have been updated to show how to deploy a single-config Cumulus instance.
  - `params` have been moved: Nest `params` fields under `app`, `db` or `iam` to override all Parameters for a particular stack's cloudformation template. Backwards-compatible with multi-config setups.
  - `stackName` and `stackNameNoDash` have been retired. Use `prefix` and `prefixNoDash` instead.
  - The `iams` section in `app/config.yml` IAM roles has been deprecated as a user-facing parameter,
    _unless_ your IAM role ARNs do not match the convention shown in `@cumulus/deployment/app/config.yml`
  - The `vpc.securityGroup` will need to be set with a pre-existing security group ID to use Cumulus in a VPC. Must allow inbound HTTP(S) (Port 443).

- **CUMULUS-1212**

  - `@cumulus/post-to-cmr` will now fail if any granules being processed are missing a metadata file. You can set the new config option `skipMetaCheck` to `true` to pass post-to-cmr without a metadata file.

- **CUMULUS-1232**

  - `@cumulus/sync-granule` will no longer silently pass if no checksum data is provided. It will use input
    from the granule object to:
    - Verify checksum if `checksumType` and `checksumValue` are in the file record OR a checksum file is provided
      (throws `InvalidChecksum` on fail), else log warning that no checksum is available.
    - Then, verify synced S3 file size if `file.size` is in the file record (throws `UnexpectedFileSize` on fail),
      else log warning that no file size is available.
    - Pass the step.

- **CUMULUS-1264**

  - The Cloudformation templating and deployment configuration has been substantially refactored.
    - `CumulusApiDefault` nested stack resource has been renamed to `CumulusApiDistribution`
    - `CumulusApiV1` nested stack resource has been renamed to `CumulusApiBackend`
  - The `urs: true` config option for when defining your lambdas (e.g. in `lambdas.yml`) has been deprecated. There are two new options to replace it:
    - `urs_redirect: 'token'`: This will expose a `TOKEN_REDIRECT_ENDPOINT` environment variable to your lambda that references the `/token` endpoint on the Cumulus backend API
    - `urs_redirect: 'distribution'`: This will expose a `DISTRIBUTION_REDIRECT_ENDPOINT` environment variable to your lambda that references the `/redirect` endpoint on the Cumulus distribution API

- **CUMULUS-1193**

  - The elasticsearch instance is moved behind the VPC.
  - Your account will need an Elasticsearch Service Linked role. This is a one-time setup for the account. You can follow the instructions to use the AWS console or AWS CLI [here](https://docs.aws.amazon.com/IAM/latest/UserGuide/using-service-linked-roles.html) or use the following AWS CLI command: `aws iam create-service-linked-role --aws-service-name es.amazonaws.com`

- **CUMULUS-802**

  - ECS `maxInstances` must be greater than `minInstances`. If you use defaults, no change is required.

- **CUMULUS-1269**
  - Brought Cumulus data models in line with CNM JSON schema:
    - Renamed file object `fileType` field to `type`
    - Renamed file object `fileSize` field to `size`
    - Renamed file object `checksumValue` field to `checksum` where not already done.
    - Added `ancillary` and `linkage` type support to file objects.

### Added

- **CUMULUS-799**

  - Added an S3 Access Metrics package which will take S3 Server Access Logs and
    write access metrics to CloudWatch

- **CUMULUS-1242** - Added `sqs2sfThrottle` lambda. The lambda reads SQS messages for queued executions and uses semaphores to only start new executions if the maximum number of executions defined for the priority key (`cumulus_meta.priorityKey`) has not been reached. Any SQS messages that are read but not used to start executions remain in the queue.

- **CUMULUS-1240**

  - Added `sfSemaphoreDown` lambda. This lambda receives SNS messages and for each message it decrements the semaphore used to track the number of running executions if:
    - the message is for a completed/failed workflow AND
    - the message contains a level of priority (`cumulus_meta.priorityKey`)
  - Added `sfSemaphoreDown` lambda as a subscriber to the `sfTracker` SNS topic

- **CUMULUS-1265**

  - Added `apiConfigs` configuration option to configure API Gateway to be private
  - All internal lambdas configured to run inside the VPC by default
  - Removed references to `NoVpc` lambdas from documentation and `example` folder.

- **CUMULUS-802**
  - Adds autoscaling of ECS clusters
  - Adds autoscaling of ECS services that are handling StepFunction activities

## Changed

- Updated `@cumulus/ingest/http/httpMixin.list()` to trim trailing spaces on discovered filenames

- **CUMULUS-1310**

  - Database resources (DynamoDB, ElasticSearch) have been moved to an independent `db` stack.
    This will enable future updates to avoid affecting database resources or requiring migrations.
    Migrations for this version will need to be user-managed.
    (e.g. [elasticsearch](https://docs.aws.amazon.com/elasticsearch-service/latest/developerguide/es-version-migration.html#snapshot-based-migration) and [dynamoDB](https://docs.aws.amazon.com/datapipeline/latest/DeveloperGuide/dp-template-exports3toddb.html)).
    Order of stack deployment is `iam` -> `db` -> `app`.
  - All stacks can now be deployed using a single `config.yml` file, i.e.: `kes cf deploy --kes-folder app --template node_modules/@cumulus/deployment/[iam|db|app] [...]`
    Backwards-compatible. Please re-run `npm run bootstrap` to build new `kes` overrides.
    Deployment docs have been updated to show how to deploy a single-config Cumulus instance.
  - `params` fields should now be nested under the stack key (i.e. `app`, `db` or `iam`) to provide Parameters for a particular stack's cloudformation template,
    for use with single-config instances. Keys _must_ match the name of the deployment package folder (`app`, `db`, or `iam`).
    Backwards-compatible with multi-config setups.
  - `stackName` and `stackNameNoDash` have been retired as user-facing config parameters. Use `prefix` and `prefixNoDash` instead.
    This will be used to create stack names for all stacks in a single-config use case.
    `stackName` may still be used as an override in multi-config usage, although this is discouraged.
    Warning: overriding the `db` stack's `stackName` will require you to set `dbStackName` in your `app/config.yml`.
    This parameter is required to fetch outputs from the `db` stack to reference in the `app` stack.
  - The `iams` section in `app/config.yml` IAM roles has been retired as a user-facing parameter,
    _unless_ your IAM role ARNs do not match the convention shown in `@cumulus/deployment/app/config.yml`
    In that case, overriding `iams` in your own config is recommended.
  - `iam` and `db` `cloudformation.yml` file names will have respective prefixes (e.g `iam.cloudformation.yml`).
  - Cumulus will now only attempt to create reconciliation reports for buckets of the `private`, `public` and `protected` types.
  - Cumulus will no longer set up its own security group.
    To pass a pre-existing security group for in-VPC deployments as a parameter to the Cumulus template, populate `vpc.securityGroup` in `config.yml`.
    This security group must allow inbound HTTP(S) traffic (Port 443). SSH traffic (Port 22) must be permitted for SSH access to ECS instances.
  - Deployment docs have been updated with examples for the new deployment model.

- **CUMULUS-1236**

  - Moves access to public files behind the distribution endpoint. Authentication is not required, but direct http access has been disallowed.

- **CUMULUS-1223**

  - Adds unauthenticated access for public bucket files to the Distribution API. Public files should be requested the same way as protected files, but for public files a redirect to a self-signed S3 URL will happen without requiring authentication with Earthdata login.

- **CUMULUS-1232**

  - Unifies duplicate handling in `ingest/granule.handleDuplicateFile` for maintainability.
  - Changed `ingest/granule.ingestFile` and `move-granules/index.moveFileRequest` to use new function.
  - Moved file versioning code to `ingest/granule.moveGranuleFileWithVersioning`
  - `ingest/granule.verifyFile` now also tests `file.size` for verification if it is in the file record and throws
    `UnexpectedFileSize` error for file size not matching input.
  - `ingest/granule.verifyFile` logs warnings if checksum and/or file size are not available.

- **CUMULUS-1193**

  - Moved reindex CLI functionality to an API endpoint. See [API docs](https://nasa.github.io/cumulus-api/#elasticsearch-1)

- **CUMULUS-1207**
  - No longer disable lambda event source mappings when disabling a rule

### Fixed

- Updated Lerna publish script so that published Cumulus packages will pin their dependencies on other Cumulus packages to exact versions (e.g. `1.12.1` instead of `^1.12.1`)

- **CUMULUS-1203**

  - Fixes IAM template's use of intrinsic functions such that IAM template overrides now work with kes

- **CUMULUS-1268**
  - Deployment will not fail if there are no ES alarms or ECS services

## [v1.12.1] - 2019-4-8

## [v1.12.0] - 2019-4-4

Note: There was an issue publishing 1.12.0. Upgrade to 1.12.1.

### BREAKING CHANGES

- **CUMULUS-1139**

  - `granule.applyWorkflow` uses the new-style granule record as input to workflows.

- **CUMULUS-1171**

  - Fixed provider handling in the API to make it consistent between protocols.
    NOTE: This is a breaking change. When applying this upgrade, users will need to:
    1. Disable all workflow rules
    2. Update any `http` or `https` providers so that the host field only
       contains a valid hostname or IP address, and the port field contains the
       provider port.
    3. Perform the deployment
    4. Re-enable workflow rules

- **CUMULUS-1176**:

  - `@cumulus/move-granules` input expectations have changed. `@cumulus/files-to-granules` is a new intermediate task to perform input translation in the old style.
    See the Added and Changed sections of this release changelog for more information.

- **CUMULUS-670**

  - The behavior of ParsePDR and related code has changed in this release. PDRs with FILE_TYPEs that do not conform to the PDR ICD (+ TGZ) (https://cdn.earthdata.nasa.gov/conduit/upload/6376/ESDS-RFC-030v1.0.pdf) will fail to parse.

- **CUMULUS-1208**
  - The granule object input to `@cumulus/queue-granules` will now be added to ingest workflow messages **as is**. In practice, this means that if you are using `@cumulus/queue-granules` to trigger ingest workflows and your granule objects input have invalid properties, then your ingest workflows will fail due to schema validation errors.

### Added

- **CUMULUS-777**
  - Added new cookbook entry on configuring Cumulus to track ancillary files.
- **CUMULUS-1183**
  - Kes overrides will now abort with a warning if a workflow step is configured without a corresponding
    lambda configuration
- **CUMULUS-1223**

  - Adds convenience function `@cumulus/common/bucketsConfigJsonObject` for fetching stack's bucket configuration as an object.

- **CUMULUS-853**
  - Updated FakeProcessing example lambda to include option to generate fake browse
  - Added feature documentation for ancillary metadata export, a new cookbook entry describing a workflow with ancillary metadata generation(browse), and related task definition documentation
- **CUMULUS-805**
  - Added a CloudWatch alarm to check running ElasticSearch instances, and a CloudWatch dashboard to view the health of ElasticSearch
  - Specify `AWS_REGION` in `.env` to be used by deployment script
- **CUMULUS-803**
  - Added CloudWatch alarms to check running tasks of each ECS service, and add the alarms to CloudWatch dashboard
- **CUMULUS-670**
  - Added Ancillary Metadata Export feature (see https://nasa.github.io/cumulus/docs/features/ancillary_metadata for more information)
  - Added new Collection file parameter "fileType" that allows configuration of workflow granule file fileType
- **CUMULUS-1184** - Added kes logging output to ensure we always see the state machine reference before failures due to configuration
- **CUMULUS-1105** - Added a dashboard endpoint to serve the dashboard from an S3 bucket
- **CUMULUS-1199** - Moves `s3credentials` endpoint from the backend to the distribution API.
- **CUMULUS-666**
  - Added `@api/endpoints/s3credentials` to allow EarthData Login authorized users to retrieve temporary security credentials for same-region direct S3 access.
- **CUMULUS-671**
  - Added `@packages/integration-tests/api/distribution/getDistributionApiS3SignedUrl()` to return the S3 signed URL for a file protected by the distribution API
- **CUMULUS-672**
  - Added `cmrMetadataFormat` and `cmrConceptId` to output for individual granules from `@cumulus/post-to-cmr`. `cmrMetadataFormat` will be read from the `cmrMetadataFormat` generated for each granule in `@cumulus/cmrjs/publish2CMR()`
  - Added helpers to `@packages/integration-tests/api/distribution`:
    - `getDistributionApiFileStream()` returns a stream to download files protected by the distribution API
    - `getDistributionFileUrl()` constructs URLs for requesting files from the distribution API
- **CUMULUS-1185** `@cumulus/api/models/Granule.removeGranuleFromCmrByGranule` to replace `@cumulus/api/models/Granule.removeGranuleFromCmr` and use the Granule UR from the CMR metadata to remove the granule from CMR

- **CUMULUS-1101**

  - Added new `@cumulus/checksum` package. This package provides functions to calculate and validate checksums.
  - Added new checksumming functions to `@cumulus/common/aws`: `calculateS3ObjectChecksum` and `validateS3ObjectChecksum`, which depend on the `checksum` package.

- CUMULUS-1171

  - Added `@cumulus/common` API documentation to `packages/common/docs/API.md`
  - Added an `npm run build-docs` task to `@cumulus/common`
  - Added `@cumulus/common/string#isValidHostname()`
  - Added `@cumulus/common/string#match()`
  - Added `@cumulus/common/string#matches()`
  - Added `@cumulus/common/string#toLower()`
  - Added `@cumulus/common/string#toUpper()`
  - Added `@cumulus/common/URLUtils#buildURL()`
  - Added `@cumulus/common/util#isNil()`
  - Added `@cumulus/common/util#isNull()`
  - Added `@cumulus/common/util#isUndefined()`
  - Added `@cumulus/common/util#negate()`

- **CUMULUS-1176**

  - Added new `@cumulus/files-to-granules` task to handle converting file array output from `cumulus-process` tasks into granule objects.
    Allows simplification of `@cumulus/move-granules` and `@cumulus/post-to-cmr`, see Changed section for more details.

- CUMULUS-1151 Compare the granule holdings in CMR with Cumulus' internal data store
- CUMULUS-1152 Compare the granule file holdings in CMR with Cumulus' internal data store

### Changed

- **CUMULUS-1216** - Updated `@cumulus/ingest/granule/ingestFile` to download files to expected staging location.
- **CUMULUS-1208** - Updated `@cumulus/ingest/queue/enqueueGranuleIngestMessage()` to not transform granule object passed to it when building an ingest message
- **CUMULUS-1198** - `@cumulus/ingest` no longer enforces any expectations about whether `provider_path` contains a leading slash or not.
- **CUMULUS-1170**
  - Update scripts and docs to use `npm` instead of `yarn`
  - Use `package-lock.json` files to ensure matching versions of npm packages
  - Update CI builds to use `npm ci` instead of `npm install`
- **CUMULUS-670**
  - Updated ParsePDR task to read standard PDR types+ (+ tgz as an external customer requirement) and add a fileType to granule-files on Granule discovery
  - Updated ParsePDR to fail if unrecognized type is used
  - Updated all relevant task schemas to include granule->files->filetype as a string value
  - Updated tests/test fixtures to include the fileType in the step function/task inputs and output validations as needed
  - Updated MoveGranules task to handle incoming configuration with new "fileType" values and to add them as appropriate to the lambda output.
  - Updated DiscoverGranules step/related workflows to read new Collection file parameter fileType that will map a discovered file to a workflow fileType
  - Updated CNM parser to add the fileType to the defined granule file fileType on ingest and updated integration tests to verify/validate that behavior
  - Updated generateEcho10XMLString in cmr-utils.js to use a map/related library to ensure order as CMR requires ordering for their online resources.
  - Updated post-to-cmr task to appropriately export CNM filetypes to CMR in echo10/UMM exports
- **CUMULUS-1139** - Granules stored in the API contain a `files` property. That schema has been greatly
  simplified and now better matches the CNM format.
  - The `name` property has been renamed to `fileName`.
  - The `filepath` property has been renamed to `key`.
  - The `checksumValue` property has been renamed to `checksum`.
  - The `path` property has been removed.
  - The `url_path` property has been removed.
  - The `filename` property (which contained an `s3://` URL) has been removed, and the `bucket`
    and `key` properties should be used instead. Any requests sent to the API containing a `granule.files[].filename`
    property will be rejected, and any responses coming back from the API will not contain that
    `filename` property.
  - A `source` property has been added, which is a URL indicating the original source of the file.
  - `@cumulus/ingest/granule.moveGranuleFiles()` no longer includes a `filename` field in its
    output. The `bucket` and `key` fields should be used instead.
- **CUMULUS-672**

  - Changed `@cumulus/integration-tests/api/EarthdataLogin.getEarthdataLoginRedirectResponse` to `@cumulus/integration-tests/api/EarthdataLogin.getEarthdataAccessToken`. The new function returns an access response from Earthdata login, if successful.
  - `@cumulus/integration-tests/cmr/getOnlineResources` now accepts an object of options, including `cmrMetadataFormat`. Based on the `cmrMetadataFormat`, the function will correctly retrieve the online resources for each metadata format (ECHO10, UMM-G)

- **CUMULUS-1101**

  - Moved `@cumulus/common/file/getFileChecksumFromStream` into `@cumulus/checksum`, and renamed it to `generateChecksumFromStream`.
    This is a breaking change for users relying on `@cumulus/common/file/getFileChecksumFromStream`.
  - Refactored `@cumulus/ingest/Granule` to depend on new `common/aws` checksum functions and remove significantly present checksumming code.
    - Deprecated `@cumulus/ingest/granule.validateChecksum`. Replaced with `@cumulus/ingest/granule.verifyFile`.
    - Renamed `granule.getChecksumFromFile` to `granule.retrieveSuppliedFileChecksumInformation` to be more accurate.
  - Deprecated `@cumulus/common/aws.checksumS3Objects`. Use `@cumulus/common/aws.calculateS3ObjectChecksum` instead.

- CUMULUS-1171

  - Fixed provider handling in the API to make it consistent between protocols.
    Before this change, FTP providers were configured using the `host` and
    `port` properties. HTTP providers ignored `port` and `protocol`, and stored
    an entire URL in the `host` property. Updated the API to only accept valid
    hostnames or IP addresses in the `provider.host` field. Updated ingest code
    to properly build HTTP and HTTPS URLs from `provider.protocol`,
    `provider.host`, and `provider.port`.
  - The default provider port was being set to 21, no matter what protocol was
    being used. Removed that default.

- **CUMULUS-1176**

  - `@cumulus/move-granules` breaking change:
    Input to `move-granules` is now expected to be in the form of a granules object (i.e. `{ granules: [ { ... }, { ... } ] }`);
    For backwards compatibility with array-of-files outputs from processing steps, use the new `@cumulus/files-to-granules` task as an intermediate step.
    This task will perform the input translation. This change allows `move-granules` to be simpler and behave more predictably.
    `config.granuleIdExtraction` and `config.input_granules` are no longer needed/used by `move-granules`.
  - `@cumulus/post-to-cmr`: `config.granuleIdExtraction` is no longer needed/used by `post-to-cmr`.

- CUMULUS-1174
  - Better error message and stacktrace for S3KeyPairProvider error reporting.

### Fixed

- **CUMULUS-1218** Reconciliation report will now scan only completed granules.
- `@cumulus/api` files and granules were not getting indexed correctly because files indexing was failing in `db-indexer`
- `@cumulus/deployment` A bug in the Cloudformation template was preventing the API from being able to be launched in a VPC, updated the IAM template to give the permissions to be able to run the API in a VPC

### Deprecated

- `@cumulus/api/models/Granule.removeGranuleFromCmr`, instead use `@cumulus/api/models/Granule.removeGranuleFromCmrByGranule`
- `@cumulus/ingest/granule.validateChecksum`, instead use `@cumulus/ingest/granule.verifyFile`
- `@cumulus/common/aws.checksumS3Objects`, instead use `@cumulus/common/aws.calculateS3ObjectChecksum`
- `@cumulus/cmrjs`: `getGranuleId` and `getCmrFiles` are deprecated due to changes in input handling.

## [v1.11.3] - 2019-3-5

### Added

- **CUMULUS-1187** - Added `@cumulus/ingest/granule/duplicateHandlingType()` to determine how duplicate files should be handled in an ingest workflow

### Fixed

- **CUMULUS-1187** - workflows not respecting the duplicate handling value specified in the collection
- Removed refreshToken schema requirement for OAuth

## [v1.11.2] - 2019-2-15

### Added

- CUMULUS-1169
  - Added a `@cumulus/common/StepFunctions` module. It contains functions for querying the AWS
    StepFunctions API. These functions have the ability to retry when a ThrottlingException occurs.
  - Added `@cumulus/common/aws.retryOnThrottlingException()`, which will wrap a function in code to
    retry on ThrottlingExceptions.
  - Added `@cumulus/common/test-utils.throttleOnce()`, which will cause a function to return a
    ThrottlingException the first time it is called, then return its normal result after that.
- CUMULUS-1103 Compare the collection holdings in CMR with Cumulus' internal data store
- CUMULUS-1099 Add support for UMMG JSON metadata versions > 1.4.
  - If a version is found in the metadata object, that version is used for processing and publishing to CMR otherwise, version 1.4 is assumed.
- CUMULUS-678
  - Added support for UMMG json v1.4 metadata files.
    `reconcileCMRMetadata` added to `@cumulus/cmrjs` to update metadata record with new file locations.
    `@cumulus/common/errors` adds two new error types `CMRMetaFileNotFound` and `InvalidArgument`.
    `@cumulus/common/test-utils` adds new function `randomId` to create a random string with id to help in debugging.
    `@cumulus/common/BucketsConfig` adds a new helper class `BucketsConfig` for working with bucket stack configuration and bucket names.
    `@cumulus/common/aws` adds new function `s3PutObjectTagging` as a convenience for the aws [s3().putObjectTagging](https://docs.aws.amazon.com/AWSJavaScriptSDK/latest/AWS/S3.html#putObjectTagging-property) function.
    `@cumulus/cmrjs` Adds: - `isCMRFile` - Identify an echo10(xml) or UMMG(json) metadata file. - `metadataObjectFromCMRFile` Read and parse CMR XML file from s3. - `updateCMRMetadata` Modify a cmr metadata (xml/json) file with updated information. - `publish2CMR` Posts XML or UMMG CMR data to CMR service. - `reconcileCMRMetadata` Reconciles cmr metadata file after a file moves.
- Adds some ECS and other permissions to StepRole to enable running ECS tasks from a workflow
- Added Apache logs to cumulus api and distribution lambdas
- **CUMULUS-1119** - Added `@cumulus/integration-tests/api/EarthdataLogin.getEarthdataLoginRedirectResponse` helper for integration tests to handle login with Earthdata and to return response from redirect to Cumulus API
- **CUMULUS-673** Added `@cumulus/common/file/getFileChecksumFromStream` to get file checksum from a readable stream

### Fixed

- CUMULUS-1123
  - Cloudformation template overrides now work as expected

### Changed

- CUMULUS-1169
  - Deprecated the `@cumulus/common/step-functions` module.
  - Updated code that queries the StepFunctions API to use the retry-enabled functions from
    `@cumulus/common/StepFunctions`
- CUMULUS-1121
  - Schema validation is now strongly enforced when writing to the database.
    Additional properties are not allowed and will result in a validation error.
- CUMULUS-678
  `tasks/move-granules` simplified and refactored to use functionality from cmrjs.
  `ingest/granules.moveGranuleFiles` now just moves granule files and returns a list of the updated files. Updating metadata now handled by `@cumulus/cmrjs/reconcileCMRMetadata`.
  `move-granules.updateGranuleMetadata` refactored and bugs fixed in the case of a file matching multiple collection.files.regexps.
  `getCmrXmlFiles` simplified and now only returns an object with the cmrfilename and the granuleId.
  `@cumulus/test-processing` - test processing task updated to generate UMM-G metadata

- CUMULUS-1043

  - `@cumulus/api` now uses [express](http://expressjs.com/) as the API engine.
  - All `@cumulus/api` endpoints on ApiGateway are consolidated to a single endpoint the uses `{proxy+}` definition.
  - All files under `packages/api/endpoints` along with associated tests are updated to support express's request and response objects.
  - Replaced environment variables `internal`, `bucket` and `systemBucket` with `system_bucket`.
  - Update `@cumulus/integration-tests` to work with updated cumulus-api express endpoints

- `@cumulus/integration-tests` - `buildAndExecuteWorkflow` and `buildWorkflow` updated to take a `meta` param to allow for additional fields to be added to the workflow `meta`

- **CUMULUS-1049** Updated `Retrieve Execution Status API` in `@cumulus/api`: If the execution doesn't exist in Step Function API, Cumulus API returns the execution status information from the database.

- **CUMULUS-1119**
  - Renamed `DISTRIBUTION_URL` environment variable to `DISTRIBUTION_ENDPOINT`
  - Renamed `DEPLOYMENT_ENDPOINT` environment variable to `DISTRIBUTION_REDIRECT_ENDPOINT`
  - Renamed `API_ENDPOINT` environment variable to `TOKEN_REDIRECT_ENDPOINT`

### Removed

- Functions deprecated before 1.11.0:
  - @cumulus/api/models/base: static Manager.createTable() and static Manager.deleteTable()
  - @cumulus/ingest/aws/S3
  - @cumulus/ingest/aws/StepFunction.getExecution()
  - @cumulus/ingest/aws/StepFunction.pullEvent()
  - @cumulus/ingest/consumer.Consume
  - @cumulus/ingest/granule/Ingest.getBucket()

### Deprecated

`@cmrjs/ingestConcept`, instead use the CMR object methods. `@cmrjs/CMR.ingestGranule` or `@cmrjs/CMR.ingestCollection`
`@cmrjs/searchConcept`, instead use the CMR object methods. `@cmrjs/CMR.searchGranules` or `@cmrjs/CMR.searchCollections`
`@cmrjs/deleteConcept`, instead use the CMR object methods. `@cmrjs/CMR.deleteGranule` or `@cmrjs/CMR.deleteCollection`

## [v1.11.1] - 2018-12-18

**Please Note**

- Ensure your `app/config.yml` has a `clientId` specified in the `cmr` section. This will allow CMR to identify your requests for better support and metrics.
  - For an example, please see [the example config](https://github.com/nasa/cumulus/blob/1c7e2bf41b75da9f87004c4e40fbcf0f39f56794/example/app/config.yml#L128).

### Added

- Added a `/tokenDelete` endpoint in `@cumulus/api` to delete access token records

### Changed

- CUMULUS-678
  `@cumulus/ingest/crypto` moved and renamed to `@cumulus/common/key-pair-provider`
  `@cumulus/ingest/aws` function: `KMSDecryptionFailed` and class: `KMS` extracted and moved to `@cumulus/common` and `KMS` is exported as `KMSProvider` from `@cumulus/common/key-pair-provider`
  `@cumulus/ingest/granule` functions: `publish`, `getGranuleId`, `getXMLMetadataAsString`, `getMetadataBodyAndTags`, `parseXmlString`, `getCmrXMLFiles`, `postS3Object`, `contructOnlineAccessUrls`, `updateMetadata`, extracted and moved to `@cumulus/cmrjs`
  `getGranuleId`, `getCmrXMLFiles`, `publish`, `updateMetadata` removed from `@cumulus/ingest/granule` and added to `@cumulus/cmrjs`;
  `updateMetadata` renamed `updateCMRMetadata`.
  `@cumulus/ingest` test files renamed.
- **CUMULUS-1070**
  - Add `'Client-Id'` header to all `@cumulus/cmrjs` requests (made via `searchConcept`, `ingestConcept`, and `deleteConcept`).
  - Updated `cumulus/example/app/config.yml` entry for `cmr.clientId` to use stackName for easier CMR-side identification.

## [v1.11.0] - 2018-11-30

**Please Note**

- Redeploy IAM roles:
  - CUMULUS-817 includes a migration that requires reconfiguration/redeployment of IAM roles. Please see the [upgrade instructions](https://nasa.github.io/cumulus/docs/upgrade/1.11.0) for more information.
  - CUMULUS-977 includes a few new SNS-related permissions added to the IAM roles that will require redeployment of IAM roles.
- `cumulus-message-adapter` v1.0.13+ is required for `@cumulus/api` granule reingest API to work properly. The latest version should be downloaded automatically by kes.
- A `TOKEN_SECRET` value (preferably 256-bit for security) must be added to `.env` to securely sign JWTs used for authorization in `@cumulus/api`

### Changed

- **CUUMULUS-1000** - Distribution endpoint now persists logins, instead of
  redirecting to Earthdata Login on every request
- **CUMULUS-783 CUMULUS-790** - Updated `@cumulus/sync-granule` and `@cumulus/move-granules` tasks to always overwrite existing files for manually-triggered reingest.
- **CUMULUS-906** - Updated `@cumulus/api` granule reingest API to
  - add `reingestGranule: true` and `forceDuplicateOverwrite: true` to Cumulus message `cumulus_meta.cumulus_context` field to indicate that the workflow is a manually triggered re-ingest.
  - return warning message to operator when duplicateHandling is not `replace`
  - `cumulus-message-adapter` v1.0.13+ is required.
- **CUMULUS-793** - Updated the granule move PUT request in `@cumulus/api` to reject the move with a 409 status code if one or more of the files already exist at the destination location
- Updated `@cumulus/helloworld` to use S3 to store state for pass on retry tests
- Updated `@cumulus/ingest`:
  - [Required for MAAP] `http.js#list` will now find links with a trailing whitespace
  - Removed code from `granule.js` which looked for files in S3 using `{ Bucket: discoveredFile.bucket, Key: discoveredFile.name }`. This is obsolete since `@cumulus/ingest` uses a `file-staging` and `constructCollectionId()` directory prefixes by default.
- **CUMULUS-989**
  - Updated `@cumulus/api` to use [JWT (JSON Web Token)](https://jwt.io/introduction/) as the transport format for API authorization tokens and to use JWT verification in the request authorization
  - Updated `/token` endpoint in `@cumulus/api` to return tokens as JWTs
  - Added a `/refresh` endpoint in `@cumulus/api` to request new access tokens from the OAuth provider using the refresh token
  - Added `refreshAccessToken` to `@cumulus/api/lib/EarthdataLogin` to manage refresh token requests with the Earthdata OAuth provider

### Added

- **CUMULUS-1050**
  - Separated configuration flags for originalPayload/finalPayload cleanup such that they can be set to different retention times
- **CUMULUS-798**
  - Added daily Executions cleanup CloudWatch event that triggers cleanExecutions lambda
  - Added cleanExecutions lambda that removes finalPayload/originalPayload field entries for records older than configured timeout value (execution_payload_retention_period), with a default of 30 days
- **CUMULUS-815/816**
  - Added 'originalPayload' and 'finalPayload' fields to Executions table
  - Updated Execution model to populate originalPayload with the execution payload on record creation
  - Updated Execution model code to populate finalPayload field with the execution payload on execution completion
  - Execution API now exposes the above fields
- **CUMULUS-977**
  - Rename `kinesisConsumer` to `messageConsumer` as it handles both Kinesis streams and SNS topics as of this version.
  - Add `sns`-type rule support. These rules create a subscription between an SNS topic and the `messageConsumer`.
    When a message is received, `messageConsumer` is triggered and passes the SNS message (JSON format expected) in
    its entirety to the workflow in the `payload` field of the Cumulus message. For more information on sns-type rules,
    see the [documentation](https://nasa.github.io/cumulus/docs/data-cookbooks/setup#rules).
- **CUMULUS-975**
  - Add `KinesisInboundEventLogger` and `KinesisOutboundEventLogger` API lambdas. These lambdas
    are utilized to dump incoming and outgoing ingest workflow kinesis streams
    to cloudwatch for analytics in case of AWS/stream failure.
  - Update rules model to allow tracking of log_event ARNs related to
    Rule event logging. Kinesis rule types will now automatically log
    incoming events via a Kinesis event triggered lambda.
    CUMULUS-975-migration-4
  - Update migration code to require explicit migration names per run
  - Added migration_4 to migrate/update exisitng Kinesis rules to have a log event mapping
  - Added new IAM policy for migration lambda
- **CUMULUS-775**
  - Adds a instance metadata endpoint to the `@cumulus/api` package.
  - Adds a new convenience function `hostId` to the `@cumulus/cmrjs` to help build environment specific cmr urls.
  - Fixed `@cumulus/cmrjs.searchConcept` to search and return CMR results.
  - Modified `@cumulus/cmrjs.CMR.searchGranule` and `@cumulus/cmrjs.CMR.searchCollection` to include CMR's provider as a default parameter to searches.
- **CUMULUS-965**
  - Add `@cumulus/test-data.loadJSONTestData()`,
    `@cumulus/test-data.loadTestData()`, and
    `@cumulus/test-data.streamTestData()` to safely load test data. These
    functions should be used instead of using `require()` to load test data,
    which could lead to tests interferring with each other.
  - Add a `@cumulus/common/util/deprecate()` function to mark a piece of code as
    deprecated
- **CUMULUS-986**
  - Added `waitForTestExecutionStart` to `@cumulus/integration-tests`
- **CUMULUS-919**
  - In `@cumulus/deployment`, added support for NGAP permissions boundaries for IAM roles with `useNgapPermissionBoundary` flag in `iam/config.yml`. Defaults to false.

### Fixed

- Fixed a bug where FTP sockets were not closed after an error, keeping the Lambda function active until it timed out [CUMULUS-972]
- **CUMULUS-656**
  - The API will no longer allow the deletion of a provider if that provider is
    referenced by a rule
  - The API will no longer allow the deletion of a collection if that collection
    is referenced by a rule
- Fixed a bug where `@cumulus/sf-sns-report` was not pulling large messages from S3 correctly.

### Deprecated

- `@cumulus/ingest/aws/StepFunction.pullEvent()`. Use `@cumulus/common/aws.pullStepFunctionEvent()`.
- `@cumulus/ingest/consumer.Consume` due to unpredictable implementation. Use `@cumulus/ingest/consumer.Consumer`.
  Call `Consumer.consume()` instead of `Consume.read()`.

## [v1.10.4] - 2018-11-28

### Added

- **CUMULUS-1008**
  - New `config.yml` parameter for SQS consumers: `sqs_consumer_rate: (default 500)`, which is the maximum number of
    messages the consumer will attempt to process per execution. Currently this is only used by the sf-starter consumer,
    which runs every minute by default, making this a messages-per-minute upper bound. SQS does not guarantee the number
    of messages returned per call, so this is not a fixed rate of consumption, only attempted number of messages received.

### Deprecated

- `@cumulus/ingest/consumer.Consume` due to unpredictable implementation. Use `@cumulus/ingest/consumer.Consumer`.

### Changed

- Backported update of `packages/api` dependency `@mapbox/dyno` to `1.4.2` to mitigate `event-stream` vulnerability.

## [v1.10.3] - 2018-10-31

### Added

- **CUMULUS-817**
  - Added AWS Dead Letter Queues for lambdas that are scheduled asynchronously/such that failures show up only in cloudwatch logs.
- **CUMULUS-956**
  - Migrated developer documentation and data-cookbooks to Docusaurus
    - supports versioning of documentation
  - Added `docs/docs-how-to.md` to outline how to do things like add new docs or locally install for testing.
  - Deployment/CI scripts have been updated to work with the new format
- **CUMULUS-811**
  - Added new S3 functions to `@cumulus/common/aws`:
    - `aws.s3TagSetToQueryString`: converts S3 TagSet array to querystring (for use with upload()).
    - `aws.s3PutObject`: Returns promise of S3 `putObject`, which puts an object on S3
    - `aws.s3CopyObject`: Returns promise of S3 `copyObject`, which copies an object in S3 to a new S3 location
    - `aws.s3GetObjectTagging`: Returns promise of S3 `getObjectTagging`, which returns an object containing an S3 TagSet.
  - `@/cumulus/common/aws.s3PutObject` defaults to an explicit `ACL` of 'private' if not overridden.
  - `@/cumulus/common/aws.s3CopyObject` defaults to an explicit `TaggingDirective` of 'COPY' if not overridden.

### Deprecated

- **CUMULUS-811**
  - Deprecated `@cumulus/ingest/aws.S3`. Member functions of this class will now
    log warnings pointing to similar functionality in `@cumulus/common/aws`.

## [v1.10.2] - 2018-10-24

### Added

- **CUMULUS-965**
  - Added a `@cumulus/logger` package
- **CUMULUS-885**
  - Added 'human readable' version identifiers to Lambda Versioning lambda aliases
- **CUMULUS-705**
  - Note: Make sure to update the IAM stack when deploying this update.
  - Adds an AsyncOperations model and associated DynamoDB table to the
    `@cumulus/api` package
  - Adds an /asyncOperations endpoint to the `@cumulus/api` package, which can
    be used to fetch the status of an AsyncOperation.
  - Adds a /bulkDelete endpoint to the `@cumulus/api` package, which performs an
    asynchronous bulk-delete operation. This is a stub right now which is only
    intended to demonstration how AsyncOperations work.
  - Adds an AsyncOperation ECS task to the `@cumulus/api` package, which will
    fetch an Lambda function, run it in ECS, and then store the result to the
    AsyncOperations table in DynamoDB.
- **CUMULUS-851** - Added workflow lambda versioning feature to allow in-flight workflows to use lambda versions that were in place when a workflow was initiated

  - Updated Kes custom code to remove logic that used the CMA file key to determine template compilation logic. Instead, utilize a `customCompilation` template configuration flag to indicate a template should use Cumulus's kes customized methods instead of 'core'.
  - Added `useWorkflowLambdaVersions` configuration option to enable the lambdaVersioning feature set. **This option is set to true by default** and should be set to false to disable the feature.
  - Added uniqueIdentifier configuration key to S3 sourced lambdas to optionally support S3 lambda resource versioning within this scheme. This key must be unique for each modified version of the lambda package and must be updated in configuration each time the source changes.
  - Added a new nested stack template that will create a `LambdaVersions` stack that will take lambda parameters from the base template, generate lambda versions/aliases and return outputs with references to the most 'current' lambda alias reference, and updated 'core' template to utilize these outputs (if `useWorkflowLambdaVersions` is enabled).

- Created a `@cumulus/api/lib/OAuth2` interface, which is implemented by the
  `@cumulus/api/lib/EarthdataLogin` and `@cumulus/api/lib/GoogleOAuth2` classes.
  Endpoints that need to handle authentication will determine which class to use
  based on environment variables. This also greatly simplifies testing.
- Added `@cumulus/api/lib/assertions`, containing more complex AVA test assertions
- Added PublishGranule workflow to publish a granule to CMR without full reingest. (ingest-in-place capability)

- `@cumulus/integration-tests` new functionality:
  - `listCollections` to list collections from a provided data directory
  - `deleteCollection` to delete list of collections from a deployed stack
  - `cleanUpCollections` combines the above in one function.
  - `listProviders` to list providers from a provided data directory
  - `deleteProviders` to delete list of providers from a deployed stack
  - `cleanUpProviders` combines the above in one function.
  - `@cumulus/integrations-tests/api.js`: `deleteGranule` and `deletePdr` functions to make `DELETE` requests to Cumulus API
  - `rules` API functionality for posting and deleting a rule and listing all rules
  - `wait-for-deploy` lambda for use in the redeployment tests
- `@cumulus/ingest/granule.js`: `ingestFile` inserts new `duplicate_found: true` field in the file's record if a duplicate file already exists on S3.
- `@cumulus/api`: `/execution-status` endpoint requests and returns complete execution output if execution output is stored in S3 due to size.
- Added option to use environment variable to set CMR host in `@cumulus/cmrjs`.
- **CUMULUS-781** - Added integration tests for `@cumulus/sync-granule` when `duplicateHandling` is set to `replace` or `skip`
- **CUMULUS-791** - `@cumulus/move-granules`: `moveFileRequest` inserts new `duplicate_found: true` field in the file's record if a duplicate file already exists on S3. Updated output schema to document new `duplicate_found` field.

### Removed

- Removed `@cumulus/common/fake-earthdata-login-server`. Tests can now create a
  service stub based on `@cumulus/api/lib/OAuth2` if testing requires handling
  authentication.

### Changed

- **CUMULUS-940** - modified `@cumulus/common/aws` `receiveSQSMessages` to take a parameter object instead of positional parameters. All defaults remain the same, but now access to long polling is available through `options.waitTimeSeconds`.
- **CUMULUS-948** - Update lambda functions `CNMToCMA` and `CnmResponse` in the `cumulus-data-shared` bucket and point the default stack to them.
- **CUMULUS-782** - Updated `@cumulus/sync-granule` task and `Granule.ingestFile` in `@cumulus/ingest` to keep both old and new data when a destination file with different checksum already exists and `duplicateHandling` is `version`
- Updated the config schema in `@cumulus/move-granules` to include the `moveStagedFiles` param.
- **CUMULUS-778** - Updated config schema and documentation in `@cumulus/sync-granule` to include `duplicateHandling` parameter for specifying how duplicate filenames should be handled
- **CUMULUS-779** - Updated `@cumulus/sync-granule` to throw `DuplicateFile` error when destination files already exist and `duplicateHandling` is `error`
- **CUMULUS-780** - Updated `@cumulus/sync-granule` to use `error` as the default for `duplicateHandling` when it is not specified
- **CUMULUS-780** - Updated `@cumulus/api` to use `error` as the default value for `duplicateHandling` in the `Collection` model
- **CUMULUS-785** - Updated the config schema and documentation in `@cumulus/move-granules` to include `duplicateHandling` parameter for specifying how duplicate filenames should be handled
- **CUMULUS-786, CUMULUS-787** - Updated `@cumulus/move-granules` to throw `DuplicateFile` error when destination files already exist and `duplicateHandling` is `error` or not specified
- **CUMULUS-789** - Updated `@cumulus/move-granules` to keep both old and new data when a destination file with different checksum already exists and `duplicateHandling` is `version`

### Fixed

- `getGranuleId` in `@cumulus/ingest` bug: `getGranuleId` was constructing an error using `filename` which was undefined. The fix replaces `filename` with the `uri` argument.
- Fixes to `del` in `@cumulus/api/endpoints/granules.js` to not error/fail when not all files exist in S3 (e.g. delete granule which has only 2 of 3 files ingested).
- `@cumulus/deployment/lib/crypto.js` now checks for private key existence properly.

## [v1.10.1] - 2018-09-4

### Fixed

- Fixed cloudformation template errors in `@cumulus/deployment/`
  - Replaced references to Fn::Ref: with Ref:
  - Moved long form template references to a newline

## [v1.10.0] - 2018-08-31

### Removed

- Removed unused and broken code from `@cumulus/common`
  - Removed `@cumulus/common/test-helpers`
  - Removed `@cumulus/common/task`
  - Removed `@cumulus/common/message-source`
  - Removed the `getPossiblyRemote` function from `@cumulus/common/aws`
  - Removed the `startPromisedSfnExecution` function from `@cumulus/common/aws`
  - Removed the `getCurrentSfnTask` function from `@cumulus/common/aws`

### Changed

- **CUMULUS-839** - In `@cumulus/sync-granule`, 'collection' is now an optional config parameter

### Fixed

- **CUMULUS-859** Moved duplicate code in `@cumulus/move-granules` and `@cumulus/post-to-cmr` to `@cumulus/ingest`. Fixed imports making assumptions about directory structure.
- `@cumulus/ingest/consumer` correctly limits the number of messages being received and processed from SQS. Details:
  - **Background:** `@cumulus/api` includes a lambda `<stack-name>-sqs2sf` which processes messages from the `<stack-name>-startSF` SQS queue every minute. The `sqs2sf` lambda uses `@cumulus/ingest/consumer` to receive and process messages from SQS.
  - **Bug:** More than `messageLimit` number of messages were being consumed and processed from the `<stack-name>-startSF` SQS queue. Many step functions were being triggered simultaneously by the lambda `<stack-name>-sqs2sf` (which consumes every minute from the `startSF` queue) and resulting in step function failure with the error: `An error occurred (ThrottlingException) when calling the GetExecutionHistory`.
  - **Fix:** `@cumulus/ingest/consumer#processMessages` now processes messages until `timeLimit` has passed _OR_ once it receives up to `messageLimit` messages. `sqs2sf` is deployed with a [default `messageLimit` of 10](https://github.com/nasa/cumulus/blob/670000c8a821ff37ae162385f921c40956e293f7/packages/deployment/app/config.yml#L147).
  - **IMPORTANT NOTE:** `consumer` will actually process up to `messageLimit * 2 - 1` messages. This is because sometimes `receiveSQSMessages` will return less than `messageLimit` messages and thus the consumer will continue to make calls to `receiveSQSMessages`. For example, given a `messageLimit` of 10 and subsequent calls to `receiveSQSMessages` returns up to 9 messages, the loop will continue and a final call could return up to 10 messages.

## [v1.9.1] - 2018-08-22

**Please Note** To take advantage of the added granule tracking API functionality, updates are required for the message adapter and its libraries. You should be on the following versions:

- `cumulus-message-adapter` 1.0.9+
- `cumulus-message-adapter-js` 1.0.4+
- `cumulus-message-adapter-java` 1.2.7+
- `cumulus-message-adapter-python` 1.0.5+

### Added

- **CUMULUS-687** Added logs endpoint to search for logs from a specific workflow execution in `@cumulus/api`. Added integration test.
- **CUMULUS-836** - `@cumulus/deployment` supports a configurable docker storage driver for ECS. ECS can be configured with either `devicemapper` (the default storage driver for AWS ECS-optimized AMIs) or `overlay2` (the storage driver used by the NGAP 2.0 AMI). The storage driver can be configured in `app/config.yml` with `ecs.docker.storageDriver: overlay2 | devicemapper`. The default is `overlay2`.
  - To support this configuration, a [Handlebars](https://handlebarsjs.com/) helper `ifEquals` was added to `packages/deployment/lib/kes.js`.
- **CUMULUS-836** - `@cumulus/api` added IAM roles required by the NGAP 2.0 AMI. The NGAP 2.0 AMI runs a script `register_instances_with_ssm.py` which requires the ECS IAM role to include `ec2:DescribeInstances` and `ssm:GetParameter` permissions.

### Fixed

- **CUMULUS-836** - `@cumulus/deployment` uses `overlay2` driver by default and does not attempt to write `--storage-opt dm.basesize` to fix [this error](https://github.com/moby/moby/issues/37039).
- **CUMULUS-413** Kinesis processing now captures all errrors.
  - Added kinesis fallback mechanism when errors occur during record processing.
  - Adds FallbackTopicArn to `@cumulus/api/lambdas.yml`
  - Adds fallbackConsumer lambda to `@cumulus/api`
  - Adds fallbackqueue option to lambda definitions capture lambda failures after three retries.
  - Adds kinesisFallback SNS topic to signal incoming errors from kinesis stream.
  - Adds kinesisFailureSQS to capture fully failed events from all retries.
- **CUMULUS-855** Adds integration test for kinesis' error path.
- **CUMULUS-686** Added workflow task name and version tracking via `@cumulus/api` executions endpoint under new `tasks` property, and under `workflow_tasks` in step input/output.
  - Depends on `cumulus-message-adapter` 1.0.9+, `cumulus-message-adapter-js` 1.0.4+, `cumulus-message-adapter-java` 1.2.7+ and `cumulus-message-adapter-python` 1.0.5+
- **CUMULUS-771**
  - Updated sync-granule to stream the remote file to s3
  - Added integration test for ingesting granules from ftp provider
  - Updated http/https integration tests for ingesting granules from http/https providers
- **CUMULUS-862** Updated `@cumulus/integration-tests` to handle remote lambda output
- **CUMULUS-856** Set the rule `state` to have default value `ENABLED`

### Changed

- In `@cumulus/deployment`, changed the example app config.yml to have additional IAM roles

## [v1.9.0] - 2018-08-06

**Please note** additional information and upgrade instructions [here](https://nasa.github.io/cumulus/docs/upgrade/1.9.0)

### Added

- **CUMULUS-712** - Added integration tests verifying expected behavior in workflows
- **GITC-776-2** - Add support for versioned collections

### Fixed

- **CUMULUS-832**
  - Fixed indentation in example config.yml in `@cumulus/deployment`
  - Fixed issue with new deployment using the default distribution endpoint in `@cumulus/deployment` and `@cumulus/api`

## [v1.8.1] - 2018-08-01

**Note** IAM roles should be re-deployed with this release.

- **Cumulus-726**
  - Added function to `@cumulus/integration-tests`: `sfnStep` includes `getStepInput` which returns the input to the schedule event of a given step function step.
  - Added IAM policy `@cumulus/deployment`: Lambda processing IAM role includes `kinesis::PutRecord` so step function lambdas can write to kinesis streams.
- **Cumulus Community Edition**
  - Added Google OAuth authentication token logic to `@cumulus/api`. Refactored token endpoint to use environment variable flag `OAUTH_PROVIDER` when determining with authentication method to use.
  - Added API Lambda memory configuration variable `api_lambda_memory` to `@cumulus/api` and `@cumulus/deployment`.

### Changed

- **Cumulus-726**
  - Changed function in `@cumulus/api`: `models/rules.js#addKinesisEventSource` was modified to call to `deleteKinesisEventSource` with all required parameters (rule's name, arn and type).
  - Changed function in `@cumulus/integration-tests`: `getStepOutput` can now be used to return output of failed steps. If users of this function want the output of a failed event, they can pass a third parameter `eventType` as `'failure'`. This function will work as always for steps which completed successfully.

### Removed

- **Cumulus-726**

  - Configuration change to `@cumulus/deployment`: Removed default auto scaling configuration for Granules and Files DynamoDB tables.

- **CUMULUS-688**
  - Add integration test for ExecutionStatus
  - Function addition to `@cumulus/integration-tests`: `api` includes `getExecutionStatus` which returns the execution status from the Cumulus API

## [v1.8.0] - 2018-07-23

### Added

- **CUMULUS-718** Adds integration test for Kinesis triggering a workflow.

- **GITC-776-3** Added more flexibility for rules. You can now edit all fields on the rule's record
  We may need to update the api documentation to reflect this.

- **CUMULUS-681** - Add ingest-in-place action to granules endpoint

  - new applyWorkflow action at PUT /granules/{granuleid} Applying a workflow starts an execution of the provided workflow and passes the granule record as payload.
    Parameter(s):
    - workflow - the workflow name

- **CUMULUS-685** - Add parent exeuction arn to the execution which is triggered from a parent step function

### Changed

- **CUMULUS-768** - Integration tests get S3 provider data from shared data folder

### Fixed

- **CUMULUS-746** - Move granule API correctly updates record in dynamo DB and cmr xml file
- **CUMULUS-766** - Populate database fileSize field from S3 if value not present in Ingest payload

## [v1.7.1] - 2018-07-27 - [BACKPORT]

### Fixed

- **CUMULUS-766** - Backport from 1.8.0 - Populate database fileSize field from S3 if value not present in Ingest payload

## [v1.7.0] - 2018-07-02

### Please note: [Upgrade Instructions](https://nasa.github.io/cumulus/docs/upgrade/1.7.0)

### Added

- **GITC-776-2** - Add support for versioned collectons
- **CUMULUS-491** - Add granule reconciliation API endpoints.
- **CUMULUS-480** Add suport for backup and recovery:
  - Add DynamoDB tables for granules, executions and pdrs
  - Add ability to write all records to S3
  - Add ability to download all DynamoDB records in form json files
  - Add ability to upload records to DynamoDB
  - Add migration scripts for copying granule, pdr and execution records from ElasticSearch to DynamoDB
  - Add IAM support for batchWrite on dynamoDB
-
- **CUMULUS-508** - `@cumulus/deployment` cloudformation template allows for lambdas and ECS clusters to have multiple AZ availability.
  - `@cumulus/deployment` also ensures docker uses `devicemapper` storage driver.
- **CUMULUS-755** - `@cumulus/deployment` Add DynamoDB autoscaling support.
  - Application developers can add autoscaling and override default values in their deployment's `app/config.yml` file using a `{TableName}Table:` key.

### Fixed

- **CUMULUS-747** - Delete granule API doesn't delete granule files in s3 and granule in elasticsearch
  - update the StreamSpecification DynamoDB tables to have StreamViewType: "NEW_AND_OLD_IMAGES"
  - delete granule files in s3
- **CUMULUS-398** - Fix not able to filter executions by workflow
- **CUMULUS-748** - Fix invalid lambda .zip files being validated/uploaded to AWS
- **CUMULUS-544** - Post to CMR task has UAT URL hard-coded
  - Made configurable: PostToCmr now requires CMR_ENVIRONMENT env to be set to 'SIT' or 'OPS' for those CMR environments. Default is UAT.

### Changed

- **GITC-776-4** - Changed Discover-pdrs to not rely on collection but use provider_path in config. It also has an optional filterPdrs regex configuration parameter

- **CUMULUS-710** - In the integration test suite, `getStepOutput` returns the output of the first successful step execution or last failed, if none exists

## [v1.6.0] - 2018-06-06

### Please note: [Upgrade Instructions](https://nasa.github.io/cumulus/docs/upgrade/1.6.0)

### Fixed

- **CUMULUS-602** - Format all logs sent to Elastic Search.
  - Extract cumulus log message and index it to Elastic Search.

### Added

- **CUMULUS-556** - add a mechanism for creating and running migration scripts on deployment.
- **CUMULUS-461** Support use of metadata date and other components in `url_path` property

### Changed

- **CUMULUS-477** Update bucket configuration to support multiple buckets of the same type:
  - Change the structure of the buckets to allow for more than one bucket of each type. The bucket structure is now:
    bucket-key:
    name: <bucket-name>
    type: <type> i.e. internal, public, etc.
  - Change IAM and app deployment configuration to support new bucket structure
  - Update tasks and workflows to support new bucket structure
  - Replace instances where buckets.internal is relied upon to either use the system bucket or a configured bucket
  - Move IAM template to the deployment package. NOTE: You now have to specify '--template node_modules/@cumulus/deployment/iam' in your IAM deployment
  - Add IAM cloudformation template support to filter buckets by type

## [v1.5.5] - 2018-05-30

### Added

- **CUMULUS-530** - PDR tracking through Queue-granules
  - Add optional `pdr` property to the sync-granule task's input config and output payload.
- **CUMULUS-548** - Create a Lambda task that generates EMS distribution reports
  - In order to supply EMS Distribution Reports, you must enable S3 Server
    Access Logging on any S3 buckets used for distribution. See [How Do I Enable Server Access Logging for an S3 Bucket?](https://docs.aws.amazon.com/AmazonS3/latest/user-guide/server-access-logging.html)
    The "Target bucket" setting should point at the Cumulus internal bucket.
    The "Target prefix" should be
    "<STACK_NAME>/ems-distribution/s3-server-access-logs/", where "STACK_NAME"
    is replaced with the name of your Cumulus stack.

### Fixed

- **CUMULUS-546 - Kinesis Consumer should catch and log invalid JSON**
  - Kinesis Consumer lambda catches and logs errors so that consumer doesn't get stuck in a loop re-processing bad json records.
- EMS report filenames are now based on their start time instead of the time
  instead of the time that the report was generated
- **CUMULUS-552 - Cumulus API returns different results for the same collection depending on query**
  - The collection, provider and rule records in elasticsearch are now replaced with records from dynamo db when the dynamo db records are updated.

### Added

- `@cumulus/deployment`'s default cloudformation template now configures storage for Docker to match the configured ECS Volume. The template defines Docker's devicemapper basesize (`dm.basesize`) using `ecs.volumeSize`. This addresses ECS default of limiting Docker containers to 10GB of storage ([Read more](https://aws.amazon.com/premiumsupport/knowledge-center/increase-default-ecs-docker-limit/)).

## [v1.5.4] - 2018-05-21

### Added

- **CUMULUS-535** - EMS Ingest, Archive, Archive Delete reports
  - Add lambda EmsReport to create daily EMS Ingest, Archive, Archive Delete reports
  - ems.provider property added to `@cumulus/deployment/app/config.yml`.
    To change the provider name, please add `ems: provider` property to `app/config.yml`.
- **CUMULUS-480** Use DynamoDB to store granules, pdrs and execution records
  - Activate PointInTime feature on DynamoDB tables
  - Increase test coverage on api package
  - Add ability to restore metadata records from json files to DynamoDB
- **CUMULUS-459** provide API endpoint for moving granules from one location on s3 to another

## [v1.5.3] - 2018-05-18

### Fixed

- **CUMULUS-557 - "Add dataType to DiscoverGranules output"**
  - Granules discovered by the DiscoverGranules task now include dataType
  - dataType is now a required property for granules used as input to the
    QueueGranules task
- **CUMULUS-550** Update deployment app/config.yml to force elasticsearch updates for deleted granules

## [v1.5.2] - 2018-05-15

### Fixed

- **CUMULUS-514 - "Unable to Delete the Granules"**
  - updated cmrjs.deleteConcept to return success if the record is not found
    in CMR.

### Added

- **CUMULUS-547** - The distribution API now includes an
  "earthdataLoginUsername" query parameter when it returns a signed S3 URL
- **CUMULUS-527 - "parse-pdr queues up all granules and ignores regex"**
  - Add an optional config property to the ParsePdr task called
    "granuleIdFilter". This property is a regular expression that is applied
    against the filename of the first file of each granule contained in the
    PDR. If the regular expression matches, then the granule is included in
    the output. Defaults to '.', which will match all granules in the PDR.
- File checksums in PDRs now support MD5
- Deployment support to subscribe to an SNS topic that already exists
- **CUMULUS-470, CUMULUS-471** In-region S3 Policy lambda added to API to update bucket policy for in-region access.
- **CUMULUS-533** Added fields to granule indexer to support EMS ingest and archive record creation
- **CUMULUS-534** Track deleted granules
  - added `deletedgranule` type to `cumulus` index.
  - **Important Note:** Force custom bootstrap to re-run by adding this to
    app/config.yml `es: elasticSearchMapping: 7`
- You can now deploy cumulus without ElasticSearch. Just add `es: null` to your `app/config.yml` file. This is only useful for debugging purposes. Cumulus still requires ElasticSearch to properly operate.
- `@cumulus/integration-tests` includes and exports the `addRules` function, which seeds rules into the DynamoDB table.
- Added capability to support EFS in cloud formation template. Also added
  optional capability to ssh to your instance and privileged lambda functions.
- Added support to force discovery of PDRs that have already been processed
  and filtering of selected data types
- `@cumulus/cmrjs` uses an environment variable `USER_IP_ADDRESS` or fallback
  IP address of `10.0.0.0` when a public IP address is not available. This
  supports lambda functions deployed into a VPC's private subnet, where no
  public IP address is available.

### Changed

- **CUMULUS-550** Custom bootstrap automatically adds new types to index on
  deployment

## [v1.5.1] - 2018-04-23

### Fixed

- add the missing dist folder to the hello-world task
- disable uglifyjs on the built version of the pdr-status-check (read: https://github.com/webpack-contrib/uglifyjs-webpack-plugin/issues/264)

## [v1.5.0] - 2018-04-23

### Changed

- Removed babel from all tasks and packages and increased minimum node requirements to version 8.10
- Lambda functions created by @cumulus/deployment will use node8.10 by default
- Moved [cumulus-integration-tests](https://github.com/nasa/cumulus-integration-tests) to the `example` folder CUMULUS-512
- Streamlined all packages dependencies (e.g. remove redundant dependencies and make sure versions are the same across packages)
- **CUMULUS-352:** Update Cumulus Elasticsearch indices to use [index aliases](https://www.elastic.co/guide/en/elasticsearch/reference/current/indices-aliases.html).
- **CUMULUS-519:** ECS tasks are no longer restarted after each CF deployment unless `ecs.restartTasksOnDeploy` is set to true
- **CUMULUS-298:** Updated log filterPattern to include all CloudWatch logs in ElasticSearch
- **CUMULUS-518:** Updates to the SyncGranule config schema
  - `granuleIdExtraction` is no longer a property
  - `process` is now an optional property
  - `provider_path` is no longer a property

### Fixed

- **CUMULUS-455 "Kes deployments using only an updated message adapter do not get automatically deployed"**
  - prepended the hash value of cumulus-message-adapter.zip file to the zip file name of lambda which uses message adapter.
  - the lambda function will be redeployed when message adapter or lambda function are updated
- Fixed a bug in the bootstrap lambda function where it stuck during update process
- Fixed a bug where the sf-sns-report task did not return the payload of the incoming message as the output of the task [CUMULUS-441]

### Added

- **CUMULUS-352:** Add reindex CLI to the API package.
- **CUMULUS-465:** Added mock http/ftp/sftp servers to the integration tests
- Added a `delete` method to the `@common/CollectionConfigStore` class
- **CUMULUS-467 "@cumulus/integration-tests or cumulus-integration-tests should seed provider and collection in deployed DynamoDB"**
  - `example` integration-tests populates providers and collections to database
  - `example` workflow messages are populated from workflow templates in s3, provider and collection information in database, and input payloads. Input templates are removed.
  - added `https` protocol to provider schema

## [v1.4.1] - 2018-04-11

### Fixed

- Sync-granule install

## [v1.4.0] - 2018-04-09

### Fixed

- **CUMULUS-392 "queue-granules not returning the sfn-execution-arns queued"**
  - updated queue-granules to return the sfn-execution-arns queued and pdr if exists.
  - added pdr to ingest message meta.pdr instead of payload, so the pdr information doesn't get lost in the ingest workflow, and ingested granule in elasticsearch has pdr name.
  - fixed sf-sns-report schema, remove the invalid part
  - fixed pdr-status-check schema, the failed execution contains arn and reason
- **CUMULUS-206** make sure homepage and repository urls exist in package.json files of tasks and packages

### Added

- Example folder with a cumulus deployment example

### Changed

- [CUMULUS-450](https://bugs.earthdata.nasa.gov/browse/CUMULUS-450) - Updated
  the config schema of the **queue-granules** task
  - The config no longer takes a "collection" property
  - The config now takes an "internalBucket" property
  - The config now takes a "stackName" property
- [CUMULUS-450](https://bugs.earthdata.nasa.gov/browse/CUMULUS-450) - Updated
  the config schema of the **parse-pdr** task
  - The config no longer takes a "collection" property
  - The "stack", "provider", and "bucket" config properties are now
    required
- **CUMULUS-469** Added a lambda to the API package to prototype creating an S3 bucket policy for direct, in-region S3 access for the prototype bucket

### Removed

- Removed the `findTmpTestDataDirectory()` function from
  `@cumulus/common/test-utils`

### Fixed

- [CUMULUS-450](https://bugs.earthdata.nasa.gov/browse/CUMULUS-450)
  - The **queue-granules** task now enqueues a **sync-granule** task with the
    correct collection config for that granule based on the granule's
    data-type. It had previously been using the collection config from the
    config of the **queue-granules** task, which was a problem if the granules
    being queued belonged to different data-types.
  - The **parse-pdr** task now handles the case where a PDR contains granules
    with different data types, and uses the correct granuleIdExtraction for
    each granule.

### Added

- **CUMULUS-448** Add code coverage checking using [nyc](https://github.com/istanbuljs/nyc).

## [v1.3.0] - 2018-03-29

### Deprecated

- discover-s3-granules is deprecated. The functionality is provided by the discover-granules task

### Fixed

- **CUMULUS-331:** Fix aws.downloadS3File to handle non-existent key
- Using test ftp provider for discover-granules testing [CUMULUS-427]
- **CUMULUS-304: "Add AWS API throttling to pdr-status-check task"** Added concurrency limit on SFN API calls. The default concurrency is 10 and is configurable through Lambda environment variable CONCURRENCY.
- **CUMULUS-414: "Schema validation not being performed on many tasks"** revised npm build scripts of tasks that use cumulus-message-adapter to place schema directories into dist directories.
- **CUMULUS-301:** Update all tests to use test-data package for testing data.
- **CUMULUS-271: "Empty response body from rules PUT endpoint"** Added the updated rule to response body.
- Increased memory allotment for `CustomBootstrap` lambda function. Resolves failed deployments where `CustomBootstrap` lambda function was failing with error `Process exited before completing request`. This was causing deployments to stall, fail to update and fail to rollback. This error is thrown when the lambda function tries to use more memory than it is allotted.
- Cumulus repository folders structure updated:
  - removed the `cumulus` folder altogether
  - moved `cumulus/tasks` to `tasks` folder at the root level
  - moved the tasks that are not converted to use CMA to `tasks/.not_CMA_compliant`
  - updated paths where necessary

### Added

- `@cumulus/integration-tests` - Added support for testing the output of an ECS activity as well as a Lambda function.

## [v1.2.0] - 2018-03-20

### Fixed

- Update vulnerable npm packages [CUMULUS-425]
- `@cumulus/api`: `kinesis-consumer.js` uses `sf-scheduler.js#schedule` instead of placing a message directly on the `startSF` SQS queue. This is a fix for [CUMULUS-359](https://bugs.earthdata.nasa.gov/browse/CUMULUS-359) because `sf-scheduler.js#schedule` looks up the provider and collection data in DynamoDB and adds it to the `meta` object of the enqueued message payload.
- `@cumulus/api`: `kinesis-consumer.js` catches and logs errors instead of doing an error callback. Before this change, `kinesis-consumer` was failing to process new records when an existing record caused an error because it would call back with an error and stop processing additional records. It keeps trying to process the record causing the error because it's "position" in the stream is unchanged. Catching and logging the errors is part 1 of the fix. Proposed part 2 is to enqueue the error and the message on a "dead-letter" queue so it can be processed later ([CUMULUS-413](https://bugs.earthdata.nasa.gov/browse/CUMULUS-413)).
- **CUMULUS-260: "PDR page on dashboard only shows zeros."** The PDR stats in LPDAAC are all 0s, even if the dashboard has been fixed to retrieve the correct fields. The current version of pdr-status-check has a few issues.
  - pdr is not included in the input/output schema. It's available from the input event. So the pdr status and stats are not updated when the ParsePdr workflow is complete. Adding the pdr to the input/output of the task will fix this.
  - pdr-status-check doesn't update pdr stats which prevent the real time pdr progress from showing up in the dashboard. To solve this, added lambda function sf-sns-report which is copied from @cumulus/api/lambdas/sf-sns-broadcast with modification, sf-sns-report can be used to report step function status anywhere inside a step function. So add step sf-sns-report after each pdr-status-check, we will get the PDR status progress at real time.
  - It's possible an execution is still in the queue and doesn't exist in sfn yet. Added code to handle 'ExecutionDoesNotExist' error when checking the execution status.
- Fixed `aws.cloudwatchevents()` typo in `packages/ingest/aws.js`. This typo was the root cause of the error: `Error: Could not process scheduled_ingest, Error: : aws.cloudwatchevents is not a constructor` seen when trying to update a rule.

### Removed

- `@cumulus/ingest/aws`: Remove queueWorkflowMessage which is no longer being used by `@cumulus/api`'s `kinesis-consumer.js`.

## [v1.1.4] - 2018-03-15

### Added

- added flag `useList` to parse-pdr [CUMULUS-404]

### Fixed

- Pass encrypted password to the ApiGranule Lambda function [CUMULUS-424]

## [v1.1.3] - 2018-03-14

### Fixed

- Changed @cumulus/deployment package install behavior. The build process will happen after installation

## [v1.1.2] - 2018-03-14

### Added

- added tools to @cumulus/integration-tests for local integration testing
- added end to end testing for discovering and parsing of PDRs
- `yarn e2e` command is available for end to end testing

### Fixed

- **CUMULUS-326: "Occasionally encounter "Too Many Requests" on deployment"** The api gateway calls will handle throttling errors
- **CUMULUS-175: "Dashboard providers not in sync with AWS providers."** The root cause of this bug - DynamoDB operations not showing up in Elasticsearch - was shared by collections and rules. The fix was to update providers', collections' and rules; POST, PUT and DELETE endpoints to operate on DynamoDB and using DynamoDB streams to update Elasticsearch. The following packages were made:
  - `@cumulus/deployment` deploys DynamoDB streams for the Collections, Providers and Rules tables as well as a new lambda function called `dbIndexer`. The `dbIndexer` lambda has an event source mapping which listens to each of the DynamoDB streams. The dbIndexer lambda receives events referencing operations on the DynamoDB table and updates the elasticsearch cluster accordingly.
  - The `@cumulus/api` endpoints for collections, providers and rules _only_ query DynamoDB, with the exception of LIST endpoints and the collections' GET endpoint.

### Updated

- Broke up `kes.override.js` of @cumulus/deployment to multiple modules and moved to a new location
- Expanded @cumulus/deployment test coverage
- all tasks were updated to use cumulus-message-adapter-js 1.0.1
- added build process to integration-tests package to babelify it before publication
- Update @cumulus/integration-tests lambda.js `getLambdaOutput` to return the entire lambda output. Previously `getLambdaOutput` returned only the payload.

## [v1.1.1] - 2018-03-08

### Removed

- Unused queue lambda in api/lambdas [CUMULUS-359]

### Fixed

- Kinesis message content is passed to the triggered workflow [CUMULUS-359]
- Kinesis message queues a workflow message and does not write to rules table [CUMULUS-359]

## [v1.1.0] - 2018-03-05

### Added

- Added a `jlog` function to `common/test-utils` to aid in test debugging
- Integration test package with command line tool [CUMULUS-200] by @laurenfrederick
- Test for FTP `useList` flag [CUMULUS-334] by @kkelly51

### Updated

- The `queue-pdrs` task now uses the [cumulus-message-adapter-js](https://github.com/nasa/cumulus-message-adapter-js)
  library
- Updated the `queue-pdrs` JSON schemas
- The test-utils schema validation functions now throw an error if validation
  fails
- The `queue-granules` task now uses the [cumulus-message-adapter-js](https://github.com/nasa/cumulus-message-adapter-js)
  library
- Updated the `queue-granules` JSON schemas

### Removed

- Removed the `getSfnExecutionByName` function from `common/aws`
- Removed the `getGranuleStatus` function from `common/aws`

## [v1.0.1] - 2018-02-27

### Added

- More tests for discover-pdrs, dicover-granules by @yjpa7145
- Schema validation utility for tests by @yjpa7145

### Changed

- Fix an FTP listing bug for servers that do not support STAT [CUMULUS-334] by @kkelly51

## [v1.0.0] - 2018-02-23

[unreleased]: https://github.com/nasa/cumulus/compare/v1.23.2...HEAD
[v1.23.2]: https://github.com/nasa/cumulus/compare/v1.22.1...v1.23.2
[v1.22.1]: https://github.com/nasa/cumulus/compare/v1.21.0...v1.22.1
[v1.21.0]: https://github.com/nasa/cumulus/compare/v1.20.0...v1.21.0
[v1.20.0]: https://github.com/nasa/cumulus/compare/v1.19.0...v1.20.0
[v1.19.0]: https://github.com/nasa/cumulus/compare/v1.18.0...v1.19.0
[v1.18.0]: https://github.com/nasa/cumulus/compare/v1.17.0...v1.18.0
[v1.17.0]: https://github.com/nasa/cumulus/compare/v1.16.1...v1.17.0
[v1.16.1]: https://github.com/nasa/cumulus/compare/v1.16.0...v1.16.1
[v1.16.0]: https://github.com/nasa/cumulus/compare/v1.15.0...v1.16.0
[v1.15.0]: https://github.com/nasa/cumulus/compare/v1.14.5...v1.15.0
[v1.14.5]: https://github.com/nasa/cumulus/compare/v1.14.4...v1.14.5
[v1.14.4]: https://github.com/nasa/cumulus/compare/v1.14.3...v1.14.4
[v1.14.3]: https://github.com/nasa/cumulus/compare/v1.14.2...v1.14.3
[v1.14.2]: https://github.com/nasa/cumulus/compare/v1.14.1...v1.14.2
[v1.14.1]: https://github.com/nasa/cumulus/compare/v1.14.0...v1.14.1
[v1.14.0]: https://github.com/nasa/cumulus/compare/v1.13.5...v1.14.0
[v1.13.5]: https://github.com/nasa/cumulus/compare/v1.13.4...v1.13.5
[v1.13.4]: https://github.com/nasa/cumulus/compare/v1.13.3...v1.13.4
[v1.13.3]: https://github.com/nasa/cumulus/compare/v1.13.2...v1.13.3
[v1.13.2]: https://github.com/nasa/cumulus/compare/v1.13.1...v1.13.2
[v1.13.1]: https://github.com/nasa/cumulus/compare/v1.13.0...v1.13.1
[v1.13.0]: https://github.com/nasa/cumulus/compare/v1.12.1...v1.13.0
[v1.12.1]: https://github.com/nasa/cumulus/compare/v1.12.0...v1.12.1
[v1.12.0]: https://github.com/nasa/cumulus/compare/v1.11.3...v1.12.0
[v1.11.3]: https://github.com/nasa/cumulus/compare/v1.11.2...v1.11.3
[v1.11.2]: https://github.com/nasa/cumulus/compare/v1.11.1...v1.11.2
[v1.11.1]: https://github.com/nasa/cumulus/compare/v1.11.0...v1.11.1
[v1.11.0]: https://github.com/nasa/cumulus/compare/v1.10.4...v1.11.0
[v1.10.4]: https://github.com/nasa/cumulus/compare/v1.10.3...v1.10.4
[v1.10.3]: https://github.com/nasa/cumulus/compare/v1.10.2...v1.10.3
[v1.10.2]: https://github.com/nasa/cumulus/compare/v1.10.1...v1.10.2
[v1.10.1]: https://github.com/nasa/cumulus/compare/v1.10.0...v1.10.1
[v1.10.0]: https://github.com/nasa/cumulus/compare/v1.9.1...v1.10.0
[v1.9.1]: https://github.com/nasa/cumulus/compare/v1.9.0...v1.9.1
[v1.9.0]: https://github.com/nasa/cumulus/compare/v1.8.1...v1.9.0
[v1.8.1]: https://github.com/nasa/cumulus/compare/v1.8.0...v1.8.1
[v1.8.0]: https://github.com/nasa/cumulus/compare/v1.7.0...v1.8.0
[v1.7.0]: https://github.com/nasa/cumulus/compare/v1.6.0...v1.7.0
[v1.6.0]: https://github.com/nasa/cumulus/compare/v1.5.5...v1.6.0
[v1.5.5]: https://github.com/nasa/cumulus/compare/v1.5.4...v1.5.5
[v1.5.4]: https://github.com/nasa/cumulus/compare/v1.5.3...v1.5.4
[v1.5.3]: https://github.com/nasa/cumulus/compare/v1.5.2...v1.5.3
[v1.5.2]: https://github.com/nasa/cumulus/compare/v1.5.1...v1.5.2
[v1.5.1]: https://github.com/nasa/cumulus/compare/v1.5.0...v1.5.1
[v1.5.0]: https://github.com/nasa/cumulus/compare/v1.4.1...v1.5.0
[v1.4.1]: https://github.com/nasa/cumulus/compare/v1.4.0...v1.4.1
[v1.4.0]: https://github.com/nasa/cumulus/compare/v1.3.0...v1.4.0
[v1.3.0]: https://github.com/nasa/cumulus/compare/v1.2.0...v1.3.0
[v1.2.0]: https://github.com/nasa/cumulus/compare/v1.1.4...v1.2.0
[v1.1.4]: https://github.com/nasa/cumulus/compare/v1.1.3...v1.1.4
[v1.1.3]: https://github.com/nasa/cumulus/compare/v1.1.2...v1.1.3
[v1.1.2]: https://github.com/nasa/cumulus/compare/v1.1.1...v1.1.2
[v1.1.1]: https://github.com/nasa/cumulus/compare/v1.0.1...v1.1.1
[v1.1.0]: https://github.com/nasa/cumulus/compare/v1.0.1...v1.1.0
[v1.0.1]: https://github.com/nasa/cumulus/compare/v1.0.0...v1.0.1
[v1.0.0]: https://github.com/nasa/cumulus/compare/pre-v1-release...v1.0.0<|MERGE_RESOLUTION|>--- conflicted
+++ resolved
@@ -23,6 +23,9 @@
     SyncGranule task. This setting is `false` by default, but when set to
     `true`, all checksum files associated with data files that are downloaded
     will be downloaded as well.
+- **CUMULUS-1952**
+  - Updated HTTP(S) provider client to accept username/password for Basic authorization. This change adds support for Basic Authorization such as Earthdata login redirects to ingest (i.e. as implemented in SyncGranule), but not to discovery (i.e. as implemented in DiscoverGranules). Discovery still expects the provider's file system to be publicly accessible, but not the individual files and their contents.
+  - **NOTE**: Using this in combination with the HTTP protocol may expose usernames and passwords to intermediary network entities. HTTPS is highly recommended.
 
 
 ## [v1.23.2] 2020-05-22
@@ -100,14 +103,8 @@
 - **CUMULUS-1912**
   - Updated reconciliationReports endpoints to query against Elasticsearch, delete report from both database and s3
   - Added `@cumulus/api-client/reconciliationReports`
-<<<<<<< HEAD
-- **CUMULUS-1952**
-  - Updated HTTP(S) provider to accept username/password for Basic authorization. This change adds support for Basic Authorization such as Earthdata login redirects to ingest (i.e. as implemented in SyncGranule), but not to discovery (i.e. as implemented in DiscoverGranules). Discovery still expects the provider's file system to be publicly accessible, but not the individual files and their contents.
-  - **NOTE**: Using this in combination with the HTTP protocol may expose usernames and passwords to intermediary network entities. HTTPS is highly recommended.
-=======
 - **CUMULUS-1999**
   - Updated `@cumulus/common/util.deprecate()` so that only a single deprecation notice is printed for each name/version combination
->>>>>>> 8cd63aa3
 
 ### Fixed
 
