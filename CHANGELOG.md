--- conflicted
+++ resolved
@@ -40,14 +40,11 @@
 terraform values and it will also update the database cluster to use the new configuration.
 
 ### Changed
-<<<<<<< HEAD
+
+- **CUMULUS-3564**
+  - Update webpack configuration to explicitly disable chunking
 - **CUMULUS-2891**
   - Updated ECS code to aws sdk v3
-=======
-
-- **CUMULUS-3564**
-  - Update webpack configuration to explicitly disable chunking
->>>>>>> dc580b19
 - **CUMULUS-2895**
   - Updated KMS code to aws sdk v3
 - **CUMULUS-2888**
