# Changelog

All notable changes to this project will be documented in this file.

The format is based on [Keep a Changelog](http://keepachangelog.com/en/1.0.0/).

## Unreleased

### Migration Notes

#### CUMULUS-3433 Update to node.js v20

The following applies only to users with a custom value configured for
`async_operation_image`:

- As part of the node v20 update process, a new version (49) of the Core
  async-operation container was published - [cumuluss/async
  operation](https://hub.docker.com/layers/cumuluss/async-operation)  The
  default value for `async_operation_image` has been updated in the `cumulus`
  module, however if you are using an internal image repository such as ECR,
  please make sure to update your deployment configuration with the newly
  provided image.

  Users making use of a custom image configuration should note the base image
  for Core async operations must support node v20.x.

#### CUMULUS-3449 Please follow instructions before upgrading Cumulus.

- The updates in CUMULUS-3449 requires manual update to postgres database in
  production environment. Please follow [Update Cumulus_id Type and
  Indexes](https://nasa.github.io/cumulus/docs/next/upgrade-notes/update-cumulus_id-type-indexes-CUMULUS-3449)

#### CUMULUS-3617 Migration of DLA messages should be performed after Cumulus is upgraded

Instructions for migrating old DLA (Dead Letter Archive) messages to new format:

- `YYYY-MM-DD` subfolders to organize by date
- new top level fields for simplified search and analysis
- captured error message

To invoke the Lambda and start the DLA migration, you can use the AWS Console or CLI:

```bash
aws lambda invoke --function-name $PREFIX-migrationHelperAsyncOperation \
  --payload $(echo '{"operationType": "DLA Migration"}' | base64) $OUTFILE
```

- `PREFIX` is your Cumulus deployment prefix.
- `OUTFILE` (**optional**) is the filepath where the Lambda output will be saved.

The Lambda will trigger an Async Operation and return an `id` such as:

```json
{"id":"41c9fbbf-a031-4dd8-91cc-8ec2d8b5e31a","description":"Migrate Dead Letter Archive Messages",
"operationType":"DLA Migration","status":"RUNNING",
"taskArn":"arn:aws:ecs:us-east-1:AWSID:task/$PREFIX-CumulusECSCluster/123456789"}
```

which you can then query the Async Operations [API
Endpoint](https://nasa.github.io/cumulus-api/#retrieve-async-operation) for the
output or status of your request. If you want to directly observe the progress
of the migration as it runs, you can view the CloudWatch logs for your async
operations (e.g. `PREFIX-AsyncOperationEcsLogs`).

### Breaking Changes

- **CUMULUS-3618**
  - Modified @cumulus/es-client/search.BaseSearch:
    - Removed static class method `es` in favor of new class for managing
       elasticsearch clients `EsClient` which allows for credential
       refresh/reset.  Updated api/es-client code to
       utilize new pattern.    Users making use of @cumulus/es-client should
       update their code to make use of the new EsClient create/initialize pattern.
    - Added helper method getEsClient to encapsulate logic to create/initialize
      a new EsClient.

- **CUMULUS-2889**
  - Removed unused CloudWatch Logs AWS SDK client. This change removes the CloudWatch Logs
    client from the `@cumulus/aws-client` package.
- **CUMULUS-2890**
  - Removed unused CloudWatch AWS SDK client. This change removes the CloudWatch client
    from the `@cumulus/aws-client` package.
- **CUMULUS-3323**
  - Updated `@cumulus/db` to by default set the `ssl` option for knex, and
    reject non-SSL connections via use of the `rejectUnauthorized` configuration
    flag.   This causes all Cumulus database connections to require SSL (CA or
    self-signed) and reject connectivity if the database does not provide SSL.
    Users using serverless v1/`cumulus-rds-tf` should not be impacted by this
    change as certs are provided by default.   Users using databases that do not
    provide SSL should update their database secret with the optional value
    `disableSSL` set to `true`
  - Updated `cumulus-rds-tf` to set `rds.force_ssl` to `1`, forcing SSL enabled
    connections in the `db_parameters` configuration.   Users of this module
    defining their own `db_parameters` should make this configuration change to allow only SSL
    connections to the RDS datastore.
- **CUMULUS-2897**
  - Removed unused Systems Manager AWS SDK client. This change removes the Systems Manager client
    from the `@cumulus/aws-client` package.
- **CUMULUS-3449**
  - Updated the following database columns to BIGINT: executions.cumulus_id, executions.parent_cumulus_id,
    files.granule_cumulus_id, granules_executions.granule_cumulus_id, granules_executions.execution_cumulus_id
    and pdrs.execution_cumulus_id
  - Changed granules table unique constraint to granules_collection_cumulus_id_granule_id_unique
  - Added indexes granules_granule_id_index and granules_provider_collection_cumulus_id_granule_id_index
    to granules table

### Added

- **CUMULUS-3614**
  - `tf-modules/monitoring` module now deploys Glue table for querying dead-letter-archive messages.
- **CUMULUS-3616**
  - Added user guide on querying dead-letter-archive messages using AWS Athena.
- **CUMULUS-3433**
  - Added `importGot` helper method to import `got` as an ESM module in
    CommmonJS typescript/webpack clients.

### Changed
<<<<<<< HEAD
- **CUMULUS-3433**
  - Updated all node.js lambda dependencies to node 20.x/20.12.2
  - Modified `@cumulus/ingest` unit test HTTPs server to accept localhost POST
    requests, and removed nock dependency from tests involving `fs.Readstream`
    and `got` due to a likely incompatibility with changes in node v18, `got`,
    fs.Readstream and nock when used in combination in units
    (https://github.com/sindresorhus/got/issues/2341)
  - Updated `got` dependency in `@cumulus/ingest` to use `@cumulus/common`
    dynamic import helper / `got` > v10 in CommonJS.
  - Updated all Core lambdas to use [cumulus-message-adapter-js](https://github.com/nasa/cumulus-message-adapter-js) v2.2.0

=======

- **CUMULUS-3629**
  - dla guarantees de-nested SQS message bodies, preferring outermost metadata as found.
  - dla uses execution Name as filename and ensures no ':' or '/' characters in name
>>>>>>> 43944c17
- **CUMULUS-3570**
  - Updated Kinesis docs to support latest AWS UI and recommend server-side encryption.
- **CUMULUS-3519**
  - Updates SQS and SNS code to AWS SDK V3 Syntax
- **CUMULUS-3609**
  - Adds dla-migration lambda to async-operations to be used for updating existing DLA records
  - Moved hoistCumulusMessageDetails function from write-db-dlq-records-to-s3 lambda to @cumulus/message/DeadLetterMessage
- **CUMULUS-3613**
  - Updated writeDbRecordsDLQtoS3 lambda to write messages to `YYYY-MM-DD` subfolder of S3 dead letter archive.
- **CUMULUS-3518**
  - Update existing usage of `@cumulus/aws-client` lambda service to use AWS SDK v3 `send` syntax
  - Update Discover Granules lambda default memory to 1024 MB
- **CUMULUS-3600**
  - Update docs to clarify CloudFront HTTPS DIT requirements.
- **CUMULUS-2892**
  - Updates `aws-client`'s EC2 client to use AWS SDK v3.
- **CUMULUS-2896**
  - Updated Secrets Manager code to AWS SDK v3.
- **CUMULUS-2901**
  - Updated STS code to AWS SDK v3.
- **CUMULUS-2898**
  - Update Step Functions code to AWS SDK v3
- **CUMULUS-2902**
  - Removes `aws-sdk` from `es-client` package by replacing credential fetching with
  the `@aws-sdk/credential-providers` AWS SDK v3 package.
  - Removes `aws-sdk` from all cumulus packages and replaces usages with AWS SDK v3 clients.
- **CUMULUS-3456**
  - Added stateMachineArn, executionArn, collectionId, providerId, granules, status, time, and error fields to Dead Letter Archive message
  - Added cumulusError field to records in sfEventSqsToDbRecordsDeadLetterQueue
- **CUMULUS-3323**
  - Added `disableSSL` as a valid database secret key - setting this in your database credentials will
    disable SSL for all Core database connection attempts.
  - Added `rejectUnauthorized` as a valid database secret key - setting
    this to `false` in your database credentials will allow self-signed certs/certs with an unrecognized authority.
  - Updated the default parameter group for `cumulus-rds-tf` to set `force_ssl`
    to 1.   This setting for the Aurora Serverless v1 database disallows non-SSL
    connections to the database, and is intended to help enforce security
    compliance rules.  This update can be opted-out by supplying a non-default
    `db_parameters` set in the terraform configuration.
- **CUMULUS-3425**
  - Update `@cumulus/lzards-backup` task to either respect the `lzards_provider`
    terraform configuration value or utilize `lzardsProvider` as part of the task
    workflow configuration
  - Minor refactor of `@cumulus/lzards-api-client` to:
    - Use proper ECMAScript import for `@cumulus/launchpad-auth`
    - Update incorrect docstring
- **CUMULUS-3449**
  - Updated `@cumulus/db` package and configure knex hook postProcessResponse to convert the return string
    from columns ending with "cumulus_id" to number.
- **CUMULUS-3497**
  - Updated `example/cumulus-tf/orca.tf` to use v9.0.4
- **CUMULUS-3527**
  - Added suppport for additional kex algorithms in the sftp-client.
- **CUMULUS-3610**
  - Updated `aws-client`'s ES client to use AWS SDK v3.
- **CUMULUS-3617**
  - Added lambdas to migrate DLA messages to `YYYY-MM-DD` subfolder
  - Updated `@cumulus/aws-client/S3/recursivelyDeleteS3Bucket` to handle bucket with more than 1000 objects.

### Fixed

- **CUMULUS-3618**
  - Fixed `@cumulus/es-client` credentialing issue in instance where
    lambda/Fargate task runtime would exceed the timeout for the es-client. Added retry/credential
    refresh behavior to `@cumulus/es-client/indexer.genericRecordUpdate` to ensure record indexing
    does not fail in those instances.
  - Updated `index-from-database` lambda to utilize updated es-client to prevent
    credentialing timeout in long-running ECS jobs.
- **CUMULUS-3323**
  - Minor edits to errant integration test titles (dyanmo->postgres)
- **CUMULUS-3587**
  - Ported https://github.com/scottcorgan/express-boom into API/lib to allow
    updates of sub-dependencies and maintain without refactoring errors in
    API/etc wholesale
  - Addresses [CVE-2020-36604](https://github.com/advisories/GHSA-c429-5p7v-vgjp)
- **CUMULUS-3673**
  - Fixes Granules API so that paths containing a granule and/or collection ID properly URI encode the ID.  
- **Audit Issues**
  - Addressed [CVE-2023-45133](https://github.com/advisories/GHSA-67hx-6x53-jw92) by
    updating babel packages and .babelrc

## [v18.2.0] 2023-02-02

### Migration Notes

From this release forward, Cumulus Core will be tested against PostgreSQL v13. Users
should migrate their datastores to Aurora PostgreSQL 13.9+ compatible data
stores as soon as possible after upgrading to this release.

#### Database Upgrade

Users utilizing the `cumulus-rds-tf` module should reference [cumulus-rds-tf
upgrade
instructions](https://nasa.github.io/cumulus/docs/upgrade-notes/upgrade-rds-cluster-tf-postgres-13).

### Breaking Changes

- **CUMULUS-2889**
  - Removed unused CloudWatch Logs AWS SDK client. This change removes the CloudWatch Logs
    client from the `@cumulus/aws-client` package.
- **CUMULUS-2890**
  - Removed unused CloudWatch AWS SDK client. This change removes the CloudWatch client
    from the `@cumulus/aws-client` package.

### Changed

- **CUMULUS-3492**
  - add teclark to select-stack.js
- **CUMULUS-3444**
  - Update `cumulus-rds-tf` module to take additional parameters in support of
    migration from Aurora PostgreSQl v11 to v13.   See Migration Notes for more details
- **CUMULUS-3564**
  - Update webpack configuration to explicitly disable chunking
- **CUMULUS-2891**
  - Updated ECS code to aws sdk v3
- **CUMULUS-2895**
  - Updated KMS code to aws sdk v3
- **CUMULUS-2888**
  - Update CloudWatch Events code to AWS SDK v3
- **CUMULUS-2893**
  - Updated Kinesis code to AWS SDK v3
- **CUMULUS-3555**
  - Revert 3540, un-stubbing cmr facing tests
  - Raise memory_size of ftpPopulateTestLambda to 512MB
- **CUMULUS-2887**
  - Updated CloudFormation code to aws sdk v3
- **CUMULUS-2899**
  - Updated SNS code to aws sdk v3
- **CUMULUS_3499**
  - Update AWS-SDK dependency pin to "2.1490" to prevent SQS issue.  Dependency
    pin expected to be changed with the resolution to CUMULUS-2900
- **CUMULUS-2894**
  - Update Lambda code to AWS SDK v3
- **CUMULUS-3432**
  - Update `cumulus-rds-tf` `engine_version` to `13.9`
  - Update `cumulus-rds-tf` `parameter_group_family` to `aurora-postgresql13`
  - Update development/local stack postgres image version to postgres:13.9-alpine
- **CUMULUS-2900**
  - Update SQS code to AWS SDK v3
- **CUMULUS-3352**
  - Update example project to use CMA v2.0.3 for integration testing
  - Update example deployment to deploy cnmResponse lambda version
    2.1.1-aplha.2-SNAPSHOT
  - Update example deployment to deploy cnmToGranule lambda
    version 1.7.0-alpha.2-SNAPSHOT
- **CUMULUS-3501**
  - Updated CreateReconciliationReport lambda to save report record to Elasticsearch.
  - Created docker image cumuluss/async-operation:48 from v16.1.2, and used it as default async_operation_image.
- **CUMULUS-3502**
  - Upgraded localstack to v3.0.0 to support recent aws-sdk releases and update unit tests.
- **CUMULUS-3540**
  - stubbed cmr interfaces in integration tests allow integration tests to pass
  - needed while cmr is failing to continue needed releases and progress
  - this change should be reverted ASAP when cmr is working as needed again
- **CUMULUS-3547**
  - Updated ECS Cluster `/dev/xvdcz` EBS volumes so they're encrypted.

### Fixed

- **CUMULUS-3177**
  - changed `_removeGranuleFromCmr` function for granule `bulkDelete` to not throw an error and instead catch the error when the granule is not found in CMR
- **CUMULUS-3293**
  - Process Dead Letter Archive is fixed to properly copy objects from `/sqs/` to `/failed-sqs/` location
- **CUMULUS-3467**
  - Added `childWorkflowMeta` to `QueueWorkflow` task configuration
- **CUMULUS-3474**
  - Fixed overridden changes to `rules.buildPayload' to restore changes from ticket `CUMULUS-2969` which limited the definition object to `name` and `arn` to
    account for AWS character limits.
- **CUMULUS-3479**
  - Fixed typo in s3-replicator resource declaration where `var.lambda_memory_size` is supposed to be `var.lambda_memory_sizes`
- **CUMULUS-3510**
  - Fixed `@cumulus/api` `validateAndUpdateSqsRule` method to allow 0 retries and 0 visibilityTimeout
    in rule's meta.  This fix from CUMULUS-2863 was not in release 16 and later.
- **CUMULUS-3562**
  - updated crypto-js to 4.2.0
  - updated aws-sdk/client-api-gateway to 3.499 to avoid older crypto-js dependency

## [v18.1.0] 2023-10-25

### MIGRATION notes

#### Rules API Endpoint Versioning

As part of the work on CUMULUS-3095, we have added a required header for the
rules PUT/PATCH endpoints -- to ensure that older clients/utilities do not
unexpectedly make destructive use of those endpoints, a validation check of a
header value against supported versions has been implemented.

Moving forward, if a breaking change is made to an existing endpoint that
requires user updates, as part of that update we will set the current version of
the core API and require a header that confirms the client is compatible with
the version required or greater.

In this instance, the rules PUT/PATCH
endpoints will require a `Cumulus-API-Version` value of at least `2`.

```bash
 curl --request PUT https://example.com/rules/repeat_test\
 --header 'Cumulus-API-Version: 2'\
 --header 'Content-Type: application/json'\
 --header 'Authorization: Bearer ReplaceWithToken'\
 --data ...
```

Users/clients that do not make use of these endpoints will not be impacted.

### Breaking Changes

- **CUMULUS-3427**
  - Changed the naming conventions for memory size and timeouts configuration to simply the lambda name

### Notable Changes

- **CUMULUS-3095**
  - Added `PATCH` rules endpoint to update rule which works as the existing `PUT` endpoint.
  - Updated `PUT` rules endpoint to replace rule.

### Added

- **CUMULUS-3218**
  - Added optional `maxDownloadTime` field to `provider` schema
  - Added `max_download_time` column to PostgreSQL `providers` table
  - Updated `@cumulus/ingest/lock` to check expired locks based on `provider.maxDownloadTime`

### Changed

- **CUMULUS-3095**
  - Updated `@cumulus/api-client/rules` to have`replaceRule` and `updateRule` methods.
  - Updated mapping for rule Elasticsearch records to prevent dynamic field for keys under
    `meta` and `payload`, and fixed `rule` field mapping.
- **CUMULUS-3351**
  - Updated `constructOnlineAccessUrls()` to group CMR online access URLs by link type.
- **CUMULUS-3377**
  - Added configuration option to cumulus-tf/terraform.tfvars to include sns:Subscribe access policy for
    executions, granules, collections, and PDRs report topics.
- **CUMULUS-3392**
  - Modify cloudwatch rule by deleting `custom`
- **CUMULUS-3434**
  - Updated `@cumulus/orca-recovery-adapter` task to output both input granules and recovery output.
  - Updated `example/cumulus-tf/orca.tf` to use v9.0.0.

### Fixed

- **CUMULUS-3095**
  - Added back `rule` schema validation which is missing after RDS phase 3.
  - Fixed a bug for creating rule with tags.
- **CUMULUS-3286**
  - Fixed `@cumulus/cmrjs/cmr-utils/getGranuleTemporalInfo` and `@cumulus/message/Granules/getGranuleCmrTemporalInfo`
    to handle non-existing cmr file.
  - Updated mapping for granule and deletedgranule Elasticsearch records to prevent dynamic field for keys under
    `queryFields`.
  - Updated mapping for collection Elasticsearch records to prevent dynamic field for keys under `meta`.
- **CUMULUS-3393**
  - Fixed `PUT` collection endpoint to update collection configuration in S3.
- **CUMULUS-3427**
  - Fixed issue where some lambda and task memory sizes and timeouts were not configurable
- **@aws-sdk upgrade**
  - Fixed TS compilation error on aws-client package caused by @aws-sdk/client-dynamodb 3.433.0 upgrade

## [v18.0.0] 2023-08-28

### Notable Changes

- **CUMULUS-3270**
  - update python lambdas to use python3.10
  - update dependencies to use python3.10 including cumulus-message-adapter, cumulus-message-adapter-python and cumulus-process-py
- **CUMULUS-3259**
  - Updated Terraform version from 0.13.6 to 1.5.3. Please see the [instructions to upgrade your deployments](https://github.com/nasa/cumulus/blob/master/docs/upgrade-notes/upgrading-tf-version-1.5.3.md).

### Changed

- **CUMULUS-3366**
  - Added logging to the `collectionRuleMatcher` Rules Helper, which is used by the sqs-message-consumer and message-consumer Lambdas,
    to report when an incoming message's collection does not match any rules.

## [v17.0.0] 2023-08-09

### MIGRATION notes

- This release updates the `hashicorp/aws` provider required by Cumulus to `~> 5.0`
  which in turn requires updates to all modules deployed with Core in the same stack
  to use a compatible provider version.
- This update is *not* compatible with prior stack states - Terraform will not
  allow redeployment of a prior version of Cumulus using an older version of
  the provider.  Please be sure to validate the install changeset is what you
  expect prior to upgrading to this version.
- Upgrading Cumulus to v17 from prior versions should only require the usual
  terraform init/apply steps.  As always **be sure** to inspect the `terraform plan` or
  `terraform apply` changeset to ensure the changes between providers are what
  you're expecting for all modules you've chosen to deploy with Cumulus

### Notable Changes

- **CUMULUS-3258**
  - @cumulus/api is now compatible *only* with Orca >= 8.1.0.    Prior versions of
    Orca are not compatible with Cumulus 17+
  - Updated all hashicorp terraform AWS provider configs to ~> 5.0
    - Upstream/downstream terraform modules will need to utilize an AWS provider
      that matches this range

### Breaking Changes

- **CUMULUS-3258**
  - Update @cumulus/api/lib/orca/getOrcaRecoveryStatusByGranuleCollection
    to @cumulus/api/lib/orca/getOrcaRecoveryStatusByGranuleIdAndCollection and
    add collectionId to arguments to support Orca v8+ required use of
    collectionId

  - Updated all terraform AWS providers to ~> 5.0

### Changed

- **CUMULUS-3258**
  - Update all Core integration tests/integrations to be compatible with Orca >=
    v8.1.0 only

### Fixed

- **CUMULUS-3319**
  - Removed @cumulus/api/models/schema and changed all references to
    @cumulus/api/lib/schema in docs and related models
  - Removed @cumulus/api/models/errors.js
  - Updated API granule write logic to cause postgres schema/db write failures on an individual granule file write to result  in a thrown error/400 return instead of a 200 return and a 'silent' update of the granule to failed status.
  - Update api/lib/_writeGranule/_writeGranulefiles logic to allow for schema failures on individual granule writes via an optional method parameter in _writeGranules, and an update to the API granule write calls.
  - Updated thrown error to include information related to automatic failure behavior in addition to the stack trace.

## [v16.1.3] 2024-1-15

**Please note** changes in 16.1.3 may not yet be released in future versions, as this
is a backport/patch release on the 16.x series of releases.  Updates that are
included in the future will have a corresponding CHANGELOG entry in future releases.

### Changed

- **CUMULUS_3499
  - Update AWS-SDK dependency pin to "2.1490" to prevent SQS issue.  Dependency
    pin expected to be changed with the resolution to CUMULUS-2900

### Fixed

- **CUMULUS-3474**
  - Fixed overriden changes to `rules.buildPayload' to restore changes from
    ticket `CUMULUS-2969` which limited the definition object to `name` and `arn` to
    account for AWS character limits.
- **CUMULUS-3501**
  - Updated CreateReconciliationReport lambda to save report record to Elasticsearch.
  - Created docker image cumuluss/async-operation:48 from v16.1.2, and used it as default async_operation_image.
- **CUMULUS-3510**
  - Fixed `@cumulus/api` `validateAndUpdateSqsRule` method to allow 0 retries and 0 visibilityTimeout
    in rule's meta.  This fix from CUMULUS-2863 was not in release 16 and later.
- **CUMULUS-3540**
  - stubbed cmr interfaces in integration tests allow integration tests to pass
  - needed while cmr is failing to continue needed releases and progress
  - this change should be reverted ASAP when cmr is working as needed again

## [v16.1.2] 2023-11-01

**Please note** changes in 16.1.2 may not yet be released in future versions, as this
is a backport/patch release on the 16.x series of releases.  Updates that are
included in the future will have a corresponding CHANGELOG entry in future releases.

### Added

- **CUMULUS-3218**
  - Added optional `maxDownloadTime` field to `provider` schema
  - Added `max_download_time` column to PostgreSQL `providers` table
  - Updated `@cumulus/ingest/lock` to check expired locks based on `provider.maxDownloadTime`

### Fixed

- **@aws-sdk upgrade**
  - Fixed TS compilation error on aws-client package caused by @aws-sdk/client-dynamodb 3.433.0 upgrade
  - Updated mapping for collection Elasticsearch records to prevent dynamic field for keys under `meta`.
- **CUMULUS-3286**
  - Fixed `@cumulus/cmrjs/cmr-utils/getGranuleTemporalInfo` and `@cumulus/message/Granules/getGranuleCmrTemporalInfo`
    to handle non-existing cmr file.
  - Updated mapping for granule and deletedgranule Elasticsearch records to prevent dynamic field for keys under
    `queryFields`.
- **CUMULUS-3293**
  - Process Dead Letter Archive is fixed to properly copy objects from `/sqs/` to `/failed-sqs/` location
- **CUMULUS-3393**
  - Fixed `PUT` collection endpoint to update collection configuration in S3.
- **CUMULUS-3467**
  - Added `childWorkflowMeta` to `QueueWorkflow` task configuration

## [v16.1.1] 2023-08-03

### Notable Changes

- The async_operation_image property of cumulus module should be updated to pull
  the ECR image for cumuluss/async-operation:47

### Added

- **CUMULUS-3298**
  - Added extra time to the buffer for replacing the launchpad token before it
    expires to alleviate CMR error messages
- **CUMULUS-3220**
  - Created a new send-pan task
- **CUMULUS-3287**
  - Added variable to allow the aws_ecs_task_definition health check to be configurable.
  - Added clarity to how the bucket field needs to be configured for the
    move-granules task definition

### Changed

- Security upgrade node from 14.19.3-buster to 14.21.1-buster
- **CUMULUS-2985**
  - Changed `onetime` rules RuleTrigger to only execute when the state is `ENABLED` and updated documentation to reflect the change
  - Changed the `invokeRerun` function to only re-run enabled rules
- **CUMULUS-3188**
  - Updated QueueGranules to support queueing granules that meet the required API granule schema.
  - Added optional additional properties to queue-granules input schema
- **CUMULUS-3252**
  - Updated example/cumulus-tf/orca.tf to use orca v8.0.1
  - Added cumulus task `@cumulus/orca-copy-to-archive-adapter`, and add the task to `tf-modules/ingest`
  - Updated `tf-modules/cumulus` module to take variable `orca_lambda_copy_to_archive_arn` and pass to `tf-modules/ingest`
  - Updated `example/cumulus-tf/ingest_and_publish_granule_with_orca_workflow.tf` `CopyToGlacier` (renamed to `CopyToArchive`) step to call
    `orca_copy_to_archive_adapter_task`
- **CUMULUS-3253**
  - Added cumulus task `@cumulus/orca-recovery-adapter`, and add the task to `tf-modules/ingest`
  - Updated `tf-modules/cumulus` module to take variable `orca_sfn_recovery_workflow_arn` and pass to `tf-modules/ingest`
  - Added `example/cumulus-tf/orca_recovery_adapter_workflow.tf`, `OrcaRecoveryAdapterWorkflow` workflow has `OrcaRecoveryAdapter` task
    to call the ORCA recovery step-function.
  - Updated `example/data/collections/` collection configuration `meta.granuleRecoveryWorkflow` to use `OrcaRecoveryAdapterWorkflow`
- **CUMULUS-3215**
  - Create reconciliation reports will properly throw errors and set the async
    operation status correctly to failed if there is an error.
  - Knex calls relating to reconciliation reports will retry if there is a
    connection terminated unexpectedly error
  - Improved logging for async operation
  - Set default async_operation_image_version to 47
- **CUMULUS-3024**
  - Combined unit testing of @cumulus/api/lib/rulesHelpers to a single test file
    `api/tests/lib/test-rulesHelpers` and removed extraneous test files.
- **CUMULUS-3209**
  - Apply brand color with high contrast settings for both (light and dark) themes.
  - Cumulus logo can be seen when scrolling down.
  - "Back to Top" button matches the brand color for both themes.
  - Update "note", "info", "tip", "caution", and "warning" components to [new admonition styling](https://docusaurus.io/docs/markdown-features/admonitions).
  - Add updated arch diagram for both themes.
- **CUMULUS-3203**
  - Removed ACL setting of private on S3.multipartCopyObject() call
  - Removed ACL setting of private for s3PutObject()
  - Removed ACL confguration on sync-granules task
  - Update documentation on dashboard deployment to exclude ACL public-read setting
- **CUMULUS-3245**
  - Update SQS consumer logic to catch ExecutionAlreadyExists error and
    delete SQS message accordingly.
  - Add ReportBatchItemFailures to event source mapping start_sf_mapping
- **CUMULUS-3357**
  - `@cumulus/queue-granules` is now written in TypeScript
  - `@cumulus/schemas` can now generate TypeScript interfaces for the task input, output and config.
- Added missing name to throttle_queue_watcher Cloudwatch event in `throttled-queue.tf`


### Fixed

- **CUMULUS-3258**
  - Fix un-prefixed s3 lifecycle configuration ID from CUMULUS-2915
- **CUMULUS-2625**
  - Optimized heap memory and api load in queue-granules task to scale to larger workloads.
- **CUMULUS-3265**
  - Fixed `@cumulus/api` `getGranulesForPayload` function to query cloud metrics es when needed.
- **CUMULUS-3389**
  - Updated runtime of `send-pan` and `startAsyncOperation` lambdas to `nodejs16.x`

## [v16.0.0] 2023-05-09

### Notable Changes

- The async_operation_image property of cumulus module should be updated to pull
  the ECR image for cumuluss/async-operation:46

### MIGRATION notes

#### PI release version

When updating directly to v16 from prior releases older that V15, please make sure to
read through all prior release notes.

Notable migration concerns since the last PI release version (11.1.x):

- [v14.1.0] - Postgres compatibility update to Aurora PostgreSQL 11.13.
- [v13.1.0] - Postgres update to add `files_granules_cumulus_id_index` to the
  `files` table may require manual steps depending on load.

#### RDS Phase 3 migration notes

This release includes updates that remove existing DynamoDB tables as part of
release deployment process.   This release *cannot* be properly rolled back in
production as redeploying a prior version of Cumulus will not recover the
associated Dynamo tables.

Please read the full change log for RDS Phase 3 and consult the [RDS Phase 3 update
documentation](https://nasa.github.io/cumulus/docs/next/upgrade-notes/upgrade-rds-phase-3-release)

#### API Endpoint Versioning

As part of the work on CUMULUS-3072, we have added a required header for the
granule PUT/PATCH endpoints -- to ensure that older clients/utilities do not
unexpectedly make destructive use of those endpoints, a validation check of a
header value against supported versions has been implemented.

Moving forward, if a breaking change is made to an existing endpoint that
requires user updates, as part of that update we will set the current version of
the core API and require a header that confirms the client is compatible with
the version required or greater.

In this instance, the granule PUT/PATCH
endpoints will require a `Cumulus-API-Version` value of at least `2`.

```bash
 curl --request PUT https://example.com/granules/granuleId.A19990103.006.1000\
 --header 'Cumulus-API-Version: 2'\
 --header 'Content-Type: application/json'\
 --header 'Authorization: Bearer ReplaceWithToken'\
 --data ...
```

Users/clients that do not make use of these endpoints will not be impacted.

### RDS Phase 3
#### Breaking Changes

- **CUMULUS-2688**
  - Updated bulk operation logic to use collectionId in addition to granuleId to fetch granules.
  - Tasks using the `bulk-operation` Lambda should provide collectionId and granuleId e.g. { granuleId: xxx, collectionId: xxx }
- **CUMULUS-2856**
  - Update execution PUT endpoint to no longer respect message write constraints and update all values passed in

#### Changed

- **CUMULUS-3282**
  - Updated internal granule endpoint parameters from :granuleName to :granuleId
    for maintenance/consistency reasons
- **CUMULUS-2312** - RDS Migration Epic Phase 3
  - **CUMULUS-2645**
    - Removed unused index functionality for all tables other than
      `ReconciliationReportsTable` from `dbIndexer` lambda
  - **CUMULUS-2398**
    - Remove all dynamoDB updates for `@cumulus/api/ecs/async-operation/*`
    - Updates all api endpoints with updated signature for
      `asyncOperationsStart` calls
    - Remove all dynamoDB models calls from async-operations api endpoints
  - **CUMULUS-2801**
    - Move `getFilesExistingAtLocation`from api granules model to api/lib, update granules put
      endpoint to remove model references
  - **CUMULUS-2804**
    - Updates api/lib/granule-delete.deleteGranuleAndFiles:
      - Updates dynamoGranule -> apiGranule in the signature and throughout the dependent code
      - Updates logic to make apiGranule optional, but pgGranule required, and
        all lookups use postgres instead of ES/implied apiGranule values
      - Updates logic to make pgGranule optional - in this case the logic removes the entry from ES only
    - Removes all dynamo model logic from api/endpoints/granules
    - Removes dynamo write logic from api/lib/writeRecords.*
    - Removes dynamo write logic from api/lib/ingest.*
    - Removes all granule model calls from api/lambdas/bulk-operations and any dependencies
    - Removes dynamo model calls from api/lib/granule-remove-from-cmr.unpublishGranule
    - Removes Post Deployment execution check from sf-event-sqs-to-db-records
    - Moves describeGranuleExecution from api granule model to api/lib/executions.js
  - **CUMULUS-2806**
    - Remove DynamoDB logic from executions `POST` endpoint
    - Remove DynamoDB logic from sf-event-sqs-to-db-records lambda execution writes.
    - Remove DynamoDB logic from executions `PUT` endpoint
  - **CUMULUS-2808**
    - Remove DynamoDB logic from executions `DELETE` endpoint
  - **CUMULUS-2809**
    - Remove DynamoDB logic from providers `PUT` endpoint
    - Updates DB models asyncOperation, provider and rule to return all fields on upsert.
  - **CUMULUS-2810**
    - Removes addition of DynamoDB record from API endpoint POST /provider/<name>
  - **CUMULUS-2811**
    - Removes deletion of DynamoDB record from API endpoint DELETE /provider/<name>
  - **CUMULUS-2817**
    - Removes deletion of DynamoDB record from API endpoint DELETE /collection/<name>/<version>
  - **CUMULUS-2814**
    - Move event resources deletion logic from `rulesModel` to `rulesHelper`
  - **CUMULUS-2815**
    - Move File Config and Core Config validation logic for Postgres Collections from `api/models/collections.js` to `api/lib/utils.js`
  - **CUMULUS-2813**
    - Removes creation and deletion of DynamoDB record from API endpoint POST /rules/
  - **CUMULUS-2816**
    - Removes addition of DynamoDB record from API endpoint POST /collections
  - **CUMULUS-2797**
    - Move rule helper functions to separate rulesHelpers file
  - **CUMULUS-2821**
    - Remove DynamoDB logic from `sfEventSqsToDbRecords` lambda
  - **CUMULUS-2856**
    - Update API/Message write logic to handle nulls as deletion in execution PUT/message write logic

#### Added

- **CUMULUS-2312** - RDS Migration Epic Phase 3
  - **CUMULUS-2813**
    - Added function `create` in the `db` model for Rules
      to return an array of objects containing all columns of the created record.
  - **CUMULUS-2812**
    - Move event resources logic from `rulesModel` to `rulesHelper`
  - **CUMULUS-2820**
    - Remove deletion of DynamoDB record from API endpoint DELETE /pdr/<pdrName>
  - **CUMULUS-2688**
    - Add new endpoint to fetch granules by collectionId as well as granuleId: GET /collectionId/granuleId
    - Add new endpoints to update and delete granules by collectionId as well as
      granuleId

#### Removed

- **CUMULUS-2994**
  - Delete code/lambdas that publish DynamoDB stream events to SNS
- **CUMULUS-3226**
  - Removed Dynamo Async Operations table
- **CUMULUS-3199**
  - Removed DbIndexer lambda and all associated terraform resources
- **CUMULUS-3009**
  - Removed Dynamo PDRs table
- **CUMULUS-3008**
  - Removed DynamoDB Collections table
- **CUMULUS-2815**
  - Remove update of DynamoDB record from API endpoint PUT /collections/<name>/<version>
- **CUMULUS-2814**
  - Remove DynamoDB logic from rules `DELETE` endpoint
- **CUMULUS-2812**
  - Remove DynamoDB logic from rules `PUT` endpoint
- **CUMULUS-2798**
  - Removed AsyncOperations model
- **CUMULUS-2797**
- **CUMULUS-2795**
  - Removed API executions model
- **CUMULUS-2796**
  - Remove API pdrs model and all related test code
  - Remove API Rules model and all related test code
- **CUMULUS-2794**
  - Remove API Collections model and all related test code
  - Remove lambdas/postgres-migration-count-tool, api/endpoints/migrationCounts and api-client/migrationCounts
  - Remove lambdas/data-migration1 tool
  - Remove lambdas/data-migration2 and
    lambdas/postgres-migration-async-operation
- **CUMULUS-2793**
  - Removed Provider Dynamo model and related test code
- **CUMULUS-2792**
  - Remove API Granule model and all related test code
  - Remove granule-csv endpoint
- **CUMULUS-2645**
  - Removed dynamo structural migrations and related code from `@cumulus/api`
  - Removed `executeMigrations` lambda
  - Removed `granuleFilesCacheUpdater` lambda
  - Removed dynamo files table from `data-persistence` module.  *This table and
    all of its data will be removed on deployment*.

### Added
- **CUMULUS-3072**
  - Added `replaceGranule` to `@cumulus/api-client/granules` to add usage of the
    updated RESTful PUT logic
- **CUMULUS-3121**
  - Added a map of variables for the cloud_watch_log retention_in_days for the various cloudwatch_log_groups, as opposed to keeping them hardcoded at 30 days. Can be configured by adding the <module>_<cloudwatch_log_group_name>_log_retention value in days to the cloudwatch_log_retention_groups map variable
- **CUMULUS-3201**
  - Added support for sha512 as checksumType for LZARDs backup task.

### Changed

- **CUMULUS-3315**
  - Updated `@cumulus/api-client/granules.bulkOperation` to remove `ids`
    parameter in favor of `granules` parameter, in the form of a
    `@cumulus/types/ApiGranule` that requires the following keys: `[granuleId, collectionId]`
- **CUMULUS-3307**
  - Pinned cumulus dependency on `pg` to `v8.10.x`
- **CUMULUS-3279**
  - Updated core dependencies on `xml2js` to `v0.5.0`
  - Forcibly updated downstream dependency for `xml2js` in `saml2-js` to
    `v0.5.0`
  - Added audit-ci CVE override until July 1 to allow for Core package releases
- **CUMULUS-3106**
  - Updated localstack version to 1.4.0 and removed 'skip' from all skipped tests
- **CUMULUS-3115**
  - Fixed DiscoverGranules' workflow's duplicateHandling when set to `skip` or `error` to stop retrying
    after receiving a 404 Not Found Response Error from the `cumulus-api`.
- **CUMULUS-3165**
  - Update example/cumulus-tf/orca.tf to use orca v6.0.3

### Fixed

- **CUMULUS-3315**
  - Update CI scripts to use shell logic/GNU timeout to bound test timeouts
    instead of NPM `parallel` package, as timeouts were not resulting in
    integration test failure
- **CUMULUS-3223**
  - Update `@cumulus/cmrjs/cmr-utils.getGranuleTemporalInfo` to handle the error when the cmr file s3url is not available
  - Update `sfEventSqsToDbRecords` lambda to return [partial batch failure](https://docs.aws.amazon.com/lambda/latest/dg/with-sqs.html#services-sqs-batchfailurereporting),
    and only reprocess messages when cumulus message can't be retrieved from the execution events.
  - Update `@cumulus/cumulus-message-adapter-js` to `2.0.5` for all cumulus tasks

## [v15.0.4] 2023-06-23

### Changed

- **CUMULUS-3307**
  - Pinned cumulus dependency on `pg` to `v8.10.x`

### Fixed

- **CUMULUS-3115**
  - Fixed DiscoverGranules' workflow's duplicateHandling when set to `skip` or `error` to stop retrying
    after receiving a 404 Not Found Response Error from the `cumulus-api`.
- **CUMULUS-3315**
  - Update CI scripts to use shell logic/GNU timeout to bound test timeouts
    instead of NPM `parallel` package, as timeouts were not resulting in
    integration test failure
- **CUMULUS-3223**
  - Update `@cumulus/cmrjs/cmr-utils.getGranuleTemporalInfo` to handle the error when the cmr file s3url is not available
  - Update `sfEventSqsToDbRecords` lambda to return [partial batch failure](https://docs.aws.amazon.com/lambda/latest/dg/with-sqs.html#services-sqs-batchfailurereporting),
    and only reprocess messages when cumulus message can't be retrieved from the execution events.
  - Update `@cumulus/cumulus-message-adapter-js` to `2.0.5` for all cumulus tasks

## [v15.0.3] 2023-04-28

### Fixed

- **CUMULUS-3243**
  - Updated granule delete logic to delete granule which is not in DynamoDB
  - Updated granule unpublish logic to handle granule which is not in DynamoDB and/or CMR

## [v15.0.2] 2023-04-25

### Fixed

- **CUMULUS-3120**
  - Fixed a bug by adding in `default_log_retention_periods` and `cloudwatch_log_retention_periods`
  to Cumulus modules so they can be used during deployment for configuring cloudwatch retention periods, for more information check here: [retention document](https://nasa.github.io/cumulus/docs/configuration/cloudwatch-retention)
  - Updated cloudwatch retention documentation to reflect the bugfix changes

## [v15.0.1] 2023-04-20

### Changed

- **CUMULUS-3279**
  - Updated core dependencies on `xml2js` to `v0.5.0`
  - Forcibly updated downstream dependency for `xml2js` in `saml2-js` to
    `v0.5.0`
  - Added audit-ci CVE override until July 1 to allow for Core package releases

## Fixed

- **CUMULUS-3285**
  - Updated `api/lib/distribution.js isAuthBearTokenRequest` to handle non-Bearer authorization header

## [v15.0.0] 2023-03-10

### Breaking Changes

- **CUMULUS-3147**
  - The minimum supported version for all published Cumulus Core npm packages is now Node 16.19.0
  - Tasks using the `cumuluss/cumulus-ecs-task` Docker image must be updated to `cumuluss/cumulus-ecs-task:1.9.0.` which is built with node:16.19.0-alpine.  This can be done by updating the `image` property of any tasks defined using the `cumulus_ecs_service` Terraform module.
  - Updated Dockerfile of async operation docker image to build from node:16.19.0-buster
  - Published new tag [`44` of `cumuluss/async-operation` to Docker Hub](https://hub.docker.com/layers/cumuluss/async-operation/44/images/sha256-8d757276714153e4ab8c24a2b7b6b9ffee14cc78b482d9924e7093af88362b04?context=explore).
  - The `async_operation_image` property of `cumulus` module must be updated to pull the ECR image for `cumuluss/async-operation:44`.

### Changed

- **CUMULUS-2997**
  - Migrate Cumulus Docs to Docusaurus v2 and DocSearch v3.
- **CUMULUS-3044**
  - Deployment section:
    - Consolidate and migrate Cumulus deployment (public facing) content from wiki to Cumulus Docs in GitHub.
    - Update links to make sure that the user can maintain flow between the wiki and GitHub deployment documentation.
    - Organize and update sidebar to include categories for similar deployment topics.
- **CUMULUS-3147**
  - Set example/cumulus-tf default async_operation_image_version to 44.
  - Set example/cumulus-tf default ecs_task_image_version to 1.9.0.
- **CUMULUS-3166**
  - Updated example/cumulus-tf/thin_egress_app.tf to use tea 1.3.2

### Fixed

- **CUMULUS-3187**
  - Restructured Earthdata Login class to be individual methods as opposed to a Class Object
  - Removed typescript no-checks and reformatted EarthdataLogin code to be more type friendly

## [v14.1.0] 2023-02-27

### MIGRATION notes

#### PostgreSQL compatibility update

From this release forward Core will be tested against PostgreSQL 11   Existing
release compatibility testing was done for release 11.1.8/14.0.0+.   Users
should migrate their datastores to Aurora PostgreSQL 11.13+ compatible data stores
as soon as possible.

Users utilizing the `cumulus-rds-tf` module will have upgraded/had their
database clusters forcibly upgraded at the next maintenance window after 31 Jan
2023.   Our guidance to mitigate this issue is to do a manual (outside of
terraform) upgrade.   This will result in the cluster being upgraded with a
manually set parameter group not managed by terraform.

If you manually upgraded and the cluster is now on version 11.13, to continue
using the `cumulus-rds-tf` module *once upgraded* update following module
configuration values if set, or allow their defaults to be utilized:

```terraform
parameter_group_family = "aurora-postgresql11"
engine_version = 11.13
```

When you apply this update, the original PostgreSQL v10 parameter group will be
removed, and recreated using PG11 defaults/configured terraform values and
update the database cluster to use the new configuration.

### Added

- **CUMULUS-3193**
  - Add a Python version file
- **CUMULUS-3121**
  - Added a map of variables in terraform for custom configuration of cloudwatch_log_groups' retention periods.
    Please refer to the [Cloudwatch-Retention] (https://nasa.github.io/cumulus/docs/configuration/cloudwatch-retention)
    section of the Cumulus documentation in order for more detailed information and an example into how to do this.
- **CUMULUS-3071**
  - Added 'PATCH' granules endpoint as an exact duplicate of the existing `PUT`
    endpoint.    In future releases the `PUT` endpoint will be replaced with valid PUT logic
    behavior (complete overwrite) in a future release.   **The existing PUT
    implementation is deprecated** and users should move all existing usage of
    `PUT` to `PATCH` before upgrading to a release with `CUMULUS-3072`.

### Fixed

- **CUMULUS-3033**
  - Fixed `granuleEsQuery` to properly terminate if `body.hit.total.value` is 0.

- The `getLambdaAliases` function has been removed from the `@cumulus/integration-tests` package
- The `getLambdaVersions` function has been removed from the `@cumulus/integration-tests` package
- **CUMULUS-3117**
  - Update `@cumulus/es-client/indexer.js` to properly handle framework write
    constraints for queued granules.    Queued writes will now be properly
    dropped from elasticsearch writes along with the primary datastore(s) when
    write constraints apply
- **CUMULUS-3134**
  - Get tests working on M1 Macs
- **CUMULUS-3148**:
  - Updates cumulus-rds-tf to use defaults for PostgreSQL 11.13
  - Update IngestGranuleSuccessSpec as test was dependant on file ordering and
    PostgreSQL 11 upgrade exposed dependency on database results in the API return
  - Update unit test container to utilize PostgreSQL 11.13 container
- **CUMULUS-3149**
  - Updates the api `/granules/bulkDelete` endpoint to take the
    following configuration keys for the bulkDelete:
    - concurrency - Number of concurrent bulk deletions to process at a time.
            Defaults to 10, increasing this value may improve throughput at the cost
            of additional database/CMR/etc load.
    - maxDbConnections - Defaults to `concurrency`, and generally should not be
        changed unless troubleshooting performance concerns.
  - Updates all bulk api endpoints to add knexDebug boolean query parameter to
    allow for debugging of database connection issues in the future.  Defaults
    to false.
  - Fixed logic defect in bulk deletion logic where an information query was
    nested in a transaction call, resulting in transactions holding knex
    connection pool connections in a blocking way that would not resolve,
    resulting in deletion failures.
- **CUMULUS-3142**
  - Fix issue from CUMULUS-3070 where undefined values for status results in
    unexpected insertion failure on PATCH.
- **CUMULUS-3181**
  - Fixed `sqsMessageRemover` lambda to correctly retrieve ENABLED sqs rules.

- **CUMULUS-3189**
  - Upgraded `cumulus-process` and `cumulus-message-adapter-python` versions to
    support pip 23.0
- **CUMULUS-3196**
  - Moved `createServer` initialization outside the `s3-credentials-endpoint` lambda
    handler to reduce file descriptor usage
- README shell snippets better support copying
- **CUMULUS-3111**
  - Fix issue where if granule update dropped due to write constraints for writeGranuleFromMessage, still possible for granule files to be written
  - Fix issue where if granule update is limited to status and timestamp values due to write constraints for writeGranuleFromMessage, Dynamo or ES granules could be out of sync with PG

### Breaking Changes

- **CUMULUS-3072**
  - Removed original PUT granule endpoint logic (in favor of utilizing new PATCH
    endpoint introduced in CUMULUS-3071)
  - Updated PUT granule endpoint to expected RESTful behavior:
    - PUT will now overwrite all non-provided fields as either non-defined or
      defaults, removing existing related database records (e.g. files,
      granule-execution linkages ) as appropriate.
    - PUT will continue to overwrite fields that are provided in the payload,
      excepting collectionId and granuleId which cannot be modified.
    - PUT will create a new granule record if one does not already exist
    - Like PATCH, the execution field is additive only - executions, once
      associated with a granule record cannot be unassociated via the granule
      endpoint.
  - /granule PUT and PATCH endpoints now require a header with values `{
    version: 2 }`
  - PUT endpoint will now only support /:collectionId/:granuleId formatted
    queries
  - `@cumulus/api-client.replaceGranule now utilizes body.collectionId to
    utilize the correct API PUT endpoint
  - Cumulus API version updated to `2`

### Changed

- **Snyk Security**
  - Upgraded jsonwebtoken from 8.5.1 to 9.0.0
  - CUMULUS-3160: Upgrade knex from 0.95.15 to 2.4.1
  - Upgraded got from 11.8.3 to ^11.8.5
- **Dependabot Security**
  - Upgraded the python package dependencies of the example lambdas
- **CUMULUS-3043**
  - Organize & link Getting Started public docs for better user guidance
  - Update Getting Started sections with current content
- **CUMULUS-3046**
  - Update 'Deployment' public docs
  - Apply grammar, link fixes, and continuity/taxonomy standards
- **CUMULUS-3071**
  - Updated `@cumulus/api-client` packages to use `PATCH` protocol for existing
    granule `PUT` calls, this change should not require user updates for
    `api-client` users.
    - `@cumulus/api-client/granules.updateGranule`
    - `@cumulus/api-client/granules.moveGranule`
    - `@cumulus/api-client/granules.updateGranule`
    - `@cumulus/api-client/granules.reingestGranule`
    - `@cumulus/api-client/granules.removeFromCMR`
    - `@cumulus/api-client/granules.applyWorkflow`
- **CUMULUS-3097**
  - Changed `@cumulus/cmr-client` package's token from Echo-Token to Earthdata Login (EDL) token in updateToken method
  - Updated CMR header and token tests to reflect the Earthdata Login changes
- **CUMULUS-3144**
  - Increased the memory of API lambda to 1280MB
- **CUMULUS-3140**
  - Update release note to include cumulus-api release
- **CUMULUS-3193**
  - Update eslint config to better support typing
- Improve linting of TS files

### Removed

- **CUMULUS-2798**
  - Removed AsyncOperations model

### Removed

- **CUMULUS-3009**
  - Removed Dynamo PDRs table

## [v14.0.0] 2022-12-08

### Breaking Changes

- **CUMULUS-2915**
  - API endpoint GET `/executions/status/${executionArn}` returns `presignedS3Url` and `data`
  - The user (dashboard) must read the `s3SignedURL` and `data` from the return
- **CUMULUS-3070/3074**
  - Updated granule PUT/POST endpoints to no longer respect message write
    constraints.  Functionally this means that:
    - Granules with older createdAt values will replace newer ones, instead of
        ignoring the write request
    - Granules that attempt to set a non-complete state (e.g. 'queued' and
        'running') will now ignore execution state/state change and always write
    - Granules being set to non-complete state will update all values passed in,
      instead of being restricted to `['createdAt', 'updatedAt', 'timestamp',
      'status', 'execution']`

### Added

- **CUMULUS-3070**
  - Remove granules dynamoDb model logic that sets default publish value on record
    validation
  - Update API granule write logic to not set default publish value on record
    updates to avoid overwrite (PATCH behavior)
  - Update API granule write logic to publish to false on record
    creation if not specified
  - Update message granule write logic to set default publish value on record
    creation update.
  - Update granule write logic to set published to default value of `false` if
    `null` is explicitly set with intention to delete the value.
  - Removed dataType/version from api granule schema
  - Added `@cumulus/api/endpoints/granules` unit to cover duration overwrite
    logic for PUT/PATCH endpoint.
- **CUMULUS-3098**
  - Added task configuration setting named `failTaskWhenFileBackupFail` to the
    `lzards-backup` task. This setting is `false` by default, but when set to
    `true`, task will fail if one of the file backup request fails.

### Changed

- Updated CI deploy process to utilize the distribution module in the published zip file which
    will be run against for the integration tests
- **CUMULUS-2915**
  - Updated API endpoint GET `/executions/status/${executionArn}` to return the
    presigned s3 URL in addition to execution status data
- **CUMULUS-3045**
  - Update GitHub FAQs:
    - Add new and refreshed content for previous sections
    - Add new dedicated Workflows section
- **CUMULUS-3070**
  - Updated API granule write logic to no longer require createdAt value in
    dynamo/API granule validation.   Write-time createdAt defaults will be set in the case
    of new API granule writes without the value set, and createdAt will be
    overwritten if it already exists.
  - Refactored granule write logic to allow PATCH behavior on API granule update
    such that existing createdAt values will be retained in case of overwrite
    across all API granule writes.
  - Updated granule write code to validate written createdAt is synced between
    datastores in cases where granule.createdAt is not provided for a new
    granule.
  - Updated @cumulus/db/translate/granules.translateApiGranuleToPostgresGranuleWithoutNilsRemoved to validate incoming values to ensure values that can't be set to null are not
  - Updated @cumulus/db/translate/granules.translateApiGranuleToPostgresGranuleWithoutNilsRemoved to handle null values in incoming ApiGranule
  - Updated @cumulus/db/types/granules.PostgresGranule typings to allow for null values
  - Added ApiGranuleRecord to @cumulus/api/granule type to represent a written/retrieved from datastore API granule record.
  - Update API/Message write logic to handle nulls as deletion in granule PUT/message write logic
- **CUMULUS-3075**
  - Changed the API endpoint return value for a granule with no files. When a granule has no files, the return value beforehand for
    the translatePostgresGranuletoApiGranule, the function which does the translation of a Postgres granule to an API granule, was
    undefined, now changed to an empty array.
  - Existing behavior which relied on the pre-disposed undefined value was changed to instead accept the empty array.
  - Standardized tests in order to expect an empty array for a granule with no files files' object instead of undefined.
- **CUMULUS-3077**
  - Updated `lambdas/data-migration2` granule and files migration to have a `removeExcessFiles` function like in write-granules that will remove file records no longer associated with a granule being migrated
- **CUMULUS-3080**
  - Changed the retention period in days from 14 to 30 for cloudwatch logs for NIST-5 compliance
- **CUMULUS-3100**
  - Updated `POST` granules endpoint to check if granuleId exists across all collections rather than a single collection.
  - Updated `PUT` granules endpoint to check if granuleId exists across a different collection and throw conflict error if so.
  - Updated logic for writing granules from a message to check if granuleId exists across a different collection and throw conflict error if so.

### Fixed

- **CUMULUS-3070**
  - Fixed inaccurate typings for PostgresGranule in @cumulus/db/types/granule
  - Fixed inaccurate typings for @cumulus/api/granules.ApiGranule and updated to
    allow null
- **CUMULUS-3104**
  - Fixed TS compilation error on aws-client package caused by @aws-sdk/client-s3 3.202.0 upgrade
- **CUMULUS-3116**
  - Reverted the default ElasticSearch sorting behavior to the pre-13.3.0 configuration
  - Results from ElasticSearch are sorted by default by the `timestamp` field. This means that the order
  is not guaranteed if two or more records have identical timestamps as there is no secondary sort/tie-breaker.

## [v13.4.0] 2022-10-31

### Notable changes

- **CUMULUS-3104**
  - Published new tag [`43` of `cumuluss/async-operation` to Docker Hub](https://hub.docker.com/layers/cumuluss/async-operation/43/images/sha256-5f989c7d45db3dde87c88c553182d1e4e250a1e09af691a84ff6aa683088b948?context=explore) which was built with node:14.19.3-buster.

### Added

- **CUMULUS-2998**
  - Added Memory Size and Timeout terraform variable configuration for the following Cumulus tasks:
    - fake_processing_task_timeout and fake_processing_task_memory_size
    - files_to_granules_task_timeout and files_to_granule_task_memory_size
    - hello_world_task_timeout and hello_world_task_memory_size
    - sf_sqs_report_task_timeout and sf_sqs_report_task_memory_size
- **CUMULUS-2986**
  - Adds Terraform memory_size configurations to lambda functions with customizable timeouts enabled (the minimum default size has also been raised from 256 MB to 512 MB)
    allowed properties include:
      - add_missing_file_checksums_task_memory_size
      - discover_granules_task_memory_size
      - discover_pdrs_task_memory_size
      - hyrax_metadata_updates_task_memory_size
      - lzards_backup_task_memory_size
      - move_granules_task_memory_size
      - parse_pdr_task_memory_size
      - pdr_status_check_task_memory_size
      - post_to_cmr_task_memory_size
      - queue_granules_task_memory_size
      - queue_pdrs_task_memory_size
      - queue_workflow_task_memory_size
      - sync_granule_task_memory_size
      - update_cmr_access_constraints_task_memory_size
      - update_granules_cmr_task_memory_size
  - Initializes the lambda_memory_size(s) variable in the Terraform variable list
  - Adds Terraform timeout variable for add_missing_file_checksums_task
- **CUMULUS-2631**
  - Added 'Bearer token' support to s3credentials endpoint
- **CUMULUS-2787**
  - Added `lzards-api-client` package to Cumulus with `submitQueryToLzards` method
- **CUMULUS-2944**
  - Added configuration to increase the limit for body-parser's JSON and URL encoded parsers to allow for larger input payloads

### Changed


- Updated `example/cumulus-tf/variables.tf` to have `cmr_oauth_provider` default to `launchpad`
- **CUMULUS-3024**
  - Update PUT /granules endpoint to operate consistently across datastores
    (PostgreSQL, ElasticSearch, DynamoDB). Previously it was possible, given a
    partial Granule payload to have different data in Dynamo/ElasticSearch and PostgreSQL
  - Given a partial Granule object, the /granules update endpoint now operates
    with behavior more consistent with a PATCH operation where fields not provided
    in the payload will not be updated in the datastores.
  - Granule translation (db/src/granules.ts) now supports removing null/undefined fields when converting from API to Postgres
    granule formats.
  - Update granule write logic: if a `null` files key is provided in an update payload (e.g. `files: null`),
    an error will be thrown. `null` files were not previously supported and would throw potentially unclear errors. This makes the error clearer and more explicit.
  - Update granule write logic: If an empty array is provided for the `files` key, all files will be removed in all datastores
- **CUMULUS-2787**
  - Updated `lzards-backup-task` to send Cumulus provider and granule createdAt values as metadata in LZARDS backup request to support querying LZARDS for reconciliation reports
- **CUMULUS-2913**
  - Changed `process-dead-letter-archive` lambda to put messages from S3 dead
    letter archive that fail to process to new S3 location.
- **CUMULUS-2974**
  - The `DELETE /granules/<granuleId>` endpoint now includes additional details about granule
    deletion, including collection, deleted granule ID, deleted files, and deletion time.
- **CUMULUS-3027**
  - Pinned typescript to ~4.7.x to address typing incompatibility issues
    discussed in https://github.com/knex/knex/pull/5279
  - Update generate-ts-build-cache script to always install root project dependencies
- **CUMULUS-3104**
  - Updated Dockerfile of async operation docker image to build from node:14.19.3-buster
  - Sets default async_operation_image version to 43.
  - Upgraded saml2-js 4.0.0, rewire to 6.0.0 to address security vulnerabilities
  - Fixed TS compilation error caused by @aws-sdk/client-s3 3.190->3.193 upgrade

## [v13.3.2] 2022-10-10 [BACKPORT]

**Please note** changes in 13.3.2 may not yet be released in future versions, as
this is a backport and patch release on the 13.3.x series of releases. Updates that
are included in the future will have a corresponding CHANGELOG entry in future
releases.

### Fixed

- **CUMULUS-2557**
  - Updated `@cumulus/aws-client/S3/moveObject` to handle zero byte files (0 byte files).
- **CUMULUS-2971**
  - Updated `@cumulus/aws-client/S3ObjectStore` class to take string query parameters and
    its methods `signGetObject` and `signHeadObject` to take parameter presignOptions
- **CUMULUS-3021**
  - Updated `@cumulus/api-client/collections` and `@cumulus/integration-tests/api` to encode
    collection version in the URI path
- **CUMULUS-3024**
  - Update PUT /granules endpoint to operate consistently across datastores
    (PostgreSQL, ElasticSearch, DynamoDB). Previously it was possible, given a
    partial Granule payload to have different data in Dynamo/ElasticSearch and PostgreSQL
  - Given a partial Granule object, the /granules update endpoint now operates
    with behavior more consistent with a PATCH operation where fields not provided
    in the payload will not be updated in the datastores.
  - Granule translation (db/src/granules.ts) now supports removing null/undefined fields when converting from API to Postgres
    granule formats.
  - Update granule write logic: if a `null` files key is provided in an update payload (e.g. `files: null`),
    an error will be thrown. `null` files were not previously supported and would throw potentially unclear errors. This makes the error clearer and more explicit.
  - Update granule write logic: If an empty array is provided for the `files` key, all files will be removed in all datastores

## [v13.3.0] 2022-8-19

### Notable Changes

- **CUMULUS-2930**
  - The `GET /granules` endpoint has a new optional query parameter:
    `searchContext`, which is used to resume listing within the same search
    context. It is provided in every response from the endpoint as
    `meta.searchContext`. The searchContext value must be submitted with every
    consequent API call, and must be fetched from each new response to maintain
    the context.
  - Use of the `searchContext` query string parameter allows listing past 10,000 results.
  - Note that using the `from` query param in a request will cause the `searchContext` to
    be ignored and also make the query subject to the 10,000 results cap again.
  - Updated `GET /granules` endpoint to leverage ElasticSearch search-after API.
    The endpoint will only use search-after when the `searchContext` parameter
    is provided in a request.

## [v13.2.1] 2022-8-10 [BACKPORT]

### Notable changes

- **CUMULUS-3019**
  - Fix file write logic to delete files by `granule_cumulus_id` instead of
    `cumulus_id`. Previous logic removed files by matching `file.cumulus_id`
    to `granule.cumulus_id`.

## [v13.2.0] 2022-8-04

### Changed

- **CUMULUS-2940**
  - Updated bulk operation lambda to utilize system wide rds_connection_timing
    configuration parameters from the main `cumulus` module
- **CUMULUS-2980**
  - Updated `ingestPdrWithNodeNameSpec.js` to use `deleteProvidersAndAllDependenciesByHost` function.
  - Removed `deleteProvidersByHost`function.
- **CUMULUS-2954**
  - Updated Backup LZARDS task to run as a single task in a step function workflow.
  - Updated task to allow user to provide `collectionId` in workflow input and
    updated task to use said `collectionId` to look up the corresponding collection record in RDS.

## [v13.1.0] 2022-7-22

### MIGRATION notes

- The changes introduced in CUMULUS-2962 will re-introduce a
  `files_granules_cumulus_id_index` on the `files` table in the RDS database.
  This index will be automatically created as part of the bootstrap lambda
  function *on deployment* of the `data-persistence` module.

  *In cases where the index is already applied, this update will have no effect*.

  **Please Note**: In some cases where ingest is occurring at high volume levels and/or the
  files table has > 150M file records, the migration may
  fail on deployment due to timing required to both acquire the table state needed for the
  migration and time to create the index given the resources available.

  For reference a rx.5 large Aurora/RDS database
  with *no activity* took roughly 6 minutes to create the index for a file table with 300M records and no active ingest, however timed out when the same migration was attempted
  in production with possible activity on the table.

  If you believe you are subject to the above consideration, you may opt to
  manually create the `files` table index *prior* to deploying this version of
  Core with the following procedure:

  -----

  - Verify you do not have the index:

  ```text
  select * from pg_indexes where tablename = 'files';

   schemaname | tablename |        indexname        | tablespace |                                       indexdef
  ------------+-----------+-------------------------+------------+---------------------------------------------------------------------------------------
   public     | files     | files_pkey              |            | CREATE UNIQUE INDEX files_pkey ON public.files USING btree (cumulus_id)
   public     | files     | files_bucket_key_unique |            | CREATE UNIQUE INDEX files_bucket_key_unique ON public.files USING btree (bucket, key)
  ```

  In this instance you should not see an `indexname` row with
  `files_granules_cumulus_id_index` as the value.     If you *do*, you should be
  clear to proceed with the installation.
  - Quiesce ingest

  Stop all ingest operations in Cumulus Core according to your operational
  procedures.    You should validate that it appears there are no active queries that
  appear to be inserting granules/files into the database as a secondary method
  of evaluating the database system state:

  ```text
  select pid, query, state, wait_event_type, wait_event from pg_stat_activity where state = 'active';
  ```

  If query rows are returned with a `query` value that involves the files table,
  make sure ingest is halted and no other granule-update activity is running on
  the system.

  Note: In rare instances if there are hung queries that are unable to resolve, it may be necessary to
  manually use psql [Server Signaling
  Functions](https://www.postgresql.org/docs/10/functions-admin.html#FUNCTIONS-ADMIN-SIGNAL)
  `pg_cancel_backend` and/or
  `pg_terminate_backend` if the migration will not complete in the next step.

  - Create the Index

  Run the following query to create the index.    Depending on the situation
  this may take many minutes to complete, and you will note your CPU load and
  disk I/O rates increase on your cluster:

  ```text
  CREATE INDEX files_granule_cumulus_id_index ON files (granule_cumulus_id);
  ```

  You should see a response like:

  ```text
  CREATE INDEX
  ```

  and can verify the index `files_granule_cumulus_id_index` was created:

  ```text
  => select * from pg_indexes where tablename = 'files';
  schemaname | tablename |           indexname            | tablespace |                                           indexdef
   ------------+-----------+--------------------------------+------------+----------------------------------------------------------------------------------------------
   public     | files     | files_pkey                     |            | CREATE UNIQUE INDEX files_pkey ON public.files USING btree (cumulus_id)
   public     | files     | files_bucket_key_unique        |            | CREATE UNIQUE INDEX files_bucket_key_unique ON public.files USING btree (bucket, key)
   public     | files     | files_granule_cumulus_id_index |            | CREATE INDEX files_granule_cumulus_id_index ON public.files USING btree (granule_cumulus_id)
  (3 rows)
  ```

  - Once this is complete, you may deploy this version of Cumulus as you
    normally would.
  **If you are unable to stop ingest for the above procedure** *and* cannot
  migrate with deployment, you may be able to manually create the index while
  writes are ongoing using postgres's `CONCURRENTLY` option for `CREATE INDEX`.
  This can have significant impacts on CPU/write IO, particularly if you are
  already using a significant amount of your cluster resources, and may result
  in failed writes or an unexpected index/database state.

  PostgreSQL's
  [documentation](https://www.postgresql.org/docs/10/sql-createindex.html#SQL-CREATEINDEX-CONCURRENTLY)
  provides more information on this option.   Please be aware it is
  **unsupported** by Cumulus at this time, so community members that opt to go
  this route should proceed with caution.

  -----

### Notable changes

- **CUMULUS-2962**
  - Re-added database structural migration to `files` table to add an index on `granule_cumulus_id`
- **CUMULUS-2929**
  - Updated `move-granule` task to check the optional collection configuration parameter
    `meta.granuleMetadataFileExtension` to determine the granule metadata file.
    If none is specified, the granule CMR metadata or ISO metadata file is used.

### Changed

- Updated Moment.js package to 2.29.4 to address security vulnerability
- **CUMULUS-2967**
  - Added fix example/spec/helpers/Provider that doesn't fail deletion 404 in
    case of deletion race conditions
### Fixed

- **CUMULUS-2995**
  - Updated Lerna package to 5.1.8 to address security vulnerability

- **CUMULUS-2863**
  - Fixed `@cumulus/api` `validateAndUpdateSqsRule` method to allow 0 retries and 0 visibilityTimeout
    in rule's meta.

- **CUMULUS-2959**
  - Fixed `@cumulus/api` `granules` module to convert numeric productVolume to string
    when an old granule record is retrieved from DynamoDB
- Fixed the following links on Cumulus docs' [Getting Started](https://nasa.github.io/cumulus/docs/getting-started) page:
    * Cumulus Deployment
    * Terraform Best Practices
    * Integrator Common Use Cases
- Also corrected the _How to Deploy Cumulus_ link in the [Glossary](https://nasa.github.io/cumulus/docs/glossary)


## [v13.0.1] 2022-7-12

- **CUMULUS-2995**
  - Updated Moment.js package to 2.29.4 to address security vulnerability

## [v13.0.0] 2022-06-13

### MIGRATION NOTES

- The changes introduced in CUMULUS-2955 should result in removal of
  `files_granule_cumulus_id_index` from the `files` table (added in the v11.1.1
  release).  The success of this operation is dependent on system ingest load.

  In rare cases where data-persistence deployment fails because the
  `postgres-db-migration` times out, it may be required to manually remove the
  index and then redeploy:

  ```text
  DROP INDEX IF EXISTS files_granule_cumulus_id_index;
  ```

### Breaking Changes

- **CUMULUS-2931**

  - Updates CustomBootstrap lambda to default to failing if attempting to remove
    a pre-existing `cumulus-alias` index that would collide with the required
    `cumulus-alias` *alias*.   A configuration parameter
    `elasticsearch_remove_index_alias_conflict`  on the `cumulus` and
    `archive` modules has been added to enable the original behavior that would
    remove the invalid index (and all it's data).
  - Updates `@cumulus/es-client.bootstrapElasticSearch` signature to be
    parameterized and accommodate a new parameter `removeAliasConflict` which
    allows/disallows the deletion of a conflicting `cumulus-alias` index

### Notable changes

- **CUMULUS-2929**
  - Updated `move-granule` task to check the optional collection configuration parameter
    `meta.granuleMetadataFileExtension` to determine the granule metadata file.
    If none is specified, the granule CMR metadata or ISO metadata file is used.

### Added

- **CUMULUS-2929**
  - Added optional collection configuration `meta.granuleMetadataFileExtension` to specify CMR metadata
    file extension for tasks that utilize metadata file lookups

- **CUMULUS-2939**
  - Added `@cumulus/api/lambdas/start-async-operation` to start an async operation

- **CUMULUS-2953**
  - Added `skipMetadataCheck` flag to config for Hyrax metadata updates task.
  - If this config flag is set to `true`, and a granule has no CMR file, the task will simply return the input values.

- **CUMULUS-2966**
  - Added extractPath operation and support of nested string replacement to `url_path` in the collection configuration

### Changed

- **CUMULUS-2965**
  - Update `cumulus-rds-tf` module to ignore `engine_version` lifecycle changes
- **CUMULUS-2967**
  - Added fix example/spec/helpers/Provider that doesn't fail deletion 404 in
    case of deletion race conditions
- **CUMULUS-2955**
  - Updates `20220126172008_files_granule_id_index` to *not* create an index on
    `granule_cumulus_id` on the files table.
  - Adds `20220609024044_remove_files_granule_id_index` migration to revert
    changes from `20220126172008_files_granule_id_index` on any deployed stacks
    that might have the index to ensure consistency in deployed stacks

- **CUMULUS-2923**
  - Changed public key setup for SFTP local testing.
- **CUMULUS-2939**
  - Updated `@cumulus/api` `granules/bulk*`, `elasticsearch/index-from-database` and
    `POST reconciliationReports` endpoints to invoke StartAsyncOperation lambda

### Fixed

- **CUMULUS-2863**
  - Fixed `@cumulus/api` `validateAndUpdateSqsRule` method to allow 0 retries
    and 0 visibilityTimeout in rule's meta.
- **CUMULUS-2961**
  - Fixed `data-migration2` granule migration logic to allow for DynamoDb granules that have a null/empty string value for `execution`.   The migration will now migrate them without a linked execution.
  - Fixed `@cumulus/api` `validateAndUpdateSqsRule` method to allow 0 retries and 0 visibilityTimeout
    in rule's meta.

- **CUMULUS-2959**
  - Fixed `@cumulus/api` `granules` module to convert numeric productVolume to string
    when an old granule record is retrieved from DynamoDB.

## [v12.0.3] 2022-10-03 [BACKPORT]

**Please note** changes in 12.0.3 may not yet be released in future versions, as
this is a backport and patch release on the 12.0.x series of releases. Updates that
are included in the future will have a corresponding CHANGELOG entry in future
releases.

### Fixed

- **CUMULUS-3024**
  - Update PUT /granules endpoint to operate consistently across datastores
    (PostgreSQL, ElasticSearch, DynamoDB). Previously it was possible, given a
    partial Granule payload to have different data in Dynamo/ElasticSearch and PostgreSQL
  - Given a partial Granule object, the /granules update endpoint now operates
    with behavior more consistent with a PATCH operation where fields not provided
    in the payload will not be updated in the datastores.
  - Granule translation (db/src/granules.ts) now supports removing null/undefined fields when converting from API to Postgres
    granule formats.
  - Update granule write logic: if a `null` files key is provided in an update payload (e.g. `files: null`),
    an error will be thrown. `null` files were not previously supported and would throw potentially unclear errors. This makes the error clearer and more explicit.
  - Update granule write logic: If an empty array is provided for the `files` key, all files will be removed in all datastores
- **CUMULUS-2971**
  - Updated `@cumulus/aws-client/S3ObjectStore` class to take string query parameters and
    its methods `signGetObject` and `signHeadObject` to take parameter presignOptions
- **CUMULUS-2557**
  - Updated `@cumulus/aws-client/S3/moveObject` to handle zero byte files (0 byte files).
- **CUMULUS-3021**
  - Updated `@cumulus/api-client/collections` and `@cumulus/integration-tests/api` to encode
    collection version in the URI path

## [v12.0.2] 2022-08-10 [BACKPORT]

**Please note** changes in 12.0.2 may not yet be released in future versions, as
this is a backport and patch release on the 12.0.x series of releases. Updates that
are included in the future will have a corresponding CHANGELOG entry in future
releases.

### Notable Changes

- **CUMULUS-3019**
  - Fix file write logic to delete files by `granule_cumulus_id` instead of
      `cumulus_id`. Previous logic removed files by matching `file.cumulus_id`
      to `granule.cumulus_id`.

## [v12.0.1] 2022-07-18

- **CUMULUS-2995**
  - Updated Moment.js package to 2.29.4 to address security vulnerability

## [v12.0.0] 2022-05-20

### Breaking Changes

- **CUMULUS-2903**

  - The minimum supported version for all published Cumulus Core npm packages is now Node 14.19.1
  - Tasks using the `cumuluss/cumulus-ecs-task` Docker image must be updated to
    `cumuluss/cumulus-ecs-task:1.8.0`. This can be done by updating the `image`
    property of any tasks defined using the `cumulus_ecs_service` Terraform
    module.

### Changed

- **CUMULUS-2932**

  - Updates `SyncGranule` task to include `disableOrDefaultAcl` function that uses
    the configuration ACL parameter to set ACL to private by default or disable ACL.
  - Updates `@cumulus/sync-granule` `download()` function to take in ACL parameter
  - Updates `@cumulus/ingest` `proceed()` function to take in ACL parameter
  - Updates `@cumulus/ingest` `addLock()` function to take in an optional ACL parameter
  - Updates `SyncGranule` example worfklow config
    `example/cumulus-tf/sync_granule_workflow.asl.json` to include `ACL`
    parameter.

## [v11.1.8] 2022-11-07 [BACKPORT]

**Please note** changes in 11.1.7 may not yet be released in future versions, as
this is a backport and patch release on the 11.1.x series of releases. Updates that
are included in the future will have a corresponding CHANGELOG entry in future
releases.

### Breaking Changes

- **CUMULUS-2903**
  - The minimum supported version for all published Cumulus Core npm packages is now Node 14.19.1
  - Tasks using the `cumuluss/cumulus-ecs-task` Docker image must be updated to
    `cumuluss/cumulus-ecs-task:1.8.0`. This can be done by updating the `image`
    property of any tasks defined using the `cumulus_ecs_service` Terraform
    module.

### Notable changes

- Published new tag [`43` of `cumuluss/async-operation` to Docker Hub](https://hub.docker.com/layers/cumuluss/async-operation/43/images/sha256-5f989c7d45db3dde87c88c553182d1e4e250a1e09af691a84ff6aa683088b948?context=explore) which was built with node:14.19.3-buster.

### Changed

- **CUMULUS-3104**
  - Updated Dockerfile of async operation docker image to build from node:14.19.3-buster
  - Sets default async_operation_image version to 43.
  - Upgraded saml2-js 4.0.0, rewire to 6.0.0 to address security vulnerabilities
  - Fixed TS compilation error on aws-client package caused by @aws-sdk/client-s3 3.202.0 upgrade

- **CUMULUS-3080**
  - Changed the retention period in days from 14 to 30 for cloudwatch logs for NIST-5 compliance

## [v11.1.7] 2022-10-05 [BACKPORT]

**Please note** changes in 11.1.7 may not yet be released in future versions, as
this is a backport and patch release on the 11.1.x series of releases. Updates that
are included in the future will have a corresponding CHANGELOG entry in future
releases.

### Fixed

- **CUMULUS-3024**
  - Update PUT /granules endpoint to operate consistently across datastores
    (PostgreSQL, ElasticSearch, DynamoDB). Previously it was possible, given a
    partial Granule payload to have different data in Dynamo/ElasticSearch and PostgreSQL
  - Given a partial Granule object, the /granules update endpoint now operates
    with behavior more consistent with a PATCH operation where fields not provided
    in the payload will not be updated in the datastores.
  - Granule translation (db/src/granules.ts) now supports removing null/undefined fields when converting from API to Postgres
    granule formats.
  - Update granule write logic: if a `null` files key is provided in an update payload (e.g. `files: null`),
    an error will be thrown. `null` files were not previously supported and would throw potentially unclear errors. This makes the error clearer and more explicit.
  - Update granule write logic: If an empty array is provided for the `files` key, all files will be removed in all datastores
- **CUMULUS-2971**
  - Updated `@cumulus/aws-client/S3ObjectStore` class to take string query parameters and
    its methods `signGetObject` and `signHeadObject` to take parameter presignOptions
- **CUMULUS-2557**
  - Updated `@cumulus/aws-client/S3/moveObject` to handle zero byte files (0 byte files).
- **CUMULUS-3021**
  - Updated `@cumulus/api-client/collections` and `@cumulus/integration-tests/api` to encode
    collection version in the URI path
- **CUMULUS-3027**
  - Pinned typescript to ~4.7.x to address typing incompatibility issues
    discussed in https://github.com/knex/knex/pull/5279
  - Update generate-ts-build-cache script to always install root project dependencies

## [v11.1.5] 2022-08-10 [BACKPORT]

**Please note** changes in 11.1.5 may not yet be released in future versions, as
this is a backport and patch release on the 11.1.x series of releases. Updates that
are included in the future will have a corresponding CHANGELOG entry in future
releases.

### Notable changes

- **CUMULUS-3019**
  - Fix file write logic to delete files by `granule_cumulus_id` instead of
      `cumulus_id`. Previous logic removed files by matching `file.cumulus_id`
      to `granule.cumulus_id`.

## [v11.1.4] 2022-07-18

**Please note** changes in 11.1.4 may not yet be released in future versions, as
this is a backport and patch release on the 11.1.x series of releases. Updates that
are included in the future will have a corresponding CHANGELOG entry in future
releases.

### MIGRATION notes


- The changes introduced in CUMULUS-2962 will re-introduce a
  `files_granules_cumulus_id_index` on the `files` table in the RDS database.
  This index will be automatically created as part of the bootstrap lambda
  function *on deployment* of the `data-persistence` module.

  *In cases where the index is already applied, this update will have no effect*.

  **Please Note**: In some cases where ingest is occurring at high volume levels and/or the
  files table has > 150M file records, the migration may
  fail on deployment due to timing required to both acquire the table state needed for the
  migration and time to create the index given the resources available.

  For reference a rx.5 large Aurora/RDS database
  with *no activity* took roughly 6 minutes to create the index for a file table with 300M records and no active ingest, however timed out when the same migration was attempted
  in production with possible activity on the table.

  If you believe you are subject to the above consideration, you may opt to
  manually create the `files` table index *prior* to deploying this version of
  Core with the following procedure:

  -----

  - Verify you do not have the index:

  ```text
  select * from pg_indexes where tablename = 'files';

   schemaname | tablename |        indexname        | tablespace |                                       indexdef
  ------------+-----------+-------------------------+------------+---------------------------------------------------------------------------------------
   public     | files     | files_pkey              |            | CREATE UNIQUE INDEX files_pkey ON public.files USING btree (cumulus_id)
   public     | files     | files_bucket_key_unique |            | CREATE UNIQUE INDEX files_bucket_key_unique ON public.files USING btree (bucket, key)
  ```

  In this instance you should not see an `indexname` row with
  `files_granules_cumulus_id_index` as the value.     If you *do*, you should be
  clear to proceed with the installation.
  - Quiesce ingest

  Stop all ingest operations in Cumulus Core according to your operational
  procedures.    You should validate that it appears there are no active queries that
  appear to be inserting granules/files into the database as a secondary method
  of evaluating the database system state:

  ```text
  select pid, query, state, wait_event_type, wait_event from pg_stat_activity where state = 'active';
  ```

  If query rows are returned with a `query` value that involves the files table,
  make sure ingest is halted and no other granule-update activity is running on
  the system.

  Note: In rare instances if there are hung queries that are unable to resolve, it may be necessary to
  manually use psql [Server Signaling
  Functions](https://www.postgresql.org/docs/10/functions-admin.html#FUNCTIONS-ADMIN-SIGNAL)
  `pg_cancel_backend` and/or
  `pg_terminate_backend` if the migration will not complete in the next step.

  - Create the Index

  Run the following query to create the index.    Depending on the situation
  this may take many minutes to complete, and you will note your CPU load and
  disk I/O rates increase on your cluster:

  ```text
  CREATE INDEX files_granule_cumulus_id_index ON files (granule_cumulus_id);
  ```

  You should see a response like:

  ```text
  CREATE INDEX
  ```

  and can verify the index `files_granule_cumulus_id_index` was created:

  ```text
  => select * from pg_indexes where tablename = 'files';
  schemaname | tablename |           indexname            | tablespace |                                           indexdef
   ------------+-----------+--------------------------------+------------+----------------------------------------------------------------------------------------------
   public     | files     | files_pkey                     |            | CREATE UNIQUE INDEX files_pkey ON public.files USING btree (cumulus_id)
   public     | files     | files_bucket_key_unique        |            | CREATE UNIQUE INDEX files_bucket_key_unique ON public.files USING btree (bucket, key)
   public     | files     | files_granule_cumulus_id_index |            | CREATE INDEX files_granule_cumulus_id_index ON public.files USING btree (granule_cumulus_id)
  (3 rows)
  ```

  - Once this is complete, you may deploy this version of Cumulus as you
    normally would.
  **If you are unable to stop ingest for the above procedure** *and* cannot
  migrate with deployment, you may be able to manually create the index while
  writes are ongoing using postgres's `CONCURRENTLY` option for `CREATE INDEX`.
  This can have significant impacts on CPU/write IO, particularly if you are
  already using a significant amount of your cluster resources, and may result
  in failed writes or an unexpected index/database state.

  PostgreSQL's
  [documentation](https://www.postgresql.org/docs/10/sql-createindex.html#SQL-CREATEINDEX-CONCURRENTLY)
  provides more information on this option.   Please be aware it is
  **unsupported** by Cumulus at this time, so community members that opt to go
  this route should proceed with caution.

  -----

### Changed

- Updated Moment.js package to 2.29.4 to address security vulnerability

## [v11.1.3] 2022-06-24

**Please note** changes in 11.1.3 may not yet be released in future versions, as
this is a backport and patch release on the 11.1.x series of releases. Updates that
are included in the future will have a corresponding CHANGELOG entry in future
releases.

### Notable changes

- **CUMULUS-2929**
  - Updated `move-granule` task to check the optional collection configuration parameter
    `meta.granuleMetadataFileExtension` to determine the granule metadata file.
    If none is specified, the granule CMR metadata or ISO metadata file is used.

### Added

- **CUMULUS-2929**
  - Added optional collection configuration `meta.granuleMetadataFileExtension` to specify CMR metadata
    file extension for tasks that utilize metadata file lookups
- **CUMULUS-2966**
  - Added extractPath operation and support of nested string replacement to `url_path` in the collection configuration
### Fixed

- **CUMULUS-2863**
  - Fixed `@cumulus/api` `validateAndUpdateSqsRule` method to allow 0 retries
    and 0 visibilityTimeout in rule's meta.
- **CUMULUS-2959**
  - Fixed `@cumulus/api` `granules` module to convert numeric productVolume to string
    when an old granule record is retrieved from DynamoDB.
- **CUMULUS-2961**
  - Fixed `data-migration2` granule migration logic to allow for DynamoDb granules that have a null/empty string value for `execution`.   The migration will now migrate them without a linked execution.

## [v11.1.2] 2022-06-13

**Please note** changes in 11.1.2 may not yet be released in future versions, as
this is a backport and patch release on the 11.1.x series of releases. Updates that
are included in the future will have a corresponding CHANGELOG entry in future
releases.

### MIGRATION NOTES

- The changes introduced in CUMULUS-2955 should result in removal of
  `files_granule_cumulus_id_index` from the `files` table (added in the v11.1.1
  release).  The success of this operation is dependent on system ingest load

  In rare cases where data-persistence deployment fails because the
  `postgres-db-migration` times out, it may be required to manually remove the
  index and then redeploy:

  ```text
  > DROP INDEX IF EXISTS postgres-db-migration;
  DROP INDEX
  ```

### Changed

- **CUMULUS-2955**
  - Updates `20220126172008_files_granule_id_index` to *not* create an index on
    `granule_cumulus_id` on the files table.
  - Adds `20220609024044_remove_files_granule_id_index` migration to revert
    changes from `20220126172008_files_granule_id_index` on any deployed stacks
    that might have the index to ensure consistency in deployed stacks

## [v11.1.1] 2022-04-26

### Added

### Changed

- **CUMULUS-2885**
  - Updated `@cumulus/aws-client` to use new AWS SDK v3 packages for S3 requests:
    - `@aws-sdk/client-s3`
    - `@aws-sdk/lib-storage`
    - `@aws-sdk/s3-request-presigner`
  - Updated code for compatibility with updated `@cumulus/aws-client` and AWS SDK v3 S3 packages:
    - `@cumulus/api`
    - `@cumulus/async-operations`
    - `@cumulus/cmrjs`
    - `@cumulus/common`
    - `@cumulus/collection-config-store`
    - `@cumulus/ingest`
    - `@cumulus/launchpad-auth`
    - `@cumulus/sftp-client`
    - `@cumulus/tf-inventory`
    - `lambdas/data-migration2`
    - `tasks/add-missing-file-checksums`
    - `tasks/hyrax-metadata-updates`
    - `tasks/lzards-backup`
    - `tasks/sync-granule`
- **CUMULUS-2886**
  - Updated `@cumulus/aws-client` to use new AWS SDK v3 packages for API Gateway requests:
    - `@aws-sdk/client-api-gateway`
- **CUMULUS-2920**
  - Update npm version for Core build to 8.6
- **CUMULUS-2922**
  - Added `@cumulus/example-lib` package to example project to allow unit tests `example/script/lib` dependency.
  - Updates Mutex unit test to address changes made in [#2902](https://github.com/nasa/cumulus/pull/2902/files)
- **CUMULUS-2924**
  - Update acquireTimeoutMillis to 400 seconds for the db-provision-lambda module to address potential timeout issues on RDS database start
- **CUMULUS-2925**
  - Updates CI to utilize `audit-ci` v6.2.0
  - Updates CI to utilize a on-container filesystem when building Core in 'uncached' mode
  - Updates CI to selectively bootstrap Core modules in the cleanup job phase
- **CUMULUS-2934**
  - Update CI Docker container build to install pipenv to prevent contention on parallel lambda builds


## [v11.1.0] 2022-04-07

### MIGRATION NOTES

- 11.1.0 is an amendment release and supersedes 11.0.0. However, follow the migration steps for 11.0.0.

- **CUMULUS-2905**
  - Updates migration script with new `migrateAndOverwrite` and
    `migrateOnlyFiles` options.

### Added

- **CUMULUS-2860**
  - Added an optional configuration parameter `skipMetadataValidation` to `hyrax-metadata-updates` task
- **CUMULUS-2870**
  - Added `last_modified_date` as output to all tasks in Terraform `ingest` module.
- **CUMULUS-NONE**
  - Added documentation on choosing and configuring RDS at `deployment/choosing_configuring_rds`.

### Changed

- **CUMULUS-2703**
  - Updated `ORCA Backup` reconciliation report to report `cumulusFilesCount` and `orcaFilesCount`
- **CUMULUS-2849**
  - Updated `@cumulus/aws-client` to use new AWS SDK v3 packages for DynamoDB requests:
    - `@aws-sdk/client-dynamodb`
    - `@aws-sdk/lib-dynamodb`
    - `@aws-sdk/util-dynamodb`
  - Updated code for compatibility with AWS SDK v3 Dynamo packages
    - `@cumulus/api`
    - `@cumulus/errors`
    - `@cumulus/tf-inventory`
    - `lambdas/data-migration2`
    - `packages/api/ecs/async-operation`
- **CUMULUS-2864**
  - Updated `@cumulus/cmr-client/ingestUMMGranule` and `@cumulus/cmr-client/ingestConcept`
    functions to not perform separate validation request
- **CUMULUS-2870**
  - Updated `hello_world_service` module to pass in `lastModified` parameter in command list to trigger a Terraform state change when the `hello_world_task` is modified.

### Fixed

- **CUMULUS-2849**
  - Fixed AWS service client memoization logic in `@cumulus/aws-client`

## [v11.0.0] 2022-03-24 [STABLE]

### v9.9->v11.0 MIGRATION NOTES

Release v11.0 is a maintenance release series, replacing v9.9.   If you are
upgrading to or past v11 from v9.9.x to this release, please pay attention to the following
migration notes from prior releases:

#### Migration steps

##### **After deploying the `data-persistence` module, but before deploying the main `cumulus` module**

- Due to a bug in the PUT `/rules/<name>` endpoint, the rule records in PostgreSQL may be
out of sync with records in DynamoDB. In order to bring the records into sync, re-deploy and re-run the
[`data-migration1` Lambda](https://nasa.github.io/cumulus/docs/upgrade-notes/upgrade-rds#3-deploy-and-run-data-migration1) with a payload of
`{"forceRulesMigration": true}`:

```shell
aws lambda invoke --function-name $PREFIX-data-migration1 \
  --payload $(echo '{"forceRulesMigration": true}' | base64) $OUTFILE
```

##### As part of the `cumulus` deployment

- Please read the [documentation on the updates to the granule files schema for our Cumulus workflow tasks and how to upgrade your deployment for compatibility](https://nasa.github.io/cumulus/docs/upgrade-notes/update-task-file-schemas).
- (Optional) Update the `task-config` for all workflows that use the `sync-granule` task to include `workflowStartTime` set to
`{$.cumulus_meta.workflow_start_time}`. See [here](https://github.com/nasa/cumulus/blob/master/example/cumulus-tf/sync_granule_workflow.asl.json#L9) for an example.

##### After the `cumulus` deployment

As part of the work on the RDS Phase 2 feature, it was decided to re-add the
granule file `type` property on the file table (detailed reasoning
https://wiki.earthdata.nasa.gov/pages/viewpage.action?pageId=219186829).  This
change was implemented as part of CUMULUS-2672/CUMULUS-2673, however granule
records ingested prior to v11 will *not* have the file.type property stored in the
PostGreSQL database, and on installation of v11 API calls to get granule.files
will not return this value. We anticipate most users are impacted by this issue.

Users that are impacted by these changes should re-run the granule migration
lambda to *only* migrate granule file records:

```shell
PAYLOAD=$(echo '{"migrationsList": ["granules"], "granuleMigrationParams": {"migrateOnlyFiles": "true"}}' | base64)
aws lambda invoke --function-name $PREFIX-postgres-migration-async-operation \
--payload $PAYLOAD $OUTFILE
```

You should note that this will *only* move files for granule records in
PostgreSQL.  **If you have not completed the phase 1 data migration or
have granule records in dynamo that are not in PostgreSQL, the migration will
report failure for both the DynamoDB granule and all the associated files and the file
records will not be updated**.

If you prefer to do a full granule and file migration, you may instead
opt to run the migration with the `migrateAndOverwrite` option instead, this will re-run a
full granule/files migration and overwrite all values in the PostgreSQL database from
what is in DynamoDB for both granules and associated files:

```shell
PAYLOAD=$(echo '{"migrationsList": ["granules"], "granuleMigrationParams": {"migrateAndOverwrite": "true"}}' | base64)
aws lambda invoke --function-name $PREFIX-postgres-migration-async-operation \
--payload $PAYLOAD $OUTFILE
```

*Please note*: Since this data migration is copying all of your granule data
from DynamoDB to PostgreSQL, it can take multiple hours (or even days) to run,
depending on how much data you have and how much parallelism you configure the
migration to use. In general, the more parallelism you configure the migration
to use, the faster it will go, but the higher load it will put on your
PostgreSQL database. Excessive database load can cause database outages and
result in data loss/recovery scenarios. Thus, the parallelism settings for the
migration are intentionally set by default to conservative values but are
configurable.      If this impacts only some of your data products you may want
to consider using other `granuleMigrationParams`.

Please see [the second data migration
docs](https://nasa.github.io/cumulus/docs/upgrade-notes/upgrade-rds#5-run-the-second-data-migration)
for more on this tool if you are unfamiliar with the various options.

### Notable changes

- **CUMULUS-2703**
  - `ORCA Backup` is now a supported `reportType` for the `POST /reconciliationReports` endpoint

### Added

- **CUMULUS-2311** - RDS Migration Epic Phase 2
  - **CUMULUS-2208**
    - Added `@cumulus/message/utils.parseException` to parse exception objects
    - Added helpers to `@cumulus/message/Granules`:
      - `getGranuleProductVolume`
      - `getGranuleTimeToPreprocess`
      - `getGranuleTimeToArchive`
      - `generateGranuleApiRecord`
    - Added `@cumulus/message/PDRs/generatePdrApiRecordFromMessage` to generate PDR from Cumulus workflow message
    - Added helpers to `@cumulus/es-client/indexer`:
      - `deleteAsyncOperation` to delete async operation records from Elasticsearch
      - `updateAsyncOperation` to update an async operation record in Elasticsearch
    - Added granules `PUT` endpoint to Cumulus API for updating a granule.
    Requests to this endpoint should be submitted **without an `action`**
    attribute in the request body.
    - Added `@cumulus/api-client/granules.updateGranule` to update granule via the API
  - **CUMULUS-2303**
    - Add translatePostgresProviderToApiProvider method to `@cumulus/db/translate/providers`
  - **CUMULUS-2306**
    - Updated API execution GET endpoint to read individual execution records
      from PostgreSQL database instead of DynamoDB
    - Updated API execution-status endpoint to read execution records from
      PostgreSQL database instead of DynamoDB
  - **CUMULUS-2302**
    - Added translatePostgresCollectionToApiCollection method to
      `@cumulus/db/translate/collections`
    - Added `searchWithUpdatedAtRange` method to
      `@cumulus/db/models/collections`
  - **CUMULUS-2301**
    - Created API asyncOperations POST endpoint to create async operations.
  - **CUMULUS-2307**
    - Updated API PDR GET endpoint to read individual PDR records from
      PostgreSQL database instead of DynamoDB
    - Added `deletePdr` to `@cumulus/api-client/pdrs`
  - **CUMULUS-2782**
    - Update API granules endpoint `move` action to update granules in the index
      and utilize postgres as the authoritative datastore
  - **CUMULUS-2769**
    - Update collection PUT endpoint to require existance of postgresql record
      and to ignore lack of dynamoDbRecord on update
  - **CUMULUS-2767**
    - Update provider PUT endpoint to require existence of PostgreSQL record
      and to ignore lack of DynamoDB record on update
  - **CUMULUS-2759**
    - Updates collection/provider/rules/granules creation (post) endpoints to
      primarily check for existence/collision in PostgreSQL database instead of DynamoDB
  - **CUMULUS-2714**
    - Added `@cumulus/db/base.deleteExcluding` method to allow for deletion of a
      record set with an exclusion list of cumulus_ids
  - **CUMULUS-2317**
    - Added `@cumulus/db/getFilesAndGranuleInfoQuery()` to build a query for searching file
    records in PostgreSQL and return specified granule information for each file
    - Added `@cumulus/db/QuerySearchClient` library to handle sequentially fetching and paging
    through results for an arbitrary PostgreSQL query
    - Added `insert` method to all `@cumulus/db` models to handle inserting multiple records into
    the database at once
    - Added `@cumulus/db/translatePostgresGranuleResultToApiGranule` helper to
    translate custom PostgreSQL granule result to API granule
  - **CUMULUS-2672**
    - Added migration to add `type` text column to Postgres database `files` table
  - **CUMULUS-2634**
    - Added new functions for upserting data to Elasticsearch:
      - `@cumulus/es-client/indexer.upsertExecution` to upsert an execution
      - `@cumulus/es-client/indexer.upsertPdr` to upsert a PDR
      - `@cumulus/es-client/indexer.upsertGranule` to upsert a granule
  - **CUMULUS-2510**
    - Added `execution_sns_topic_arn` environment variable to
      `sf_event_sqs_to_db_records` lambda TF definition.
    - Added to `sf_event_sqs_to_db_records_lambda` IAM policy to include
      permissions for SNS publish for `report_executions_topic`
    - Added `collection_sns_topic_arn` environment variable to
      `PrivateApiLambda` and `ApiEndpoints` lambdas.
    - Added `updateCollection` to `@cumulus/api-client`.
    - Added to `ecs_cluster` IAM policy to include permissions for SNS publish
      for `report_executions_sns_topic_arn`, `report_pdrs_sns_topic_arn`,
      `report_granules_sns_topic_arn`
    - Added variables for report topic ARNs to `process_dead_letter_archive.tf`
    - Added variable for granule report topic ARN to `bulk_operation.tf`
    - Added `pdr_sns_topic_arn` environment variable to
      `sf_event_sqs_to_db_records` lambda TF definition.
    - Added the new function `publishSnsMessageByDataType` in `@cumulus/api` to
      publish SNS messages to the report topics to PDRs, Collections, and
      Executions.
    - Added the following functions in `publishSnsMessageUtils` to handle
      publishing SNS messages for specific data and event types:
      - `publishCollectionUpdateSnsMessage`
      - `publishCollectionCreateSnsMessage`
      - `publishCollectionDeleteSnsMessage`
      - `publishGranuleUpdateSnsMessage`
      - `publishGranuleDeleteSnsMessage`
      - `publishGranuleCreateSnsMessage`
      - `publishExecutionSnsMessage`
      - `publishPdrSnsMessage`
      - `publishGranuleSnsMessageByEventType`
    - Added to `ecs_cluster` IAM policy to include permissions for SNS publish
      for `report_executions_topic` and `report_pdrs_topic`.
  - **CUMULUS-2315**
    - Added `paginateByCumulusId` to `@cumulus/db` `BasePgModel` to allow for paginated
      full-table select queries in support of elasticsearch indexing.
    - Added `getMaxCumulusId` to `@cumulus/db` `BasePgModel` to allow all
      derived table classes to support querying the current max `cumulus_id`.
  - **CUMULUS-2673**
    - Added `ES_HOST` environment variable to `postgres-migration-async-operation`
    Lambda using value of `elasticsearch_hostname` Terraform variable.
    - Added `elasticsearch_security_group_id` to security groups for
      `postgres-migration-async-operation` lambda.
    - Added permission for `DynamoDb:DeleteItem` to
      `postgres-migration-async-operation` lambda.
  - **CUMULUS-2778**
    - Updated default value of `async_operation_image` in
      `tf-modules/cumulus/variables.tf` to `cumuluss/async-operation:41`
    - Added `ES_HOST` environment variable to async operation ECS task
      definition to ensure that async operation tasks write to the correct
      Elasticsearch domain
- **CUMULUS-2642**
  - Reduces the reconcilation report's default maxResponseSize that returns
     the full report rather than an s3 signed url. Reports very close to the
     previous limits were failing to download, so the limit has been lowered to
     ensure all files are handled properly.
- **CUMULUS-2703**
  - Added `@cumulus/api/lambdas/reports/orca-backup-reconciliation-report` to create
    `ORCA Backup` reconciliation report

### Removed

- **CUMULUS-2311** - RDS Migration Epic Phase 2
  - **CUMULUS-2208**
    - Removed trigger for `dbIndexer` Lambda for DynamoDB tables:
      - `<prefix>-AsyncOperationsTable`
      - `<prefix>-CollectionsTable`
      - `<prefix>-ExecutionsTable`
      - `<prefix>-GranulesTable`
      - `<prefix>-PdrsTable`
      - `<prefix>-ProvidersTable`
      - `<prefix>-RulesTable`
  - **CUMULUS-2782**
    - Remove deprecated `@ingest/granule.moveGranuleFiles`
  - **CUMULUS-2770**
    - Removed `waitForModelStatus` from `example/spec/helpers/apiUtils` integration test helpers
  - **CUMULUS-2510**
    - Removed `stream_enabled` and `stream_view_type` from `executions_table` TF
      definition.
    - Removed `aws_lambda_event_source_mapping` TF definition on executions
      DynamoDB table.
    - Removed `stream_enabled` and `stream_view_type` from `collections_table`
      TF definition.
    - Removed `aws_lambda_event_source_mapping` TF definition on collections
      DynamoDB table.
    - Removed lambda `publish_collections` TF resource.
    - Removed `aws_lambda_event_source_mapping` TF definition on granules
    - Removed `stream_enabled` and `stream_view_type` from `pdrs_table` TF
      definition.
    - Removed `aws_lambda_event_source_mapping` TF definition on PDRs
      DynamoDB table.
  - **CUMULUS-2694**
    - Removed `@cumulus/api/models/granules.storeGranulesFromCumulusMessage()` method
  - **CUMULUS-2662**
    - Removed call to `addToLocalES` in POST `/granules` endpoint since it is
      redundant.
    - Removed call to `addToLocalES` in POST and PUT `/executions` endpoints
      since it is redundant.
    - Removed function `addToLocalES` from `es-client` package since it is no
      longer used.
  - **CUMULUS-2771**
    - Removed `_updateGranuleStatus` to update granule to "running" from `@cumulus/api/lib/ingest.reingestGranule`
    and `@cumulus/api/lib/ingest.applyWorkflow`

### Changed

- CVE-2022-2477
  - Update node-forge to 1.3.0 in `@cumulus/common` to address CVE-2022-2477
- **CUMULUS-2311** - RDS Migration Epic Phase 2
  - **CUMULUS_2641**
    - Update API granule schema to set productVolume as a string value
    - Update `@cumulus/message` package to set productVolume as string
      (calculated with `file.size` as a `BigInt`) to match API schema
    - Update `@cumulus/db` granule translation to translate `granule` objects to
      match the updated API schema
  - **CUMULUS-2714**
    - Updated
      - @cumulus/api/lib.writeRecords.writeGranulesFromMessage
      - @cumulus/api/lib.writeRecords.writeGranuleFromApi
      - @cumulus/api/lib.writeRecords.createGranuleFromApi
      - @cumulus/api/lib.writeRecords.updateGranuleFromApi
    - These methods now remove postgres file records that aren't contained in
        the write/update action if such file records exist.  This update
        maintains consistency with the writes to elasticsearch/dynamodb.
  - **CUMULUS-2672**
    - Updated `data-migration2` lambda to migrate Dynamo `granule.files[].type`
      instead of dropping it.
    - Updated `@cumlus/db` `translateApiFiletoPostgresFile` to retain `type`
    - Updated `@cumulus/db` `translatePostgresFileToApiFile` to retain `type`
    - Updated `@cumulus/types.api.file` to add `type` to the typing.
  - **CUMULUS-2315**
    - Update `index-from-database` lambda/ECS task and elasticsearch endpoint to read
      from PostgreSQL database
    - Update `index-from-database` endpoint to add the following configuration
      tuning parameters:
      - postgresResultPageSize -- The number of records to read from each
        postgres table per request.   Default is 1000.
      - postgresConnectionPoolSize -- The max number of connections to allow the
        index function to make to the database.  Default is 10.
      - esRequestConcurrency -- The maximium number of concurrent record
        translation/ES record update requests.   Default is 10.
  - **CUMULUS-2308**
    - Update `/granules/<granule_id>` GET endpoint to return PostgreSQL Granules instead of DynamoDB Granules
    - Update `/granules/<granule_id>` PUT endpoint to use PostgreSQL Granule as source rather than DynamoDB Granule
    - Update `unpublishGranule` (used in /granules PUT) to use PostgreSQL Granule as source rather than DynamoDB Granule
    - Update integration tests to use `waitForApiStatus` instead of `waitForModelStatus`
    - Update Granule ingest to update the Postgres Granule status as well as the DynamoDB Granule status
  - **CUMULUS-2302**
    - Update API collection GET endpoint to read individual provider records from
      PostgreSQL database instead of DynamoDB
    - Update sf-scheduler lambda to utilize API endpoint to get provider record
      from database via Private API lambda
    - Update API granule `reingest` endpoint to read collection from PostgreSQL
      database instead of DynamoDB
    - Update internal-reconciliation report to base report Collection comparison
      on PostgreSQL instead of DynamoDB
    - Moved createGranuleAndFiles `@cumulus/api` unit helper from `./lib` to
      `.test/helpers`
  - **CUMULUS-2208**
    - Moved all `@cumulus/api/es/*` code to new `@cumulus/es-client` package
    - Updated logic for collections API POST/PUT/DELETE to create/update/delete
      records directly in Elasticsearch in parallel with updates to
      DynamoDb/PostgreSQL
    - Updated logic for rules API POST/PUT/DELETE to create/update/delete
      records directly in Elasticsearch in parallel with updates to
      DynamoDb/PostgreSQL
    - Updated logic for providers API POST/PUT/DELETE to create/update/delete
      records directly in  Elasticsearch in parallel with updates to
      DynamoDb/PostgreSQL
    - Updated logic for PDRs API DELETE to delete records directly in
      Elasticsearch in parallel with deletes to DynamoDB/PostgreSQL
    - Updated logic for executions API DELETE to delete records directly in
      Elasticsearch in parallel with deletes to DynamoDB/PostgreSQL
    - Updated logic for granules API DELETE to delete records directly in
      Elasticsearch in parallel with deletes to DynamoDB/PostgreSQL
    - `sfEventSqsToDbRecords` Lambda now writes following data directly to
      Elasticsearch in parallel with writes to DynamoDB/PostgreSQL:
      - executions
      - PDRs
      - granules
    - All async operations are now written directly to Elasticsearch in parallel
      with DynamoDB/PostgreSQL
    - Updated logic for async operation API DELETE to delete records directly in
      Elasticsearch in parallel with deletes to DynamoDB/PostgreSQL
    - Moved:
      - `packages/api/lib/granules.getGranuleProductVolume` ->
      `@cumulus/message/Granules.getGranuleProductVolume`
      - `packages/api/lib/granules.getGranuleTimeToPreprocess`
      -> `@cumulus/message/Granules.getGranuleTimeToPreprocess`
      - `packages/api/lib/granules.getGranuleTimeToArchive` ->
      `@cumulus/message/Granules.getGranuleTimeToArchive`
      - `packages/api/models/Granule.generateGranuleRecord`
      -> `@cumulus/message/Granules.generateGranuleApiRecord`
  - **CUMULUS-2306**
    - Updated API local serve (`api/bin/serve.js`) setup code to add cleanup/executions
    related records
    - Updated @cumulus/db/models/granules-executions to add a delete method in
      support of local cleanup
    - Add spec/helpers/apiUtils/waitForApiStatus integration helper to retry API
      record retrievals on status in lieu of using `waitForModelStatus`
  - **CUMULUS-2303**
    - Update API provider GET endpoint to read individual provider records from
      PostgreSQL database instead of DynamoDB
    - Update sf-scheduler lambda to utilize API endpoint to get provider record
      from database via Private API lambda
  - **CUMULUS-2301**
    - Updated `getAsyncOperation` to read from PostgreSQL database instead of
      DynamoDB.
    - Added `translatePostgresAsyncOperationToApiAsyncOperation` function in
      `@cumulus/db/translate/async-operation`.
    - Updated `translateApiAsyncOperationToPostgresAsyncOperation` function to
      ensure that `output` is properly translated to an object for the
      PostgreSQL record for the following cases of `output` on the incoming API
      record:
      - `record.output` is a JSON stringified object
      - `record.output` is a JSON stringified array
      - `record.output` is a JSON stringified string
      - `record.output` is a string
  - **CUMULUS-2317**
    - Changed reconciliation reports to read file records from PostgreSQL instead of DynamoDB
  - **CUMULUS-2304**
    - Updated API rule GET endpoint to read individual rule records from
      PostgreSQL database instead of DynamoDB
    - Updated internal consumer lambdas for SNS, SQS and Kinesis to read
      rules from PostgreSQL.
  - **CUMULUS-2634**
    - Changed `sfEventSqsToDbRecords` Lambda to use new upsert helpers for executions, granules, and PDRs
    to ensure out-of-order writes are handled correctly when writing to Elasticsearch
  - **CUMULUS-2510**
    - Updated `@cumulus/api/lib/writeRecords/write-execution` to publish SNS
      messages after a successful write to Postgres, DynamoDB, and ES.
    - Updated functions `create` and `upsert` in the `db` model for Executions
      to return an array of objects containing all columns of the created or
      updated records.
    - Updated `@cumulus/api/endpoints/collections` to publish an SNS message
      after a successful collection delete, update (PUT), create (POST).
    - Updated functions `create` and `upsert` in the `db` model for Collections
      to return an array of objects containing all columns for the created or
      updated records.
    - Updated functions `create` and `upsert` in the `db` model for Granules
      to return an array of objects containing all columns for the created or
      updated records.
    - Updated `@cumulus/api/lib/writeRecords/write-granules` to publish SNS
      messages after a successful write to Postgres, DynamoDB, and ES.
    - Updated `@cumulus/api/lib/writeRecords/write-pdr` to publish SNS
      messages after a successful write to Postgres, DynamoDB, and ES.
  - **CUMULUS-2733**
    - Updated `_writeGranuleFiles` function creates an aggregate error which
      contains the workflow error, if any, as well as any error that may occur
      from writing granule files.
  - **CUMULUS-2674**
    - Updated `DELETE` endpoints for the following data types to check that record exists in
      PostgreSQL or Elasticsearch before proceeding with deletion:
      - `provider`
      - `async operations`
      - `collections`
      - `granules`
      - `executions`
      - `PDRs`
      - `rules`
  - **CUMULUS-2294**
    - Updated architecture and deployment documentation to reference RDS
  - **CUMULUS-2642**
    - Inventory and Granule Not Found Reconciliation Reports now compare
      Databse against S3 in on direction only, from Database to S3
      Objects. This means that only files in the database are compared against
      objects found on S3 and the filesInCumulus.onlyInS3 report key will
      always be empty. This significantly decreases the report output size and
      aligns with a users expectations.
    - Updates getFilesAndGranuleInfoQuery to take additional optional
      parameters `collectionIds`, `granuleIds`, and `providers` to allow
      targeting/filtering of the results.

  - **CUMULUS-2694**
    - Updated database write logic in `sfEventSqsToDbRccords` to log message if Cumulus
    workflow message is from pre-RDS deployment but still attempt parallel writing to DynamoDB
    and PostgreSQL
    - Updated database write logic in `sfEventSqsToDbRccords` to throw error if requirements to write execution to PostgreSQL cannot be met
  - **CUMULUS-2660**
    - Updated POST `/executions` endpoint to publish SNS message of created record to executions SNS topic
  - **CUMULUS-2661**
    - Updated PUT `/executions/<arn>` endpoint to publish SNS message of updated record to executions SNS topic
  - **CUMULUS-2765**
    - Updated `updateGranuleStatusToQueued` in `write-granules` to write to
      Elasticsearch and publish SNS message to granules topic.
  - **CUMULUS-2774**
    - Updated `constructGranuleSnsMessage` and `constructCollectionSnsMessage`
      to throw error if `eventType` is invalid or undefined.
  - **CUMULUS-2776**
    - Updated `getTableIndexDetails` in `db-indexer` to use correct
      `deleteFnName` for reconciliation reports.
  - **CUMULUS-2780**
    - Updated bulk granule reingest operation to read granules from PostgreSQL instead of DynamoDB.
  - **CUMULUS-2778**
    - Updated default value of `async_operation_image` in `tf-modules/cumulus/variables.tf` to `cumuluss/async-operation:38`
  - **CUMULUS-2854**
    - Updated rules model to decouple `createRuleTrigger` from `create`.
    - Updated rules POST endpoint to call `rulesModel.createRuleTrigger` directly to create rule trigger.
    - Updated rules PUT endpoints to call `rulesModel.createRuleTrigger` if update fails and reversion needs to occur.

### Fixed

- **CUMULUS-2311** - RDS Migration Epic Phase 2
  - **CUMULUS-2810**
    - Updated @cumulus/db/translate/translatePostgresProviderToApiProvider to
      correctly return provider password and updated tests to prevent
      reintroduction.
  - **CUMULUS-2778**
    - Fixed async operation docker image to correctly update record status in
    Elasticsearch
  - Updated localAPI to set additional env variable, and fixed `GET /executions/status` response
  - **CUMULUS-2877**
    - Ensure database records receive a timestamp when writing granules.

## [v10.1.3] 2022-06-28 [BACKPORT]

### Added

- **CUMULUS-2966**
  - Added extractPath operation and support of nested string replacement to `url_path` in the collection configuration

## [v10.1.2] 2022-03-11

### Added

- **CUMULUS-2859**
  - Update `postgres-db-migration` lambda timeout to default 900 seconds
  - Add `db_migration_lambda_timeout` variable to `data-persistence` module to
    allow this timeout to be user configurable
- **CUMULUS-2868**
  - Added `iam:PassRole` permission to `step_policy` in `tf-modules/ingest/iam.tf`

## [v10.1.1] 2022-03-04

### Migration steps

- Due to a bug in the PUT `/rules/<name>` endpoint, the rule records in PostgreSQL may be
out of sync with records in DynamoDB. In order to bring the records into sync, re-run the
[previously deployed `data-migration1` Lambda](https://nasa.github.io/cumulus/docs/upgrade-notes/upgrade-rds#3-deploy-and-run-data-migration1) with a payload of
`{"forceRulesMigration": true}`:

```shell
aws lambda invoke --function-name $PREFIX-data-migration1 \
  --payload $(echo '{"forceRulesMigration": true}' | base64) $OUTFILE
```

### Added

- **CUMULUS-2841**
  - Add integration test to validate PDR node provider that requires password
    credentials succeeds on ingest

- **CUMULUS-2846**
  - Added `@cumulus/db/translate/rule.translateApiRuleToPostgresRuleRaw` to translate API rule to PostgreSQL rules and
  **keep undefined fields**

### Changed

- **CUMULUS-NONE**
  - Adds logging to ecs/async-operation Docker container that launches async
    tasks on ECS. Sets default async_operation_image_version to 39.

- **CUMULUS-2845**
  - Updated rules model to decouple `createRuleTrigger` from `create`.
  - Updated rules POST endpoint to call `rulesModel.createRuleTrigger` directly to create rule trigger.
  - Updated rules PUT endpoints to call `rulesModel.createRuleTrigger` if update fails and reversion needs to occur.
- **CUMULUS-2846**
  - Updated version of `localstack/localstack` used in local unit testing to `0.11.5`

### Fixed

- Upgraded lodash to version 4.17.21 to fix vulnerability
- **CUMULUS-2845**
  - Fixed bug in POST `/rules` endpoint causing rule records to be created
  inconsistently in DynamoDB and PostgreSQL
- **CUMULUS-2846**
  - Fixed logic for `PUT /rules/<name>` endpoint causing rules to be saved
  inconsistently between DynamoDB and PostgreSQL
- **CUMULUS-2854**
  - Fixed queue granules behavior where the task was not accounting for granules that
  *already* had createdAt set. Workflows downstream in this scenario should no longer
  fail to write their granules due to order-of-db-writes constraints in the database
  update logic.

## [v10.1.0] 2022-02-23

### Added

- **CUMULUS-2775**
  - Added a configurable parameter group for the RDS serverless database cluster deployed by `tf-modules/rds-cluster-tf`. The allowed parameters for the parameter group can be found in the AWS documentation of [allowed parameters for an Aurora PostgreSQL cluster](https://docs.aws.amazon.com/AmazonRDS/latest/AuroraUserGuide/AuroraPostgreSQL.Reference.ParameterGroups.html). By default, the following parameters are specified:
    - `shared_preload_libraries`: `pg_stat_statements,auto_explain`
    - `log_min_duration_statement`: `250`
    - `auto_explain.log_min_duration`: `250`
- **CUMULUS-2781**
  - Add api_config secret to hold API/Private API lambda configuration values
- **CUMULUS-2840**
  - Added an index on `granule_cumulus_id` to the RDS files table.

### Changed

- **CUMULUS-2492**
  - Modify collectionId logic to accomodate trailing underscores in collection short names. e.g. `shortName____`
- **CUMULUS-2847**
  - Move DyanmoDb table name into API keystore and initialize only on lambda cold start
- **CUMULUS-2833**
  - Updates provider model schema titles to display on the dashboard.
- **CUMULUS-2837**
  - Update process-s3-dead-letter-archive to unpack SQS events in addition to
    Cumulus Messages
  - Update process-s3-dead-letter-archive to look up execution status using
    getCumulusMessageFromExecutionEvent (common method with sfEventSqsToDbRecords)
  - Move methods in api/lib/cwSfExecutionEventUtils to
    @cumulus/message/StepFunctions
- **CUMULUS-2775**
  - Changed the `timeout_action` to `ForceApplyCapacityChange` by default for the RDS serverless database cluster `tf-modules/rds-cluster-tf`
- **CUMULUS-2781**
  - Update API lambda to utilize api_config secret for initial environment variables

### Fixed

- **CUMULUS-2853**
  - Move OAUTH_PROVIDER to lambda env variables to address regression in CUMULUS-2781
  - Add logging output to api app router
- Added Cloudwatch permissions to `<prefix>-steprole` in `tf-modules/ingest/iam.tf` to address the
`Error: error creating Step Function State Machine (xxx): AccessDeniedException: 'arn:aws:iam::XXX:role/xxx-steprole' is not authorized to create managed-rule`
error in non-NGAP accounts:
  - `events:PutTargets`
  - `events:PutRule`
  - `events:DescribeRule`

## [v10.0.1] 2022-02-03

### Fixed

- Fixed IAM permissions issue with `<prefix>-postgres-migration-async-operation` Lambda
which prevented it from running a Fargate task for data migration.

## [v10.0.0] 2022-02-01

### Migration steps

- Please read the [documentation on the updates to the granule files schema for our Cumulus workflow tasks and how to upgrade your deployment for compatibility](https://nasa.github.io/cumulus/docs/upgrade-notes/update-task-file-schemas).
- (Optional) Update the `task-config` for all workflows that use the `sync-granule` task to include `workflowStartTime` set to
`{$.cumulus_meta.workflow_start_time}`. See [here](https://github.com/nasa/cumulus/blob/master/example/cumulus-tf/sync_granule_workflow.asl.json#L9) for an example.

### BREAKING CHANGES

- **NDCUM-624**
  - Functions in @cumulus/cmrjs renamed for consistency with `isCMRFilename` and `isCMRFile`
    - `isECHO10File` -> `isECHO10Filename`
    - `isUMMGFile` -> `isUMMGFilename`
    - `isISOFile` -> `isCMRISOFilename`
- **CUMULUS-2388**
  - In order to standardize task messaging formats, please note the updated input, output and config schemas for the following Cumulus workflow tasks:
    - add-missing-file-checksums
    - files-to-granules
    - hyrax-metadata-updates
    - lzards-backup
    - move-granules
    - post-to-cmr
    - sync-granule
    - update-cmr-access-constraints
    - update-granules-cmr-metadata-file-links
  The primary focus of the schema updates was to standardize the format of granules, and
  particularly their files data. The granule `files` object now matches the file schema in the
  Cumulus database and thus also matches the `files` object produced by the API with use cases like
  `applyWorkflow`. This includes removal of `name` and `filename` in favor of `bucket` and `key`,
  removal of certain properties such as `etag` and `duplicate_found` and outputting them as
  separate objects stored in `meta`.
  - Checksum values calculated by `@cumulus/checksum` are now converted to string to standardize
  checksum formatting across the Cumulus library.

### Notable changes

- **CUMULUS-2718**
  - The `sync-granule` task has been updated to support an optional configuration parameter `workflowStartTime`. The output payload of `sync-granule` now includes a `createdAt` time for each granule which is set to the
  provided `workflowStartTime` or falls back to `Date.now()` if not provided. Workflows using
  `sync-granule` may be updated to include this parameter with the value of `{$.cumulus_meta.workflow_start_time}` in the `task_config`.
- Updated version of `@cumulus/cumulus-message-adapter-js` from `2.0.3` to `2.0.4` for
all Cumulus workflow tasks
- **CUMULUS-2783**
  - A bug in the ECS cluster autoscaling configuration has been
resolved. ECS clusters should now correctly autoscale by adding new cluster
instances according to the [policy configuration](https://github.com/nasa/cumulus/blob/master/tf-modules/cumulus/ecs_cluster.tf).
  - Async operations that are started by these endpoints will be run as ECS tasks
  with a launch type of Fargate, not EC2:
    - `POST /deadLetterArchive/recoverCumulusMessages`
    - `POST /elasticsearch/index-from-database`
    - `POST /granules/bulk`
    - `POST /granules/bulkDelete`
    - `POST /granules/bulkReingest`
    - `POST /migrationCounts`
    - `POST /reconciliationReports`
    - `POST /replays`
    - `POST /replays/sqs`

### Added

- Upgraded version of dependencies on `knex` package from `0.95.11` to `0.95.15`
- Added Terraform data sources to `example/cumulus-tf` module to retrieve default VPC and subnets in NGAP accounts
  - Added `vpc_tag_name` variable which defines the tags used to look up a VPC. Defaults to VPC tag name used in NGAP accounts
  - Added `subnets_tag_name` variable which defines the tags used to look up VPC subnets. Defaults to a subnet tag name used in NGAP accounts
- Added Terraform data sources to `example/data-persistence-tf` module to retrieve default VPC and subnets in NGAP accounts
  - Added `vpc_tag_name` variable which defines the tags used to look up a VPC. Defaults to VPC tag name used in NGAP accounts
  - Added `subnets_tag_name` variable which defines the tags used to look up VPC subnets. Defaults to a subnet tag name used in NGAP accounts
- Added Terraform data sources to `example/rds-cluster-tf` module to retrieve default VPC and subnets in NGAP accounts
  - Added `vpc_tag_name` variable which defines the tags used to look up a VPC. Defaults to VPC tag name used in NGAP accounts
  - Added `subnets_tag_name` variable which defines the tags used to look up VPC subnets. Defaults to tag names used in subnets in for NGAP accounts
- **CUMULUS-2299**
  - Added support for SHA checksum types with hyphens (e.g. `SHA-256` vs `SHA256`) to tasks that calculate checksums.
- **CUMULUS-2439**
  - Added CMR search client setting to the CreateReconciliationReport lambda function.
  - Added `cmr_search_client_config` tfvars to the archive and cumulus terraform modules.
  - Updated CreateReconciliationReport lambda to search CMR collections with CMRSearchConceptQueue.
- **CUMULUS-2441**
  - Added support for 'PROD' CMR environment.
- **CUMULUS-2456**
  - Updated api lambdas to query ORCA Private API
  - Updated example/cumulus-tf/orca.tf to the ORCA release v4.0.0-Beta3
- **CUMULUS-2638**
  - Adds documentation to clarify bucket config object use.
- **CUMULUS-2684**
  - Added optional collection level parameter `s3MultipartChunksizeMb` to collection's `meta` field
  - Updated `move-granules` task to take in an optional config parameter s3MultipartChunksizeMb
- **CUMULUS-2747**
  - Updated data management type doc to include additional fields for provider configurations
- **CUMULUS-2773**
  - Added a document to the workflow-tasks docs describing deployment, configuration and usage of the LZARDS backup task.

### Changed

- Made `vpc_id` variable optional for `example/cumulus-tf` module
- Made `vpc_id` and `subnet_ids` variables optional for `example/data-persistence-tf` module
- Made `vpc_id` and `subnets` variables optional for `example/rds-cluster-tf` module
- Changes audit script to handle integration test failure when `USE\_CACHED\_BOOTSTRAP` is disabled.
- Increases wait time for CMR to return online resources in integration tests
- **CUMULUS-1823**
  - Updates to Cumulus rule/provider schemas to improve field titles and descriptions.
- **CUMULUS-2638**
  - Transparent to users, remove typescript type `BucketType`.
- **CUMULUS-2718**
  - Updated config for SyncGranules to support optional `workflowStartTime`
  - Updated SyncGranules to provide `createdAt` on output based on `workflowStartTime` if provided,
  falling back to `Date.now()` if not provided.
  - Updated `task_config` of SyncGranule in example workflows
- **CUMULUS-2735**
  - Updated reconciliation reports to write formatted JSON to S3 to improve readability for
    large reports
  - Updated TEA version from 102 to 121 to address TEA deployment issue with the max size of
    a policy role being exceeded
- **CUMULUS-2743**
  - Updated bamboo Dockerfile to upgrade pip as part of the image creation process
- **CUMULUS-2744**
  - GET executions/status returns associated granules for executions retrieved from the Step Function API
- **CUMULUS-2751**
  - Upgraded all Cumulus (node.js) workflow tasks to use
    `@cumulus/cumulus-message-adapter-js` version `2.0.3`, which includes an
    update cma-js to better expose CMA stderr stream output on lambda timeouts
    as well as minor logging enhancements.
- **CUMULUS-2752**
  - Add new mappings for execution records to prevent dynamic field expansion from exceeding
  Elasticsearch field limits
    - Nested objects under `finalPayload.*` will not dynamically add new fields to mapping
    - Nested objects under `originalPayload.*` will not dynamically add new fields to mapping
    - Nested keys under `tasks` will not dynamically add new fields to mapping
- **CUMULUS-2753**
  - Updated example/cumulus-tf/orca.tf to the latest ORCA release v4.0.0-Beta2 which is compatible with granule.files file schema
  - Updated /orca/recovery to call new lambdas request_status_for_granule and request_status_for_job.
  - Updated orca integration test
- [**PR #2569**](https://github.com/nasa/cumulus/pull/2569)
  - Fixed `TypeError` thrown by `@cumulus/cmrjs/cmr-utils.getGranuleTemporalInfo` when
    a granule's associated UMM-G JSON metadata file does not contain a `ProviderDates`
    element that has a `Type` of either `"Update"` or `"Insert"`.  If neither are
    present, the granule's last update date falls back to the `"Create"` type
    provider date, or `undefined`, if none is present.
- **CUMULUS-2775**
  - Changed `@cumulus/api-client/invokeApi()` to accept a single accepted status code or an array
  of accepted status codes via `expectedStatusCodes`
- [**PR #2611**](https://github.com/nasa/cumulus/pull/2611)
  - Changed `@cumulus/launchpad-auth/LaunchpadToken.requestToken` and `validateToken`
    to use the HTTPS request option `https.pfx` instead of the deprecated `pfx` option
    for providing the certificate.
- **CUMULUS-2836**
  - Updates `cmr-utils/getGranuleTemporalInfo` to search for a SingleDateTime
    element, when beginningDateTime value is not
    found in the metadata file.  The granule's temporal information is
    returned so that both beginningDateTime and endingDateTime are set to the
    discovered singleDateTimeValue.
- **CUMULUS-2756**
  - Updated `_writeGranule()` in `write-granules.js` to catch failed granule writes due to schema validation, log the failure and then attempt to set the status of the granule to `failed` if it already exists to prevent a failure from allowing the granule to get "stuck" in a non-failed status.

### Fixed

- **CUMULUS-2775**
  - Updated `@cumulus/api-client` to not log an error for 201 response from `updateGranule`
- **CUMULUS-2783**
  - Added missing lower bound on scale out policy for ECS cluster to ensure that
  the cluster will autoscale correctly.
- **CUMULUS-2835**
  - Updated `hyrax-metadata-updates` task to support reading the DatasetId from ECHO10 XML, and the EntryTitle from UMM-G JSON; these are both valid alternatives to the shortname and version ID.

## [v9.9.3] 2021-02-17 [BACKPORT]

**Please note** changes in 9.9.3 may not yet be released in future versions, as
this is a backport and patch release on the 9.9.x series of releases. Updates that
are included in the future will have a corresponding CHANGELOG entry in future
releases.

- **CUMULUS-2853**
  - Move OAUTH_PROVIDER to lambda env variables to address regression in 9.9.2/CUMULUS-2275
  - Add logging output to api app router

## [v9.9.2] 2021-02-10 [BACKPORT]

**Please note** changes in 9.9.2 may not yet be released in future versions, as
this is a backport and patch release on the 9.9.x series of releases. Updates that
are included in the future will have a corresponding CHANGELOG entry in future
releases.### Added

- **CUMULUS-2775**
  - Added a configurable parameter group for the RDS serverless database cluster deployed by `tf-modules/rds-cluster-tf`. The allowed parameters for the parameter group can be found in the AWS documentation of [allowed parameters for an Aurora PostgreSQL cluster](https://docs.aws.amazon.com/AmazonRDS/latest/AuroraUserGuide/AuroraPostgreSQL.Reference.ParameterGroups.html). By default, the following parameters are specified:
    - `shared_preload_libraries`: `pg_stat_statements,auto_explain`
    - `log_min_duration_statement`: `250`
    - `auto_explain.log_min_duration`: `250`
- **CUMULUS-2840**
  - Added an index on `granule_cumulus_id` to the RDS files table.

### Changed

- **CUMULUS-2847**
  - Move DyanmoDb table name into API keystore and initialize only on lambda cold start
- **CUMULUS-2781**
  - Add api_config secret to hold API/Private API lambda configuration values
- **CUMULUS-2775**
  - Changed the `timeout_action` to `ForceApplyCapacityChange` by default for the RDS serverless database cluster `tf-modules/rds-cluster-tf`

## [v9.9.1] 2021-02-10 [BACKPORT]

**Please note** changes in 9.9.1 may not yet be released in future versions, as
this is a backport and patch release on the 9.9.x series of releases. Updates that
are included in the future will have a corresponding CHANGELOG entry in future
releases.

### Fixed

- **CUMULUS-2775**
  - Updated `@cumulus/api-client` to not log an error for 201 response from `updateGranule`

### Changed

- Updated version of `@cumulus/cumulus-message-adapter-js` from `2.0.3` to `2.0.4` for
all Cumulus workflow tasks
- **CUMULUS-2775**
  - Changed `@cumulus/api-client/invokeApi()` to accept a single accepted status code or an array
  of accepted status codes via `expectedStatusCodes`
- **CUMULUS-2837**
  - Update process-s3-dead-letter-archive to unpack SQS events in addition to
    Cumulus Messages
  - Update process-s3-dead-letter-archive to look up execution status using
    getCumulusMessageFromExecutionEvent (common method with sfEventSqsToDbRecords)
  - Move methods in api/lib/cwSfExecutionEventUtils to
    @cumulus/message/StepFunctions

## [v9.9.0] 2021-11-03

### Added

- **NDCUM-624**: Add support for ISO metadata files for the `MoveGranules` step
  - Add function `isISOFile` to check if a given file object is an ISO file
  - `granuleToCmrFileObject` and `granulesToCmrFileObjects` now take a
    `filterFunc` argument
    - `filterFunc`'s default value is `isCMRFile`, so the previous behavior is
      maintained if no value is given for this argument
    - `MoveGranules` passes a custom filter function to
      `granulesToCmrFileObjects` to check for `isISOFile` in addition to
      `isCMRFile`, so that metadata from `.iso.xml` files can be used in the
      `urlPathTemplate`
- [**PR #2535**](https://github.com/nasa/cumulus/pull/2535)
  - NSIDC and other cumulus users had desire for returning formatted dates for
    the 'url_path' date extraction utilities. Added 'dateFormat' function as
    an option for extracting and formating the entire date. See
    docs/workflow/workflow-configuration-how-to.md for more information.
- [**PR #2548**](https://github.com/nasa/cumulus/pull/2548)
  - Updated webpack configuration for html-loader v2
- **CUMULUS-2640**
  - Added Elasticsearch client scroll setting to the CreateReconciliationReport lambda function.
  - Added `elasticsearch_client_config` tfvars to the archive and cumulus terraform modules.
- **CUMULUS-2683**
  - Added `default_s3_multipart_chunksize_mb` setting to the `move-granules` lambda function.
  - Added `default_s3_multipart_chunksize_mb` tfvars to the cumulus and ingest terraform modules.
  - Added optional parameter `chunkSize` to `@cumulus/aws-client/S3.moveObject` and
    `@cumulus/aws-client/S3.multipartCopyObject` to set the chunk size of the S3 multipart uploads.
  - Renamed optional parameter `maxChunkSize` to `chunkSize` in
    `@cumulus/aws-client/lib/S3MultipartUploads.createMultipartChunks`.

### Changed

- Upgraded all Cumulus workflow tasks to use `@cumulus/cumulus-message-adapter-js` version `2.0.1`
- **CUMULUS-2725**
  - Updated providers endpoint to return encrypted password
  - Updated providers model to try decrypting credentials before encryption to allow for better handling of updating providers
- **CUMULUS-2734**
  - Updated `@cumulus/api/launchpadSaml.launchpadPublicCertificate` to correctly retrieve
    certificate from launchpad IdP metadata with and without namespace prefix.

## [v9.8.0] 2021-10-19

### Notable changes

- Published new tag [`36` of `cumuluss/async-operation` to Docker Hub](https://hub.docker.com/layers/cumuluss/async-operation/35/images/sha256-cf777a6ef5081cd90a0f9302d45243b6c0a568e6d977c0ee2ccc5a90b12d45d0?context=explore) for compatibility with
upgrades to `knex` package and to address security vulnerabilities.

### Added

- Added `@cumulus/db/createRejectableTransaction()` to handle creating a Knex transaction that **will throw an error** if the transaction rolls back. [As of Knex 0.95+, promise rejection on transaction rollback is no longer the default behavior](https://github.com/knex/knex/blob/master/UPGRADING.md#upgrading-to-version-0950).

- **CUMULUS-2639**
  - Increases logging on reconciliation reports.

- **CUMULUS-2670**
  - Updated `lambda_timeouts` string map variable for `cumulus` module to accept a
  `update_granules_cmr_metadata_file_links_task_timeout` property
- **CUMULUS-2598**
  - Add unit and integration tests to describe queued granules as ignored when
    duplicate handling is 'skip'

### Changed

- Updated `knex` version from 0.23.11 to 0.95.11 to address security vulnerabilities
- Updated default version of async operations Docker image to `cumuluss/async-operation:36`
- **CUMULUS-2590**
  - Granule applyWorkflow, Reingest actions and Bulk operation now update granule status to `queued` when scheduling the granule.
- **CUMULUS-2643**
  - relocates system file `buckets.json` out of the
    `s3://internal-bucket/workflows` directory into
    `s3://internal-bucket/buckets`.


## [v9.7.1] 2021-12-08 [Backport]

Please note changes in 9.7.0 may not yet be released in future versions, as this is a backport and patch release on the 9.7.x series of releases. Updates that are included in the future will have a corresponding CHANGELOG entry in future releases.
Fixed

- **CUMULUS-2751**
  - Update all tasks to update to use cumulus-message-adapter-js version 2.0.4

## [v9.7.0] 2021-10-01

### Notable Changes

- **CUMULUS-2583**
  - The `queue-granules` task now updates granule status to `queued` when a granule is queued. In order to prevent issues with the private API endpoint and Lambda API request and concurrency limits, this functionality runs with limited concurrency, which may increase the task's overall runtime when large numbers of granules are being queued. If you are facing Lambda timeout errors with this task, we recommend converting your `queue-granules` task to an ECS activity. This concurrency is configurable via the task config's `concurrency` value.
- **CUMULUS-2676**
  - The `discover-granules` task has been updated to limit concurrency on checks to identify and skip already ingested granules in order to prevent issues with the private API endpoint and Lambda API request and concurrency limits. This may increase the task's overall runtime when large numbers of granules are discovered. If you are facing Lambda timeout errors with this task, we recommend converting your `discover-granules` task to an ECS activity. This concurrency is configurable via the task config's `concurrency` value.
- Updated memory of `<prefix>-sfEventSqsToDbRecords` Lambda to 1024MB

### Added

- **CUMULUS-2000**
  - Updated `@cumulus/queue-granules` to respect a new config parameter: `preferredQueueBatchSize`. Queue-granules will respect this batchsize as best as it can to batch granules into workflow payloads. As workflows generally rely on information such as collection and provider expected to be shared across all granules in a workflow, queue-granules will break batches up by collection, as well as provider if there is a `provider` field on the granule. This may result in batches that are smaller than the preferred size, but never larger ones. The default value is 1, which preserves current behavior of queueing 1 granule per workflow.
- **CUMULUS-2630**
  - Adds a new workflow `DiscoverGranulesToThrottledQueue` that discovers and writes
    granules to a throttled background queue.  This allows discovery and ingest
    of larger numbers of granules without running into limits with lambda
    concurrency.

### Changed

- **CUMULUS-2720**
  - Updated Core CI scripts to validate CHANGELOG diffs as part of the lint process
- **CUMULUS-2695**
  - Updates the example/cumulus-tf deployment to change
    `archive_api_reserved_concurrency` from 8 to 5 to use fewer reserved lambda
    functions. If you see throttling errors on the `<stack>-apiEndpoints` you
    should increase this value.
  - Updates cumulus-tf/cumulus/variables.tf to change
    `archive_api_reserved_concurrency` from 8 to 15 to prevent throttling on
    the dashboard for default deployments.
- **CUMULUS-2584**
  - Updates `api/endpoints/execution-status.js` `get` method to include associated granules, as
    an array, for the provided execution.
  - Added `getExecutionArnsByGranuleCumulusId` returning a list of executionArns sorted by most recent first,
    for an input Granule Cumulus ID in support of the move of `translatePostgresGranuleToApiGranule` from RDS-Phase2
    feature branch
  - Added `getApiExecutionCumulusIds` returning cumulus IDs for a given list of executions
- **CUMULUS-NONE**
  - Downgrades elasticsearch version in testing container to 5.3 to match AWS version.
  - Update serve.js -> `eraseDynamoTables()`. Changed the call `Promise.all()` to `Promise.allSettled()` to ensure all dynamo records (provider records in particular) are deleted prior to reseeding.

### Fixed

- **CUMULUS-2583**
  - Fixed a race condition where granules set as “queued” were not able to be set as “running” or “completed”

## [v9.6.0] 2021-09-20

### Added

- **CUMULUS-2576**
  - Adds `PUT /granules` API endpoint to update a granule
  - Adds helper `updateGranule` to `@cumulus/api-client/granules`
- **CUMULUS-2606**
  - Adds `POST /granules/{granuleId}/executions` API endpoint to associate an execution with a granule
  - Adds helper `associateExecutionWithGranule` to `@cumulus/api-client/granules`
- **CUMULUS-2583**
  - Adds `queued` as option for granule's `status` field

### Changed

- Moved `ssh2` package from `@cumulus/common` to `@cumulus/sftp-client` and
  upgraded package from `^0.8.7` to `^1.0.0` to address security vulnerability
  issue in previous version.
- **CUMULUS-2583**
  - `QueueGranules` task now updates granule status to `queued` once it is added to the queue.

- **CUMULUS-2617**
  - Use the `Authorization` header for CMR Launchpad authentication instead of the deprecated `Echo-Token` header.

### Fixed

- Added missing permission for `<prefix>_ecs_cluster_instance_role` IAM role (used when running ECS services/tasks)
to allow `kms:Decrypt` on the KMS key used to encrypt provider credentials. Adding this permission fixes the `sync-granule` task when run as an ECS activity in a Step Function, which previously failed trying to decrypt credentials for providers.

- **CUMULUS-2576**
  - Adds default value to granule's timestamp when updating a granule via API.

## [v9.5.0] 2021-09-07

### BREAKING CHANGES

- Removed `logs` record type from mappings from Elasticsearch. This change **should not have**
any adverse impact on existing deployments, even those which still contain `logs` records,
but technically it is a breaking change to the Elasticsearch mappings.
- Changed `@cumulus/api-client/asyncOperations.getAsyncOperation` to return parsed JSON body
of response and not the raw API endpoint response

### Added

- **CUMULUS-2670**
  - Updated core `cumulus` module to take lambda_timeouts string map variable that allows timeouts of ingest tasks to be configurable. Allowed properties for the mapping include:
  - discover_granules_task_timeout
  - discover_pdrs_task_timeout
  - hyrax_metadata_update_tasks_timeout
  - lzards_backup_task_timeout
  - move_granules_task_timeout
  - parse_pdr_task_timeout
  - pdr_status_check_task_timeout
  - post_to_cmr_task_timeout
  - queue_granules_task_timeout
  - queue_pdrs_task_timeout
  - queue_workflow_task_timeout
  - sync_granule_task_timeout
- **CUMULUS-2575**
  - Adds `POST /granules` API endpoint to create a granule
  - Adds helper `createGranule` to `@cumulus/api-client`
- **CUMULUS-2577**
  - Adds `POST /executions` endpoint to create an execution
- **CUMULUS-2578**
  - Adds `PUT /executions` endpoint to update an execution
- **CUMULUS-2592**
  - Adds logging when messages fail to be added to queue
- **CUMULUS-2644**
  - Pulled `delete` method for `granules-executions.ts` implemented as part of CUMULUS-2306
  from the RDS-Phase-2 feature branch in support of CUMULUS-2644.
  - Pulled `erasePostgresTables` method in `serve.js` implemented as part of CUMULUS-2644,
  and CUMULUS-2306 from the RDS-Phase-2 feature branch in support of CUMULUS-2644
  - Added `resetPostgresDb` method to support resetting between integration test suite runs

### Changed

- Updated `processDeadLetterArchive` Lambda to return an object where
`processingSucceededKeys` is an array of the S3 keys for successfully
processed objects and `processingFailedKeys` is an array of S3 keys
for objects that could not be processed
- Updated async operations to handle writing records to the databases
when output of the operation is `undefined`

- **CUMULUS-2644**
  - Moved `migration` directory from the `db-migration-lambda` to the `db` package and
  updated unit test references to migrationDir to be pulled from `@cumulus/db`
  - Updated `@cumulus/api/bin/serveUtils` to write records to PostgreSQL tables

- **CUMULUS-2575**
  - Updates model/granule to allow a granule created from API to not require an
    execution to be associated with it. This is a backwards compatible change
    that will not affect granules created in the normal way.
  - Updates `@cumulus/db/src/model/granules` functions `get` and `exists` to
    enforce parameter checking so that requests include either (granule\_id
    and collection\_cumulus\_id) or (cumulus\_id) to prevent incorrect results.
  - `@cumulus/message/src/Collections.deconstructCollectionId` has been
    modified to throw a descriptive error if the input `collectionId` is
    undefined rather than `TypeError: Cannot read property 'split' of
    undefined`. This function has also been updated to throw descriptive errors
    if an incorrectly formatted collectionId is input.

## [v9.4.1] 2022-02-14 [BACKPORT]

**Please note** changes in 9.4.1 may not yet be released in future versions, as
this is a backport and patch release on the 9.4.x series of releases. Updates that
are included in the future will have a corresponding CHANGELOG entry in future
releases.

- **CUMULUS-2847**
  - Update dynamo configuration to read from S3 instead of System Manager
    Parameter Store
  - Move api configuration initialization outside the lambda handler to
    eliminate unneded S3 calls/require config on cold-start only
  - Moved `ssh2` package from `@cumulus/common` to `@cumulus/sftp-client` and
    upgraded package from `^0.8.7` to `^1.0.0` to address security vulnerability
    issue in previous version.
  - Fixed hyrax task package.json dev dependency
  - Update CNM lambda dependencies for Core tasks
    - cumulus-cnm-response-task: 1.4.4
    - cumulus-cnm-to-granule: 1.5.4
  - Whitelist ssh2 re: https://github.com/advisories/GHSA-652h-xwhf-q4h6

## [v9.4.0] 2021-08-16

### Notable changes

- `@cumulus/sync-granule` task should now properly handle
syncing files from HTTP/HTTPS providers where basic auth is
required and involves a redirect to a different host (e.g.
downloading files protected by Earthdata Login)

### Added

- **CUMULUS-2591**
  - Adds `failedExecutionStepName` to failed execution's jsonb error records.
    This is the name of the Step Function step for the last failed event in the
    execution's event history.
- **CUMULUS-2548**
  - Added `allowed_redirects` field to PostgreSQL `providers` table
  - Added `allowedRedirects` field to DynamoDB `<prefix>-providers` table
  - Added `@cumulus/aws-client/S3.streamS3Upload` to handle uploading the contents
  of a readable stream to S3 and returning a promise
- **CUMULUS-2373**
  - Added `replaySqsMessages` lambda to replay archived incoming SQS
    messages from S3.
  - Added `/replays/sqs` endpoint to trigger an async operation for
    the `replaySqsMessages` lambda.
  - Added unit tests and integration tests for new endpoint and lambda.
  - Added `getS3PrefixForArchivedMessage` to `ingest/sqs` package to get prefix
    for an archived message.
  - Added new `async_operation` type `SQS Replay`.
- **CUMULUS-2460**
  - Adds `POST` /executions/workflows-by-granules for retrieving workflow names common to a set of granules
  - Adds `workflowsByGranules` to `@cumulus/api-client/executions`
- **CUMULUS-2635**
  - Added helper functions:
    - `@cumulus/db/translate/file/translateApiPdrToPostgresPdr`

### Fixed

- **CUMULUS-2548**
  - Fixed `@cumulus/ingest/HttpProviderClient.sync` to
properly handle basic auth when redirecting to a different
host and/or host with a different port
- **CUMULUS-2626**
  - Update [PDR migration](https://github.com/nasa/cumulus/blob/master/lambdas/data-migration2/src/pdrs.ts) to correctly find Executions by a Dynamo PDR's `execution` field
- **CUMULUS-2635**
  - Update `data-migration2` to migrate PDRs before migrating granules.
  - Update `data-migration2` unit tests testing granules migration to reference
    PDR records to better model the DB schema.
  - Update `migratePdrRecord` to use `translateApiPdrToPostgresPdr` function.

### Changed

- **CUMULUS-2373**
  - Updated `getS3KeyForArchivedMessage` in `ingest/sqs` to store SQS messages
    by `queueName`.
- **CUMULUS-2630**
  - Updates the example/cumulus-tf deployment to change
    `archive_api_reserved_concurrency` from 2 to 8 to prevent throttling with
    the dashboard.

## [v9.3.0] 2021-07-26

### BREAKING CHANGES

- All API requests made by `@cumulus/api-client` will now throw an error if the status code
does not match the expected response (200 for most requests and 202 for a few requests that
trigger async operations). Previously the helpers in this package would return the response
regardless of the status code, so you may need to update any code using helpers from this
package to catch or to otherwise handle errors that you may encounter.
- The Cumulus API Lambda function has now been configured with reserved concurrency to ensure
availability in a high-concurrency environment. However, this also caps max concurrency which
may result in throttling errors if trying to reach the Cumulus API multiple times in a short
period. Reserved concurrency can be configured with the `archive_api_reserved_concurrency`
terraform variable on the Cumulus module and increased if you are seeing throttling errors.
The default reserved concurrency value is 8.

### Notable changes

- `cmr_custom_host` variable for `cumulus` module can now be used to configure Cumulus to
  integrate with a custom CMR host name and protocol (e.g.
  `http://custom-cmr-host.com`). Note that you **must** include a protocol
  (`http://` or `https://)  if specifying a value for this variable.
- The cumulus module configuration value`rds_connetion_heartbeat` and it's
  behavior has been replaced by a more robust database connection 'retry'
  solution.   Users can remove this value from their configuration, regardless
  of value.  See the `Changed` section notes on CUMULUS-2528 for more details.

### Added

- Added user doc describing new features related to the Cumulus dead letter archive.
- **CUMULUS-2327**
  - Added reserved concurrency setting to the Cumulus API lambda function.
  - Added relevant tfvars to the archive and cumulus terraform modules.
- **CUMULUS-2460**
  - Adds `POST` /executions/search-by-granules for retrieving executions from a list of granules or granule query
  - Adds `searchExecutionsByGranules` to `@cumulus/api-client/executions`
- **CUMULUS-2475**
  - Adds `GET` endpoint to distribution API
- **CUMULUS-2463**
  - `PUT /granules` reingest action allows a user to override the default execution
    to use by providing an optional `workflowName` or `executionArn` parameter on
    the request body.
  - `PUT /granules/bulkReingest` action allows a user to override the default
    execution/workflow combination to reingest with by providing an optional
    `workflowName` on the request body.
- Adds `workflowName` and `executionArn` params to @cumulus/api-client/reingestGranules
- **CUMULUS-2476**
  - Adds handler for authenticated `HEAD` Distribution requests replicating current behavior of TEA
- **CUMULUS-2478**
  - Implemented [bucket map](https://github.com/asfadmin/thin-egress-app#bucket-mapping).
  - Implemented /locate endpoint
  - Cumulus distribution API checks the file request against bucket map:
    - retrieves the bucket and key from file path
    - determines if the file request is public based on the bucket map rather than the bucket type
    - (EDL only) restricts download from PRIVATE_BUCKETS to users who belong to certain EDL User Groups
    - bucket prefix and object prefix are supported
  - Add 'Bearer token' support as an authorization method
- **CUMULUS-2486**
  - Implemented support for custom headers
  - Added 'Bearer token' support as an authorization method
- **CUMULUS-2487**
  - Added integration test for cumulus distribution API
- **CUMULUS-2569**
  - Created bucket map cache for cumulus distribution API
- **CUMULUS-2568**
  - Add `deletePdr`/PDR deletion functionality to `@cumulus/api-client/pdrs`
  - Add `removeCollectionAndAllDependencies` to integration test helpers
  - Added `example/spec/apiUtils.waitForApiStatus` to wait for a
  record to be returned by the API with a specific value for
  `status`
  - Added `example/spec/discoverUtils.uploadS3GranuleDataForDiscovery` to upload granule data fixtures
  to S3 with a randomized granule ID for `discover-granules` based
  integration tests
  - Added `example/spec/Collections.removeCollectionAndAllDependencies` to remove a collection and
  all dependent objects (e.g. PDRs, granules, executions) from the
  database via the API
  - Added helpers to `@cumulus/api-client`:
    - `pdrs.deletePdr` - Delete a PDR via the API
    - `replays.postKinesisReplays` - Submit a POST request to the `/replays` endpoint for replaying Kinesis messages

- `@cumulus/api-client/granules.getGranuleResponse` to return the raw endpoint response from the GET `/granules/<granuleId>` endpoint

### Changed

- Moved functions from `@cumulus/integration-tests` to `example/spec/helpers/workflowUtils`:
  - `startWorkflowExecution`
  - `startWorkflow`
  - `executeWorkflow`
  - `buildWorkflow`
  - `testWorkflow`
  - `buildAndExecuteWorkflow`
  - `buildAndStartWorkflow`
- `example/spec/helpers/workflowUtils.executeWorkflow` now uses
`waitForApiStatus` to ensure that the execution is `completed` or
`failed` before resolving
- `example/spec/helpers/testUtils.updateAndUploadTestFileToBucket`
now accepts an object of parameters rather than positional
arguments
- Removed PDR from the `payload` in the input payload test fixture for reconciliation report integration tests
- The following integration tests for PDR-based workflows were
updated to use randomized granule IDs:
  - `example/spec/parallel/ingest/ingestFromPdrSpec.js`
  - `example/spec/parallel/ingest/ingestFromPdrWithChildWorkflowMetaSpec.js`
  - `example/spec/parallel/ingest/ingestFromPdrWithExecutionNamePrefixSpec.js`
  - `example/spec/parallel/ingest/ingestPdrWithNodeNameSpec.js`
- Updated the `@cumulus/api-client/CumulusApiClientError` error class to include new properties that can be accessed directly on
the error object:
  - `statusCode` - The HTTP status code of the API response
  - `apiMessage` - The message from the API response
- Added `params.pRetryOptions` parameter to
`@cumulus/api-client/granules.deleteGranule` to control the retry
behavior
- Updated `cmr_custom_host` variable to accept a full protocol and host name
(e.g. `http://cmr-custom-host.com`), whereas it previously only accepted a host name
- **CUMULUS-2482**
  - Switches the default distribution app in the `example/cumulus-tf` deployment to the new Cumulus Distribution
  - TEA is still available by following instructions in `example/README.md`
- **CUMULUS-2463**
  - Increases the duration of allowed backoff times for a successful test from
    0.5 sec to 1 sec.
- **CUMULUS-2528**
  - Removed `rds_connection_heartbeat` as a configuration option from all
    Cumulus terraform modules
  - Removed `dbHeartBeat` as an environmental switch from
    `@cumulus/db.getKnexClient` in favor of more comprehensive general db
    connect retry solution
  - Added new `rds_connection_timing_configuration` string map to allow for
    configuration and tuning of Core's internal database retry/connection
    timeout behaviors.  These values map to connection pool configuration
    values for tarn (https://github.com/vincit/tarn.js/) which Core's database
    module / knex(https://www.npmjs.com/package/knex) use for this purpose:
    - acquireTimeoutMillis
    - createRetryIntervalMillis
    - createTimeoutMillis
    - idleTimeoutMillis
    - reapIntervalMillis
      Connection errors will result in a log line prepended with 'knex failed on
      attempted connection error' and sent from '@cumulus/db/connection'
  - Updated `@cumulus/db` and all terraform mdules to set default retry
    configuration values for the database module to cover existing database
    heartbeat connection failures as well as all other knex/tarn connection
    creation failures.

### Fixed

- Fixed bug where `cmr_custom_host` variable was not properly forwarded into `archive`, `ingest`, and `sqs-message-remover` modules from `cumulus` module
- Fixed bug where `parse-pdr` set a granule's provider to the entire provider record when a `NODE_NAME`
  is present. Expected behavior consistent with other tasks is to set the provider name in that field.
- **CUMULUS-2568**
  - Update reconciliation report integration test to have better cleanup/failure behavior
  - Fixed `@cumulus/api-client/pdrs.getPdr` to request correct endpoint for returning a PDR from the API
- **CUMULUS-2620**
  - Fixed a bug where a granule could be removed from CMR but still be set as
  `published: true` and with a CMR link in the Dynamo/PostgreSQL databases. Now,
  the CMR deletion and the Dynamo/PostgreSQL record updates will all succeed or fail
  together, preventing the database records from being out of sync with CMR.
  - Fixed `@cumulus/api-client/pdrs.getPdr` to request correct
  endpoint for returning a PDR from the API

## [v9.2.2] 2021-08-06 - [BACKPORT]

**Please note** changes in 9.2.2 may not yet be released in future versions, as
this is a backport and patch release on the 9.2.x series of releases. Updates that
are included in the future will have a corresponding CHANGELOG entry in future
releases.

### Added

- **CUMULUS-2635**
  - Added helper functions:
    - `@cumulus/db/translate/file/translateApiPdrToPostgresPdr`

### Fixed

- **CUMULUS-2635**
  - Update `data-migration2` to migrate PDRs before migrating granules.
  - Update `data-migration2` unit tests testing granules migration to reference
    PDR records to better model the DB schema.
  - Update `migratePdrRecord` to use `translateApiPdrToPostgresPdr` function.

## [v9.2.1] 2021-07-29 - [BACKPORT]

### Fixed

- **CUMULUS-2626**
  - Update [PDR migration](https://github.com/nasa/cumulus/blob/master/lambdas/data-migration2/src/pdrs.ts) to correctly find Executions by a Dynamo PDR's `execution` field

## [v9.2.0] 2021-06-22

### Added

- **CUMULUS-2475**
  - Adds `GET` endpoint to distribution API
- **CUMULUS-2476**
  - Adds handler for authenticated `HEAD` Distribution requests replicating current behavior of TEA

### Changed

- **CUMULUS-2482**
  - Switches the default distribution app in the `example/cumulus-tf` deployment to the new Cumulus Distribution
  - TEA is still available by following instructions in `example/README.md`

### Fixed

- **CUMULUS-2520**
  - Fixed error that prevented `/elasticsearch/index-from-database` from starting.
- **CUMULUS-2558**
  - Fixed issue where executions original_payload would not be retained on successful execution

## [v9.1.0] 2021-06-03

### BREAKING CHANGES

- @cumulus/api-client/granules.getGranule now returns the granule record from the GET /granules/<granuleId> endpoint, not the raw endpoint response
- **CUMULUS-2434**
  - To use the updated `update-granules-cmr-metadata-file-links` task, the
    granule  UMM-G metadata should have version 1.6.2 or later, since CMR s3
    link type 'GET DATA VIA DIRECT ACCESS' is not valid until UMM-G version
    [1.6.2](https://cdn.earthdata.nasa.gov/umm/granule/v1.6.2/umm-g-json-schema.json)
- **CUMULUS-2488**
  - Removed all EMS reporting including lambdas, endpoints, params, etc as all
    reporting is now handled through Cloud Metrics
- **CUMULUS-2472**
  - Moved existing `EarthdataLoginClient` to
    `@cumulus/oauth-client/EarthdataLoginClient` and updated all references in
    Cumulus Core.
  - Rename `EarthdataLoginClient` property from `earthdataLoginUrl` to
    `loginUrl for consistency with new OAuth clients. See example in
    [oauth-client
    README](https://github.com/nasa/cumulus/blob/master/packages/oauth-client/README.md)

### Added

- **HYRAX-439** - Corrected README.md according to a new Hyrax URL format.
- **CUMULUS-2354**
  - Adds configuration options to allow `/s3credentials` endpoint to distribute
    same-region read-only tokens based on a user's CMR ACLs.
  - Configures the example deployment to enable this feature.
- **CUMULUS-2442**
  - Adds option to generate cloudfront URL to lzards-backup task. This will require a few new task config options that have been documented in the [task README](https://github.com/nasa/cumulus/blob/master/tasks/lzards-backup/README.md).
- **CUMULUS-2470**
  - Added `/s3credentials` endpoint for distribution API
- **CUMULUS-2471**
  - Add `/s3credentialsREADME` endpoint to distribution API
- **CUMULUS-2473**
  - Updated `tf-modules/cumulus_distribution` module to take earthdata or cognito credentials
  - Configured `example/cumulus-tf/cumulus_distribution.tf` to use CSDAP credentials
- **CUMULUS-2474**
  - Add `S3ObjectStore` to `aws-client`. This class allows for interaction with the S3 object store.
  - Add `object-store` package which contains abstracted object store functions for working with various cloud providers
- **CUMULUS-2477**
  - Added `/`, `/login` and `/logout` endpoints to cumulus distribution api
- **CUMULUS-2479**
  - Adds /version endpoint to distribution API
- **CUMULUS-2497**
  - Created `isISOFile()` to check if a CMR file is a CMR ISO file.
- **CUMULUS-2371**
  - Added helpers to `@cumulus/ingest/sqs`:
    - `archiveSqsMessageToS3` - archives an incoming SQS message to S3
    - `deleteArchivedMessageFromS3` - deletes a processed SQS message from S3
  - Added call to `archiveSqsMessageToS3` to `sqs-message-consumer` which
    archives all incoming SQS messages to S3.
  - Added call to `deleteArchivedMessageFrom` to `sqs-message-remover` which
    deletes archived SQS message from S3 once it has been processed.

### Changed

- **[PR2224](https://github.com/nasa/cumulus/pull/2244)**
- **CUMULUS-2208**
  - Moved all `@cumulus/api/es/*` code to new `@cumulus/es-client` package
- Changed timeout on `sfEventSqsToDbRecords` Lambda to 60 seconds to match
  timeout for Knex library to acquire database connections
- **CUMULUS-2517**
  - Updated postgres-migration-count-tool default concurrency to '1'
- **CUMULUS-2489**
  - Updated docs for Terraform references in FAQs, glossary, and in Deployment sections
- **CUMULUS-2434**
  - Updated `@cumulus/cmrjs` `updateCMRMetadata` and related functions to add
    both HTTPS URLS and S3 URIs to CMR metadata.
  - Updated `update-granules-cmr-metadata-file-links` task to add both HTTPS
    URLs and S3 URIs to the OnlineAccessURLs field of CMR metadata. The task
    configuration parameter `cmrGranuleUrlType` now has default value `both`.
  - To use the updated `update-granules-cmr-metadata-file-links` task, the
    granule UMM-G metadata should have version 1.6.2 or later, since CMR s3 link
    type 'GET DATA VIA DIRECT ACCESS' is not valid until UMM-G version
    [1.6.2](https://cdn.earthdata.nasa.gov/umm/granule/v1.6.2/umm-g-json-schema.json)
- **CUMULUS-2472**
  - Renamed `@cumulus/earthdata-login-client` to more generic
    `@cumulus/oauth-client` as a parent  class for new OAuth clients.
  - Added `@cumulus/oauth-client/CognitoClient` to interface with AWS cognito login service.
- **CUMULUS-2497**
  - Changed the `@cumulus/cmrjs` package:
    - Updated `@cumulus/cmrjs/cmr-utils.getGranuleTemporalInfo()` so it now
      returns temporal info for CMR ISO 19115 SMAP XML files.
    - Updated `@cumulus/cmrjs/cmr-utils.isCmrFilename()` to include
      `isISOFile()`.
- **CUMULUS-2532**
  - Changed integration tests to use `api-client/granules` functions as opposed to granulesApi from `@cumulus/integration-tests`.

### Fixed

- **CUMULUS-2519**
  - Update @cumulus/integration-tests.buildWorkflow to fail if provider/collection API response is not successful
- **CUMULUS-2518**
  - Update sf-event-sqs-to-db-records to not throw if a collection is not
    defined on a payload that has no granules/an empty granule payload object
- **CUMULUS-2512**
  - Updated ingest package S3 provider client to take additional parameter
    `remoteAltBucket` on `download` method to allow for per-file override of
    provider bucket for checksum
  - Updated @cumulus/ingest.fetchTextFile's signature to be parameterized and
    added `remoteAltBucket`to allow for an override of the passed in provider
    bucket for the source file
  - Update "eslint-plugin-import" to be pinned to 2.22.1
- **CUMULUS-2520**
  - Fixed error that prevented `/elasticsearch/index-from-database` from starting.
- **CUMULUS-2532**
  - Fixed integration tests to have granule deletion occur before provider and
    collection deletion in test cleanup.
- **[2231](https://github.com/nasa/cumulus/issues/2231)**
  - Fixes broken relative path links in `docs/README.md`

### Removed

- **CUMULUS-2502**
  - Removed outdated documentation regarding Kibana index patterns for metrics.

## [v9.0.1] 2021-05-07

### Migration Steps

Please review the migration steps for 9.0.0 as this release is only a patch to
correct a failure in our build script and push out corrected release artifacts. The previous migration steps still apply.

### Changed

- Corrected `@cumulus/db` configuration to correctly build package.

## [v9.0.0] 2021-05-03

### Migration steps

- This release of Cumulus enables integration with a PostgreSQL database for archiving Cumulus data. There are several upgrade steps involved, **some of which need to be done before redeploying Cumulus**. See the [documentation on upgrading to the RDS release](https://nasa.github.io/cumulus/docs/upgrade-notes/upgrade-rds).

### BREAKING CHANGES

- **CUMULUS-2185** - RDS Migration Epic
  - **CUMULUS-2191**
    - Removed the following from the `@cumulus/api/models.asyncOperation` class in
      favor of the added `@cumulus/async-operations` module:
      - `start`
      - `startAsyncOperations`
  - **CUMULUS-2187**
    - The `async-operations` endpoint will now omit `output` instead of
      returning `none` when the operation did not return output.
  - **CUMULUS-2309**
    - Removed `@cumulus/api/models/granule.unpublishAndDeleteGranule` in favor
      of `@cumulus/api/lib/granule-remove-from-cmr.unpublishGranule` and
      `@cumulus/api/lib/granule-delete.deleteGranuleAndFiles`.
  - **CUMULUS-2385**
    - Updated `sf-event-sqs-to-db-records` to write a granule's files to
      PostgreSQL only after the workflow has exited the `Running` status.
      Please note that any workflow that uses `sf_sqs_report_task` for
      mid-workflow updates will be impacted.
    - Changed PostgreSQL `file` schema and TypeScript type definition to require
      `bucket` and `key` fields.
    - Updated granule/file write logic to mark a granule's status as "failed"
  - **CUMULUS-2455**
    - API `move granule` endpoint now moves granule files on a per-file basis
    - API `move granule` endpoint on granule file move failure will retain the
      file at it's original location, but continue to move any other granule
      files.
    - Removed the `move` method from the `@cumulus/api/models.granule` class.
      logic is now handled in `@cumulus/api/endpoints/granules` and is
      accessible via the Core API.

### Added

- **CUMULUS-2185** - RDS Migration Epic
  - **CUMULUS-2130**
    - Added postgres-migration-count-tool lambda/ECS task to allow for
      evaluation of database state
    - Added /migrationCounts api endpoint that allows running of the
      postgres-migration-count-tool as an asyncOperation
  - **CUMULUS-2394**
    - Updated PDR and Granule writes to check the step function
      workflow_start_time against the createdAt field for each record to ensure
      old records do not overwrite newer ones for legacy Dynamo and PostgreSQL
      writes
  - **CUMULUS-2188**
    - Added `data-migration2` Lambda to be run after `data-migration1`
    - Added logic to `data-migration2` Lambda for migrating execution records
      from DynamoDB to PostgreSQL
  - **CUMULUS-2191**
    - Added `@cumulus/async-operations` to core packages, exposing
      `startAsyncOperation` which will handle starting an async operation and
      adding an entry to both PostgreSQL and DynamoDb
  - **CUMULUS-2127**
    - Add schema migration for `collections` table
  - **CUMULUS-2129**
    - Added logic to `data-migration1` Lambda for migrating collection records
      from Dynamo to PostgreSQL
  - **CUMULUS-2157**
    - Add schema migration for `providers` table
    - Added logic to `data-migration1` Lambda for migrating provider records
      from Dynamo to PostgreSQL
  - **CUMULUS-2187**
    - Added logic to `data-migration1` Lambda for migrating async operation
      records from Dynamo to PostgreSQL
  - **CUMULUS-2198**
    - Added logic to `data-migration1` Lambda for migrating rule records from
      DynamoDB to PostgreSQL
  - **CUMULUS-2182**
    - Add schema migration for PDRs table
  - **CUMULUS-2230**
    - Add schema migration for `rules` table
  - **CUMULUS-2183**
    - Add schema migration for `asyncOperations` table
  - **CUMULUS-2184**
    - Add schema migration for `executions` table
  - **CUMULUS-2257**
    - Updated PostgreSQL table and column names to snake_case
    - Added `translateApiAsyncOperationToPostgresAsyncOperation` function to `@cumulus/db`
  - **CUMULUS-2186**
    - Added logic to `data-migration2` Lambda for migrating PDR records from
      DynamoDB to PostgreSQL
  - **CUMULUS-2235**
    - Added initial ingest load spec test/utility
  - **CUMULUS-2167**
    - Added logic to `data-migration2` Lambda for migrating Granule records from
      DynamoDB to PostgreSQL and parse Granule records to store File records in
      RDS.
  - **CUMULUS-2367**
    - Added `granules_executions` table to PostgreSQL schema to allow for a
      many-to-many relationship between granules and executions
      - The table refers to granule and execution records using foreign keys
        defined with ON CASCADE DELETE, which means that any time a granule or
        execution record is deleted, all of the records in the
        `granules_executions` table referring to that record will also be
        deleted.
    - Added `upsertGranuleWithExecutionJoinRecord` helper to `@cumulus/db` to
      allow for upserting a granule record and its corresponding
      `granules_execution` record
  - **CUMULUS-2128**
    - Added helper functions:
      - `@cumulus/db/translate/file/translateApiFiletoPostgresFile`
      - `@cumulus/db/translate/file/translateApiGranuletoPostgresGranule`
      - `@cumulus/message/Providers/getMessageProvider`
  - **CUMULUS-2190**
    - Added helper functions:
      - `@cumulus/message/Executions/getMessageExecutionOriginalPayload`
      - `@cumulus/message/Executions/getMessageExecutionFinalPayload`
      - `@cumulus/message/workflows/getMessageWorkflowTasks`
      - `@cumulus/message/workflows/getMessageWorkflowStartTime`
      - `@cumulus/message/workflows/getMessageWorkflowStopTime`
      - `@cumulus/message/workflows/getMessageWorkflowName`
  - **CUMULUS-2192**
    - Added helper functions:
      - `@cumulus/message/PDRs/getMessagePdrRunningExecutions`
      - `@cumulus/message/PDRs/getMessagePdrCompletedExecutions`
      - `@cumulus/message/PDRs/getMessagePdrFailedExecutions`
      - `@cumulus/message/PDRs/getMessagePdrStats`
      - `@cumulus/message/PDRs/getPdrPercentCompletion`
      - `@cumulus/message/workflows/getWorkflowDuration`
  - **CUMULUS-2199**
    - Added `translateApiRuleToPostgresRule` to `@cumulus/db` to translate API
      Rule to conform to Postgres Rule definition.
  - **CUMUlUS-2128**
    - Added "upsert" logic to the `sfEventSqsToDbRecords` Lambda for granule and
      file writes to the core PostgreSQL database
  - **CUMULUS-2199**
    - Updated Rules endpoint to write rules to core PostgreSQL database in
      addition to DynamoDB and to delete rules from the PostgreSQL database in
      addition to DynamoDB.
    - Updated `create` in Rules Model to take in optional `createdAt` parameter
      which sets the value of createdAt if not specified during function call.
  - **CUMULUS-2189**
    - Updated Provider endpoint logic to write providers in parallel to Core
      PostgreSQL database
    - Update integration tests to utilize API calls instead of direct
      api/model/Provider calls
  - **CUMULUS-2191**
    - Updated cumuluss/async-operation task to write async-operations to the
      PostgreSQL database.
  - **CUMULUS-2228**
    - Added logic to the `sfEventSqsToDbRecords` Lambda to write execution, PDR,
      and granule records to the core PostgreSQL database in parallel with
      writes to DynamoDB
  - **CUMUlUS-2190**
    - Added "upsert" logic to the `sfEventSqsToDbRecords` Lambda for PDR writes
      to the core PostgreSQL database
  - **CUMUlUS-2192**
    - Added "upsert" logic to the `sfEventSqsToDbRecords` Lambda for execution
      writes to the core PostgreSQL database
  - **CUMULUS-2187**
    - The `async-operations` endpoint will now omit `output` instead of
      returning `none` when the operation did not return output.
  - **CUMULUS-2167**
    - Change PostgreSQL schema definition for `files` to remove `filename` and
      `name` and only support `file_name`.
    - Change PostgreSQL schema definition for `files` to remove `size` to only
      support `file_size`.
    - Change `PostgresFile` to remove duplicate fields `filename` and `name` and
      rename `size` to `file_size`.
  - **CUMULUS-2266**
    - Change `sf-event-sqs-to-db-records` behavior to discard and not throw an
      error on an out-of-order/delayed message so as not to have it be sent to
      the DLQ.
  - **CUMULUS-2305**
    - Changed `DELETE /pdrs/{pdrname}` API behavior to also delete record from
      PostgreSQL database.
  - **CUMULUS-2309**
    - Changed `DELETE /granules/{granuleName}` API behavior to also delete
      record from PostgreSQL database.
    - Changed `Bulk operation BULK_GRANULE_DELETE` API behavior to also delete
      records from PostgreSQL database.
  - **CUMULUS-2367**
    - Updated `granule_cumulus_id` foreign key to granule in PostgreSQL `files`
      table to use a CASCADE delete, so records in the files table are
      automatically deleted by the database when the corresponding granule is
      deleted.
  - **CUMULUS-2407**
    - Updated data-migration1 and data-migration2 Lambdas to use UPSERT instead
      of UPDATE when migrating dynamoDB records to PostgreSQL.
    - Changed data-migration1 and data-migration2 logic to only update already
      migrated records if the incoming record update has a newer timestamp
  - **CUMULUS-2329**
    - Add `write-db-dlq-records-to-s3` lambda.
    - Add terraform config to automatically write db records DLQ messages to an
      s3 archive on the system bucket.
    - Add unit tests and a component spec test for the above.
  - **CUMULUS-2380**
    - Add `process-dead-letter-archive` lambda to pick up and process dead letters in the S3 system bucket dead letter archive.
    - Add `/deadLetterArchive/recoverCumulusMessages` endpoint to trigger an async operation to leverage this capability on demand.
    - Add unit tests and integration test for all of the above.
  - **CUMULUS-2406**
    - Updated parallel write logic to ensure that updatedAt/updated_at
      timestamps are the same in Dynamo/PG on record write for the following
      data types:
      - async operations
      - granules
      - executions
      - PDRs
  - **CUMULUS-2446**
    - Remove schema validation check against DynamoDB table for collections when
      migrating records from DynamoDB to core PostgreSQL database.
  - **CUMULUS-2447**
    - Changed `translateApiAsyncOperationToPostgresAsyncOperation` to call
      `JSON.stringify` and then `JSON.parse` on output.
  - **CUMULUS-2313**
    - Added `postgres-migration-async-operation` lambda to start an ECS task to
      run a the `data-migration2` lambda.
    - Updated `async_operations` table to include `Data Migration 2` as a new
      `operation_type`.
    - Updated `cumulus-tf/variables.tf` to include `optional_dynamo_tables` that
      will be merged with `dynamo_tables`.
  - **CUMULUS-2451**
    - Added summary type file `packages/db/src/types/summary.ts` with
      `MigrationSummary` and `DataMigration1` and `DataMigration2` types.
    - Updated `data-migration1` and `data-migration2` lambdas to return
      `MigrationSummary` objects.
    - Added logging for every batch of 100 records processed for executions,
      granules and files, and PDRs.
    - Removed `RecordAlreadyMigrated` logs in `data-migration1` and
      `data-migration2`
  - **CUMULUS-2452**
    - Added support for only migrating certain granules by specifying the
      `granuleSearchParams.granuleId` or `granuleSearchParams.collectionId`
      properties in the payload for the
      `<prefix>-postgres-migration-async-operation` Lambda
    - Added support for only running certain migrations for data-migration2 by
      specifying the `migrationsList` property in the payload for the
      `<prefix>-postgres-migration-async-operation` Lambda
  - **CUMULUS-2453**
    - Created `storeErrors` function which stores errors in system bucket.
    - Updated `executions` and `granulesAndFiles` data migrations to call `storeErrors` to store migration errors.
    - Added `system_bucket` variable to `data-migration2`.
  - **CUMULUS-2455**
    - Move granules API endpoint records move updates for migrated granule files
      if writing any of the granule files fails.
  - **CUMULUS-2468**
    - Added support for doing [DynamoDB parallel scanning](https://docs.aws.amazon.com/amazondynamodb/latest/developerguide/Scan.html#Scan.ParallelScan) for `executions` and `granules` migrations to improve performance. The behavior of the parallel scanning and writes can be controlled via the following properties on the event input to the `<prefix>-postgres-migration-async-operation` Lambda:
      - `granuleMigrationParams.parallelScanSegments`: How many segments to divide your granules DynamoDB table into for parallel scanning
      - `granuleMigrationParams.parallelScanLimit`: The maximum number of granule records to evaluate for each parallel scanning segment of the DynamoDB table
      - `granuleMigrationParams.writeConcurrency`: The maximum number of concurrent granule/file writes to perform to the PostgreSQL database across all DynamoDB segments
      - `executionMigrationParams.parallelScanSegments`: How many segments to divide your executions DynamoDB table into for parallel scanning
      - `executionMigrationParams.parallelScanLimit`: The maximum number of execution records to evaluate for each parallel scanning segment of the DynamoDB table
      - `executionMigrationParams.writeConcurrency`: The maximum number of concurrent execution writes to perform to the PostgreSQL database across all DynamoDB segments
  - **CUMULUS-2468** - Added `@cumulus/aws-client/DynamoDb.parallelScan` helper to perform [parallel scanning on DynamoDb tables](https://docs.aws.amazon.com/amazondynamodb/latest/developerguide/Scan.html#Scan.ParallelScan)
  - **CUMULUS-2507**
    - Updated granule record write logic to set granule status to `failed` in both Postgres and DynamoDB if any/all of its files fail to write to the database.

### Deprecated

- **CUMULUS-2185** - RDS Migration Epic
  - **CUMULUS-2455**
    - `@cumulus/ingest/moveGranuleFiles`

## [v8.1.2] 2021-07-29

**Please note** changes in 8.1.2 may not yet be released in future versions, as this
is a backport/patch release on the 8.x series of releases.  Updates that are
included in the future will have a corresponding CHANGELOG entry in future releases.

### Notable changes

- `cmr_custom_host` variable for `cumulus` module can now be used to configure Cumulus to
integrate with a custom CMR host name and protocol (e.g. `http://custom-cmr-host.com`). Note
that you **must** include a protocol (`http://` or `https://`) if specifying a value for this
variable.
- `@cumulus/sync-granule` task should now properly handle
syncing files from HTTP/HTTPS providers where basic auth is
required and involves a redirect to a different host (e.g.
downloading files protected by Earthdata Login)

### Added

- **CUMULUS-2548**
  - Added `allowed_redirects` field to PostgreSQL `providers` table
  - Added `allowedRedirects` field to DynamoDB `<prefix>-providers` table
  - Added `@cumulus/aws-client/S3.streamS3Upload` to handle uploading the contents
  of a readable stream to S3 and returning a promise

### Changed

- Updated `cmr_custom_host` variable to accept a full protocol and host name
(e.g. `http://cmr-custom-host.com`), whereas it previously only accepted a host name

### Fixed

- Fixed bug where `cmr_custom_host` variable was not properly forwarded into `archive`, `ingest`, and `sqs-message-remover` modules from `cumulus` module
- **CUMULUS-2548**
  - Fixed `@cumulus/ingest/HttpProviderClient.sync` to
properly handle basic auth when redirecting to a different
host and/or host with a different port

## [v8.1.1] 2021-04-30 -- Patch Release

**Please note** changes in 8.1.1 may not yet be released in future versions, as this
is a backport/patch release on the 8.x series of releases.  Updates that are
included in the future will have a corresponding CHANGELOG entry in future releases.

### Added

- **CUMULUS-2497**
  - Created `isISOFile()` to check if a CMR file is a CMR ISO file.

### Fixed

- **CUMULUS-2512**
  - Updated ingest package S3 provider client to take additional parameter
    `remoteAltBucket` on `download` method to allow for per-file override of
    provider bucket for checksum
  - Updated @cumulus/ingest.fetchTextFile's signature to be parameterized and
    added `remoteAltBucket`to allow for an override of the passed in provider
    bucket for the source file
  - Update "eslint-plugin-import" to be pinned to 2.22.1

### Changed

- **CUMULUS-2497**
  - Changed the `@cumulus/cmrjs` package:
    - Updated `@cumulus/cmrjs/cmr-utils.getGranuleTemporalInfo()` so it now
      returns temporal info for CMR ISO 19115 SMAP XML files.
    - Updated `@cumulus/cmrjs/cmr-utils.isCmrFilename()` to include
      `isISOFile()`.

- **[2216](https://github.com/nasa/cumulus/issues/2216)**
  - Removed "node-forge", "xml-crypto" from audit whitelist, added "underscore"

## [v8.1.0] 2021-04-29

### Added

- **CUMULUS-2348**
  - The `@cumulus/api` `/granules` and `/granules/{granuleId}` endpoints now take `getRecoveryStatus` parameter
  to include recoveryStatus in result granule(s)
  - The `@cumulus/api-client.granules.getGranule` function takes a `query` parameter which can be used to
  request additional granule information.
  - Published `@cumulus/api@7.2.1-alpha.0` for dashboard testing
- **CUMULUS-2469**
  - Added `tf-modules/cumulus_distribution` module to standup a skeleton
    distribution api

## [v8.0.0] 2021-04-08

### BREAKING CHANGES

- **CUMULUS-2428**
  - Changed `/granules/bulk` to use `queueUrl` property instead of a `queueName` property for setting the queue to use for scheduling bulk granule workflows

### Notable changes

- Bulk granule operations endpoint now supports setting a custom queue for scheduling workflows via the `queueUrl` property in the request body. If provided, this value should be the full URL for an SQS queue.

### Added

- **CUMULUS-2374**
  - Add cookbok entry for queueing PostToCmr step
  - Add example workflow to go with cookbook
- **CUMULUS-2421**
  - Added **experimental** `ecs_include_docker_cleanup_cronjob` boolean variable to the Cumulus module to enable cron job to clean up docker root storage blocks in ECS cluster template for non-`device-mapper` storage drivers. Default value is `false`. This fulfills a specific user support request. This feature is otherwise untested and will remain so until we can iterate with a better, more general-purpose solution. Use of this feature is **NOT** recommended unless you are certain you need it.

- **CUMULUS-1808**
  - Add additional error messaging in `deleteSnsTrigger` to give users more context about where to look to resolve ResourceNotFound error when disabling or deleting a rule.

### Fixed

- **CUMULUS-2281**
  - Changed discover-granules task to write discovered granules directly to
    logger, instead of via environment variable. This fixes a problem where a
    large number of found granules prevents this lambda from running as an
    activity with an E2BIG error.

## [v7.2.0] 2021-03-23

### Added

- **CUMULUS-2346**
  - Added orca API endpoint to `@cumulus/api` to get recovery status
  - Add `CopyToGlacier` step to [example IngestAndPublishGranuleWithOrca workflow](https://github.com/nasa/cumulus/blob/master/example/cumulus-tf/ingest_and_publish_granule_with_orca_workflow.tf)

### Changed

- **HYRAX-357**
  - Format of NGAP OPeNDAP URL changed and by default now is referring to concept id and optionally can include short name and version of collection.
  - `addShortnameAndVersionIdToConceptId` field has been added to the config inputs of the `hyrax-metadata-updates` task

## [v7.1.0] 2021-03-12

### Notable changes

- `sync-granule` task will now properly handle syncing 0 byte files to S3
- SQS/Kinesis rules now support scheduling workflows to a custom queue via the `rule.queueUrl` property. If provided, this value should be the full URL for an SQS queue.

### Added

- `tf-modules/cumulus` module now supports a `cmr_custom_host` variable that can
  be used to set to an arbitrary  host for making CMR requests (e.g.
  `https://custom-cmr-host.com`).
- Added `buckets` variable to `tf-modules/archive`
- **CUMULUS-2345**
  - Deploy ORCA with Cumulus, see `example/cumulus-tf/orca.tf` and `example/cumulus-tf/terraform.tfvars.example`
  - Add `CopyToGlacier` step to [example IngestAndPublishGranule workflow](https://github.com/nasa/cumulus/blob/master/example/cumulus-tf/ingest_and_publish_granule_workflow.asl.json)
- **CUMULUS-2424**
  - Added `childWorkflowMeta` to `queue-pdrs` config. An object passed to this config value will be merged into a child workflow message's `meta` object. For an example of how this can be used, see `example/cumulus-tf/discover_and_queue_pdrs_with_child_workflow_meta_workflow.asl.json`.
- **CUMULUS-2427**
  - Added support for using a custom queue with SQS and Kinesis rules. Whatever queue URL is set on the `rule.queueUrl` property will be used to schedule workflows for that rule. This change allows SQS/Kinesis rules to use [any throttled queues defined for a deployment](https://nasa.github.io/cumulus/docs/data-cookbooks/throttling-queued-executions).

### Fixed

- **CUMULUS-2394**
  - Updated PDR and Granule writes to check the step function `workflow_start_time` against
      the `createdAt` field  for each record to ensure old records do not
      overwrite newer ones

### Changed

- `<prefix>-lambda-api-gateway` IAM role used by API Gateway Lambda now
  supports accessing all buckets defined in your `buckets` variable except
  "internal" buckets
- Updated the default scroll duration used in ESScrollSearch and part of the
  reconciliation report functions as a result of testing and seeing timeouts
  at its current value of 2min.
- **CUMULUS-2355**
  - Added logic to disable `/s3Credentials` endpoint based upon value for
    environment variable `DISABLE_S3_CREDENTIALS`. If set to "true", the
    endpoint will not dispense S3 credentials and instead return a message
    indicating that the endpoint has been disabled.
- **CUMULUS-2397**
  - Updated `/elasticsearch` endpoint's `reindex` function to prevent
    reindexing when source and destination indices are the same.
- **CUMULUS-2420**
  - Updated test function `waitForAsyncOperationStatus` to take a retryObject
    and use exponential backoff.  Increased the total test duration for both
    AsycOperation specs and the ReconciliationReports tests.
  - Updated the default scroll duration used in ESScrollSearch and part of the
    reconciliation report functions as a result of testing and seeing timeouts
    at its current value of 2min.
- **CUMULUS-2427**
  - Removed `queueUrl` from the parameters object for `@cumulus/message/Build.buildQueueMessageFromTemplate`
  - Removed `queueUrl` from the parameters object for `@cumulus/message/Build.buildCumulusMeta`

### Fixed

- Fixed issue in `@cumulus/ingest/S3ProviderClient.sync()` preventing 0 byte files from being synced to S3.

### Removed

- Removed variables from `tf-modules/archive`:
  - `private_buckets`
  - `protected_buckets`
  - `public_buckets`

## [v7.0.0] 2021-02-22

### BREAKING CHANGES

- **CUMULUS-2362** - Endpoints for the logs (/logs) will now throw an error unless Metrics is set up

### Added

- **CUMULUS-2345**
  - Deploy ORCA with Cumulus, see `example/cumulus-tf/orca.tf` and `example/cumulus-tf/terraform.tfvars.example`
  - Add `CopyToGlacier` step to [example IngestAndPublishGranule workflow](https://github.com/nasa/cumulus/blob/master/example/cumulus-tf/ingest_and_publish_granule_workflow.asl.json)
- **CUMULUS-2376**
  - Added `cmrRevisionId` as an optional parameter to `post-to-cmr` that will be used when publishing metadata to CMR.
- **CUMULUS-2412**
  - Adds function `getCollectionsByShortNameAndVersion` to @cumulus/cmrjs that performs a compound query to CMR to retrieve collection information on a list of collections. This replaces a series of calls to the CMR for each collection with a single call on the `/collections` endpoint and should improve performance when CMR return times are increased.

### Changed

- **CUMULUS-2362**
  - Logs endpoints only work with Metrics set up
- **CUMULUS-2376**
  - Updated `publishUMMGJSON2CMR` to take in an optional `revisionId` parameter.
  - Updated `publishUMMGJSON2CMR` to throw an error if optional `revisionId` does not match resulting revision ID.
  - Updated `publishECHO10XML2CMR` to take in an optional `revisionId` parameter.
  - Updated `publishECHO10XML2CMR` to throw an error if optional `revisionId` does not match resulting revision ID.
  - Updated `publish2CMR` to take in optional `cmrRevisionId`.
  - Updated `getWriteHeaders` to take in an optional CMR Revision ID.
  - Updated `ingestGranule` to take in an optional CMR Revision ID to pass to `getWriteHeaders`.
  - Updated `ingestUMMGranule` to take in an optional CMR Revision ID to pass to `getWriteHeaders`.
- **CUMULUS-2350**
  - Updates the examples on the `/s3credentialsREADME`, to include Python and
    JavaScript code demonstrating how to refrsh  the s3credential for
    programatic access.
- **CUMULUS-2383**
  - PostToCMR task will return CMRInternalError when a `500` status is returned from CMR

## [v6.0.0] 2021-02-16

### MIGRATION NOTES

- **CUMULUS-2255** - Cumulus has upgraded its supported version of Terraform
  from **0.12.12** to **0.13.6**. Please see the [instructions to upgrade your
  deployments](https://github.com/nasa/cumulus/blob/master/docs/upgrade-notes/upgrading-tf-version-0.13.6.md).

- **CUMULUS-2350**
  - If the  `/s3credentialsREADME`, does not appear to be working after
    deployment, [manual redeployment](https://docs.aws.amazon.com/apigateway/latest/developerguide/how-to-deploy-api-with-console.html)
    of the API-gateway stage may be necessary to finish the deployment.

### BREAKING CHANGES

- **CUMULUS-2255** - Cumulus has upgraded its supported version of Terraform from **0.12.12** to **0.13.6**.

### Added

- **CUMULUS-2291**
  - Add provider filter to Granule Inventory Report
- **CUMULUS-2300**
  - Added `childWorkflowMeta` to `queue-granules` config. Object passed to this
    value will be merged into a child workflow message's  `meta` object. For an
    example of how this can be used, see
    `example/cumulus-tf/discover_granules_workflow.asl.json`.
- **CUMULUS-2350**
  - Adds an unprotected endpoint, `/s3credentialsREADME`, to the
    s3-credentials-endpoint that displays  information on how to use the
    `/s3credentials` endpoint
- **CUMULUS-2368**
  - Add QueueWorkflow task
- **CUMULUS-2391**
  - Add reportToEms to collections.files file schema
- **CUMULUS-2395**
  - Add Core module parameter `ecs_custom_sg_ids` to Cumulus module to allow for
    custom security group mappings
- **CUMULUS-2402**
  - Officially expose `sftp()` for use in `@cumulus/sftp-client`

### Changed

- **CUMULUS-2323**
  - The sync granules task when used with the s3 provider now uses the
    `source_bucket` key in `granule.files` objects.  If incoming payloads using
    this task have a `source_bucket` value for a file using the s3 provider, the
    task will attempt to sync from the bucket defined in the file's
    `source_bucket` key instead of the `provider`.
    - Updated `S3ProviderClient.sync` to allow for an optional bucket parameter
      in support of the changed behavior.
  - Removed `addBucketToFile` and related code from sync-granules task

- **CUMULUS-2255**
  - Updated Terraform deployment code syntax for compatibility with version 0.13.6
- **CUMULUS-2321**
  - Updated API endpoint GET `/reconciliationReports/{name}` to return the
    presigned s3 URL in addition to report data

### Fixed

- Updated `hyrax-metadata-updates` task so the opendap url has Type 'USE SERVICE API'

- **CUMULUS-2310**
  - Use valid filename for reconciliation report
- **CUMULUS-2351**
  - Inventory report no longer includes the File/Granule relation object in the
    okCountByGranules key of a report.  The information is only included when a
    'Granule Not Found' report is run.

### Removed

- **CUMULUS-2364**
  - Remove the internal Cumulus logging lambda (log2elasticsearch)

## [v5.0.1] 2021-01-27

### Changed

- **CUMULUS-2344**
  - Elasticsearch API now allows you to reindex to an index that already exists
  - If using the Change Index operation and the new index doesn't exist, it will be created
  - Regarding instructions for CUMULUS-2020, you can now do a change index
    operation before a reindex operation. This will
    ensure that new data will end up in the new index while Elasticsearch is reindexing.

- **CUMULUS-2351**
  - Inventory report no longer includes the File/Granule relation object in the okCountByGranules key of a report. The information is only included when a 'Granule Not Found' report is run.

### Removed

- **CUMULUS-2367**
  - Removed `execution_cumulus_id` column from granules RDS schema and data type

## [v5.0.0] 2021-01-12

### BREAKING CHANGES

- **CUMULUS-2020**
  - Elasticsearch data mappings have been updated to improve search and the API
    has been update to reflect those changes. See Migration notes on how to
    update the Elasticsearch mappings.

### Migration notes

- **CUMULUS-2020**
  - Elasticsearch data mappings have been updated to improve search. For
    example, case insensitive searching will now work (e.g. 'MOD' and 'mod' will
    return the same granule results). To use the improved Elasticsearch queries,
    [reindex](https://nasa.github.io/cumulus-api/#reindex) to create a new index
    with the correct types. Then perform a [change
    index](https://nasa.github.io/cumulus-api/#change-index) operation to use
    the new index.
- **CUMULUS-2258**
  - Because the `egress_lambda_log_group` and
    `egress_lambda_log_subscription_filter` resource were removed from the
    `cumulus` module, new definitions for these resources must be added to
    `cumulus-tf/main.tf`. For reference on how to define these resources, see
    [`example/cumulus-tf/thin_egress_app.tf`](https://github.com/nasa/cumulus/blob/master/example/cumulus-tf/thin_egress_app.tf).
  - The `tea_stack_name` variable being passed into the `cumulus` module should be removed
- **CUMULUS-2344**
  - Regarding instructions for CUMULUS-2020, you can now do a change index operation before a reindex operation. This will
    ensure that new data will end up in the new index while Elasticsearch is reindexing.

### BREAKING CHANGES

- **CUMULUS-2020**
  - Elasticsearch data mappings have been updated to improve search and the API has been updated to reflect those changes. See Migration notes on how to update the Elasticsearch mappings.

### Added

- **CUMULUS-2318**
  - Added`async_operation_image` as `cumulus` module variable to allow for override of the async_operation container image.  Users can optionally specify a non-default docker image for use with Core async operations.
- **CUMULUS-2219**
  - Added `lzards-backup` Core task to facilitate making LZARDS backup requests in Cumulus ingest workflows
- **CUMULUS-2092**
  - Add documentation for Granule Not Found Reports
- **HYRAX-320**
  - `@cumulus/hyrax-metadata-updates`Add component URI encoding for entry title id and granule ur to allow for values with special characters in them. For example, EntryTitleId 'Sentinel-6A MF/Jason-CS L2 Advanced Microwave Radiometer (AMR-C) NRT Geophysical Parameters' Now, URLs generated from such values will be encoded correctly and parsable by HyraxInTheCloud
- **CUMULUS-1370**
  - Add documentation for Getting Started section including FAQs
- **CUMULUS-2092**
  - Add documentation for Granule Not Found Reports
- **CUMULUS-2219**
  - Added `lzards-backup` Core task to facilitate making LZARDS backup requests in Cumulus ingest workflows
- **CUMULUS-2280**
  - In local api, retry to create tables if they fail to ensure localstack has had time to start fully.
- **CUMULUS-2290**
  - Add `queryFields` to granule schema, and this allows workflow tasks to add queryable data to granule record. For reference on how to add data to `queryFields` field, see [`example/cumulus-tf/kinesis_trigger_test_workflow.tf`](https://github.com/nasa/cumulus/blob/master/example/cumulus-tf/kinesis_trigger_test_workflow.tf).
- **CUMULUS-2318**
  - Added`async_operation_image` as `cumulus` module variable to allow for override of the async_operation container image.  Users can optionally specify a non-default docker image for use with Core async operations.

### Changed

- **CUMULUS-2020**
  - Updated Elasticsearch mappings to support case-insensitive search
- **CUMULUS-2124**
  - cumulus-rds-tf terraform module now takes engine_version as an input variable.
- **CUMULUS-2279**
  - Changed the formatting of granule CMR links: instead of a link to the `/search/granules.json` endpoint, now it is a direct link to `/search/concepts/conceptid.format`
- **CUMULUS-2296**
  - Improved PDR spec compliance of `parse-pdr` by updating `@cumulus/pvl` to parse fields in a manner more consistent with the PDR ICD, with respect to numbers and dates. Anything not matching the ICD expectations, or incompatible with Javascript parsing, will be parsed as a string instead.
- **CUMULUS-2344**
  - Elasticsearch API now allows you to reindex to an index that already exists
  - If using the Change Index operation and the new index doesn't exist, it will be created

### Removed

- **CUMULUS-2258**
  - Removed `tea_stack_name` variable from `tf-modules/distribution/variables.tf` and `tf-modules/cumulus/variables.tf`
  - Removed `egress_lambda_log_group` and `egress_lambda_log_subscription_filter` resources from `tf-modules/distribution/main.tf`

## [v4.0.0] 2020-11-20

### Migration notes

- Update the name of your `cumulus_message_adapter_lambda_layer_arn` variable for the `cumulus` module to `cumulus_message_adapter_lambda_layer_version_arn`. The value of the variable should remain the same (a layer version ARN of a Lambda layer for the [`cumulus-message-adapter`](https://github.com/nasa/cumulus-message-adapter/).
- **CUMULUS-2138** - Update all workflows using the `MoveGranules` step to add `UpdateGranulesCmrMetadataFileLinksStep`that runs after it. See the example [`IngestAndPublishWorkflow`](https://github.com/nasa/cumulus/blob/master/example/cumulus-tf/ingest_and_publish_granule_workflow.asl.json) for reference.
- **CUMULUS-2251**
  - Because it has been removed from the `cumulus` module, a new resource definition for `egress_api_gateway_log_subscription_filter` must be added to `cumulus-tf/main.tf`. For reference on how to define this resource, see [`example/cumulus-tf/main.tf`](https://github.com/nasa/cumulus/blob/master/example/cumulus-tf/main.tf).

### Added

- **CUMULUS-2248**
  - Updates Integration Tests README to point to new fake provider template.
- **CUMULUS-2239**
  - Add resource declaration to create a VPC endpoint in tea-map-cache module if `deploy_to_ngap` is false.
- **CUMULUS-2063**
  - Adds a new, optional query parameter to the `/collections[&getMMT=true]` and `/collections/active[&getMMT=true]` endpoints. When a user provides a value of `true` for `getMMT` in the query parameters, the endpoint will search CMR and update each collection's results with new key `MMTLink` containing a link to the MMT (Metadata Management Tool) if a CMR collection id is found.
- **CUMULUS-2170**
  - Adds ability to filter granule inventory reports
- **CUMULUS-2211**
  - Adds `granules/bulkReingest` endpoint to `@cumulus/api`
- **CUMULUS-2251**
  - Adds `log_api_gateway_to_cloudwatch` variable to `example/cumulus-tf/variables.tf`.
  - Adds `log_api_gateway_to_cloudwatch` variable to `thin_egress_app` module definition.

### Changed

- **CUMULUS-2216**
  - `/collection` and `/collection/active` endpoints now return collections without granule aggregate statistics by default. The original behavior is preserved and can be found by including a query param of `includeStats=true` on the request to the endpoint.
  - The `es/collections` Collection class takes a new parameter includeStats. It no longer appends granule aggregate statistics to the returned results by default. One must set the new parameter to any non-false value.
- **CUMULUS-2201**
  - Update `dbIndexer` lambda to process requests in serial
  - Fixes ingestPdrWithNodeNameSpec parsePdr provider error
- **CUMULUS-2251**
  - Moves Egress Api Gateway Log Group Filter from `tf-modules/distribution/main.tf` to `example/cumulus-tf/main.tf`

### Fixed

- **CUMULUS-2251**
  - This fixes a deployment error caused by depending on the `thin_egress_app` module output for a resource count.

### Removed

- **CUMULUS-2251**
  - Removes `tea_api_egress_log_group` variable from `tf-modules/distribution/variables.tf` and `tf-modules/cumulus/variables.tf`.

### BREAKING CHANGES

- **CUMULUS-2138** - CMR metadata update behavior has been removed from the `move-granules` task into a
new `update-granules-cmr-metadata-file-links` task.
- **CUMULUS-2216**
  - `/collection` and `/collection/active` endpoints now return collections without granule aggregate statistics by default. The original behavior is preserved and can be found by including a query param of `includeStats=true` on the request to the endpoint.  This is likely to affect the dashboard only but included here for the change of behavior.
- **[1956](https://github.com/nasa/cumulus/issues/1956)**
  - Update the name of the `cumulus_message_adapter_lambda_layer_arn` output from the `cumulus-message-adapter` module to `cumulus_message_adapter_lambda_layer_version_arn`. The output value has changed from being the ARN of the Lambda layer **without a version** to the ARN of the Lambda layer **with a version**.
  - Update the variable name in the `cumulus` and `ingest` modules from `cumulus_message_adapter_lambda_layer_arn` to `cumulus_message_adapter_lambda_layer_version_arn`

## [v3.0.1] 2020-10-21

- **CUMULUS-2203**
  - Update Core tasks to use
    [cumulus-message-adapter-js](https://github.com/nasa/cumulus-message-adapter-js)
    v2.0.0 to resolve memory leak/lambda ENOMEM constant failure issue.   This
    issue caused lambdas to slowly use all memory in the run environment and
    prevented AWS from halting/restarting warmed instances when task code was
    throwing consistent errors under load.

- **CUMULUS-2232**
  - Updated versions for `ajv`, `lodash`, `googleapis`, `archiver`, and
    `@cumulus/aws-client` to remediate vulnerabilities found in SNYK scan.

### Fixed

- **CUMULUS-2233**
  - Fixes /s3credentials bug where the expiration time on the cookie was set to a time that is always expired, so authentication was never being recognized as complete by the API. Consequently, the user would end up in a redirect loop and requests to /s3credentials would never complete successfully. The bug was caused by the fact that the code setting the expiration time for the cookie was expecting a time value in milliseconds, but was receiving the expirationTime from the EarthdataLoginClient in seconds. This bug has been fixed by converting seconds into milliseconds. Unit tests were added to test that the expiration time has been converted to milliseconds and checking that the cookie's expiration time is greater than the current time.

## [v3.0.0] 2020-10-7

### MIGRATION STEPS

- **CUMULUS-2099**
  - All references to `meta.queues` in workflow configuration must be replaced with references to queue URLs from Terraform resources. See the updated [data cookbooks](https://nasa.github.io/cumulus/docs/data-cookbooks/about-cookbooks) or example [Discover Granules workflow configuration](https://github.com/nasa/cumulus/blob/master/example/cumulus-tf/discover_granules_workflow.asl.json).
  - The steps for configuring queued execution throttling have changed. See the [updated documentation](https://nasa.github.io/cumulus/docs/data-cookbooks/throttling-queued-executions).
  - In addition to the configuration for execution throttling, the internal mechanism for tracking executions by queue has changed. As a result, you should **disable any rules or workflows scheduling executions via a throttled queue** before upgrading. Otherwise, you may be at risk of having **twice as many executions** as are configured for the queue while the updated tracking is deployed. You can re-enable these rules/workflows once the upgrade is complete.

- **CUMULUS-2111**
  - **Before you re-deploy your `cumulus-tf` module**, note that the [`thin-egress-app`][thin-egress-app] is no longer deployed by default as part of the `cumulus` module, so you must add the TEA module to your deployment and manually modify your Terraform state **to avoid losing your API gateway and impacting any Cloudfront endpoints pointing to those gateways**. If you don't care about losing your API gateway and impacting Cloudfront endpoints, you can ignore the instructions for manually modifying state.

    1. Add the [`thin-egress-app`][thin-egress-app] module to your `cumulus-tf` deployment as shown in the [Cumulus example deployment](https://github.com/nasa/cumulus/tree/master/example/cumulus-tf/main.tf).

         - Note that the values for `tea_stack_name` variable to the `cumulus` module and the `stack_name` variable to the `thin_egress_app` module **must match**
         - Also, if you are specifying the `stage_name` variable to the `thin_egress_app` module, **the value of the `tea_api_gateway_stage` variable to the `cumulus` module must match it**

    2. **If you want to preserve your existing `thin-egress-app` API gateway and avoid having to update your Cloudfront endpoint for distribution, then you must follow these instructions**: <https://nasa.github.io/cumulus/docs/upgrade-notes/migrate_tea_standalone>. Otherwise, you can re-deploy as usual.

  - If you provide your own custom bucket map to TEA as a standalone module, **you must ensure that your custom bucket map includes mappings for the `protected` and `public` buckets specified in your `cumulus-tf/terraform.tfvars`, otherwise Cumulus may not be able to determine the correct distribution URL for ingested files and you may encounter errors**

- **CUMULUS-2197**
  - EMS resources are now optional, and `ems_deploy` is set to `false` by default, which will delete your EMS resources.
  - If you would like to keep any deployed EMS resources, add the `ems_deploy` variable set to `true` in your `cumulus-tf/terraform.tfvars`

### BREAKING CHANGES

- **CUMULUS-2200**
  - Changes return from 303 redirect to 200 success for `Granule Inventory`'s
    `/reconciliationReport` returns.  The user (dashboard) must read the value
    of `url` from the return to get the s3SignedURL and then download the report.
- **CUMULUS-2099**
  - `meta.queues` has been removed from Cumulus core workflow messages.
  - `@cumulus/sf-sqs-report` workflow task no longer reads the reporting queue URL from `input.meta.queues.reporting` on the incoming event. Instead, it requires that the queue URL be set as the `reporting_queue_url` environment variable on the deployed Lambda.
- **CUMULUS-2111**
  - The deployment of the `thin-egress-app` module has be removed from `tf-modules/distribution`, which is a part of the `tf-modules/cumulus` module. Thus, the `thin-egress-app` module is no longer deployed for you by default. See the migration steps for details about how to add deployment for the `thin-egress-app`.
- **CUMULUS-2141**
  - The `parse-pdr` task has been updated to respect the `NODE_NAME` property in
    a PDR's `FILE_GROUP`. If a `NODE_NAME` is present, the task will query the
    Cumulus API for a provider with that host. If a provider is found, the
    output granule from the task will contain a `provider` property containing
    that provider. If `NODE_NAME` is set but a provider with that host cannot be
    found in the API, or if multiple providers are found with that same host,
    the task will fail.
  - The `queue-granules` task has been updated to expect an optional
    `granule.provider` property on each granule. If present, the granule will be
    enqueued using that provider. If not present, the task's `config.provider`
    will be used instead.
- **CUMULUS-2197**
  - EMS resources are now optional and will not be deployed by default. See migration steps for information
    about how to deploy EMS resources.

#### CODE CHANGES

- The `@cumulus/api-client.providers.getProviders` function now takes a
  `queryStringParameters` parameter which can be used to filter the providers
  which are returned
- The `@cumulus/aws-client/S3.getS3ObjectReadStreamAsync` function has been
  removed. It read the entire S3 object into memory before returning a read
  stream, which could cause Lambdas to run out of memory. Use
  `@cumulus/aws-client/S3.getObjectReadStream` instead.
- The `@cumulus/ingest/util.lookupMimeType` function now returns `undefined`
  rather than `null` if the mime type could not be found.
- The `@cumulus/ingest/lock.removeLock` function now returns `undefined`
- The `@cumulus/ingest/granule.generateMoveFileParams` function now returns
  `source: undefined` and `target :undefined` on the response object if either could not be
  determined. Previously, `null` had been returned.
- The `@cumulus/ingest/recursion.recursion` function must now be imported using
  `const { recursion } = require('@cumulus/ingest/recursion');`
- The `@cumulus/ingest/granule.getRenamedS3File` function has been renamed to
  `listVersionedObjects`
- `@cumulus/common.http` has been removed
- `@cumulus/common/http.download` has been removed

### Added

- **CUMULUS-1855**
  - Fixed SyncGranule task to return an empty granules list when given an empty
    (or absent) granules list on input, rather than throwing an exception
- **CUMULUS-1955**
  - Added `@cumulus/aws-client/S3.getObject` to get an AWS S3 object
  - Added `@cumulus/aws-client/S3.waitForObject` to get an AWS S3 object,
    retrying, if necessary
- **CUMULUS-1961**
  - Adds `startTimestamp` and `endTimestamp` parameters to endpoint
    `reconcilationReports`.  Setting these values will filter the returned
    report to cumulus data that falls within the timestamps. It also causes the
    report to be one directional, meaning cumulus is only reconciled with CMR,
    but not the other direction. The Granules will be filtered by their
    `updatedAt` values. Collections are filtered by the updatedAt time of their
    granules, i.e. Collections with granules that are updatedAt a time between
    the time parameters will be returned in the reconciliation reports.
  - Adds `startTimestamp` and `endTimestamp` parameters to create-reconciliation-reports
    lambda function. If either of these params is passed in with a value that can be
    converted to a date object, the inter-platform comparison between Cumulus and CMR will
    be one way.  That is, collections, granules, and files will be filtered by time for
    those found in Cumulus and only those compared to the CMR holdings. For the moment
    there is not enough information to change the internal consistency check, and S3 vs
    Cumulus comparisons are unchanged by the timestamps.
- **CUMULUS-1962**
  - Adds `location` as parameter to `/reconciliationReports` endpoint. Options are `S3`
    resulting in a S3 vs. Cumulus database search or `CMR` resulting in CMR vs. Cumulus database search.
- **CUMULUS-1963**
  - Adds `granuleId` as input parameter to `/reconcilationReports`
    endpoint. Limits inputs parameters to either `collectionId` or `granuleId`
    and will fail to create the report if both are provided.  Adding granuleId
    will find collections in Cumulus by granuleId and compare those one way
    with those in CMR.
  - `/reconciliationReports` now validates any input json before starting the
    async operation and the lambda handler no longer validates input
    parameters.
- **CUMULUS-1964**
  - Reports can now be filtered on provider
- **CUMULUS-1965**
  - Adds `collectionId` parameter to the `/reconcilationReports`
    endpoint. Setting this value will limit the scope of the reconcilation
    report to only the input collectionId when comparing Cumulus and
    CMR. `collectionId` is provided an array of strings e.g. `[shortname___version, shortname2___version2]`
- **CUMULUS-2107**
  - Added a new task, `update-cmr-access-constraints`, that will set access constraints in CMR Metadata.
    Currently supports UMMG-JSON and Echo10XML, where it will configure `AccessConstraints` and
    `RestrictionFlag/RestrictionComment`, respectively.
  - Added an operator doc on how to configure and run the access constraint update workflow, which will update the metadata using the new task, and then publish the updated metadata to CMR.
  - Added an operator doc on bulk operations.
- **CUMULUS-2111**
  - Added variables to `cumulus` module:
    - `tea_api_egress_log_group`
    - `tea_external_api_endpoint`
    - `tea_internal_api_endpoint`
    - `tea_rest_api_id`
    - `tea_rest_api_root_resource_id`
    - `tea_stack_name`
  - Added variables to `distribution` module:
    - `tea_api_egress_log_group`
    - `tea_external_api_endpoint`
    - `tea_internal_api_endpoint`
    - `tea_rest_api_id`
    - `tea_rest_api_root_resource_id`
    - `tea_stack_name`
- **CUMULUS-2112**
  - Added `@cumulus/api/lambdas/internal-reconciliation-report`, so create-reconciliation-report
    lambda can create `Internal` reconciliation report
- **CUMULUS-2116**
  - Added `@cumulus/api/models/granule.unpublishAndDeleteGranule` which
  unpublishes a granule from CMR and deletes it from Cumulus, but does not
  update the record to `published: false` before deletion
- **CUMULUS-2113**
  - Added Granule not found report to reports endpoint
  - Update reports to return breakdown by Granule of files both in DynamoDB and S3
- **CUMULUS-2123**
  - Added `cumulus-rds-tf` DB cluster module to `tf-modules` that adds a
    serverless RDS Aurora/PostgreSQL database cluster to meet the PostgreSQL
    requirements for future releases.
  - Updated the default Cumulus module to take the following new required variables:
    - rds_user_access_secret_arn:
      AWS Secrets Manager secret ARN containing a JSON string of DB credentials
      (containing at least host, password, port as keys)
    - rds_security_group:
      RDS Security Group that provides connection access to the RDS cluster
  - Updated API lambdas and default ECS cluster to add them to the
    `rds_security_group` for database access
- **CUMULUS-2126**
  - The collections endpoint now writes to the RDS database
- **CUMULUS-2127**
  - Added migration to create collections relation for RDS database
- **CUMULUS-2129**
  - Added `data-migration1` Terraform module and Lambda to migrate data from Dynamo to RDS
    - Added support to Lambda for migrating collections data from Dynamo to RDS
- **CUMULUS-2155**
  - Added `rds_connection_heartbeat` to `cumulus` and `data-migration` tf
    modules.  If set to true, this diagnostic variable instructs Core's database
    code to fire off a connection 'heartbeat' query and log the timing/results
    for diagnostic purposes, and retry certain connection timeouts once.
    This option is disabled by default
- **CUMULUS-2156**
  - Support array inputs parameters for `Internal` reconciliation report
- **CUMULUS-2157**
  - Added support to `data-migration1` Lambda for migrating providers data from Dynamo to RDS
    - The migration process for providers will convert any credentials that are stored unencrypted or encrypted with an S3 keypair provider to be encrypted with a KMS key instead
- **CUMULUS-2161**
  - Rules now support an `executionNamePrefix` property. If set, any executions
    triggered as a result of that rule will use that prefix in the name of the
    execution.
  - The `QueueGranules` task now supports an `executionNamePrefix` property. Any
    executions queued by that task will use that prefix in the name of the
    execution. See the
    [example workflow](./example/cumulus-tf/discover_granules_with_execution_name_prefix_workflow.asl.json)
    for usage.
  - The `QueuePdrs` task now supports an `executionNamePrefix` config property.
    Any executions queued by that task will use that prefix in the name of the
    execution. See the
    [example workflow](./example/cumulus-tf/discover_and_queue_pdrs_with_execution_name_prefix_workflow.asl.json)
    for usage.
- **CUMULUS-2162**
  - Adds new report type to `/reconciliationReport` endpoint.  The new report
    is `Granule Inventory`. This report is a CSV file of all the granules in
    the Cumulus DB. This report will eventually replace the existing
    `granules-csv` endpoint which has been deprecated.
- **CUMULUS-2197**
  - Added `ems_deploy` variable to the `cumulus` module. This is set to false by default, except
    for our example deployment, where it is needed for integration tests.

### Changed

- Upgraded version of [TEA](https://github.com/asfadmin/thin-egress-app/) deployed with Cumulus to build 88.
- **CUMULUS-2107**
  - Updated the `applyWorkflow` functionality on the granules endpoint to take a `meta` property to pass into the workflow message.
  - Updated the `BULK_GRANULE` functionality on the granules endpoint to support the above `applyWorkflow` change.
- **CUMULUS-2111**
  - Changed `distribution_api_gateway_stage` variable for `cumulus` module to `tea_api_gateway_stage`
  - Changed `api_gateway_stage` variable for `distribution` module to `tea_api_gateway_stage`
- **CUMULUS-2224**
  - Updated `/reconciliationReport`'s file reconciliation to include `"EXTENDED METADATA"` as a valid CMR relatedUrls Type.

### Fixed

- **CUMULUS-2168**
  - Fixed issue where large number of documents (generally logs) in the
    `cumulus` elasticsearch index results in the collection granule stats
    queries failing for the collections list api endpoint
- **CUMULUS-1955**
  - Due to AWS's eventual consistency model, it was possible for PostToCMR to
    publish an earlier version of a CMR metadata file, rather than the latest
    version created in a workflow.  This fix guarantees that the latest version
    is published, as expected.
- **CUMULUS-1961**
  - Fixed `activeCollections` query only returning 10 results
- **CUMULUS-2201**
  - Fix Reconciliation Report integration test failures by waiting for collections appear
    in es list and ingesting a fake granule xml file to CMR
- **CUMULUS-2015**
  - Reduced concurrency of `QueueGranules` task. That task now has a
    `config.concurrency` option that defaults to `3`.
- **CUMULUS-2116**
  - Fixed a race condition with bulk granule delete causing deleted granules to still appear in Elasticsearch. Granules removed via bulk delete should now be removed from Elasticsearch.
- **CUMULUS-2163**
  - Remove the `public-read` ACL from the `move-granules` task
- **CUMULUS-2164**
  - Fix issue where `cumulus` index is recreated and attached to an alias if it has been previously deleted
- **CUMULUS-2195**
  - Fixed issue with redirect from `/token` not working when using a Cloudfront endpoint to access the Cumulus API with Launchpad authentication enabled. The redirect should now work properly whether you are using a plain API gateway URL or a Cloudfront endpoint pointing at an API gateway URL.
- **CUMULUS-2200**
  - Fixed issue where __in and __not queries were stripping spaces from values

### Deprecated

- **CUMULUS-1955**
  - `@cumulus/aws-client/S3.getS3Object()`
  - `@cumulus/message/Queue.getQueueNameByUrl()`
  - `@cumulus/message/Queue.getQueueName()`
- **CUMULUS-2162**
  - `@cumulus/api/endpoints/granules-csv/list()`

### Removed

- **CUMULUS-2111**
  - Removed `distribution_url` and `distribution_redirect_uri` outputs from the `cumulus` module
  - Removed variables from the `cumulus` module:
    - `distribution_url`
    - `log_api_gateway_to_cloudwatch`
    - `thin_egress_cookie_domain`
    - `thin_egress_domain_cert_arn`
    - `thin_egress_download_role_in_region_arn`
    - `thin_egress_jwt_algo`
    - `thin_egress_jwt_secret_name`
    - `thin_egress_lambda_code_dependency_archive_key`
    - `thin_egress_stack_name`
  - Removed outputs from the `distribution` module:
    - `distribution_url`
    - `internal_tea_api`
    - `rest_api_id`
    - `thin_egress_app_redirect_uri`
  - Removed variables from the `distribution` module:
    - `bucket_map_key`
    - `distribution_url`
    - `log_api_gateway_to_cloudwatch`
    - `thin_egress_cookie_domain`
    - `thin_egress_domain_cert_arn`
    - `thin_egress_download_role_in_region_arn`
    - `thin_egress_jwt_algo`
    - `thin_egress_jwt_secret_name`
    - `thin_egress_lambda_code_dependency_archive_key`
- **CUMULUS-2157**
  - Removed `providerSecretsMigration` and `verifyProviderSecretsMigration` lambdas
- Removed deprecated `@cumulus/sf-sns-report` task
- Removed code:
  - `@cumulus/aws-client/S3.calculateS3ObjectChecksum`
  - `@cumulus/aws-client/S3.getS3ObjectReadStream`
  - `@cumulus/cmrjs.getFullMetadata`
  - `@cumulus/cmrjs.getMetadata`
  - `@cumulus/common/util.isNil`
  - `@cumulus/common/util.isNull`
  - `@cumulus/common/util.isUndefined`
  - `@cumulus/common/util.lookupMimeType`
  - `@cumulus/common/util.mkdtempSync`
  - `@cumulus/common/util.negate`
  - `@cumulus/common/util.noop`
  - `@cumulus/common/util.omit`
  - `@cumulus/common/util.renameProperty`
  - `@cumulus/common/util.sleep`
  - `@cumulus/common/util.thread`
  - `@cumulus/ingest/granule.copyGranuleFile`
  - `@cumulus/ingest/granule.moveGranuleFile`
  - `@cumulus/integration-tests/api/rules.deleteRule`
  - `@cumulus/integration-tests/api/rules.getRule`
  - `@cumulus/integration-tests/api/rules.listRules`
  - `@cumulus/integration-tests/api/rules.postRule`
  - `@cumulus/integration-tests/api/rules.rerunRule`
  - `@cumulus/integration-tests/api/rules.updateRule`
  - `@cumulus/integration-tests/sfnStep.parseStepMessage`
  - `@cumulus/message/Queue.getQueueName`
  - `@cumulus/message/Queue.getQueueNameByUrl`

## v2.0.2+ Backport releases

Release v2.0.1 was the last release on the 2.0.x release series.

Changes after this version on the 2.0.x release series are limited
security/requested feature patches and will not be ported forward to future
releases unless there is a corresponding CHANGELOG entry.

For up-to-date CHANGELOG for the maintenance release branch see
[CHANGELOG.md](https://github.com/nasa/cumulus/blob/release-2.0.x/CHANGELOG.md)
from the 2.0.x branch.

For the most recent release information for the maintenance branch please see
the [release page](https://github.com/nasa/cumulus/releases)

## [v2.0.7] 2020-10-1 - [BACKPORT]

### Fixed

- CVE-2020-7720
  - Updated common `node-forge` dependency to 0.10.0 to address CVE finding

### [v2.0.6] 2020-09-25 - [BACKPORT]

### Fixed

- **CUMULUS-2168**
  - Fixed issue where large number of documents (generally logs) in the
    `cumulus` elasticsearch index results in the collection granule stats
    queries failing for the collections list api endpoint

### [v2.0.5] 2020-09-15 - [BACKPORT]

#### Added

- Added `thin_egress_stack_name` variable to `cumulus` and `distribution` Terraform modules to allow overriding the default Cloudformation stack name used for the `thin-egress-app`. **Please note that if you change/set this value for an existing deployment, it will destroy and re-create your API gateway for the `thin-egress-app`.**

#### Fixed

- Fix collection list queries. Removed fixes to collection stats, which break queries for a large number of granules.

### [v2.0.4] 2020-09-08 - [BACKPORT]

#### Changed

- Upgraded version of [TEA](https://github.com/asfadmin/thin-egress-app/) deployed with Cumulus to build 88.

### [v2.0.3] 2020-09-02 - [BACKPORT]

#### Fixed

- **CUMULUS-1961**
  - Fixed `activeCollections` query only returning 10 results

- **CUMULUS-2039**
  - Fix issue causing SyncGranules task to run out of memory on large granules

#### CODE CHANGES

- The `@cumulus/aws-client/S3.getS3ObjectReadStreamAsync` function has been
  removed. It read the entire S3 object into memory before returning a read
  stream, which could cause Lambdas to run out of memory. Use
  `@cumulus/aws-client/S3.getObjectReadStream` instead.

### [v2.0.2] 2020-08-17 - [BACKPORT]

#### CODE CHANGES

- The `@cumulus/ingest/util.lookupMimeType` function now returns `undefined`
  rather than `null` if the mime type could not be found.
- The `@cumulus/ingest/lock.removeLock` function now returns `undefined`

#### Added

- **CUMULUS-2116**
  - Added `@cumulus/api/models/granule.unpublishAndDeleteGranule` which
  unpublishes a granule from CMR and deletes it from Cumulus, but does not
  update the record to `published: false` before deletion

### Fixed

- **CUMULUS-2116**
  - Fixed a race condition with bulk granule delete causing deleted granules to still appear in Elasticsearch. Granules removed via bulk delete should now be removed from Elasticsearch.

## [v2.0.1] 2020-07-28

### Added

- **CUMULUS-1886**
  - Added `multiple sort keys` support to `@cumulus/api`
- **CUMULUS-2099**
  - `@cumulus/message/Queue.getQueueUrl` to get the queue URL specified in a Cumulus workflow message, if any.

### Fixed

- **[PR 1790](https://github.com/nasa/cumulus/pull/1790)**
  - Fixed bug with request headers in `@cumulus/launchpad-auth` causing Launchpad token requests to fail

## [v2.0.0] 2020-07-23

### BREAKING CHANGES

- Changes to the `@cumulus/api-client` package
  - The `CumulusApiClientError` class must now be imported using
    `const { CumulusApiClientError } = require('@cumulus/api-client/CumulusApiClientError')`
- The `@cumulus/sftp-client/SftpClient` class must now be imported using
  `const { SftpClient } = require('@cumulus/sftp-client');`
- Instances of `@cumulus/ingest/SftpProviderClient` no longer implicitly connect
  when `download`, `list`, or `sync` are called. You must call `connect` on the
  provider client before issuing one of those calls. Failure to do so will
  result in a "Client not connected" exception being thrown.
- Instances of `@cumulus/ingest/SftpProviderClient` no longer implicitly
  disconnect from the SFTP server when `list` is called.
- Instances of `@cumulus/sftp-client/SftpClient` must now be explicitly closed
  by calling `.end()`
- Instances of `@cumulus/sftp-client/SftpClient` no longer implicitly connect to
  the server when `download`, `unlink`, `syncToS3`, `syncFromS3`, and `list` are
  called. You must explicitly call `connect` before calling one of those
  methods.
- Changes to the `@cumulus/common` package
  - `cloudwatch-event.getSfEventMessageObject()` now returns `undefined` if the
    message could not be found or could not be parsed. It previously returned
    `null`.
  - `S3KeyPairProvider.decrypt()` now throws an exception if the bucket
    containing the key cannot be determined.
  - `S3KeyPairProvider.decrypt()` now throws an exception if the stack cannot be
    determined.
  - `S3KeyPairProvider.encrypt()` now throws an exception if the bucket
    containing the key cannot be determined.
  - `S3KeyPairProvider.encrypt()` now throws an exception if the stack cannot be
    determined.
  - `sns-event.getSnsEventMessageObject()` now returns `undefined` if it could
    not be parsed. It previously returned `null`.
  - The `aws` module has been removed.
  - The `BucketsConfig.buckets` property is now read-only and private
  - The `test-utils.validateConfig()` function now resolves to `undefined`
    rather than `true`.
  - The `test-utils.validateInput()` function now resolves to `undefined` rather
    than `true`.
  - The `test-utils.validateOutput()` function now resolves to `undefined`
    rather than `true`.
  - The static `S3KeyPairProvider.retrieveKey()` function has been removed.
- Changes to the `@cumulus/cmrjs` package
  - `@cumulus/cmrjs.constructOnlineAccessUrl()` and
    `@cumulus/cmrjs/cmr-utils.constructOnlineAccessUrl()` previously took a
    `buckets` parameter, which was an instance of
    `@cumulus/common/BucketsConfig`. They now take a `bucketTypes` parameter,
    which is a simple object mapping bucket names to bucket types. Example:
    `{ 'private-1': 'private', 'public-1': 'public' }`
  - `@cumulus/cmrjs.reconcileCMRMetadata()` and
    `@cumulus/cmrjs/cmr-utils.reconcileCMRMetadata()` now take a **required**
    `bucketTypes` parameter, which is a simple object mapping bucket names to
    bucket types. Example: `{ 'private-1': 'private', 'public-1': 'public' }`
  - `@cumulus/cmrjs.updateCMRMetadata()` and
    `@cumulus/cmrjs/cmr-utils.updateCMRMetadata()` previously took an optional
    `inBuckets` parameter, which was an instance of
    `@cumulus/common/BucketsConfig`. They now take a **required** `bucketTypes`
    parameter, which is a simple object mapping bucket names to bucket types.
    Example: `{ 'private-1': 'private', 'public-1': 'public' }`
- The minimum supported version of all published Cumulus packages is now Node
  12.18.0
  - Tasks using the `cumuluss/cumulus-ecs-task` Docker image must be updated to
    `cumuluss/cumulus-ecs-task:1.7.0`. This can be done by updating the `image`
    property of any tasks defined using the `cumulus_ecs_service` Terraform
    module.
- Changes to `@cumulus/aws-client/S3`
  - The signature of the `getObjectSize` function has changed. It now takes a
    params object with three properties:
    - **s3**: an instance of an AWS.S3 object
    - **bucket**
    - **key**
  - The `getObjectSize` function will no longer retry if the object does not
    exist
- **CUMULUS-1861**
  - `@cumulus/message/Collections.getCollectionIdFromMessage` now throws a
    `CumulusMessageError` if `collectionName` and `collectionVersion` are missing
    from `meta.collection`.   Previously this method would return
    `'undefined___undefined'` instead
  - `@cumulus/integration-tests/addCollections` now returns an array of collections that
    were added rather than the count of added collections
- **CUMULUS-1930**
  - The `@cumulus/common/util.uuid()` function has been removed
- **CUMULUS-1955**
  - `@cumulus/aws-client/S3.multipartCopyObject` now returns an object with the
    AWS `etag` of the destination object
  - `@cumulus/ingest/S3ProviderClient.list` now sets a file object's `path`
    property to `undefined` instead of `null` when the file is at the top level
    of its bucket
  - The `sync` methods of the following classes in the `@cumulus/ingest` package
    now return an object with the AWS `s3uri` and `etag` of the destination file
    (they previously returned only a string representing the S3 URI)
    - `FtpProviderClient`
    - `HttpProviderClient`
    - `S3ProviderClient`
    - `SftpProviderClient`
- **CUMULUS-1958**
  - The following methods exported from `@cumulus/cmr-js/cmr-utils` were made
    async, and added distributionBucketMap as a parameter:
    - constructOnlineAccessUrl
    - generateFileUrl
    - reconcileCMRMetadata
    - updateCMRMetadata
- **CUMULUS-1969**
  - The `DiscoverPdrs` task now expects `provider_path` to be provided at
    `event.config.provider_path`, not `event.config.collection.provider_path`
  - `event.config.provider_path` is now a required parameter of the
    `DiscoverPdrs` task
  - `event.config.collection` is no longer a parameter to the `DiscoverPdrs`
    task
  - Collections no longer support the `provider_path` property. The tasks that
    relied on that property are now referencing `config.meta.provider_path`.
    Workflows should be updated accordingly.
- **CUMULUS-1977**
  - Moved bulk granule deletion endpoint from `/bulkDelete` to
    `/granules/bulkDelete`
- **CUMULUS-1991**
  - Updated CMR metadata generation to use "Download file.hdf" (where `file.hdf` is the filename of the given resource) as the resource description instead of "File to download"
  - CMR metadata updates now respect changes to resource descriptions (previously only changes to resource URLs were respected)

### MIGRATION STEPS

- Due to an issue with the AWS API Gateway and how the Thin Egress App Cloudformation template applies updates, you may need to redeploy your
  `thin-egress-app-EgressGateway` manually as a one time migration step.    If your deployment fails with an
  error similar to:

  ```bash
  Error: Lambda function (<stack>-tf-TeaCache) returned error: ({"errorType":"HTTPError","errorMessage":"Response code 404 (Not Found)"})
  ```

  Then follow the [AWS
  instructions](https://docs.aws.amazon.com/apigateway/latest/developerguide/how-to-deploy-api-with-console.html)
  to `Redeploy a REST API to a stage` for your egress API and re-run `terraform
  apply`.

### Added

- **CUMULUS-2081**
  - Add Integrator Guide section for onboarding
  - Add helpful tips documentation

- **CUMULUS-1902**
  - Add Common Use Cases section under Operator Docs

- **CUMULUS-2058**
  - Added `lambda_processing_role_name` as an output from the `cumulus` module
    to provide the processing role name
- **CUMULUS-1417**
  - Added a `checksumFor` property to collection `files` config. Set this
    property on a checksum file's definition matching the `regex` of the target
    file. More details in the ['Data Cookbooks
    Setup'](https://nasa.github.io/cumulus/docs/next/data-cookbooks/setup)
    documentation.
  - Added `checksumFor` validation to collections model.
- **CUMULUS-1956**
  - Added `@cumulus/earthata-login-client` package
  - The `/s3credentials` endpoint that is deployed as part of distribution now
    supports authentication using tokens created by a different application. If
    a request contains the `EDL-ClientId` and `EDL-Token` headers,
    authentication will be handled using that token rather than attempting to
    use OAuth.
  - `@cumulus/earthata-login-client.getTokenUsername()` now accepts an
    `xRequestId` argument, which will be included as the `X-Request-Id` header
    when calling Earthdata Login.
  - If the `s3Credentials` endpoint is invoked with an EDL token and an
    `X-Request-Id` header, that `X-Request-Id` header will be forwarded to
    Earthata Login.
- **CUMULUS-1957**
  - If EDL token authentication is being used, and the `EDL-Client-Name` header
    is set, `@the-client-name` will be appended to the end of the Earthdata
    Login username that is used as the `RoleSessionName` of the temporary IAM
    credentials. This value will show up in the AWS S3 server access logs.
- **CUMULUS-1958**
  - Add the ability for users to specify a `bucket_map_key` to the `cumulus`
    terraform module as an override for the default .yaml values that are passed
    to TEA by Core.    Using this option *requires* that each configured
    Cumulus 'distribution' bucket (e.g. public/protected buckets) have a single
    TEA mapping.  Multiple maps per bucket are not supported.
  - Updated Generating a distribution URL, the MoveGranules task and all CMR
    reconciliation functionality to utilize the TEA bucket map override.
  - Updated deploy process to utilize a bootstrap 'tea-map-cache' lambda that
    will, after deployment of Cumulus Core's TEA instance, query TEA for all
    protected/public buckets and generate a mapping configuration used
    internally by Core.  This object is also exposed as an output of the Cumulus
    module as `distribution_bucket_map`.
- **CUMULUS-1961**
  - Replaces DynamoDB for Elasticsearch for reconciliationReportForCumulusCMR
    comparisons between Cumulus and CMR.
- **CUMULUS-1970**
  - Created the `add-missing-file-checksums` workflow task
  - Added `@cumulus/aws-client/S3.calculateObjectHash()` function
  - Added `@cumulus/aws-client/S3.getObjectReadStream()` function
- **CUMULUS-1887**
  - Add additional fields to the granule CSV download file
- **CUMULUS-2019**
  - Add `infix` search to es query builder `@cumulus/api/es/es/queries` to
    support partial matching of the keywords

### Changed

- **CUMULUS-2032**
  - Updated @cumulus/ingest/HttpProviderClient to utilize a configuration key
    `httpListTimeout` to set the default timeout for discovery HTTP/HTTPS
    requests, and updates the default for the provider to 5 minutes (300 seconds).
  - Updated the DiscoverGranules and DiscoverPDRs tasks to utilize the updated
    configuration value if set via workflow config, and updates the default for
    these tasks to 5 minutes (300 seconds).

- **CUMULUS-176**
  - The API will now respond with a 400 status code when a request body contains
    invalid JSON. It had previously returned a 500 status code.
- **CUMULUS-1861**
  - Updates Rule objects to no longer require a collection.
  - Changes the DLQ behavior for `sfEventSqsToDbRecords` and
    `sfEventSqsToDbRecordsInputQueue`. Previously failure to write a database
    record would result in lambda success, and an error log in the CloudWatch
    logs.   The lambda has been updated to manually add a record to
    the `sfEventSqsToDbRecordsDeadLetterQueue` if the granule, execution, *or*
    pdr record fails to write, in addition to the previous error logging.
- **CUMULUS-1956**
  - The `/s3credentials` endpoint that is deployed as part of distribution now
    supports authentication using tokens created by a different application. If
    a request contains the `EDL-ClientId` and `EDL-Token` headers,
    authentication will be handled using that token rather than attempting to
    use OAuth.
- **CUMULUS-1977**
  - API endpoint POST `/granules/bulk` now returns a 202 status on a successful
    response instead of a 200 response
  - API endpoint DELETE `/granules/<granule-id>` now returns a 404 status if the
    granule record was already deleted
  - `@cumulus/api/models/Granule.update()` now returns the updated granule
    record
  - Implemented POST `/granules/bulkDelete` API endpoint to support deleting
    granules specified by ID or returned by the provided query in the request
    body. If the request is successful, the endpoint returns the async operation
    ID that has been started to remove the granules.
    - To use a query in the request body, your deployment must be
      [configured to access the Elasticsearch host for ESDIS metrics](https://nasa.github.io/cumulus/docs/additional-deployment-options/cloudwatch-logs-delivery#esdis-metrics)
      in your environment
  - Added `@cumulus/api/models/Granule.getRecord()` method to return raw record
    from DynamoDB
  - Added `@cumulus/api/models/Granule.delete()` method which handles deleting
    the granule record from DynamoDB and the granule files from S3
- **CUMULUS-1982**
  - The `globalConnectionLimit` property of providers is now optional and
    defaults to "unlimited"
- **CUMULUS-1997**
  - Added optional `launchpad` configuration to `@cumulus/hyrax-metadata-updates` task config schema.
- **CUMULUS-1991**
  - `@cumulus/cmrjs/src/cmr-utils/constructOnlineAccessUrls()` now throws an error if `cmrGranuleUrlType = "distribution"` and no distribution endpoint argument is provided
- **CUMULUS-2011**
  - Reconciliation reports are now generated within an AsyncOperation
- **CUMULUS-2016**
  - Upgrade TEA to version 79

### Fixed

- **CUMULUS-1991**
  - Added missing `DISTRIBUTION_ENDPOINT` environment variable for API lambdas. This environment variable is required for API requests to move granules.

- **CUMULUS-1961**
  - Fixed granules and executions query params not getting sent to API in granule list operation in `@cumulus/api-client`

### Deprecated

- `@cumulus/aws-client/S3.calculateS3ObjectChecksum()`
- `@cumulus/aws-client/S3.getS3ObjectReadStream()`
- `@cumulus/common/log.convertLogLevel()`
- `@cumulus/collection-config-store`
- `@cumulus/common/util.sleep()`

- **CUMULUS-1930**
  - `@cumulus/common/log.convertLogLevel()`
  - `@cumulus/common/util.isNull()`
  - `@cumulus/common/util.isUndefined()`
  - `@cumulus/common/util.negate()`
  - `@cumulus/common/util.noop()`
  - `@cumulus/common/util.isNil()`
  - `@cumulus/common/util.renameProperty()`
  - `@cumulus/common/util.lookupMimeType()`
  - `@cumulus/common/util.thread()`
  - `@cumulus/common/util.mkdtempSync()`

### Removed

- The deprecated `@cumulus/common.bucketsConfigJsonObject` function has been
  removed
- The deprecated `@cumulus/common.CollectionConfigStore` class has been removed
- The deprecated `@cumulus/common.concurrency` module has been removed
- The deprecated `@cumulus/common.constructCollectionId` function has been
  removed
- The deprecated `@cumulus/common.launchpad` module has been removed
- The deprecated `@cumulus/common.LaunchpadToken` class has been removed
- The deprecated `@cumulus/common.Semaphore` class has been removed
- The deprecated `@cumulus/common.stringUtils` module has been removed
- The deprecated `@cumulus/common/aws.cloudwatchlogs` function has been removed
- The deprecated `@cumulus/common/aws.deleteS3Files` function has been removed
- The deprecated `@cumulus/common/aws.deleteS3Object` function has been removed
- The deprecated `@cumulus/common/aws.dynamodb` function has been removed
- The deprecated `@cumulus/common/aws.dynamodbDocClient` function has been
  removed
- The deprecated `@cumulus/common/aws.getExecutionArn` function has been removed
- The deprecated `@cumulus/common/aws.headObject` function has been removed
- The deprecated `@cumulus/common/aws.listS3ObjectsV2` function has been removed
- The deprecated `@cumulus/common/aws.parseS3Uri` function has been removed
- The deprecated `@cumulus/common/aws.promiseS3Upload` function has been removed
- The deprecated `@cumulus/common/aws.recursivelyDeleteS3Bucket` function has
  been removed
- The deprecated `@cumulus/common/aws.s3CopyObject` function has been removed
- The deprecated `@cumulus/common/aws.s3ObjectExists` function has been removed
- The deprecated `@cumulus/common/aws.s3PutObject` function has been removed
- The deprecated `@cumulus/common/bucketsConfigJsonObject` function has been
  removed
- The deprecated `@cumulus/common/CloudWatchLogger` class has been removed
- The deprecated `@cumulus/common/collection-config-store.CollectionConfigStore`
  class has been removed
- The deprecated `@cumulus/common/collection-config-store.constructCollectionId`
  function has been removed
- The deprecated `@cumulus/common/concurrency.limit` function has been removed
- The deprecated `@cumulus/common/concurrency.mapTolerant` function has been
  removed
- The deprecated `@cumulus/common/concurrency.promiseUrl` function has been
  removed
- The deprecated `@cumulus/common/concurrency.toPromise` function has been
  removed
- The deprecated `@cumulus/common/concurrency.unless` function has been removed
- The deprecated `@cumulus/common/config.parseConfig` function has been removed
- The deprecated `@cumulus/common/config.resolveResource` function has been
  removed
- The deprecated `@cumulus/common/DynamoDb.get` function has been removed
- The deprecated `@cumulus/common/DynamoDb.scan` function has been removed
- The deprecated `@cumulus/common/FieldPattern` class has been removed
- The deprecated `@cumulus/common/launchpad.getLaunchpadToken` function has been
  removed
- The deprecated `@cumulus/common/launchpad.validateLaunchpadToken` function has
  been removed
- The deprecated `@cumulus/common/LaunchpadToken` class has been removed
- The deprecated `@cumulus/common/message.buildCumulusMeta` function has been
  removed
- The deprecated `@cumulus/common/message.buildQueueMessageFromTemplate`
  function has been removed
- The deprecated `@cumulus/common/message.getCollectionIdFromMessage` function
  has been removed
- The deprecated `@cumulus/common/message.getMaximumExecutions` function has
  been removed
- The deprecated `@cumulus/common/message.getMessageExecutionArn` function has
  been removed
- The deprecated `@cumulus/common/message.getMessageExecutionName` function has
  been removed
- The deprecated `@cumulus/common/message.getMessageFromTemplate` function has
  been removed
- The deprecated `@cumulus/common/message.getMessageGranules` function has been
  removed
- The deprecated `@cumulus/common/message.getMessageStateMachineArn` function
  has been removed
- The deprecated `@cumulus/common/message.getQueueName` function has been
  removed
- The deprecated `@cumulus/common/message.getQueueNameByUrl` function has been
  removed
- The deprecated `@cumulus/common/message.hasQueueAndExecutionLimit` function
  has been removed
- The deprecated `@cumulus/common/Semaphore` class has been removed
- The deprecated `@cumulus/common/string.globalReplace` function has been removed
- The deprecated `@cumulus/common/string.isNonEmptyString` function has been
  removed
- The deprecated `@cumulus/common/string.isValidHostname` function has been
  removed
- The deprecated `@cumulus/common/string.match` function has been removed
- The deprecated `@cumulus/common/string.matches` function has been removed
- The deprecated `@cumulus/common/string.replace` function has been removed
- The deprecated `@cumulus/common/string.toLower` function has been removed
- The deprecated `@cumulus/common/string.toUpper` function has been removed
- The deprecated `@cumulus/common/testUtils.getLocalstackEndpoint` function has been removed
- The deprecated `@cumulus/common/util.setErrorStack` function has been removed
- The `@cumulus/common/util.uuid` function has been removed
- The deprecated `@cumulus/common/workflows.getWorkflowArn` function has been
  removed
- The deprecated `@cumulus/common/workflows.getWorkflowFile` function has been
  removed
- The deprecated `@cumulus/common/workflows.getWorkflowList` function has been
  removed
- The deprecated `@cumulus/common/workflows.getWorkflowTemplate` function has
  been removed
- `@cumulus/aws-client/StepFunctions.toSfnExecutionName()`
- `@cumulus/aws-client/StepFunctions.fromSfnExecutionName()`
- `@cumulus/aws-client/StepFunctions.getExecutionArn()`
- `@cumulus/aws-client/StepFunctions.getExecutionUrl()`
- `@cumulus/aws-client/StepFunctions.getStateMachineArn()`
- `@cumulus/aws-client/StepFunctions.pullStepFunctionEvent()`
- `@cumulus/common/test-utils/throttleOnce()`
- `@cumulus/integration-tests/api/distribution.invokeApiDistributionLambda()`
- `@cumulus/integration-tests/api/distribution.getDistributionApiRedirect()`
- `@cumulus/integration-tests/api/distribution.getDistributionApiFileStream()`

## [v1.24.0] 2020-06-03

### BREAKING CHANGES

- **CUMULUS-1969**
  - The `DiscoverPdrs` task now expects `provider_path` to be provided at
    `event.config.provider_path`, not `event.config.collection.provider_path`
  - `event.config.provider_path` is now a required parameter of the
    `DiscoverPdrs` task
  - `event.config.collection` is no longer a parameter to the `DiscoverPdrs`
    task
  - Collections no longer support the `provider_path` property. The tasks that
    relied on that property are now referencing `config.meta.provider_path`.
    Workflows should be updated accordingly.

- **CUMULUS-1997**
  - `@cumulus/cmr-client/CMRSearchConceptQueue` parameters have been changed to take a `cmrSettings` object containing clientId, provider, and auth information. This can be generated using `@cumulus/cmrjs/cmr-utils/getCmrSettings`. The `cmrEnvironment` variable has been removed.

### Added

- **CUMULUS-1800**
  - Added task configuration setting named `syncChecksumFiles` to the
    SyncGranule task. This setting is `false` by default, but when set to
    `true`, all checksum files associated with data files that are downloaded
    will be downloaded as well.
- **CUMULUS-1952**
  - Updated HTTP(S) provider client to accept username/password for Basic authorization. This change adds support for Basic Authorization such as Earthdata login redirects to ingest (i.e. as implemented in SyncGranule), but not to discovery (i.e. as implemented in DiscoverGranules). Discovery still expects the provider's file system to be publicly accessible, but not the individual files and their contents.
  - **NOTE**: Using this in combination with the HTTP protocol may expose usernames and passwords to intermediary network entities. HTTPS is highly recommended.
- **CUMULUS-1997**
  - Added optional `launchpad` configuration to `@cumulus/hyrax-metadata-updates` task config schema.

### Fixed

- **CUMULUS-1997**
  - Updated all CMR operations to use configured authentication scheme
- **CUMULUS-2010**
  - Updated `@cumulus/api/launchpadSaml` to support multiple userGroup attributes from the SAML response

## [v1.23.2] 2020-05-22

### BREAKING CHANGES

- Updates to the Cumulus archive API:
  - All endpoints now return a `401` response instead of a `403` for any request where the JWT passed as a Bearer token is invalid.
  - POST `/refresh` and DELETE `/token/<token>` endpoints now return a `401` response for requests with expired tokens

- **CUMULUS-1894**
  - `@cumulus/ingest/granule.handleDuplicateFile()`
    - The `copyOptions` parameter has been removed
    - An `ACL` parameter has been added
  - `@cumulus/ingest/granule.renameS3FileWithTimestamp()`
    - Now returns `undefined`

- **CUMULUS-1896**
  Updated all Cumulus core lambdas to utilize the new message adapter streaming interface via [cumulus-message-adapter-js v1.2.0](https://github.com/nasa/cumulus-message-adapter-js/releases/tag/v1.2.0).   Users of this version of Cumulus (or later) must utilize version 1.3.0 or greater of the [cumulus-message-adapter](https://github.com/nasa/cumulus-message-adapter) to support core lambdas.

- **CUMULUS-1912**
  - `@cumulus/api` reconciliationReports list endpoint returns a list of reconciliationReport records instead of S3Uri.

- **CUMULUS-1969**
  - The `DiscoverGranules` task now expects `provider_path` to be provided at
    `event.config.provider_path`, not `event.config.collection.provider_path`
  - `config.provider_path` is now a required parameter of the `DiscoverGranules`
    task

### MIGRATION STEPS

- To take advantage of the new TTL-based access token expiration implemented in CUMULUS-1777 (see notes below) and clear out existing records in your access tokens table, do the following:
  1. Log out of any active dashboard sessions
  2. Use the AWS console or CLI to delete your `<prefix>-AccessTokensTable` DynamoDB table
  3. [Re-deploy your `data-persistence` module](https://nasa.github.io/cumulus/docs/deployment/upgrade-readme#update-data-persistence-resources), which should re-create the `<prefix>-AccessTokensTable` DynamoDB table
  4. Return to using the Cumulus API/dashboard as normal
- This release requires the Cumulus Message Adapter layer deployed with Cumulus Core to be at least 1.3.0, as the core lambdas have updated to [cumulus-message-adapter-js v1.2.0](https://github.com/nasa/cumulus-message-adapter-js/releases/tag/v1.2.0) and the new CMA interface.  As a result, users should:
  1. Follow the [Cumulus Message Adapter (CMA) deployment instructions](https://nasa.github.io/cumulus/docs/deployment/deployment-readme#deploy-the-cumulus-message-adapter-layer) and install a CMA layer version >=1.3.0
  2. If you are using any custom Node.js Lambdas in your workflows **and** the Cumulus CMA layer/`cumulus-message-adapter-js`, you must update your lambda to use [cumulus-message-adapter-js v1.2.0](https://github.com/nasa/cumulus-message-adapter-js/releases/tag/v1.2.0) and follow the migration instructions in the release notes. Prior versions of `cumulus-message-adapter-js` are not compatible with CMA >= 1.3.0.
- Migrate existing s3 reconciliation report records to database (CUMULUS-1911):
  - After update your `data persistence` module and Cumulus resources, run the command:

  ```bash
  ./node_modules/.bin/cumulus-api migrate --stack `<your-terraform-deployment-prefix>` --migrationVersion migration5
  ```

### Added

- Added a limit for concurrent Elasticsearch requests when doing an index from database operation
- Added the `es_request_concurrency` parameter to the archive and cumulus Terraform modules

- **CUMULUS-1995**
  - Added the `es_index_shards` parameter to the archive and cumulus Terraform modules to configure the number of shards for the ES index
    - If you have an existing ES index, you will need to [reindex](https://nasa.github.io/cumulus-api/#reindex) and then [change index](https://nasa.github.io/cumulus-api/#change-index) to take advantage of shard updates

- **CUMULUS-1894**
  - Added `@cumulus/aws-client/S3.moveObject()`

- **CUMULUS-1911**
  - Added ReconciliationReports table
  - Updated CreateReconciliationReport lambda to save Reconciliation Report records to database
  - Updated dbIndexer and IndexFromDatabase lambdas to index Reconciliation Report records to Elasticsearch
  - Added migration_5 to migrate existing s3 reconciliation report records to database and Elasticsearch
  - Updated `@cumulus/api` package, `tf-modules/archive` and `tf-modules/data-persistence` Terraform modules

- **CUMULUS-1916**
  - Added util function for seeding reconciliation reports when running API locally in dashboard

### Changed

- **CUMULUS-1777**
  - The `expirationTime` property is now a **required field** of the access tokens model.
  - Updated the `AccessTokens` table to set a [TTL](https://docs.aws.amazon.com/amazondynamodb/latest/developerguide/howitworks-ttl.html) on the `expirationTime` field in `tf-modules/data-persistence/dynamo.tf`. As a result, access token records in this table whose `expirationTime` has passed should be **automatically deleted by DynamoDB**.
  - Updated all code creating access token records in the Dynamo `AccessTokens` table to set the `expirationTime` field value in seconds from the epoch.
- **CUMULUS-1912**
  - Updated reconciliationReports endpoints to query against Elasticsearch, delete report from both database and s3
  - Added `@cumulus/api-client/reconciliationReports`
- **CUMULUS-1999**
  - Updated `@cumulus/common/util.deprecate()` so that only a single deprecation notice is printed for each name/version combination

### Fixed

- **CUMULUS-1894**
  - The `SyncGranule` task can now handle files larger than 5 GB
- **CUMULUS-1987**
  - `Remove granule from CMR` operation in `@cumulus/api` now passes token to CMR when fetching granule metadata, allowing removal of private granules
- **CUMULUS-1993**
  - For a given queue, the `sqs-message-consumer` Lambda will now only schedule workflows for rules matching the queue **and the collection information in each queue message (if any)**
    - The consumer also now only reads each queue message **once per Lambda invocation**, whereas previously each message was read **once per queue rule per Lambda invocation**
  - Fixed bug preventing the deletion of multiple SNS rules that share the same SNS topic

### Deprecated

- **CUMULUS-1894**
  - `@cumulus/ingest/granule.copyGranuleFile()`
  - `@cumulus/ingest/granule.moveGranuleFile()`

- **CUMULUS-1987** - Deprecated the following functions:
  - `@cumulus/cmrjs/getMetadata(cmrLink)` -> `@cumulus/cmr-client/CMR.getGranuleMetadata(cmrLink)`
  - `@cumulus/cmrjs/getFullMetadata(cmrLink)`

## [v1.22.1] 2020-05-04

**Note**: v1.22.0 was not released as a package due to npm/release concerns.  Users upgrading to 1.22.x should start with 1.22.1

### Added

- **CUMULUS-1894**
  - Added `@cumulus/aws-client/S3.multipartCopyObject()`
- **CUMULUS-408**
  - Added `certificateUri` field to provider schema. This optional field allows operators to specify an S3 uri to a CA bundle to use for HTTPS requests.
- **CUMULUS-1787**
  - Added `collections/active` endpoint for returning collections with active granules in `@cumulus/api`
- **CUMULUS-1799**
  - Added `@cumulus/common/stack.getBucketsConfigKey()` to return the S3 key for the buckets config object
  - Added `@cumulus/common/workflows.getWorkflowFileKey()` to return the S3 key for a workflow definition object
  - Added `@cumulus/common/workflows.getWorkflowsListKeyPrefix()` to return the S3 key prefix for objects containing workflow definitions
  - Added `@cumulus/message` package containing utilities for building and parsing Cumulus messages
- **CUMULUS-1850**
  - Added `@cumulus/aws-client/Kinesis.describeStream()` to get a Kinesis stream description
- **CUMULUS-1853**
  - Added `@cumulus/integration-tests/collections.createCollection()`
  - Added `@cumulus/integration-tests/executions.findExecutionArn()`
  - Added `@cumulus/integration-tests/executions.getExecutionWithStatus()`
  - Added `@cumulus/integration-tests/granules.getGranuleWithStatus()`
  - Added `@cumulus/integration-tests/providers.createProvider()`
  - Added `@cumulus/integration-tests/rules.createOneTimeRule()`

### Changed

- **CUMULUS-1682**
  - Moved all `@cumulus/ingest/parse-pdr` code into the `parse-pdr` task as it had become tightly coupled with that task's handler and was not used anywhere else. Unit tests also restored.
- **CUMULUS-1820**
  - Updated the Thin Egress App module used in `tf-modules/distribution/main.tf` to build 74. [See the release notes](https://github.com/asfadmin/thin-egress-app/releases/tag/tea-build.74).
- **CUMULUS-1852**
  - Updated POST endpoints for `/collections`, `/providers`, and `/rules` to log errors when returning a 500 response
  - Updated POST endpoint for `/collections`:
    - Return a 400 response when the `name` or `version` fields are missing
    - Return a 409 response if the collection already exists
    - Improved error messages to be more explicit
  - Updated POST endpoint for `/providers`:
    - Return a 400 response if the `host` field value is invalid
    - Return a 409 response if the provider already exists
  - Updated POST endpoint for `/rules`:
    - Return a 400 response if rule `name` is invalid
    - Return a 400 response if rule `type` is invalid
- **CUMULUS-1891**
  - Updated the following endpoints using async operations to return a 503 error if the ECS task  cannot be started and a 500 response for a non-specific error:
    - POST `/replays`
    - POST `/bulkDelete`
    - POST `/elasticsearch/index-from-database`
    - POST `/granules/bulk`

### Fixed

- **CUMULUS-408**
  - Fixed HTTPS discovery and ingest.

- **CUMULUS-1850**
  - Fixed a bug in Kinesis event processing where the message consumer would not properly filter available rules based on the collection information in the event and the Kinesis stream ARN

- **CUMULUS-1853**
  - Fixed a bug where attempting to create a rule containing a payload property
    would fail schema validation.

- **CUMULUS-1854**
  - Rule schema is validated before starting workflows or creating event source mappings

- **CUMULUS-1974**
  - Fixed @cumulus/api webpack config for missing underscore object due to underscore update

- **CUMULUS-2210**
  - Fixed `cmr_oauth_provider` variable not being propagated to reconciliation reports

### Deprecated

- **CUMULUS-1799** - Deprecated the following code. For cases where the code was moved into another package, the new code location is noted:
  - `@cumulus/aws-client/StepFunctions.fromSfnExecutionName()`
  - `@cumulus/aws-client/StepFunctions.toSfnExecutionName()`
  - `@cumulus/aws-client/StepFunctions.getExecutionArn()` -> `@cumulus/message/Executions.buildExecutionArn()`
  - `@cumulus/aws-client/StepFunctions.getExecutionUrl()` -> `@cumulus/message/Executions.getExecutionUrlFromArn()`
  - `@cumulus/aws-client/StepFunctions.getStateMachineArn()` -> `@cumulus/message/Executions.getStateMachineArnFromExecutionArn()`
  - `@cumulus/aws-client/StepFunctions.pullStepFunctionEvent()` -> `@cumulus/message/StepFunctions.pullStepFunctionEvent()`
  - `@cumulus/common/bucketsConfigJsonObject()`
  - `@cumulus/common/CloudWatchLogger`
  - `@cumulus/common/collection-config-store/CollectionConfigStore` -> `@cumulus/collection-config-store`
  - `@cumulus/common/collection-config-store.constructCollectionId()` -> `@cumulus/message/Collections.constructCollectionId`
  - `@cumulus/common/concurrency.limit()`
  - `@cumulus/common/concurrency.mapTolerant()`
  - `@cumulus/common/concurrency.promiseUrl()`
  - `@cumulus/common/concurrency.toPromise()`
  - `@cumulus/common/concurrency.unless()`
  - `@cumulus/common/config.buildSchema()`
  - `@cumulus/common/config.parseConfig()`
  - `@cumulus/common/config.resolveResource()`
  - `@cumulus/common/config.resourceToArn()`
  - `@cumulus/common/FieldPattern`
  - `@cumulus/common/launchpad.getLaunchpadToken()` -> `@cumulus/launchpad-auth/index.getLaunchpadToken()`
  - `@cumulus/common/LaunchpadToken` -> `@cumulus/launchpad-auth/LaunchpadToken`
  - `@cumulus/common/launchpad.validateLaunchpadToken()` -> `@cumulus/launchpad-auth/index.validateLaunchpadToken()`
  - `@cumulus/common/message.buildCumulusMeta()` -> `@cumulus/message/Build.buildCumulusMeta()`
  - `@cumulus/common/message.buildQueueMessageFromTemplate()` -> `@cumulus/message/Build.buildQueueMessageFromTemplate()`
  - `@cumulus/common/message.getCollectionIdFromMessage()` -> `@cumulus/message/Collections.getCollectionIdFromMessage()`
  - `@cumulus/common/message.getMessageExecutionArn()` -> `@cumulus/message/Executions.getMessageExecutionArn()`
  - `@cumulus/common/message.getMessageExecutionName()` -> `@cumulus/message/Executions.getMessageExecutionName()`
  - `@cumulus/common/message.getMaximumExecutions()` -> `@cumulus/message/Queue.getMaximumExecutions()`
  - `@cumulus/common/message.getMessageFromTemplate()`
  - `@cumulus/common/message.getMessageStateMachineArn()` -> `@cumulus/message/Executions.getMessageStateMachineArn()`)
  - `@cumulus/common/message.getMessageGranules()` -> `@cumulus/message/Granules.getMessageGranules()`
  - `@cumulus/common/message.getQueueNameByUrl()` -> `@cumulus/message/Queue.getQueueNameByUrl()`
  - `@cumulus/common/message.getQueueName()` -> `@cumulus/message/Queue.getQueueName()`)
  - `@cumulus/common/message.hasQueueAndExecutionLimit()` -> `@cumulus/message/Queue.hasQueueAndExecutionLimit()`
  - `@cumulus/common/Semaphore`
  - `@cumulus/common/test-utils.throttleOnce()`
  - `@cumulus/common/workflows.getWorkflowArn()`
  - `@cumulus/common/workflows.getWorkflowFile()`
  - `@cumulus/common/workflows.getWorkflowList()`
  - `@cumulus/common/workflows.getWorkflowTemplate()`
  - `@cumulus/integration-tests/sfnStep/SfnStep.parseStepMessage()` -> `@cumulus/message/StepFunctions.parseStepMessage()`
- **CUMULUS-1858** - Deprecated the following functions.
  - `@cumulus/common/string.globalReplace()`
  - `@cumulus/common/string.isNonEmptyString()`
  - `@cumulus/common/string.isValidHostname()`
  - `@cumulus/common/string.match()`
  - `@cumulus/common/string.matches()`
  - `@cumulus/common/string.replace()`
  - `@cumulus/common/string.toLower()`
  - `@cumulus/common/string.toUpper()`

### Removed

- **CUMULUS-1799**: Deprecated code removals:
  - Removed from `@cumulus/common/aws`:
    - `pullStepFunctionEvent()`
  - Removed `@cumulus/common/sfnStep`
  - Removed `@cumulus/common/StepFunctions`

## [v1.21.0] 2020-03-30

### PLEASE NOTE

- **CUMULUS-1762**: the `messageConsumer` for `sns` and `kinesis`-type rules now fetches
  the collection information from the message. You should ensure that your rule's collection
  name and version match what is in the message for these ingest messages to be processed.
  If no matching rule is found, an error will be thrown and logged in the
  `messageConsumer` Lambda function's log group.

### Added

- **CUMULUS-1629**`
  - Updates discover-granules task to respect/utilize duplicateHandling configuration such that
    - skip:               Duplicates will be filtered from the granule list
    - error:              Duplicates encountered will result in step failure
    - replace, version:   Duplicates will be ignored and handled as normal.
  - Adds a new copy of the API lambda `PrivateApiLambda()` which is configured to not require authentication. This Lambda is not connected to an API gateway
  - Adds `@cumulus/api-client` with functions for use by workflow lambdas to call the API when needed

- **CUMULUS-1732**
  - Added Python task/activity workflow and integration test (`PythonReferenceSpec`) to test `cumulus-message-adapter-python`and `cumulus-process-py` integration.
- **CUMULUS-1795**
  - Added an IAM policy on the Cumulus EC2 creation to enable SSM when the `deploy_to_ngap` flag is true

### Changed

- **CUMULUS-1762**
  - the `messageConsumer` for `sns` and `kinesis`-type rules now fetches the collection
    information from the message.

### Deprecated

- **CUMULUS-1629**
  - Deprecate `granulesApi`, `rulesApi`, `emsApi`, `executionsAPI` from `@cumulus/integration-test/api` in favor of code moved to `@cumulus/api-client`

### Removed

- **CUMULUS-1799**: Deprecated code removals
  - Removed deprecated method `@cumulus/api/models/Granule.createGranulesFromSns()`
  - Removed deprecated method `@cumulus/api/models/Granule.removeGranuleFromCmr()`
  - Removed from `@cumulus/common/aws`:
    - `apigateway()`
    - `buildS3Uri()`
    - `calculateS3ObjectChecksum()`
    - `cf()`
    - `cloudwatch()`
    - `cloudwatchevents()`
    - `cloudwatchlogs()`
    - `createAndWaitForDynamoDbTable()`
    - `createQueue()`
    - `deleteSQSMessage()`
    - `describeCfStackResources()`
    - `downloadS3File()`
    - `downloadS3Files()`
    - `DynamoDbSearchQueue` class
    - `dynamodbstreams()`
    - `ec2()`
    - `ecs()`
    - `fileExists()`
    - `findResourceArn()`
    - `fromSfnExecutionName()`
    - `getFileBucketAndKey()`
    - `getJsonS3Object()`
    - `getQueueUrl()`
    - `getObjectSize()`
    - `getS3ObjectReadStream()`
    - `getSecretString()`
    - `getStateMachineArn()`
    - `headObject()`
    - `isThrottlingException()`
    - `kinesis()`
    - `lambda()`
    - `listS3Objects()`
    - `promiseS3Upload()`
    - `publishSnsMessage()`
    - `putJsonS3Object()`
    - `receiveSQSMessages()`
    - `s3CopyObject()`
    - `s3GetObjectTagging()`
    - `s3Join()`
    - `S3ListObjectsV2Queue` class
    - `s3TagSetToQueryString()`
    - `s3PutObjectTagging()`
    - `secretsManager()`
    - `sendSQSMessage()`
    - `sfn()`
    - `sns()`
    - `sqs()`
    - `sqsQueueExists()`
    - `toSfnExecutionName()`
    - `uploadS3FileStream()`
    - `uploadS3Files()`
    - `validateS3ObjectChecksum()`
  - Removed `@cumulus/common/CloudFormationGateway` class
  - Removed `@cumulus/common/concurrency/Mutex` class
  - Removed `@cumulus/common/errors`
  - Removed `@cumulus/common/sftp`
  - Removed `@cumulus/common/string.unicodeEscape`
  - Removed `@cumulus/cmrjs/cmr-utils.getGranuleId()`
  - Removed `@cumulus/cmrjs/cmr-utils.getCmrFiles()`
  - Removed `@cumulus/cmrjs/cmr/CMR` class
  - Removed `@cumulus/cmrjs/cmr/CMRSearchConceptQueue` class
  - Removed `@cumulus/cmrjs/utils.getHost()`
  - Removed `@cumulus/cmrjs/utils.getIp()`
  - Removed `@cumulus/cmrjs/utils.hostId()`
  - Removed `@cumulus/cmrjs/utils/ummVersion()`
  - Removed `@cumulus/cmrjs/utils.updateToken()`
  - Removed `@cumulus/cmrjs/utils.validateUMMG()`
  - Removed `@cumulus/ingest/aws.getEndpoint()`
  - Removed `@cumulus/ingest/aws.getExecutionUrl()`
  - Removed `@cumulus/ingest/aws/invoke()`
  - Removed `@cumulus/ingest/aws/CloudWatch` class
  - Removed `@cumulus/ingest/aws/ECS` class
  - Removed `@cumulus/ingest/aws/Events` class
  - Removed `@cumulus/ingest/aws/SQS` class
  - Removed `@cumulus/ingest/aws/StepFunction` class
  - Removed `@cumulus/ingest/util.normalizeProviderPath()`
  - Removed `@cumulus/integration-tests/index.listCollections()`
  - Removed `@cumulus/integration-tests/index.listProviders()`
  - Removed `@cumulus/integration-tests/index.rulesList()`
  - Removed `@cumulus/integration-tests/api/api.addCollectionApi()`

## [v1.20.0] 2020-03-12

### BREAKING CHANGES

- **CUMULUS-1714**
  - Changed the format of the message sent to the granule SNS Topic. Message includes the granule record under `record` and the type of event under `event`. Messages with `deleted` events will have the record that was deleted with a `deletedAt` timestamp. Options for `event` are `Create | Update | Delete`
- **CUMULUS-1769** - `deploy_to_ngap` is now a **required** variable for the `tf-modules/cumulus` module. **For those deploying to NGAP environments, this variable should always be set to `true`.**

### Notable changes

- **CUMULUS-1739** - You can now exclude Elasticsearch from your `tf-modules/data-persistence` deployment (via `include_elasticsearch = false`) and your `tf-modules/cumulus` module will still deploy successfully.

- **CUMULUS-1769** - If you set `deploy_to_ngap = true` for the `tf-modules/archive` Terraform module, **you can only deploy your archive API gateway as `PRIVATE`**, not `EDGE`.

### Added

- Added `@cumulus/aws-client/S3.getS3ObjectReadStreamAsync()` to deal with S3 eventual consistency issues by checking for the existence an S3 object with retries before getting a readable stream for that object.
- **CUMULUS-1769**
  - Added `deploy_to_ngap` boolean variable for the `tf-modules/cumulus` and `tf-modules/archive` Terraform modules. This variable is required. **For those deploying to NGAP environments, this variable should always be set to `true`.**
- **HYRAX-70**
  - Add the hyrax-metadata-update task

### Changed

- [`AccessToken.get()`](https://github.com/nasa/cumulus/blob/master/packages/api/models/access-tokens.js) now enforces [strongly consistent reads from DynamoDB](https://docs.aws.amazon.com/amazondynamodb/latest/developerguide/HowItWorks.ReadConsistency.html)
- **CUMULUS-1739**
  - Updated `tf-modules/data-persistence` to make Elasticsearch alarm resources and outputs conditional on the `include_elasticsearch` variable
  - Updated `@cumulus/aws-client/S3.getObjectSize` to include automatic retries for any failures from `S3.headObject`
- **CUMULUS-1784**
  - Updated `@cumulus/api/lib/DistributionEvent.remoteIP()` to parse the IP address in an S3 access log from the `A-sourceip` query parameter if present, otherwise fallback to the original parsing behavior.
- **CUMULUS-1768**
  - The `stats/summary` endpoint reports the distinct collections for the number of granules reported

### Fixed

- **CUMULUS-1739** - Fixed the `tf-modules/cumulus` and `tf-modules/archive` modules to make these Elasticsearch variables truly optional:
  - `elasticsearch_domain_arn`
  - `elasticsearch_hostname`
  - `elasticsearch_security_group_id`

- **CUMULUS-1768**
  - Fixed the `stats/` endpoint so that data is correctly filtered by timestamp and `processingTime` is calculated correctly.

- **CUMULUS-1769**
  - In the `tf-modules/archive` Terraform module, the `lifecycle` block ignoring changes to the `policy` of the archive API gateway is now only enforced if `deploy_to_ngap = true`. This fixes a bug where users deploying outside of NGAP could not update their API gateway's resource policy when going from `PRIVATE` to `EDGE`, preventing their API from being accessed publicly.

- **CUMULUS-1775**
  - Fix/update api endpoint to use updated google auth endpoints such that it will work with new accounts

### Removed

- **CUMULUS-1768**
  - Removed API endpoints `stats/histogram` and `stats/average`. All advanced stats needs should be acquired from Cloud Metrics or similarly configured ELK stack.

## [v1.19.0] 2020-02-28

### BREAKING CHANGES

- **CUMULUS-1736**
  - The `@cumulus/discover-granules` task now sets the `dataType` of discovered
    granules based on the `name` of the configured collection, not the
    `dataType`.
  - The config schema of the `@cumulus/discover-granules` task now requires that
    collections contain a `version`.
  - The `@cumulus/sync-granule` task will set the `dataType` and `version` of a
    granule based on the configured collection if those fields are not already
    set on the granule. Previously it was using the `dataType` field of the
    configured collection, then falling back to the `name` field of the
    collection. This update will just use the `name` field of the collection to
    set the `dataType` field of the granule.

- **CUMULUS-1446**
  - Update the `@cumulus/integration-tests/api/executions.getExecution()`
    function to parse the response and return the execution, rather than return
    the full API response.

- **CUMULUS-1672**
  - The `cumulus` Terraform module in previous releases set a
    `Deployment = var.prefix` tag on all resources that it managed. In this
    release, a `tags` input variable has been added to the `cumulus` Terraform
    module to allow resource tagging to be customized. No default tags will be
    applied to Cumulus-managed resources. To replicate the previous behavior,
    set `tags = { Deployment: var.prefix }` as an input variable for the
    `cumulus` Terraform module.

- **CUMULUS-1684 Migration Instructions**
  - In previous releases, a provider's username and password were encrypted
    using a custom encryption library. That has now been updated to use KMS.
    This release includes a Lambda function named
    `<prefix>-ProviderSecretsMigration`, which will re-encrypt existing
    provider credentials to use KMS. After this release has been deployed, you
    will need to manually invoke that Lambda function using either the AWS CLI
    or AWS Console. It should only need to be successfully run once.
  - Future releases of Cumulus will invoke a
    `<prefix>-VerifyProviderSecretsMigration` Lambda function as part of the
    deployment, which will cause the deployment to fail if the migration
    Lambda has not been run.

- **CUMULUS-1718**
  - The `@cumulus/sf-sns-report` task for reporting mid-workflow updates has been retired.
  This task was used as the `PdrStatusReport` task in our ParsePdr example workflow.
  If you have a ParsePdr or other workflow using this task, use `@cumulus/sf-sqs-report` instead.
  Trying to deploy the old task will result in an error as the cumulus module no longer exports `sf_sns_report_task`.
  - Migration instruction: In your workflow definition, for each step using the old task change:
  `"Resource": "${module.cumulus.sf_sns_report_task.task_arn}"`
  to
  `"Resource": "${module.cumulus.sf_sqs_report_task.task_arn}"`

- **CUMULUS-1755**
  - The `thin_egress_jwt_secret_name` variable for the `tf-modules/cumulus` Terraform module is now **required**. This variable is passed on to the Thin Egress App in `tf-modules/distribution/main.tf`, which uses the keys stored in the secret to sign JWTs. See the [Thin Egress App documentation on how to create a value for this secret](https://github.com/asfadmin/thin-egress-app#setting-up-the-jwt-cookie-secrets).

### Added

- **CUMULUS-1446**
  - Add `@cumulus/common/FileUtils.readJsonFile()` function
  - Add `@cumulus/common/FileUtils.readTextFile()` function
  - Add `@cumulus/integration-tests/api/collections.createCollection()` function
  - Add `@cumulus/integration-tests/api/collections.deleteCollection()` function
  - Add `@cumulus/integration-tests/api/collections.getCollection()` function
  - Add `@cumulus/integration-tests/api/providers.getProvider()` function
  - Add `@cumulus/integration-tests/index.getExecutionOutput()` function
  - Add `@cumulus/integration-tests/index.loadCollection()` function
  - Add `@cumulus/integration-tests/index.loadProvider()` function
  - Add `@cumulus/integration-tests/index.readJsonFilesFromDir()` function

- **CUMULUS-1672**
  - Add a `tags` input variable to the `archive` Terraform module
  - Add a `tags` input variable to the `cumulus` Terraform module
  - Add a `tags` input variable to the `cumulus_ecs_service` Terraform module
  - Add a `tags` input variable to the `data-persistence` Terraform module
  - Add a `tags` input variable to the `distribution` Terraform module
  - Add a `tags` input variable to the `ingest` Terraform module
  - Add a `tags` input variable to the `s3-replicator` Terraform module

- **CUMULUS-1707**
  - Enable logrotate on ECS cluster

- **CUMULUS-1684**
  - Add a `@cumulus/aws-client/KMS` library of KMS-related functions
  - Add `@cumulus/aws-client/S3.getTextObject()`
  - Add `@cumulus/sftp-client` package
  - Create `ProviderSecretsMigration` Lambda function
  - Create `VerifyProviderSecretsMigration` Lambda function

- **CUMULUS-1548**
  - Add ability to put default Cumulus logs in Metrics' ELK stack
  - Add ability to add custom logs to Metrics' ELK Stack

- **CUMULUS-1702**
  - When logs are sent to Metrics' ELK stack, the logs endpoints will return results from there

- **CUMULUS-1459**
  - Async Operations are indexed in Elasticsearch
  - To index any existing async operations you'll need to perform an index from
    database function.

- **CUMULUS-1717**
  - Add `@cumulus/aws-client/deleteAndWaitForDynamoDbTableNotExists`, which
    deletes a DynamoDB table and waits to ensure the table no longer exists
  - Added `publishGranules` Lambda to handle publishing granule messages to SNS when granule records are written to DynamoDB
  - Added `@cumulus/api/models/Granule.storeGranulesFromCumulusMessage` to store granules from a Cumulus message to DynamoDB

- **CUMULUS-1718**
  - Added `@cumulus/sf-sqs-report` task to allow mid-workflow reporting updates.
  - Added `stepfunction_event_reporter_queue_url` and `sf_sqs_report_task` outputs to the `cumulus` module.
  - Added `publishPdrs` Lambda to handle publishing PDR messages to SNS when PDR records are written to DynamoDB.
  - Added `@cumulus/api/models/Pdr.storePdrFromCumulusMessage` to store PDRs from a Cumulus message to DynamoDB.
  - Added `@cumulus/aws-client/parseSQSMessageBody` to parse an SQS message body string into an object.

- **Ability to set custom backend API url in the archive module**
  - Add `api_url` definition in `tf-modules/cumulus/archive.tf`
  - Add `archive_api_url` variable in `tf-modules/cumulus/variables.tf`

- **CUMULUS-1741**
  - Added an optional `elasticsearch_security_group_ids` variable to the
    `data-persistence` Terraform module to allow additional security groups to
    be assigned to the Elasticsearch Domain.

- **CUMULUS-1752**
  - Added `@cumulus/integration-tests/api/distribution.invokeTEADistributionLambda` to simulate a request to the [Thin Egress App](https://github.com/asfadmin/thin-egress-app) by invoking the Lambda and getting a response payload.
  - Added `@cumulus/integration-tests/api/distribution.getTEARequestHeaders` to generate necessary request headers for a request to the Thin Egress App
  - Added `@cumulus/integration-tests/api/distribution.getTEADistributionApiFileStream` to get a response stream for a file served by Thin Egress App
  - Added `@cumulus/integration-tests/api/distribution.getTEADistributionApiRedirect` to get a redirect response from the Thin Egress App

- **CUMULUS-1755**
  - Added `@cumulus/aws-client/CloudFormation.describeCfStack()` to describe a Cloudformation stack
  - Added `@cumulus/aws-client/CloudFormation.getCfStackParameterValues()` to get multiple parameter values for a Cloudformation stack

### Changed

- **CUMULUS-1725**
  - Moved the logic that updates the granule files cache Dynamo table into its
    own Lambda function called `granuleFilesCacheUpdater`.

- **CUMULUS-1736**
  - The `collections` model in the API package now determines the name of a
    collection based on the `name` property, rather than using `dataType` and
    then falling back to `name`.
  - The `@cumulus/integration-tests.loadCollection()` function no longer appends
    the postfix to the end of the collection's `dataType`.
  - The `@cumulus/integration-tests.addCollections()` function no longer appends
    the postfix to the end of the collection's `dataType`.

- **CUMULUS-1672**
  - Add a `retryOptions` parameter to the `@cumulus/aws-client/S3.headObject`
     function, which will retry if the object being queried does not exist.

- **CUMULUS-1446**
  - Mark the `@cumulus/integration-tests/api.addCollectionApi()` function as
    deprecated
  - Mark the `@cumulus/integration-tests/index.listCollections()` function as
    deprecated
  - Mark the `@cumulus/integration-tests/index.listProviders()` function as
    deprecated
  - Mark the `@cumulus/integration-tests/index.rulesList()` function as
    deprecated

- **CUMULUS-1672**
  - Previously, the `cumulus` module defaulted to setting a
    `Deployment = var.prefix` tag on all resources that it managed. In this
    release, the `cumulus` module will now accept a `tags` input variable that
    defines the tags to be assigned to all resources that it manages.
  - Previously, the `data-persistence` module defaulted to setting a
    `Deployment = var.prefix` tag on all resources that it managed. In this
    release, the `data-persistence` module will now accept a `tags` input
    variable that defines the tags to be assigned to all resources that it
    manages.
  - Previously, the `distribution` module defaulted to setting a
    `Deployment = var.prefix` tag on all resources that it managed. In this
    release, the `distribution` module will now accept a `tags` input variable
    that defines the tags to be assigned to all resources that it manages.
  - Previously, the `ingest` module defaulted to setting a
    `Deployment = var.prefix` tag on all resources that it managed. In this
    release, the `ingest` module will now accept a `tags` input variable that
    defines the tags to be assigned to all resources that it manages.
  - Previously, the `s3-replicator` module defaulted to setting a
    `Deployment = var.prefix` tag on all resources that it managed. In this
    release, the `s3-replicator` module will now accept a `tags` input variable
    that defines the tags to be assigned to all resources that it manages.

- **CUMULUS-1684**
  - Update the API package to encrypt provider credentials using KMS instead of
    using RSA keys stored in S3

- **CUMULUS-1717**
  - Changed name of `cwSfExecutionEventToDb` Lambda to `cwSfEventToDbRecords`
  - Updated `cwSfEventToDbRecords` to write granule records to DynamoDB from the incoming Cumulus message

- **CUMULUS-1718**
  - Renamed `cwSfEventToDbRecords` to `sfEventSqsToDbRecords` due to architecture change to being a consumer of an SQS queue of Step Function Cloudwatch events.
  - Updated `sfEventSqsToDbRecords` to write PDR records to DynamoDB from the incoming Cumulus message
  - Moved `data-cookbooks/sns.md` to `data-cookbooks/ingest-notifications.md` and updated it to reflect recent changes.

- **CUMULUS-1748**
  - (S)FTP discovery tasks now use the provider-path as-is instead of forcing it to a relative path.
  - Improved error handling to catch permission denied FTP errors better and log them properly. Workflows will still fail encountering this error and we intend to consider that approach in a future ticket.

- **CUMULUS-1752**
  - Moved class for parsing distribution events to its own file: `@cumulus/api/lib/DistributionEvent.js`
    - Updated `DistributionEvent` to properly parse S3 access logs generated by requests from the [Thin Egress App](https://github.com/asfadmin/thin-egress-app)

- **CUMULUS-1753** - Changes to `@cumulus/ingest/HttpProviderClient.js`:
  - Removed regex filter in `HttpProviderClient.list()` that was used to return only files with an extension between 1 and 4 characters long. `HttpProviderClient.list()` will now return all files linked from the HTTP provider host.

- **CUMULUS-1755**
  - Updated the Thin Egress App module used in `tf-modules/distribution/main.tf` to build 61. [See the release notes](https://github.com/asfadmin/thin-egress-app/releases/tag/tea-build.61).

- **CUMULUS-1757**
  - Update @cumulus/cmr-client CMRSearchConceptQueue to take optional cmrEnvironment parameter

### Deprecated

- **CUMULUS-1684**
  - Deprecate `@cumulus/common/key-pair-provider/S3KeyPairProvider`
  - Deprecate `@cumulus/common/key-pair-provider/S3KeyPairProvider.encrypt()`
  - Deprecate `@cumulus/common/key-pair-provider/S3KeyPairProvider.decrypt()`
  - Deprecate `@cumulus/common/kms/KMS`
  - Deprecate `@cumulus/common/kms/KMS.encrypt()`
  - Deprecate `@cumulus/common/kms/KMS.decrypt()`
  - Deprecate `@cumulus/common/sftp.Sftp`

- **CUMULUS-1717**
  - Deprecate `@cumulus/api/models/Granule.createGranulesFromSns`

- **CUMULUS-1718**
  - Deprecate `@cumulus/sf-sns-report`.
    - This task has been updated to always throw an error directing the user to use `@cumulus/sf-sqs-report` instead. This was done because there is no longer an SNS topic to which to publish, and no consumers to listen to it.

- **CUMULUS-1748**
  - Deprecate `@cumulus/ingest/util.normalizeProviderPath`

- **CUMULUS-1752**
  - Deprecate `@cumulus/integration-tests/api/distribution.getDistributionApiFileStream`
  - Deprecate `@cumulus/integration-tests/api/distribution.getDistributionApiRedirect`
  - Deprecate `@cumulus/integration-tests/api/distribution.invokeApiDistributionLambda`

### Removed

- **CUMULUS-1684**
  - Remove the deployment script that creates encryption keys and stores them to
    S3

- **CUMULUS-1768**
  - Removed API endpoints `stats/histogram` and `stats/average`. All advanced stats needs should be acquired from Cloud Metrics or similarly configured ELK stack.

### Fixed

- **Fix default values for urs_url in variables.tf files**
  - Remove trailing `/` from default `urs_url` values.

- **CUMULUS-1610** - Add the Elasticsearch security group to the EC2 security groups

- **CUMULUS-1740** - `cumulus_meta.workflow_start_time` is now set in Cumulus
  messages

- **CUMULUS-1753** - Fixed `@cumulus/ingest/HttpProviderClient.js` to properly handle HTTP providers with:
  - Multiple link tags (e.g. `<a>`) per line of source code
  - Link tags in uppercase or lowercase (e.g. `<A>`)
  - Links with filepaths in the link target (e.g. `<a href="/path/to/file.txt">`). These files will be returned from HTTP file discovery **as the file name only** (e.g. `file.txt`).

- **CUMULUS-1768**
  - Fix an issue in the stats endpoints in `@cumulus/api` to send back stats for the correct type

## [v1.18.0] 2020-02-03

### BREAKING CHANGES

- **CUMULUS-1686**

  - `ecs_cluster_instance_image_id` is now a _required_ variable of the `cumulus` module, instead of optional.

- **CUMULUS-1698**

  - Change variable `saml_launchpad_metadata_path` to `saml_launchpad_metadata_url` in the `tf-modules/cumulus` Terraform module.

- **CUMULUS-1703**
  - Remove the unused `forceDownload` option from the `sync-granule` tasks's config
  - Remove the `@cumulus/ingest/granule.Discover` class
  - Remove the `@cumulus/ingest/granule.Granule` class
  - Remove the `@cumulus/ingest/pdr.Discover` class
  - Remove the `@cumulus/ingest/pdr.Granule` class
  - Remove the `@cumulus/ingest/parse-pdr.parsePdr` function

### Added

- **CUMULUS-1040**

  - Added `@cumulus/aws-client` package to provide utilities for working with AWS services and the Node.js AWS SDK
  - Added `@cumulus/errors` package which exports error classes for use in Cumulus workflow code
  - Added `@cumulus/integration-tests/sfnStep` to provide utilities for parsing step function execution histories

- **CUMULUS-1102**

  - Adds functionality to the @cumulus/api package for better local testing.
    - Adds data seeding for @cumulus/api's localAPI.
      - seed functions allow adding collections, executions, granules, pdrs, providers, and rules to a Localstack Elasticsearch and DynamoDB via `addCollections`, `addExecutions`, `addGranules`, `addPdrs`, `addProviders`, and `addRules`.
    - Adds `eraseDataStack` function to local API server code allowing resetting of local datastack for testing (ES and DynamoDB).
    - Adds optional parameters to the @cumulus/api bin serve to allow for launching the api without destroying the current data.

- **CUMULUS-1697**

  - Added the `@cumulus/tf-inventory` package that provides command line utilities for managing Terraform resources in your AWS account

- **CUMULUS-1703**

  - Add `@cumulus/aws-client/S3.createBucket` function
  - Add `@cumulus/aws-client/S3.putFile` function
  - Add `@cumulus/common/string.isNonEmptyString` function
  - Add `@cumulus/ingest/FtpProviderClient` class
  - Add `@cumulus/ingest/HttpProviderClient` class
  - Add `@cumulus/ingest/S3ProviderClient` class
  - Add `@cumulus/ingest/SftpProviderClient` class
  - Add `@cumulus/ingest/providerClientUtils.buildProviderClient` function
  - Add `@cumulus/ingest/providerClientUtils.fetchTextFile` function

- **CUMULUS-1731**

  - Add new optional input variables to the Cumulus Terraform module to support TEA upgrade:
    - `thin_egress_cookie_domain` - Valid domain for Thin Egress App cookie
    - `thin_egress_domain_cert_arn` - Certificate Manager SSL Cert ARN for Thin
      Egress App if deployed outside NGAP/CloudFront
    - `thin_egress_download_role_in_region_arn` - ARN for reading of Thin Egress
      App data buckets for in-region requests
    - `thin_egress_jwt_algo` - Algorithm with which to encode the Thin Egress
      App JWT cookie
    - `thin_egress_jwt_secret_name` - Name of AWS secret where keys for the Thin
      Egress App JWT encode/decode are stored
    - `thin_egress_lambda_code_dependency_archive_key` - Thin Egress App - S3
      Key of packaged python modules for lambda dependency layer

- **CUMULUS-1733**
  - Add `discovery-filtering` operator doc to document previously undocumented functionality.

- **CUMULUS-1737**
  - Added the `cumulus-test-cleanup` module to run a nightly cleanup on resources left over from the integration tests run from the `example/spec` directory.

### Changed

- **CUMULUS-1102**

  - Updates `@cumulus/api/auth/testAuth` to use JWT instead of random tokens.
  - Updates the default AMI for the ecs_cluster_instance_image_id.

- **CUMULUS-1622**

  - Mutex class has been deprecated in `@cumulus/common/concurrency` and will be removed in a future release.

- **CUMULUS-1686**

  - Changed `ecs_cluster_instance_image_id` to be a required variable of the `cumulus` module and removed the default value.
    The default was not available across accounts and regions, nor outside of NGAP and therefore not particularly useful.

- **CUMULUS-1688**

  - Updated `@cumulus/aws.receiveSQSMessages` not to replace `message.Body` with a parsed object. This behavior was undocumented and confusing as received messages appeared to contradict AWS docs that state `message.Body` is always a string.
  - Replaced `sf_watcher` CloudWatch rule from `cloudwatch-events.tf` with an EventSourceMapping on `sqs2sf` mapped to the `start_sf` SQS queue (in `event-sources.tf`).
  - Updated `sqs2sf` with an EventSourceMapping handler and unit test.

- **CUMULUS-1698**

  - Change variable `saml_launchpad_metadata_path` to `saml_launchpad_metadata_url` in the `tf-modules/cumulus` Terraform module.
  - Updated `@cumulus/api/launchpadSaml` to download launchpad IDP metadata from configured location when the metadata in s3 is not valid, and to work with updated IDP metadata and SAML response.

- **CUMULUS-1731**
  - Upgrade the version of the Thin Egress App deployed by Cumulus to v48
    - Note: New variables available, see the 'Added' section of this changelog.

### Fixed

- **CUMULUS-1664**

  - Updated `dbIndexer` Lambda to remove hardcoded references to DynamoDB table names.

- **CUMULUS-1733**
  - Fixed granule discovery recursion algorithm used in S/FTP protocols.

### Removed

- **CUMULUS-1481**
  - removed `process` config and output from PostToCmr as it was not required by the task nor downstream steps, and should still be in the output message's `meta` regardless.

### Deprecated

- **CUMULUS-1040**
  - Deprecated the following code. For cases where the code was moved into another package, the new code location is noted:
    - `@cumulus/common/CloudFormationGateway` -> `@cumulus/aws-client/CloudFormationGateway`
    - `@cumulus/common/DynamoDb` -> `@cumulus/aws-client/DynamoDb`
    - `@cumulus/common/errors` -> `@cumulus/errors`
    - `@cumulus/common/StepFunctions` -> `@cumulus/aws-client/StepFunctions`
    - All of the exported functions in `@cumulus/commmon/aws` (moved into `@cumulus/aws-client`), except:
      - `@cumulus/common/aws/isThrottlingException` -> `@cumulus/errors/isThrottlingException`
      - `@cumulus/common/aws/improveStackTrace` (not deprecated)
      - `@cumulus/common/aws/retryOnThrottlingException` (not deprecated)
    - `@cumulus/common/sfnStep/SfnStep.parseStepMessage` -> `@cumulus/integration-tests/sfnStep/SfnStep.parseStepMessage`
    - `@cumulus/common/sfnStep/ActivityStep` -> `@cumulus/integration-tests/sfnStep/ActivityStep`
    - `@cumulus/common/sfnStep/LambdaStep` -> `@cumulus/integration-tests/sfnStep/LambdaStep`
    - `@cumulus/common/string/unicodeEscape` -> `@cumulus/aws-client/StepFunctions.unicodeEscape`
    - `@cumulus/common/util/setErrorStack` -> `@cumulus/aws-client/util/setErrorStack`
    - `@cumulus/ingest/aws/invoke` -> `@cumulus/aws-client/Lambda/invoke`
    - `@cumulus/ingest/aws/CloudWatch.bucketSize`
    - `@cumulus/ingest/aws/CloudWatch.cw`
    - `@cumulus/ingest/aws/ECS.ecs`
    - `@cumulus/ingest/aws/ECS`
    - `@cumulus/ingest/aws/Events.putEvent` -> `@cumulus/aws-client/CloudwatchEvents.putEvent`
    - `@cumulus/ingest/aws/Events.deleteEvent` -> `@cumulus/aws-client/CloudwatchEvents.deleteEvent`
    - `@cumulus/ingest/aws/Events.deleteTarget` -> `@cumulus/aws-client/CloudwatchEvents.deleteTarget`
    - `@cumulus/ingest/aws/Events.putTarget` -> `@cumulus/aws-client/CloudwatchEvents.putTarget`
    - `@cumulus/ingest/aws/SQS.attributes` -> `@cumulus/aws-client/SQS.getQueueAttributes`
    - `@cumulus/ingest/aws/SQS.deleteMessage` -> `@cumulus/aws-client/SQS.deleteSQSMessage`
    - `@cumulus/ingest/aws/SQS.deleteQueue` -> `@cumulus/aws-client/SQS.deleteQueue`
    - `@cumulus/ingest/aws/SQS.getUrl` -> `@cumulus/aws-client/SQS.getQueueUrlByName`
    - `@cumulus/ingest/aws/SQS.receiveMessage` -> `@cumulus/aws-client/SQS.receiveSQSMessages`
    - `@cumulus/ingest/aws/SQS.sendMessage` -> `@cumulus/aws-client/SQS.sendSQSMessage`
    - `@cumulus/ingest/aws/StepFunction.getExecutionStatus` -> `@cumulus/aws-client/StepFunction.getExecutionStatus`
    - `@cumulus/ingest/aws/StepFunction.getExecutionUrl` -> `@cumulus/aws-client/StepFunction.getExecutionUrl`

## [v1.17.0] - 2019-12-31

### BREAKING CHANGES

- **CUMULUS-1498**
  - The `@cumulus/cmrjs.publish2CMR` function expects that the value of its
    `creds.password` parameter is a plaintext password.
  - Rather than using an encrypted password from the `cmr_password` environment
    variable, the `@cumulus/cmrjs.updateCMRMetadata` function now looks for an
    environment variable called `cmr_password_secret_name` and fetches the CMR
    password from that secret in AWS Secrets Manager.
  - The `@cumulus/post-to-cmr` task now expects a
    `config.cmr.passwordSecretName` value, rather than `config.cmr.password`.
    The CMR password will be fetched from that secret in AWS Secrets Manager.

### Added

- **CUMULUS-630**

  - Added support for replaying Kinesis records on a stream into the Cumulus Kinesis workflow triggering mechanism: either all the records, or some time slice delimited by start and end timestamps.
  - Added `/replays` endpoint to the operator API for triggering replays.
  - Added `Replay Kinesis Messages` documentation to Operator Docs.
  - Added `manualConsumer` lambda function to consume a Kinesis stream. Used by the replay AsyncOperation.

- **CUMULUS-1687**
  - Added new API endpoint for listing async operations at `/asyncOperations`
  - All asyncOperations now include the fields `description` and `operationType`. `operationType` can be one of the following. [`Bulk Delete`, `Bulk Granules`, `ES Index`, `Kinesis Replay`]

### Changed

- **CUMULUS-1626**

  - Updates Cumulus to use node10/CMA 1.1.2 for all of its internal lambdas in prep for AWS node 8 EOL

- **CUMULUS-1498**
  - Remove the DynamoDB Users table. The list of OAuth users who are allowed to
    use the API is now stored in S3.
  - The CMR password and Launchpad passphrase are now stored in Secrets Manager

## [v1.16.1] - 2019-12-6

**Please note**:

- The `region` argument to the `cumulus` Terraform module has been removed. You may see a warning or error if you have that variable populated.
- Your workflow tasks should use the following versions of the CMA libraries to utilize new granule, parentArn, asyncOperationId, and stackName fields on the logs:
  - `cumulus-message-adapter-js` version 1.0.10+
  - `cumulus-message-adapter-python` version 1.1.1+
  - `cumulus-message-adapter-java` version 1.2.11+
- The `data-persistence` module no longer manages the creation of an Elasticsearch service-linked role for deploying Elasticsearch to a VPC. Follow the [deployment instructions on preparing your VPC](https://nasa.github.io/cumulus/docs/deployment/deployment-readme#vpc-subnets-and-security-group) for guidance on how to create the Elasticsearch service-linked role manually.
- There is now a `distribution_api_gateway_stage` variable for the `tf-modules/cumulus` Terraform module that will be used as the API gateway stage name used for the distribution API (Thin Egress App)
- Default value for the `urs_url` variable is now `https://uat.urs.earthdata.nasa.gov/` in the `tf-modules/cumulus` and `tf-modules/archive` Terraform modules. So deploying the `cumulus` module without a `urs_url` variable set will integrate your Cumulus deployment with the UAT URS environment.

### Added

- **CUMULUS-1563**

  - Added `custom_domain_name` variable to `tf-modules/data-persistence` module

- **CUMULUS-1654**
  - Added new helpers to `@cumulus/common/execution-history`:
    - `getStepExitedEvent()` returns the `TaskStateExited` event in a workflow execution history after the given step completion/failure event
    - `getTaskExitedEventOutput()` returns the output message for a `TaskStateExited` event in a workflow execution history

### Changed

- **CUMULUS-1578**

  - Updates SAML launchpad configuration to authorize via configured userGroup.
    [See the NASA specific documentation (protected)](https://wiki.earthdata.nasa.gov/display/CUMULUS/Cumulus+SAML+Launchpad+Integration)

- **CUMULUS-1579**

  - Elasticsearch list queries use `match` instead of `term`. `term` had been analyzing the terms and not supporting `-` in the field values.

- **CUMULUS-1619**

  - Adds 4 new keys to `@cumulus/logger` to display granules, parentArn, asyncOperationId, and stackName.
  - Depends on `cumulus-message-adapter-js` version 1.0.10+. Cumulus tasks updated to use this version.

- **CUMULUS-1654**

  - Changed `@cumulus/common/SfnStep.parseStepMessage()` to a static class method

- **CUMULUS-1641**
  - Added `meta.retries` and `meta.visibilityTimeout` properties to sqs-type rule. To create sqs-type rule, you're required to configure a dead-letter queue on your queue.
  - Added `sqsMessageRemover` lambda which removes the message from SQS queue upon successful workflow execution.
  - Updated `sqsMessageConsumer` lambda to not delete message from SQS queue, and to retry the SQS message for configured number of times.

### Removed

- Removed `create_service_linked_role` variable from `tf-modules/data-persistence` module.

- **CUMULUS-1321**
  - The `region` argument to the `cumulus` Terraform module has been removed

### Fixed

- **CUMULUS-1668** - Fixed a race condition where executions may not have been
  added to the database correctly
- **CUMULUS-1654** - Fixed issue with `publishReports` Lambda not including workflow execution error information for failed workflows with a single step
- Fixed `tf-modules/cumulus` module so that the `urs_url` variable is passed on to its invocation of the `tf-modules/archive` module

## [v1.16.0] - 2019-11-15

### Added

- **CUMULUS-1321**

  - A `deploy_distribution_s3_credentials_endpoint` variable has been added to
    the `cumulus` Terraform module. If true, the NGAP-backed S3 credentials
    endpoint will be added to the Thin Egress App's API. Default: true

- **CUMULUS-1544**

  - Updated the `/granules/bulk` endpoint to correctly query Elasticsearch when
    granule ids are not provided.

- **CUMULUS-1580**
  - Added `/granules/bulk` endpoint to `@cumulus/api` to perform bulk actions on granules given either a list of granule ids or an Elasticsearch query and the workflow to perform.

### Changed

- **CUMULUS-1561**

  - Fix the way that we are handling Terraform provider version requirements
  - Pass provider configs into child modules using the method that the
    [Terraform documentation](https://www.terraform.io/docs/configuration/modules.html#providers-within-modules)
    suggests
  - Remove the `region` input variable from the `s3_access_test` Terraform module
  - Remove the `aws_profile` and `aws_region` input variables from the
    `s3-replicator` Terraform module

- **CUMULUS-1639**
  - Because of
    [S3's Data Consistency Model](https://docs.aws.amazon.com/AmazonS3/latest/dev/Introduction.html#BasicsObjects),
    there may be situations where a GET operation for an object can temporarily
    return a `NoSuchKey` response even if that object _has_ been created. The
    `@cumulus/common/aws.getS3Object()` function has been updated to support
    retries if a `NoSuchKey` response is returned by S3. This behavior can be
    enabled by passing a `retryOptions` object to that function. Supported
    values for that object can be found here:
    <https://github.com/tim-kos/node-retry#retryoperationoptions>

### Removed

- **CUMULUS-1559**
  - `logToSharedDestination` has been migrated to the Terraform deployment as `log_api_gateway_to_cloudwatch` and will ONLY apply to egress lambdas.
    Due to the differences in the Terraform deployment model, we cannot support a global log subscription toggle for a configurable subset of lambdas.
    However, setting up your own log forwarding for a Lambda with Terraform is fairly simple, as you will only need to add SubscriptionFilters to your Terraform configuration, one per log group.
    See [the Terraform documentation](https://www.terraform.io/docs/providers/aws/r/cloudwatch_log_subscription_filter.html) for details on how to do this.
    An empty FilterPattern ("") will capture all logs in a group.

## [v1.15.0] - 2019-11-04

### BREAKING CHANGES

- **CUMULUS-1644** - When a workflow execution begins or ends, the workflow
  payload is parsed and any new or updated PDRs or granules referenced in that
  workflow are stored to the Cumulus archive. The defined interface says that a
  PDR in `payload.pdr` will be added to the archive, and any granules in
  `payload.granules` will also be added to the archive. In previous releases,
  PDRs found in `meta.pdr` and granules found in `meta.input_granules` were also
  added to the archive. This caused unexpected behavior and has been removed.
  Only PDRs from `payload.pdr` and granules from `payload.granules` will now be
  added to the Cumulus archive.

- **CUMULUS-1449** - Cumulus now uses a universal workflow template when
  starting a workflow that contains general information specific to the
  deployment, but not specific to the workflow. Workflow task configs must be
  defined using AWS step function parameters. As part of this change,
  `CumulusConfig` has been retired and task configs must now be defined under
  the `cma.task_config` key in the Parameters section of a step function
  definition.

  **Migration instructions**:

  NOTE: These instructions require the use of Cumulus Message Adapter v1.1.x+.
  Please ensure you are using a compatible version before attempting to migrate
  workflow configurations. When defining workflow steps, remove any
  `CumulusConfig` section, as shown below:

  ```yaml
  ParsePdr:
    CumulusConfig:
      provider: "{$.meta.provider}"
      bucket: "{$.meta.buckets.internal.name}"
      stack: "{$.meta.stack}"
  ```

  Instead, use AWS Parameters to pass `task_config` for the task directly into
  the Cumulus Message Adapter:

  ```yaml
  ParsePdr:
    Parameters:
      cma:
        event.$: "$"
        task_config:
          provider: "{$.meta.provider}"
          bucket: "{$.meta.buckets.internal.name}"
          stack: "{$.meta.stack}"
  ```

  In this example, the `cma` key is used to pass parameters to the message
  adapter. Using `task_config` in combination with `event.$: '$'` allows the
  message adapter to process `task_config` as the `config` passed to the Cumulus
  task. See `example/workflows/sips.yml` in the core repository for further
  examples of how to set the Parameters.

  Additionally, workflow configurations for the `QueueGranules` and `QueuePdrs`
  tasks need to be updated:

  - `queue-pdrs` config changes:
    - `parsePdrMessageTemplateUri` replaced with `parsePdrWorkflow`, which is
      the workflow name (i.e. top-level name in `config.yml`, e.g. 'ParsePdr').
    - `internalBucket` and `stackName` configs now required to look up
      configuration from the deployment. Brings the task config in line with
      that of `queue-granules`.
  - `queue-granules` config change: `ingestGranuleMessageTemplateUri` replaced
    with `ingestGranuleWorkflow`, which is the workflow name (e.g.
    'IngestGranule').

- **CUMULUS-1396** - **Workflow steps at the beginning and end of a workflow
  using the `SfSnsReport` Lambda have now been deprecated (e.g. `StartStatus`,
  `StopStatus`) and should be removed from your workflow definitions**. These
  steps were used for publishing ingest notifications and have been replaced by
  an implementation using Cloudwatch events for Step Functions to trigger a
  Lambda that publishes ingest notifications. For further detail on how ingest
  notifications are published, see the notes below on **CUMULUS-1394**. For
  examples of how to update your workflow definitions, see our
  [example workflow definitions](https://github.com/nasa/cumulus/blob/master/example/workflows/).

- **CUMULUS-1470**
  - Remove Cumulus-defined ECS service autoscaling, allowing integrators to
    better customize autoscaling to meet their needs. In order to use
    autoscaling with ECS services, appropriate
    `AWS::ApplicationAutoScaling::ScalableTarget`,
    `AWS::ApplicationAutoScaling::ScalingPolicy`, and `AWS::CloudWatch::Alarm`
    resources should be defined in a kes overrides file. See
    [this example](https://github.com/nasa/cumulus/blob/release-1.15.x/example/overrides/app/cloudformation.template.yml)
    for an example.
  - The following config parameters are no longer used:
    - ecs.services.\<NAME\>.minTasks
    - ecs.services.\<NAME\>.maxTasks
    - ecs.services.\<NAME\>.scaleInActivityScheduleTime
    - ecs.services.\<NAME\>.scaleInAdjustmentPercent
    - ecs.services.\<NAME\>.scaleOutActivityScheduleTime
    - ecs.services.\<NAME\>.scaleOutAdjustmentPercent
    - ecs.services.\<NAME\>.activityName

### Added

- **CUMULUS-1100**

  - Added 30-day retention properties to all log groups that were missing those policies.

- **CUMULUS-1396**

  - Added `@cumulus/common/sfnStep`:
    - `LambdaStep` - A class for retrieving and parsing input and output to Lambda steps in AWS Step Functions
    - `ActivityStep` - A class for retrieving and parsing input and output to ECS activity steps in AWS Step Functions

- **CUMULUS-1574**

  - Added `GET /token` endpoint for SAML authorization when cumulus is protected by Launchpad.
    This lets a user retrieve a token by hand that can be presented to the API.

- **CUMULUS-1625**

  - Added `sf_start_rate` variable to the `ingest` Terraform module, equivalent to `sqs_consumer_rate` in the old model, but will not be automatically applied to custom queues as that was.

- **CUMULUS-1513**
  - Added `sqs`-type rule support in the Cumulus API `@cumulus/api`
  - Added `sqsMessageConsumer` lambda which processes messages from the SQS queues configured in the `sqs` rules.

### Changed

- **CUMULUS-1639**

  - Because of
    [S3's Data Consistency Model](https://docs.aws.amazon.com/AmazonS3/latest/dev/Introduction.html#BasicsObjects),
    there may be situations where a GET operation for an object can temporarily
    return a `NoSuchKey` response even if that object _has_ been created. The
    `@cumulus/common/aws.getS3Object()` function will now retry up to 10 times
    if a `NoSuchKey` response is returned by S3. This can behavior can be
    overridden by passing `{ retries: 0 }` as the `retryOptions` argument.

- **CUMULUS-1449**

  - `queue-pdrs` & `queue-granules` config changes. Details in breaking changes section.
  - Cumulus now uses a universal workflow template when starting workflow that contains general information specific to the deployment, but not specific to the workflow.
  - Changed the way workflow configs are defined, from `CumulusConfig` to a `task_config` AWS Parameter.

- **CUMULUS-1452**

  - Changed the default ECS docker storage drive to `devicemapper`

- **CUMULUS-1453**
  - Removed config schema for `@cumulus/sf-sns-report` task
  - Updated `@cumulus/sf-sns-report` to always assume that it is running as an intermediate step in a workflow, not as the first or last step

### Removed

- **CUMULUS-1449**
  - Retired `CumulusConfig` as part of step function definitions, as this is an artifact of the way Kes parses workflow definitions that was not possible to migrate to Terraform. Use AWS Parameters and the `task_config` key instead. See change note above.
  - Removed individual workflow templates.

### Fixed

- **CUMULUS-1620** - Fixed bug where `message_adapter_version` does not correctly inject the CMA

- **CUMULUS-1396** - Updated `@cumulus/common/StepFunctions.getExecutionHistory()` to recursively fetch execution history when `nextToken` is returned in response

- **CUMULUS-1571** - Updated `@cumulus/common/DynamoDb.get()` to throw any errors encountered when trying to get a record and the record does exist

- **CUMULUS-1452**
  - Updated the EC2 initialization scripts to use full volume size for docker storage
  - Changed the default ECS docker storage drive to `devicemapper`

## [v1.14.5] - 2019-12-30 - [BACKPORT]

### Updated

- **CUMULUS-1626**
  - Updates Cumulus to use node10/CMA 1.1.2 for all of its internal lambdas in prep for AWS node 8 EOL

## [v1.14.4] - 2019-10-28

### Fixed

- **CUMULUS-1632** - Pinned `aws-elasticsearch-connector` package in `@cumulus/api` to version `8.1.3`, since `8.2.0` includes breaking changes

## [v1.14.3] - 2019-10-18

### Fixed

- **CUMULUS-1620** - Fixed bug where `message_adapter_version` does not correctly inject the CMA

- **CUMULUS-1572** - A granule is now included in discovery results even when
  none of its files has a matching file type in the associated collection
  configuration. Previously, if all files for a granule were unmatched by a file
  type configuration, the granule was excluded from the discovery results.
  Further, added support for a `boolean` property
  `ignoreFilesConfigForDiscovery`, which controls how a granule's files are
  filtered at discovery time.

## [v1.14.2] - 2019-10-08

### BREAKING CHANGES

Your Cumulus Message Adapter version should be pinned to `v1.0.13` or lower in your `app/config.yml` using `message_adapter_version: v1.0.13` OR you should use the workflow migration steps below to work with CMA v1.1.1+.

- **CUMULUS-1394** - The implementation of the `SfSnsReport` Lambda requires additional environment variables for integration with the new ingest notification SNS topics. Therefore, **you must update the definition of `SfSnsReport` in your `lambdas.yml` like so**:

```yaml
SfSnsReport:
  handler: index.handler
  timeout: 300
  source: node_modules/@cumulus/sf-sns-report/dist
  tables:
    - ExecutionsTable
  envs:
    execution_sns_topic_arn:
      function: Ref
      value: reportExecutionsSns
    granule_sns_topic_arn:
      function: Ref
      value: reportGranulesSns
    pdr_sns_topic_arn:
      function: Ref
      value: reportPdrsSns
```

- **CUMULUS-1447** -
  The newest release of the Cumulus Message Adapter (v1.1.1) requires that parameterized configuration be used for remote message functionality. Once released, Kes will automatically bring in CMA v1.1.1 without additional configuration.

  **Migration instructions**
  Oversized messages are no longer written to S3 automatically. In order to utilize remote messaging functionality, configure a `ReplaceConfig` AWS Step Function parameter on your CMA task:

  ```yaml
  ParsePdr:
    Parameters:
      cma:
        event.$: "$"
        ReplaceConfig:
          FullMessage: true
  ```

  Accepted fields in `ReplaceConfig` include `MaxSize`, `FullMessage`, `Path` and `TargetPath`.
  See https://github.com/nasa/cumulus-message-adapter/blob/master/CONTRACT.md#remote-message-configuration for full details.

  As this change is backward compatible in Cumulus Core, users wishing to utilize the previous version of the CMA may opt to transition to using a CMA lambda layer, or set `message_adapter_version` in their configuration to a version prior to v1.1.0.

### PLEASE NOTE

- **CUMULUS-1394** - Ingest notifications are now provided via 3 separate SNS topics for executions, granules, and PDRs, instead of a single `sftracker` SNS topic. Whereas the `sftracker` SNS topic received a full Cumulus execution message, the new topics all receive generated records for the given object. The new topics are only published to if the given object exists for the current execution. For a given execution/granule/PDR, **two messages will be received by each topic**: one message indicating that ingest is running and another message indicating that ingest has completed or failed. The new SNS topics are:

  - `reportExecutions` - Receives 1 message per execution
  - `reportGranules` - Receives 1 message per granule in an execution
  - `reportPdrs` - Receives 1 message per PDR

### Added

- **CUMULUS-639**

  - Adds SAML JWT and launchpad token authentication to Cumulus API (configurable)
    - **NOTE** to authenticate with Launchpad ensure your launchpad user_id is in the `<prefix>-UsersTable`
    - when Cumulus configured to protect API via Launchpad:
      - New endpoints
        - `GET /saml/login` - starting point for SAML SSO creates the login request url and redirects to the SAML Identity Provider Service (IDP)
        - `POST /saml/auth` - SAML Assertion Consumer Service. POST receiver from SAML IDP. Validates response, logs the user in, and returns a SAML-based JWT.
    - Disabled endpoints
      - `POST /refresh`
      - Changes authorization worklow:
      - `ensureAuthorized` now presumes the bearer token is a JWT and tries to validate. If the token is malformed, it attempts to validate the token against Launchpad. This allows users to bring their own token as described here https://wiki.earthdata.nasa.gov/display/CUMULUS/Cumulus+API+with+Launchpad+Authentication. But it also allows dashboard users to manually authenticate via Launchpad SAML to receive a Launchpad-based JWT.

- **CUMULUS-1394**
  - Added `Granule.generateGranuleRecord()` method to granules model to generate a granule database record from a Cumulus execution message
  - Added `Pdr.generatePdrRecord()` method to PDRs model to generate a granule database record from a Cumulus execution message
  - Added helpers to `@cumulus/common/message`:
    - `getMessageExecutionName()` - Get the execution name from a Cumulus execution message
    - `getMessageStateMachineArn()` - Get the state machine ARN from a Cumulus execution message
    - `getMessageExecutionArn()` - Get the execution ARN for a Cumulus execution message
    - `getMessageGranules()` - Get the granules from a Cumulus execution message, if any.
  - Added `@cumulus/common/cloudwatch-event/isFailedSfStatus()` to determine if a Step Function status from a Cloudwatch event is a failed status

### Changed

- **CUMULUS-1308**

  - HTTP PUT of a Collection, Provider, or Rule via the Cumulus API now
    performs full replacement of the existing object with the object supplied
    in the request payload. Previous behavior was to perform a modification
    (partial update) by merging the existing object with the (possibly partial)
    object in the payload, but this did not conform to the HTTP standard, which
    specifies PATCH as the means for modifications rather than replacements.

- **CUMULUS-1375**

  - Migrate Cumulus from deprecated Elasticsearch JS client to new, supported one in `@cumulus/api`

- **CUMULUS-1485** Update `@cumulus/cmr-client` to return error message from CMR for validation failures.

- **CUMULUS-1394**

  - Renamed `Execution.generateDocFromPayload()` to `Execution.generateRecord()` on executions model. The method generates an execution database record from a Cumulus execution message.

- **CUMULUS-1432**

  - `logs` endpoint takes the level parameter as a string and not a number
  - Elasticsearch term query generation no longer converts numbers to boolean

- **CUMULUS-1447**

  - Consolidated all remote message handling code into @common/aws
  - Update remote message code to handle updated CMA remote message flags
  - Update example SIPS workflows to utilize Parameterized CMA configuration

- **CUMULUS-1448** Refactor workflows that are mutating cumulus_meta to utilize meta field

- **CUMULUS-1451**

  - Elasticsearch cluster setting `auto_create_index` will be set to false. This had been causing issues in the bootstrap lambda on deploy.

- **CUMULUS-1456**
  - `@cumulus/api` endpoints default error handler uses `boom` package to format errors, which is consistent with other API endpoint errors.

### Fixed

- **CUMULUS-1432** `logs` endpoint filter correctly filters logs by level
- **CUMULUS-1484** `useMessageAdapter` now does not set CUMULUS_MESSAGE_ADAPTER_DIR when `true`

### Removed

- **CUMULUS-1394**
  - Removed `sfTracker` SNS topic. Replaced by three new SNS topics for granule, execution, and PDR ingest notifications.
  - Removed unused functions from `@cumulus/common/aws`:
    - `getGranuleS3Params()`
    - `setGranuleStatus()`

## [v1.14.1] - 2019-08-29

### Fixed

- **CUMULUS-1455**

  - CMR token links updated to point to CMR legacy services rather than echo

- **CUMULUS-1211**
  - Errors thrown during granule discovery are no longer swallowed and ignored.
    Rather, errors are propagated to allow for proper error-handling and
    meaningful messaging.

## [v1.14.0] - 2019-08-22

### PLEASE NOTE

- We have encountered transient lambda service errors in our integration testing. Please handle transient service errors following [these guidelines](https://docs.aws.amazon.com/step-functions/latest/dg/bp-lambda-serviceexception.html). The workflows in the `example/workflows` folder have been updated with retries configured for these errors.

- **CUMULUS-799** added additional IAM permissions to support reading CloudWatch and API Gateway, so **you will have to redeploy your IAM stack.**

- **CUMULUS-800** Several items:

  - **Delete existing API Gateway stages**: To allow enabling of API Gateway logging, Cumulus now creates and manages a Stage resource during deployment. Before upgrading Cumulus, it is necessary to delete the API Gateway stages on both the Backend API and the Distribution API. Instructions are included in the documentation under [Delete API Gateway Stages](https://nasa.github.io/cumulus/docs/additional-deployment-options/delete-api-gateway-stages).

  - **Set up account permissions for API Gateway to write to CloudWatch**: In a one time operation for your AWS account, to enable CloudWatch Logs for API Gateway, you must first grant the API Gateway permission to read and write logs to CloudWatch for your account. The `AmazonAPIGatewayPushToCloudWatchLogs` managed policy (with an ARN of `arn:aws:iam::aws:policy/service-role/AmazonAPIGatewayPushToCloudWatchLogs`) has all the required permissions. You can find a simple how to in the documentation under [Enable API Gateway Logging.](https://nasa.github.io/cumulus/docs/additional-deployment-options/enable-gateway-logging-permissions)

  - **Configure API Gateway to write logs to CloudWatch** To enable execution logging for the distribution API set `config.yaml` `apiConfigs.distribution.logApigatewayToCloudwatch` value to `true`. More information [Enable API Gateway Logs](https://nasa.github.io/cumulus/docs/additional-deployment-options/enable-api-logs)

  - **Configure CloudWatch log delivery**: It is possible to deliver CloudWatch API execution and access logs to a cross-account shared AWS::Logs::Destination. An operator does this by adding the key `logToSharedDestination` to the `config.yml` at the default level with a value of a writable log destination. More information in the documentation under [Configure CloudWatch Logs Delivery.](https://nasa.github.io/cumulus/docs/additional-deployment-options/configure-cloudwatch-logs-delivery)

  - **Additional Lambda Logging**: It is now possible to configure any lambda to deliver logs to a shared subscriptions by setting `logToSharedDestination` to the ARN of a writable location (either an AWS::Logs::Destination or a Kinesis Stream) on any lambda config. Documentation for [Lambda Log Subscriptions](https://nasa.github.io/cumulus/docs/additional-deployment-options/additional-lambda-logging)

  - **Configure S3 Server Access Logs**: If you are running Cumulus in an NGAP environment you may [configure S3 Server Access Logs](https://nasa.github.io/cumulus/docs/next/deployment/server_access_logging) to be delivered to a shared bucket where the Metrics Team will ingest the logs into their ELK stack. Contact the Metrics team for permission and location.

- **CUMULUS-1368** The Cumulus distribution API has been deprecated and is being replaced by ASF's Thin Egress App. By default, the distribution API will not deploy. Please follow [the instructions for deploying and configuring Thin Egress](https://nasa.github.io/cumulus/docs/deployment/thin_egress_app).

To instead continue to deploy and use the legacy Cumulus distribution app, add the following to your `config.yml`:

```yaml
deployDistributionApi: true
```

If you deploy with no distribution app your deployment will succeed but you may encounter errors in your workflows, particularly in the `MoveGranule` task.

- **CUMULUS-1418** Users who are packaging the CMA in their Lambdas outside of Cumulus may need to update their Lambda configuration. Please see `BREAKING CHANGES` below for details.

### Added

- **CUMULUS-642**
  - Adds Launchpad as an authentication option for the Cumulus API.
  - Updated deployment documentation and added [instructions to setup Cumulus API Launchpad authentication](https://wiki.earthdata.nasa.gov/display/CUMULUS/Cumulus+API+with+Launchpad+Authentication)
- **CUMULUS-1418**
  - Adds usage docs/testing of lambda layers (introduced in PR1125), updates Core example tasks to use the updated `cumulus-ecs-task` and a CMA layer instead of kes CMA injection.
  - Added Terraform module to publish CMA as layer to user account.
- **PR1125** - Adds `layers` config option to support deploying Lambdas with layers
- **PR1128** - Added `useXRay` config option to enable AWS X-Ray for Lambdas.
- **CUMULUS-1345**
  - Adds new variables to the app deployment under `cmr`.
  - `cmrEnvironment` values are `SIT`, `UAT`, or `OPS` with `UAT` as the default.
  - `cmrLimit` and `cmrPageSize` have been added as configurable options.
- **CUMULUS-1273**
  - Added lambda function EmsProductMetadataReport to generate EMS Product Metadata report
- **CUMULUS-1226**
  - Added API endpoint `elasticsearch/index-from-database` to index to an Elasticsearch index from the database for recovery purposes and `elasticsearch/indices-status` to check the status of Elasticsearch indices via the API.
- **CUMULUS-824**
  - Added new Collection parameter `reportToEms` to configure whether the collection is reported to EMS
- **CUMULUS-1357**
  - Added new BackendApi endpoint `ems` that generates EMS reports.
- **CUMULUS-1241**
  - Added information about queues with maximum execution limits defined to default workflow templates (`meta.queueExecutionLimits`)
- **CUMULUS-1311**
  - Added `@cumulus/common/message` with various message parsing/preparation helpers
- **CUMULUS-812**

  - Added support for limiting the number of concurrent executions started from a queue. [See the data cookbook](https://nasa.github.io/cumulus/docs/data-cookbooks/throttling-queued-executions) for more information.

- **CUMULUS-1337**

  - Adds `cumulus.stackName` value to the `instanceMetadata` endpoint.

- **CUMULUS-1368**

  - Added `cmrGranuleUrlType` to the `@cumulus/move-granules` task. This determines what kind of links go in the CMR files. The options are `distribution`, `s3`, or `none`, with the default being distribution. If there is no distribution API being used with Cumulus, you must set the value to `s3` or `none`.

- Added `packages/s3-replicator` Terraform module to allow same-region s3 replication to metrics bucket.

- **CUMULUS-1392**

  - Added `tf-modules/report-granules` Terraform module which processes granule ingest notifications received via SNS and stores granule data to a database. The module includes:
    - SNS topic for publishing granule ingest notifications
    - Lambda to process granule notifications and store data
    - IAM permissions for the Lambda
    - Subscription for the Lambda to the SNS topic

- **CUMULUS-1393**

  - Added `tf-modules/report-pdrs` Terraform module which processes PDR ingest notifications received via SNS and stores PDR data to a database. The module includes:
    - SNS topic for publishing PDR ingest notifications
    - Lambda to process PDR notifications and store data
    - IAM permissions for the Lambda
    - Subscription for the Lambda to the SNS topic
  - Added unit tests for `@cumulus/api/models/pdrs.createPdrFromSns()`

- **CUMULUS-1400**

  - Added `tf-modules/report-executions` Terraform module which processes workflow execution information received via SNS and stores it to a database. The module includes:
    - SNS topic for publishing execution data
    - Lambda to process and store execution data
    - IAM permissions for the Lambda
    - Subscription for the Lambda to the SNS topic
  - Added `@cumulus/common/sns-event` which contains helpers for SNS events:
    - `isSnsEvent()` returns true if event is from SNS
    - `getSnsEventMessage()` extracts and parses the message from an SNS event
    - `getSnsEventMessageObject()` extracts and parses message object from an SNS event
  - Added `@cumulus/common/cloudwatch-event` which contains helpers for Cloudwatch events:
    - `isSfExecutionEvent()` returns true if event is from Step Functions
    - `isTerminalSfStatus()` determines if a Step Function status from a Cloudwatch event is a terminal status
    - `getSfEventStatus()` gets the Step Function status from a Cloudwatch event
    - `getSfEventDetailValue()` extracts a Step Function event detail field from a Cloudwatch event
    - `getSfEventMessageObject()` extracts and parses Step Function detail object from a Cloudwatch event

- **CUMULUS-1429**

  - Added `tf-modules/data-persistence` Terraform module which includes resources for data persistence in Cumulus:
    - DynamoDB tables
    - Elasticsearch with optional support for VPC
    - Cloudwatch alarm for number of Elasticsearch nodes

- **CUMULUS-1379** CMR Launchpad Authentication
  - Added `launchpad` configuration to `@cumulus/deployment/app/config.yml`, and cloudformation templates, workflow message, lambda configuration, api endpoint configuration
  - Added `@cumulus/common/LaunchpadToken` and `@cumulus/common/launchpad` to provide methods to get token and validate token
  - Updated lambdas to use Launchpad token for CMR actions (ingest and delete granules)
  - Updated deployment documentation and added [instructions to setup CMR client for Launchpad authentication](https://wiki.earthdata.nasa.gov/display/CUMULUS/CMR+Launchpad+Authentication)

## Changed

- **CUMULUS-1232**

  - Added retries to update `@cumulus/cmr-client` `updateToken()`

- **CUMULUS-1245 CUMULUS-795**

  - Added additional `ems` configuration parameters for sending the ingest reports to EMS
  - Added functionality to send daily ingest reports to EMS

- **CUMULUS-1241**

  - Removed the concept of "priority levels" and added ability to define a number of maximum concurrent executions per SQS queue
  - Changed mapping of Cumulus message properties for the `sqs2sfThrottle` lambda:
    - Queue name is read from `cumulus_meta.queueName`
    - Maximum executions for the queue is read from `meta.queueExecutionLimits[queueName]`, where `queueName` is `cumulus_meta.queueName`
  - Changed `sfSemaphoreDown` lambda to only attempt decrementing semaphores when:
    - the message is for a completed/failed/aborted/timed out workflow AND
    - `cumulus_meta.queueName` exists on the Cumulus message AND
    - An entry for the queue name (`cumulus_meta.queueName`) exists in the the object `meta.queueExecutionLimits` on the Cumulus message

- **CUMULUS-1338**

  - Updated `sfSemaphoreDown` lambda to be triggered via AWS Step Function Cloudwatch events instead of subscription to `sfTracker` SNS topic

- **CUMULUS-1311**

  - Updated `@cumulus/queue-granules` to set `cumulus_meta.queueName` for queued execution messages
  - Updated `@cumulus/queue-pdrs` to set `cumulus_meta.queueName` for queued execution messages
  - Updated `sqs2sfThrottle` lambda to immediately decrement queue semaphore value if dispatching Step Function execution throws an error

- **CUMULUS-1362**

  - Granule `processingStartTime` and `processingEndTime` will be set to the execution start time and end time respectively when there is no sync granule or post to cmr task present in the workflow

- **CUMULUS-1400**
  - Deprecated `@cumulus/ingest/aws/getExecutionArn`. Use `@cumulus/common/aws/getExecutionArn` instead.

### Fixed

- **CUMULUS-1439**

  - Fix bug with rule.logEventArn deletion on Kinesis rule update and fix unit test to verify

- **CUMULUS-796**

  - Added production information (collection ShortName and Version, granuleId) to EMS distribution report
  - Added functionality to send daily distribution reports to EMS

- **CUMULUS-1319**

  - Fixed a bug where granule ingest times were not being stored to the database

- **CUMULUS-1356**

  - The `Collection` model's `delete` method now _removes_ the specified item
    from the collection config store that was inserted by the `create` method.
    Previously, this behavior was missing.

- **CUMULUS-1374**
  - Addressed audit concerns (https://www.npmjs.com/advisories/782) in api package

### BREAKING CHANGES

### Changed

- **CUMULUS-1418**
  - Adding a default `cmaDir` key to configuration will cause `CUMULUS_MESSAGE_ADAPTER_DIR` to be set by default to `/opt` for any Lambda not setting `useCma` to true, or explicitly setting the CMA environment variable. In lambdas that package the CMA independently of the Cumulus packaging. Lambdas manually packaging the CMA should have their Lambda configuration updated to set the CMA path, or alternately if not using the CMA as a Lambda layer in this deployment set `cmaDir` to `./cumulus-message-adapter`.

### Removed

- **CUMULUS-1337**

  - Removes the S3 Access Metrics package added in CUMULUS-799

- **PR1130**
  - Removed code deprecated since v1.11.1:
    - Removed `@cumulus/common/step-functions`. Use `@cumulus/common/StepFunctions` instead.
    - Removed `@cumulus/api/lib/testUtils.fakeFilesFactory`. Use `@cumulus/api/lib/testUtils.fakeFileFactory` instead.
    - Removed `@cumulus/cmrjs/cmr` functions: `searchConcept`, `ingestConcept`, `deleteConcept`. Use the functions in `@cumulus/cmr-client` instead.
    - Removed `@cumulus/ingest/aws.getExecutionHistory`. Use `@cumulus/common/StepFunctions.getExecutionHistory` instead.

## [v1.13.5] - 2019-08-29 - [BACKPORT]

### Fixed

- **CUMULUS-1455** - CMR token links updated to point to CMR legacy services rather than echo

## [v1.13.4] - 2019-07-29

- **CUMULUS-1411** - Fix deployment issue when using a template override

## [v1.13.3] - 2019-07-26

- **CUMULUS-1345** Full backport of CUMULUS-1345 features - Adds new variables to the app deployment under `cmr`.
  - `cmrEnvironment` values are `SIT`, `UAT`, or `OPS` with `UAT` as the default.
  - `cmrLimit` and `cmrPageSize` have been added as configurable options.

## [v1.13.2] - 2019-07-25

- Re-release of v1.13.1 to fix broken npm packages.

## [v1.13.1] - 2019-07-22

- **CUMULUS-1374** - Resolve audit compliance with lodash version for api package subdependency
- **CUMULUS-1412** - Resolve audit compliance with googleapi package
- **CUMULUS-1345** - Backported CMR environment setting in getUrl to address immediate user need. CMR_ENVIRONMENT can now be used to set the CMR environment to OPS/SIT

## [v1.13.0] - 2019-5-20

### PLEASE NOTE

**CUMULUS-802** added some additional IAM permissions to support ECS autoscaling, so **you will have to redeploy your IAM stack.**
As a result of the changes for **CUMULUS-1193**, **CUMULUS-1264**, and **CUMULUS-1310**, **you must delete your existing stacks (except IAM) before deploying this version of Cumulus.**
If running Cumulus within a VPC and extended downtime is acceptable, we recommend doing this at the end of the day to allow AWS backend resources and network interfaces to be cleaned up overnight.

### BREAKING CHANGES

- **CUMULUS-1228**

  - The default AMI used by ECS instances is now an NGAP-compliant AMI. This
    will be a breaking change for non-NGAP deployments. If you do not deploy to
    NGAP, you will need to find the AMI ID of the
    [most recent Amazon ECS-optimized AMI](https://docs.aws.amazon.com/AmazonECS/latest/developerguide/ecs-optimized_AMI.html),
    and set the `ecs.amiid` property in your config. Instructions for finding
    the most recent NGAP AMI can be found using
    [these instructions](https://wiki.earthdata.nasa.gov/display/ESKB/Select+an+NGAP+Created+AMI).

- **CUMULUS-1310**

  - Database resources (DynamoDB, ElasticSearch) have been moved to an independent `db` stack.
    Migrations for this version will need to be user-managed. (e.g. [elasticsearch](https://docs.aws.amazon.com/elasticsearch-service/latest/developerguide/es-version-migration.html#snapshot-based-migration) and [dynamoDB](https://docs.aws.amazon.com/datapipeline/latest/DeveloperGuide/dp-template-exports3toddb.html)).
    Order of stack deployment is `iam` -> `db` -> `app`.
  - All stacks can now be deployed using a single `config.yml` file, i.e.: `kes cf deploy --kes-folder app --template node_modules/@cumulus/deployment/[iam|db|app] [...]`
    Backwards-compatible. For development, please re-run `npm run bootstrap` to build new `kes` overrides.
    Deployment docs have been updated to show how to deploy a single-config Cumulus instance.
  - `params` have been moved: Nest `params` fields under `app`, `db` or `iam` to override all Parameters for a particular stack's cloudformation template. Backwards-compatible with multi-config setups.
  - `stackName` and `stackNameNoDash` have been retired. Use `prefix` and `prefixNoDash` instead.
  - The `iams` section in `app/config.yml` IAM roles has been deprecated as a user-facing parameter,
    _unless_ your IAM role ARNs do not match the convention shown in `@cumulus/deployment/app/config.yml`
  - The `vpc.securityGroup` will need to be set with a pre-existing security group ID to use Cumulus in a VPC. Must allow inbound HTTP(S) (Port 443).

- **CUMULUS-1212**

  - `@cumulus/post-to-cmr` will now fail if any granules being processed are missing a metadata file. You can set the new config option `skipMetaCheck` to `true` to pass post-to-cmr without a metadata file.

- **CUMULUS-1232**

  - `@cumulus/sync-granule` will no longer silently pass if no checksum data is provided. It will use input
    from the granule object to:
    - Verify checksum if `checksumType` and `checksumValue` are in the file record OR a checksum file is provided
      (throws `InvalidChecksum` on fail), else log warning that no checksum is available.
    - Then, verify synced S3 file size if `file.size` is in the file record (throws `UnexpectedFileSize` on fail),
      else log warning that no file size is available.
    - Pass the step.

- **CUMULUS-1264**

  - The Cloudformation templating and deployment configuration has been substantially refactored.
    - `CumulusApiDefault` nested stack resource has been renamed to `CumulusApiDistribution`
    - `CumulusApiV1` nested stack resource has been renamed to `CumulusApiBackend`
  - The `urs: true` config option for when defining your lambdas (e.g. in `lambdas.yml`) has been deprecated. There are two new options to replace it:
    - `urs_redirect: 'token'`: This will expose a `TOKEN_REDIRECT_ENDPOINT` environment variable to your lambda that references the `/token` endpoint on the Cumulus backend API
    - `urs_redirect: 'distribution'`: This will expose a `DISTRIBUTION_REDIRECT_ENDPOINT` environment variable to your lambda that references the `/redirect` endpoint on the Cumulus distribution API

- **CUMULUS-1193**

  - The elasticsearch instance is moved behind the VPC.
  - Your account will need an Elasticsearch Service Linked role. This is a one-time setup for the account. You can follow the instructions to use the AWS console or AWS CLI [here](https://docs.aws.amazon.com/IAM/latest/UserGuide/using-service-linked-roles.html) or use the following AWS CLI command: `aws iam create-service-linked-role --aws-service-name es.amazonaws.com`

- **CUMULUS-802**

  - ECS `maxInstances` must be greater than `minInstances`. If you use defaults, no change is required.

- **CUMULUS-1269**
  - Brought Cumulus data models in line with CNM JSON schema:
    - Renamed file object `fileType` field to `type`
    - Renamed file object `fileSize` field to `size`
    - Renamed file object `checksumValue` field to `checksum` where not already done.
    - Added `ancillary` and `linkage` type support to file objects.

### Added

- **CUMULUS-799**

  - Added an S3 Access Metrics package which will take S3 Server Access Logs and
    write access metrics to CloudWatch

- **CUMULUS-1242** - Added `sqs2sfThrottle` lambda. The lambda reads SQS messages for queued executions and uses semaphores to only start new executions if the maximum number of executions defined for the priority key (`cumulus_meta.priorityKey`) has not been reached. Any SQS messages that are read but not used to start executions remain in the queue.

- **CUMULUS-1240**

  - Added `sfSemaphoreDown` lambda. This lambda receives SNS messages and for each message it decrements the semaphore used to track the number of running executions if:
    - the message is for a completed/failed workflow AND
    - the message contains a level of priority (`cumulus_meta.priorityKey`)
  - Added `sfSemaphoreDown` lambda as a subscriber to the `sfTracker` SNS topic

- **CUMULUS-1265**

  - Added `apiConfigs` configuration option to configure API Gateway to be private
  - All internal lambdas configured to run inside the VPC by default
  - Removed references to `NoVpc` lambdas from documentation and `example` folder.

- **CUMULUS-802**
  - Adds autoscaling of ECS clusters
  - Adds autoscaling of ECS services that are handling StepFunction activities

## Changed

- Updated `@cumulus/ingest/http/httpMixin.list()` to trim trailing spaces on discovered filenames

- **CUMULUS-1310**

  - Database resources (DynamoDB, ElasticSearch) have been moved to an independent `db` stack.
    This will enable future updates to avoid affecting database resources or requiring migrations.
    Migrations for this version will need to be user-managed.
    (e.g. [elasticsearch](https://docs.aws.amazon.com/elasticsearch-service/latest/developerguide/es-version-migration.html#snapshot-based-migration) and [dynamoDB](https://docs.aws.amazon.com/datapipeline/latest/DeveloperGuide/dp-template-exports3toddb.html)).
    Order of stack deployment is `iam` -> `db` -> `app`.
  - All stacks can now be deployed using a single `config.yml` file, i.e.: `kes cf deploy --kes-folder app --template node_modules/@cumulus/deployment/[iam|db|app] [...]`
    Backwards-compatible. Please re-run `npm run bootstrap` to build new `kes` overrides.
    Deployment docs have been updated to show how to deploy a single-config Cumulus instance.
  - `params` fields should now be nested under the stack key (i.e. `app`, `db` or `iam`) to provide Parameters for a particular stack's cloudformation template,
    for use with single-config instances. Keys _must_ match the name of the deployment package folder (`app`, `db`, or `iam`).
    Backwards-compatible with multi-config setups.
  - `stackName` and `stackNameNoDash` have been retired as user-facing config parameters. Use `prefix` and `prefixNoDash` instead.
    This will be used to create stack names for all stacks in a single-config use case.
    `stackName` may still be used as an override in multi-config usage, although this is discouraged.
    Warning: overriding the `db` stack's `stackName` will require you to set `dbStackName` in your `app/config.yml`.
    This parameter is required to fetch outputs from the `db` stack to reference in the `app` stack.
  - The `iams` section in `app/config.yml` IAM roles has been retired as a user-facing parameter,
    _unless_ your IAM role ARNs do not match the convention shown in `@cumulus/deployment/app/config.yml`
    In that case, overriding `iams` in your own config is recommended.
  - `iam` and `db` `cloudformation.yml` file names will have respective prefixes (e.g `iam.cloudformation.yml`).
  - Cumulus will now only attempt to create reconciliation reports for buckets of the `private`, `public` and `protected` types.
  - Cumulus will no longer set up its own security group.
    To pass a pre-existing security group for in-VPC deployments as a parameter to the Cumulus template, populate `vpc.securityGroup` in `config.yml`.
    This security group must allow inbound HTTP(S) traffic (Port 443). SSH traffic (Port 22) must be permitted for SSH access to ECS instances.
  - Deployment docs have been updated with examples for the new deployment model.

- **CUMULUS-1236**

  - Moves access to public files behind the distribution endpoint. Authentication is not required, but direct http access has been disallowed.

- **CUMULUS-1223**

  - Adds unauthenticated access for public bucket files to the Distribution API. Public files should be requested the same way as protected files, but for public files a redirect to a self-signed S3 URL will happen without requiring authentication with Earthdata login.

- **CUMULUS-1232**

  - Unifies duplicate handling in `ingest/granule.handleDuplicateFile` for maintainability.
  - Changed `ingest/granule.ingestFile` and `move-granules/index.moveFileRequest` to use new function.
  - Moved file versioning code to `ingest/granule.moveGranuleFileWithVersioning`
  - `ingest/granule.verifyFile` now also tests `file.size` for verification if it is in the file record and throws
    `UnexpectedFileSize` error for file size not matching input.
  - `ingest/granule.verifyFile` logs warnings if checksum and/or file size are not available.

- **CUMULUS-1193**

  - Moved reindex CLI functionality to an API endpoint. See [API docs](https://nasa.github.io/cumulus-api/#elasticsearch-1)

- **CUMULUS-1207**
  - No longer disable lambda event source mappings when disabling a rule

### Fixed

- Updated Lerna publish script so that published Cumulus packages will pin their dependencies on other Cumulus packages to exact versions (e.g. `1.12.1` instead of `^1.12.1`)

- **CUMULUS-1203**

  - Fixes IAM template's use of intrinsic functions such that IAM template overrides now work with kes

- **CUMULUS-1268**
  - Deployment will not fail if there are no ES alarms or ECS services

## [v1.12.1] - 2019-4-8

## [v1.12.0] - 2019-4-4

Note: There was an issue publishing 1.12.0. Upgrade to 1.12.1.

### BREAKING CHANGES

- **CUMULUS-1139**

  - `granule.applyWorkflow` uses the new-style granule record as input to workflows.

- **CUMULUS-1171**

  - Fixed provider handling in the API to make it consistent between protocols.
    NOTE: This is a breaking change. When applying this upgrade, users will need to:
    1. Disable all workflow rules
    2. Update any `http` or `https` providers so that the host field only
       contains a valid hostname or IP address, and the port field contains the
       provider port.
    3. Perform the deployment
    4. Re-enable workflow rules

- **CUMULUS-1176**:

  - `@cumulus/move-granules` input expectations have changed. `@cumulus/files-to-granules` is a new intermediate task to perform input translation in the old style.
    See the Added and Changed sections of this release changelog for more information.

- **CUMULUS-670**

  - The behavior of ParsePDR and related code has changed in this release. PDRs with FILE_TYPEs that do not conform to the PDR ICD (+ TGZ) (https://cdn.earthdata.nasa.gov/conduit/upload/6376/ESDS-RFC-030v1.0.pdf) will fail to parse.

- **CUMULUS-1208**
  - The granule object input to `@cumulus/queue-granules` will now be added to ingest workflow messages **as is**. In practice, this means that if you are using `@cumulus/queue-granules` to trigger ingest workflows and your granule objects input have invalid properties, then your ingest workflows will fail due to schema validation errors.

### Added

- **CUMULUS-777**
  - Added new cookbook entry on configuring Cumulus to track ancillary files.
- **CUMULUS-1183**
  - Kes overrides will now abort with a warning if a workflow step is configured without a corresponding
    lambda configuration
- **CUMULUS-1223**

  - Adds convenience function `@cumulus/common/bucketsConfigJsonObject` for fetching stack's bucket configuration as an object.

- **CUMULUS-853**
  - Updated FakeProcessing example lambda to include option to generate fake browse
  - Added feature documentation for ancillary metadata export, a new cookbook entry describing a workflow with ancillary metadata generation(browse), and related task definition documentation
- **CUMULUS-805**
  - Added a CloudWatch alarm to check running ElasticSearch instances, and a CloudWatch dashboard to view the health of ElasticSearch
  - Specify `AWS_REGION` in `.env` to be used by deployment script
- **CUMULUS-803**
  - Added CloudWatch alarms to check running tasks of each ECS service, and add the alarms to CloudWatch dashboard
- **CUMULUS-670**
  - Added Ancillary Metadata Export feature (see https://nasa.github.io/cumulus/docs/features/ancillary_metadata for more information)
  - Added new Collection file parameter "fileType" that allows configuration of workflow granule file fileType
- **CUMULUS-1184** - Added kes logging output to ensure we always see the state machine reference before failures due to configuration
- **CUMULUS-1105** - Added a dashboard endpoint to serve the dashboard from an S3 bucket
- **CUMULUS-1199** - Moves `s3credentials` endpoint from the backend to the distribution API.
- **CUMULUS-666**
  - Added `@api/endpoints/s3credentials` to allow EarthData Login authorized users to retrieve temporary security credentials for same-region direct S3 access.
- **CUMULUS-671**
  - Added `@packages/integration-tests/api/distribution/getDistributionApiS3SignedUrl()` to return the S3 signed URL for a file protected by the distribution API
- **CUMULUS-672**
  - Added `cmrMetadataFormat` and `cmrConceptId` to output for individual granules from `@cumulus/post-to-cmr`. `cmrMetadataFormat` will be read from the `cmrMetadataFormat` generated for each granule in `@cumulus/cmrjs/publish2CMR()`
  - Added helpers to `@packages/integration-tests/api/distribution`:
    - `getDistributionApiFileStream()` returns a stream to download files protected by the distribution API
    - `getDistributionFileUrl()` constructs URLs for requesting files from the distribution API
- **CUMULUS-1185** `@cumulus/api/models/Granule.removeGranuleFromCmrByGranule` to replace `@cumulus/api/models/Granule.removeGranuleFromCmr` and use the Granule UR from the CMR metadata to remove the granule from CMR

- **CUMULUS-1101**

  - Added new `@cumulus/checksum` package. This package provides functions to calculate and validate checksums.
  - Added new checksumming functions to `@cumulus/common/aws`: `calculateS3ObjectChecksum` and `validateS3ObjectChecksum`, which depend on the `checksum` package.

- CUMULUS-1171

  - Added `@cumulus/common` API documentation to `packages/common/docs/API.md`
  - Added an `npm run build-docs` task to `@cumulus/common`
  - Added `@cumulus/common/string#isValidHostname()`
  - Added `@cumulus/common/string#match()`
  - Added `@cumulus/common/string#matches()`
  - Added `@cumulus/common/string#toLower()`
  - Added `@cumulus/common/string#toUpper()`
  - Added `@cumulus/common/URLUtils#buildURL()`
  - Added `@cumulus/common/util#isNil()`
  - Added `@cumulus/common/util#isNull()`
  - Added `@cumulus/common/util#isUndefined()`
  - Added `@cumulus/common/util#negate()`

- **CUMULUS-1176**

  - Added new `@cumulus/files-to-granules` task to handle converting file array output from `cumulus-process` tasks into granule objects.
    Allows simplification of `@cumulus/move-granules` and `@cumulus/post-to-cmr`, see Changed section for more details.

- CUMULUS-1151 Compare the granule holdings in CMR with Cumulus' internal data store
- CUMULUS-1152 Compare the granule file holdings in CMR with Cumulus' internal data store

### Changed

- **CUMULUS-1216** - Updated `@cumulus/ingest/granule/ingestFile` to download files to expected staging location.
- **CUMULUS-1208** - Updated `@cumulus/ingest/queue/enqueueGranuleIngestMessage()` to not transform granule object passed to it when building an ingest message
- **CUMULUS-1198** - `@cumulus/ingest` no longer enforces any expectations about whether `provider_path` contains a leading slash or not.
- **CUMULUS-1170**
  - Update scripts and docs to use `npm` instead of `yarn`
  - Use `package-lock.json` files to ensure matching versions of npm packages
  - Update CI builds to use `npm ci` instead of `npm install`
- **CUMULUS-670**
  - Updated ParsePDR task to read standard PDR types+ (+ tgz as an external customer requirement) and add a fileType to granule-files on Granule discovery
  - Updated ParsePDR to fail if unrecognized type is used
  - Updated all relevant task schemas to include granule->files->filetype as a string value
  - Updated tests/test fixtures to include the fileType in the step function/task inputs and output validations as needed
  - Updated MoveGranules task to handle incoming configuration with new "fileType" values and to add them as appropriate to the lambda output.
  - Updated DiscoverGranules step/related workflows to read new Collection file parameter fileType that will map a discovered file to a workflow fileType
  - Updated CNM parser to add the fileType to the defined granule file fileType on ingest and updated integration tests to verify/validate that behavior
  - Updated generateEcho10XMLString in cmr-utils.js to use a map/related library to ensure order as CMR requires ordering for their online resources.
  - Updated post-to-cmr task to appropriately export CNM filetypes to CMR in echo10/UMM exports
- **CUMULUS-1139** - Granules stored in the API contain a `files` property. That schema has been greatly
  simplified and now better matches the CNM format.
  - The `name` property has been renamed to `fileName`.
  - The `filepath` property has been renamed to `key`.
  - The `checksumValue` property has been renamed to `checksum`.
  - The `path` property has been removed.
  - The `url_path` property has been removed.
  - The `filename` property (which contained an `s3://` URL) has been removed, and the `bucket`
    and `key` properties should be used instead. Any requests sent to the API containing a `granule.files[].filename`
    property will be rejected, and any responses coming back from the API will not contain that
    `filename` property.
  - A `source` property has been added, which is a URL indicating the original source of the file.
  - `@cumulus/ingest/granule.moveGranuleFiles()` no longer includes a `filename` field in its
    output. The `bucket` and `key` fields should be used instead.
- **CUMULUS-672**

  - Changed `@cumulus/integration-tests/api/EarthdataLogin.getEarthdataLoginRedirectResponse` to `@cumulus/integration-tests/api/EarthdataLogin.getEarthdataAccessToken`. The new function returns an access response from Earthdata login, if successful.
  - `@cumulus/integration-tests/cmr/getOnlineResources` now accepts an object of options, including `cmrMetadataFormat`. Based on the `cmrMetadataFormat`, the function will correctly retrieve the online resources for each metadata format (ECHO10, UMM-G)

- **CUMULUS-1101**

  - Moved `@cumulus/common/file/getFileChecksumFromStream` into `@cumulus/checksum`, and renamed it to `generateChecksumFromStream`.
    This is a breaking change for users relying on `@cumulus/common/file/getFileChecksumFromStream`.
  - Refactored `@cumulus/ingest/Granule` to depend on new `common/aws` checksum functions and remove significantly present checksumming code.
    - Deprecated `@cumulus/ingest/granule.validateChecksum`. Replaced with `@cumulus/ingest/granule.verifyFile`.
    - Renamed `granule.getChecksumFromFile` to `granule.retrieveSuppliedFileChecksumInformation` to be more accurate.
  - Deprecated `@cumulus/common/aws.checksumS3Objects`. Use `@cumulus/common/aws.calculateS3ObjectChecksum` instead.

- CUMULUS-1171

  - Fixed provider handling in the API to make it consistent between protocols.
    Before this change, FTP providers were configured using the `host` and
    `port` properties. HTTP providers ignored `port` and `protocol`, and stored
    an entire URL in the `host` property. Updated the API to only accept valid
    hostnames or IP addresses in the `provider.host` field. Updated ingest code
    to properly build HTTP and HTTPS URLs from `provider.protocol`,
    `provider.host`, and `provider.port`.
  - The default provider port was being set to 21, no matter what protocol was
    being used. Removed that default.

- **CUMULUS-1176**

  - `@cumulus/move-granules` breaking change:
    Input to `move-granules` is now expected to be in the form of a granules object (i.e. `{ granules: [ { ... }, { ... } ] }`);
    For backwards compatibility with array-of-files outputs from processing steps, use the new `@cumulus/files-to-granules` task as an intermediate step.
    This task will perform the input translation. This change allows `move-granules` to be simpler and behave more predictably.
    `config.granuleIdExtraction` and `config.input_granules` are no longer needed/used by `move-granules`.
  - `@cumulus/post-to-cmr`: `config.granuleIdExtraction` is no longer needed/used by `post-to-cmr`.

- CUMULUS-1174
  - Better error message and stacktrace for S3KeyPairProvider error reporting.

### Fixed

- **CUMULUS-1218** Reconciliation report will now scan only completed granules.
- `@cumulus/api` files and granules were not getting indexed correctly because files indexing was failing in `db-indexer`
- `@cumulus/deployment` A bug in the Cloudformation template was preventing the API from being able to be launched in a VPC, updated the IAM template to give the permissions to be able to run the API in a VPC

### Deprecated

- `@cumulus/api/models/Granule.removeGranuleFromCmr`, instead use `@cumulus/api/models/Granule.removeGranuleFromCmrByGranule`
- `@cumulus/ingest/granule.validateChecksum`, instead use `@cumulus/ingest/granule.verifyFile`
- `@cumulus/common/aws.checksumS3Objects`, instead use `@cumulus/common/aws.calculateS3ObjectChecksum`
- `@cumulus/cmrjs`: `getGranuleId` and `getCmrFiles` are deprecated due to changes in input handling.

## [v1.11.3] - 2019-3-5

### Added

- **CUMULUS-1187** - Added `@cumulus/ingest/granule/duplicateHandlingType()` to determine how duplicate files should be handled in an ingest workflow

### Fixed

- **CUMULUS-1187** - workflows not respecting the duplicate handling value specified in the collection
- Removed refreshToken schema requirement for OAuth

## [v1.11.2] - 2019-2-15

### Added

- CUMULUS-1169
  - Added a `@cumulus/common/StepFunctions` module. It contains functions for querying the AWS
    StepFunctions API. These functions have the ability to retry when a ThrottlingException occurs.
  - Added `@cumulus/common/aws.retryOnThrottlingException()`, which will wrap a function in code to
    retry on ThrottlingExceptions.
  - Added `@cumulus/common/test-utils.throttleOnce()`, which will cause a function to return a
    ThrottlingException the first time it is called, then return its normal result after that.
- CUMULUS-1103 Compare the collection holdings in CMR with Cumulus' internal data store
- CUMULUS-1099 Add support for UMMG JSON metadata versions > 1.4.
  - If a version is found in the metadata object, that version is used for processing and publishing to CMR otherwise, version 1.4 is assumed.
- CUMULUS-678
  - Added support for UMMG json v1.4 metadata files.
    `reconcileCMRMetadata` added to `@cumulus/cmrjs` to update metadata record with new file locations.
    `@cumulus/common/errors` adds two new error types `CMRMetaFileNotFound` and `InvalidArgument`.
    `@cumulus/common/test-utils` adds new function `randomId` to create a random string with id to help in debugging.
    `@cumulus/common/BucketsConfig` adds a new helper class `BucketsConfig` for working with bucket stack configuration and bucket names.
    `@cumulus/common/aws` adds new function `s3PutObjectTagging` as a convenience for the aws [s3().putObjectTagging](https://docs.aws.amazon.com/AWSJavaScriptSDK/latest/AWS/S3.html#putObjectTagging-property) function.
    `@cumulus/cmrjs` Adds: - `isCMRFile` - Identify an echo10(xml) or UMMG(json) metadata file. - `metadataObjectFromCMRFile` Read and parse CMR XML file from s3. - `updateCMRMetadata` Modify a cmr metadata (xml/json) file with updated information. - `publish2CMR` Posts XML or UMMG CMR data to CMR service. - `reconcileCMRMetadata` Reconciles cmr metadata file after a file moves.
- Adds some ECS and other permissions to StepRole to enable running ECS tasks from a workflow
- Added Apache logs to cumulus api and distribution lambdas
- **CUMULUS-1119** - Added `@cumulus/integration-tests/api/EarthdataLogin.getEarthdataLoginRedirectResponse` helper for integration tests to handle login with Earthdata and to return response from redirect to Cumulus API
- **CUMULUS-673** Added `@cumulus/common/file/getFileChecksumFromStream` to get file checksum from a readable stream

### Fixed

- CUMULUS-1123
  - Cloudformation template overrides now work as expected

### Changed

- CUMULUS-1169
  - Deprecated the `@cumulus/common/step-functions` module.
  - Updated code that queries the StepFunctions API to use the retry-enabled functions from
    `@cumulus/common/StepFunctions`
- CUMULUS-1121
  - Schema validation is now strongly enforced when writing to the database.
    Additional properties are not allowed and will result in a validation error.
- CUMULUS-678
  `tasks/move-granules` simplified and refactored to use functionality from cmrjs.
  `ingest/granules.moveGranuleFiles` now just moves granule files and returns a list of the updated files. Updating metadata now handled by `@cumulus/cmrjs/reconcileCMRMetadata`.
  `move-granules.updateGranuleMetadata` refactored and bugs fixed in the case of a file matching multiple collection.files.regexps.
  `getCmrXmlFiles` simplified and now only returns an object with the cmrfilename and the granuleId.
  `@cumulus/test-processing` - test processing task updated to generate UMM-G metadata

- CUMULUS-1043

  - `@cumulus/api` now uses [express](http://expressjs.com/) as the API engine.
  - All `@cumulus/api` endpoints on ApiGateway are consolidated to a single endpoint the uses `{proxy+}` definition.
  - All files under `packages/api/endpoints` along with associated tests are updated to support express's request and response objects.
  - Replaced environment variables `internal`, `bucket` and `systemBucket` with `system_bucket`.
  - Update `@cumulus/integration-tests` to work with updated cumulus-api express endpoints

- `@cumulus/integration-tests` - `buildAndExecuteWorkflow` and `buildWorkflow` updated to take a `meta` param to allow for additional fields to be added to the workflow `meta`

- **CUMULUS-1049** Updated `Retrieve Execution Status API` in `@cumulus/api`: If the execution doesn't exist in Step Function API, Cumulus API returns the execution status information from the database.

- **CUMULUS-1119**
  - Renamed `DISTRIBUTION_URL` environment variable to `DISTRIBUTION_ENDPOINT`
  - Renamed `DEPLOYMENT_ENDPOINT` environment variable to `DISTRIBUTION_REDIRECT_ENDPOINT`
  - Renamed `API_ENDPOINT` environment variable to `TOKEN_REDIRECT_ENDPOINT`

### Removed

- Functions deprecated before 1.11.0:
  - @cumulus/api/models/base: static Manager.createTable() and static Manager.deleteTable()
  - @cumulus/ingest/aws/S3
  - @cumulus/ingest/aws/StepFunction.getExecution()
  - @cumulus/ingest/aws/StepFunction.pullEvent()
  - @cumulus/ingest/consumer.Consume
  - @cumulus/ingest/granule/Ingest.getBucket()

### Deprecated

`@cmrjs/ingestConcept`, instead use the CMR object methods. `@cmrjs/CMR.ingestGranule` or `@cmrjs/CMR.ingestCollection`
`@cmrjs/searchConcept`, instead use the CMR object methods. `@cmrjs/CMR.searchGranules` or `@cmrjs/CMR.searchCollections`
`@cmrjs/deleteConcept`, instead use the CMR object methods. `@cmrjs/CMR.deleteGranule` or `@cmrjs/CMR.deleteCollection`

## [v1.11.1] - 2018-12-18

**Please Note**

- Ensure your `app/config.yml` has a `clientId` specified in the `cmr` section. This will allow CMR to identify your requests for better support and metrics.
  - For an example, please see [the example config](https://github.com/nasa/cumulus/blob/1c7e2bf41b75da9f87004c4e40fbcf0f39f56794/example/app/config.yml#L128).

### Added

- Added a `/tokenDelete` endpoint in `@cumulus/api` to delete access token records

### Changed

- CUMULUS-678
  `@cumulus/ingest/crypto` moved and renamed to `@cumulus/common/key-pair-provider`
  `@cumulus/ingest/aws` function: `KMSDecryptionFailed` and class: `KMS` extracted and moved to `@cumulus/common` and `KMS` is exported as `KMSProvider` from `@cumulus/common/key-pair-provider`
  `@cumulus/ingest/granule` functions: `publish`, `getGranuleId`, `getXMLMetadataAsString`, `getMetadataBodyAndTags`, `parseXmlString`, `getCmrXMLFiles`, `postS3Object`, `contructOnlineAccessUrls`, `updateMetadata`, extracted and moved to `@cumulus/cmrjs`
  `getGranuleId`, `getCmrXMLFiles`, `publish`, `updateMetadata` removed from `@cumulus/ingest/granule` and added to `@cumulus/cmrjs`;
  `updateMetadata` renamed `updateCMRMetadata`.
  `@cumulus/ingest` test files renamed.
- **CUMULUS-1070**
  - Add `'Client-Id'` header to all `@cumulus/cmrjs` requests (made via `searchConcept`, `ingestConcept`, and `deleteConcept`).
  - Updated `cumulus/example/app/config.yml` entry for `cmr.clientId` to use stackName for easier CMR-side identification.

## [v1.11.0] - 2018-11-30

**Please Note**

- Redeploy IAM roles:
  - CUMULUS-817 includes a migration that requires reconfiguration/redeployment of IAM roles. Please see the [upgrade instructions](https://nasa.github.io/cumulus/docs/upgrade/1.11.0) for more information.
  - CUMULUS-977 includes a few new SNS-related permissions added to the IAM roles that will require redeployment of IAM roles.
- `cumulus-message-adapter` v1.0.13+ is required for `@cumulus/api` granule reingest API to work properly. The latest version should be downloaded automatically by kes.
- A `TOKEN_SECRET` value (preferably 256-bit for security) must be added to `.env` to securely sign JWTs used for authorization in `@cumulus/api`

### Changed

- **CUUMULUS-1000** - Distribution endpoint now persists logins, instead of
  redirecting to Earthdata Login on every request
- **CUMULUS-783 CUMULUS-790** - Updated `@cumulus/sync-granule` and `@cumulus/move-granules` tasks to always overwrite existing files for manually-triggered reingest.
- **CUMULUS-906** - Updated `@cumulus/api` granule reingest API to
  - add `reingestGranule: true` and `forceDuplicateOverwrite: true` to Cumulus message `cumulus_meta.cumulus_context` field to indicate that the workflow is a manually triggered re-ingest.
  - return warning message to operator when duplicateHandling is not `replace`
  - `cumulus-message-adapter` v1.0.13+ is required.
- **CUMULUS-793** - Updated the granule move PUT request in `@cumulus/api` to reject the move with a 409 status code if one or more of the files already exist at the destination location
- Updated `@cumulus/helloworld` to use S3 to store state for pass on retry tests
- Updated `@cumulus/ingest`:
  - [Required for MAAP] `http.js#list` will now find links with a trailing whitespace
  - Removed code from `granule.js` which looked for files in S3 using `{ Bucket: discoveredFile.bucket, Key: discoveredFile.name }`. This is obsolete since `@cumulus/ingest` uses a `file-staging` and `constructCollectionId()` directory prefixes by default.
- **CUMULUS-989**
  - Updated `@cumulus/api` to use [JWT (JSON Web Token)](https://jwt.io/introduction/) as the transport format for API authorization tokens and to use JWT verification in the request authorization
  - Updated `/token` endpoint in `@cumulus/api` to return tokens as JWTs
  - Added a `/refresh` endpoint in `@cumulus/api` to request new access tokens from the OAuth provider using the refresh token
  - Added `refreshAccessToken` to `@cumulus/api/lib/EarthdataLogin` to manage refresh token requests with the Earthdata OAuth provider

### Added

- **CUMULUS-1050**
  - Separated configuration flags for originalPayload/finalPayload cleanup such that they can be set to different retention times
- **CUMULUS-798**
  - Added daily Executions cleanup CloudWatch event that triggers cleanExecutions lambda
  - Added cleanExecutions lambda that removes finalPayload/originalPayload field entries for records older than configured timeout value (execution_payload_retention_period), with a default of 30 days
- **CUMULUS-815/816**
  - Added 'originalPayload' and 'finalPayload' fields to Executions table
  - Updated Execution model to populate originalPayload with the execution payload on record creation
  - Updated Execution model code to populate finalPayload field with the execution payload on execution completion
  - Execution API now exposes the above fields
- **CUMULUS-977**
  - Rename `kinesisConsumer` to `messageConsumer` as it handles both Kinesis streams and SNS topics as of this version.
  - Add `sns`-type rule support. These rules create a subscription between an SNS topic and the `messageConsumer`.
    When a message is received, `messageConsumer` is triggered and passes the SNS message (JSON format expected) in
    its entirety to the workflow in the `payload` field of the Cumulus message. For more information on sns-type rules,
    see the [documentation](https://nasa.github.io/cumulus/docs/data-cookbooks/setup#rules).
- **CUMULUS-975**
  - Add `KinesisInboundEventLogger` and `KinesisOutboundEventLogger` API lambdas. These lambdas
    are utilized to dump incoming and outgoing ingest workflow kinesis streams
    to cloudwatch for analytics in case of AWS/stream failure.
  - Update rules model to allow tracking of log_event ARNs related to
    Rule event logging. Kinesis rule types will now automatically log
    incoming events via a Kinesis event triggered lambda.
    CUMULUS-975-migration-4
  - Update migration code to require explicit migration names per run
  - Added migration_4 to migrate/update existing Kinesis rules to have a log event mapping
  - Added new IAM policy for migration lambda
- **CUMULUS-775**
  - Adds a instance metadata endpoint to the `@cumulus/api` package.
  - Adds a new convenience function `hostId` to the `@cumulus/cmrjs` to help build environment specific cmr urls.
  - Fixed `@cumulus/cmrjs.searchConcept` to search and return CMR results.
  - Modified `@cumulus/cmrjs.CMR.searchGranule` and `@cumulus/cmrjs.CMR.searchCollection` to include CMR's provider as a default parameter to searches.
- **CUMULUS-965**
  - Add `@cumulus/test-data.loadJSONTestData()`,
    `@cumulus/test-data.loadTestData()`, and
    `@cumulus/test-data.streamTestData()` to safely load test data. These
    functions should be used instead of using `require()` to load test data,
    which could lead to tests interfering with each other.
  - Add a `@cumulus/common/util/deprecate()` function to mark a piece of code as
    deprecated
- **CUMULUS-986**
  - Added `waitForTestExecutionStart` to `@cumulus/integration-tests`
- **CUMULUS-919**
  - In `@cumulus/deployment`, added support for NGAP permissions boundaries for IAM roles with `useNgapPermissionBoundary` flag in `iam/config.yml`. Defaults to false.

### Fixed

- Fixed a bug where FTP sockets were not closed after an error, keeping the Lambda function active until it timed out [CUMULUS-972]
- **CUMULUS-656**
  - The API will no longer allow the deletion of a provider if that provider is
    referenced by a rule
  - The API will no longer allow the deletion of a collection if that collection
    is referenced by a rule
- Fixed a bug where `@cumulus/sf-sns-report` was not pulling large messages from S3 correctly.

### Deprecated

- `@cumulus/ingest/aws/StepFunction.pullEvent()`. Use `@cumulus/common/aws.pullStepFunctionEvent()`.
- `@cumulus/ingest/consumer.Consume` due to unpredictable implementation. Use `@cumulus/ingest/consumer.Consumer`.
  Call `Consumer.consume()` instead of `Consume.read()`.

## [v1.10.4] - 2018-11-28

### Added

- **CUMULUS-1008**
  - New `config.yml` parameter for SQS consumers: `sqs_consumer_rate: (default 500)`, which is the maximum number of
    messages the consumer will attempt to process per execution. Currently this is only used by the sf-starter consumer,
    which runs every minute by default, making this a messages-per-minute upper bound. SQS does not guarantee the number
    of messages returned per call, so this is not a fixed rate of consumption, only attempted number of messages received.

### Deprecated

- `@cumulus/ingest/consumer.Consume` due to unpredictable implementation. Use `@cumulus/ingest/consumer.Consumer`.

### Changed

- Backported update of `packages/api` dependency `@mapbox/dyno` to `1.4.2` to mitigate `event-stream` vulnerability.

## [v1.10.3] - 2018-10-31

### Added

- **CUMULUS-817**
  - Added AWS Dead Letter Queues for lambdas that are scheduled asynchronously/such that failures show up only in cloudwatch logs.
- **CUMULUS-956**
  - Migrated developer documentation and data-cookbooks to Docusaurus
    - supports versioning of documentation
  - Added `docs/docs-how-to.md` to outline how to do things like add new docs or locally install for testing.
  - Deployment/CI scripts have been updated to work with the new format
- **CUMULUS-811**
  - Added new S3 functions to `@cumulus/common/aws`:
    - `aws.s3TagSetToQueryString`: converts S3 TagSet array to querystring (for use with upload()).
    - `aws.s3PutObject`: Returns promise of S3 `putObject`, which puts an object on S3
    - `aws.s3CopyObject`: Returns promise of S3 `copyObject`, which copies an object in S3 to a new S3 location
    - `aws.s3GetObjectTagging`: Returns promise of S3 `getObjectTagging`, which returns an object containing an S3 TagSet.
  - `@/cumulus/common/aws.s3PutObject` defaults to an explicit `ACL` of 'private' if not overridden.
  - `@/cumulus/common/aws.s3CopyObject` defaults to an explicit `TaggingDirective` of 'COPY' if not overridden.

### Deprecated

- **CUMULUS-811**
  - Deprecated `@cumulus/ingest/aws.S3`. Member functions of this class will now
    log warnings pointing to similar functionality in `@cumulus/common/aws`.

## [v1.10.2] - 2018-10-24

### Added

- **CUMULUS-965**
  - Added a `@cumulus/logger` package
- **CUMULUS-885**
  - Added 'human readable' version identifiers to Lambda Versioning lambda aliases
- **CUMULUS-705**
  - Note: Make sure to update the IAM stack when deploying this update.
  - Adds an AsyncOperations model and associated DynamoDB table to the
    `@cumulus/api` package
  - Adds an /asyncOperations endpoint to the `@cumulus/api` package, which can
    be used to fetch the status of an AsyncOperation.
  - Adds a /bulkDelete endpoint to the `@cumulus/api` package, which performs an
    asynchronous bulk-delete operation. This is a stub right now which is only
    intended to demonstration how AsyncOperations work.
  - Adds an AsyncOperation ECS task to the `@cumulus/api` package, which will
    fetch an Lambda function, run it in ECS, and then store the result to the
    AsyncOperations table in DynamoDB.
- **CUMULUS-851** - Added workflow lambda versioning feature to allow in-flight workflows to use lambda versions that were in place when a workflow was initiated

  - Updated Kes custom code to remove logic that used the CMA file key to determine template compilation logic. Instead, utilize a `customCompilation` template configuration flag to indicate a template should use Cumulus's kes customized methods instead of 'core'.
  - Added `useWorkflowLambdaVersions` configuration option to enable the lambdaVersioning feature set. **This option is set to true by default** and should be set to false to disable the feature.
  - Added uniqueIdentifier configuration key to S3 sourced lambdas to optionally support S3 lambda resource versioning within this scheme. This key must be unique for each modified version of the lambda package and must be updated in configuration each time the source changes.
  - Added a new nested stack template that will create a `LambdaVersions` stack that will take lambda parameters from the base template, generate lambda versions/aliases and return outputs with references to the most 'current' lambda alias reference, and updated 'core' template to utilize these outputs (if `useWorkflowLambdaVersions` is enabled).

- Created a `@cumulus/api/lib/OAuth2` interface, which is implemented by the
  `@cumulus/api/lib/EarthdataLogin` and `@cumulus/api/lib/GoogleOAuth2` classes.
  Endpoints that need to handle authentication will determine which class to use
  based on environment variables. This also greatly simplifies testing.
- Added `@cumulus/api/lib/assertions`, containing more complex AVA test assertions
- Added PublishGranule workflow to publish a granule to CMR without full reingest. (ingest-in-place capability)

- `@cumulus/integration-tests` new functionality:
  - `listCollections` to list collections from a provided data directory
  - `deleteCollection` to delete list of collections from a deployed stack
  - `cleanUpCollections` combines the above in one function.
  - `listProviders` to list providers from a provided data directory
  - `deleteProviders` to delete list of providers from a deployed stack
  - `cleanUpProviders` combines the above in one function.
  - `@cumulus/integrations-tests/api.js`: `deleteGranule` and `deletePdr` functions to make `DELETE` requests to Cumulus API
  - `rules` API functionality for posting and deleting a rule and listing all rules
  - `wait-for-deploy` lambda for use in the redeployment tests
- `@cumulus/ingest/granule.js`: `ingestFile` inserts new `duplicate_found: true` field in the file's record if a duplicate file already exists on S3.
- `@cumulus/api`: `/execution-status` endpoint requests and returns complete execution output if execution output is stored in S3 due to size.
- Added option to use environment variable to set CMR host in `@cumulus/cmrjs`.
- **CUMULUS-781** - Added integration tests for `@cumulus/sync-granule` when `duplicateHandling` is set to `replace` or `skip`
- **CUMULUS-791** - `@cumulus/move-granules`: `moveFileRequest` inserts new `duplicate_found: true` field in the file's record if a duplicate file already exists on S3. Updated output schema to document new `duplicate_found` field.

### Removed

- Removed `@cumulus/common/fake-earthdata-login-server`. Tests can now create a
  service stub based on `@cumulus/api/lib/OAuth2` if testing requires handling
  authentication.

### Changed

- **CUMULUS-940** - modified `@cumulus/common/aws` `receiveSQSMessages` to take a parameter object instead of positional parameters. All defaults remain the same, but now access to long polling is available through `options.waitTimeSeconds`.
- **CUMULUS-948** - Update lambda functions `CNMToCMA` and `CnmResponse` in the `cumulus-data-shared` bucket and point the default stack to them.
- **CUMULUS-782** - Updated `@cumulus/sync-granule` task and `Granule.ingestFile` in `@cumulus/ingest` to keep both old and new data when a destination file with different checksum already exists and `duplicateHandling` is `version`
- Updated the config schema in `@cumulus/move-granules` to include the `moveStagedFiles` param.
- **CUMULUS-778** - Updated config schema and documentation in `@cumulus/sync-granule` to include `duplicateHandling` parameter for specifying how duplicate filenames should be handled
- **CUMULUS-779** - Updated `@cumulus/sync-granule` to throw `DuplicateFile` error when destination files already exist and `duplicateHandling` is `error`
- **CUMULUS-780** - Updated `@cumulus/sync-granule` to use `error` as the default for `duplicateHandling` when it is not specified
- **CUMULUS-780** - Updated `@cumulus/api` to use `error` as the default value for `duplicateHandling` in the `Collection` model
- **CUMULUS-785** - Updated the config schema and documentation in `@cumulus/move-granules` to include `duplicateHandling` parameter for specifying how duplicate filenames should be handled
- **CUMULUS-786, CUMULUS-787** - Updated `@cumulus/move-granules` to throw `DuplicateFile` error when destination files already exist and `duplicateHandling` is `error` or not specified
- **CUMULUS-789** - Updated `@cumulus/move-granules` to keep both old and new data when a destination file with different checksum already exists and `duplicateHandling` is `version`

### Fixed

- `getGranuleId` in `@cumulus/ingest` bug: `getGranuleId` was constructing an error using `filename` which was undefined. The fix replaces `filename` with the `uri` argument.
- Fixes to `del` in `@cumulus/api/endpoints/granules.js` to not error/fail when not all files exist in S3 (e.g. delete granule which has only 2 of 3 files ingested).
- `@cumulus/deployment/lib/crypto.js` now checks for private key existence properly.

## [v1.10.1] - 2018-09-4

### Fixed

- Fixed cloudformation template errors in `@cumulus/deployment/`
  - Replaced references to Fn::Ref: with Ref:
  - Moved long form template references to a newline

## [v1.10.0] - 2018-08-31

### Removed

- Removed unused and broken code from `@cumulus/common`
  - Removed `@cumulus/common/test-helpers`
  - Removed `@cumulus/common/task`
  - Removed `@cumulus/common/message-source`
  - Removed the `getPossiblyRemote` function from `@cumulus/common/aws`
  - Removed the `startPromisedSfnExecution` function from `@cumulus/common/aws`
  - Removed the `getCurrentSfnTask` function from `@cumulus/common/aws`

### Changed

- **CUMULUS-839** - In `@cumulus/sync-granule`, 'collection' is now an optional config parameter

### Fixed

- **CUMULUS-859** Moved duplicate code in `@cumulus/move-granules` and `@cumulus/post-to-cmr` to `@cumulus/ingest`. Fixed imports making assumptions about directory structure.
- `@cumulus/ingest/consumer` correctly limits the number of messages being received and processed from SQS. Details:
  - **Background:** `@cumulus/api` includes a lambda `<stack-name>-sqs2sf` which processes messages from the `<stack-name>-startSF` SQS queue every minute. The `sqs2sf` lambda uses `@cumulus/ingest/consumer` to receive and process messages from SQS.
  - **Bug:** More than `messageLimit` number of messages were being consumed and processed from the `<stack-name>-startSF` SQS queue. Many step functions were being triggered simultaneously by the lambda `<stack-name>-sqs2sf` (which consumes every minute from the `startSF` queue) and resulting in step function failure with the error: `An error occurred (ThrottlingException) when calling the GetExecutionHistory`.
  - **Fix:** `@cumulus/ingest/consumer#processMessages` now processes messages until `timeLimit` has passed _OR_ once it receives up to `messageLimit` messages. `sqs2sf` is deployed with a [default `messageLimit` of 10](https://github.com/nasa/cumulus/blob/670000c8a821ff37ae162385f921c40956e293f7/packages/deployment/app/config.yml#L147).
  - **IMPORTANT NOTE:** `consumer` will actually process up to `messageLimit * 2 - 1` messages. This is because sometimes `receiveSQSMessages` will return less than `messageLimit` messages and thus the consumer will continue to make calls to `receiveSQSMessages`. For example, given a `messageLimit` of 10 and subsequent calls to `receiveSQSMessages` returns up to 9 messages, the loop will continue and a final call could return up to 10 messages.

## [v1.9.1] - 2018-08-22

**Please Note** To take advantage of the added granule tracking API functionality, updates are required for the message adapter and its libraries. You should be on the following versions:

- `cumulus-message-adapter` 1.0.9+
- `cumulus-message-adapter-js` 1.0.4+
- `cumulus-message-adapter-java` 1.2.7+
- `cumulus-message-adapter-python` 1.0.5+

### Added

- **CUMULUS-687** Added logs endpoint to search for logs from a specific workflow execution in `@cumulus/api`. Added integration test.
- **CUMULUS-836** - `@cumulus/deployment` supports a configurable docker storage driver for ECS. ECS can be configured with either `devicemapper` (the default storage driver for AWS ECS-optimized AMIs) or `overlay2` (the storage driver used by the NGAP 2.0 AMI). The storage driver can be configured in `app/config.yml` with `ecs.docker.storageDriver: overlay2 | devicemapper`. The default is `overlay2`.
  - To support this configuration, a [Handlebars](https://handlebarsjs.com/) helper `ifEquals` was added to `packages/deployment/lib/kes.js`.
- **CUMULUS-836** - `@cumulus/api` added IAM roles required by the NGAP 2.0 AMI. The NGAP 2.0 AMI runs a script `register_instances_with_ssm.py` which requires the ECS IAM role to include `ec2:DescribeInstances` and `ssm:GetParameter` permissions.

### Fixed

- **CUMULUS-836** - `@cumulus/deployment` uses `overlay2` driver by default and does not attempt to write `--storage-opt dm.basesize` to fix [this error](https://github.com/moby/moby/issues/37039).
- **CUMULUS-413** Kinesis processing now captures all errors.
  - Added kinesis fallback mechanism when errors occur during record processing.
  - Adds FallbackTopicArn to `@cumulus/api/lambdas.yml`
  - Adds fallbackConsumer lambda to `@cumulus/api`
  - Adds fallbackqueue option to lambda definitions capture lambda failures after three retries.
  - Adds kinesisFallback SNS topic to signal incoming errors from kinesis stream.
  - Adds kinesisFailureSQS to capture fully failed events from all retries.
- **CUMULUS-855** Adds integration test for kinesis' error path.
- **CUMULUS-686** Added workflow task name and version tracking via `@cumulus/api` executions endpoint under new `tasks` property, and under `workflow_tasks` in step input/output.
  - Depends on `cumulus-message-adapter` 1.0.9+, `cumulus-message-adapter-js` 1.0.4+, `cumulus-message-adapter-java` 1.2.7+ and `cumulus-message-adapter-python` 1.0.5+
- **CUMULUS-771**
  - Updated sync-granule to stream the remote file to s3
  - Added integration test for ingesting granules from ftp provider
  - Updated http/https integration tests for ingesting granules from http/https providers
- **CUMULUS-862** Updated `@cumulus/integration-tests` to handle remote lambda output
- **CUMULUS-856** Set the rule `state` to have default value `ENABLED`

### Changed

- In `@cumulus/deployment`, changed the example app config.yml to have additional IAM roles

## [v1.9.0] - 2018-08-06

**Please note** additional information and upgrade instructions [here](https://nasa.github.io/cumulus/docs/upgrade/1.9.0)

### Added

- **CUMULUS-712** - Added integration tests verifying expected behavior in workflows
- **GITC-776-2** - Add support for versioned collections

### Fixed

- **CUMULUS-832**
  - Fixed indentation in example config.yml in `@cumulus/deployment`
  - Fixed issue with new deployment using the default distribution endpoint in `@cumulus/deployment` and `@cumulus/api`

## [v1.8.1] - 2018-08-01

**Note** IAM roles should be re-deployed with this release.

- **Cumulus-726**
  - Added function to `@cumulus/integration-tests`: `sfnStep` includes `getStepInput` which returns the input to the schedule event of a given step function step.
  - Added IAM policy `@cumulus/deployment`: Lambda processing IAM role includes `kinesis::PutRecord` so step function lambdas can write to kinesis streams.
- **Cumulus Community Edition**
  - Added Google OAuth authentication token logic to `@cumulus/api`. Refactored token endpoint to use environment variable flag `OAUTH_PROVIDER` when determining with authentication method to use.
  - Added API Lambda memory configuration variable `api_lambda_memory` to `@cumulus/api` and `@cumulus/deployment`.

### Changed

- **Cumulus-726**
  - Changed function in `@cumulus/api`: `models/rules.js#addKinesisEventSource` was modified to call to `deleteKinesisEventSource` with all required parameters (rule's name, arn and type).
  - Changed function in `@cumulus/integration-tests`: `getStepOutput` can now be used to return output of failed steps. If users of this function want the output of a failed event, they can pass a third parameter `eventType` as `'failure'`. This function will work as always for steps which completed successfully.

### Removed

- **Cumulus-726**

  - Configuration change to `@cumulus/deployment`: Removed default auto scaling configuration for Granules and Files DynamoDB tables.

- **CUMULUS-688**
  - Add integration test for ExecutionStatus
  - Function addition to `@cumulus/integration-tests`: `api` includes `getExecutionStatus` which returns the execution status from the Cumulus API

## [v1.8.0] - 2018-07-23

### Added

- **CUMULUS-718** Adds integration test for Kinesis triggering a workflow.

- **GITC-776-3** Added more flexibility for rules. You can now edit all fields on the rule's record
  We may need to update the api documentation to reflect this.

- **CUMULUS-681** - Add ingest-in-place action to granules endpoint

  - new applyWorkflow action at PUT /granules/{granuleid} Applying a workflow starts an execution of the provided workflow and passes the granule record as payload.
    Parameter(s):
    - workflow - the workflow name

- **CUMULUS-685** - Add parent exeuction arn to the execution which is triggered from a parent step function

### Changed

- **CUMULUS-768** - Integration tests get S3 provider data from shared data folder

### Fixed

- **CUMULUS-746** - Move granule API correctly updates record in dynamo DB and cmr xml file
- **CUMULUS-766** - Populate database fileSize field from S3 if value not present in Ingest payload

## [v1.7.1] - 2018-07-27 - [BACKPORT]

### Fixed

- **CUMULUS-766** - Backport from 1.8.0 - Populate database fileSize field from S3 if value not present in Ingest payload

## [v1.7.0] - 2018-07-02

### Please note: [Upgrade Instructions](https://nasa.github.io/cumulus/docs/upgrade/1.7.0)

### Added

- **GITC-776-2** - Add support for versioned collections
- **CUMULUS-491** - Add granule reconciliation API endpoints.
- **CUMULUS-480** Add support for backup and recovery:
  - Add DynamoDB tables for granules, executions and pdrs
  - Add ability to write all records to S3
  - Add ability to download all DynamoDB records in form json files
  - Add ability to upload records to DynamoDB
  - Add migration scripts for copying granule, pdr and execution records from ElasticSearch to DynamoDB
  - Add IAM support for batchWrite on dynamoDB
-
- **CUMULUS-508** - `@cumulus/deployment` cloudformation template allows for lambdas and ECS clusters to have multiple AZ availability.
  - `@cumulus/deployment` also ensures docker uses `devicemapper` storage driver.
- **CUMULUS-755** - `@cumulus/deployment` Add DynamoDB autoscaling support.
  - Application developers can add autoscaling and override default values in their deployment's `app/config.yml` file using a `{TableName}Table:` key.

### Fixed

- **CUMULUS-747** - Delete granule API doesn't delete granule files in s3 and granule in elasticsearch
  - update the StreamSpecification DynamoDB tables to have StreamViewType: "NEW_AND_OLD_IMAGES"
  - delete granule files in s3
- **CUMULUS-398** - Fix not able to filter executions by workflow
- **CUMULUS-748** - Fix invalid lambda .zip files being validated/uploaded to AWS
- **CUMULUS-544** - Post to CMR task has UAT URL hard-coded
  - Made configurable: PostToCmr now requires CMR_ENVIRONMENT env to be set to 'SIT' or 'OPS' for those CMR environments. Default is UAT.

### Changed

- **GITC-776-4** - Changed Discover-pdrs to not rely on collection but use provider_path in config. It also has an optional filterPdrs regex configuration parameter

- **CUMULUS-710** - In the integration test suite, `getStepOutput` returns the output of the first successful step execution or last failed, if none exists

## [v1.6.0] - 2018-06-06

### Please note: [Upgrade Instructions](https://nasa.github.io/cumulus/docs/upgrade/1.6.0)

### Fixed

- **CUMULUS-602** - Format all logs sent to Elastic Search.
  - Extract cumulus log message and index it to Elastic Search.

### Added

- **CUMULUS-556** - add a mechanism for creating and running migration scripts on deployment.
- **CUMULUS-461** Support use of metadata date and other components in `url_path` property

### Changed

- **CUMULUS-477** Update bucket configuration to support multiple buckets of the same type:
  - Change the structure of the buckets to allow for more than one bucket of each type. The bucket structure is now:
    bucket-key:
    name: <bucket-name>
    type: <type> i.e. internal, public, etc.
  - Change IAM and app deployment configuration to support new bucket structure
  - Update tasks and workflows to support new bucket structure
  - Replace instances where buckets.internal is relied upon to either use the system bucket or a configured bucket
  - Move IAM template to the deployment package. NOTE: You now have to specify '--template node_modules/@cumulus/deployment/iam' in your IAM deployment
  - Add IAM cloudformation template support to filter buckets by type

## [v1.5.5] - 2018-05-30

### Added

- **CUMULUS-530** - PDR tracking through Queue-granules
  - Add optional `pdr` property to the sync-granule task's input config and output payload.
- **CUMULUS-548** - Create a Lambda task that generates EMS distribution reports
  - In order to supply EMS Distribution Reports, you must enable S3 Server
    Access Logging on any S3 buckets used for distribution. See [How Do I Enable Server Access Logging for an S3 Bucket?](https://docs.aws.amazon.com/AmazonS3/latest/user-guide/server-access-logging.html)
    The "Target bucket" setting should point at the Cumulus internal bucket.
    The "Target prefix" should be
    "<STACK_NAME>/ems-distribution/s3-server-access-logs/", where "STACK_NAME"
    is replaced with the name of your Cumulus stack.

### Fixed

- **CUMULUS-546 - Kinesis Consumer should catch and log invalid JSON**
  - Kinesis Consumer lambda catches and logs errors so that consumer doesn't get stuck in a loop re-processing bad json records.
- EMS report filenames are now based on their start time instead of the time
  instead of the time that the report was generated
- **CUMULUS-552 - Cumulus API returns different results for the same collection depending on query**
  - The collection, provider and rule records in elasticsearch are now replaced with records from dynamo db when the dynamo db records are updated.

### Added

- `@cumulus/deployment`'s default cloudformation template now configures storage for Docker to match the configured ECS Volume. The template defines Docker's devicemapper basesize (`dm.basesize`) using `ecs.volumeSize`. This addresses ECS default of limiting Docker containers to 10GB of storage ([Read more](https://aws.amazon.com/premiumsupport/knowledge-center/increase-default-ecs-docker-limit/)).

## [v1.5.4] - 2018-05-21

### Added

- **CUMULUS-535** - EMS Ingest, Archive, Archive Delete reports
  - Add lambda EmsReport to create daily EMS Ingest, Archive, Archive Delete reports
  - ems.provider property added to `@cumulus/deployment/app/config.yml`.
    To change the provider name, please add `ems: provider` property to `app/config.yml`.
- **CUMULUS-480** Use DynamoDB to store granules, pdrs and execution records
  - Activate PointInTime feature on DynamoDB tables
  - Increase test coverage on api package
  - Add ability to restore metadata records from json files to DynamoDB
- **CUMULUS-459** provide API endpoint for moving granules from one location on s3 to another

## [v1.5.3] - 2018-05-18

### Fixed

- **CUMULUS-557 - "Add dataType to DiscoverGranules output"**
  - Granules discovered by the DiscoverGranules task now include dataType
  - dataType is now a required property for granules used as input to the
    QueueGranules task
- **CUMULUS-550** Update deployment app/config.yml to force elasticsearch updates for deleted granules

## [v1.5.2] - 2018-05-15

### Fixed

- **CUMULUS-514 - "Unable to Delete the Granules"**
  - updated cmrjs.deleteConcept to return success if the record is not found
    in CMR.

### Added

- **CUMULUS-547** - The distribution API now includes an
  "earthdataLoginUsername" query parameter when it returns a signed S3 URL
- **CUMULUS-527 - "parse-pdr queues up all granules and ignores regex"**
  - Add an optional config property to the ParsePdr task called
    "granuleIdFilter". This property is a regular expression that is applied
    against the filename of the first file of each granule contained in the
    PDR. If the regular expression matches, then the granule is included in
    the output. Defaults to '.', which will match all granules in the PDR.
- File checksums in PDRs now support MD5
- Deployment support to subscribe to an SNS topic that already exists
- **CUMULUS-470, CUMULUS-471** In-region S3 Policy lambda added to API to update bucket policy for in-region access.
- **CUMULUS-533** Added fields to granule indexer to support EMS ingest and archive record creation
- **CUMULUS-534** Track deleted granules
  - added `deletedgranule` type to `cumulus` index.
  - **Important Note:** Force custom bootstrap to re-run by adding this to
    app/config.yml `es: elasticSearchMapping: 7`
- You can now deploy cumulus without ElasticSearch. Just add `es: null` to your `app/config.yml` file. This is only useful for debugging purposes. Cumulus still requires ElasticSearch to properly operate.
- `@cumulus/integration-tests` includes and exports the `addRules` function, which seeds rules into the DynamoDB table.
- Added capability to support EFS in cloud formation template. Also added
  optional capability to ssh to your instance and privileged lambda functions.
- Added support to force discovery of PDRs that have already been processed
  and filtering of selected data types
- `@cumulus/cmrjs` uses an environment variable `USER_IP_ADDRESS` or fallback
  IP address of `10.0.0.0` when a public IP address is not available. This
  supports lambda functions deployed into a VPC's private subnet, where no
  public IP address is available.

### Changed

- **CUMULUS-550** Custom bootstrap automatically adds new types to index on
  deployment

## [v1.5.1] - 2018-04-23

### Fixed

- add the missing dist folder to the hello-world task
- disable uglifyjs on the built version of the pdr-status-check (read: https://github.com/webpack-contrib/uglifyjs-webpack-plugin/issues/264)

## [v1.5.0] - 2018-04-23

### Changed

- Removed babel from all tasks and packages and increased minimum node requirements to version 8.10
- Lambda functions created by @cumulus/deployment will use node8.10 by default
- Moved [cumulus-integration-tests](https://github.com/nasa/cumulus-integration-tests) to the `example` folder CUMULUS-512
- Streamlined all packages dependencies (e.g. remove redundant dependencies and make sure versions are the same across packages)
- **CUMULUS-352:** Update Cumulus Elasticsearch indices to use [index aliases](https://www.elastic.co/guide/en/elasticsearch/reference/current/indices-aliases.html).
- **CUMULUS-519:** ECS tasks are no longer restarted after each CF deployment unless `ecs.restartTasksOnDeploy` is set to true
- **CUMULUS-298:** Updated log filterPattern to include all CloudWatch logs in ElasticSearch
- **CUMULUS-518:** Updates to the SyncGranule config schema
  - `granuleIdExtraction` is no longer a property
  - `process` is now an optional property
  - `provider_path` is no longer a property

### Fixed

- **CUMULUS-455 "Kes deployments using only an updated message adapter do not get automatically deployed"**
  - prepended the hash value of cumulus-message-adapter.zip file to the zip file name of lambda which uses message adapter.
  - the lambda function will be redeployed when message adapter or lambda function are updated
- Fixed a bug in the bootstrap lambda function where it stuck during update process
- Fixed a bug where the sf-sns-report task did not return the payload of the incoming message as the output of the task [CUMULUS-441]

### Added

- **CUMULUS-352:** Add reindex CLI to the API package.
- **CUMULUS-465:** Added mock http/ftp/sftp servers to the integration tests
- Added a `delete` method to the `@common/CollectionConfigStore` class
- **CUMULUS-467 "@cumulus/integration-tests or cumulus-integration-tests should seed provider and collection in deployed DynamoDB"**
  - `example` integration-tests populates providers and collections to database
  - `example` workflow messages are populated from workflow templates in s3, provider and collection information in database, and input payloads. Input templates are removed.
  - added `https` protocol to provider schema

## [v1.4.1] - 2018-04-11

### Fixed

- Sync-granule install

## [v1.4.0] - 2018-04-09

### Fixed

- **CUMULUS-392 "queue-granules not returning the sfn-execution-arns queued"**
  - updated queue-granules to return the sfn-execution-arns queued and pdr if exists.
  - added pdr to ingest message meta.pdr instead of payload, so the pdr information doesn't get lost in the ingest workflow, and ingested granule in elasticsearch has pdr name.
  - fixed sf-sns-report schema, remove the invalid part
  - fixed pdr-status-check schema, the failed execution contains arn and reason
- **CUMULUS-206** make sure homepage and repository urls exist in package.json files of tasks and packages

### Added

- Example folder with a cumulus deployment example

### Changed

- [CUMULUS-450](https://bugs.earthdata.nasa.gov/browse/CUMULUS-450) - Updated
  the config schema of the **queue-granules** task
  - The config no longer takes a "collection" property
  - The config now takes an "internalBucket" property
  - The config now takes a "stackName" property
- [CUMULUS-450](https://bugs.earthdata.nasa.gov/browse/CUMULUS-450) - Updated
  the config schema of the **parse-pdr** task
  - The config no longer takes a "collection" property
  - The "stack", "provider", and "bucket" config properties are now
    required
- **CUMULUS-469** Added a lambda to the API package to prototype creating an S3 bucket policy for direct, in-region S3 access for the prototype bucket

### Removed

- Removed the `findTmpTestDataDirectory()` function from
  `@cumulus/common/test-utils`

### Fixed

- [CUMULUS-450](https://bugs.earthdata.nasa.gov/browse/CUMULUS-450)
  - The **queue-granules** task now enqueues a **sync-granule** task with the
    correct collection config for that granule based on the granule's
    data-type. It had previously been using the collection config from the
    config of the **queue-granules** task, which was a problem if the granules
    being queued belonged to different data-types.
  - The **parse-pdr** task now handles the case where a PDR contains granules
    with different data types, and uses the correct granuleIdExtraction for
    each granule.

### Added

- **CUMULUS-448** Add code coverage checking using [nyc](https://github.com/istanbuljs/nyc).

## [v1.3.0] - 2018-03-29

### Deprecated

- discover-s3-granules is deprecated. The functionality is provided by the discover-granules task

### Fixed

- **CUMULUS-331:** Fix aws.downloadS3File to handle non-existent key
- Using test ftp provider for discover-granules testing [CUMULUS-427]
- **CUMULUS-304: "Add AWS API throttling to pdr-status-check task"** Added concurrency limit on SFN API calls. The default concurrency is 10 and is configurable through Lambda environment variable CONCURRENCY.
- **CUMULUS-414: "Schema validation not being performed on many tasks"** revised npm build scripts of tasks that use cumulus-message-adapter to place schema directories into dist directories.
- **CUMULUS-301:** Update all tests to use test-data package for testing data.
- **CUMULUS-271: "Empty response body from rules PUT endpoint"** Added the updated rule to response body.
- Increased memory allotment for `CustomBootstrap` lambda function. Resolves failed deployments where `CustomBootstrap` lambda function was failing with error `Process exited before completing request`. This was causing deployments to stall, fail to update and fail to rollback. This error is thrown when the lambda function tries to use more memory than it is allotted.
- Cumulus repository folders structure updated:
  - removed the `cumulus` folder altogether
  - moved `cumulus/tasks` to `tasks` folder at the root level
  - moved the tasks that are not converted to use CMA to `tasks/.not_CMA_compliant`
  - updated paths where necessary

### Added

- `@cumulus/integration-tests` - Added support for testing the output of an ECS activity as well as a Lambda function.

## [v1.2.0] - 2018-03-20

### Fixed

- Update vulnerable npm packages [CUMULUS-425]
- `@cumulus/api`: `kinesis-consumer.js` uses `sf-scheduler.js#schedule` instead of placing a message directly on the `startSF` SQS queue. This is a fix for [CUMULUS-359](https://bugs.earthdata.nasa.gov/browse/CUMULUS-359) because `sf-scheduler.js#schedule` looks up the provider and collection data in DynamoDB and adds it to the `meta` object of the enqueued message payload.
- `@cumulus/api`: `kinesis-consumer.js` catches and logs errors instead of doing an error callback. Before this change, `kinesis-consumer` was failing to process new records when an existing record caused an error because it would call back with an error and stop processing additional records. It keeps trying to process the record causing the error because it's "position" in the stream is unchanged. Catching and logging the errors is part 1 of the fix. Proposed part 2 is to enqueue the error and the message on a "dead-letter" queue so it can be processed later ([CUMULUS-413](https://bugs.earthdata.nasa.gov/browse/CUMULUS-413)).
- **CUMULUS-260: "PDR page on dashboard only shows zeros."** The PDR stats in LPDAAC are all 0s, even if the dashboard has been fixed to retrieve the correct fields. The current version of pdr-status-check has a few issues.
  - pdr is not included in the input/output schema. It's available from the input event. So the pdr status and stats are not updated when the ParsePdr workflow is complete. Adding the pdr to the input/output of the task will fix this.
  - pdr-status-check doesn't update pdr stats which prevent the real time pdr progress from showing up in the dashboard. To solve this, added lambda function sf-sns-report which is copied from @cumulus/api/lambdas/sf-sns-broadcast with modification, sf-sns-report can be used to report step function status anywhere inside a step function. So add step sf-sns-report after each pdr-status-check, we will get the PDR status progress at real time.
  - It's possible an execution is still in the queue and doesn't exist in sfn yet. Added code to handle 'ExecutionDoesNotExist' error when checking the execution status.
- Fixed `aws.cloudwatchevents()` typo in `packages/ingest/aws.js`. This typo was the root cause of the error: `Error: Could not process scheduled_ingest, Error: : aws.cloudwatchevents is not a constructor` seen when trying to update a rule.

### Removed

- `@cumulus/ingest/aws`: Remove queueWorkflowMessage which is no longer being used by `@cumulus/api`'s `kinesis-consumer.js`.

## [v1.1.4] - 2018-03-15

### Added

- added flag `useList` to parse-pdr [CUMULUS-404]

### Fixed

- Pass encrypted password to the ApiGranule Lambda function [CUMULUS-424]

## [v1.1.3] - 2018-03-14

### Fixed

- Changed @cumulus/deployment package install behavior. The build process will happen after installation

## [v1.1.2] - 2018-03-14

### Added

- added tools to @cumulus/integration-tests for local integration testing
- added end to end testing for discovering and parsing of PDRs
- `yarn e2e` command is available for end to end testing

### Fixed

- **CUMULUS-326: "Occasionally encounter "Too Many Requests" on deployment"** The api gateway calls will handle throttling errors
- **CUMULUS-175: "Dashboard providers not in sync with AWS providers."** The root cause of this bug - DynamoDB operations not showing up in Elasticsearch - was shared by collections and rules. The fix was to update providers', collections' and rules; POST, PUT and DELETE endpoints to operate on DynamoDB and using DynamoDB streams to update Elasticsearch. The following packages were made:
  - `@cumulus/deployment` deploys DynamoDB streams for the Collections, Providers and Rules tables as well as a new lambda function called `dbIndexer`. The `dbIndexer` lambda has an event source mapping which listens to each of the DynamoDB streams. The dbIndexer lambda receives events referencing operations on the DynamoDB table and updates the elasticsearch cluster accordingly.
  - The `@cumulus/api` endpoints for collections, providers and rules _only_ query DynamoDB, with the exception of LIST endpoints and the collections' GET endpoint.

### Updated

- Broke up `kes.override.js` of @cumulus/deployment to multiple modules and moved to a new location
- Expanded @cumulus/deployment test coverage
- all tasks were updated to use cumulus-message-adapter-js 1.0.1
- added build process to integration-tests package to babelify it before publication
- Update @cumulus/integration-tests lambda.js `getLambdaOutput` to return the entire lambda output. Previously `getLambdaOutput` returned only the payload.

## [v1.1.1] - 2018-03-08

### Removed

- Unused queue lambda in api/lambdas [CUMULUS-359]

### Fixed

- Kinesis message content is passed to the triggered workflow [CUMULUS-359]
- Kinesis message queues a workflow message and does not write to rules table [CUMULUS-359]

## [v1.1.0] - 2018-03-05

### Added

- Added a `jlog` function to `common/test-utils` to aid in test debugging
- Integration test package with command line tool [CUMULUS-200] by @laurenfrederick
- Test for FTP `useList` flag [CUMULUS-334] by @kkelly51

### Updated

- The `queue-pdrs` task now uses the [cumulus-message-adapter-js](https://github.com/nasa/cumulus-message-adapter-js)
  library
- Updated the `queue-pdrs` JSON schemas
- The test-utils schema validation functions now throw an error if validation
  fails
- The `queue-granules` task now uses the [cumulus-message-adapter-js](https://github.com/nasa/cumulus-message-adapter-js)
  library
- Updated the `queue-granules` JSON schemas

### Removed

- Removed the `getSfnExecutionByName` function from `common/aws`
- Removed the `getGranuleStatus` function from `common/aws`

## [v1.0.1] - 2018-02-27

### Added

- More tests for discover-pdrs, dicover-granules by @yjpa7145
- Schema validation utility for tests by @yjpa7145

### Changed

- Fix an FTP listing bug for servers that do not support STAT [CUMULUS-334] by @kkelly51

## [v1.0.0] - 2018-02-23

[unreleased]: https://github.com/nasa/cumulus/compare/v18.2.0...HEAD
[v18.2.0]: https://github.com/nasa/cumulus/compare/v18.1.0...v18.2.0
[v18.1.0]: https://github.com/nasa/cumulus/compare/v18.0.0...v18.1.0
[v18.0.0]: https://github.com/nasa/cumulus/compare/v17.0.0...v18.0.0
[v17.0.0]: https://github.com/nasa/cumulus/compare/v16.1.3...v17.0.0
[v16.1.3]: https://github.com/nasa/cumulus/compare/v16.1.2...v16.1.3
[v16.1.2]: https://github.com/nasa/cumulus/compare/v16.1.1...v16.1.2
[v16.1.1]: https://github.com/nasa/cumulus/compare/v16.0.0...v16.1.1
[v16.0.0]: https://github.com/nasa/cumulus/compare/v15.0.4...v16.0.0
[v15.0.4]: https://github.com/nasa/cumulus/compare/v15.0.3...v15.0.4
[v15.0.3]: https://github.com/nasa/cumulus/compare/v15.0.2...v15.0.3
[v15.0.2]: https://github.com/nasa/cumulus/compare/v15.0.1...v15.0.2
[v15.0.1]: https://github.com/nasa/cumulus/compare/v15.0.0...v15.0.1
[v15.0.0]: https://github.com/nasa/cumulus/compare/v14.1.0...v15.0.0
[v14.1.0]: https://github.com/nasa/cumulus/compare/v14.0.0...v14.1.0
[v14.0.0]: https://github.com/nasa/cumulus/compare/v13.4.0...v14.0.0
[v13.4.0]: https://github.com/nasa/cumulus/compare/v13.3.2...v13.4.0
[v13.3.2]: https://github.com/nasa/cumulus/compare/v13.3.0...v13.3.2
[v13.3.0]: https://github.com/nasa/cumulus/compare/v13.2.1...v13.3.0
[v13.2.1]: https://github.com/nasa/cumulus/compare/v13.2.0...v13.2.1
[v13.2.0]: https://github.com/nasa/cumulus/compare/v13.1.0...v13.2.0
[v13.1.0]: https://github.com/nasa/cumulus/compare/v13.0.1...v13.1.0
[v13.0.1]: https://github.com/nasa/cumulus/compare/v13.0.0...v13.0.1
[v13.0.0]: https://github.com/nasa/cumulus/compare/v12.0.3...v13.0.0
[v12.0.3]: https://github.com/nasa/cumulus/compare/v12.0.2...v12.0.3
[v12.0.2]: https://github.com/nasa/cumulus/compare/v12.0.1...v12.0.2
[v12.0.1]: https://github.com/nasa/cumulus/compare/v12.0.0...v12.0.1
[v12.0.0]: https://github.com/nasa/cumulus/compare/v11.1.8...v12.0.0
[v11.1.8]: https://github.com/nasa/cumulus/compare/v11.1.7...v11.1.8
[v11.1.7]: https://github.com/nasa/cumulus/compare/v11.1.5...v11.1.7
[v11.1.5]: https://github.com/nasa/cumulus/compare/v11.1.4...v11.1.5
[v11.1.4]: https://github.com/nasa/cumulus/compare/v11.1.3...v11.1.4
[v11.1.3]: https://github.com/nasa/cumulus/compare/v11.1.2...v11.1.3
[v11.1.2]: https://github.com/nasa/cumulus/compare/v11.1.1...v11.1.2
[v11.1.1]: https://github.com/nasa/cumulus/compare/v11.1.0...v11.1.1
[v11.1.0]: https://github.com/nasa/cumulus/compare/v11.0.0...v11.1.0
[v11.0.0]: https://github.com/nasa/cumulus/compare/v10.1.3...v11.0.0
[v10.1.3]: https://github.com/nasa/cumulus/compare/v10.1.2...v10.1.3
[v10.1.2]: https://github.com/nasa/cumulus/compare/v10.1.1...v10.1.2
[v10.1.1]: https://github.com/nasa/cumulus/compare/v10.1.0...v10.1.1
[v10.1.0]: https://github.com/nasa/cumulus/compare/v10.0.1...v10.1.0
[v10.0.1]: https://github.com/nasa/cumulus/compare/v10.0.0...v10.0.1
[v10.0.0]: https://github.com/nasa/cumulus/compare/v9.9.0...v10.0.0
[v9.9.3]: https://github.com/nasa/cumulus/compare/v9.9.2...v9.9.3
[v9.9.2]: https://github.com/nasa/cumulus/compare/v9.9.1...v9.9.2
[v9.9.1]: https://github.com/nasa/cumulus/compare/v9.9.0...v9.9.1
[v9.9.0]: https://github.com/nasa/cumulus/compare/v9.8.0...v9.9.0
[v9.8.0]: https://github.com/nasa/cumulus/compare/v9.7.0...v9.8.0
[v9.7.1]: https://github.com/nasa/cumulus/compare/v9.7.0...v9.7.1
[v9.7.0]: https://github.com/nasa/cumulus/compare/v9.6.0...v9.7.0
[v9.6.0]: https://github.com/nasa/cumulus/compare/v9.5.0...v9.6.0
[v9.5.0]: https://github.com/nasa/cumulus/compare/v9.4.0...v9.5.0
[v9.4.1]: https://github.com/nasa/cumulus/compare/v9.3.0...v9.4.1
[v9.4.0]: https://github.com/nasa/cumulus/compare/v9.3.0...v9.4.0
[v9.3.0]: https://github.com/nasa/cumulus/compare/v9.2.2...v9.3.0
[v9.2.2]: https://github.com/nasa/cumulus/compare/v9.2.1...v9.2.2
[v9.2.1]: https://github.com/nasa/cumulus/compare/v9.2.0...v9.2.1
[v9.2.0]: https://github.com/nasa/cumulus/compare/v9.1.0...v9.2.0
[v9.1.0]: https://github.com/nasa/cumulus/compare/v9.0.1...v9.1.0
[v9.0.1]: https://github.com/nasa/cumulus/compare/v9.0.0...v9.0.1
[v9.0.0]: https://github.com/nasa/cumulus/compare/v8.1.0...v9.0.0
[v8.1.0]: https://github.com/nasa/cumulus/compare/v8.0.0...v8.1.0
[v8.0.0]: https://github.com/nasa/cumulus/compare/v7.2.0...v8.0.0
[v7.2.0]: https://github.com/nasa/cumulus/compare/v7.1.0...v7.2.0
[v7.1.0]: https://github.com/nasa/cumulus/compare/v7.0.0...v7.1.0
[v7.0.0]: https://github.com/nasa/cumulus/compare/v6.0.0...v7.0.0
[v6.0.0]: https://github.com/nasa/cumulus/compare/v5.0.1...v6.0.0
[v5.0.1]: https://github.com/nasa/cumulus/compare/v5.0.0...v5.0.1
[v5.0.0]: https://github.com/nasa/cumulus/compare/v4.0.0...v5.0.0
[v4.0.0]: https://github.com/nasa/cumulus/compare/v3.0.1...v4.0.0
[v3.0.1]: https://github.com/nasa/cumulus/compare/v3.0.0...v3.0.1
[v3.0.0]: https://github.com/nasa/cumulus/compare/v2.0.1...v3.0.0
[v2.0.7]: https://github.com/nasa/cumulus/compare/v2.0.6...v2.0.7
[v2.0.6]: https://github.com/nasa/cumulus/compare/v2.0.5...v2.0.6
[v2.0.5]: https://github.com/nasa/cumulus/compare/v2.0.4...v2.0.5
[v2.0.4]: https://github.com/nasa/cumulus/compare/v2.0.3...v2.0.4
[v2.0.3]: https://github.com/nasa/cumulus/compare/v2.0.2...v2.0.3
[v2.0.2]: https://github.com/nasa/cumulus/compare/v2.0.1...v2.0.2
[v2.0.1]: https://github.com/nasa/cumulus/compare/v1.24.0...v2.0.1
[v2.0.0]: https://github.com/nasa/cumulus/compare/v1.24.0...v2.0.0
[v1.24.0]: https://github.com/nasa/cumulus/compare/v1.23.2...v1.24.0
[v1.23.2]: https://github.com/nasa/cumulus/compare/v1.22.1...v1.23.2
[v1.22.1]: https://github.com/nasa/cumulus/compare/v1.21.0...v1.22.1
[v1.21.0]: https://github.com/nasa/cumulus/compare/v1.20.0...v1.21.0
[v1.20.0]: https://github.com/nasa/cumulus/compare/v1.19.0...v1.20.0
[v1.19.0]: https://github.com/nasa/cumulus/compare/v1.18.0...v1.19.0
[v1.18.0]: https://github.com/nasa/cumulus/compare/v1.17.0...v1.18.0
[v1.17.0]: https://github.com/nasa/cumulus/compare/v1.16.1...v1.17.0
[v1.16.1]: https://github.com/nasa/cumulus/compare/v1.16.0...v1.16.1
[v1.16.0]: https://github.com/nasa/cumulus/compare/v1.15.0...v1.16.0
[v1.15.0]: https://github.com/nasa/cumulus/compare/v1.14.5...v1.15.0
[v1.14.5]: https://github.com/nasa/cumulus/compare/v1.14.4...v1.14.5
[v1.14.4]: https://github.com/nasa/cumulus/compare/v1.14.3...v1.14.4
[v1.14.3]: https://github.com/nasa/cumulus/compare/v1.14.2...v1.14.3
[v1.14.2]: https://github.com/nasa/cumulus/compare/v1.14.1...v1.14.2
[v1.14.1]: https://github.com/nasa/cumulus/compare/v1.14.0...v1.14.1
[v1.14.0]: https://github.com/nasa/cumulus/compare/v1.13.5...v1.14.0
[v1.13.5]: https://github.com/nasa/cumulus/compare/v1.13.4...v1.13.5
[v1.13.4]: https://github.com/nasa/cumulus/compare/v1.13.3...v1.13.4
[v1.13.3]: https://github.com/nasa/cumulus/compare/v1.13.2...v1.13.3
[v1.13.2]: https://github.com/nasa/cumulus/compare/v1.13.1...v1.13.2
[v1.13.1]: https://github.com/nasa/cumulus/compare/v1.13.0...v1.13.1
[v1.13.0]: https://github.com/nasa/cumulus/compare/v1.12.1...v1.13.0
[v1.12.1]: https://github.com/nasa/cumulus/compare/v1.12.0...v1.12.1
[v1.12.0]: https://github.com/nasa/cumulus/compare/v1.11.3...v1.12.0
[v1.11.3]: https://github.com/nasa/cumulus/compare/v1.11.2...v1.11.3
[v1.11.2]: https://github.com/nasa/cumulus/compare/v1.11.1...v1.11.2
[v1.11.1]: https://github.com/nasa/cumulus/compare/v1.11.0...v1.11.1
[v1.11.0]: https://github.com/nasa/cumulus/compare/v1.10.4...v1.11.0
[v1.10.4]: https://github.com/nasa/cumulus/compare/v1.10.3...v1.10.4
[v1.10.3]: https://github.com/nasa/cumulus/compare/v1.10.2...v1.10.3
[v1.10.2]: https://github.com/nasa/cumulus/compare/v1.10.1...v1.10.2
[v1.10.1]: https://github.com/nasa/cumulus/compare/v1.10.0...v1.10.1
[v1.10.0]: https://github.com/nasa/cumulus/compare/v1.9.1...v1.10.0
[v1.9.1]: https://github.com/nasa/cumulus/compare/v1.9.0...v1.9.1
[v1.9.0]: https://github.com/nasa/cumulus/compare/v1.8.1...v1.9.0
[v1.8.1]: https://github.com/nasa/cumulus/compare/v1.8.0...v1.8.1
[v1.8.0]: https://github.com/nasa/cumulus/compare/v1.7.0...v1.8.0
[v1.7.0]: https://github.com/nasa/cumulus/compare/v1.6.0...v1.7.0
[v1.6.0]: https://github.com/nasa/cumulus/compare/v1.5.5...v1.6.0
[v1.5.5]: https://github.com/nasa/cumulus/compare/v1.5.4...v1.5.5
[v1.5.4]: https://github.com/nasa/cumulus/compare/v1.5.3...v1.5.4
[v1.5.3]: https://github.com/nasa/cumulus/compare/v1.5.2...v1.5.3
[v1.5.2]: https://github.com/nasa/cumulus/compare/v1.5.1...v1.5.2
[v1.5.1]: https://github.com/nasa/cumulus/compare/v1.5.0...v1.5.1
[v1.5.0]: https://github.com/nasa/cumulus/compare/v1.4.1...v1.5.0
[v1.4.1]: https://github.com/nasa/cumulus/compare/v1.4.0...v1.4.1
[v1.4.0]: https://github.com/nasa/cumulus/compare/v1.3.0...v1.4.0
[v1.3.0]: https://github.com/nasa/cumulus/compare/v1.2.0...v1.3.0
[v1.2.0]: https://github.com/nasa/cumulus/compare/v1.1.4...v1.2.0
[v1.1.4]: https://github.com/nasa/cumulus/compare/v1.1.3...v1.1.4
[v1.1.3]: https://github.com/nasa/cumulus/compare/v1.1.2...v1.1.3
[v1.1.2]: https://github.com/nasa/cumulus/compare/v1.1.1...v1.1.2
[v1.1.1]: https://github.com/nasa/cumulus/compare/v1.0.1...v1.1.1
[v1.1.0]: https://github.com/nasa/cumulus/compare/v1.0.1...v1.1.0
[v1.0.1]: https://github.com/nasa/cumulus/compare/v1.0.0...v1.0.1
[v1.0.0]: https://github.com/nasa/cumulus/compare/pre-v1-release...v1.0.0

[thin-egress-app]: <https://github.com/asfadmin/thin-egress-app> "Thin Egress App"<|MERGE_RESOLUTION|>--- conflicted
+++ resolved
@@ -115,7 +115,6 @@
     CommmonJS typescript/webpack clients.
 
 ### Changed
-<<<<<<< HEAD
 - **CUMULUS-3433**
   - Updated all node.js lambda dependencies to node 20.x/20.12.2
   - Modified `@cumulus/ingest` unit test HTTPs server to accept localhost POST
@@ -126,13 +125,9 @@
   - Updated `got` dependency in `@cumulus/ingest` to use `@cumulus/common`
     dynamic import helper / `got` > v10 in CommonJS.
   - Updated all Core lambdas to use [cumulus-message-adapter-js](https://github.com/nasa/cumulus-message-adapter-js) v2.2.0
-
-=======
-
 - **CUMULUS-3629**
   - dla guarantees de-nested SQS message bodies, preferring outermost metadata as found.
   - dla uses execution Name as filename and ensures no ':' or '/' characters in name
->>>>>>> 43944c17
 - **CUMULUS-3570**
   - Updated Kinesis docs to support latest AWS UI and recommend server-side encryption.
 - **CUMULUS-3519**
