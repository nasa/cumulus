# Changelog

All notable changes to this project will be documented in this file.

The format is based on [Keep a Changelog](http://keepachangelog.com/en/1.0.0/).

## Unreleased

<<<<<<< HEAD
## [v15.1.0] 2023-04-20
=======
### Fixed

- **CUMULUS-3120**
  - Fixed a bug by adding in `default_log_retention_periods` and `cloudwatch_log_retention_periods` 
  to Cumulus modules so they can be used during deployment for configuring cloudwatch retention periods
  - Updated cloudwatch retention documentation to reflect the bugfix changes

>>>>>>> 903e498c
## [v15.0.1] 2023-04-20

### Changed

- **CUMULUS-3279**
  - Updated core dependencies on `xml2js` to `v0.5.0`
  - Forcibly updated downstream dependency for `xml2js` in `saml2-js` to
    `v0.5.0`
  - Added audit-ci CVE override until July 1 to allow for Core package releases

## Fixed

- **CUMULUS-3285**
  - Updated `api/lib/distribution.js isAuthBearTokenRequest` to handle non-Bearer authorization header

## [v15.0.0] 2023-03-10

### Breaking Changes

- **CUMULUS-3147**
  - The minimum supported version for all published Cumulus Core npm packages is now Node 16.19.0
  - Tasks using the `cumuluss/cumulus-ecs-task` Docker image must be updated to `cumuluss/cumulus-ecs-task:1.9.0.` which is built with node:16.19.0-alpine.  This can be done by updating the `image` property of any tasks defined using the `cumulus_ecs_service` Terraform module.
  - Updated Dockerfile of async operation docker image to build from node:16.19.0-buster
  - Published new tag [`44` of `cumuluss/async-operation` to Docker Hub](https://hub.docker.com/layers/cumuluss/async-operation/44/images/sha256-8d757276714153e4ab8c24a2b7b6b9ffee14cc78b482d9924e7093af88362b04?context=explore).
  - The `async_operation_image` property of `cumulus` module must be updated to pull the ECR image for `cumuluss/async-operation:44`.

## Changed

- **CUMULUS-2997**
  - Migrate Cumulus Docs to Docusaurus v2 and DocSearch v3.
- **CUMULUS-3147**
  - Set example/cumulus-tf default async_operation_image_version to 44.
  - Set example/cumulus-tf default ecs_task_image_version to 1.9.0.
- **CUMULUS-3166**
  - Updated example/cumulus-tf/thin_egress_app.tf to use tea 1.3.2

## Fixed 

- **CUMULUS-3187**
  - Restructured Earthdata Login class to be individual methods as opposed to a Class Object
  - Removed typescript no-checks and reformatted EarthdataLogin code to be more type friendly

## [v14.1.0] 2023-02-27

### MIGRATION notes

From this release forward Core will be tested against PostgreSQL 11   Existing
release compatibility testing was done for release 11.1.8/14.0.0+.   Users
should migrate their datastores to Aurora PostgreSQL 11.13+ compatible data stores
as soon as possible.

Users utilizing the `cumulus-rds-tf` module will have upgraded/had their
database clusters forcibly upgraded at the next maintenance window after 31 Jan
2023.   Our guidance to mitigate this issue is to do a manual (outside of
terraform) upgrade.   This will result in the cluster being upgraded with a
manually set parameter group not managed by terraform.

If you manually upgraded and the cluster is now on version 11.13, to continue
using the `cumulus-rds-tf` module *once upgraded* update following module
configuration values if set, or allow their defaults to be utilized:

```terraform
parameter_group_family = "aurora-postgresql11"
engine_version = 11.13
```

When you apply this update, the original PostgreSQL v10 parameter group will be
removed, and recreated using PG11 defaults/configured terraform values and
update the database cluster to use the new configuration.

### Added

- **CUMULUS-3193**
  - Add a Python version file
- **CUMULUS-3121**
  - Added a map of variables in terraform for custom configuration of cloudwatch_log_groups' retention periods. 
    Please refer to the [Cloudwatch-Retention] (https://nasa.github.io/cumulus/docs/configuration/cloudwatch-retention) 
    section of the Cumulus documentation in order for more detailed information and an example into how to do this.
- **CUMULUS-3071**
  - Added 'PATCH' granules endpoint as an exact duplicate of the existing `PUT`
    endpoint.    In future releases the `PUT` endpoint will be replaced with valid PUT logic
    behavior (complete overwrite) in a future release.   **The existing PUT
    implementation is deprecated** and users should move all existing usage of
    `PUT` to `PATCH` before upgrading to a release with `CUMULUS-3072`.

### Removed

- Removed a few tests that were disabled 3-4 years ago

### Fixed

- **CUMULUS-3033**
  - Fixed `granuleEsQuery` to properly terminate if `body.hit.total.value` is 0.
- **CUMULUS-3072**
  - Fixed issue introduced in CUMULUS-3070 where new granules incorrectly write
    a value for `files` as `[]` to elasticsearch instead of undefined in cases
    where `[]` is specified in the new granule.
  - Fixed issue introduced in CUMULUS-3070 where DynamoDB granules with a value
   `files` as `[]` when the granule does *not* have the files value set as
   mutable (e.g. in a `running` state) from a framework message write *and*
   files was not previously defined will write `[]` instead of leaving the value
   undefined.

- The `getLambdaAliases` function has been removed from the `@cumulus/integration-tests` package
- The `getLambdaVersions` function has been removed from the `@cumulus/integration-tests` package
- **CUMULUS-3117**
  - Update `@cumulus/es-client/indexer.js` to properly handle framework write
    constraints for queued granules.    Queued writes will now be properly
    dropped from elasticsearch writes along with the primary datastore(s) when
    write constraints apply
- **CUMULUS-3134**
  - Get tests working on M1 Macs
- **CUMULUS-3148**:
  - Updates cumulus-rds-tf to use defaults for PostgreSQL 11.13
  - Update IngestGranuleSuccessSpec as test was dependant on file ordering and
    PostgreSQL 11 upgrade exposed dependency on database results in the API return
  - Update unit test container to utilize PostgreSQL 11.13 container
- **CUMULUS-3149**
  - Updates the api `/granules/bulkDelete` endpoint to take the
    following configuration keys for the bulkDelete:
    - concurrency - Number of concurrent bulk deletions to process at a time.
            Defaults to 10, increasing this value may improve throughput at the cost
            of additional database/CMR/etc load.
    - maxDbConnections - Defaults to `concurrency`, and generally should not be
        changed unless troubleshooting performance concerns.
  - Updates all bulk api endpoints to add knexDebug boolean query parameter to
    allow for debugging of database connection issues in the future.  Defaults
    to false.
  - Fixed logic defect in bulk deletion logic where an information query was
    nested in a transaction call, resulting in transactions holding knex
    connection pool connections in a blocking way that would not resolve,
    resulting in deletion failures.
- **CUMULUS-3142**
  - Fix issue from CUMULUS-3070 where undefined values for status results in
    unexpected insertion failure on PATCH.
- **CUMULUS-3181**
  - Fixed `sqsMessageRemover` lambda to correctly retrieve ENABLED sqs rules.

- **CUMULUS-3189**
  - Upgraded `cumulus-process` and `cumulus-message-adapter-python` versions to
    support pip 23.0
- **CUMULUS-3196**
  - Moved `createServer` initialization outside the `s3-credentials-endpoint` lambda
    handler to reduce file descriptor usage
- README shell snippets better support copying
- **CUMULUS-3111**
  - Fix issue where if granule update dropped due to write constraints for writeGranuleFromMessage, still possible for granule files to be written
  - Fix issue where if granule update is limited to status and timestamp values due to write constraints for writeGranuleFromMessage, Dynamo or ES granules could be out of sync with PG

### Changed

- **Snyk Security**
  - Upgraded jsonwebtoken from 8.5.1 to 9.0.0
  - CUMULUS-3160: Upgrade knex from 0.95.15 to 2.4.1
  - Upgraded got from 11.8.3 to ^11.8.5
- **Dependabot Security**
  - Upgraded the python package dependencies of the example lambdas
- **CUMULUS-3043**
  - Organize & link Getting Started public docs for better user guidance
  - Update Getting Started sections with current content
- **CUMULUS-3046**
  - Update 'Deployment' public docs
  - Apply grammar, link fixes, and continuity/taxonomy standards
- **CUMULUS-3071**
  - Updated `@cumulus/api-client` packages to use `PATCH` protocol for existing
    granule `PUT` calls, this change should not require user updates for
    `api-client` users.
    - `@cumulus/api-client/granules.updateGranule`
    - `@cumulus/api-client/granules.moveGranule`
    - `@cumulus/api-client/granules.updateGranule`
    - `@cumulus/api-client/granules.reingestGranule`
    - `@cumulus/api-client/granules.removeFromCMR`
    - `@cumulus/api-client/granules.applyWorkflow`
- **CUMULUS-3097**
  - Changed `@cumulus/cmr-client` package's token from Echo-Token to Earthdata Login (EDL) token in updateToken method
  - Updated CMR header and token tests to reflect the Earthdata Login changes
- **CUMULUS-3144**
  - Increased the memory of API lambda to 1280MB
- **CUMULUS-3140**
  - Update release note to include cumulus-api release
- **CUMULUS-3193**
  - Update eslint config to better support typing
- Improve linting of TS files

## [v14.0.0] 2022-12-08

### Breaking Changes

- **CUMULUS-2915**
  - API endpoint GET `/executions/status/${executionArn}` returns `presignedS3Url` and `data`
  - The user (dashboard) must read the `s3SignedURL` and `data` from the return
- **CUMULUS-3070/3074**
  - Updated granule PUT/POST endpoints to no longer respect message write
    constraints.  Functionally this means that:
    - Granules with older createdAt values will replace newer ones, instead of
        ignoring the write request
    - Granules that attempt to set a non-complete state (e.g. 'queued' and
        'running') will now ignore execution state/state change and always write
    - Granules being set to non-complete state will update all values passed in,
      instead of being restricted to `['createdAt', 'updatedAt', 'timestamp',
      'status', 'execution']`

### Added

- **CUMULUS-3070**
  - Remove granules dynamoDb model logic that sets default publish value on record
    validation
  - Update API granule write logic to not set default publish value on record
    updates to avoid overwrite (PATCH behavior)
  - Update API granule write logic to publish to false on record
    creation if not specified
  - Update message granule write logic to set default publish value on record
    creation update.
  - Update granule write logic to set published to default value of `false` if
    `null` is explicitly set with intention to delete the value.
  - Removed dataType/version from api granule schema
  - Added `@cumulus/api/endpoints/granules` unit to cover duration overwrite
    logic for PUT/PATCH endpoint.
- **CUMULUS-3098**
  - Added task configuration setting named `failTaskWhenFileBackupFail` to the
    `lzards-backup` task. This setting is `false` by default, but when set to
    `true`, task will fail if one of the file backup request fails.

### Changed

- Updated CI deploy process to utilize the distribution module in the published zip file which
    will be run against for the integration tests
- **CUMULUS-2915**
  - Updated API endpoint GET `/executions/status/${executionArn}` to return the
    presigned s3 URL in addition to execution status data
- **CUMULUS-3045**
  - Update GitHub FAQs:
    - Add new and refreshed content for previous sections
    - Add new dedicated Workflows section
- **CUMULUS-3070**
  - Updated API granule write logic to no longer require createdAt value in
    dynamo/API granule validation.   Write-time createdAt defaults will be set in the case
    of new API granule writes without the value set, and createdAt will be
    overwritten if it already exists.
  - Refactored granule write logic to allow PATCH behavior on API granule update
    such that existing createdAt values will be retained in case of overwrite
    across all API granule writes.
  - Updated granule write code to validate written createdAt is synced between
    datastores in cases where granule.createdAt is not provided for a new
    granule.
  - Updated @cumulus/db/translate/granules.translateApiGranuleToPostgresGranuleWithoutNilsRemoved to validate incoming values to ensure values that can't be set to null are not
  - Updated @cumulus/db/translate/granules.translateApiGranuleToPostgresGranuleWithoutNilsRemoved to handle null values in incoming ApiGranule
  - Updated @cumulus/db/types/granules.PostgresGranule typings to allow for null values
  - Added ApiGranuleRecord to @cumulus/api/granule type to represent a written/retrieved from datastore API granule record.
  - Update API/Message write logic to handle nulls as deletion in granule PUT/message write logic
- **CUMULUS-3075**
  - Changed the API endpoint return value for a granule with no files. When a granule has no files, the return value beforehand for
    the translatePostgresGranuletoApiGranule, the function which does the translation of a Postgres granule to an API granule, was
    undefined, now changed to an empty array.
  - Existing behavior which relied on the pre-disposed undefined value was changed to instead accept the empty array.
  - Standardized tests in order to expect an empty array for a granule with no files files' object instead of undefined.
- **CUMULUS-3077**
  - Updated `lambdas/data-migration2` granule and files migration to have a `removeExcessFiles` function like in write-granules that will remove file records no longer associated with a granule being migrated
- **CUMULUS-3080**
  - Changed the retention period in days from 14 to 30 for cloudwatch logs for NIST-5 compliance
- **CUMULUS-3100**
  - Updated `POST` granules endpoint to check if granuleId exists across all collections rather than a single collection.
  - Updated `PUT` granules endpoint to check if granuleId exists across a different collection and throw conflict error if so.
  - Updated logic for writing granules from a message to check if granuleId exists across a different collection and throw conflict error if so.

### Fixed

- **CUMULUS-3070**
  - Fixed inaccurate typings for PostgresGranule in @cumulus/db/types/granule
  - Fixed inaccurate typings for @cumulus/api/granules.ApiGranule and updated to
    allow null
- **CUMULUS-3104**
  - Fixed TS compilation error on aws-client package caused by @aws-sdk/client-s3 3.202.0 upgrade
- **CUMULUS-3116**
  - Reverted the default ElasticSearch sorting behavior to the pre-13.3.0 configuration
  - Results from ElasticSearch are sorted by default by the `timestamp` field. This means that the order
  is not guaranteed if two or more records have identical timestamps as there is no secondary sort/tie-breaker.

## [v13.4.0] 2022-10-31

### Notable changes

- **CUMULUS-3104**
  - Published new tag [`43` of `cumuluss/async-operation` to Docker Hub](https://hub.docker.com/layers/cumuluss/async-operation/43/images/sha256-5f989c7d45db3dde87c88c553182d1e4e250a1e09af691a84ff6aa683088b948?context=explore) which was built with node:14.19.3-buster.

### Added

- **CUMULUS-2998**
  - Added Memory Size and Timeout terraform variable configuration for the following Cumulus tasks:
    - fake_processing_task_timeout and fake_processing_task_memory_size
    - files_to_granules_task_timeout and files_to_granule_task_memory_size
    - hello_world_task_timeout and hello_world_task_memory_size
    - sf_sqs_report_task_timeout and sf_sqs_report_task_memory_size
- **CUMULUS-2986**
  - Adds Terraform memory_size configurations to lambda functions with customizable timeouts enabled (the minimum default size has also been raised from 256 MB to 512 MB)
    allowed properties include:
      - add_missing_file_checksums_task_memory_size
      - discover_granules_task_memory_size
      - discover_pdrs_task_memory_size
      - hyrax_metadata_updates_task_memory_size
      - lzards_backup_task_memory_size
      - move_granules_task_memory_size
      - parse_pdr_task_memory_size
      - pdr_status_check_task_memory_size
      - post_to_cmr_task_memory_size
      - queue_granules_task_memory_size
      - queue_pdrs_task_memory_size
      - queue_workflow_task_memory_size
      - sync_granule_task_memory_size
      - update_cmr_access_constraints_task_memory_size
      - update_granules_cmr_task_memory_size
  - Initializes the lambda_memory_size(s) variable in the Terraform variable list
  - Adds Terraform timeout variable for add_missing_file_checksums_task
- **CUMULUS-2631**
  - Added 'Bearer token' support to s3credentials endpoint
- **CUMULUS-2787**
  - Added `lzards-api-client` package to Cumulus with `submitQueryToLzards` method
- **CUMULUS-2944**
  - Added configuration to increase the limit for body-parser's JSON and URL encoded parsers to allow for larger input payloads

### Changed


- Updated `example/cumulus-tf/variables.tf` to have `cmr_oauth_provider` default to `launchpad`
- **CUMULUS-3024**
  - Update PUT /granules endpoint to operate consistently across datastores
    (PostgreSQL, ElasticSearch, DynamoDB). Previously it was possible, given a
    partial Granule payload to have different data in Dynamo/ElasticSearch and PostgreSQL
  - Given a partial Granule object, the /granules update endpoint now operates
    with behavior more consistent with a PATCH operation where fields not provided
    in the payload will not be updated in the datastores.
  - Granule translation (db/src/granules.ts) now supports removing null/undefined fields when converting from API to Postgres
    granule formats.
  - Update granule write logic: if a `null` files key is provided in an update payload (e.g. `files: null`),
    an error will be thrown. `null` files were not previously supported and would throw potentially unclear errors. This makes the error clearer and more explicit.
  - Update granule write logic: If an empty array is provided for the `files` key, all files will be removed in all datastores
- **CUMULUS-2787**
  - Updated `lzards-backup-task` to send Cumulus provider and granule createdAt values as metadata in LZARDS backup request to support querying LZARDS for reconciliation reports
- **CUMULUS-2913**
  - Changed `process-dead-letter-archive` lambda to put messages from S3 dead
    letter archive that fail to process to new S3 location.
- **CUMULUS-2974**
  - The `DELETE /granules/<granuleId>` endpoint now includes additional details about granule
    deletion, including collection, deleted granule ID, deleted files, and deletion time.
- **CUMULUS-3027**
  - Pinned typescript to ~4.7.x to address typing incompatibility issues
    discussed in https://github.com/knex/knex/pull/5279
  - Update generate-ts-build-cache script to always install root project dependencies
- **CUMULUS-3104**
  - Updated Dockerfile of async operation docker image to build from node:14.19.3-buster
  - Sets default async_operation_image version to 43.
  - Upgraded saml2-js 4.0.0, rewire to 6.0.0 to address security vulnerabilities
  - Fixed TS compilation error caused by @aws-sdk/client-s3 3.190->3.193 upgrade

## [v13.3.2] 2022-10-10 [BACKPORT]

**Please note** changes in 13.3.2 may not yet be released in future versions, as
this is a backport and patch release on the 13.3.x series of releases. Updates that
are included in the future will have a corresponding CHANGELOG entry in future
releases.

### Fixed

- **CUMULUS-2557**
  - Updated `@cumulus/aws-client/S3/moveObject` to handle zero byte files (0 byte files).
- **CUMULUS-2971**
  - Updated `@cumulus/aws-client/S3ObjectStore` class to take string query parameters and
    its methods `signGetObject` and `signHeadObject` to take parameter presignOptions
- **CUMULUS-3021**
  - Updated `@cumulus/api-client/collections` and `@cumulus/integration-tests/api` to encode
    collection version in the URI path
- **CUMULUS-3024**
  - Update PUT /granules endpoint to operate consistently across datastores
    (PostgreSQL, ElasticSearch, DynamoDB). Previously it was possible, given a
    partial Granule payload to have different data in Dynamo/ElasticSearch and PostgreSQL
  - Given a partial Granule object, the /granules update endpoint now operates
    with behavior more consistent with a PATCH operation where fields not provided
    in the payload will not be updated in the datastores.
  - Granule translation (db/src/granules.ts) now supports removing null/undefined fields when converting from API to Postgres
    granule formats.
  - Update granule write logic: if a `null` files key is provided in an update payload (e.g. `files: null`),
    an error will be thrown. `null` files were not previously supported and would throw potentially unclear errors. This makes the error clearer and more explicit.
  - Update granule write logic: If an empty array is provided for the `files` key, all files will be removed in all datastores

## [v13.3.0] 2022-8-19

### Notable Changes

- **CUMULUS-2930**
  - The `GET /granules` endpoint has a new optional query parameter:
    `searchContext`, which is used to resume listing within the same search
    context. It is provided in every response from the endpoint as
    `meta.searchContext`. The searchContext value must be submitted with every
    consequent API call, and must be fetched from each new response to maintain
    the context.
  - Use of the `searchContext` query string parameter allows listing past 10,000 results.
  - Note that using the `from` query param in a request will cause the `searchContext` to
    be ignored and also make the query subject to the 10,000 results cap again.
  - Updated `GET /granules` endpoint to leverage ElasticSearch search-after API.
    The endpoint will only use search-after when the `searchContext` parameter
    is provided in a request.

## [v13.2.1] 2022-8-10 [BACKPORT]

### Notable changes

- **CUMULUS-3019**
  - Fix file write logic to delete files by `granule_cumulus_id` instead of
    `cumulus_id`. Previous logic removed files by matching `file.cumulus_id`
    to `granule.cumulus_id`.

## [v13.2.0] 2022-8-04

### Changed

- **CUMULUS-2940**
  - Updated bulk operation lambda to utilize system wide rds_connection_timing
    configuration parameters from the main `cumulus` module
- **CUMULUS-2980**
  - Updated `ingestPdrWithNodeNameSpec.js` to use `deleteProvidersAndAllDependenciesByHost` function.
  - Removed `deleteProvidersByHost`function.
- **CUMULUS-2954**
  - Updated Backup LZARDS task to run as a single task in a step function workflow.
  - Updated task to allow user to provide `collectionId` in workflow input and
    updated task to use said `collectionId` to look up the corresponding collection record in RDS.

## [v13.1.0] 2022-7-22

### MIGRATION notes

- The changes introduced in CUMULUS-2962 will re-introduce a
  `files_granules_cumulus_id_index` on the `files` table in the RDS database.
  This index will be automatically created as part of the bootstrap lambda
  function *on deployment* of the `data-persistence` module.

  *In cases where the index is already applied, this update will have no effect*.

  **Please Note**: In some cases where ingest is occurring at high volume levels and/or the
  files table has > 150M file records, the migration may
  fail on deployment due to timing required to both acquire the table state needed for the
  migration and time to create the index given the resources available.

  For reference a rx.5 large Aurora/RDS database
  with *no activity* took roughly 6 minutes to create the index for a file table with 300M records and no active ingest, however timed out when the same migration was attempted
  in production with possible activity on the table.

  If you believe you are subject to the above consideration, you may opt to
  manually create the `files` table index *prior* to deploying this version of
  Core with the following procedure:

  -----

  - Verify you do not have the index:

  ```text
  select * from pg_indexes where tablename = 'files';

   schemaname | tablename |        indexname        | tablespace |                                       indexdef
  ------------+-----------+-------------------------+------------+---------------------------------------------------------------------------------------
   public     | files     | files_pkey              |            | CREATE UNIQUE INDEX files_pkey ON public.files USING btree (cumulus_id)
   public     | files     | files_bucket_key_unique |            | CREATE UNIQUE INDEX files_bucket_key_unique ON public.files USING btree (bucket, key)
  ```

  In this instance you should not see an `indexname` row with
  `files_granules_cumulus_id_index` as the value.     If you *do*, you should be
  clear to proceed with the installation.
  - Quiesce ingest

  Stop all ingest operations in Cumulus Core according to your operational
  procedures.    You should validate that it appears there are no active queries that
  appear to be inserting granules/files into the database as a secondary method
  of evaluating the database system state:

  ```text
  select pid, query, state, wait_event_type, wait_event from pg_stat_activity where state = 'active';
  ```

  If query rows are returned with a `query` value that involves the files table,
  make sure ingest is halted and no other granule-update activity is running on
  the system.

  Note: In rare instances if there are hung queries that are unable to resolve, it may be necessary to
  manually use psql [Server Signaling
  Functions](https://www.postgresql.org/docs/10/functions-admin.html#FUNCTIONS-ADMIN-SIGNAL)
  `pg_cancel_backend` and/or
  `pg_terminate_backend` if the migration will not complete in the next step.

  - Create the Index

  Run the following query to create the index.    Depending on the situation
  this may take many minutes to complete, and you will note your CPU load and
  disk I/O rates increase on your cluster:

  ```text
  CREATE INDEX files_granule_cumulus_id_index ON files (granule_cumulus_id);
  ```

  You should see a response like:

  ```text
  CREATE INDEX
  ```

  and can verify the index `files_granule_cumulus_id_index` was created:

  ```text
  => select * from pg_indexes where tablename = 'files';
  schemaname | tablename |           indexname            | tablespace |                                           indexdef
   ------------+-----------+--------------------------------+------------+----------------------------------------------------------------------------------------------
   public     | files     | files_pkey                     |            | CREATE UNIQUE INDEX files_pkey ON public.files USING btree (cumulus_id)
   public     | files     | files_bucket_key_unique        |            | CREATE UNIQUE INDEX files_bucket_key_unique ON public.files USING btree (bucket, key)
   public     | files     | files_granule_cumulus_id_index |            | CREATE INDEX files_granule_cumulus_id_index ON public.files USING btree (granule_cumulus_id)
  (3 rows)
  ```

  - Once this is complete, you may deploy this version of Cumulus as you
    normally would.
  **If you are unable to stop ingest for the above procedure** *and* cannot
  migrate with deployment, you may be able to manually create the index while
  writes are ongoing using postgres's `CONCURRENTLY` option for `CREATE INDEX`.
  This can have significant impacts on CPU/write IO, particularly if you are
  already using a significant amount of your cluster resources, and may result
  in failed writes or an unexpected index/database state.

  PostgreSQL's
  [documentation](https://www.postgresql.org/docs/10/sql-createindex.html#SQL-CREATEINDEX-CONCURRENTLY)
  provides more information on this option.   Please be aware it is
  **unsupported** by Cumulus at this time, so community members that opt to go
  this route should proceed with caution.

  -----

### Notable changes

- **CUMULUS-2962**
  - Re-added database structural migration to `files` table to add an index on `granule_cumulus_id`
- **CUMULUS-2929**
  - Updated `move-granule` task to check the optional collection configuration parameter
    `meta.granuleMetadataFileExtension` to determine the granule metadata file.
    If none is specified, the granule CMR metadata or ISO metadata file is used.

### Changed

- Updated Moment.js package to 2.29.4 to address security vulnerability
- **CUMULUS-2967**
  - Added fix example/spec/helpers/Provider that doesn't fail deletion 404 in
    case of deletion race conditions
### Fixed

- **CUMULUS-2995**
  - Updated Lerna package to 5.1.8 to address security vulnerability

- **CUMULUS-2863**
  - Fixed `@cumulus/api` `validateAndUpdateSqsRule` method to allow 0 retries and 0 visibilityTimeout
    in rule's meta.

- **CUMULUS-2959**
  - Fixed `@cumulus/api` `granules` module to convert numeric productVolume to string
    when an old granule record is retrieved from DynamoDB
- Fixed the following links on Cumulus docs' [Getting Started](https://nasa.github.io/cumulus/docs/getting-started) page:
    * Cumulus Deployment
    * Terraform Best Practices
    * Integrator Common Use Cases
- Also corrected the _How to Deploy Cumulus_ link in the [Glossary](https://nasa.github.io/cumulus/docs/glossary)


## [v13.0.1] 2022-7-12

- **CUMULUS-2995**
  - Updated Moment.js package to 2.29.4 to address security vulnerability

## [v13.0.0] 2022-06-13

### MIGRATION NOTES

- The changes introduced in CUMULUS-2955 should result in removal of
  `files_granule_cumulus_id_index` from the `files` table (added in the v11.1.1
  release).  The success of this operation is dependent on system ingest load.

  In rare cases where data-persistence deployment fails because the
  `postgres-db-migration` times out, it may be required to manually remove the
  index and then redeploy:

  ```text
  DROP INDEX IF EXISTS files_granule_cumulus_id_index;
  ```

### Breaking Changes

- **CUMULUS-2931**

  - Updates CustomBootstrap lambda to default to failing if attempting to remove
    a pre-existing `cumulus-alias` index that would collide with the required
    `cumulus-alias` *alias*.   A configuration parameter
    `elasticsearch_remove_index_alias_conflict`  on the `cumulus` and
    `archive` modules has been added to enable the original behavior that would
    remove the invalid index (and all it's data).
  - Updates `@cumulus/es-client.bootstrapElasticSearch` signature to be
    parameterized and accommodate a new parameter `removeAliasConflict` which
    allows/disallows the deletion of a conflicting `cumulus-alias` index

### Notable changes

- **CUMULUS-2929**
  - Updated `move-granule` task to check the optional collection configuration parameter
    `meta.granuleMetadataFileExtension` to determine the granule metadata file.
    If none is specified, the granule CMR metadata or ISO metadata file is used.

### Added

- **CUMULUS-2929**
  - Added optional collection configuration `meta.granuleMetadataFileExtension` to specify CMR metadata
    file extension for tasks that utilize metadata file lookups

- **CUMULUS-2939**
  - Added `@cumulus/api/lambdas/start-async-operation` to start an async operation

- **CUMULUS-2953**
  - Added `skipMetadataCheck` flag to config for Hyrax metadata updates task.
  - If this config flag is set to `true`, and a granule has no CMR file, the task will simply return the input values.

- **CUMULUS-2966**
  - Added extractPath operation and support of nested string replacement to `url_path` in the collection configuration

### Changed

- **CUMULUS-2965**
  - Update `cumulus-rds-tf` module to ignore `engine_version` lifecycle changes
- **CUMULUS-2967**
  - Added fix example/spec/helpers/Provider that doesn't fail deletion 404 in
    case of deletion race conditions
- **CUMULUS-2955**
  - Updates `20220126172008_files_granule_id_index` to *not* create an index on
    `granule_cumulus_id` on the files table.
  - Adds `20220609024044_remove_files_granule_id_index` migration to revert
    changes from `20220126172008_files_granule_id_index` on any deployed stacks
    that might have the index to ensure consistency in deployed stacks

- **CUMULUS-2923**
  - Changed public key setup for SFTP local testing.
- **CUMULUS-2939**
  - Updated `@cumulus/api` `granules/bulk*`, `elasticsearch/index-from-database` and
    `POST reconciliationReports` endpoints to invoke StartAsyncOperation lambda

### Fixed

- **CUMULUS-2863**
  - Fixed `@cumulus/api` `validateAndUpdateSqsRule` method to allow 0 retries
    and 0 visibilityTimeout in rule's meta.
- **CUMULUS-2961**
  - Fixed `data-migration2` granule migration logic to allow for DynamoDb granules that have a null/empty string value for `execution`.   The migration will now migrate them without a linked execution.
  - Fixed `@cumulus/api` `validateAndUpdateSqsRule` method to allow 0 retries and 0 visibilityTimeout
    in rule's meta.

- **CUMULUS-2959**
  - Fixed `@cumulus/api` `granules` module to convert numeric productVolume to string
    when an old granule record is retrieved from DynamoDB.

## [v12.0.3] 2022-10-03 [BACKPORT]

**Please note** changes in 12.0.3 may not yet be released in future versions, as
this is a backport and patch release on the 12.0.x series of releases. Updates that
are included in the future will have a corresponding CHANGELOG entry in future
releases.

### Fixed

- **CUMULUS-3024**
  - Update PUT /granules endpoint to operate consistently across datastores
    (PostgreSQL, ElasticSearch, DynamoDB). Previously it was possible, given a
    partial Granule payload to have different data in Dynamo/ElasticSearch and PostgreSQL
  - Given a partial Granule object, the /granules update endpoint now operates
    with behavior more consistent with a PATCH operation where fields not provided
    in the payload will not be updated in the datastores.
  - Granule translation (db/src/granules.ts) now supports removing null/undefined fields when converting from API to Postgres
    granule formats.
  - Update granule write logic: if a `null` files key is provided in an update payload (e.g. `files: null`),
    an error will be thrown. `null` files were not previously supported and would throw potentially unclear errors. This makes the error clearer and more explicit.
  - Update granule write logic: If an empty array is provided for the `files` key, all files will be removed in all datastores
- **CUMULUS-2971**
  - Updated `@cumulus/aws-client/S3ObjectStore` class to take string query parameters and
    its methods `signGetObject` and `signHeadObject` to take parameter presignOptions
- **CUMULUS-2557**
  - Updated `@cumulus/aws-client/S3/moveObject` to handle zero byte files (0 byte files).
- **CUMULUS-3021**
  - Updated `@cumulus/api-client/collections` and `@cumulus/integration-tests/api` to encode
    collection version in the URI path

## [v12.0.2] 2022-08-10 [BACKPORT]

**Please note** changes in 12.0.2 may not yet be released in future versions, as
this is a backport and patch release on the 12.0.x series of releases. Updates that
are included in the future will have a corresponding CHANGELOG entry in future
releases.

### Notable Changes

- **CUMULUS-3019**
  - Fix file write logic to delete files by `granule_cumulus_id` instead of
      `cumulus_id`. Previous logic removed files by matching `file.cumulus_id`
      to `granule.cumulus_id`.

## [v12.0.1] 2022-07-18

- **CUMULUS-2995**
  - Updated Moment.js package to 2.29.4 to address security vulnerability

## [v12.0.0] 2022-05-20

### Breaking Changes

- **CUMULUS-2903**

  - The minimum supported version for all published Cumulus Core npm packages is now Node 14.19.1
  - Tasks using the `cumuluss/cumulus-ecs-task` Docker image must be updated to
    `cumuluss/cumulus-ecs-task:1.8.0`. This can be done by updating the `image`
    property of any tasks defined using the `cumulus_ecs_service` Terraform
    module.

### Changed

- **CUMULUS-2932**

  - Updates `SyncGranule` task to include `disableOrDefaultAcl` function that uses
    the configuration ACL parameter to set ACL to private by default or disable ACL.
  - Updates `@cumulus/sync-granule` `download()` function to take in ACL parameter
  - Updates `@cumulus/ingest` `proceed()` function to take in ACL parameter
  - Updates `@cumulus/ingest` `addLock()` function to take in an optional ACL parameter
  - Updates `SyncGranule` example worfklow config
    `example/cumulus-tf/sync_granule_workflow.asl.json` to include `ACL`
    parameter.

## [v11.1.8] 2022-11-07 [BACKPORT]

**Please note** changes in 11.1.7 may not yet be released in future versions, as
this is a backport and patch release on the 11.1.x series of releases. Updates that
are included in the future will have a corresponding CHANGELOG entry in future
releases.

### Breaking Changes

- **CUMULUS-2903**
  - The minimum supported version for all published Cumulus Core npm packages is now Node 14.19.1
  - Tasks using the `cumuluss/cumulus-ecs-task` Docker image must be updated to
    `cumuluss/cumulus-ecs-task:1.8.0`. This can be done by updating the `image`
    property of any tasks defined using the `cumulus_ecs_service` Terraform
    module.

### Notable changes

- Published new tag [`43` of `cumuluss/async-operation` to Docker Hub](https://hub.docker.com/layers/cumuluss/async-operation/43/images/sha256-5f989c7d45db3dde87c88c553182d1e4e250a1e09af691a84ff6aa683088b948?context=explore) which was built with node:14.19.3-buster.

### Changed

- **CUMULUS-3104**
  - Updated Dockerfile of async operation docker image to build from node:14.19.3-buster
  - Sets default async_operation_image version to 43.
  - Upgraded saml2-js 4.0.0, rewire to 6.0.0 to address security vulnerabilities
  - Fixed TS compilation error on aws-client package caused by @aws-sdk/client-s3 3.202.0 upgrade

- **CUMULUS-3080**
  - Changed the retention period in days from 14 to 30 for cloudwatch logs for NIST-5 compliance

## [v11.1.7] 2022-10-05 [BACKPORT]

**Please note** changes in 11.1.7 may not yet be released in future versions, as
this is a backport and patch release on the 11.1.x series of releases. Updates that
are included in the future will have a corresponding CHANGELOG entry in future
releases.

### Fixed

- **CUMULUS-3024**
  - Update PUT /granules endpoint to operate consistently across datastores
    (PostgreSQL, ElasticSearch, DynamoDB). Previously it was possible, given a
    partial Granule payload to have different data in Dynamo/ElasticSearch and PostgreSQL
  - Given a partial Granule object, the /granules update endpoint now operates
    with behavior more consistent with a PATCH operation where fields not provided
    in the payload will not be updated in the datastores.
  - Granule translation (db/src/granules.ts) now supports removing null/undefined fields when converting from API to Postgres
    granule formats.
  - Update granule write logic: if a `null` files key is provided in an update payload (e.g. `files: null`),
    an error will be thrown. `null` files were not previously supported and would throw potentially unclear errors. This makes the error clearer and more explicit.
  - Update granule write logic: If an empty array is provided for the `files` key, all files will be removed in all datastores
- **CUMULUS-2971**
  - Updated `@cumulus/aws-client/S3ObjectStore` class to take string query parameters and
    its methods `signGetObject` and `signHeadObject` to take parameter presignOptions
- **CUMULUS-2557**
  - Updated `@cumulus/aws-client/S3/moveObject` to handle zero byte files (0 byte files).
- **CUMULUS-3021**
  - Updated `@cumulus/api-client/collections` and `@cumulus/integration-tests/api` to encode
    collection version in the URI path
- **CUMULUS-3027**
  - Pinned typescript to ~4.7.x to address typing incompatibility issues
    discussed in https://github.com/knex/knex/pull/5279
  - Update generate-ts-build-cache script to always install root project dependencies

## [v11.1.5] 2022-08-10 [BACKPORT]

**Please note** changes in 11.1.5 may not yet be released in future versions, as
this is a backport and patch release on the 11.1.x series of releases. Updates that
are included in the future will have a corresponding CHANGELOG entry in future
releases.

### Notable changes

- **CUMULUS-3019**
  - Fix file write logic to delete files by `granule_cumulus_id` instead of
      `cumulus_id`. Previous logic removed files by matching `file.cumulus_id`
      to `granule.cumulus_id`.

## [v11.1.4] 2022-07-18

**Please note** changes in 11.1.4 may not yet be released in future versions, as
this is a backport and patch release on the 11.1.x series of releases. Updates that
are included in the future will have a corresponding CHANGELOG entry in future
releases.

### MIGRATION notes


- The changes introduced in CUMULUS-2962 will re-introduce a
  `files_granules_cumulus_id_index` on the `files` table in the RDS database.
  This index will be automatically created as part of the bootstrap lambda
  function *on deployment* of the `data-persistence` module.

  *In cases where the index is already applied, this update will have no effect*.

  **Please Note**: In some cases where ingest is occurring at high volume levels and/or the
  files table has > 150M file records, the migration may
  fail on deployment due to timing required to both acquire the table state needed for the
  migration and time to create the index given the resources available.

  For reference a rx.5 large Aurora/RDS database
  with *no activity* took roughly 6 minutes to create the index for a file table with 300M records and no active ingest, however timed out when the same migration was attempted
  in production with possible activity on the table.

  If you believe you are subject to the above consideration, you may opt to
  manually create the `files` table index *prior* to deploying this version of
  Core with the following procedure:

  -----

  - Verify you do not have the index:

  ```text
  select * from pg_indexes where tablename = 'files';

   schemaname | tablename |        indexname        | tablespace |                                       indexdef
  ------------+-----------+-------------------------+------------+---------------------------------------------------------------------------------------
   public     | files     | files_pkey              |            | CREATE UNIQUE INDEX files_pkey ON public.files USING btree (cumulus_id)
   public     | files     | files_bucket_key_unique |            | CREATE UNIQUE INDEX files_bucket_key_unique ON public.files USING btree (bucket, key)
  ```

  In this instance you should not see an `indexname` row with
  `files_granules_cumulus_id_index` as the value.     If you *do*, you should be
  clear to proceed with the installation.
  - Quiesce ingest

  Stop all ingest operations in Cumulus Core according to your operational
  procedures.    You should validate that it appears there are no active queries that
  appear to be inserting granules/files into the database as a secondary method
  of evaluating the database system state:

  ```text
  select pid, query, state, wait_event_type, wait_event from pg_stat_activity where state = 'active';
  ```

  If query rows are returned with a `query` value that involves the files table,
  make sure ingest is halted and no other granule-update activity is running on
  the system.

  Note: In rare instances if there are hung queries that are unable to resolve, it may be necessary to
  manually use psql [Server Signaling
  Functions](https://www.postgresql.org/docs/10/functions-admin.html#FUNCTIONS-ADMIN-SIGNAL)
  `pg_cancel_backend` and/or
  `pg_terminate_backend` if the migration will not complete in the next step.

  - Create the Index

  Run the following query to create the index.    Depending on the situation
  this may take many minutes to complete, and you will note your CPU load and
  disk I/O rates increase on your cluster:

  ```text
  CREATE INDEX files_granule_cumulus_id_index ON files (granule_cumulus_id);
  ```

  You should see a response like:

  ```text
  CREATE INDEX
  ```

  and can verify the index `files_granule_cumulus_id_index` was created:

  ```text
  => select * from pg_indexes where tablename = 'files';
  schemaname | tablename |           indexname            | tablespace |                                           indexdef
   ------------+-----------+--------------------------------+------------+----------------------------------------------------------------------------------------------
   public     | files     | files_pkey                     |            | CREATE UNIQUE INDEX files_pkey ON public.files USING btree (cumulus_id)
   public     | files     | files_bucket_key_unique        |            | CREATE UNIQUE INDEX files_bucket_key_unique ON public.files USING btree (bucket, key)
   public     | files     | files_granule_cumulus_id_index |            | CREATE INDEX files_granule_cumulus_id_index ON public.files USING btree (granule_cumulus_id)
  (3 rows)
  ```

  - Once this is complete, you may deploy this version of Cumulus as you
    normally would.
  **If you are unable to stop ingest for the above procedure** *and* cannot
  migrate with deployment, you may be able to manually create the index while
  writes are ongoing using postgres's `CONCURRENTLY` option for `CREATE INDEX`.
  This can have significant impacts on CPU/write IO, particularly if you are
  already using a significant amount of your cluster resources, and may result
  in failed writes or an unexpected index/database state.

  PostgreSQL's
  [documentation](https://www.postgresql.org/docs/10/sql-createindex.html#SQL-CREATEINDEX-CONCURRENTLY)
  provides more information on this option.   Please be aware it is
  **unsupported** by Cumulus at this time, so community members that opt to go
  this route should proceed with caution.

  -----

### Changed

- Updated Moment.js package to 2.29.4 to address security vulnerability

## [v11.1.3] 2022-06-24

**Please note** changes in 11.1.3 may not yet be released in future versions, as
this is a backport and patch release on the 11.1.x series of releases. Updates that
are included in the future will have a corresponding CHANGELOG entry in future
releases.

### Notable changes

- **CUMULUS-2929**
  - Updated `move-granule` task to check the optional collection configuration parameter
    `meta.granuleMetadataFileExtension` to determine the granule metadata file.
    If none is specified, the granule CMR metadata or ISO metadata file is used.

### Added

- **CUMULUS-2929**
  - Added optional collection configuration `meta.granuleMetadataFileExtension` to specify CMR metadata
    file extension for tasks that utilize metadata file lookups
- **CUMULUS-2966**
  - Added extractPath operation and support of nested string replacement to `url_path` in the collection configuration
### Fixed

- **CUMULUS-2863**
  - Fixed `@cumulus/api` `validateAndUpdateSqsRule` method to allow 0 retries
    and 0 visibilityTimeout in rule's meta.
- **CUMULUS-2959**
  - Fixed `@cumulus/api` `granules` module to convert numeric productVolume to string
    when an old granule record is retrieved from DynamoDB.
- **CUMULUS-2961**
  - Fixed `data-migration2` granule migration logic to allow for DynamoDb granules that have a null/empty string value for `execution`.   The migration will now migrate them without a linked execution.

## [v11.1.2] 2022-06-13

**Please note** changes in 11.1.2 may not yet be released in future versions, as
this is a backport and patch release on the 11.1.x series of releases. Updates that
are included in the future will have a corresponding CHANGELOG entry in future
releases.

### MIGRATION NOTES

- The changes introduced in CUMULUS-2955 should result in removal of
  `files_granule_cumulus_id_index` from the `files` table (added in the v11.1.1
  release).  The success of this operation is dependent on system ingest load

  In rare cases where data-persistence deployment fails because the
  `postgres-db-migration` times out, it may be required to manually remove the
  index and then redeploy:

  ```text
  > DROP INDEX IF EXISTS postgres-db-migration;
  DROP INDEX
  ```

### Changed

- **CUMULUS-2955**
  - Updates `20220126172008_files_granule_id_index` to *not* create an index on
    `granule_cumulus_id` on the files table.
  - Adds `20220609024044_remove_files_granule_id_index` migration to revert
    changes from `20220126172008_files_granule_id_index` on any deployed stacks
    that might have the index to ensure consistency in deployed stacks

## [v11.1.1] 2022-04-26

### Added

### Changed

- **CUMULUS-2885**
  - Updated `@cumulus/aws-client` to use new AWS SDK v3 packages for S3 requests:
    - `@aws-sdk/client-s3`
    - `@aws-sdk/lib-storage`
    - `@aws-sdk/s3-request-presigner`
  - Updated code for compatibility with updated `@cumulus/aws-client` and AWS SDK v3 S3 packages:
    - `@cumulus/api`
    - `@cumulus/async-operations`
    - `@cumulus/cmrjs`
    - `@cumulus/common`
    - `@cumulus/collection-config-store`
    - `@cumulus/ingest`
    - `@cumulus/launchpad-auth`
    - `@cumulus/sftp-client`
    - `@cumulus/tf-inventory`
    - `lambdas/data-migration2`
    - `tasks/add-missing-file-checksums`
    - `tasks/hyrax-metadata-updates`
    - `tasks/lzards-backup`
    - `tasks/sync-granule`
- **CUMULUS-2886**
  - Updated `@cumulus/aws-client` to use new AWS SDK v3 packages for API Gateway requests:
    - `@aws-sdk/client-api-gateway`
- **CUMULUS-2920**
  - Update npm version for Core build to 8.6
- **CUMULUS-2922**
  - Added `@cumulus/example-lib` package to example project to allow unit tests `example/script/lib` dependency.
  - Updates Mutex unit test to address changes made in [#2902](https://github.com/nasa/cumulus/pull/2902/files)
- **CUMULUS-2924**
  - Update acquireTimeoutMillis to 400 seconds for the db-provision-lambda module to address potential timeout issues on RDS database start
- **CUMULUS-2925**
  - Updates CI to utilize `audit-ci` v6.2.0
  - Updates CI to utilize a on-container filesystem when building Core in 'uncached' mode
  - Updates CI to selectively bootstrap Core modules in the cleanup job phase
- **CUMULUS-2934**
  - Update CI Docker container build to install pipenv to prevent contention on parallel lambda builds


## [v11.1.0] 2022-04-07

### MIGRATION NOTES

- 11.1.0 is an amendment release and supersedes 11.0.0. However, follow the migration steps for 11.0.0.

- **CUMULUS-2905**
  - Updates migration script with new `migrateAndOverwrite` and
    `migrateOnlyFiles` options.

### Added

- **CUMULUS-2860**
  - Added an optional configuration parameter `skipMetadataValidation` to `hyrax-metadata-updates` task
- **CUMULUS-2870**
  - Added `last_modified_date` as output to all tasks in Terraform `ingest` module.
- **CUMULUS-NONE**
  - Added documentation on choosing and configuring RDS at `deployment/choosing_configuring_rds`.

### Changed

- **CUMULUS-2703**
  - Updated `ORCA Backup` reconciliation report to report `cumulusFilesCount` and `orcaFilesCount`
- **CUMULUS-2849**
  - Updated `@cumulus/aws-client` to use new AWS SDK v3 packages for DynamoDB requests:
    - `@aws-sdk/client-dynamodb`
    - `@aws-sdk/lib-dynamodb`
    - `@aws-sdk/util-dynamodb`
  - Updated code for compatibility with AWS SDK v3 Dynamo packages
    - `@cumulus/api`
    - `@cumulus/errors`
    - `@cumulus/tf-inventory`
    - `lambdas/data-migration2`
    - `packages/api/ecs/async-operation`
- **CUMULUS-2864**
  - Updated `@cumulus/cmr-client/ingestUMMGranule` and `@cumulus/cmr-client/ingestConcept`
    functions to not perform separate validation request
- **CUMULUS-2870**
  - Updated `hello_world_service` module to pass in `lastModified` parameter in command list to trigger a Terraform state change when the `hello_world_task` is modified.

### Fixed

- **CUMULUS-2849**
  - Fixed AWS service client memoization logic in `@cumulus/aws-client`

## [v11.0.0] 2022-03-24 [STABLE]

### v9.9->v11.0 MIGRATION NOTES

Release v11.0 is a maintenance release series, replacing v9.9.   If you are
upgrading to or past v11 from v9.9.x to this release, please pay attention to the following
migration notes from prior releases:

#### Migration steps

##### **After deploying the `data-persistence` module, but before deploying the main `cumulus` module**

- Due to a bug in the PUT `/rules/<name>` endpoint, the rule records in PostgreSQL may be
out of sync with records in DynamoDB. In order to bring the records into sync, re-deploy and re-run the
[`data-migration1` Lambda](https://nasa.github.io/cumulus/docs/upgrade-notes/upgrade-rds#3-deploy-and-run-data-migration1) with a payload of
`{"forceRulesMigration": true}`:

```shell
aws lambda invoke --function-name $PREFIX-data-migration1 \
  --payload $(echo '{"forceRulesMigration": true}' | base64) $OUTFILE
```

##### As part of the `cumulus` deployment

- Please read the [documentation on the updates to the granule files schema for our Cumulus workflow tasks and how to upgrade your deployment for compatibility](https://nasa.github.io/cumulus/docs/upgrade-notes/update-task-file-schemas).
- (Optional) Update the `task-config` for all workflows that use the `sync-granule` task to include `workflowStartTime` set to
`{$.cumulus_meta.workflow_start_time}`. See [here](https://github.com/nasa/cumulus/blob/master/example/cumulus-tf/sync_granule_workflow.asl.json#L9) for an example.

##### After the `cumulus` deployment

As part of the work on the RDS Phase 2 feature, it was decided to re-add the
granule file `type` property on the file table (detailed reasoning
https://wiki.earthdata.nasa.gov/pages/viewpage.action?pageId=219186829).  This
change was implemented as part of CUMULUS-2672/CUMULUS-2673, however granule
records ingested prior to v11 will *not* have the file.type property stored in the
PostGreSQL database, and on installation of v11 API calls to get granule.files
will not return this value. We anticipate most users are impacted by this issue.

Users that are impacted by these changes should re-run the granule migration
lambda to *only* migrate granule file records:

```shell
PAYLOAD=$(echo '{"migrationsList": ["granules"], "granuleMigrationParams": {"migrateOnlyFiles": "true"}}' | base64)
aws lambda invoke --function-name $PREFIX-postgres-migration-async-operation \
--payload $PAYLOAD $OUTFILE
```

You should note that this will *only* move files for granule records in
PostgreSQL.  **If you have not completed the phase 1 data migration or
have granule records in dynamo that are not in PostgreSQL, the migration will
report failure for both the DynamoDB granule and all the associated files and the file
records will not be updated**.

If you prefer to do a full granule and file migration, you may instead
opt to run the migration with the `migrateAndOverwrite` option instead, this will re-run a
full granule/files migration and overwrite all values in the PostgreSQL database from
what is in DynamoDB for both granules and associated files:

```shell
PAYLOAD=$(echo '{"migrationsList": ["granules"], "granuleMigrationParams": {"migrateAndOverwrite": "true"}}' | base64)
aws lambda invoke --function-name $PREFIX-postgres-migration-async-operation \
--payload $PAYLOAD $OUTFILE
```

*Please note*: Since this data migration is copying all of your granule data
from DynamoDB to PostgreSQL, it can take multiple hours (or even days) to run,
depending on how much data you have and how much parallelism you configure the
migration to use. In general, the more parallelism you configure the migration
to use, the faster it will go, but the higher load it will put on your
PostgreSQL database. Excessive database load can cause database outages and
result in data loss/recovery scenarios. Thus, the parallelism settings for the
migration are intentionally set by default to conservative values but are
configurable.      If this impacts only some of your data products you may want
to consider using other `granuleMigrationParams`.

Please see [the second data migration
docs](https://nasa.github.io/cumulus/docs/upgrade-notes/upgrade-rds#5-run-the-second-data-migration)
for more on this tool if you are unfamiliar with the various options.

### Notable changes

- **CUMULUS-2703**
  - `ORCA Backup` is now a supported `reportType` for the `POST /reconciliationReports` endpoint

### Added

- **CUMULUS-2311** - RDS Migration Epic Phase 2
  - **CUMULUS-2208**
    - Added `@cumulus/message/utils.parseException` to parse exception objects
    - Added helpers to `@cumulus/message/Granules`:
      - `getGranuleProductVolume`
      - `getGranuleTimeToPreprocess`
      - `getGranuleTimeToArchive`
      - `generateGranuleApiRecord`
    - Added `@cumulus/message/PDRs/generatePdrApiRecordFromMessage` to generate PDR from Cumulus workflow message
    - Added helpers to `@cumulus/es-client/indexer`:
      - `deleteAsyncOperation` to delete async operation records from Elasticsearch
      - `updateAsyncOperation` to update an async operation record in Elasticsearch
    - Added granules `PUT` endpoint to Cumulus API for updating a granule.
    Requests to this endpoint should be submitted **without an `action`**
    attribute in the request body.
    - Added `@cumulus/api-client/granules.updateGranule` to update granule via the API
  - **CUMULUS-2303**
    - Add translatePostgresProviderToApiProvider method to `@cumulus/db/translate/providers`
  - **CUMULUS-2306**
    - Updated API execution GET endpoint to read individual execution records
      from PostgreSQL database instead of DynamoDB
    - Updated API execution-status endpoint to read execution records from
      PostgreSQL database instead of DynamoDB
  - **CUMULUS-2302**
    - Added translatePostgresCollectionToApiCollection method to
      `@cumulus/db/translate/collections`
    - Added `searchWithUpdatedAtRange` method to
      `@cumulus/db/models/collections`
  - **CUMULUS-2301**
    - Created API asyncOperations POST endpoint to create async operations.
  - **CUMULUS-2307**
    - Updated API PDR GET endpoint to read individual PDR records from
      PostgreSQL database instead of DynamoDB
    - Added `deletePdr` to `@cumulus/api-client/pdrs`
  - **CUMULUS-2782**
    - Update API granules endpoint `move` action to update granules in the index
      and utilize postgres as the authoritative datastore
  - **CUMULUS-2769**
    - Update collection PUT endpoint to require existance of postgresql record
      and to ignore lack of dynamoDbRecord on update
  - **CUMULUS-2767**
    - Update provider PUT endpoint to require existence of PostgreSQL record
      and to ignore lack of DynamoDB record on update
  - **CUMULUS-2759**
    - Updates collection/provider/rules/granules creation (post) endpoints to
      primarily check for existence/collision in PostgreSQL database instead of DynamoDB
  - **CUMULUS-2714**
    - Added `@cumulus/db/base.deleteExcluding` method to allow for deletion of a
      record set with an exclusion list of cumulus_ids
  - **CUMULUS-2317**
    - Added `@cumulus/db/getFilesAndGranuleInfoQuery()` to build a query for searching file
    records in PostgreSQL and return specified granule information for each file
    - Added `@cumulus/db/QuerySearchClient` library to handle sequentially fetching and paging
    through results for an arbitrary PostgreSQL query
    - Added `insert` method to all `@cumulus/db` models to handle inserting multiple records into
    the database at once
    - Added `@cumulus/db/translatePostgresGranuleResultToApiGranule` helper to
    translate custom PostgreSQL granule result to API granule
  - **CUMULUS-2672**
    - Added migration to add `type` text column to Postgres database `files` table
  - **CUMULUS-2634**
    - Added new functions for upserting data to Elasticsearch:
      - `@cumulus/es-client/indexer.upsertExecution` to upsert an execution
      - `@cumulus/es-client/indexer.upsertPdr` to upsert a PDR
      - `@cumulus/es-client/indexer.upsertGranule` to upsert a granule
  - **CUMULUS-2510**
    - Added `execution_sns_topic_arn` environment variable to
      `sf_event_sqs_to_db_records` lambda TF definition.
    - Added to `sf_event_sqs_to_db_records_lambda` IAM policy to include
      permissions for SNS publish for `report_executions_topic`
    - Added `collection_sns_topic_arn` environment variable to
      `PrivateApiLambda` and `ApiEndpoints` lambdas.
    - Added `updateCollection` to `@cumulus/api-client`.
    - Added to `ecs_cluster` IAM policy to include permissions for SNS publish
      for `report_executions_sns_topic_arn`, `report_pdrs_sns_topic_arn`,
      `report_granules_sns_topic_arn`
    - Added variables for report topic ARNs to `process_dead_letter_archive.tf`
    - Added variable for granule report topic ARN to `bulk_operation.tf`
    - Added `pdr_sns_topic_arn` environment variable to
      `sf_event_sqs_to_db_records` lambda TF definition.
    - Added the new function `publishSnsMessageByDataType` in `@cumulus/api` to
      publish SNS messages to the report topics to PDRs, Collections, and
      Executions.
    - Added the following functions in `publishSnsMessageUtils` to handle
      publishing SNS messages for specific data and event types:
      - `publishCollectionUpdateSnsMessage`
      - `publishCollectionCreateSnsMessage`
      - `publishCollectionDeleteSnsMessage`
      - `publishGranuleUpdateSnsMessage`
      - `publishGranuleDeleteSnsMessage`
      - `publishGranuleCreateSnsMessage`
      - `publishExecutionSnsMessage`
      - `publishPdrSnsMessage`
      - `publishGranuleSnsMessageByEventType`
    - Added to `ecs_cluster` IAM policy to include permissions for SNS publish
      for `report_executions_topic` and `report_pdrs_topic`.
  - **CUMULUS-2315**
    - Added `paginateByCumulusId` to `@cumulus/db` `BasePgModel` to allow for paginated
      full-table select queries in support of elasticsearch indexing.
    - Added `getMaxCumulusId` to `@cumulus/db` `BasePgModel` to allow all
      derived table classes to support querying the current max `cumulus_id`.
  - **CUMULUS-2673**
    - Added `ES_HOST` environment variable to `postgres-migration-async-operation`
    Lambda using value of `elasticsearch_hostname` Terraform variable.
    - Added `elasticsearch_security_group_id` to security groups for
      `postgres-migration-async-operation` lambda.
    - Added permission for `DynamoDb:DeleteItem` to
      `postgres-migration-async-operation` lambda.
  - **CUMULUS-2778**
    - Updated default value of `async_operation_image` in
      `tf-modules/cumulus/variables.tf` to `cumuluss/async-operation:41`
    - Added `ES_HOST` environment variable to async operation ECS task
      definition to ensure that async operation tasks write to the correct
      Elasticsearch domain
- **CUMULUS-2642**
  - Reduces the reconcilation report's default maxResponseSize that returns
     the full report rather than an s3 signed url. Reports very close to the
     previous limits were failing to download, so the limit has been lowered to
     ensure all files are handled properly.
- **CUMULUS-2703**
  - Added `@cumulus/api/lambdas/reports/orca-backup-reconciliation-report` to create
    `ORCA Backup` reconciliation report

### Removed

- **CUMULUS-2311** - RDS Migration Epic Phase 2
  - **CUMULUS-2208**
    - Removed trigger for `dbIndexer` Lambda for DynamoDB tables:
      - `<prefix>-AsyncOperationsTable`
      - `<prefix>-CollectionsTable`
      - `<prefix>-ExecutionsTable`
      - `<prefix>-GranulesTable`
      - `<prefix>-PdrsTable`
      - `<prefix>-ProvidersTable`
      - `<prefix>-RulesTable`
  - **CUMULUS-2782**
    - Remove deprecated `@ingest/granule.moveGranuleFiles`
  - **CUMULUS-2770**
    - Removed `waitForModelStatus` from `example/spec/helpers/apiUtils` integration test helpers
  - **CUMULUS-2510**
    - Removed `stream_enabled` and `stream_view_type` from `executions_table` TF
      definition.
    - Removed `aws_lambda_event_source_mapping` TF definition on executions
      DynamoDB table.
    - Removed `stream_enabled` and `stream_view_type` from `collections_table`
      TF definition.
    - Removed `aws_lambda_event_source_mapping` TF definition on collections
      DynamoDB table.
    - Removed lambda `publish_collections` TF resource.
    - Removed `aws_lambda_event_source_mapping` TF definition on granules
    - Removed `stream_enabled` and `stream_view_type` from `pdrs_table` TF
      definition.
    - Removed `aws_lambda_event_source_mapping` TF definition on PDRs
      DynamoDB table.
  - **CUMULUS-2694**
    - Removed `@cumulus/api/models/granules.storeGranulesFromCumulusMessage()` method
  - **CUMULUS-2662**
    - Removed call to `addToLocalES` in POST `/granules` endpoint since it is
      redundant.
    - Removed call to `addToLocalES` in POST and PUT `/executions` endpoints
      since it is redundant.
    - Removed function `addToLocalES` from `es-client` package since it is no
      longer used.
  - **CUMULUS-2771**
    - Removed `_updateGranuleStatus` to update granule to "running" from `@cumulus/api/lib/ingest.reingestGranule`
    and `@cumulus/api/lib/ingest.applyWorkflow`

### Changed

- CVE-2022-2477
  - Update node-forge to 1.3.0 in `@cumulus/common` to address CVE-2022-2477
- **CUMULUS-2311** - RDS Migration Epic Phase 2
  - **CUMULUS_2641**
    - Update API granule schema to set productVolume as a string value
    - Update `@cumulus/message` package to set productVolume as string
      (calculated with `file.size` as a `BigInt`) to match API schema
    - Update `@cumulus/db` granule translation to translate `granule` objects to
      match the updated API schema
  - **CUMULUS-2714**
    - Updated
      - @cumulus/api/lib.writeRecords.writeGranulesFromMessage
      - @cumulus/api/lib.writeRecords.writeGranuleFromApi
      - @cumulus/api/lib.writeRecords.createGranuleFromApi
      - @cumulus/api/lib.writeRecords.updateGranuleFromApi
    - These methods now remove postgres file records that aren't contained in
        the write/update action if such file records exist.  This update
        maintains consistency with the writes to elasticsearch/dynamodb.
  - **CUMULUS-2672**
    - Updated `data-migration2` lambda to migrate Dynamo `granule.files[].type`
      instead of dropping it.
    - Updated `@cumlus/db` `translateApiFiletoPostgresFile` to retain `type`
    - Updated `@cumulus/db` `translatePostgresFileToApiFile` to retain `type`
    - Updated `@cumulus/types.api.file` to add `type` to the typing.
  - **CUMULUS-2315**
    - Update `index-from-database` lambda/ECS task and elasticsearch endpoint to read
      from PostgreSQL database
    - Update `index-from-database` endpoint to add the following configuration
      tuning parameters:
      - postgresResultPageSize -- The number of records to read from each
        postgres table per request.   Default is 1000.
      - postgresConnectionPoolSize -- The max number of connections to allow the
        index function to make to the database.  Default is 10.
      - esRequestConcurrency -- The maximium number of concurrent record
        translation/ES record update requests.   Default is 10.
  - **CUMULUS-2308**
    - Update `/granules/<granule_id>` GET endpoint to return PostgreSQL Granules instead of DynamoDB Granules
    - Update `/granules/<granule_id>` PUT endpoint to use PostgreSQL Granule as source rather than DynamoDB Granule
    - Update `unpublishGranule` (used in /granules PUT) to use PostgreSQL Granule as source rather than DynamoDB Granule
    - Update integration tests to use `waitForApiStatus` instead of `waitForModelStatus`
    - Update Granule ingest to update the Postgres Granule status as well as the DynamoDB Granule status
  - **CUMULUS-2302**
    - Update API collection GET endpoint to read individual provider records from
      PostgreSQL database instead of DynamoDB
    - Update sf-scheduler lambda to utilize API endpoint to get provider record
      from database via Private API lambda
    - Update API granule `reingest` endpoint to read collection from PostgreSQL
      database instead of DynamoDB
    - Update internal-reconciliation report to base report Collection comparison
      on PostgreSQL instead of DynamoDB
    - Moved createGranuleAndFiles `@cumulus/api` unit helper from `./lib` to
      `.test/helpers`
  - **CUMULUS-2208**
    - Moved all `@cumulus/api/es/*` code to new `@cumulus/es-client` package
    - Updated logic for collections API POST/PUT/DELETE to create/update/delete
      records directly in Elasticsearch in parallel with updates to
      DynamoDb/PostgreSQL
    - Updated logic for rules API POST/PUT/DELETE to create/update/delete
      records directly in Elasticsearch in parallel with updates to
      DynamoDb/PostgreSQL
    - Updated logic for providers API POST/PUT/DELETE to create/update/delete
      records directly in  Elasticsearch in parallel with updates to
      DynamoDb/PostgreSQL
    - Updated logic for PDRs API DELETE to delete records directly in
      Elasticsearch in parallel with deletes to DynamoDB/PostgreSQL
    - Updated logic for executions API DELETE to delete records directly in
      Elasticsearch in parallel with deletes to DynamoDB/PostgreSQL
    - Updated logic for granules API DELETE to delete records directly in
      Elasticsearch in parallel with deletes to DynamoDB/PostgreSQL
    - `sfEventSqsToDbRecords` Lambda now writes following data directly to
      Elasticsearch in parallel with writes to DynamoDB/PostgreSQL:
      - executions
      - PDRs
      - granules
    - All async operations are now written directly to Elasticsearch in parallel
      with DynamoDB/PostgreSQL
    - Updated logic for async operation API DELETE to delete records directly in
      Elasticsearch in parallel with deletes to DynamoDB/PostgreSQL
    - Moved:
      - `packages/api/lib/granules.getGranuleProductVolume` ->
      `@cumulus/message/Granules.getGranuleProductVolume`
      - `packages/api/lib/granules.getGranuleTimeToPreprocess`
      -> `@cumulus/message/Granules.getGranuleTimeToPreprocess`
      - `packages/api/lib/granules.getGranuleTimeToArchive` ->
      `@cumulus/message/Granules.getGranuleTimeToArchive`
      - `packages/api/models/Granule.generateGranuleRecord`
      -> `@cumulus/message/Granules.generateGranuleApiRecord`
  - **CUMULUS-2306**
    - Updated API local serve (`api/bin/serve.js`) setup code to add cleanup/executions
    related records
    - Updated @cumulus/db/models/granules-executions to add a delete method in
      support of local cleanup
    - Add spec/helpers/apiUtils/waitForApiStatus integration helper to retry API
      record retrievals on status in lieu of using `waitForModelStatus`
  - **CUMULUS-2303**
    - Update API provider GET endpoint to read individual provider records from
      PostgreSQL database instead of DynamoDB
    - Update sf-scheduler lambda to utilize API endpoint to get provider record
      from database via Private API lambda
  - **CUMULUS-2301**
    - Updated `getAsyncOperation` to read from PostgreSQL database instead of
      DynamoDB.
    - Added `translatePostgresAsyncOperationToApiAsyncOperation` function in
      `@cumulus/db/translate/async-operation`.
    - Updated `translateApiAsyncOperationToPostgresAsyncOperation` function to
      ensure that `output` is properly translated to an object for the
      PostgreSQL record for the following cases of `output` on the incoming API
      record:
      - `record.output` is a JSON stringified object
      - `record.output` is a JSON stringified array
      - `record.output` is a JSON stringified string
      - `record.output` is a string
  - **CUMULUS-2317**
    - Changed reconciliation reports to read file records from PostgreSQL instead of DynamoDB
  - **CUMULUS-2304**
    - Updated API rule GET endpoint to read individual rule records from
      PostgreSQL database instead of DynamoDB
    - Updated internal consumer lambdas for SNS, SQS and Kinesis to read
      rules from PostgreSQL.
  - **CUMULUS-2634**
    - Changed `sfEventSqsToDbRecords` Lambda to use new upsert helpers for executions, granules, and PDRs
    to ensure out-of-order writes are handled correctly when writing to Elasticsearch
  - **CUMULUS-2510**
    - Updated `@cumulus/api/lib/writeRecords/write-execution` to publish SNS
      messages after a successful write to Postgres, DynamoDB, and ES.
    - Updated functions `create` and `upsert` in the `db` model for Executions
      to return an array of objects containing all columns of the created or
      updated records.
    - Updated `@cumulus/api/endpoints/collections` to publish an SNS message
      after a successful collection delete, update (PUT), create (POST).
    - Updated functions `create` and `upsert` in the `db` model for Collections
      to return an array of objects containing all columns for the created or
      updated records.
    - Updated functions `create` and `upsert` in the `db` model for Granules
      to return an array of objects containing all columns for the created or
      updated records.
    - Updated `@cumulus/api/lib/writeRecords/write-granules` to publish SNS
      messages after a successful write to Postgres, DynamoDB, and ES.
    - Updated `@cumulus/api/lib/writeRecords/write-pdr` to publish SNS
      messages after a successful write to Postgres, DynamoDB, and ES.
  - **CUMULUS-2733**
    - Updated `_writeGranuleFiles` function creates an aggregate error which
      contains the workflow error, if any, as well as any error that may occur
      from writing granule files.
  - **CUMULUS-2674**
    - Updated `DELETE` endpoints for the following data types to check that record exists in
      PostgreSQL or Elasticsearch before proceeding with deletion:
      - `provider`
      - `async operations`
      - `collections`
      - `granules`
      - `executions`
      - `PDRs`
      - `rules`
  - **CUMULUS-2294**
    - Updated architecture and deployment documentation to reference RDS
  - **CUMULUS-2642**
    - Inventory and Granule Not Found Reconciliation Reports now compare
      Databse against S3 in on direction only, from Database to S3
      Objects. This means that only files in the database are compared against
      objects found on S3 and the filesInCumulus.onlyInS3 report key will
      always be empty. This significantly decreases the report output size and
      aligns with a users expectations.
    - Updates getFilesAndGranuleInfoQuery to take additional optional
      parameters `collectionIds`, `granuleIds`, and `providers` to allow
      targeting/filtering of the results.

  - **CUMULUS-2694**
    - Updated database write logic in `sfEventSqsToDbRccords` to log message if Cumulus
    workflow message is from pre-RDS deployment but still attempt parallel writing to DynamoDB
    and PostgreSQL
    - Updated database write logic in `sfEventSqsToDbRccords` to throw error if requirements to write execution to PostgreSQL cannot be met
  - **CUMULUS-2660**
    - Updated POST `/executions` endpoint to publish SNS message of created record to executions SNS topic
  - **CUMULUS-2661**
    - Updated PUT `/executions/<arn>` endpoint to publish SNS message of updated record to executions SNS topic
  - **CUMULUS-2765**
    - Updated `updateGranuleStatusToQueued` in `write-granules` to write to
      Elasticsearch and publish SNS message to granules topic.
  - **CUMULUS-2774**
    - Updated `constructGranuleSnsMessage` and `constructCollectionSnsMessage`
      to throw error if `eventType` is invalid or undefined.
  - **CUMULUS-2776**
    - Updated `getTableIndexDetails` in `db-indexer` to use correct
      `deleteFnName` for reconciliation reports.
  - **CUMULUS-2780**
    - Updated bulk granule reingest operation to read granules from PostgreSQL instead of DynamoDB.
  - **CUMULUS-2778**
    - Updated default value of `async_operation_image` in `tf-modules/cumulus/variables.tf` to `cumuluss/async-operation:38`
  - **CUMULUS-2854**
    - Updated rules model to decouple `createRuleTrigger` from `create`.
    - Updated rules POST endpoint to call `rulesModel.createRuleTrigger` directly to create rule trigger.
    - Updated rules PUT endpoints to call `rulesModel.createRuleTrigger` if update fails and reversion needs to occur.

### Fixed

- **CUMULUS-2311** - RDS Migration Epic Phase 2
  - **CUMULUS-2810**
    - Updated @cumulus/db/translate/translatePostgresProviderToApiProvider to
      correctly return provider password and updated tests to prevent
      reintroduction.
  - **CUMULUS-2778**
    - Fixed async operation docker image to correctly update record status in
    Elasticsearch
  - Updated localAPI to set additional env variable, and fixed `GET /executions/status` response
  - **CUMULUS-2877**
    - Ensure database records receive a timestamp when writing granules.

## [v10.1.3] 2022-06-28 [BACKPORT]

### Added

- **CUMULUS-2966**
  - Added extractPath operation and support of nested string replacement to `url_path` in the collection configuration

## [v10.1.2] 2022-03-11

### Added

- **CUMULUS-2859**
  - Update `postgres-db-migration` lambda timeout to default 900 seconds
  - Add `db_migration_lambda_timeout` variable to `data-persistence` module to
    allow this timeout to be user configurable
- **CUMULUS-2868**
  - Added `iam:PassRole` permission to `step_policy` in `tf-modules/ingest/iam.tf`

## [v10.1.1] 2022-03-04

### Migration steps

- Due to a bug in the PUT `/rules/<name>` endpoint, the rule records in PostgreSQL may be
out of sync with records in DynamoDB. In order to bring the records into sync, re-run the
[previously deployed `data-migration1` Lambda](https://nasa.github.io/cumulus/docs/upgrade-notes/upgrade-rds#3-deploy-and-run-data-migration1) with a payload of
`{"forceRulesMigration": true}`:

```shell
aws lambda invoke --function-name $PREFIX-data-migration1 \
  --payload $(echo '{"forceRulesMigration": true}' | base64) $OUTFILE
```

### Added

- **CUMULUS-2841**
  - Add integration test to validate PDR node provider that requires password
    credentials succeeds on ingest

- **CUMULUS-2846**
  - Added `@cumulus/db/translate/rule.translateApiRuleToPostgresRuleRaw` to translate API rule to PostgreSQL rules and
  **keep undefined fields**

### Changed

- **CUMULUS-NONE**
  - Adds logging to ecs/async-operation Docker container that launches async
    tasks on ECS. Sets default async_operation_image_version to 39.

- **CUMULUS-2845**
  - Updated rules model to decouple `createRuleTrigger` from `create`.
  - Updated rules POST endpoint to call `rulesModel.createRuleTrigger` directly to create rule trigger.
  - Updated rules PUT endpoints to call `rulesModel.createRuleTrigger` if update fails and reversion needs to occur.
- **CUMULUS-2846**
  - Updated version of `localstack/localstack` used in local unit testing to `0.11.5`

### Fixed

- Upgraded lodash to version 4.17.21 to fix vulnerability
- **CUMULUS-2845**
  - Fixed bug in POST `/rules` endpoint causing rule records to be created
  inconsistently in DynamoDB and PostgreSQL
- **CUMULUS-2846**
  - Fixed logic for `PUT /rules/<name>` endpoint causing rules to be saved
  inconsistently between DynamoDB and PostgreSQL
- **CUMULUS-2854**
  - Fixed queue granules behavior where the task was not accounting for granules that
  *already* had createdAt set. Workflows downstream in this scenario should no longer
  fail to write their granules due to order-of-db-writes constraints in the database
  update logic.

## [v10.1.0] 2022-02-23

### Added

- **CUMULUS-2775**
  - Added a configurable parameter group for the RDS serverless database cluster deployed by `tf-modules/rds-cluster-tf`. The allowed parameters for the parameter group can be found in the AWS documentation of [allowed parameters for an Aurora PostgreSQL cluster](https://docs.aws.amazon.com/AmazonRDS/latest/AuroraUserGuide/AuroraPostgreSQL.Reference.ParameterGroups.html). By default, the following parameters are specified:
    - `shared_preload_libraries`: `pg_stat_statements,auto_explain`
    - `log_min_duration_statement`: `250`
    - `auto_explain.log_min_duration`: `250`
- **CUMULUS-2781**
  - Add api_config secret to hold API/Private API lambda configuration values
- **CUMULUS-2840**
  - Added an index on `granule_cumulus_id` to the RDS files table.

### Changed

- **CUMULUS-2492**
  - Modify collectionId logic to accomodate trailing underscores in collection short names. e.g. `shortName____`
- **CUMULUS-2847**
  - Move DyanmoDb table name into API keystore and initialize only on lambda cold start
- **CUMULUS-2833**
  - Updates provider model schema titles to display on the dashboard.
- **CUMULUS-2837**
  - Update process-s3-dead-letter-archive to unpack SQS events in addition to
    Cumulus Messages
  - Update process-s3-dead-letter-archive to look up execution status using
    getCumulusMessageFromExecutionEvent (common method with sfEventSqsToDbRecords)
  - Move methods in api/lib/cwSfExecutionEventUtils to
    @cumulus/message/StepFunctions
- **CUMULUS-2775**
  - Changed the `timeout_action` to `ForceApplyCapacityChange` by default for the RDS serverless database cluster `tf-modules/rds-cluster-tf`
- **CUMULUS-2781**
  - Update API lambda to utilize api_config secret for initial environment variables

### Fixed

- **CUMULUS-2853**
  - Move OAUTH_PROVIDER to lambda env variables to address regression in CUMULUS-2781
  - Add logging output to api app router
- Added Cloudwatch permissions to `<prefix>-steprole` in `tf-modules/ingest/iam.tf` to address the
`Error: error creating Step Function State Machine (xxx): AccessDeniedException: 'arn:aws:iam::XXX:role/xxx-steprole' is not authorized to create managed-rule`
error in non-NGAP accounts:
  - `events:PutTargets`
  - `events:PutRule`
  - `events:DescribeRule`

## [v10.0.1] 2022-02-03

### Fixed

- Fixed IAM permissions issue with `<prefix>-postgres-migration-async-operation` Lambda
which prevented it from running a Fargate task for data migration.

## [v10.0.0] 2022-02-01

### Migration steps

- Please read the [documentation on the updates to the granule files schema for our Cumulus workflow tasks and how to upgrade your deployment for compatibility](https://nasa.github.io/cumulus/docs/upgrade-notes/update-task-file-schemas).
- (Optional) Update the `task-config` for all workflows that use the `sync-granule` task to include `workflowStartTime` set to
`{$.cumulus_meta.workflow_start_time}`. See [here](https://github.com/nasa/cumulus/blob/master/example/cumulus-tf/sync_granule_workflow.asl.json#L9) for an example.

### BREAKING CHANGES

- **NDCUM-624**
  - Functions in @cumulus/cmrjs renamed for consistency with `isCMRFilename` and `isCMRFile`
    - `isECHO10File` -> `isECHO10Filename`
    - `isUMMGFile` -> `isUMMGFilename`
    - `isISOFile` -> `isCMRISOFilename`
- **CUMULUS-2388**
  - In order to standardize task messaging formats, please note the updated input, output and config schemas for the following Cumulus workflow tasks:
    - add-missing-file-checksums
    - files-to-granules
    - hyrax-metadata-updates
    - lzards-backup
    - move-granules
    - post-to-cmr
    - sync-granule
    - update-cmr-access-constraints
    - update-granules-cmr-metadata-file-links
  The primary focus of the schema updates was to standardize the format of granules, and
  particularly their files data. The granule `files` object now matches the file schema in the
  Cumulus database and thus also matches the `files` object produced by the API with use cases like
  `applyWorkflow`. This includes removal of `name` and `filename` in favor of `bucket` and `key`,
  removal of certain properties such as `etag` and `duplicate_found` and outputting them as
  separate objects stored in `meta`.
  - Checksum values calculated by `@cumulus/checksum` are now converted to string to standardize
  checksum formatting across the Cumulus library.

### Notable changes

- **CUMULUS-2718**
  - The `sync-granule` task has been updated to support an optional configuration parameter `workflowStartTime`. The output payload of `sync-granule` now includes a `createdAt` time for each granule which is set to the
  provided `workflowStartTime` or falls back to `Date.now()` if not provided. Workflows using
  `sync-granule` may be updated to include this parameter with the value of `{$.cumulus_meta.workflow_start_time}` in the `task_config`.
- Updated version of `@cumulus/cumulus-message-adapter-js` from `2.0.3` to `2.0.4` for
all Cumulus workflow tasks
- **CUMULUS-2783**
  - A bug in the ECS cluster autoscaling configuration has been
resolved. ECS clusters should now correctly autoscale by adding new cluster
instances according to the [policy configuration](https://github.com/nasa/cumulus/blob/master/tf-modules/cumulus/ecs_cluster.tf).
  - Async operations that are started by these endpoints will be run as ECS tasks
  with a launch type of Fargate, not EC2:
    - `POST /deadLetterArchive/recoverCumulusMessages`
    - `POST /elasticsearch/index-from-database`
    - `POST /granules/bulk`
    - `POST /granules/bulkDelete`
    - `POST /granules/bulkReingest`
    - `POST /migrationCounts`
    - `POST /reconciliationReports`
    - `POST /replays`
    - `POST /replays/sqs`

### Added

- Upgraded version of dependencies on `knex` package from `0.95.11` to `0.95.15`
- Added Terraform data sources to `example/cumulus-tf` module to retrieve default VPC and subnets in NGAP accounts
  - Added `vpc_tag_name` variable which defines the tags used to look up a VPC. Defaults to VPC tag name used in NGAP accounts
  - Added `subnets_tag_name` variable which defines the tags used to look up VPC subnets. Defaults to a subnet tag name used in NGAP accounts
- Added Terraform data sources to `example/data-persistence-tf` module to retrieve default VPC and subnets in NGAP accounts
  - Added `vpc_tag_name` variable which defines the tags used to look up a VPC. Defaults to VPC tag name used in NGAP accounts
  - Added `subnets_tag_name` variable which defines the tags used to look up VPC subnets. Defaults to a subnet tag name used in NGAP accounts
- Added Terraform data sources to `example/rds-cluster-tf` module to retrieve default VPC and subnets in NGAP accounts
  - Added `vpc_tag_name` variable which defines the tags used to look up a VPC. Defaults to VPC tag name used in NGAP accounts
  - Added `subnets_tag_name` variable which defines the tags used to look up VPC subnets. Defaults to tag names used in subnets in for NGAP accounts
- **CUMULUS-2299**
  - Added support for SHA checksum types with hyphens (e.g. `SHA-256` vs `SHA256`) to tasks that calculate checksums.
- **CUMULUS-2439**
  - Added CMR search client setting to the CreateReconciliationReport lambda function.
  - Added `cmr_search_client_config` tfvars to the archive and cumulus terraform modules.
  - Updated CreateReconciliationReport lambda to search CMR collections with CMRSearchConceptQueue.
- **CUMULUS-2441**
  - Added support for 'PROD' CMR environment.
- **CUMULUS-2456**
  - Updated api lambdas to query ORCA Private API
  - Updated example/cumulus-tf/orca.tf to the ORCA release v4.0.0-Beta3
- **CUMULUS-2638**
  - Adds documentation to clarify bucket config object use.
- **CUMULUS-2684**
  - Added optional collection level parameter `s3MultipartChunksizeMb` to collection's `meta` field
  - Updated `move-granules` task to take in an optional config parameter s3MultipartChunksizeMb
- **CUMULUS-2747**
  - Updated data management type doc to include additional fields for provider configurations
- **CUMULUS-2773**
  - Added a document to the workflow-tasks docs describing deployment, configuration and usage of the LZARDS backup task.

### Changed

- Made `vpc_id` variable optional for `example/cumulus-tf` module
- Made `vpc_id` and `subnet_ids` variables optional for `example/data-persistence-tf` module
- Made `vpc_id` and `subnets` variables optional for `example/rds-cluster-tf` module
- Changes audit script to handle integration test failure when `USE\_CACHED\_BOOTSTRAP` is disabled.
- Increases wait time for CMR to return online resources in integration tests
- **CUMULUS-1823**
  - Updates to Cumulus rule/provider schemas to improve field titles and descriptions.
- **CUMULUS-2638**
  - Transparent to users, remove typescript type `BucketType`.
- **CUMULUS-2718**
  - Updated config for SyncGranules to support optional `workflowStartTime`
  - Updated SyncGranules to provide `createdAt` on output based on `workflowStartTime` if provided,
  falling back to `Date.now()` if not provided.
  - Updated `task_config` of SyncGranule in example workflows
- **CUMULUS-2735**
  - Updated reconciliation reports to write formatted JSON to S3 to improve readability for
    large reports
  - Updated TEA version from 102 to 121 to address TEA deployment issue with the max size of
    a policy role being exceeded
- **CUMULUS-2743**
  - Updated bamboo Dockerfile to upgrade pip as part of the image creation process
- **CUMULUS-2744**
  - GET executions/status returns associated granules for executions retrieved from the Step Function API
- **CUMULUS-2751**
  - Upgraded all Cumulus (node.js) workflow tasks to use
    `@cumulus/cumulus-message-adapter-js` version `2.0.3`, which includes an
    update cma-js to better expose CMA stderr stream output on lambda timeouts
    as well as minor logging enhancements.
- **CUMULUS-2752**
  - Add new mappings for execution records to prevent dynamic field expansion from exceeding
  Elasticsearch field limits
    - Nested objects under `finalPayload.*` will not dynamically add new fields to mapping
    - Nested objects under `originalPayload.*` will not dynamically add new fields to mapping
    - Nested keys under `tasks` will not dynamically add new fields to mapping
- **CUMULUS-2753**
  - Updated example/cumulus-tf/orca.tf to the latest ORCA release v4.0.0-Beta2 which is compatible with granule.files file schema
  - Updated /orca/recovery to call new lambdas request_status_for_granule and request_status_for_job.
  - Updated orca integration test
- [**PR #2569**](https://github.com/nasa/cumulus/pull/2569)
  - Fixed `TypeError` thrown by `@cumulus/cmrjs/cmr-utils.getGranuleTemporalInfo` when
    a granule's associated UMM-G JSON metadata file does not contain a `ProviderDates`
    element that has a `Type` of either `"Update"` or `"Insert"`.  If neither are
    present, the granule's last update date falls back to the `"Create"` type
    provider date, or `undefined`, if none is present.
- **CUMULUS-2775**
  - Changed `@cumulus/api-client/invokeApi()` to accept a single accepted status code or an array
  of accepted status codes via `expectedStatusCodes`
- [**PR #2611**](https://github.com/nasa/cumulus/pull/2611)
  - Changed `@cumulus/launchpad-auth/LaunchpadToken.requestToken` and `validateToken`
    to use the HTTPS request option `https.pfx` instead of the deprecated `pfx` option
    for providing the certificate.
- **CUMULUS-2836**
  - Updates `cmr-utils/getGranuleTemporalInfo` to search for a SingleDateTime
    element, when beginningDateTime value is not
    found in the metadata file.  The granule's temporal information is
    returned so that both beginningDateTime and endingDateTime are set to the
    discovered singleDateTimeValue.
- **CUMULUS-2756**
  - Updated `_writeGranule()` in `write-granules.js` to catch failed granule writes due to schema validation, log the failure and then attempt to set the status of the granule to `failed` if it already exists to prevent a failure from allowing the granule to get "stuck" in a non-failed status.

### Fixed

- **CUMULUS-2775**
  - Updated `@cumulus/api-client` to not log an error for 201 response from `updateGranule`
- **CUMULUS-2783**
  - Added missing lower bound on scale out policy for ECS cluster to ensure that
  the cluster will autoscale correctly.
- **CUMULUS-2835**
  - Updated `hyrax-metadata-updates` task to support reading the DatasetId from ECHO10 XML, and the EntryTitle from UMM-G JSON; these are both valid alternatives to the shortname and version ID.

## [v9.9.3] 2021-02-17 [BACKPORT]

**Please note** changes in 9.9.3 may not yet be released in future versions, as
this is a backport and patch release on the 9.9.x series of releases. Updates that
are included in the future will have a corresponding CHANGELOG entry in future
releases.

- **CUMULUS-2853**
  - Move OAUTH_PROVIDER to lambda env variables to address regression in 9.9.2/CUMULUS-2275
  - Add logging output to api app router

## [v9.9.2] 2021-02-10 [BACKPORT]

**Please note** changes in 9.9.2 may not yet be released in future versions, as
this is a backport and patch release on the 9.9.x series of releases. Updates that
are included in the future will have a corresponding CHANGELOG entry in future
releases.### Added

- **CUMULUS-2775**
  - Added a configurable parameter group for the RDS serverless database cluster deployed by `tf-modules/rds-cluster-tf`. The allowed parameters for the parameter group can be found in the AWS documentation of [allowed parameters for an Aurora PostgreSQL cluster](https://docs.aws.amazon.com/AmazonRDS/latest/AuroraUserGuide/AuroraPostgreSQL.Reference.ParameterGroups.html). By default, the following parameters are specified:
    - `shared_preload_libraries`: `pg_stat_statements,auto_explain`
    - `log_min_duration_statement`: `250`
    - `auto_explain.log_min_duration`: `250`
- **CUMULUS-2840**
  - Added an index on `granule_cumulus_id` to the RDS files table.

### Changed

- **CUMULUS-2847**
  - Move DyanmoDb table name into API keystore and initialize only on lambda cold start
- **CUMULUS-2781**
  - Add api_config secret to hold API/Private API lambda configuration values
- **CUMULUS-2775**
  - Changed the `timeout_action` to `ForceApplyCapacityChange` by default for the RDS serverless database cluster `tf-modules/rds-cluster-tf`

## [v9.9.1] 2021-02-10 [BACKPORT]

**Please note** changes in 9.9.1 may not yet be released in future versions, as
this is a backport and patch release on the 9.9.x series of releases. Updates that
are included in the future will have a corresponding CHANGELOG entry in future
releases.

### Fixed

- **CUMULUS-2775**
  - Updated `@cumulus/api-client` to not log an error for 201 response from `updateGranule`

### Changed

- Updated version of `@cumulus/cumulus-message-adapter-js` from `2.0.3` to `2.0.4` for
all Cumulus workflow tasks
- **CUMULUS-2775**
  - Changed `@cumulus/api-client/invokeApi()` to accept a single accepted status code or an array
  of accepted status codes via `expectedStatusCodes`
- **CUMULUS-2837**
  - Update process-s3-dead-letter-archive to unpack SQS events in addition to
    Cumulus Messages
  - Update process-s3-dead-letter-archive to look up execution status using
    getCumulusMessageFromExecutionEvent (common method with sfEventSqsToDbRecords)
  - Move methods in api/lib/cwSfExecutionEventUtils to
    @cumulus/message/StepFunctions

## [v9.9.0] 2021-11-03

### Added

- **NDCUM-624**: Add support for ISO metadata files for the `MoveGranules` step
  - Add function `isISOFile` to check if a given file object is an ISO file
  - `granuleToCmrFileObject` and `granulesToCmrFileObjects` now take a
    `filterFunc` argument
    - `filterFunc`'s default value is `isCMRFile`, so the previous behavior is
      maintained if no value is given for this argument
    - `MoveGranules` passes a custom filter function to
      `granulesToCmrFileObjects` to check for `isISOFile` in addition to
      `isCMRFile`, so that metadata from `.iso.xml` files can be used in the
      `urlPathTemplate`
- [**PR #2535**](https://github.com/nasa/cumulus/pull/2535)
  - NSIDC and other cumulus users had desire for returning formatted dates for
    the 'url_path' date extraction utilities. Added 'dateFormat' function as
    an option for extracting and formating the entire date. See
    docs/workflow/workflow-configuration-how-to.md for more information.
- [**PR #2548**](https://github.com/nasa/cumulus/pull/2548)
  - Updated webpack configuration for html-loader v2
- **CUMULUS-2640**
  - Added Elasticsearch client scroll setting to the CreateReconciliationReport lambda function.
  - Added `elasticsearch_client_config` tfvars to the archive and cumulus terraform modules.
- **CUMULUS-2683**
  - Added `default_s3_multipart_chunksize_mb` setting to the `move-granules` lambda function.
  - Added `default_s3_multipart_chunksize_mb` tfvars to the cumulus and ingest terraform modules.
  - Added optional parameter `chunkSize` to `@cumulus/aws-client/S3.moveObject` and
    `@cumulus/aws-client/S3.multipartCopyObject` to set the chunk size of the S3 multipart uploads.
  - Renamed optional parameter `maxChunkSize` to `chunkSize` in
    `@cumulus/aws-client/lib/S3MultipartUploads.createMultipartChunks`.

### Changed

- Upgraded all Cumulus workflow tasks to use `@cumulus/cumulus-message-adapter-js` version `2.0.1`
- **CUMULUS-2725**
  - Updated providers endpoint to return encrypted password
  - Updated providers model to try decrypting credentials before encryption to allow for better handling of updating providers
- **CUMULUS-2734**
  - Updated `@cumulus/api/launchpadSaml.launchpadPublicCertificate` to correctly retrieve
    certificate from launchpad IdP metadata with and without namespace prefix.

## [v9.8.0] 2021-10-19

### Notable changes

- Published new tag [`36` of `cumuluss/async-operation` to Docker Hub](https://hub.docker.com/layers/cumuluss/async-operation/35/images/sha256-cf777a6ef5081cd90a0f9302d45243b6c0a568e6d977c0ee2ccc5a90b12d45d0?context=explore) for compatibility with
upgrades to `knex` package and to address security vulnerabilities.

### Added

- Added `@cumulus/db/createRejectableTransaction()` to handle creating a Knex transaction that **will throw an error** if the transaction rolls back. [As of Knex 0.95+, promise rejection on transaction rollback is no longer the default behavior](https://github.com/knex/knex/blob/master/UPGRADING.md#upgrading-to-version-0950).

- **CUMULUS-2639**
  - Increases logging on reconciliation reports.

- **CUMULUS-2670**
  - Updated `lambda_timeouts` string map variable for `cumulus` module to accept a
  `update_granules_cmr_metadata_file_links_task_timeout` property
- **CUMULUS-2598**
  - Add unit and integration tests to describe queued granules as ignored when
    duplicate handling is 'skip'

### Changed

- Updated `knex` version from 0.23.11 to 0.95.11 to address security vulnerabilities
- Updated default version of async operations Docker image to `cumuluss/async-operation:36`
- **CUMULUS-2590**
  - Granule applyWorkflow, Reingest actions and Bulk operation now update granule status to `queued` when scheduling the granule.
- **CUMULUS-2643**
  - relocates system file `buckets.json` out of the
    `s3://internal-bucket/workflows` directory into
    `s3://internal-bucket/buckets`.


## [v9.7.1] 2021-12-08 [Backport]

Please note changes in 9.7.0 may not yet be released in future versions, as this is a backport and patch release on the 9.7.x series of releases. Updates that are included in the future will have a corresponding CHANGELOG entry in future releases.
Fixed

- **CUMULUS-2751**
  - Update all tasks to update to use cumulus-message-adapter-js version 2.0.4

## [v9.7.0] 2021-10-01

### Notable Changes

- **CUMULUS-2583**
  - The `queue-granules` task now updates granule status to `queued` when a granule is queued. In order to prevent issues with the private API endpoint and Lambda API request and concurrency limits, this functionality runs with limited concurrency, which may increase the task's overall runtime when large numbers of granules are being queued. If you are facing Lambda timeout errors with this task, we recommend converting your `queue-granules` task to an ECS activity. This concurrency is configurable via the task config's `concurrency` value.
- **CUMULUS-2676**
  - The `discover-granules` task has been updated to limit concurrency on checks to identify and skip already ingested granules in order to prevent issues with the private API endpoint and Lambda API request and concurrency limits. This may increase the task's overall runtime when large numbers of granules are discovered. If you are facing Lambda timeout errors with this task, we recommend converting your `discover-granules` task to an ECS activity. This concurrency is configurable via the task config's `concurrency` value.
- Updated memory of `<prefix>-sfEventSqsToDbRecords` Lambda to 1024MB

### Added

- **CUMULUS-2000**
  - Updated `@cumulus/queue-granules` to respect a new config parameter: `preferredQueueBatchSize`. Queue-granules will respect this batchsize as best as it can to batch granules into workflow payloads. As workflows generally rely on information such as collection and provider expected to be shared across all granules in a workflow, queue-granules will break batches up by collection, as well as provider if there is a `provider` field on the granule. This may result in batches that are smaller than the preferred size, but never larger ones. The default value is 1, which preserves current behavior of queueing 1 granule per workflow.
- **CUMULUS-2630**
  - Adds a new workflow `DiscoverGranulesToThrottledQueue` that discovers and writes
    granules to a throttled background queue.  This allows discovery and ingest
    of larger numbers of granules without running into limits with lambda
    concurrency.

### Changed

- **CUMULUS-2720**
  - Updated Core CI scripts to validate CHANGELOG diffs as part of the lint process
- **CUMULUS-2695**
  - Updates the example/cumulus-tf deployment to change
    `archive_api_reserved_concurrency` from 8 to 5 to use fewer reserved lambda
    functions. If you see throttling errors on the `<stack>-apiEndpoints` you
    should increase this value.
  - Updates cumulus-tf/cumulus/variables.tf to change
    `archive_api_reserved_concurrency` from 8 to 15 to prevent throttling on
    the dashboard for default deployments.
- **CUMULUS-2584**
  - Updates `api/endpoints/execution-status.js` `get` method to include associated granules, as
    an array, for the provided execution.
  - Added `getExecutionArnsByGranuleCumulusId` returning a list of executionArns sorted by most recent first,
    for an input Granule Cumulus ID in support of the move of `translatePostgresGranuleToApiGranule` from RDS-Phase2
    feature branch
  - Added `getApiExecutionCumulusIds` returning cumulus IDs for a given list of executions
- **CUMULUS-NONE**
  - Downgrades elasticsearch version in testing container to 5.3 to match AWS version.
  - Update serve.js -> `eraseDynamoTables()`. Changed the call `Promise.all()` to `Promise.allSettled()` to ensure all dynamo records (provider records in particular) are deleted prior to reseeding.

### Fixed

- **CUMULUS-2583**
  - Fixed a race condition where granules set as “queued” were not able to be set as “running” or “completed”

## [v9.6.0] 2021-09-20

### Added

- **CUMULUS-2576**
  - Adds `PUT /granules` API endpoint to update a granule
  - Adds helper `updateGranule` to `@cumulus/api-client/granules`
- **CUMULUS-2606**
  - Adds `POST /granules/{granuleId}/executions` API endpoint to associate an execution with a granule
  - Adds helper `associateExecutionWithGranule` to `@cumulus/api-client/granules`
- **CUMULUS-2583**
  - Adds `queued` as option for granule's `status` field

### Changed

- Moved `ssh2` package from `@cumulus/common` to `@cumulus/sftp-client` and
  upgraded package from `^0.8.7` to `^1.0.0` to address security vulnerability
  issue in previous version.
- **CUMULUS-2583**
  - `QueueGranules` task now updates granule status to `queued` once it is added to the queue.

- **CUMULUS-2617**
  - Use the `Authorization` header for CMR Launchpad authentication instead of the deprecated `Echo-Token` header.

### Fixed

- Added missing permission for `<prefix>_ecs_cluster_instance_role` IAM role (used when running ECS services/tasks)
to allow `kms:Decrypt` on the KMS key used to encrypt provider credentials. Adding this permission fixes the `sync-granule` task when run as an ECS activity in a Step Function, which previously failed trying to decrypt credentials for providers.

- **CUMULUS-2576**
  - Adds default value to granule's timestamp when updating a granule via API.

## [v9.5.0] 2021-09-07

### BREAKING CHANGES

- Removed `logs` record type from mappings from Elasticsearch. This change **should not have**
any adverse impact on existing deployments, even those which still contain `logs` records,
but technically it is a breaking change to the Elasticsearch mappings.
- Changed `@cumulus/api-client/asyncOperations.getAsyncOperation` to return parsed JSON body
of response and not the raw API endpoint response

### Added

- **CUMULUS-2670**
  - Updated core `cumulus` module to take lambda_timeouts string map variable that allows timeouts of ingest tasks to be configurable. Allowed properties for the mapping include:
  - discover_granules_task_timeout
  - discover_pdrs_task_timeout
  - hyrax_metadata_update_tasks_timeout
  - lzards_backup_task_timeout
  - move_granules_task_timeout
  - parse_pdr_task_timeout
  - pdr_status_check_task_timeout
  - post_to_cmr_task_timeout
  - queue_granules_task_timeout
  - queue_pdrs_task_timeout
  - queue_workflow_task_timeout
  - sync_granule_task_timeout
- **CUMULUS-2575**
  - Adds `POST /granules` API endpoint to create a granule
  - Adds helper `createGranule` to `@cumulus/api-client`
- **CUMULUS-2577**
  - Adds `POST /executions` endpoint to create an execution
- **CUMULUS-2578**
  - Adds `PUT /executions` endpoint to update an execution
- **CUMULUS-2592**
  - Adds logging when messages fail to be added to queue
- **CUMULUS-2644**
  - Pulled `delete` method for `granules-executions.ts` implemented as part of CUMULUS-2306
  from the RDS-Phase-2 feature branch in support of CUMULUS-2644.
  - Pulled `erasePostgresTables` method in `serve.js` implemented as part of CUMULUS-2644,
  and CUMULUS-2306 from the RDS-Phase-2 feature branch in support of CUMULUS-2644
  - Added `resetPostgresDb` method to support resetting between integration test suite runs

### Changed

- Updated `processDeadLetterArchive` Lambda to return an object where
`processingSucceededKeys` is an array of the S3 keys for successfully
processed objects and `processingFailedKeys` is an array of S3 keys
for objects that could not be processed
- Updated async operations to handle writing records to the databases
when output of the operation is `undefined`

- **CUMULUS-2644**
  - Moved `migration` directory from the `db-migration-lambda` to the `db` package and
  updated unit test references to migrationDir to be pulled from `@cumulus/db`
  - Updated `@cumulus/api/bin/serveUtils` to write records to PostgreSQL tables

- **CUMULUS-2575**
  - Updates model/granule to allow a granule created from API to not require an
    execution to be associated with it. This is a backwards compatible change
    that will not affect granules created in the normal way.
  - Updates `@cumulus/db/src/model/granules` functions `get` and `exists` to
    enforce parameter checking so that requests include either (granule\_id
    and collection\_cumulus\_id) or (cumulus\_id) to prevent incorrect results.
  - `@cumulus/message/src/Collections.deconstructCollectionId` has been
    modified to throw a descriptive error if the input `collectionId` is
    undefined rather than `TypeError: Cannot read property 'split' of
    undefined`. This function has also been updated to throw descriptive errors
    if an incorrectly formatted collectionId is input.

## [v9.4.1] 2022-02-14 [BACKPORT]

**Please note** changes in 9.4.1 may not yet be released in future versions, as
this is a backport and patch release on the 9.4.x series of releases. Updates that
are included in the future will have a corresponding CHANGELOG entry in future
releases.

- **CUMULUS-2847**
  - Update dynamo configuration to read from S3 instead of System Manager
    Parameter Store
  - Move api configuration initialization outside the lambda handler to
    eliminate unneded S3 calls/require config on cold-start only
  - Moved `ssh2` package from `@cumulus/common` to `@cumulus/sftp-client` and
    upgraded package from `^0.8.7` to `^1.0.0` to address security vulnerability
    issue in previous version.
  - Fixed hyrax task package.json dev dependency
  - Update CNM lambda dependencies for Core tasks
    - cumulus-cnm-response-task: 1.4.4
    - cumulus-cnm-to-granule: 1.5.4
  - Whitelist ssh2 re: https://github.com/advisories/GHSA-652h-xwhf-q4h6

## [v9.4.0] 2021-08-16

### Notable changes

- `@cumulus/sync-granule` task should now properly handle
syncing files from HTTP/HTTPS providers where basic auth is
required and involves a redirect to a different host (e.g.
downloading files protected by Earthdata Login)

### Added

- **CUMULUS-2591**
  - Adds `failedExecutionStepName` to failed execution's jsonb error records.
    This is the name of the Step Function step for the last failed event in the
    execution's event history.
- **CUMULUS-2548**
  - Added `allowed_redirects` field to PostgreSQL `providers` table
  - Added `allowedRedirects` field to DynamoDB `<prefix>-providers` table
  - Added `@cumulus/aws-client/S3.streamS3Upload` to handle uploading the contents
  of a readable stream to S3 and returning a promise
- **CUMULUS-2373**
  - Added `replaySqsMessages` lambda to replay archived incoming SQS
    messages from S3.
  - Added `/replays/sqs` endpoint to trigger an async operation for
    the `replaySqsMessages` lambda.
  - Added unit tests and integration tests for new endpoint and lambda.
  - Added `getS3PrefixForArchivedMessage` to `ingest/sqs` package to get prefix
    for an archived message.
  - Added new `async_operation` type `SQS Replay`.
- **CUMULUS-2460**
  - Adds `POST` /executions/workflows-by-granules for retrieving workflow names common to a set of granules
  - Adds `workflowsByGranules` to `@cumulus/api-client/executions`
- **CUMULUS-2635**
  - Added helper functions:
    - `@cumulus/db/translate/file/translateApiPdrToPostgresPdr`

### Fixed

- **CUMULUS-2548**
  - Fixed `@cumulus/ingest/HttpProviderClient.sync` to
properly handle basic auth when redirecting to a different
host and/or host with a different port
- **CUMULUS-2626**
  - Update [PDR migration](https://github.com/nasa/cumulus/blob/master/lambdas/data-migration2/src/pdrs.ts) to correctly find Executions by a Dynamo PDR's `execution` field
- **CUMULUS-2635**
  - Update `data-migration2` to migrate PDRs before migrating granules.
  - Update `data-migration2` unit tests testing granules migration to reference
    PDR records to better model the DB schema.
  - Update `migratePdrRecord` to use `translateApiPdrToPostgresPdr` function.

### Changed

- **CUMULUS-2373**
  - Updated `getS3KeyForArchivedMessage` in `ingest/sqs` to store SQS messages
    by `queueName`.
- **CUMULUS-2630**
  - Updates the example/cumulus-tf deployment to change
    `archive_api_reserved_concurrency` from 2 to 8 to prevent throttling with
    the dashboard.

## [v9.3.0] 2021-07-26

### BREAKING CHANGES

- All API requests made by `@cumulus/api-client` will now throw an error if the status code
does not match the expected response (200 for most requests and 202 for a few requests that
trigger async operations). Previously the helpers in this package would return the response
regardless of the status code, so you may need to update any code using helpers from this
package to catch or to otherwise handle errors that you may encounter.
- The Cumulus API Lambda function has now been configured with reserved concurrency to ensure
availability in a high-concurrency environment. However, this also caps max concurrency which
may result in throttling errors if trying to reach the Cumulus API multiple times in a short
period. Reserved concurrency can be configured with the `archive_api_reserved_concurrency`
terraform variable on the Cumulus module and increased if you are seeing throttling errors.
The default reserved concurrency value is 8.

### Notable changes

- `cmr_custom_host` variable for `cumulus` module can now be used to configure Cumulus to
  integrate with a custom CMR host name and protocol (e.g.
  `http://custom-cmr-host.com`). Note that you **must** include a protocol
  (`http://` or `https://)  if specifying a value for this variable.
- The cumulus module configuration value`rds_connetion_heartbeat` and it's
  behavior has been replaced by a more robust database connection 'retry'
  solution.   Users can remove this value from their configuration, regardless
  of value.  See the `Changed` section notes on CUMULUS-2528 for more details.

### Added

- Added user doc describing new features related to the Cumulus dead letter archive.
- **CUMULUS-2327**
  - Added reserved concurrency setting to the Cumulus API lambda function.
  - Added relevant tfvars to the archive and cumulus terraform modules.
- **CUMULUS-2460**
  - Adds `POST` /executions/search-by-granules for retrieving executions from a list of granules or granule query
  - Adds `searchExecutionsByGranules` to `@cumulus/api-client/executions`
- **CUMULUS-2475**
  - Adds `GET` endpoint to distribution API
- **CUMULUS-2463**
  - `PUT /granules` reingest action allows a user to override the default execution
    to use by providing an optional `workflowName` or `executionArn` parameter on
    the request body.
  - `PUT /granules/bulkReingest` action allows a user to override the default
    execution/workflow combination to reingest with by providing an optional
    `workflowName` on the request body.
- Adds `workflowName` and `executionArn` params to @cumulus/api-client/reingestGranules
- **CUMULUS-2476**
  - Adds handler for authenticated `HEAD` Distribution requests replicating current behavior of TEA
- **CUMULUS-2478**
  - Implemented [bucket map](https://github.com/asfadmin/thin-egress-app#bucket-mapping).
  - Implemented /locate endpoint
  - Cumulus distribution API checks the file request against bucket map:
    - retrieves the bucket and key from file path
    - determines if the file request is public based on the bucket map rather than the bucket type
    - (EDL only) restricts download from PRIVATE_BUCKETS to users who belong to certain EDL User Groups
    - bucket prefix and object prefix are supported
  - Add 'Bearer token' support as an authorization method
- **CUMULUS-2486**
  - Implemented support for custom headers
  - Added 'Bearer token' support as an authorization method
- **CUMULUS-2487**
  - Added integration test for cumulus distribution API
- **CUMULUS-2569**
  - Created bucket map cache for cumulus distribution API
- **CUMULUS-2568**
  - Add `deletePdr`/PDR deletion functionality to `@cumulus/api-client/pdrs`
  - Add `removeCollectionAndAllDependencies` to integration test helpers
  - Added `example/spec/apiUtils.waitForApiStatus` to wait for a
  record to be returned by the API with a specific value for
  `status`
  - Added `example/spec/discoverUtils.uploadS3GranuleDataForDiscovery` to upload granule data fixtures
  to S3 with a randomized granule ID for `discover-granules` based
  integration tests
  - Added `example/spec/Collections.removeCollectionAndAllDependencies` to remove a collection and
  all dependent objects (e.g. PDRs, granules, executions) from the
  database via the API
  - Added helpers to `@cumulus/api-client`:
    - `pdrs.deletePdr` - Delete a PDR via the API
    - `replays.postKinesisReplays` - Submit a POST request to the `/replays` endpoint for replaying Kinesis messages

- `@cumulus/api-client/granules.getGranuleResponse` to return the raw endpoint response from the GET `/granules/<granuleId>` endpoint

### Changed

- Moved functions from `@cumulus/integration-tests` to `example/spec/helpers/workflowUtils`:
  - `startWorkflowExecution`
  - `startWorkflow`
  - `executeWorkflow`
  - `buildWorkflow`
  - `testWorkflow`
  - `buildAndExecuteWorkflow`
  - `buildAndStartWorkflow`
- `example/spec/helpers/workflowUtils.executeWorkflow` now uses
`waitForApiStatus` to ensure that the execution is `completed` or
`failed` before resolving
- `example/spec/helpers/testUtils.updateAndUploadTestFileToBucket`
now accepts an object of parameters rather than positional
arguments
- Removed PDR from the `payload` in the input payload test fixture for reconciliation report integration tests
- The following integration tests for PDR-based workflows were
updated to use randomized granule IDs:
  - `example/spec/parallel/ingest/ingestFromPdrSpec.js`
  - `example/spec/parallel/ingest/ingestFromPdrWithChildWorkflowMetaSpec.js`
  - `example/spec/parallel/ingest/ingestFromPdrWithExecutionNamePrefixSpec.js`
  - `example/spec/parallel/ingest/ingestPdrWithNodeNameSpec.js`
- Updated the `@cumulus/api-client/CumulusApiClientError` error class to include new properties that can be accessed directly on
the error object:
  - `statusCode` - The HTTP status code of the API response
  - `apiMessage` - The message from the API response
- Added `params.pRetryOptions` parameter to
`@cumulus/api-client/granules.deleteGranule` to control the retry
behavior
- Updated `cmr_custom_host` variable to accept a full protocol and host name
(e.g. `http://cmr-custom-host.com`), whereas it previously only accepted a host name
- **CUMULUS-2482**
  - Switches the default distribution app in the `example/cumulus-tf` deployment to the new Cumulus Distribution
  - TEA is still available by following instructions in `example/README.md`
- **CUMULUS-2463**
  - Increases the duration of allowed backoff times for a successful test from
    0.5 sec to 1 sec.
- **CUMULUS-2528**
  - Removed `rds_connection_heartbeat` as a configuration option from all
    Cumulus terraform modules
  - Removed `dbHeartBeat` as an environmental switch from
    `@cumulus/db.getKnexClient` in favor of more comprehensive general db
    connect retry solution
  - Added new `rds_connection_timing_configuration` string map to allow for
    configuration and tuning of Core's internal database retry/connection
    timeout behaviors.  These values map to connection pool configuration
    values for tarn (https://github.com/vincit/tarn.js/) which Core's database
    module / knex(https://www.npmjs.com/package/knex) use for this purpose:
    - acquireTimeoutMillis
    - createRetryIntervalMillis
    - createTimeoutMillis
    - idleTimeoutMillis
    - reapIntervalMillis
      Connection errors will result in a log line prepended with 'knex failed on
      attempted connection error' and sent from '@cumulus/db/connection'
  - Updated `@cumulus/db` and all terraform mdules to set default retry
    configuration values for the database module to cover existing database
    heartbeat connection failures as well as all other knex/tarn connection
    creation failures.

### Fixed

- Fixed bug where `cmr_custom_host` variable was not properly forwarded into `archive`, `ingest`, and `sqs-message-remover` modules from `cumulus` module
- Fixed bug where `parse-pdr` set a granule's provider to the entire provider record when a `NODE_NAME`
  is present. Expected behavior consistent with other tasks is to set the provider name in that field.
- **CUMULUS-2568**
  - Update reconciliation report integration test to have better cleanup/failure behavior
  - Fixed `@cumulus/api-client/pdrs.getPdr` to request correct endpoint for returning a PDR from the API
- **CUMULUS-2620**
  - Fixed a bug where a granule could be removed from CMR but still be set as
  `published: true` and with a CMR link in the Dynamo/PostgreSQL databases. Now,
  the CMR deletion and the Dynamo/PostgreSQL record updates will all succeed or fail
  together, preventing the database records from being out of sync with CMR.
  - Fixed `@cumulus/api-client/pdrs.getPdr` to request correct
  endpoint for returning a PDR from the API

## [v9.2.2] 2021-08-06 - [BACKPORT]

**Please note** changes in 9.2.2 may not yet be released in future versions, as
this is a backport and patch release on the 9.2.x series of releases. Updates that
are included in the future will have a corresponding CHANGELOG entry in future
releases.

### Added

- **CUMULUS-2635**
  - Added helper functions:
    - `@cumulus/db/translate/file/translateApiPdrToPostgresPdr`

### Fixed

- **CUMULUS-2635**
  - Update `data-migration2` to migrate PDRs before migrating granules.
  - Update `data-migration2` unit tests testing granules migration to reference
    PDR records to better model the DB schema.
  - Update `migratePdrRecord` to use `translateApiPdrToPostgresPdr` function.

## [v9.2.1] 2021-07-29 - [BACKPORT]

### Fixed

- **CUMULUS-2626**
  - Update [PDR migration](https://github.com/nasa/cumulus/blob/master/lambdas/data-migration2/src/pdrs.ts) to correctly find Executions by a Dynamo PDR's `execution` field

## [v9.2.0] 2021-06-22

### Added

- **CUMULUS-2475**
  - Adds `GET` endpoint to distribution API
- **CUMULUS-2476**
  - Adds handler for authenticated `HEAD` Distribution requests replicating current behavior of TEA

### Changed

- **CUMULUS-2482**
  - Switches the default distribution app in the `example/cumulus-tf` deployment to the new Cumulus Distribution
  - TEA is still available by following instructions in `example/README.md`

### Fixed

- **CUMULUS-2520**
  - Fixed error that prevented `/elasticsearch/index-from-database` from starting.
- **CUMULUS-2558**
  - Fixed issue where executions original_payload would not be retained on successful execution

## [v9.1.0] 2021-06-03

### BREAKING CHANGES

- @cumulus/api-client/granules.getGranule now returns the granule record from the GET /granules/<granuleId> endpoint, not the raw endpoint response
- **CUMULUS-2434**
  - To use the updated `update-granules-cmr-metadata-file-links` task, the
    granule  UMM-G metadata should have version 1.6.2 or later, since CMR s3
    link type 'GET DATA VIA DIRECT ACCESS' is not valid until UMM-G version
    [1.6.2](https://cdn.earthdata.nasa.gov/umm/granule/v1.6.2/umm-g-json-schema.json)
- **CUMULUS-2488**
  - Removed all EMS reporting including lambdas, endpoints, params, etc as all
    reporting is now handled through Cloud Metrics
- **CUMULUS-2472**
  - Moved existing `EarthdataLoginClient` to
    `@cumulus/oauth-client/EarthdataLoginClient` and updated all references in
    Cumulus Core.
  - Rename `EarthdataLoginClient` property from `earthdataLoginUrl` to
    `loginUrl for consistency with new OAuth clients. See example in
    [oauth-client
    README](https://github.com/nasa/cumulus/blob/master/packages/oauth-client/README.md)

### Added

- **HYRAX-439** - Corrected README.md according to a new Hyrax URL format.
- **CUMULUS-2354**
  - Adds configuration options to allow `/s3credentials` endpoint to distribute
    same-region read-only tokens based on a user's CMR ACLs.
  - Configures the example deployment to enable this feature.
- **CUMULUS-2442**
  - Adds option to generate cloudfront URL to lzards-backup task. This will require a few new task config options that have been documented in the [task README](https://github.com/nasa/cumulus/blob/master/tasks/lzards-backup/README.md).
- **CUMULUS-2470**
  - Added `/s3credentials` endpoint for distribution API
- **CUMULUS-2471**
  - Add `/s3credentialsREADME` endpoint to distribution API
- **CUMULUS-2473**
  - Updated `tf-modules/cumulus_distribution` module to take earthdata or cognito credentials
  - Configured `example/cumulus-tf/cumulus_distribution.tf` to use CSDAP credentials
- **CUMULUS-2474**
  - Add `S3ObjectStore` to `aws-client`. This class allows for interaction with the S3 object store.
  - Add `object-store` package which contains abstracted object store functions for working with various cloud providers
- **CUMULUS-2477**
  - Added `/`, `/login` and `/logout` endpoints to cumulus distribution api
- **CUMULUS-2479**
  - Adds /version endpoint to distribution API
- **CUMULUS-2497**
  - Created `isISOFile()` to check if a CMR file is a CMR ISO file.
- **CUMULUS-2371**
  - Added helpers to `@cumulus/ingest/sqs`:
    - `archiveSqsMessageToS3` - archives an incoming SQS message to S3
    - `deleteArchivedMessageFromS3` - deletes a processed SQS message from S3
  - Added call to `archiveSqsMessageToS3` to `sqs-message-consumer` which
    archives all incoming SQS messages to S3.
  - Added call to `deleteArchivedMessageFrom` to `sqs-message-remover` which
    deletes archived SQS message from S3 once it has been processed.

### Changed

- **[PR2224](https://github.com/nasa/cumulus/pull/2244)**
- **CUMULUS-2208**
  - Moved all `@cumulus/api/es/*` code to new `@cumulus/es-client` package
- Changed timeout on `sfEventSqsToDbRecords` Lambda to 60 seconds to match
  timeout for Knex library to acquire database connections
- **CUMULUS-2517**
  - Updated postgres-migration-count-tool default concurrency to '1'
- **CUMULUS-2489**
  - Updated docs for Terraform references in FAQs, glossary, and in Deployment sections
- **CUMULUS-2434**
  - Updated `@cumulus/cmrjs` `updateCMRMetadata` and related functions to add
    both HTTPS URLS and S3 URIs to CMR metadata.
  - Updated `update-granules-cmr-metadata-file-links` task to add both HTTPS
    URLs and S3 URIs to the OnlineAccessURLs field of CMR metadata. The task
    configuration parameter `cmrGranuleUrlType` now has default value `both`.
  - To use the updated `update-granules-cmr-metadata-file-links` task, the
    granule UMM-G metadata should have version 1.6.2 or later, since CMR s3 link
    type 'GET DATA VIA DIRECT ACCESS' is not valid until UMM-G version
    [1.6.2](https://cdn.earthdata.nasa.gov/umm/granule/v1.6.2/umm-g-json-schema.json)
- **CUMULUS-2472**
  - Renamed `@cumulus/earthdata-login-client` to more generic
    `@cumulus/oauth-client` as a parent  class for new OAuth clients.
  - Added `@cumulus/oauth-client/CognitoClient` to interface with AWS cognito login service.
- **CUMULUS-2497**
  - Changed the `@cumulus/cmrjs` package:
    - Updated `@cumulus/cmrjs/cmr-utils.getGranuleTemporalInfo()` so it now
      returns temporal info for CMR ISO 19115 SMAP XML files.
    - Updated `@cumulus/cmrjs/cmr-utils.isCmrFilename()` to include
      `isISOFile()`.
- **CUMULUS-2532**
  - Changed integration tests to use `api-client/granules` functions as opposed to granulesApi from `@cumulus/integration-tests`.

### Fixed

- **CUMULUS-2519**
  - Update @cumulus/integration-tests.buildWorkflow to fail if provider/collection API response is not successful
- **CUMULUS-2518**
  - Update sf-event-sqs-to-db-records to not throw if a collection is not
    defined on a payload that has no granules/an empty granule payload object
- **CUMULUS-2512**
  - Updated ingest package S3 provider client to take additional parameter
    `remoteAltBucket` on `download` method to allow for per-file override of
    provider bucket for checksum
  - Updated @cumulus/ingest.fetchTextFile's signature to be parameterized and
    added `remoteAltBucket`to allow for an override of the passed in provider
    bucket for the source file
  - Update "eslint-plugin-import" to be pinned to 2.22.1
- **CUMULUS-2520**
  - Fixed error that prevented `/elasticsearch/index-from-database` from starting.
- **CUMULUS-2532**
  - Fixed integration tests to have granule deletion occur before provider and
    collection deletion in test cleanup.
- **[2231](https://github.com/nasa/cumulus/issues/2231)**
  - Fixes broken relative path links in `docs/README.md`

### Removed

- **CUMULUS-2502**
  - Removed outdated documentation regarding Kibana index patterns for metrics.

## [v9.0.1] 2021-05-07

### Migration Steps

Please review the migration steps for 9.0.0 as this release is only a patch to
correct a failure in our build script and push out corrected release artifacts. The previous migration steps still apply.

### Changed

- Corrected `@cumulus/db` configuration to correctly build package.

## [v9.0.0] 2021-05-03

### Migration steps

- This release of Cumulus enables integration with a PostgreSQL database for archiving Cumulus data. There are several upgrade steps involved, **some of which need to be done before redeploying Cumulus**. See the [documentation on upgrading to the RDS release](https://nasa.github.io/cumulus/docs/upgrade-notes/upgrade-rds).

### BREAKING CHANGES

- **CUMULUS-2185** - RDS Migration Epic
  - **CUMULUS-2191**
    - Removed the following from the `@cumulus/api/models.asyncOperation` class in
      favor of the added `@cumulus/async-operations` module:
      - `start`
      - `startAsyncOperations`
  - **CUMULUS-2187**
    - The `async-operations` endpoint will now omit `output` instead of
      returning `none` when the operation did not return output.
  - **CUMULUS-2309**
    - Removed `@cumulus/api/models/granule.unpublishAndDeleteGranule` in favor
      of `@cumulus/api/lib/granule-remove-from-cmr.unpublishGranule` and
      `@cumulus/api/lib/granule-delete.deleteGranuleAndFiles`.
  - **CUMULUS-2385**
    - Updated `sf-event-sqs-to-db-records` to write a granule's files to
      PostgreSQL only after the workflow has exited the `Running` status.
      Please note that any workflow that uses `sf_sqs_report_task` for
      mid-workflow updates will be impacted.
    - Changed PostgreSQL `file` schema and TypeScript type definition to require
      `bucket` and `key` fields.
    - Updated granule/file write logic to mark a granule's status as "failed"
  - **CUMULUS-2455**
    - API `move granule` endpoint now moves granule files on a per-file basis
    - API `move granule` endpoint on granule file move failure will retain the
      file at it's original location, but continue to move any other granule
      files.
    - Removed the `move` method from the `@cumulus/api/models.granule` class.
      logic is now handled in `@cumulus/api/endpoints/granules` and is
      accessible via the Core API.

### Added

- **CUMULUS-2185** - RDS Migration Epic
  - **CUMULUS-2130**
    - Added postgres-migration-count-tool lambda/ECS task to allow for
      evaluation of database state
    - Added /migrationCounts api endpoint that allows running of the
      postgres-migration-count-tool as an asyncOperation
  - **CUMULUS-2394**
    - Updated PDR and Granule writes to check the step function
      workflow_start_time against the createdAt field for each record to ensure
      old records do not overwrite newer ones for legacy Dynamo and PostgreSQL
      writes
  - **CUMULUS-2188**
    - Added `data-migration2` Lambda to be run after `data-migration1`
    - Added logic to `data-migration2` Lambda for migrating execution records
      from DynamoDB to PostgreSQL
  - **CUMULUS-2191**
    - Added `@cumulus/async-operations` to core packages, exposing
      `startAsyncOperation` which will handle starting an async operation and
      adding an entry to both PostgreSQL and DynamoDb
  - **CUMULUS-2127**
    - Add schema migration for `collections` table
  - **CUMULUS-2129**
    - Added logic to `data-migration1` Lambda for migrating collection records
      from Dynamo to PostgreSQL
  - **CUMULUS-2157**
    - Add schema migration for `providers` table
    - Added logic to `data-migration1` Lambda for migrating provider records
      from Dynamo to PostgreSQL
  - **CUMULUS-2187**
    - Added logic to `data-migration1` Lambda for migrating async operation
      records from Dynamo to PostgreSQL
  - **CUMULUS-2198**
    - Added logic to `data-migration1` Lambda for migrating rule records from
      DynamoDB to PostgreSQL
  - **CUMULUS-2182**
    - Add schema migration for PDRs table
  - **CUMULUS-2230**
    - Add schema migration for `rules` table
  - **CUMULUS-2183**
    - Add schema migration for `asyncOperations` table
  - **CUMULUS-2184**
    - Add schema migration for `executions` table
  - **CUMULUS-2257**
    - Updated PostgreSQL table and column names to snake_case
    - Added `translateApiAsyncOperationToPostgresAsyncOperation` function to `@cumulus/db`
  - **CUMULUS-2186**
    - Added logic to `data-migration2` Lambda for migrating PDR records from
      DynamoDB to PostgreSQL
  - **CUMULUS-2235**
    - Added initial ingest load spec test/utility
  - **CUMULUS-2167**
    - Added logic to `data-migration2` Lambda for migrating Granule records from
      DynamoDB to PostgreSQL and parse Granule records to store File records in
      RDS.
  - **CUMULUS-2367**
    - Added `granules_executions` table to PostgreSQL schema to allow for a
      many-to-many relationship between granules and executions
      - The table refers to granule and execution records using foreign keys
        defined with ON CASCADE DELETE, which means that any time a granule or
        execution record is deleted, all of the records in the
        `granules_executions` table referring to that record will also be
        deleted.
    - Added `upsertGranuleWithExecutionJoinRecord` helper to `@cumulus/db` to
      allow for upserting a granule record and its corresponding
      `granules_execution` record
  - **CUMULUS-2128**
    - Added helper functions:
      - `@cumulus/db/translate/file/translateApiFiletoPostgresFile`
      - `@cumulus/db/translate/file/translateApiGranuletoPostgresGranule`
      - `@cumulus/message/Providers/getMessageProvider`
  - **CUMULUS-2190**
    - Added helper functions:
      - `@cumulus/message/Executions/getMessageExecutionOriginalPayload`
      - `@cumulus/message/Executions/getMessageExecutionFinalPayload`
      - `@cumulus/message/workflows/getMessageWorkflowTasks`
      - `@cumulus/message/workflows/getMessageWorkflowStartTime`
      - `@cumulus/message/workflows/getMessageWorkflowStopTime`
      - `@cumulus/message/workflows/getMessageWorkflowName`
  - **CUMULUS-2192**
    - Added helper functions:
      - `@cumulus/message/PDRs/getMessagePdrRunningExecutions`
      - `@cumulus/message/PDRs/getMessagePdrCompletedExecutions`
      - `@cumulus/message/PDRs/getMessagePdrFailedExecutions`
      - `@cumulus/message/PDRs/getMessagePdrStats`
      - `@cumulus/message/PDRs/getPdrPercentCompletion`
      - `@cumulus/message/workflows/getWorkflowDuration`
  - **CUMULUS-2199**
    - Added `translateApiRuleToPostgresRule` to `@cumulus/db` to translate API
      Rule to conform to Postgres Rule definition.
  - **CUMUlUS-2128**
    - Added "upsert" logic to the `sfEventSqsToDbRecords` Lambda for granule and
      file writes to the core PostgreSQL database
  - **CUMULUS-2199**
    - Updated Rules endpoint to write rules to core PostgreSQL database in
      addition to DynamoDB and to delete rules from the PostgreSQL database in
      addition to DynamoDB.
    - Updated `create` in Rules Model to take in optional `createdAt` parameter
      which sets the value of createdAt if not specified during function call.
  - **CUMULUS-2189**
    - Updated Provider endpoint logic to write providers in parallel to Core
      PostgreSQL database
    - Update integration tests to utilize API calls instead of direct
      api/model/Provider calls
  - **CUMULUS-2191**
    - Updated cumuluss/async-operation task to write async-operations to the
      PostgreSQL database.
  - **CUMULUS-2228**
    - Added logic to the `sfEventSqsToDbRecords` Lambda to write execution, PDR,
      and granule records to the core PostgreSQL database in parallel with
      writes to DynamoDB
  - **CUMUlUS-2190**
    - Added "upsert" logic to the `sfEventSqsToDbRecords` Lambda for PDR writes
      to the core PostgreSQL database
  - **CUMUlUS-2192**
    - Added "upsert" logic to the `sfEventSqsToDbRecords` Lambda for execution
      writes to the core PostgreSQL database
  - **CUMULUS-2187**
    - The `async-operations` endpoint will now omit `output` instead of
      returning `none` when the operation did not return output.
  - **CUMULUS-2167**
    - Change PostgreSQL schema definition for `files` to remove `filename` and
      `name` and only support `file_name`.
    - Change PostgreSQL schema definition for `files` to remove `size` to only
      support `file_size`.
    - Change `PostgresFile` to remove duplicate fields `filename` and `name` and
      rename `size` to `file_size`.
  - **CUMULUS-2266**
    - Change `sf-event-sqs-to-db-records` behavior to discard and not throw an
      error on an out-of-order/delayed message so as not to have it be sent to
      the DLQ.
  - **CUMULUS-2305**
    - Changed `DELETE /pdrs/{pdrname}` API behavior to also delete record from
      PostgreSQL database.
  - **CUMULUS-2309**
    - Changed `DELETE /granules/{granuleName}` API behavior to also delete
      record from PostgreSQL database.
    - Changed `Bulk operation BULK_GRANULE_DELETE` API behavior to also delete
      records from PostgreSQL database.
  - **CUMULUS-2367**
    - Updated `granule_cumulus_id` foreign key to granule in PostgreSQL `files`
      table to use a CASCADE delete, so records in the files table are
      automatically deleted by the database when the corresponding granule is
      deleted.
  - **CUMULUS-2407**
    - Updated data-migration1 and data-migration2 Lambdas to use UPSERT instead
      of UPDATE when migrating dynamoDB records to PostgreSQL.
    - Changed data-migration1 and data-migration2 logic to only update already
      migrated records if the incoming record update has a newer timestamp
  - **CUMULUS-2329**
    - Add `write-db-dlq-records-to-s3` lambda.
    - Add terraform config to automatically write db records DLQ messages to an
      s3 archive on the system bucket.
    - Add unit tests and a component spec test for the above.
  - **CUMULUS-2380**
    - Add `process-dead-letter-archive` lambda to pick up and process dead letters in the S3 system bucket dead letter archive.
    - Add `/deadLetterArchive/recoverCumulusMessages` endpoint to trigger an async operation to leverage this capability on demand.
    - Add unit tests and integration test for all of the above.
  - **CUMULUS-2406**
    - Updated parallel write logic to ensure that updatedAt/updated_at
      timestamps are the same in Dynamo/PG on record write for the following
      data types:
      - async operations
      - granules
      - executions
      - PDRs
  - **CUMULUS-2446**
    - Remove schema validation check against DynamoDB table for collections when
      migrating records from DynamoDB to core PostgreSQL database.
  - **CUMULUS-2447**
    - Changed `translateApiAsyncOperationToPostgresAsyncOperation` to call
      `JSON.stringify` and then `JSON.parse` on output.
  - **CUMULUS-2313**
    - Added `postgres-migration-async-operation` lambda to start an ECS task to
      run a the `data-migration2` lambda.
    - Updated `async_operations` table to include `Data Migration 2` as a new
      `operation_type`.
    - Updated `cumulus-tf/variables.tf` to include `optional_dynamo_tables` that
      will be merged with `dynamo_tables`.
  - **CUMULUS-2451**
    - Added summary type file `packages/db/src/types/summary.ts` with
      `MigrationSummary` and `DataMigration1` and `DataMigration2` types.
    - Updated `data-migration1` and `data-migration2` lambdas to return
      `MigrationSummary` objects.
    - Added logging for every batch of 100 records processed for executions,
      granules and files, and PDRs.
    - Removed `RecordAlreadyMigrated` logs in `data-migration1` and
      `data-migration2`
  - **CUMULUS-2452**
    - Added support for only migrating certain granules by specifying the
      `granuleSearchParams.granuleId` or `granuleSearchParams.collectionId`
      properties in the payload for the
      `<prefix>-postgres-migration-async-operation` Lambda
    - Added support for only running certain migrations for data-migration2 by
      specifying the `migrationsList` property in the payload for the
      `<prefix>-postgres-migration-async-operation` Lambda
  - **CUMULUS-2453**
    - Created `storeErrors` function which stores errors in system bucket.
    - Updated `executions` and `granulesAndFiles` data migrations to call `storeErrors` to store migration errors.
    - Added `system_bucket` variable to `data-migration2`.
  - **CUMULUS-2455**
    - Move granules API endpoint records move updates for migrated granule files
      if writing any of the granule files fails.
  - **CUMULUS-2468**
    - Added support for doing [DynamoDB parallel scanning](https://docs.aws.amazon.com/amazondynamodb/latest/developerguide/Scan.html#Scan.ParallelScan) for `executions` and `granules` migrations to improve performance. The behavior of the parallel scanning and writes can be controlled via the following properties on the event input to the `<prefix>-postgres-migration-async-operation` Lambda:
      - `granuleMigrationParams.parallelScanSegments`: How many segments to divide your granules DynamoDB table into for parallel scanning
      - `granuleMigrationParams.parallelScanLimit`: The maximum number of granule records to evaluate for each parallel scanning segment of the DynamoDB table
      - `granuleMigrationParams.writeConcurrency`: The maximum number of concurrent granule/file writes to perform to the PostgreSQL database across all DynamoDB segments
      - `executionMigrationParams.parallelScanSegments`: How many segments to divide your executions DynamoDB table into for parallel scanning
      - `executionMigrationParams.parallelScanLimit`: The maximum number of execution records to evaluate for each parallel scanning segment of the DynamoDB table
      - `executionMigrationParams.writeConcurrency`: The maximum number of concurrent execution writes to perform to the PostgreSQL database across all DynamoDB segments
  - **CUMULUS-2468** - Added `@cumulus/aws-client/DynamoDb.parallelScan` helper to perform [parallel scanning on DynamoDb tables](https://docs.aws.amazon.com/amazondynamodb/latest/developerguide/Scan.html#Scan.ParallelScan)
  - **CUMULUS-2507**
    - Updated granule record write logic to set granule status to `failed` in both Postgres and DynamoDB if any/all of its files fail to write to the database.

### Deprecated

- **CUMULUS-2185** - RDS Migration Epic
  - **CUMULUS-2455**
    - `@cumulus/ingest/moveGranuleFiles`

## [v8.1.2] 2021-07-29

**Please note** changes in 8.1.2 may not yet be released in future versions, as this
is a backport/patch release on the 8.x series of releases.  Updates that are
included in the future will have a corresponding CHANGELOG entry in future releases.

### Notable changes

- `cmr_custom_host` variable for `cumulus` module can now be used to configure Cumulus to
integrate with a custom CMR host name and protocol (e.g. `http://custom-cmr-host.com`). Note
that you **must** include a protocol (`http://` or `https://`) if specifying a value for this
variable.
- `@cumulus/sync-granule` task should now properly handle
syncing files from HTTP/HTTPS providers where basic auth is
required and involves a redirect to a different host (e.g.
downloading files protected by Earthdata Login)

### Added

- **CUMULUS-2548**
  - Added `allowed_redirects` field to PostgreSQL `providers` table
  - Added `allowedRedirects` field to DynamoDB `<prefix>-providers` table
  - Added `@cumulus/aws-client/S3.streamS3Upload` to handle uploading the contents
  of a readable stream to S3 and returning a promise

### Changed

- Updated `cmr_custom_host` variable to accept a full protocol and host name
(e.g. `http://cmr-custom-host.com`), whereas it previously only accepted a host name

### Fixed

- Fixed bug where `cmr_custom_host` variable was not properly forwarded into `archive`, `ingest`, and `sqs-message-remover` modules from `cumulus` module
- **CUMULUS-2548**
  - Fixed `@cumulus/ingest/HttpProviderClient.sync` to
properly handle basic auth when redirecting to a different
host and/or host with a different port

## [v8.1.1] 2021-04-30 -- Patch Release

**Please note** changes in 8.1.1 may not yet be released in future versions, as this
is a backport/patch release on the 8.x series of releases.  Updates that are
included in the future will have a corresponding CHANGELOG entry in future releases.

### Added

- **CUMULUS-2497**
  - Created `isISOFile()` to check if a CMR file is a CMR ISO file.

### Fixed

- **CUMULUS-2512**
  - Updated ingest package S3 provider client to take additional parameter
    `remoteAltBucket` on `download` method to allow for per-file override of
    provider bucket for checksum
  - Updated @cumulus/ingest.fetchTextFile's signature to be parameterized and
    added `remoteAltBucket`to allow for an override of the passed in provider
    bucket for the source file
  - Update "eslint-plugin-import" to be pinned to 2.22.1

### Changed

- **CUMULUS-2497**
  - Changed the `@cumulus/cmrjs` package:
    - Updated `@cumulus/cmrjs/cmr-utils.getGranuleTemporalInfo()` so it now
      returns temporal info for CMR ISO 19115 SMAP XML files.
    - Updated `@cumulus/cmrjs/cmr-utils.isCmrFilename()` to include
      `isISOFile()`.

- **[2216](https://github.com/nasa/cumulus/issues/2216)**
  - Removed "node-forge", "xml-crypto" from audit whitelist, added "underscore"

## [v8.1.0] 2021-04-29

### Added

- **CUMULUS-2348**
  - The `@cumulus/api` `/granules` and `/granules/{granuleId}` endpoints now take `getRecoveryStatus` parameter
  to include recoveryStatus in result granule(s)
  - The `@cumulus/api-client.granules.getGranule` function takes a `query` parameter which can be used to
  request additional granule information.
  - Published `@cumulus/api@7.2.1-alpha.0` for dashboard testing
- **CUMULUS-2469**
  - Added `tf-modules/cumulus_distribution` module to standup a skeleton
    distribution api

## [v8.0.0] 2021-04-08

### BREAKING CHANGES

- **CUMULUS-2428**
  - Changed `/granules/bulk` to use `queueUrl` property instead of a `queueName` property for setting the queue to use for scheduling bulk granule workflows

### Notable changes

- Bulk granule operations endpoint now supports setting a custom queue for scheduling workflows via the `queueUrl` property in the request body. If provided, this value should be the full URL for an SQS queue.

### Added

- **CUMULUS-2374**
  - Add cookbok entry for queueing PostToCmr step
  - Add example workflow to go with cookbook
- **CUMULUS-2421**
  - Added **experimental** `ecs_include_docker_cleanup_cronjob` boolean variable to the Cumulus module to enable cron job to clean up docker root storage blocks in ECS cluster template for non-`device-mapper` storage drivers. Default value is `false`. This fulfills a specific user support request. This feature is otherwise untested and will remain so until we can iterate with a better, more general-purpose solution. Use of this feature is **NOT** recommended unless you are certain you need it.

- **CUMULUS-1808**
  - Add additional error messaging in `deleteSnsTrigger` to give users more context about where to look to resolve ResourceNotFound error when disabling or deleting a rule.

### Fixed

- **CUMULUS-2281**
  - Changed discover-granules task to write discovered granules directly to
    logger, instead of via environment variable. This fixes a problem where a
    large number of found granules prevents this lambda from running as an
    activity with an E2BIG error.

## [v7.2.0] 2021-03-23

### Added

- **CUMULUS-2346**
  - Added orca API endpoint to `@cumulus/api` to get recovery status
  - Add `CopyToGlacier` step to [example IngestAndPublishGranuleWithOrca workflow](https://github.com/nasa/cumulus/blob/master/example/cumulus-tf/ingest_and_publish_granule_with_orca_workflow.tf)

### Changed

- **HYRAX-357**
  - Format of NGAP OPeNDAP URL changed and by default now is referring to concept id and optionally can include short name and version of collection.
  - `addShortnameAndVersionIdToConceptId` field has been added to the config inputs of the `hyrax-metadata-updates` task

## [v7.1.0] 2021-03-12

### Notable changes

- `sync-granule` task will now properly handle syncing 0 byte files to S3
- SQS/Kinesis rules now support scheduling workflows to a custom queue via the `rule.queueUrl` property. If provided, this value should be the full URL for an SQS queue.

### Added

- `tf-modules/cumulus` module now supports a `cmr_custom_host` variable that can
  be used to set to an arbitrary  host for making CMR requests (e.g.
  `https://custom-cmr-host.com`).
- Added `buckets` variable to `tf-modules/archive`
- **CUMULUS-2345**
  - Deploy ORCA with Cumulus, see `example/cumulus-tf/orca.tf` and `example/cumulus-tf/terraform.tfvars.example`
  - Add `CopyToGlacier` step to [example IngestAndPublishGranule workflow](https://github.com/nasa/cumulus/blob/master/example/cumulus-tf/ingest_and_publish_granule_workflow.asl.json)
- **CUMULUS-2424**
  - Added `childWorkflowMeta` to `queue-pdrs` config. An object passed to this config value will be merged into a child workflow message's `meta` object. For an example of how this can be used, see `example/cumulus-tf/discover_and_queue_pdrs_with_child_workflow_meta_workflow.asl.json`.
- **CUMULUS-2427**
  - Added support for using a custom queue with SQS and Kinesis rules. Whatever queue URL is set on the `rule.queueUrl` property will be used to schedule workflows for that rule. This change allows SQS/Kinesis rules to use [any throttled queues defined for a deployment](https://nasa.github.io/cumulus/docs/data-cookbooks/throttling-queued-executions).

### Fixed

- **CUMULUS-2394**
  - Updated PDR and Granule writes to check the step function `workflow_start_time` against
      the `createdAt` field  for each record to ensure old records do not
      overwrite newer ones

### Changed

- `<prefix>-lambda-api-gateway` IAM role used by API Gateway Lambda now
  supports accessing all buckets defined in your `buckets` variable except
  "internal" buckets
- Updated the default scroll duration used in ESScrollSearch and part of the
  reconciliation report functions as a result of testing and seeing timeouts
  at its current value of 2min.
- **CUMULUS-2355**
  - Added logic to disable `/s3Credentials` endpoint based upon value for
    environment variable `DISABLE_S3_CREDENTIALS`. If set to "true", the
    endpoint will not dispense S3 credentials and instead return a message
    indicating that the endpoint has been disabled.
- **CUMULUS-2397**
  - Updated `/elasticsearch` endpoint's `reindex` function to prevent
    reindexing when source and destination indices are the same.
- **CUMULUS-2420**
  - Updated test function `waitForAsyncOperationStatus` to take a retryObject
    and use exponential backoff.  Increased the total test duration for both
    AsycOperation specs and the ReconciliationReports tests.
  - Updated the default scroll duration used in ESScrollSearch and part of the
    reconciliation report functions as a result of testing and seeing timeouts
    at its current value of 2min.
- **CUMULUS-2427**
  - Removed `queueUrl` from the parameters object for `@cumulus/message/Build.buildQueueMessageFromTemplate`
  - Removed `queueUrl` from the parameters object for `@cumulus/message/Build.buildCumulusMeta`

### Fixed

- Fixed issue in `@cumulus/ingest/S3ProviderClient.sync()` preventing 0 byte files from being synced to S3.

### Removed

- Removed variables from `tf-modules/archive`:
  - `private_buckets`
  - `protected_buckets`
  - `public_buckets`

## [v7.0.0] 2021-02-22

### BREAKING CHANGES

- **CUMULUS-2362** - Endpoints for the logs (/logs) will now throw an error unless Metrics is set up

### Added

- **CUMULUS-2345**
  - Deploy ORCA with Cumulus, see `example/cumulus-tf/orca.tf` and `example/cumulus-tf/terraform.tfvars.example`
  - Add `CopyToGlacier` step to [example IngestAndPublishGranule workflow](https://github.com/nasa/cumulus/blob/master/example/cumulus-tf/ingest_and_publish_granule_workflow.asl.json)
- **CUMULUS-2376**
  - Added `cmrRevisionId` as an optional parameter to `post-to-cmr` that will be used when publishing metadata to CMR.
- **CUMULUS-2412**
  - Adds function `getCollectionsByShortNameAndVersion` to @cumulus/cmrjs that performs a compound query to CMR to retrieve collection information on a list of collections. This replaces a series of calls to the CMR for each collection with a single call on the `/collections` endpoint and should improve performance when CMR return times are increased.

### Changed

- **CUMULUS-2362**
  - Logs endpoints only work with Metrics set up
- **CUMULUS-2376**
  - Updated `publishUMMGJSON2CMR` to take in an optional `revisionId` parameter.
  - Updated `publishUMMGJSON2CMR` to throw an error if optional `revisionId` does not match resulting revision ID.
  - Updated `publishECHO10XML2CMR` to take in an optional `revisionId` parameter.
  - Updated `publishECHO10XML2CMR` to throw an error if optional `revisionId` does not match resulting revision ID.
  - Updated `publish2CMR` to take in optional `cmrRevisionId`.
  - Updated `getWriteHeaders` to take in an optional CMR Revision ID.
  - Updated `ingestGranule` to take in an optional CMR Revision ID to pass to `getWriteHeaders`.
  - Updated `ingestUMMGranule` to take in an optional CMR Revision ID to pass to `getWriteHeaders`.
- **CUMULUS-2350**
  - Updates the examples on the `/s3credentialsREADME`, to include Python and
    JavaScript code demonstrating how to refrsh  the s3credential for
    programatic access.
- **CUMULUS-2383**
  - PostToCMR task will return CMRInternalError when a `500` status is returned from CMR

## [v6.0.0] 2021-02-16

### MIGRATION NOTES

- **CUMULUS-2255** - Cumulus has upgraded its supported version of Terraform
  from **0.12.12** to **0.13.6**. Please see the [instructions to upgrade your
  deployments](https://github.com/nasa/cumulus/blob/master/docs/upgrade-notes/upgrading-tf-version-0.13.6.md).

- **CUMULUS-2350**
  - If the  `/s3credentialsREADME`, does not appear to be working after
    deployment, [manual redeployment](https://docs.aws.amazon.com/apigateway/latest/developerguide/how-to-deploy-api-with-console.html)
    of the API-gateway stage may be necessary to finish the deployment.

### BREAKING CHANGES

- **CUMULUS-2255** - Cumulus has upgraded its supported version of Terraform from **0.12.12** to **0.13.6**.

### Added

- **CUMULUS-2291**
  - Add provider filter to Granule Inventory Report
- **CUMULUS-2300**
  - Added `childWorkflowMeta` to `queue-granules` config. Object passed to this
    value will be merged into a child workflow message's  `meta` object. For an
    example of how this can be used, see
    `example/cumulus-tf/discover_granules_workflow.asl.json`.
- **CUMULUS-2350**
  - Adds an unprotected endpoint, `/s3credentialsREADME`, to the
    s3-credentials-endpoint that displays  information on how to use the
    `/s3credentials` endpoint
- **CUMULUS-2368**
  - Add QueueWorkflow task
- **CUMULUS-2391**
  - Add reportToEms to collections.files file schema
- **CUMULUS-2395**
  - Add Core module parameter `ecs_custom_sg_ids` to Cumulus module to allow for
    custom security group mappings
- **CUMULUS-2402**
  - Officially expose `sftp()` for use in `@cumulus/sftp-client`

### Changed

- **CUMULUS-2323**
  - The sync granules task when used with the s3 provider now uses the
    `source_bucket` key in `granule.files` objects.  If incoming payloads using
    this task have a `source_bucket` value for a file using the s3 provider, the
    task will attempt to sync from the bucket defined in the file's
    `source_bucket` key instead of the `provider`.
    - Updated `S3ProviderClient.sync` to allow for an optional bucket parameter
      in support of the changed behavior.
  - Removed `addBucketToFile` and related code from sync-granules task

- **CUMULUS-2255**
  - Updated Terraform deployment code syntax for compatibility with version 0.13.6
- **CUMULUS-2321**
  - Updated API endpoint GET `/reconciliationReports/{name}` to return the
    presigned s3 URL in addition to report data

### Fixed

- Updated `hyrax-metadata-updates` task so the opendap url has Type 'USE SERVICE API'

- **CUMULUS-2310**
  - Use valid filename for reconciliation report
- **CUMULUS-2351**
  - Inventory report no longer includes the File/Granule relation object in the
    okCountByGranules key of a report.  The information is only included when a
    'Granule Not Found' report is run.

### Removed

- **CUMULUS-2364**
  - Remove the internal Cumulus logging lambda (log2elasticsearch)

## [v5.0.1] 2021-01-27

### Changed

- **CUMULUS-2344**
  - Elasticsearch API now allows you to reindex to an index that already exists
  - If using the Change Index operation and the new index doesn't exist, it will be created
  - Regarding instructions for CUMULUS-2020, you can now do a change index
    operation before a reindex operation. This will
    ensure that new data will end up in the new index while Elasticsearch is reindexing.

- **CUMULUS-2351**
  - Inventory report no longer includes the File/Granule relation object in the okCountByGranules key of a report. The information is only included when a 'Granule Not Found' report is run.

### Removed

- **CUMULUS-2367**
  - Removed `execution_cumulus_id` column from granules RDS schema and data type

## [v5.0.0] 2021-01-12

### BREAKING CHANGES

- **CUMULUS-2020**
  - Elasticsearch data mappings have been updated to improve search and the API
    has been update to reflect those changes. See Migration notes on how to
    update the Elasticsearch mappings.

### Migration notes

- **CUMULUS-2020**
  - Elasticsearch data mappings have been updated to improve search. For
    example, case insensitive searching will now work (e.g. 'MOD' and 'mod' will
    return the same granule results). To use the improved Elasticsearch queries,
    [reindex](https://nasa.github.io/cumulus-api/#reindex) to create a new index
    with the correct types. Then perform a [change
    index](https://nasa.github.io/cumulus-api/#change-index) operation to use
    the new index.
- **CUMULUS-2258**
  - Because the `egress_lambda_log_group` and
    `egress_lambda_log_subscription_filter` resource were removed from the
    `cumulus` module, new definitions for these resources must be added to
    `cumulus-tf/main.tf`. For reference on how to define these resources, see
    [`example/cumulus-tf/thin_egress_app.tf`](https://github.com/nasa/cumulus/blob/master/example/cumulus-tf/thin_egress_app.tf).
  - The `tea_stack_name` variable being passed into the `cumulus` module should be removed
- **CUMULUS-2344**
  - Regarding instructions for CUMULUS-2020, you can now do a change index operation before a reindex operation. This will
    ensure that new data will end up in the new index while Elasticsearch is reindexing.

### BREAKING CHANGES

- **CUMULUS-2020**
  - Elasticsearch data mappings have been updated to improve search and the API has been updated to reflect those changes. See Migration notes on how to update the Elasticsearch mappings.

### Added

- **CUMULUS-2318**
  - Added`async_operation_image` as `cumulus` module variable to allow for override of the async_operation container image.  Users can optionally specify a non-default docker image for use with Core async operations.
- **CUMULUS-2219**
  - Added `lzards-backup` Core task to facilitate making LZARDS backup requests in Cumulus ingest workflows
- **CUMULUS-2092**
  - Add documentation for Granule Not Found Reports
- **HYRAX-320**
  - `@cumulus/hyrax-metadata-updates`Add component URI encoding for entry title id and granule ur to allow for values with special characters in them. For example, EntryTitleId 'Sentinel-6A MF/Jason-CS L2 Advanced Microwave Radiometer (AMR-C) NRT Geophysical Parameters' Now, URLs generated from such values will be encoded correctly and parsable by HyraxInTheCloud
- **CUMULUS-1370**
  - Add documentation for Getting Started section including FAQs
- **CUMULUS-2092**
  - Add documentation for Granule Not Found Reports
- **CUMULUS-2219**
  - Added `lzards-backup` Core task to facilitate making LZARDS backup requests in Cumulus ingest workflows
- **CUMULUS-2280**
  - In local api, retry to create tables if they fail to ensure localstack has had time to start fully.
- **CUMULUS-2290**
  - Add `queryFields` to granule schema, and this allows workflow tasks to add queryable data to granule record. For reference on how to add data to `queryFields` field, see [`example/cumulus-tf/kinesis_trigger_test_workflow.tf`](https://github.com/nasa/cumulus/blob/master/example/cumulus-tf/kinesis_trigger_test_workflow.tf).
- **CUMULUS-2318**
  - Added`async_operation_image` as `cumulus` module variable to allow for override of the async_operation container image.  Users can optionally specify a non-default docker image for use with Core async operations.

### Changed

- **CUMULUS-2020**
  - Updated Elasticsearch mappings to support case-insensitive search
- **CUMULUS-2124**
  - cumulus-rds-tf terraform module now takes engine_version as an input variable.
- **CUMULUS-2279**
  - Changed the formatting of granule CMR links: instead of a link to the `/search/granules.json` endpoint, now it is a direct link to `/search/concepts/conceptid.format`
- **CUMULUS-2296**
  - Improved PDR spec compliance of `parse-pdr` by updating `@cumulus/pvl` to parse fields in a manner more consistent with the PDR ICD, with respect to numbers and dates. Anything not matching the ICD expectations, or incompatible with Javascript parsing, will be parsed as a string instead.
- **CUMULUS-2344**
  - Elasticsearch API now allows you to reindex to an index that already exists
  - If using the Change Index operation and the new index doesn't exist, it will be created

### Removed

- **CUMULUS-2258**
  - Removed `tea_stack_name` variable from `tf-modules/distribution/variables.tf` and `tf-modules/cumulus/variables.tf`
  - Removed `egress_lambda_log_group` and `egress_lambda_log_subscription_filter` resources from `tf-modules/distribution/main.tf`

## [v4.0.0] 2020-11-20

### Migration notes

- Update the name of your `cumulus_message_adapter_lambda_layer_arn` variable for the `cumulus` module to `cumulus_message_adapter_lambda_layer_version_arn`. The value of the variable should remain the same (a layer version ARN of a Lambda layer for the [`cumulus-message-adapter`](https://github.com/nasa/cumulus-message-adapter/).
- **CUMULUS-2138** - Update all workflows using the `MoveGranules` step to add `UpdateGranulesCmrMetadataFileLinksStep`that runs after it. See the example [`IngestAndPublishWorkflow`](https://github.com/nasa/cumulus/blob/master/example/cumulus-tf/ingest_and_publish_granule_workflow.asl.json) for reference.
- **CUMULUS-2251**
  - Because it has been removed from the `cumulus` module, a new resource definition for `egress_api_gateway_log_subscription_filter` must be added to `cumulus-tf/main.tf`. For reference on how to define this resource, see [`example/cumulus-tf/main.tf`](https://github.com/nasa/cumulus/blob/master/example/cumulus-tf/main.tf).

### Added

- **CUMULUS-2248**
  - Updates Integration Tests README to point to new fake provider template.
- **CUMULUS-2239**
  - Add resource declaration to create a VPC endpoint in tea-map-cache module if `deploy_to_ngap` is false.
- **CUMULUS-2063**
  - Adds a new, optional query parameter to the `/collections[&getMMT=true]` and `/collections/active[&getMMT=true]` endpoints. When a user provides a value of `true` for `getMMT` in the query parameters, the endpoint will search CMR and update each collection's results with new key `MMTLink` containing a link to the MMT (Metadata Management Tool) if a CMR collection id is found.
- **CUMULUS-2170**
  - Adds ability to filter granule inventory reports
- **CUMULUS-2211**
  - Adds `granules/bulkReingest` endpoint to `@cumulus/api`
- **CUMULUS-2251**
  - Adds `log_api_gateway_to_cloudwatch` variable to `example/cumulus-tf/variables.tf`.
  - Adds `log_api_gateway_to_cloudwatch` variable to `thin_egress_app` module definition.

### Changed

- **CUMULUS-2216**
  - `/collection` and `/collection/active` endpoints now return collections without granule aggregate statistics by default. The original behavior is preserved and can be found by including a query param of `includeStats=true` on the request to the endpoint.
  - The `es/collections` Collection class takes a new parameter includeStats. It no longer appends granule aggregate statistics to the returned results by default. One must set the new parameter to any non-false value.
- **CUMULUS-2201**
  - Update `dbIndexer` lambda to process requests in serial
  - Fixes ingestPdrWithNodeNameSpec parsePdr provider error
- **CUMULUS-2251**
  - Moves Egress Api Gateway Log Group Filter from `tf-modules/distribution/main.tf` to `example/cumulus-tf/main.tf`

### Fixed

- **CUMULUS-2251**
  - This fixes a deployment error caused by depending on the `thin_egress_app` module output for a resource count.

### Removed

- **CUMULUS-2251**
  - Removes `tea_api_egress_log_group` variable from `tf-modules/distribution/variables.tf` and `tf-modules/cumulus/variables.tf`.

### BREAKING CHANGES

- **CUMULUS-2138** - CMR metadata update behavior has been removed from the `move-granules` task into a
new `update-granules-cmr-metadata-file-links` task.
- **CUMULUS-2216**
  - `/collection` and `/collection/active` endpoints now return collections without granule aggregate statistics by default. The original behavior is preserved and can be found by including a query param of `includeStats=true` on the request to the endpoint.  This is likely to affect the dashboard only but included here for the change of behavior.
- **[1956](https://github.com/nasa/cumulus/issues/1956)**
  - Update the name of the `cumulus_message_adapter_lambda_layer_arn` output from the `cumulus-message-adapter` module to `cumulus_message_adapter_lambda_layer_version_arn`. The output value has changed from being the ARN of the Lambda layer **without a version** to the ARN of the Lambda layer **with a version**.
  - Update the variable name in the `cumulus` and `ingest` modules from `cumulus_message_adapter_lambda_layer_arn` to `cumulus_message_adapter_lambda_layer_version_arn`

## [v3.0.1] 2020-10-21

- **CUMULUS-2203**
  - Update Core tasks to use
    [cumulus-message-adapter-js](https://github.com/nasa/cumulus-message-adapter-js)
    v2.0.0 to resolve memory leak/lambda ENOMEM constant failure issue.   This
    issue caused lambdas to slowly use all memory in the run environment and
    prevented AWS from halting/restarting warmed instances when task code was
    throwing consistent errors under load.

- **CUMULUS-2232**
  - Updated versions for `ajv`, `lodash`, `googleapis`, `archiver`, and
    `@cumulus/aws-client` to remediate vulnerabilities found in SNYK scan.

### Fixed

- **CUMULUS-2233**
  - Fixes /s3credentials bug where the expiration time on the cookie was set to a time that is always expired, so authentication was never being recognized as complete by the API. Consequently, the user would end up in a redirect loop and requests to /s3credentials would never complete successfully. The bug was caused by the fact that the code setting the expiration time for the cookie was expecting a time value in milliseconds, but was receiving the expirationTime from the EarthdataLoginClient in seconds. This bug has been fixed by converting seconds into milliseconds. Unit tests were added to test that the expiration time has been converted to milliseconds and checking that the cookie's expiration time is greater than the current time.

## [v3.0.0] 2020-10-7

### MIGRATION STEPS

- **CUMULUS-2099**
  - All references to `meta.queues` in workflow configuration must be replaced with references to queue URLs from Terraform resources. See the updated [data cookbooks](https://nasa.github.io/cumulus/docs/data-cookbooks/about-cookbooks) or example [Discover Granules workflow configuration](https://github.com/nasa/cumulus/blob/master/example/cumulus-tf/discover_granules_workflow.asl.json).
  - The steps for configuring queued execution throttling have changed. See the [updated documentation](https://nasa.github.io/cumulus/docs/data-cookbooks/throttling-queued-executions).
  - In addition to the configuration for execution throttling, the internal mechanism for tracking executions by queue has changed. As a result, you should **disable any rules or workflows scheduling executions via a throttled queue** before upgrading. Otherwise, you may be at risk of having **twice as many executions** as are configured for the queue while the updated tracking is deployed. You can re-enable these rules/workflows once the upgrade is complete.

- **CUMULUS-2111**
  - **Before you re-deploy your `cumulus-tf` module**, note that the [`thin-egress-app`][thin-egress-app] is no longer deployed by default as part of the `cumulus` module, so you must add the TEA module to your deployment and manually modify your Terraform state **to avoid losing your API gateway and impacting any Cloudfront endpoints pointing to those gateways**. If you don't care about losing your API gateway and impacting Cloudfront endpoints, you can ignore the instructions for manually modifying state.

    1. Add the [`thin-egress-app`][thin-egress-app] module to your `cumulus-tf` deployment as shown in the [Cumulus example deployment](https://github.com/nasa/cumulus/tree/master/example/cumulus-tf/main.tf).

         - Note that the values for `tea_stack_name` variable to the `cumulus` module and the `stack_name` variable to the `thin_egress_app` module **must match**
         - Also, if you are specifying the `stage_name` variable to the `thin_egress_app` module, **the value of the `tea_api_gateway_stage` variable to the `cumulus` module must match it**

    2. **If you want to preserve your existing `thin-egress-app` API gateway and avoid having to update your Cloudfront endpoint for distribution, then you must follow these instructions**: <https://nasa.github.io/cumulus/docs/upgrade-notes/migrate_tea_standalone>. Otherwise, you can re-deploy as usual.

  - If you provide your own custom bucket map to TEA as a standalone module, **you must ensure that your custom bucket map includes mappings for the `protected` and `public` buckets specified in your `cumulus-tf/terraform.tfvars`, otherwise Cumulus may not be able to determine the correct distribution URL for ingested files and you may encounter errors**

- **CUMULUS-2197**
  - EMS resources are now optional, and `ems_deploy` is set to `false` by default, which will delete your EMS resources.
  - If you would like to keep any deployed EMS resources, add the `ems_deploy` variable set to `true` in your `cumulus-tf/terraform.tfvars`

### BREAKING CHANGES

- **CUMULUS-2200**
  - Changes return from 303 redirect to 200 success for `Granule Inventory`'s
    `/reconciliationReport` returns.  The user (dashboard) must read the value
    of `url` from the return to get the s3SignedURL and then download the report.
- **CUMULUS-2099**
  - `meta.queues` has been removed from Cumulus core workflow messages.
  - `@cumulus/sf-sqs-report` workflow task no longer reads the reporting queue URL from `input.meta.queues.reporting` on the incoming event. Instead, it requires that the queue URL be set as the `reporting_queue_url` environment variable on the deployed Lambda.
- **CUMULUS-2111**
  - The deployment of the `thin-egress-app` module has be removed from `tf-modules/distribution`, which is a part of the `tf-modules/cumulus` module. Thus, the `thin-egress-app` module is no longer deployed for you by default. See the migration steps for details about how to add deployment for the `thin-egress-app`.
- **CUMULUS-2141**
  - The `parse-pdr` task has been updated to respect the `NODE_NAME` property in
    a PDR's `FILE_GROUP`. If a `NODE_NAME` is present, the task will query the
    Cumulus API for a provider with that host. If a provider is found, the
    output granule from the task will contain a `provider` property containing
    that provider. If `NODE_NAME` is set but a provider with that host cannot be
    found in the API, or if multiple providers are found with that same host,
    the task will fail.
  - The `queue-granules` task has been updated to expect an optional
    `granule.provider` property on each granule. If present, the granule will be
    enqueued using that provider. If not present, the task's `config.provider`
    will be used instead.
- **CUMULUS-2197**
  - EMS resources are now optional and will not be deployed by default. See migration steps for information
    about how to deploy EMS resources.

#### CODE CHANGES

- The `@cumulus/api-client.providers.getProviders` function now takes a
  `queryStringParameters` parameter which can be used to filter the providers
  which are returned
- The `@cumulus/aws-client/S3.getS3ObjectReadStreamAsync` function has been
  removed. It read the entire S3 object into memory before returning a read
  stream, which could cause Lambdas to run out of memory. Use
  `@cumulus/aws-client/S3.getObjectReadStream` instead.
- The `@cumulus/ingest/util.lookupMimeType` function now returns `undefined`
  rather than `null` if the mime type could not be found.
- The `@cumulus/ingest/lock.removeLock` function now returns `undefined`
- The `@cumulus/ingest/granule.generateMoveFileParams` function now returns
  `source: undefined` and `target :undefined` on the response object if either could not be
  determined. Previously, `null` had been returned.
- The `@cumulus/ingest/recursion.recursion` function must now be imported using
  `const { recursion } = require('@cumulus/ingest/recursion');`
- The `@cumulus/ingest/granule.getRenamedS3File` function has been renamed to
  `listVersionedObjects`
- `@cumulus/common.http` has been removed
- `@cumulus/common/http.download` has been removed

### Added

- **CUMULUS-1855**
  - Fixed SyncGranule task to return an empty granules list when given an empty
    (or absent) granules list on input, rather than throwing an exception
- **CUMULUS-1955**
  - Added `@cumulus/aws-client/S3.getObject` to get an AWS S3 object
  - Added `@cumulus/aws-client/S3.waitForObject` to get an AWS S3 object,
    retrying, if necessary
- **CUMULUS-1961**
  - Adds `startTimestamp` and `endTimestamp` parameters to endpoint
    `reconcilationReports`.  Setting these values will filter the returned
    report to cumulus data that falls within the timestamps. It also causes the
    report to be one directional, meaning cumulus is only reconciled with CMR,
    but not the other direction. The Granules will be filtered by their
    `updatedAt` values. Collections are filtered by the updatedAt time of their
    granules, i.e. Collections with granules that are updatedAt a time between
    the time parameters will be returned in the reconciliation reports.
  - Adds `startTimestamp` and `endTimestamp` parameters to create-reconciliation-reports
    lambda function. If either of these params is passed in with a value that can be
    converted to a date object, the inter-platform comparison between Cumulus and CMR will
    be one way.  That is, collections, granules, and files will be filtered by time for
    those found in Cumulus and only those compared to the CMR holdings. For the moment
    there is not enough information to change the internal consistency check, and S3 vs
    Cumulus comparisons are unchanged by the timestamps.
- **CUMULUS-1962**
  - Adds `location` as parameter to `/reconciliationReports` endpoint. Options are `S3`
    resulting in a S3 vs. Cumulus database search or `CMR` resulting in CMR vs. Cumulus database search.
- **CUMULUS-1963**
  - Adds `granuleId` as input parameter to `/reconcilationReports`
    endpoint. Limits inputs parameters to either `collectionId` or `granuleId`
    and will fail to create the report if both are provided.  Adding granuleId
    will find collections in Cumulus by granuleId and compare those one way
    with those in CMR.
  - `/reconciliationReports` now validates any input json before starting the
    async operation and the lambda handler no longer validates input
    parameters.
- **CUMULUS-1964**
  - Reports can now be filtered on provider
- **CUMULUS-1965**
  - Adds `collectionId` parameter to the `/reconcilationReports`
    endpoint. Setting this value will limit the scope of the reconcilation
    report to only the input collectionId when comparing Cumulus and
    CMR. `collectionId` is provided an array of strings e.g. `[shortname___version, shortname2___version2]`
- **CUMULUS-2107**
  - Added a new task, `update-cmr-access-constraints`, that will set access constraints in CMR Metadata.
    Currently supports UMMG-JSON and Echo10XML, where it will configure `AccessConstraints` and
    `RestrictionFlag/RestrictionComment`, respectively.
  - Added an operator doc on how to configure and run the access constraint update workflow, which will update the metadata using the new task, and then publish the updated metadata to CMR.
  - Added an operator doc on bulk operations.
- **CUMULUS-2111**
  - Added variables to `cumulus` module:
    - `tea_api_egress_log_group`
    - `tea_external_api_endpoint`
    - `tea_internal_api_endpoint`
    - `tea_rest_api_id`
    - `tea_rest_api_root_resource_id`
    - `tea_stack_name`
  - Added variables to `distribution` module:
    - `tea_api_egress_log_group`
    - `tea_external_api_endpoint`
    - `tea_internal_api_endpoint`
    - `tea_rest_api_id`
    - `tea_rest_api_root_resource_id`
    - `tea_stack_name`
- **CUMULUS-2112**
  - Added `@cumulus/api/lambdas/internal-reconciliation-report`, so create-reconciliation-report
    lambda can create `Internal` reconciliation report
- **CUMULUS-2116**
  - Added `@cumulus/api/models/granule.unpublishAndDeleteGranule` which
  unpublishes a granule from CMR and deletes it from Cumulus, but does not
  update the record to `published: false` before deletion
- **CUMULUS-2113**
  - Added Granule not found report to reports endpoint
  - Update reports to return breakdown by Granule of files both in DynamoDB and S3
- **CUMULUS-2123**
  - Added `cumulus-rds-tf` DB cluster module to `tf-modules` that adds a
    serverless RDS Aurora/PostgreSQL database cluster to meet the PostgreSQL
    requirements for future releases.
  - Updated the default Cumulus module to take the following new required variables:
    - rds_user_access_secret_arn:
      AWS Secrets Manager secret ARN containing a JSON string of DB credentials
      (containing at least host, password, port as keys)
    - rds_security_group:
      RDS Security Group that provides connection access to the RDS cluster
  - Updated API lambdas and default ECS cluster to add them to the
    `rds_security_group` for database access
- **CUMULUS-2126**
  - The collections endpoint now writes to the RDS database
- **CUMULUS-2127**
  - Added migration to create collections relation for RDS database
- **CUMULUS-2129**
  - Added `data-migration1` Terraform module and Lambda to migrate data from Dynamo to RDS
    - Added support to Lambda for migrating collections data from Dynamo to RDS
- **CUMULUS-2155**
  - Added `rds_connection_heartbeat` to `cumulus` and `data-migration` tf
    modules.  If set to true, this diagnostic variable instructs Core's database
    code to fire off a connection 'heartbeat' query and log the timing/results
    for diagnostic purposes, and retry certain connection timeouts once.
    This option is disabled by default
- **CUMULUS-2156**
  - Support array inputs parameters for `Internal` reconciliation report
- **CUMULUS-2157**
  - Added support to `data-migration1` Lambda for migrating providers data from Dynamo to RDS
    - The migration process for providers will convert any credentials that are stored unencrypted or encrypted with an S3 keypair provider to be encrypted with a KMS key instead
- **CUMULUS-2161**
  - Rules now support an `executionNamePrefix` property. If set, any executions
    triggered as a result of that rule will use that prefix in the name of the
    execution.
  - The `QueueGranules` task now supports an `executionNamePrefix` property. Any
    executions queued by that task will use that prefix in the name of the
    execution. See the
    [example workflow](./example/cumulus-tf/discover_granules_with_execution_name_prefix_workflow.asl.json)
    for usage.
  - The `QueuePdrs` task now supports an `executionNamePrefix` config property.
    Any executions queued by that task will use that prefix in the name of the
    execution. See the
    [example workflow](./example/cumulus-tf/discover_and_queue_pdrs_with_execution_name_prefix_workflow.asl.json)
    for usage.
- **CUMULUS-2162**
  - Adds new report type to `/reconciliationReport` endpoint.  The new report
    is `Granule Inventory`. This report is a CSV file of all the granules in
    the Cumulus DB. This report will eventually replace the existing
    `granules-csv` endpoint which has been deprecated.
- **CUMULUS-2197**
  - Added `ems_deploy` variable to the `cumulus` module. This is set to false by default, except
    for our example deployment, where it is needed for integration tests.

### Changed

- Upgraded version of [TEA](https://github.com/asfadmin/thin-egress-app/) deployed with Cumulus to build 88.
- **CUMULUS-2107**
  - Updated the `applyWorkflow` functionality on the granules endpoint to take a `meta` property to pass into the workflow message.
  - Updated the `BULK_GRANULE` functionality on the granules endpoint to support the above `applyWorkflow` change.
- **CUMULUS-2111**
  - Changed `distribution_api_gateway_stage` variable for `cumulus` module to `tea_api_gateway_stage`
  - Changed `api_gateway_stage` variable for `distribution` module to `tea_api_gateway_stage`
- **CUMULUS-2224**
  - Updated `/reconciliationReport`'s file reconciliation to include `"EXTENDED METADATA"` as a valid CMR relatedUrls Type.

### Fixed

- **CUMULUS-2168**
  - Fixed issue where large number of documents (generally logs) in the
    `cumulus` elasticsearch index results in the collection granule stats
    queries failing for the collections list api endpoint
- **CUMULUS-1955**
  - Due to AWS's eventual consistency model, it was possible for PostToCMR to
    publish an earlier version of a CMR metadata file, rather than the latest
    version created in a workflow.  This fix guarantees that the latest version
    is published, as expected.
- **CUMULUS-1961**
  - Fixed `activeCollections` query only returning 10 results
- **CUMULUS-2201**
  - Fix Reconciliation Report integration test failures by waiting for collections appear
    in es list and ingesting a fake granule xml file to CMR
- **CUMULUS-2015**
  - Reduced concurrency of `QueueGranules` task. That task now has a
    `config.concurrency` option that defaults to `3`.
- **CUMULUS-2116**
  - Fixed a race condition with bulk granule delete causing deleted granules to still appear in Elasticsearch. Granules removed via bulk delete should now be removed from Elasticsearch.
- **CUMULUS-2163**
  - Remove the `public-read` ACL from the `move-granules` task
- **CUMULUS-2164**
  - Fix issue where `cumulus` index is recreated and attached to an alias if it has been previously deleted
- **CUMULUS-2195**
  - Fixed issue with redirect from `/token` not working when using a Cloudfront endpoint to access the Cumulus API with Launchpad authentication enabled. The redirect should now work properly whether you are using a plain API gateway URL or a Cloudfront endpoint pointing at an API gateway URL.
- **CUMULUS-2200**
  - Fixed issue where __in and __not queries were stripping spaces from values

### Deprecated

- **CUMULUS-1955**
  - `@cumulus/aws-client/S3.getS3Object()`
  - `@cumulus/message/Queue.getQueueNameByUrl()`
  - `@cumulus/message/Queue.getQueueName()`
- **CUMULUS-2162**
  - `@cumulus/api/endpoints/granules-csv/list()`

### Removed

- **CUMULUS-2111**
  - Removed `distribution_url` and `distribution_redirect_uri` outputs from the `cumulus` module
  - Removed variables from the `cumulus` module:
    - `distribution_url`
    - `log_api_gateway_to_cloudwatch`
    - `thin_egress_cookie_domain`
    - `thin_egress_domain_cert_arn`
    - `thin_egress_download_role_in_region_arn`
    - `thin_egress_jwt_algo`
    - `thin_egress_jwt_secret_name`
    - `thin_egress_lambda_code_dependency_archive_key`
    - `thin_egress_stack_name`
  - Removed outputs from the `distribution` module:
    - `distribution_url`
    - `internal_tea_api`
    - `rest_api_id`
    - `thin_egress_app_redirect_uri`
  - Removed variables from the `distribution` module:
    - `bucket_map_key`
    - `distribution_url`
    - `log_api_gateway_to_cloudwatch`
    - `thin_egress_cookie_domain`
    - `thin_egress_domain_cert_arn`
    - `thin_egress_download_role_in_region_arn`
    - `thin_egress_jwt_algo`
    - `thin_egress_jwt_secret_name`
    - `thin_egress_lambda_code_dependency_archive_key`
- **CUMULUS-2157**
  - Removed `providerSecretsMigration` and `verifyProviderSecretsMigration` lambdas
- Removed deprecated `@cumulus/sf-sns-report` task
- Removed code:
  - `@cumulus/aws-client/S3.calculateS3ObjectChecksum`
  - `@cumulus/aws-client/S3.getS3ObjectReadStream`
  - `@cumulus/cmrjs.getFullMetadata`
  - `@cumulus/cmrjs.getMetadata`
  - `@cumulus/common/util.isNil`
  - `@cumulus/common/util.isNull`
  - `@cumulus/common/util.isUndefined`
  - `@cumulus/common/util.lookupMimeType`
  - `@cumulus/common/util.mkdtempSync`
  - `@cumulus/common/util.negate`
  - `@cumulus/common/util.noop`
  - `@cumulus/common/util.omit`
  - `@cumulus/common/util.renameProperty`
  - `@cumulus/common/util.sleep`
  - `@cumulus/common/util.thread`
  - `@cumulus/ingest/granule.copyGranuleFile`
  - `@cumulus/ingest/granule.moveGranuleFile`
  - `@cumulus/integration-tests/api/rules.deleteRule`
  - `@cumulus/integration-tests/api/rules.getRule`
  - `@cumulus/integration-tests/api/rules.listRules`
  - `@cumulus/integration-tests/api/rules.postRule`
  - `@cumulus/integration-tests/api/rules.rerunRule`
  - `@cumulus/integration-tests/api/rules.updateRule`
  - `@cumulus/integration-tests/sfnStep.parseStepMessage`
  - `@cumulus/message/Queue.getQueueName`
  - `@cumulus/message/Queue.getQueueNameByUrl`

## v2.0.2+ Backport releases

Release v2.0.1 was the last release on the 2.0.x release series.

Changes after this version on the 2.0.x release series are limited
security/requested feature patches and will not be ported forward to future
releases unless there is a corresponding CHANGELOG entry.

For up-to-date CHANGELOG for the maintenance release branch see
[CHANGELOG.md](https://github.com/nasa/cumulus/blob/release-2.0.x/CHANGELOG.md)
from the 2.0.x branch.

For the most recent release information for the maintenance branch please see
the [release page](https://github.com/nasa/cumulus/releases)

## [v2.0.7] 2020-10-1 - [BACKPORT]

### Fixed

- CVE-2020-7720
  - Updated common `node-forge` dependency to 0.10.0 to address CVE finding

### [v2.0.6] 2020-09-25 - [BACKPORT]

### Fixed

- **CUMULUS-2168**
  - Fixed issue where large number of documents (generally logs) in the
    `cumulus` elasticsearch index results in the collection granule stats
    queries failing for the collections list api endpoint

### [v2.0.5] 2020-09-15 - [BACKPORT]

#### Added

- Added `thin_egress_stack_name` variable to `cumulus` and `distribution` Terraform modules to allow overriding the default Cloudformation stack name used for the `thin-egress-app`. **Please note that if you change/set this value for an existing deployment, it will destroy and re-create your API gateway for the `thin-egress-app`.**

#### Fixed

- Fix collection list queries. Removed fixes to collection stats, which break queries for a large number of granules.

### [v2.0.4] 2020-09-08 - [BACKPORT]

#### Changed

- Upgraded version of [TEA](https://github.com/asfadmin/thin-egress-app/) deployed with Cumulus to build 88.

### [v2.0.3] 2020-09-02 - [BACKPORT]

#### Fixed

- **CUMULUS-1961**
  - Fixed `activeCollections` query only returning 10 results

- **CUMULUS-2039**
  - Fix issue causing SyncGranules task to run out of memory on large granules

#### CODE CHANGES

- The `@cumulus/aws-client/S3.getS3ObjectReadStreamAsync` function has been
  removed. It read the entire S3 object into memory before returning a read
  stream, which could cause Lambdas to run out of memory. Use
  `@cumulus/aws-client/S3.getObjectReadStream` instead.

### [v2.0.2] 2020-08-17 - [BACKPORT]

#### CODE CHANGES

- The `@cumulus/ingest/util.lookupMimeType` function now returns `undefined`
  rather than `null` if the mime type could not be found.
- The `@cumulus/ingest/lock.removeLock` function now returns `undefined`

#### Added

- **CUMULUS-2116**
  - Added `@cumulus/api/models/granule.unpublishAndDeleteGranule` which
  unpublishes a granule from CMR and deletes it from Cumulus, but does not
  update the record to `published: false` before deletion

### Fixed

- **CUMULUS-2116**
  - Fixed a race condition with bulk granule delete causing deleted granules to still appear in Elasticsearch. Granules removed via bulk delete should now be removed from Elasticsearch.

## [v2.0.1] 2020-07-28

### Added

- **CUMULUS-1886**
  - Added `multiple sort keys` support to `@cumulus/api`
- **CUMULUS-2099**
  - `@cumulus/message/Queue.getQueueUrl` to get the queue URL specified in a Cumulus workflow message, if any.

### Fixed

- **[PR 1790](https://github.com/nasa/cumulus/pull/1790)**
  - Fixed bug with request headers in `@cumulus/launchpad-auth` causing Launchpad token requests to fail

## [v2.0.0] 2020-07-23

### BREAKING CHANGES

- Changes to the `@cumulus/api-client` package
  - The `CumulusApiClientError` class must now be imported using
    `const { CumulusApiClientError } = require('@cumulus/api-client/CumulusApiClientError')`
- The `@cumulus/sftp-client/SftpClient` class must now be imported using
  `const { SftpClient } = require('@cumulus/sftp-client');`
- Instances of `@cumulus/ingest/SftpProviderClient` no longer implicitly connect
  when `download`, `list`, or `sync` are called. You must call `connect` on the
  provider client before issuing one of those calls. Failure to do so will
  result in a "Client not connected" exception being thrown.
- Instances of `@cumulus/ingest/SftpProviderClient` no longer implicitly
  disconnect from the SFTP server when `list` is called.
- Instances of `@cumulus/sftp-client/SftpClient` must now be explicitly closed
  by calling `.end()`
- Instances of `@cumulus/sftp-client/SftpClient` no longer implicitly connect to
  the server when `download`, `unlink`, `syncToS3`, `syncFromS3`, and `list` are
  called. You must explicitly call `connect` before calling one of those
  methods.
- Changes to the `@cumulus/common` package
  - `cloudwatch-event.getSfEventMessageObject()` now returns `undefined` if the
    message could not be found or could not be parsed. It previously returned
    `null`.
  - `S3KeyPairProvider.decrypt()` now throws an exception if the bucket
    containing the key cannot be determined.
  - `S3KeyPairProvider.decrypt()` now throws an exception if the stack cannot be
    determined.
  - `S3KeyPairProvider.encrypt()` now throws an exception if the bucket
    containing the key cannot be determined.
  - `S3KeyPairProvider.encrypt()` now throws an exception if the stack cannot be
    determined.
  - `sns-event.getSnsEventMessageObject()` now returns `undefined` if it could
    not be parsed. It previously returned `null`.
  - The `aws` module has been removed.
  - The `BucketsConfig.buckets` property is now read-only and private
  - The `test-utils.validateConfig()` function now resolves to `undefined`
    rather than `true`.
  - The `test-utils.validateInput()` function now resolves to `undefined` rather
    than `true`.
  - The `test-utils.validateOutput()` function now resolves to `undefined`
    rather than `true`.
  - The static `S3KeyPairProvider.retrieveKey()` function has been removed.
- Changes to the `@cumulus/cmrjs` package
  - `@cumulus/cmrjs.constructOnlineAccessUrl()` and
    `@cumulus/cmrjs/cmr-utils.constructOnlineAccessUrl()` previously took a
    `buckets` parameter, which was an instance of
    `@cumulus/common/BucketsConfig`. They now take a `bucketTypes` parameter,
    which is a simple object mapping bucket names to bucket types. Example:
    `{ 'private-1': 'private', 'public-1': 'public' }`
  - `@cumulus/cmrjs.reconcileCMRMetadata()` and
    `@cumulus/cmrjs/cmr-utils.reconcileCMRMetadata()` now take a **required**
    `bucketTypes` parameter, which is a simple object mapping bucket names to
    bucket types. Example: `{ 'private-1': 'private', 'public-1': 'public' }`
  - `@cumulus/cmrjs.updateCMRMetadata()` and
    `@cumulus/cmrjs/cmr-utils.updateCMRMetadata()` previously took an optional
    `inBuckets` parameter, which was an instance of
    `@cumulus/common/BucketsConfig`. They now take a **required** `bucketTypes`
    parameter, which is a simple object mapping bucket names to bucket types.
    Example: `{ 'private-1': 'private', 'public-1': 'public' }`
- The minimum supported version of all published Cumulus packages is now Node
  12.18.0
  - Tasks using the `cumuluss/cumulus-ecs-task` Docker image must be updated to
    `cumuluss/cumulus-ecs-task:1.7.0`. This can be done by updating the `image`
    property of any tasks defined using the `cumulus_ecs_service` Terraform
    module.
- Changes to `@cumulus/aws-client/S3`
  - The signature of the `getObjectSize` function has changed. It now takes a
    params object with three properties:
    - **s3**: an instance of an AWS.S3 object
    - **bucket**
    - **key**
  - The `getObjectSize` function will no longer retry if the object does not
    exist
- **CUMULUS-1861**
  - `@cumulus/message/Collections.getCollectionIdFromMessage` now throws a
    `CumulusMessageError` if `collectionName` and `collectionVersion` are missing
    from `meta.collection`.   Previously this method would return
    `'undefined___undefined'` instead
  - `@cumulus/integration-tests/addCollections` now returns an array of collections that
    were added rather than the count of added collections
- **CUMULUS-1930**
  - The `@cumulus/common/util.uuid()` function has been removed
- **CUMULUS-1955**
  - `@cumulus/aws-client/S3.multipartCopyObject` now returns an object with the
    AWS `etag` of the destination object
  - `@cumulus/ingest/S3ProviderClient.list` now sets a file object's `path`
    property to `undefined` instead of `null` when the file is at the top level
    of its bucket
  - The `sync` methods of the following classes in the `@cumulus/ingest` package
    now return an object with the AWS `s3uri` and `etag` of the destination file
    (they previously returned only a string representing the S3 URI)
    - `FtpProviderClient`
    - `HttpProviderClient`
    - `S3ProviderClient`
    - `SftpProviderClient`
- **CUMULUS-1958**
  - The following methods exported from `@cumulus/cmr-js/cmr-utils` were made
    async, and added distributionBucketMap as a parameter:
    - constructOnlineAccessUrl
    - generateFileUrl
    - reconcileCMRMetadata
    - updateCMRMetadata
- **CUMULUS-1969**
  - The `DiscoverPdrs` task now expects `provider_path` to be provided at
    `event.config.provider_path`, not `event.config.collection.provider_path`
  - `event.config.provider_path` is now a required parameter of the
    `DiscoverPdrs` task
  - `event.config.collection` is no longer a parameter to the `DiscoverPdrs`
    task
  - Collections no longer support the `provider_path` property. The tasks that
    relied on that property are now referencing `config.meta.provider_path`.
    Workflows should be updated accordingly.
- **CUMULUS-1977**
  - Moved bulk granule deletion endpoint from `/bulkDelete` to
    `/granules/bulkDelete`
- **CUMULUS-1991**
  - Updated CMR metadata generation to use "Download file.hdf" (where `file.hdf` is the filename of the given resource) as the resource description instead of "File to download"
  - CMR metadata updates now respect changes to resource descriptions (previously only changes to resource URLs were respected)

### MIGRATION STEPS

- Due to an issue with the AWS API Gateway and how the Thin Egress App Cloudformation template applies updates, you may need to redeploy your
  `thin-egress-app-EgressGateway` manually as a one time migration step.    If your deployment fails with an
  error similar to:

  ```bash
  Error: Lambda function (<stack>-tf-TeaCache) returned error: ({"errorType":"HTTPError","errorMessage":"Response code 404 (Not Found)"})
  ```

  Then follow the [AWS
  instructions](https://docs.aws.amazon.com/apigateway/latest/developerguide/how-to-deploy-api-with-console.html)
  to `Redeploy a REST API to a stage` for your egress API and re-run `terraform
  apply`.

### Added

- **CUMULUS-2081**
  - Add Integrator Guide section for onboarding
  - Add helpful tips documentation

- **CUMULUS-1902**
  - Add Common Use Cases section under Operator Docs

- **CUMULUS-2058**
  - Added `lambda_processing_role_name` as an output from the `cumulus` module
    to provide the processing role name
- **CUMULUS-1417**
  - Added a `checksumFor` property to collection `files` config. Set this
    property on a checksum file's definition matching the `regex` of the target
    file. More details in the ['Data Cookbooks
    Setup'](https://nasa.github.io/cumulus/docs/next/data-cookbooks/setup)
    documentation.
  - Added `checksumFor` validation to collections model.
- **CUMULUS-1956**
  - Added `@cumulus/earthata-login-client` package
  - The `/s3credentials` endpoint that is deployed as part of distribution now
    supports authentication using tokens created by a different application. If
    a request contains the `EDL-ClientId` and `EDL-Token` headers,
    authentication will be handled using that token rather than attempting to
    use OAuth.
  - `@cumulus/earthata-login-client.getTokenUsername()` now accepts an
    `xRequestId` argument, which will be included as the `X-Request-Id` header
    when calling Earthdata Login.
  - If the `s3Credentials` endpoint is invoked with an EDL token and an
    `X-Request-Id` header, that `X-Request-Id` header will be forwarded to
    Earthata Login.
- **CUMULUS-1957**
  - If EDL token authentication is being used, and the `EDL-Client-Name` header
    is set, `@the-client-name` will be appended to the end of the Earthdata
    Login username that is used as the `RoleSessionName` of the temporary IAM
    credentials. This value will show up in the AWS S3 server access logs.
- **CUMULUS-1958**
  - Add the ability for users to specify a `bucket_map_key` to the `cumulus`
    terraform module as an override for the default .yaml values that are passed
    to TEA by Core.    Using this option *requires* that each configured
    Cumulus 'distribution' bucket (e.g. public/protected buckets) have a single
    TEA mapping.  Multiple maps per bucket are not supported.
  - Updated Generating a distribution URL, the MoveGranules task and all CMR
    reconciliation functionality to utilize the TEA bucket map override.
  - Updated deploy process to utilize a bootstrap 'tea-map-cache' lambda that
    will, after deployment of Cumulus Core's TEA instance, query TEA for all
    protected/public buckets and generate a mapping configuration used
    internally by Core.  This object is also exposed as an output of the Cumulus
    module as `distribution_bucket_map`.
- **CUMULUS-1961**
  - Replaces DynamoDB for Elasticsearch for reconciliationReportForCumulusCMR
    comparisons between Cumulus and CMR.
- **CUMULUS-1970**
  - Created the `add-missing-file-checksums` workflow task
  - Added `@cumulus/aws-client/S3.calculateObjectHash()` function
  - Added `@cumulus/aws-client/S3.getObjectReadStream()` function
- **CUMULUS-1887**
  - Add additional fields to the granule CSV download file
- **CUMULUS-2019**
  - Add `infix` search to es query builder `@cumulus/api/es/es/queries` to
    support partial matching of the keywords

### Changed

- **CUMULUS-2032**
  - Updated @cumulus/ingest/HttpProviderClient to utilize a configuration key
    `httpListTimeout` to set the default timeout for discovery HTTP/HTTPS
    requests, and updates the default for the provider to 5 minutes (300 seconds).
  - Updated the DiscoverGranules and DiscoverPDRs tasks to utilize the updated
    configuration value if set via workflow config, and updates the default for
    these tasks to 5 minutes (300 seconds).

- **CUMULUS-176**
  - The API will now respond with a 400 status code when a request body contains
    invalid JSON. It had previously returned a 500 status code.
- **CUMULUS-1861**
  - Updates Rule objects to no longer require a collection.
  - Changes the DLQ behavior for `sfEventSqsToDbRecords` and
    `sfEventSqsToDbRecordsInputQueue`. Previously failure to write a database
    record would result in lambda success, and an error log in the CloudWatch
    logs.   The lambda has been updated to manually add a record to
    the `sfEventSqsToDbRecordsDeadLetterQueue` if the granule, execution, *or*
    pdr record fails to write, in addition to the previous error logging.
- **CUMULUS-1956**
  - The `/s3credentials` endpoint that is deployed as part of distribution now
    supports authentication using tokens created by a different application. If
    a request contains the `EDL-ClientId` and `EDL-Token` headers,
    authentication will be handled using that token rather than attempting to
    use OAuth.
- **CUMULUS-1977**
  - API endpoint POST `/granules/bulk` now returns a 202 status on a successful
    response instead of a 200 response
  - API endpoint DELETE `/granules/<granule-id>` now returns a 404 status if the
    granule record was already deleted
  - `@cumulus/api/models/Granule.update()` now returns the updated granule
    record
  - Implemented POST `/granules/bulkDelete` API endpoint to support deleting
    granules specified by ID or returned by the provided query in the request
    body. If the request is successful, the endpoint returns the async operation
    ID that has been started to remove the granules.
    - To use a query in the request body, your deployment must be
      [configured to access the Elasticsearch host for ESDIS metrics](https://nasa.github.io/cumulus/docs/additional-deployment-options/cloudwatch-logs-delivery#esdis-metrics)
      in your environment
  - Added `@cumulus/api/models/Granule.getRecord()` method to return raw record
    from DynamoDB
  - Added `@cumulus/api/models/Granule.delete()` method which handles deleting
    the granule record from DynamoDB and the granule files from S3
- **CUMULUS-1982**
  - The `globalConnectionLimit` property of providers is now optional and
    defaults to "unlimited"
- **CUMULUS-1997**
  - Added optional `launchpad` configuration to `@cumulus/hyrax-metadata-updates` task config schema.
- **CUMULUS-1991**
  - `@cumulus/cmrjs/src/cmr-utils/constructOnlineAccessUrls()` now throws an error if `cmrGranuleUrlType = "distribution"` and no distribution endpoint argument is provided
- **CUMULUS-2011**
  - Reconciliation reports are now generated within an AsyncOperation
- **CUMULUS-2016**
  - Upgrade TEA to version 79

### Fixed

- **CUMULUS-1991**
  - Added missing `DISTRIBUTION_ENDPOINT` environment variable for API lambdas. This environment variable is required for API requests to move granules.

- **CUMULUS-1961**
  - Fixed granules and executions query params not getting sent to API in granule list operation in `@cumulus/api-client`

### Deprecated

- `@cumulus/aws-client/S3.calculateS3ObjectChecksum()`
- `@cumulus/aws-client/S3.getS3ObjectReadStream()`
- `@cumulus/common/log.convertLogLevel()`
- `@cumulus/collection-config-store`
- `@cumulus/common/util.sleep()`

- **CUMULUS-1930**
  - `@cumulus/common/log.convertLogLevel()`
  - `@cumulus/common/util.isNull()`
  - `@cumulus/common/util.isUndefined()`
  - `@cumulus/common/util.negate()`
  - `@cumulus/common/util.noop()`
  - `@cumulus/common/util.isNil()`
  - `@cumulus/common/util.renameProperty()`
  - `@cumulus/common/util.lookupMimeType()`
  - `@cumulus/common/util.thread()`
  - `@cumulus/common/util.mkdtempSync()`

### Removed

- The deprecated `@cumulus/common.bucketsConfigJsonObject` function has been
  removed
- The deprecated `@cumulus/common.CollectionConfigStore` class has been removed
- The deprecated `@cumulus/common.concurrency` module has been removed
- The deprecated `@cumulus/common.constructCollectionId` function has been
  removed
- The deprecated `@cumulus/common.launchpad` module has been removed
- The deprecated `@cumulus/common.LaunchpadToken` class has been removed
- The deprecated `@cumulus/common.Semaphore` class has been removed
- The deprecated `@cumulus/common.stringUtils` module has been removed
- The deprecated `@cumulus/common/aws.cloudwatchlogs` function has been removed
- The deprecated `@cumulus/common/aws.deleteS3Files` function has been removed
- The deprecated `@cumulus/common/aws.deleteS3Object` function has been removed
- The deprecated `@cumulus/common/aws.dynamodb` function has been removed
- The deprecated `@cumulus/common/aws.dynamodbDocClient` function has been
  removed
- The deprecated `@cumulus/common/aws.getExecutionArn` function has been removed
- The deprecated `@cumulus/common/aws.headObject` function has been removed
- The deprecated `@cumulus/common/aws.listS3ObjectsV2` function has been removed
- The deprecated `@cumulus/common/aws.parseS3Uri` function has been removed
- The deprecated `@cumulus/common/aws.promiseS3Upload` function has been removed
- The deprecated `@cumulus/common/aws.recursivelyDeleteS3Bucket` function has
  been removed
- The deprecated `@cumulus/common/aws.s3CopyObject` function has been removed
- The deprecated `@cumulus/common/aws.s3ObjectExists` function has been removed
- The deprecated `@cumulus/common/aws.s3PutObject` function has been removed
- The deprecated `@cumulus/common/bucketsConfigJsonObject` function has been
  removed
- The deprecated `@cumulus/common/CloudWatchLogger` class has been removed
- The deprecated `@cumulus/common/collection-config-store.CollectionConfigStore`
  class has been removed
- The deprecated `@cumulus/common/collection-config-store.constructCollectionId`
  function has been removed
- The deprecated `@cumulus/common/concurrency.limit` function has been removed
- The deprecated `@cumulus/common/concurrency.mapTolerant` function has been
  removed
- The deprecated `@cumulus/common/concurrency.promiseUrl` function has been
  removed
- The deprecated `@cumulus/common/concurrency.toPromise` function has been
  removed
- The deprecated `@cumulus/common/concurrency.unless` function has been removed
- The deprecated `@cumulus/common/config.parseConfig` function has been removed
- The deprecated `@cumulus/common/config.resolveResource` function has been
  removed
- The deprecated `@cumulus/common/DynamoDb.get` function has been removed
- The deprecated `@cumulus/common/DynamoDb.scan` function has been removed
- The deprecated `@cumulus/common/FieldPattern` class has been removed
- The deprecated `@cumulus/common/launchpad.getLaunchpadToken` function has been
  removed
- The deprecated `@cumulus/common/launchpad.validateLaunchpadToken` function has
  been removed
- The deprecated `@cumulus/common/LaunchpadToken` class has been removed
- The deprecated `@cumulus/common/message.buildCumulusMeta` function has been
  removed
- The deprecated `@cumulus/common/message.buildQueueMessageFromTemplate`
  function has been removed
- The deprecated `@cumulus/common/message.getCollectionIdFromMessage` function
  has been removed
- The deprecated `@cumulus/common/message.getMaximumExecutions` function has
  been removed
- The deprecated `@cumulus/common/message.getMessageExecutionArn` function has
  been removed
- The deprecated `@cumulus/common/message.getMessageExecutionName` function has
  been removed
- The deprecated `@cumulus/common/message.getMessageFromTemplate` function has
  been removed
- The deprecated `@cumulus/common/message.getMessageGranules` function has been
  removed
- The deprecated `@cumulus/common/message.getMessageStateMachineArn` function
  has been removed
- The deprecated `@cumulus/common/message.getQueueName` function has been
  removed
- The deprecated `@cumulus/common/message.getQueueNameByUrl` function has been
  removed
- The deprecated `@cumulus/common/message.hasQueueAndExecutionLimit` function
  has been removed
- The deprecated `@cumulus/common/Semaphore` class has been removed
- The deprecated `@cumulus/common/string.globalReplace` function has been removed
- The deprecated `@cumulus/common/string.isNonEmptyString` function has been
  removed
- The deprecated `@cumulus/common/string.isValidHostname` function has been
  removed
- The deprecated `@cumulus/common/string.match` function has been removed
- The deprecated `@cumulus/common/string.matches` function has been removed
- The deprecated `@cumulus/common/string.replace` function has been removed
- The deprecated `@cumulus/common/string.toLower` function has been removed
- The deprecated `@cumulus/common/string.toUpper` function has been removed
- The deprecated `@cumulus/common/testUtils.getLocalstackEndpoint` function has been removed
- The deprecated `@cumulus/common/util.setErrorStack` function has been removed
- The `@cumulus/common/util.uuid` function has been removed
- The deprecated `@cumulus/common/workflows.getWorkflowArn` function has been
  removed
- The deprecated `@cumulus/common/workflows.getWorkflowFile` function has been
  removed
- The deprecated `@cumulus/common/workflows.getWorkflowList` function has been
  removed
- The deprecated `@cumulus/common/workflows.getWorkflowTemplate` function has
  been removed
- `@cumulus/aws-client/StepFunctions.toSfnExecutionName()`
- `@cumulus/aws-client/StepFunctions.fromSfnExecutionName()`
- `@cumulus/aws-client/StepFunctions.getExecutionArn()`
- `@cumulus/aws-client/StepFunctions.getExecutionUrl()`
- `@cumulus/aws-client/StepFunctions.getStateMachineArn()`
- `@cumulus/aws-client/StepFunctions.pullStepFunctionEvent()`
- `@cumulus/common/test-utils/throttleOnce()`
- `@cumulus/integration-tests/api/distribution.invokeApiDistributionLambda()`
- `@cumulus/integration-tests/api/distribution.getDistributionApiRedirect()`
- `@cumulus/integration-tests/api/distribution.getDistributionApiFileStream()`

## [v1.24.0] 2020-06-03

### BREAKING CHANGES

- **CUMULUS-1969**
  - The `DiscoverPdrs` task now expects `provider_path` to be provided at
    `event.config.provider_path`, not `event.config.collection.provider_path`
  - `event.config.provider_path` is now a required parameter of the
    `DiscoverPdrs` task
  - `event.config.collection` is no longer a parameter to the `DiscoverPdrs`
    task
  - Collections no longer support the `provider_path` property. The tasks that
    relied on that property are now referencing `config.meta.provider_path`.
    Workflows should be updated accordingly.

- **CUMULUS-1997**
  - `@cumulus/cmr-client/CMRSearchConceptQueue` parameters have been changed to take a `cmrSettings` object containing clientId, provider, and auth information. This can be generated using `@cumulus/cmrjs/cmr-utils/getCmrSettings`. The `cmrEnvironment` variable has been removed.

### Added

- **CUMULUS-1800**
  - Added task configuration setting named `syncChecksumFiles` to the
    SyncGranule task. This setting is `false` by default, but when set to
    `true`, all checksum files associated with data files that are downloaded
    will be downloaded as well.
- **CUMULUS-1952**
  - Updated HTTP(S) provider client to accept username/password for Basic authorization. This change adds support for Basic Authorization such as Earthdata login redirects to ingest (i.e. as implemented in SyncGranule), but not to discovery (i.e. as implemented in DiscoverGranules). Discovery still expects the provider's file system to be publicly accessible, but not the individual files and their contents.
  - **NOTE**: Using this in combination with the HTTP protocol may expose usernames and passwords to intermediary network entities. HTTPS is highly recommended.
- **CUMULUS-1997**
  - Added optional `launchpad` configuration to `@cumulus/hyrax-metadata-updates` task config schema.

### Fixed

- **CUMULUS-1997**
  - Updated all CMR operations to use configured authentication scheme
- **CUMULUS-2010**
  - Updated `@cumulus/api/launchpadSaml` to support multiple userGroup attributes from the SAML response

## [v1.23.2] 2020-05-22

### BREAKING CHANGES

- Updates to the Cumulus archive API:
  - All endpoints now return a `401` response instead of a `403` for any request where the JWT passed as a Bearer token is invalid.
  - POST `/refresh` and DELETE `/token/<token>` endpoints now return a `401` response for requests with expired tokens

- **CUMULUS-1894**
  - `@cumulus/ingest/granule.handleDuplicateFile()`
    - The `copyOptions` parameter has been removed
    - An `ACL` parameter has been added
  - `@cumulus/ingest/granule.renameS3FileWithTimestamp()`
    - Now returns `undefined`

- **CUMULUS-1896**
  Updated all Cumulus core lambdas to utilize the new message adapter streaming interface via [cumulus-message-adapter-js v1.2.0](https://github.com/nasa/cumulus-message-adapter-js/releases/tag/v1.2.0).   Users of this version of Cumulus (or later) must utilize version 1.3.0 or greater of the [cumulus-message-adapter](https://github.com/nasa/cumulus-message-adapter) to support core lambdas.

- **CUMULUS-1912**
  - `@cumulus/api` reconciliationReports list endpoint returns a list of reconciliationReport records instead of S3Uri.

- **CUMULUS-1969**
  - The `DiscoverGranules` task now expects `provider_path` to be provided at
    `event.config.provider_path`, not `event.config.collection.provider_path`
  - `config.provider_path` is now a required parameter of the `DiscoverGranules`
    task

### MIGRATION STEPS

- To take advantage of the new TTL-based access token expiration implemented in CUMULUS-1777 (see notes below) and clear out existing records in your access tokens table, do the following:
  1. Log out of any active dashboard sessions
  2. Use the AWS console or CLI to delete your `<prefix>-AccessTokensTable` DynamoDB table
  3. [Re-deploy your `data-persistence` module](https://nasa.github.io/cumulus/docs/deployment/upgrade-readme#update-data-persistence-resources), which should re-create the `<prefix>-AccessTokensTable` DynamoDB table
  4. Return to using the Cumulus API/dashboard as normal
- This release requires the Cumulus Message Adapter layer deployed with Cumulus Core to be at least 1.3.0, as the core lambdas have updated to [cumulus-message-adapter-js v1.2.0](https://github.com/nasa/cumulus-message-adapter-js/releases/tag/v1.2.0) and the new CMA interface.  As a result, users should:
  1. Follow the [Cumulus Message Adapter (CMA) deployment instructions](https://nasa.github.io/cumulus/docs/deployment/deployment-readme#deploy-the-cumulus-message-adapter-layer) and install a CMA layer version >=1.3.0
  2. If you are using any custom Node.js Lambdas in your workflows **and** the Cumulus CMA layer/`cumulus-message-adapter-js`, you must update your lambda to use [cumulus-message-adapter-js v1.2.0](https://github.com/nasa/cumulus-message-adapter-js/releases/tag/v1.2.0) and follow the migration instructions in the release notes. Prior versions of `cumulus-message-adapter-js` are not compatible with CMA >= 1.3.0.
- Migrate existing s3 reconciliation report records to database (CUMULUS-1911):
  - After update your `data persistence` module and Cumulus resources, run the command:

  ```bash
  ./node_modules/.bin/cumulus-api migrate --stack `<your-terraform-deployment-prefix>` --migrationVersion migration5
  ```

### Added

- Added a limit for concurrent Elasticsearch requests when doing an index from database operation
- Added the `es_request_concurrency` parameter to the archive and cumulus Terraform modules

- **CUMULUS-1995**
  - Added the `es_index_shards` parameter to the archive and cumulus Terraform modules to configure the number of shards for the ES index
    - If you have an existing ES index, you will need to [reindex](https://nasa.github.io/cumulus-api/#reindex) and then [change index](https://nasa.github.io/cumulus-api/#change-index) to take advantage of shard updates

- **CUMULUS-1894**
  - Added `@cumulus/aws-client/S3.moveObject()`

- **CUMULUS-1911**
  - Added ReconciliationReports table
  - Updated CreateReconciliationReport lambda to save Reconciliation Report records to database
  - Updated dbIndexer and IndexFromDatabase lambdas to index Reconciliation Report records to Elasticsearch
  - Added migration_5 to migrate existing s3 reconciliation report records to database and Elasticsearch
  - Updated `@cumulus/api` package, `tf-modules/archive` and `tf-modules/data-persistence` Terraform modules

- **CUMULUS-1916**
  - Added util function for seeding reconciliation reports when running API locally in dashboard

### Changed

- **CUMULUS-1777**
  - The `expirationTime` property is now a **required field** of the access tokens model.
  - Updated the `AccessTokens` table to set a [TTL](https://docs.aws.amazon.com/amazondynamodb/latest/developerguide/howitworks-ttl.html) on the `expirationTime` field in `tf-modules/data-persistence/dynamo.tf`. As a result, access token records in this table whose `expirationTime` has passed should be **automatically deleted by DynamoDB**.
  - Updated all code creating access token records in the Dynamo `AccessTokens` table to set the `expirationTime` field value in seconds from the epoch.
- **CUMULUS-1912**
  - Updated reconciliationReports endpoints to query against Elasticsearch, delete report from both database and s3
  - Added `@cumulus/api-client/reconciliationReports`
- **CUMULUS-1999**
  - Updated `@cumulus/common/util.deprecate()` so that only a single deprecation notice is printed for each name/version combination

### Fixed

- **CUMULUS-1894**
  - The `SyncGranule` task can now handle files larger than 5 GB
- **CUMULUS-1987**
  - `Remove granule from CMR` operation in `@cumulus/api` now passes token to CMR when fetching granule metadata, allowing removal of private granules
- **CUMULUS-1993**
  - For a given queue, the `sqs-message-consumer` Lambda will now only schedule workflows for rules matching the queue **and the collection information in each queue message (if any)**
    - The consumer also now only reads each queue message **once per Lambda invocation**, whereas previously each message was read **once per queue rule per Lambda invocation**
  - Fixed bug preventing the deletion of multiple SNS rules that share the same SNS topic

### Deprecated

- **CUMULUS-1894**
  - `@cumulus/ingest/granule.copyGranuleFile()`
  - `@cumulus/ingest/granule.moveGranuleFile()`

- **CUMULUS-1987** - Deprecated the following functions:
  - `@cumulus/cmrjs/getMetadata(cmrLink)` -> `@cumulus/cmr-client/CMR.getGranuleMetadata(cmrLink)`
  - `@cumulus/cmrjs/getFullMetadata(cmrLink)`

## [v1.22.1] 2020-05-04

**Note**: v1.22.0 was not released as a package due to npm/release concerns.  Users upgrading to 1.22.x should start with 1.22.1

### Added

- **CUMULUS-1894**
  - Added `@cumulus/aws-client/S3.multipartCopyObject()`
- **CUMULUS-408**
  - Added `certificateUri` field to provider schema. This optional field allows operators to specify an S3 uri to a CA bundle to use for HTTPS requests.
- **CUMULUS-1787**
  - Added `collections/active` endpoint for returning collections with active granules in `@cumulus/api`
- **CUMULUS-1799**
  - Added `@cumulus/common/stack.getBucketsConfigKey()` to return the S3 key for the buckets config object
  - Added `@cumulus/common/workflows.getWorkflowFileKey()` to return the S3 key for a workflow definition object
  - Added `@cumulus/common/workflows.getWorkflowsListKeyPrefix()` to return the S3 key prefix for objects containing workflow definitions
  - Added `@cumulus/message` package containing utilities for building and parsing Cumulus messages
- **CUMULUS-1850**
  - Added `@cumulus/aws-client/Kinesis.describeStream()` to get a Kinesis stream description
- **CUMULUS-1853**
  - Added `@cumulus/integration-tests/collections.createCollection()`
  - Added `@cumulus/integration-tests/executions.findExecutionArn()`
  - Added `@cumulus/integration-tests/executions.getExecutionWithStatus()`
  - Added `@cumulus/integration-tests/granules.getGranuleWithStatus()`
  - Added `@cumulus/integration-tests/providers.createProvider()`
  - Added `@cumulus/integration-tests/rules.createOneTimeRule()`

### Changed

- **CUMULUS-1682**
  - Moved all `@cumulus/ingest/parse-pdr` code into the `parse-pdr` task as it had become tightly coupled with that task's handler and was not used anywhere else. Unit tests also restored.
- **CUMULUS-1820**
  - Updated the Thin Egress App module used in `tf-modules/distribution/main.tf` to build 74. [See the release notes](https://github.com/asfadmin/thin-egress-app/releases/tag/tea-build.74).
- **CUMULUS-1852**
  - Updated POST endpoints for `/collections`, `/providers`, and `/rules` to log errors when returning a 500 response
  - Updated POST endpoint for `/collections`:
    - Return a 400 response when the `name` or `version` fields are missing
    - Return a 409 response if the collection already exists
    - Improved error messages to be more explicit
  - Updated POST endpoint for `/providers`:
    - Return a 400 response if the `host` field value is invalid
    - Return a 409 response if the provider already exists
  - Updated POST endpoint for `/rules`:
    - Return a 400 response if rule `name` is invalid
    - Return a 400 response if rule `type` is invalid
- **CUMULUS-1891**
  - Updated the following endpoints using async operations to return a 503 error if the ECS task  cannot be started and a 500 response for a non-specific error:
    - POST `/replays`
    - POST `/bulkDelete`
    - POST `/elasticsearch/index-from-database`
    - POST `/granules/bulk`

### Fixed

- **CUMULUS-408**
  - Fixed HTTPS discovery and ingest.

- **CUMULUS-1850**
  - Fixed a bug in Kinesis event processing where the message consumer would not properly filter available rules based on the collection information in the event and the Kinesis stream ARN

- **CUMULUS-1853**
  - Fixed a bug where attempting to create a rule containing a payload property
    would fail schema validation.

- **CUMULUS-1854**
  - Rule schema is validated before starting workflows or creating event source mappings

- **CUMULUS-1974**
  - Fixed @cumulus/api webpack config for missing underscore object due to underscore update

- **CUMULUS-2210**
  - Fixed `cmr_oauth_provider` variable not being propagated to reconciliation reports

### Deprecated

- **CUMULUS-1799** - Deprecated the following code. For cases where the code was moved into another package, the new code location is noted:
  - `@cumulus/aws-client/StepFunctions.fromSfnExecutionName()`
  - `@cumulus/aws-client/StepFunctions.toSfnExecutionName()`
  - `@cumulus/aws-client/StepFunctions.getExecutionArn()` -> `@cumulus/message/Executions.buildExecutionArn()`
  - `@cumulus/aws-client/StepFunctions.getExecutionUrl()` -> `@cumulus/message/Executions.getExecutionUrlFromArn()`
  - `@cumulus/aws-client/StepFunctions.getStateMachineArn()` -> `@cumulus/message/Executions.getStateMachineArnFromExecutionArn()`
  - `@cumulus/aws-client/StepFunctions.pullStepFunctionEvent()` -> `@cumulus/message/StepFunctions.pullStepFunctionEvent()`
  - `@cumulus/common/bucketsConfigJsonObject()`
  - `@cumulus/common/CloudWatchLogger`
  - `@cumulus/common/collection-config-store/CollectionConfigStore` -> `@cumulus/collection-config-store`
  - `@cumulus/common/collection-config-store.constructCollectionId()` -> `@cumulus/message/Collections.constructCollectionId`
  - `@cumulus/common/concurrency.limit()`
  - `@cumulus/common/concurrency.mapTolerant()`
  - `@cumulus/common/concurrency.promiseUrl()`
  - `@cumulus/common/concurrency.toPromise()`
  - `@cumulus/common/concurrency.unless()`
  - `@cumulus/common/config.buildSchema()`
  - `@cumulus/common/config.parseConfig()`
  - `@cumulus/common/config.resolveResource()`
  - `@cumulus/common/config.resourceToArn()`
  - `@cumulus/common/FieldPattern`
  - `@cumulus/common/launchpad.getLaunchpadToken()` -> `@cumulus/launchpad-auth/index.getLaunchpadToken()`
  - `@cumulus/common/LaunchpadToken` -> `@cumulus/launchpad-auth/LaunchpadToken`
  - `@cumulus/common/launchpad.validateLaunchpadToken()` -> `@cumulus/launchpad-auth/index.validateLaunchpadToken()`
  - `@cumulus/common/message.buildCumulusMeta()` -> `@cumulus/message/Build.buildCumulusMeta()`
  - `@cumulus/common/message.buildQueueMessageFromTemplate()` -> `@cumulus/message/Build.buildQueueMessageFromTemplate()`
  - `@cumulus/common/message.getCollectionIdFromMessage()` -> `@cumulus/message/Collections.getCollectionIdFromMessage()`
  - `@cumulus/common/message.getMessageExecutionArn()` -> `@cumulus/message/Executions.getMessageExecutionArn()`
  - `@cumulus/common/message.getMessageExecutionName()` -> `@cumulus/message/Executions.getMessageExecutionName()`
  - `@cumulus/common/message.getMaximumExecutions()` -> `@cumulus/message/Queue.getMaximumExecutions()`
  - `@cumulus/common/message.getMessageFromTemplate()`
  - `@cumulus/common/message.getMessageStateMachineArn()` -> `@cumulus/message/Executions.getMessageStateMachineArn()`)
  - `@cumulus/common/message.getMessageGranules()` -> `@cumulus/message/Granules.getMessageGranules()`
  - `@cumulus/common/message.getQueueNameByUrl()` -> `@cumulus/message/Queue.getQueueNameByUrl()`
  - `@cumulus/common/message.getQueueName()` -> `@cumulus/message/Queue.getQueueName()`)
  - `@cumulus/common/message.hasQueueAndExecutionLimit()` -> `@cumulus/message/Queue.hasQueueAndExecutionLimit()`
  - `@cumulus/common/Semaphore`
  - `@cumulus/common/test-utils.throttleOnce()`
  - `@cumulus/common/workflows.getWorkflowArn()`
  - `@cumulus/common/workflows.getWorkflowFile()`
  - `@cumulus/common/workflows.getWorkflowList()`
  - `@cumulus/common/workflows.getWorkflowTemplate()`
  - `@cumulus/integration-tests/sfnStep/SfnStep.parseStepMessage()` -> `@cumulus/message/StepFunctions.parseStepMessage()`
- **CUMULUS-1858** - Deprecated the following functions.
  - `@cumulus/common/string.globalReplace()`
  - `@cumulus/common/string.isNonEmptyString()`
  - `@cumulus/common/string.isValidHostname()`
  - `@cumulus/common/string.match()`
  - `@cumulus/common/string.matches()`
  - `@cumulus/common/string.replace()`
  - `@cumulus/common/string.toLower()`
  - `@cumulus/common/string.toUpper()`

### Removed

- **CUMULUS-1799**: Deprecated code removals:
  - Removed from `@cumulus/common/aws`:
    - `pullStepFunctionEvent()`
  - Removed `@cumulus/common/sfnStep`
  - Removed `@cumulus/common/StepFunctions`

## [v1.21.0] 2020-03-30

### PLEASE NOTE

- **CUMULUS-1762**: the `messageConsumer` for `sns` and `kinesis`-type rules now fetches
  the collection information from the message. You should ensure that your rule's collection
  name and version match what is in the message for these ingest messages to be processed.
  If no matching rule is found, an error will be thrown and logged in the
  `messageConsumer` Lambda function's log group.

### Added

- **CUMULUS-1629**`
  - Updates discover-granules task to respect/utilize duplicateHandling configuration such that
    - skip:               Duplicates will be filtered from the granule list
    - error:              Duplicates encountered will result in step failure
    - replace, version:   Duplicates will be ignored and handled as normal.
  - Adds a new copy of the API lambda `PrivateApiLambda()` which is configured to not require authentication. This Lambda is not connected to an API gateway
  - Adds `@cumulus/api-client` with functions for use by workflow lambdas to call the API when needed

- **CUMULUS-1732**
  - Added Python task/activity workflow and integration test (`PythonReferenceSpec`) to test `cumulus-message-adapter-python`and `cumulus-process-py` integration.
- **CUMULUS-1795**
  - Added an IAM policy on the Cumulus EC2 creation to enable SSM when the `deploy_to_ngap` flag is true

### Changed

- **CUMULUS-1762**
  - the `messageConsumer` for `sns` and `kinesis`-type rules now fetches the collection
    information from the message.

### Deprecated

- **CUMULUS-1629**
  - Deprecate `granulesApi`, `rulesApi`, `emsApi`, `executionsAPI` from `@cumulus/integration-test/api` in favor of code moved to `@cumulus/api-client`

### Removed

- **CUMULUS-1799**: Deprecated code removals
  - Removed deprecated method `@cumulus/api/models/Granule.createGranulesFromSns()`
  - Removed deprecated method `@cumulus/api/models/Granule.removeGranuleFromCmr()`
  - Removed from `@cumulus/common/aws`:
    - `apigateway()`
    - `buildS3Uri()`
    - `calculateS3ObjectChecksum()`
    - `cf()`
    - `cloudwatch()`
    - `cloudwatchevents()`
    - `cloudwatchlogs()`
    - `createAndWaitForDynamoDbTable()`
    - `createQueue()`
    - `deleteSQSMessage()`
    - `describeCfStackResources()`
    - `downloadS3File()`
    - `downloadS3Files()`
    - `DynamoDbSearchQueue` class
    - `dynamodbstreams()`
    - `ec2()`
    - `ecs()`
    - `fileExists()`
    - `findResourceArn()`
    - `fromSfnExecutionName()`
    - `getFileBucketAndKey()`
    - `getJsonS3Object()`
    - `getQueueUrl()`
    - `getObjectSize()`
    - `getS3ObjectReadStream()`
    - `getSecretString()`
    - `getStateMachineArn()`
    - `headObject()`
    - `isThrottlingException()`
    - `kinesis()`
    - `lambda()`
    - `listS3Objects()`
    - `promiseS3Upload()`
    - `publishSnsMessage()`
    - `putJsonS3Object()`
    - `receiveSQSMessages()`
    - `s3CopyObject()`
    - `s3GetObjectTagging()`
    - `s3Join()`
    - `S3ListObjectsV2Queue` class
    - `s3TagSetToQueryString()`
    - `s3PutObjectTagging()`
    - `secretsManager()`
    - `sendSQSMessage()`
    - `sfn()`
    - `sns()`
    - `sqs()`
    - `sqsQueueExists()`
    - `toSfnExecutionName()`
    - `uploadS3FileStream()`
    - `uploadS3Files()`
    - `validateS3ObjectChecksum()`
  - Removed `@cumulus/common/CloudFormationGateway` class
  - Removed `@cumulus/common/concurrency/Mutex` class
  - Removed `@cumulus/common/errors`
  - Removed `@cumulus/common/sftp`
  - Removed `@cumulus/common/string.unicodeEscape`
  - Removed `@cumulus/cmrjs/cmr-utils.getGranuleId()`
  - Removed `@cumulus/cmrjs/cmr-utils.getCmrFiles()`
  - Removed `@cumulus/cmrjs/cmr/CMR` class
  - Removed `@cumulus/cmrjs/cmr/CMRSearchConceptQueue` class
  - Removed `@cumulus/cmrjs/utils.getHost()`
  - Removed `@cumulus/cmrjs/utils.getIp()`
  - Removed `@cumulus/cmrjs/utils.hostId()`
  - Removed `@cumulus/cmrjs/utils/ummVersion()`
  - Removed `@cumulus/cmrjs/utils.updateToken()`
  - Removed `@cumulus/cmrjs/utils.validateUMMG()`
  - Removed `@cumulus/ingest/aws.getEndpoint()`
  - Removed `@cumulus/ingest/aws.getExecutionUrl()`
  - Removed `@cumulus/ingest/aws/invoke()`
  - Removed `@cumulus/ingest/aws/CloudWatch` class
  - Removed `@cumulus/ingest/aws/ECS` class
  - Removed `@cumulus/ingest/aws/Events` class
  - Removed `@cumulus/ingest/aws/SQS` class
  - Removed `@cumulus/ingest/aws/StepFunction` class
  - Removed `@cumulus/ingest/util.normalizeProviderPath()`
  - Removed `@cumulus/integration-tests/index.listCollections()`
  - Removed `@cumulus/integration-tests/index.listProviders()`
  - Removed `@cumulus/integration-tests/index.rulesList()`
  - Removed `@cumulus/integration-tests/api/api.addCollectionApi()`

## [v1.20.0] 2020-03-12

### BREAKING CHANGES

- **CUMULUS-1714**
  - Changed the format of the message sent to the granule SNS Topic. Message includes the granule record under `record` and the type of event under `event`. Messages with `deleted` events will have the record that was deleted with a `deletedAt` timestamp. Options for `event` are `Create | Update | Delete`
- **CUMULUS-1769** - `deploy_to_ngap` is now a **required** variable for the `tf-modules/cumulus` module. **For those deploying to NGAP environments, this variable should always be set to `true`.**

### Notable changes

- **CUMULUS-1739** - You can now exclude Elasticsearch from your `tf-modules/data-persistence` deployment (via `include_elasticsearch = false`) and your `tf-modules/cumulus` module will still deploy successfully.

- **CUMULUS-1769** - If you set `deploy_to_ngap = true` for the `tf-modules/archive` Terraform module, **you can only deploy your archive API gateway as `PRIVATE`**, not `EDGE`.

### Added

- Added `@cumulus/aws-client/S3.getS3ObjectReadStreamAsync()` to deal with S3 eventual consistency issues by checking for the existence an S3 object with retries before getting a readable stream for that object.
- **CUMULUS-1769**
  - Added `deploy_to_ngap` boolean variable for the `tf-modules/cumulus` and `tf-modules/archive` Terraform modules. This variable is required. **For those deploying to NGAP environments, this variable should always be set to `true`.**
- **HYRAX-70**
  - Add the hyrax-metadata-update task

### Changed

- [`AccessToken.get()`](https://github.com/nasa/cumulus/blob/master/packages/api/models/access-tokens.js) now enforces [strongly consistent reads from DynamoDB](https://docs.aws.amazon.com/amazondynamodb/latest/developerguide/HowItWorks.ReadConsistency.html)
- **CUMULUS-1739**
  - Updated `tf-modules/data-persistence` to make Elasticsearch alarm resources and outputs conditional on the `include_elasticsearch` variable
  - Updated `@cumulus/aws-client/S3.getObjectSize` to include automatic retries for any failures from `S3.headObject`
- **CUMULUS-1784**
  - Updated `@cumulus/api/lib/DistributionEvent.remoteIP()` to parse the IP address in an S3 access log from the `A-sourceip` query parameter if present, otherwise fallback to the original parsing behavior.
- **CUMULUS-1768**
  - The `stats/summary` endpoint reports the distinct collections for the number of granules reported

### Fixed

- **CUMULUS-1739** - Fixed the `tf-modules/cumulus` and `tf-modules/archive` modules to make these Elasticsearch variables truly optional:
  - `elasticsearch_domain_arn`
  - `elasticsearch_hostname`
  - `elasticsearch_security_group_id`

- **CUMULUS-1768**
  - Fixed the `stats/` endpoint so that data is correctly filtered by timestamp and `processingTime` is calculated correctly.

- **CUMULUS-1769**
  - In the `tf-modules/archive` Terraform module, the `lifecycle` block ignoring changes to the `policy` of the archive API gateway is now only enforced if `deploy_to_ngap = true`. This fixes a bug where users deploying outside of NGAP could not update their API gateway's resource policy when going from `PRIVATE` to `EDGE`, preventing their API from being accessed publicly.

- **CUMULUS-1775**
  - Fix/update api endpoint to use updated google auth endpoints such that it will work with new accounts

### Removed

- **CUMULUS-1768**
  - Removed API endpoints `stats/histogram` and `stats/average`. All advanced stats needs should be acquired from Cloud Metrics or similarly configured ELK stack.

## [v1.19.0] 2020-02-28

### BREAKING CHANGES

- **CUMULUS-1736**
  - The `@cumulus/discover-granules` task now sets the `dataType` of discovered
    granules based on the `name` of the configured collection, not the
    `dataType`.
  - The config schema of the `@cumulus/discover-granules` task now requires that
    collections contain a `version`.
  - The `@cumulus/sync-granule` task will set the `dataType` and `version` of a
    granule based on the configured collection if those fields are not already
    set on the granule. Previously it was using the `dataType` field of the
    configured collection, then falling back to the `name` field of the
    collection. This update will just use the `name` field of the collection to
    set the `dataType` field of the granule.

- **CUMULUS-1446**
  - Update the `@cumulus/integration-tests/api/executions.getExecution()`
    function to parse the response and return the execution, rather than return
    the full API response.

- **CUMULUS-1672**
  - The `cumulus` Terraform module in previous releases set a
    `Deployment = var.prefix` tag on all resources that it managed. In this
    release, a `tags` input variable has been added to the `cumulus` Terraform
    module to allow resource tagging to be customized. No default tags will be
    applied to Cumulus-managed resources. To replicate the previous behavior,
    set `tags = { Deployment: var.prefix }` as an input variable for the
    `cumulus` Terraform module.

- **CUMULUS-1684 Migration Instructions**
  - In previous releases, a provider's username and password were encrypted
    using a custom encryption library. That has now been updated to use KMS.
    This release includes a Lambda function named
    `<prefix>-ProviderSecretsMigration`, which will re-encrypt existing
    provider credentials to use KMS. After this release has been deployed, you
    will need to manually invoke that Lambda function using either the AWS CLI
    or AWS Console. It should only need to be successfully run once.
  - Future releases of Cumulus will invoke a
    `<prefix>-VerifyProviderSecretsMigration` Lambda function as part of the
    deployment, which will cause the deployment to fail if the migration
    Lambda has not been run.

- **CUMULUS-1718**
  - The `@cumulus/sf-sns-report` task for reporting mid-workflow updates has been retired.
  This task was used as the `PdrStatusReport` task in our ParsePdr example workflow.
  If you have a ParsePdr or other workflow using this task, use `@cumulus/sf-sqs-report` instead.
  Trying to deploy the old task will result in an error as the cumulus module no longer exports `sf_sns_report_task`.
  - Migration instruction: In your workflow definition, for each step using the old task change:
  `"Resource": "${module.cumulus.sf_sns_report_task.task_arn}"`
  to
  `"Resource": "${module.cumulus.sf_sqs_report_task.task_arn}"`

- **CUMULUS-1755**
  - The `thin_egress_jwt_secret_name` variable for the `tf-modules/cumulus` Terraform module is now **required**. This variable is passed on to the Thin Egress App in `tf-modules/distribution/main.tf`, which uses the keys stored in the secret to sign JWTs. See the [Thin Egress App documentation on how to create a value for this secret](https://github.com/asfadmin/thin-egress-app#setting-up-the-jwt-cookie-secrets).

### Added

- **CUMULUS-1446**
  - Add `@cumulus/common/FileUtils.readJsonFile()` function
  - Add `@cumulus/common/FileUtils.readTextFile()` function
  - Add `@cumulus/integration-tests/api/collections.createCollection()` function
  - Add `@cumulus/integration-tests/api/collections.deleteCollection()` function
  - Add `@cumulus/integration-tests/api/collections.getCollection()` function
  - Add `@cumulus/integration-tests/api/providers.getProvider()` function
  - Add `@cumulus/integration-tests/index.getExecutionOutput()` function
  - Add `@cumulus/integration-tests/index.loadCollection()` function
  - Add `@cumulus/integration-tests/index.loadProvider()` function
  - Add `@cumulus/integration-tests/index.readJsonFilesFromDir()` function

- **CUMULUS-1672**
  - Add a `tags` input variable to the `archive` Terraform module
  - Add a `tags` input variable to the `cumulus` Terraform module
  - Add a `tags` input variable to the `cumulus_ecs_service` Terraform module
  - Add a `tags` input variable to the `data-persistence` Terraform module
  - Add a `tags` input variable to the `distribution` Terraform module
  - Add a `tags` input variable to the `ingest` Terraform module
  - Add a `tags` input variable to the `s3-replicator` Terraform module

- **CUMULUS-1707**
  - Enable logrotate on ECS cluster

- **CUMULUS-1684**
  - Add a `@cumulus/aws-client/KMS` library of KMS-related functions
  - Add `@cumulus/aws-client/S3.getTextObject()`
  - Add `@cumulus/sftp-client` package
  - Create `ProviderSecretsMigration` Lambda function
  - Create `VerifyProviderSecretsMigration` Lambda function

- **CUMULUS-1548**
  - Add ability to put default Cumulus logs in Metrics' ELK stack
  - Add ability to add custom logs to Metrics' ELK Stack

- **CUMULUS-1702**
  - When logs are sent to Metrics' ELK stack, the logs endpoints will return results from there

- **CUMULUS-1459**
  - Async Operations are indexed in Elasticsearch
  - To index any existing async operations you'll need to perform an index from
    database function.

- **CUMULUS-1717**
  - Add `@cumulus/aws-client/deleteAndWaitForDynamoDbTableNotExists`, which
    deletes a DynamoDB table and waits to ensure the table no longer exists
  - Added `publishGranules` Lambda to handle publishing granule messages to SNS when granule records are written to DynamoDB
  - Added `@cumulus/api/models/Granule.storeGranulesFromCumulusMessage` to store granules from a Cumulus message to DynamoDB

- **CUMULUS-1718**
  - Added `@cumulus/sf-sqs-report` task to allow mid-workflow reporting updates.
  - Added `stepfunction_event_reporter_queue_url` and `sf_sqs_report_task` outputs to the `cumulus` module.
  - Added `publishPdrs` Lambda to handle publishing PDR messages to SNS when PDR records are written to DynamoDB.
  - Added `@cumulus/api/models/Pdr.storePdrFromCumulusMessage` to store PDRs from a Cumulus message to DynamoDB.
  - Added `@cumulus/aws-client/parseSQSMessageBody` to parse an SQS message body string into an object.

- **Ability to set custom backend API url in the archive module**
  - Add `api_url` definition in `tf-modules/cumulus/archive.tf`
  - Add `archive_api_url` variable in `tf-modules/cumulus/variables.tf`

- **CUMULUS-1741**
  - Added an optional `elasticsearch_security_group_ids` variable to the
    `data-persistence` Terraform module to allow additional security groups to
    be assigned to the Elasticsearch Domain.

- **CUMULUS-1752**
  - Added `@cumulus/integration-tests/api/distribution.invokeTEADistributionLambda` to simulate a request to the [Thin Egress App](https://github.com/asfadmin/thin-egress-app) by invoking the Lambda and getting a response payload.
  - Added `@cumulus/integration-tests/api/distribution.getTEARequestHeaders` to generate necessary request headers for a request to the Thin Egress App
  - Added `@cumulus/integration-tests/api/distribution.getTEADistributionApiFileStream` to get a response stream for a file served by Thin Egress App
  - Added `@cumulus/integration-tests/api/distribution.getTEADistributionApiRedirect` to get a redirect response from the Thin Egress App

- **CUMULUS-1755**
  - Added `@cumulus/aws-client/CloudFormation.describeCfStack()` to describe a Cloudformation stack
  - Added `@cumulus/aws-client/CloudFormation.getCfStackParameterValues()` to get multiple parameter values for a Cloudformation stack

### Changed

- **CUMULUS-1725**
  - Moved the logic that updates the granule files cache Dynamo table into its
    own Lambda function called `granuleFilesCacheUpdater`.

- **CUMULUS-1736**
  - The `collections` model in the API package now determines the name of a
    collection based on the `name` property, rather than using `dataType` and
    then falling back to `name`.
  - The `@cumulus/integration-tests.loadCollection()` function no longer appends
    the postfix to the end of the collection's `dataType`.
  - The `@cumulus/integration-tests.addCollections()` function no longer appends
    the postfix to the end of the collection's `dataType`.

- **CUMULUS-1672**
  - Add a `retryOptions` parameter to the `@cumulus/aws-client/S3.headObject`
     function, which will retry if the object being queried does not exist.

- **CUMULUS-1446**
  - Mark the `@cumulus/integration-tests/api.addCollectionApi()` function as
    deprecated
  - Mark the `@cumulus/integration-tests/index.listCollections()` function as
    deprecated
  - Mark the `@cumulus/integration-tests/index.listProviders()` function as
    deprecated
  - Mark the `@cumulus/integration-tests/index.rulesList()` function as
    deprecated

- **CUMULUS-1672**
  - Previously, the `cumulus` module defaulted to setting a
    `Deployment = var.prefix` tag on all resources that it managed. In this
    release, the `cumulus` module will now accept a `tags` input variable that
    defines the tags to be assigned to all resources that it manages.
  - Previously, the `data-persistence` module defaulted to setting a
    `Deployment = var.prefix` tag on all resources that it managed. In this
    release, the `data-persistence` module will now accept a `tags` input
    variable that defines the tags to be assigned to all resources that it
    manages.
  - Previously, the `distribution` module defaulted to setting a
    `Deployment = var.prefix` tag on all resources that it managed. In this
    release, the `distribution` module will now accept a `tags` input variable
    that defines the tags to be assigned to all resources that it manages.
  - Previously, the `ingest` module defaulted to setting a
    `Deployment = var.prefix` tag on all resources that it managed. In this
    release, the `ingest` module will now accept a `tags` input variable that
    defines the tags to be assigned to all resources that it manages.
  - Previously, the `s3-replicator` module defaulted to setting a
    `Deployment = var.prefix` tag on all resources that it managed. In this
    release, the `s3-replicator` module will now accept a `tags` input variable
    that defines the tags to be assigned to all resources that it manages.

- **CUMULUS-1684**
  - Update the API package to encrypt provider credentials using KMS instead of
    using RSA keys stored in S3

- **CUMULUS-1717**
  - Changed name of `cwSfExecutionEventToDb` Lambda to `cwSfEventToDbRecords`
  - Updated `cwSfEventToDbRecords` to write granule records to DynamoDB from the incoming Cumulus message

- **CUMULUS-1718**
  - Renamed `cwSfEventToDbRecords` to `sfEventSqsToDbRecords` due to architecture change to being a consumer of an SQS queue of Step Function Cloudwatch events.
  - Updated `sfEventSqsToDbRecords` to write PDR records to DynamoDB from the incoming Cumulus message
  - Moved `data-cookbooks/sns.md` to `data-cookbooks/ingest-notifications.md` and updated it to reflect recent changes.

- **CUMULUS-1748**
  - (S)FTP discovery tasks now use the provider-path as-is instead of forcing it to a relative path.
  - Improved error handling to catch permission denied FTP errors better and log them properly. Workflows will still fail encountering this error and we intend to consider that approach in a future ticket.

- **CUMULUS-1752**
  - Moved class for parsing distribution events to its own file: `@cumulus/api/lib/DistributionEvent.js`
    - Updated `DistributionEvent` to properly parse S3 access logs generated by requests from the [Thin Egress App](https://github.com/asfadmin/thin-egress-app)

- **CUMULUS-1753** - Changes to `@cumulus/ingest/HttpProviderClient.js`:
  - Removed regex filter in `HttpProviderClient.list()` that was used to return only files with an extension between 1 and 4 characters long. `HttpProviderClient.list()` will now return all files linked from the HTTP provider host.

- **CUMULUS-1755**
  - Updated the Thin Egress App module used in `tf-modules/distribution/main.tf` to build 61. [See the release notes](https://github.com/asfadmin/thin-egress-app/releases/tag/tea-build.61).

- **CUMULUS-1757**
  - Update @cumulus/cmr-client CMRSearchConceptQueue to take optional cmrEnvironment parameter

### Deprecated

- **CUMULUS-1684**
  - Deprecate `@cumulus/common/key-pair-provider/S3KeyPairProvider`
  - Deprecate `@cumulus/common/key-pair-provider/S3KeyPairProvider.encrypt()`
  - Deprecate `@cumulus/common/key-pair-provider/S3KeyPairProvider.decrypt()`
  - Deprecate `@cumulus/common/kms/KMS`
  - Deprecate `@cumulus/common/kms/KMS.encrypt()`
  - Deprecate `@cumulus/common/kms/KMS.decrypt()`
  - Deprecate `@cumulus/common/sftp.Sftp`

- **CUMULUS-1717**
  - Deprecate `@cumulus/api/models/Granule.createGranulesFromSns`

- **CUMULUS-1718**
  - Deprecate `@cumulus/sf-sns-report`.
    - This task has been updated to always throw an error directing the user to use `@cumulus/sf-sqs-report` instead. This was done because there is no longer an SNS topic to which to publish, and no consumers to listen to it.

- **CUMULUS-1748**
  - Deprecate `@cumulus/ingest/util.normalizeProviderPath`

- **CUMULUS-1752**
  - Deprecate `@cumulus/integration-tests/api/distribution.getDistributionApiFileStream`
  - Deprecate `@cumulus/integration-tests/api/distribution.getDistributionApiRedirect`
  - Deprecate `@cumulus/integration-tests/api/distribution.invokeApiDistributionLambda`

### Removed

- **CUMULUS-1684**
  - Remove the deployment script that creates encryption keys and stores them to
    S3

- **CUMULUS-1768**
  - Removed API endpoints `stats/histogram` and `stats/average`. All advanced stats needs should be acquired from Cloud Metrics or similarly configured ELK stack.

### Fixed

- **Fix default values for urs_url in variables.tf files**
  - Remove trailing `/` from default `urs_url` values.

- **CUMULUS-1610** - Add the Elasticsearch security group to the EC2 security groups

- **CUMULUS-1740** - `cumulus_meta.workflow_start_time` is now set in Cumulus
  messages

- **CUMULUS-1753** - Fixed `@cumulus/ingest/HttpProviderClient.js` to properly handle HTTP providers with:
  - Multiple link tags (e.g. `<a>`) per line of source code
  - Link tags in uppercase or lowercase (e.g. `<A>`)
  - Links with filepaths in the link target (e.g. `<a href="/path/to/file.txt">`). These files will be returned from HTTP file discovery **as the file name only** (e.g. `file.txt`).

- **CUMULUS-1768**
  - Fix an issue in the stats endpoints in `@cumulus/api` to send back stats for the correct type

## [v1.18.0] 2020-02-03

### BREAKING CHANGES

- **CUMULUS-1686**

  - `ecs_cluster_instance_image_id` is now a _required_ variable of the `cumulus` module, instead of optional.

- **CUMULUS-1698**

  - Change variable `saml_launchpad_metadata_path` to `saml_launchpad_metadata_url` in the `tf-modules/cumulus` Terraform module.

- **CUMULUS-1703**
  - Remove the unused `forceDownload` option from the `sync-granule` tasks's config
  - Remove the `@cumulus/ingest/granule.Discover` class
  - Remove the `@cumulus/ingest/granule.Granule` class
  - Remove the `@cumulus/ingest/pdr.Discover` class
  - Remove the `@cumulus/ingest/pdr.Granule` class
  - Remove the `@cumulus/ingest/parse-pdr.parsePdr` function

### Added

- **CUMULUS-1040**

  - Added `@cumulus/aws-client` package to provide utilities for working with AWS services and the Node.js AWS SDK
  - Added `@cumulus/errors` package which exports error classes for use in Cumulus workflow code
  - Added `@cumulus/integration-tests/sfnStep` to provide utilities for parsing step function execution histories

- **CUMULUS-1102**

  - Adds functionality to the @cumulus/api package for better local testing.
    - Adds data seeding for @cumulus/api's localAPI.
      - seed functions allow adding collections, executions, granules, pdrs, providers, and rules to a Localstack Elasticsearch and DynamoDB via `addCollections`, `addExecutions`, `addGranules`, `addPdrs`, `addProviders`, and `addRules`.
    - Adds `eraseDataStack` function to local API server code allowing resetting of local datastack for testing (ES and DynamoDB).
    - Adds optional parameters to the @cumulus/api bin serve to allow for launching the api without destroying the current data.

- **CUMULUS-1697**

  - Added the `@cumulus/tf-inventory` package that provides command line utilities for managing Terraform resources in your AWS account

- **CUMULUS-1703**

  - Add `@cumulus/aws-client/S3.createBucket` function
  - Add `@cumulus/aws-client/S3.putFile` function
  - Add `@cumulus/common/string.isNonEmptyString` function
  - Add `@cumulus/ingest/FtpProviderClient` class
  - Add `@cumulus/ingest/HttpProviderClient` class
  - Add `@cumulus/ingest/S3ProviderClient` class
  - Add `@cumulus/ingest/SftpProviderClient` class
  - Add `@cumulus/ingest/providerClientUtils.buildProviderClient` function
  - Add `@cumulus/ingest/providerClientUtils.fetchTextFile` function

- **CUMULUS-1731**

  - Add new optional input variables to the Cumulus Terraform module to support TEA upgrade:
    - `thin_egress_cookie_domain` - Valid domain for Thin Egress App cookie
    - `thin_egress_domain_cert_arn` - Certificate Manager SSL Cert ARN for Thin
      Egress App if deployed outside NGAP/CloudFront
    - `thin_egress_download_role_in_region_arn` - ARN for reading of Thin Egress
      App data buckets for in-region requests
    - `thin_egress_jwt_algo` - Algorithm with which to encode the Thin Egress
      App JWT cookie
    - `thin_egress_jwt_secret_name` - Name of AWS secret where keys for the Thin
      Egress App JWT encode/decode are stored
    - `thin_egress_lambda_code_dependency_archive_key` - Thin Egress App - S3
      Key of packaged python modules for lambda dependency layer

- **CUMULUS-1733**
  - Add `discovery-filtering` operator doc to document previously undocumented functionality.

- **CUMULUS-1737**
  - Added the `cumulus-test-cleanup` module to run a nightly cleanup on resources left over from the integration tests run from the `example/spec` directory.

### Changed

- **CUMULUS-1102**

  - Updates `@cumulus/api/auth/testAuth` to use JWT instead of random tokens.
  - Updates the default AMI for the ecs_cluster_instance_image_id.

- **CUMULUS-1622**

  - Mutex class has been deprecated in `@cumulus/common/concurrency` and will be removed in a future release.

- **CUMULUS-1686**

  - Changed `ecs_cluster_instance_image_id` to be a required variable of the `cumulus` module and removed the default value.
    The default was not available across accounts and regions, nor outside of NGAP and therefore not particularly useful.

- **CUMULUS-1688**

  - Updated `@cumulus/aws.receiveSQSMessages` not to replace `message.Body` with a parsed object. This behavior was undocumented and confusing as received messages appeared to contradict AWS docs that state `message.Body` is always a string.
  - Replaced `sf_watcher` CloudWatch rule from `cloudwatch-events.tf` with an EventSourceMapping on `sqs2sf` mapped to the `start_sf` SQS queue (in `event-sources.tf`).
  - Updated `sqs2sf` with an EventSourceMapping handler and unit test.

- **CUMULUS-1698**

  - Change variable `saml_launchpad_metadata_path` to `saml_launchpad_metadata_url` in the `tf-modules/cumulus` Terraform module.
  - Updated `@cumulus/api/launchpadSaml` to download launchpad IDP metadata from configured location when the metadata in s3 is not valid, and to work with updated IDP metadata and SAML response.

- **CUMULUS-1731**
  - Upgrade the version of the Thin Egress App deployed by Cumulus to v48
    - Note: New variables available, see the 'Added' section of this changelog.

### Fixed

- **CUMULUS-1664**

  - Updated `dbIndexer` Lambda to remove hardcoded references to DynamoDB table names.

- **CUMULUS-1733**
  - Fixed granule discovery recursion algorithm used in S/FTP protocols.

### Removed

- **CUMULUS-1481**
  - removed `process` config and output from PostToCmr as it was not required by the task nor downstream steps, and should still be in the output message's `meta` regardless.

### Deprecated

- **CUMULUS-1040**
  - Deprecated the following code. For cases where the code was moved into another package, the new code location is noted:
    - `@cumulus/common/CloudFormationGateway` -> `@cumulus/aws-client/CloudFormationGateway`
    - `@cumulus/common/DynamoDb` -> `@cumulus/aws-client/DynamoDb`
    - `@cumulus/common/errors` -> `@cumulus/errors`
    - `@cumulus/common/StepFunctions` -> `@cumulus/aws-client/StepFunctions`
    - All of the exported functions in `@cumulus/commmon/aws` (moved into `@cumulus/aws-client`), except:
      - `@cumulus/common/aws/isThrottlingException` -> `@cumulus/errors/isThrottlingException`
      - `@cumulus/common/aws/improveStackTrace` (not deprecated)
      - `@cumulus/common/aws/retryOnThrottlingException` (not deprecated)
    - `@cumulus/common/sfnStep/SfnStep.parseStepMessage` -> `@cumulus/integration-tests/sfnStep/SfnStep.parseStepMessage`
    - `@cumulus/common/sfnStep/ActivityStep` -> `@cumulus/integration-tests/sfnStep/ActivityStep`
    - `@cumulus/common/sfnStep/LambdaStep` -> `@cumulus/integration-tests/sfnStep/LambdaStep`
    - `@cumulus/common/string/unicodeEscape` -> `@cumulus/aws-client/StepFunctions.unicodeEscape`
    - `@cumulus/common/util/setErrorStack` -> `@cumulus/aws-client/util/setErrorStack`
    - `@cumulus/ingest/aws/invoke` -> `@cumulus/aws-client/Lambda/invoke`
    - `@cumulus/ingest/aws/CloudWatch.bucketSize`
    - `@cumulus/ingest/aws/CloudWatch.cw`
    - `@cumulus/ingest/aws/ECS.ecs`
    - `@cumulus/ingest/aws/ECS`
    - `@cumulus/ingest/aws/Events.putEvent` -> `@cumulus/aws-client/CloudwatchEvents.putEvent`
    - `@cumulus/ingest/aws/Events.deleteEvent` -> `@cumulus/aws-client/CloudwatchEvents.deleteEvent`
    - `@cumulus/ingest/aws/Events.deleteTarget` -> `@cumulus/aws-client/CloudwatchEvents.deleteTarget`
    - `@cumulus/ingest/aws/Events.putTarget` -> `@cumulus/aws-client/CloudwatchEvents.putTarget`
    - `@cumulus/ingest/aws/SQS.attributes` -> `@cumulus/aws-client/SQS.getQueueAttributes`
    - `@cumulus/ingest/aws/SQS.deleteMessage` -> `@cumulus/aws-client/SQS.deleteSQSMessage`
    - `@cumulus/ingest/aws/SQS.deleteQueue` -> `@cumulus/aws-client/SQS.deleteQueue`
    - `@cumulus/ingest/aws/SQS.getUrl` -> `@cumulus/aws-client/SQS.getQueueUrlByName`
    - `@cumulus/ingest/aws/SQS.receiveMessage` -> `@cumulus/aws-client/SQS.receiveSQSMessages`
    - `@cumulus/ingest/aws/SQS.sendMessage` -> `@cumulus/aws-client/SQS.sendSQSMessage`
    - `@cumulus/ingest/aws/StepFunction.getExecutionStatus` -> `@cumulus/aws-client/StepFunction.getExecutionStatus`
    - `@cumulus/ingest/aws/StepFunction.getExecutionUrl` -> `@cumulus/aws-client/StepFunction.getExecutionUrl`

## [v1.17.0] - 2019-12-31

### BREAKING CHANGES

- **CUMULUS-1498**
  - The `@cumulus/cmrjs.publish2CMR` function expects that the value of its
    `creds.password` parameter is a plaintext password.
  - Rather than using an encrypted password from the `cmr_password` environment
    variable, the `@cumulus/cmrjs.updateCMRMetadata` function now looks for an
    environment variable called `cmr_password_secret_name` and fetches the CMR
    password from that secret in AWS Secrets Manager.
  - The `@cumulus/post-to-cmr` task now expects a
    `config.cmr.passwordSecretName` value, rather than `config.cmr.password`.
    The CMR password will be fetched from that secret in AWS Secrets Manager.

### Added

- **CUMULUS-630**

  - Added support for replaying Kinesis records on a stream into the Cumulus Kinesis workflow triggering mechanism: either all the records, or some time slice delimited by start and end timestamps.
  - Added `/replays` endpoint to the operator API for triggering replays.
  - Added `Replay Kinesis Messages` documentation to Operator Docs.
  - Added `manualConsumer` lambda function to consume a Kinesis stream. Used by the replay AsyncOperation.

- **CUMULUS-1687**
  - Added new API endpoint for listing async operations at `/asyncOperations`
  - All asyncOperations now include the fields `description` and `operationType`. `operationType` can be one of the following. [`Bulk Delete`, `Bulk Granules`, `ES Index`, `Kinesis Replay`]

### Changed

- **CUMULUS-1626**

  - Updates Cumulus to use node10/CMA 1.1.2 for all of its internal lambdas in prep for AWS node 8 EOL

- **CUMULUS-1498**
  - Remove the DynamoDB Users table. The list of OAuth users who are allowed to
    use the API is now stored in S3.
  - The CMR password and Launchpad passphrase are now stored in Secrets Manager

## [v1.16.1] - 2019-12-6

**Please note**:

- The `region` argument to the `cumulus` Terraform module has been removed. You may see a warning or error if you have that variable populated.
- Your workflow tasks should use the following versions of the CMA libraries to utilize new granule, parentArn, asyncOperationId, and stackName fields on the logs:
  - `cumulus-message-adapter-js` version 1.0.10+
  - `cumulus-message-adapter-python` version 1.1.1+
  - `cumulus-message-adapter-java` version 1.2.11+
- The `data-persistence` module no longer manages the creation of an Elasticsearch service-linked role for deploying Elasticsearch to a VPC. Follow the [deployment instructions on preparing your VPC](https://nasa.github.io/cumulus/docs/deployment/deployment-readme#vpc-subnets-and-security-group) for guidance on how to create the Elasticsearch service-linked role manually.
- There is now a `distribution_api_gateway_stage` variable for the `tf-modules/cumulus` Terraform module that will be used as the API gateway stage name used for the distribution API (Thin Egress App)
- Default value for the `urs_url` variable is now `https://uat.urs.earthdata.nasa.gov/` in the `tf-modules/cumulus` and `tf-modules/archive` Terraform modules. So deploying the `cumulus` module without a `urs_url` variable set will integrate your Cumulus deployment with the UAT URS environment.

### Added

- **CUMULUS-1563**

  - Added `custom_domain_name` variable to `tf-modules/data-persistence` module

- **CUMULUS-1654**
  - Added new helpers to `@cumulus/common/execution-history`:
    - `getStepExitedEvent()` returns the `TaskStateExited` event in a workflow execution history after the given step completion/failure event
    - `getTaskExitedEventOutput()` returns the output message for a `TaskStateExited` event in a workflow execution history

### Changed

- **CUMULUS-1578**

  - Updates SAML launchpad configuration to authorize via configured userGroup.
    [See the NASA specific documentation (protected)](https://wiki.earthdata.nasa.gov/display/CUMULUS/Cumulus+SAML+Launchpad+Integration)

- **CUMULUS-1579**

  - Elasticsearch list queries use `match` instead of `term`. `term` had been analyzing the terms and not supporting `-` in the field values.

- **CUMULUS-1619**

  - Adds 4 new keys to `@cumulus/logger` to display granules, parentArn, asyncOperationId, and stackName.
  - Depends on `cumulus-message-adapter-js` version 1.0.10+. Cumulus tasks updated to use this version.

- **CUMULUS-1654**

  - Changed `@cumulus/common/SfnStep.parseStepMessage()` to a static class method

- **CUMULUS-1641**
  - Added `meta.retries` and `meta.visibilityTimeout` properties to sqs-type rule. To create sqs-type rule, you're required to configure a dead-letter queue on your queue.
  - Added `sqsMessageRemover` lambda which removes the message from SQS queue upon successful workflow execution.
  - Updated `sqsMessageConsumer` lambda to not delete message from SQS queue, and to retry the SQS message for configured number of times.

### Removed

- Removed `create_service_linked_role` variable from `tf-modules/data-persistence` module.

- **CUMULUS-1321**
  - The `region` argument to the `cumulus` Terraform module has been removed

### Fixed

- **CUMULUS-1668** - Fixed a race condition where executions may not have been
  added to the database correctly
- **CUMULUS-1654** - Fixed issue with `publishReports` Lambda not including workflow execution error information for failed workflows with a single step
- Fixed `tf-modules/cumulus` module so that the `urs_url` variable is passed on to its invocation of the `tf-modules/archive` module

## [v1.16.0] - 2019-11-15

### Added

- **CUMULUS-1321**

  - A `deploy_distribution_s3_credentials_endpoint` variable has been added to
    the `cumulus` Terraform module. If true, the NGAP-backed S3 credentials
    endpoint will be added to the Thin Egress App's API. Default: true

- **CUMULUS-1544**

  - Updated the `/granules/bulk` endpoint to correctly query Elasticsearch when
    granule ids are not provided.

- **CUMULUS-1580**
  - Added `/granules/bulk` endpoint to `@cumulus/api` to perform bulk actions on granules given either a list of granule ids or an Elasticsearch query and the workflow to perform.

### Changed

- **CUMULUS-1561**

  - Fix the way that we are handling Terraform provider version requirements
  - Pass provider configs into child modules using the method that the
    [Terraform documentation](https://www.terraform.io/docs/configuration/modules.html#providers-within-modules)
    suggests
  - Remove the `region` input variable from the `s3_access_test` Terraform module
  - Remove the `aws_profile` and `aws_region` input variables from the
    `s3-replicator` Terraform module

- **CUMULUS-1639**
  - Because of
    [S3's Data Consistency Model](https://docs.aws.amazon.com/AmazonS3/latest/dev/Introduction.html#BasicsObjects),
    there may be situations where a GET operation for an object can temporarily
    return a `NoSuchKey` response even if that object _has_ been created. The
    `@cumulus/common/aws.getS3Object()` function has been updated to support
    retries if a `NoSuchKey` response is returned by S3. This behavior can be
    enabled by passing a `retryOptions` object to that function. Supported
    values for that object can be found here:
    <https://github.com/tim-kos/node-retry#retryoperationoptions>

### Removed

- **CUMULUS-1559**
  - `logToSharedDestination` has been migrated to the Terraform deployment as `log_api_gateway_to_cloudwatch` and will ONLY apply to egress lambdas.
    Due to the differences in the Terraform deployment model, we cannot support a global log subscription toggle for a configurable subset of lambdas.
    However, setting up your own log forwarding for a Lambda with Terraform is fairly simple, as you will only need to add SubscriptionFilters to your Terraform configuration, one per log group.
    See [the Terraform documentation](https://www.terraform.io/docs/providers/aws/r/cloudwatch_log_subscription_filter.html) for details on how to do this.
    An empty FilterPattern ("") will capture all logs in a group.

## [v1.15.0] - 2019-11-04

### BREAKING CHANGES

- **CUMULUS-1644** - When a workflow execution begins or ends, the workflow
  payload is parsed and any new or updated PDRs or granules referenced in that
  workflow are stored to the Cumulus archive. The defined interface says that a
  PDR in `payload.pdr` will be added to the archive, and any granules in
  `payload.granules` will also be added to the archive. In previous releases,
  PDRs found in `meta.pdr` and granules found in `meta.input_granules` were also
  added to the archive. This caused unexpected behavior and has been removed.
  Only PDRs from `payload.pdr` and granules from `payload.granules` will now be
  added to the Cumulus archive.

- **CUMULUS-1449** - Cumulus now uses a universal workflow template when
  starting a workflow that contains general information specific to the
  deployment, but not specific to the workflow. Workflow task configs must be
  defined using AWS step function parameters. As part of this change,
  `CumulusConfig` has been retired and task configs must now be defined under
  the `cma.task_config` key in the Parameters section of a step function
  definition.

  **Migration instructions**:

  NOTE: These instructions require the use of Cumulus Message Adapter v1.1.x+.
  Please ensure you are using a compatible version before attempting to migrate
  workflow configurations. When defining workflow steps, remove any
  `CumulusConfig` section, as shown below:

  ```yaml
  ParsePdr:
    CumulusConfig:
      provider: "{$.meta.provider}"
      bucket: "{$.meta.buckets.internal.name}"
      stack: "{$.meta.stack}"
  ```

  Instead, use AWS Parameters to pass `task_config` for the task directly into
  the Cumulus Message Adapter:

  ```yaml
  ParsePdr:
    Parameters:
      cma:
        event.$: "$"
        task_config:
          provider: "{$.meta.provider}"
          bucket: "{$.meta.buckets.internal.name}"
          stack: "{$.meta.stack}"
  ```

  In this example, the `cma` key is used to pass parameters to the message
  adapter. Using `task_config` in combination with `event.$: '$'` allows the
  message adapter to process `task_config` as the `config` passed to the Cumulus
  task. See `example/workflows/sips.yml` in the core repository for further
  examples of how to set the Parameters.

  Additionally, workflow configurations for the `QueueGranules` and `QueuePdrs`
  tasks need to be updated:

  - `queue-pdrs` config changes:
    - `parsePdrMessageTemplateUri` replaced with `parsePdrWorkflow`, which is
      the workflow name (i.e. top-level name in `config.yml`, e.g. 'ParsePdr').
    - `internalBucket` and `stackName` configs now required to look up
      configuration from the deployment. Brings the task config in line with
      that of `queue-granules`.
  - `queue-granules` config change: `ingestGranuleMessageTemplateUri` replaced
    with `ingestGranuleWorkflow`, which is the workflow name (e.g.
    'IngestGranule').

- **CUMULUS-1396** - **Workflow steps at the beginning and end of a workflow
  using the `SfSnsReport` Lambda have now been deprecated (e.g. `StartStatus`,
  `StopStatus`) and should be removed from your workflow definitions**. These
  steps were used for publishing ingest notifications and have been replaced by
  an implementation using Cloudwatch events for Step Functions to trigger a
  Lambda that publishes ingest notifications. For further detail on how ingest
  notifications are published, see the notes below on **CUMULUS-1394**. For
  examples of how to update your workflow definitions, see our
  [example workflow definitions](https://github.com/nasa/cumulus/blob/master/example/workflows/).

- **CUMULUS-1470**
  - Remove Cumulus-defined ECS service autoscaling, allowing integrators to
    better customize autoscaling to meet their needs. In order to use
    autoscaling with ECS services, appropriate
    `AWS::ApplicationAutoScaling::ScalableTarget`,
    `AWS::ApplicationAutoScaling::ScalingPolicy`, and `AWS::CloudWatch::Alarm`
    resources should be defined in a kes overrides file. See
    [this example](https://github.com/nasa/cumulus/blob/release-1.15.x/example/overrides/app/cloudformation.template.yml)
    for an example.
  - The following config parameters are no longer used:
    - ecs.services.\<NAME\>.minTasks
    - ecs.services.\<NAME\>.maxTasks
    - ecs.services.\<NAME\>.scaleInActivityScheduleTime
    - ecs.services.\<NAME\>.scaleInAdjustmentPercent
    - ecs.services.\<NAME\>.scaleOutActivityScheduleTime
    - ecs.services.\<NAME\>.scaleOutAdjustmentPercent
    - ecs.services.\<NAME\>.activityName

### Added

- **CUMULUS-1100**

  - Added 30-day retention properties to all log groups that were missing those policies.

- **CUMULUS-1396**

  - Added `@cumulus/common/sfnStep`:
    - `LambdaStep` - A class for retrieving and parsing input and output to Lambda steps in AWS Step Functions
    - `ActivityStep` - A class for retrieving and parsing input and output to ECS activity steps in AWS Step Functions

- **CUMULUS-1574**

  - Added `GET /token` endpoint for SAML authorization when cumulus is protected by Launchpad.
    This lets a user retrieve a token by hand that can be presented to the API.

- **CUMULUS-1625**

  - Added `sf_start_rate` variable to the `ingest` Terraform module, equivalent to `sqs_consumer_rate` in the old model, but will not be automatically applied to custom queues as that was.

- **CUMULUS-1513**
  - Added `sqs`-type rule support in the Cumulus API `@cumulus/api`
  - Added `sqsMessageConsumer` lambda which processes messages from the SQS queues configured in the `sqs` rules.

### Changed

- **CUMULUS-1639**

  - Because of
    [S3's Data Consistency Model](https://docs.aws.amazon.com/AmazonS3/latest/dev/Introduction.html#BasicsObjects),
    there may be situations where a GET operation for an object can temporarily
    return a `NoSuchKey` response even if that object _has_ been created. The
    `@cumulus/common/aws.getS3Object()` function will now retry up to 10 times
    if a `NoSuchKey` response is returned by S3. This can behavior can be
    overridden by passing `{ retries: 0 }` as the `retryOptions` argument.

- **CUMULUS-1449**

  - `queue-pdrs` & `queue-granules` config changes. Details in breaking changes section.
  - Cumulus now uses a universal workflow template when starting workflow that contains general information specific to the deployment, but not specific to the workflow.
  - Changed the way workflow configs are defined, from `CumulusConfig` to a `task_config` AWS Parameter.

- **CUMULUS-1452**

  - Changed the default ECS docker storage drive to `devicemapper`

- **CUMULUS-1453**
  - Removed config schema for `@cumulus/sf-sns-report` task
  - Updated `@cumulus/sf-sns-report` to always assume that it is running as an intermediate step in a workflow, not as the first or last step

### Removed

- **CUMULUS-1449**
  - Retired `CumulusConfig` as part of step function definitions, as this is an artifact of the way Kes parses workflow definitions that was not possible to migrate to Terraform. Use AWS Parameters and the `task_config` key instead. See change note above.
  - Removed individual workflow templates.

### Fixed

- **CUMULUS-1620** - Fixed bug where `message_adapter_version` does not correctly inject the CMA

- **CUMULUS-1396** - Updated `@cumulus/common/StepFunctions.getExecutionHistory()` to recursively fetch execution history when `nextToken` is returned in response

- **CUMULUS-1571** - Updated `@cumulus/common/DynamoDb.get()` to throw any errors encountered when trying to get a record and the record does exist

- **CUMULUS-1452**
  - Updated the EC2 initialization scripts to use full volume size for docker storage
  - Changed the default ECS docker storage drive to `devicemapper`

## [v1.14.5] - 2019-12-30 - [BACKPORT]

### Updated

- **CUMULUS-1626**
  - Updates Cumulus to use node10/CMA 1.1.2 for all of its internal lambdas in prep for AWS node 8 EOL

## [v1.14.4] - 2019-10-28

### Fixed

- **CUMULUS-1632** - Pinned `aws-elasticsearch-connector` package in `@cumulus/api` to version `8.1.3`, since `8.2.0` includes breaking changes

## [v1.14.3] - 2019-10-18

### Fixed

- **CUMULUS-1620** - Fixed bug where `message_adapter_version` does not correctly inject the CMA

- **CUMULUS-1572** - A granule is now included in discovery results even when
  none of its files has a matching file type in the associated collection
  configuration. Previously, if all files for a granule were unmatched by a file
  type configuration, the granule was excluded from the discovery results.
  Further, added support for a `boolean` property
  `ignoreFilesConfigForDiscovery`, which controls how a granule's files are
  filtered at discovery time.

## [v1.14.2] - 2019-10-08

### BREAKING CHANGES

Your Cumulus Message Adapter version should be pinned to `v1.0.13` or lower in your `app/config.yml` using `message_adapter_version: v1.0.13` OR you should use the workflow migration steps below to work with CMA v1.1.1+.

- **CUMULUS-1394** - The implementation of the `SfSnsReport` Lambda requires additional environment variables for integration with the new ingest notification SNS topics. Therefore, **you must update the definition of `SfSnsReport` in your `lambdas.yml` like so**:

```yaml
SfSnsReport:
  handler: index.handler
  timeout: 300
  source: node_modules/@cumulus/sf-sns-report/dist
  tables:
    - ExecutionsTable
  envs:
    execution_sns_topic_arn:
      function: Ref
      value: reportExecutionsSns
    granule_sns_topic_arn:
      function: Ref
      value: reportGranulesSns
    pdr_sns_topic_arn:
      function: Ref
      value: reportPdrsSns
```

- **CUMULUS-1447** -
  The newest release of the Cumulus Message Adapter (v1.1.1) requires that parameterized configuration be used for remote message functionality. Once released, Kes will automatically bring in CMA v1.1.1 without additional configuration.

  **Migration instructions**
  Oversized messages are no longer written to S3 automatically. In order to utilize remote messaging functionality, configure a `ReplaceConfig` AWS Step Function parameter on your CMA task:

  ```yaml
  ParsePdr:
    Parameters:
      cma:
        event.$: "$"
        ReplaceConfig:
          FullMessage: true
  ```

  Accepted fields in `ReplaceConfig` include `MaxSize`, `FullMessage`, `Path` and `TargetPath`.
  See https://github.com/nasa/cumulus-message-adapter/blob/master/CONTRACT.md#remote-message-configuration for full details.

  As this change is backward compatible in Cumulus Core, users wishing to utilize the previous version of the CMA may opt to transition to using a CMA lambda layer, or set `message_adapter_version` in their configuration to a version prior to v1.1.0.

### PLEASE NOTE

- **CUMULUS-1394** - Ingest notifications are now provided via 3 separate SNS topics for executions, granules, and PDRs, instead of a single `sftracker` SNS topic. Whereas the `sftracker` SNS topic received a full Cumulus execution message, the new topics all receive generated records for the given object. The new topics are only published to if the given object exists for the current execution. For a given execution/granule/PDR, **two messages will be received by each topic**: one message indicating that ingest is running and another message indicating that ingest has completed or failed. The new SNS topics are:

  - `reportExecutions` - Receives 1 message per execution
  - `reportGranules` - Receives 1 message per granule in an execution
  - `reportPdrs` - Receives 1 message per PDR

### Added

- **CUMULUS-639**

  - Adds SAML JWT and launchpad token authentication to Cumulus API (configurable)
    - **NOTE** to authenticate with Launchpad ensure your launchpad user_id is in the `<prefix>-UsersTable`
    - when Cumulus configured to protect API via Launchpad:
      - New endpoints
        - `GET /saml/login` - starting point for SAML SSO creates the login request url and redirects to the SAML Identity Provider Service (IDP)
        - `POST /saml/auth` - SAML Assertion Consumer Service. POST receiver from SAML IDP. Validates response, logs the user in, and returns a SAML-based JWT.
    - Disabled endpoints
      - `POST /refresh`
      - Changes authorization worklow:
      - `ensureAuthorized` now presumes the bearer token is a JWT and tries to validate. If the token is malformed, it attempts to validate the token against Launchpad. This allows users to bring their own token as described here https://wiki.earthdata.nasa.gov/display/CUMULUS/Cumulus+API+with+Launchpad+Authentication. But it also allows dashboard users to manually authenticate via Launchpad SAML to receive a Launchpad-based JWT.

- **CUMULUS-1394**
  - Added `Granule.generateGranuleRecord()` method to granules model to generate a granule database record from a Cumulus execution message
  - Added `Pdr.generatePdrRecord()` method to PDRs model to generate a granule database record from a Cumulus execution message
  - Added helpers to `@cumulus/common/message`:
    - `getMessageExecutionName()` - Get the execution name from a Cumulus execution message
    - `getMessageStateMachineArn()` - Get the state machine ARN from a Cumulus execution message
    - `getMessageExecutionArn()` - Get the execution ARN for a Cumulus execution message
    - `getMessageGranules()` - Get the granules from a Cumulus execution message, if any.
  - Added `@cumulus/common/cloudwatch-event/isFailedSfStatus()` to determine if a Step Function status from a Cloudwatch event is a failed status

### Changed

- **CUMULUS-1308**

  - HTTP PUT of a Collection, Provider, or Rule via the Cumulus API now
    performs full replacement of the existing object with the object supplied
    in the request payload. Previous behavior was to perform a modification
    (partial update) by merging the existing object with the (possibly partial)
    object in the payload, but this did not conform to the HTTP standard, which
    specifies PATCH as the means for modifications rather than replacements.

- **CUMULUS-1375**

  - Migrate Cumulus from deprecated Elasticsearch JS client to new, supported one in `@cumulus/api`

- **CUMULUS-1485** Update `@cumulus/cmr-client` to return error message from CMR for validation failures.

- **CUMULUS-1394**

  - Renamed `Execution.generateDocFromPayload()` to `Execution.generateRecord()` on executions model. The method generates an execution database record from a Cumulus execution message.

- **CUMULUS-1432**

  - `logs` endpoint takes the level parameter as a string and not a number
  - Elasticsearch term query generation no longer converts numbers to boolean

- **CUMULUS-1447**

  - Consolidated all remote message handling code into @common/aws
  - Update remote message code to handle updated CMA remote message flags
  - Update example SIPS workflows to utilize Parameterized CMA configuration

- **CUMULUS-1448** Refactor workflows that are mutating cumulus_meta to utilize meta field

- **CUMULUS-1451**

  - Elasticsearch cluster setting `auto_create_index` will be set to false. This had been causing issues in the bootstrap lambda on deploy.

- **CUMULUS-1456**
  - `@cumulus/api` endpoints default error handler uses `boom` package to format errors, which is consistent with other API endpoint errors.

### Fixed

- **CUMULUS-1432** `logs` endpoint filter correctly filters logs by level
- **CUMULUS-1484** `useMessageAdapter` now does not set CUMULUS_MESSAGE_ADAPTER_DIR when `true`

### Removed

- **CUMULUS-1394**
  - Removed `sfTracker` SNS topic. Replaced by three new SNS topics for granule, execution, and PDR ingest notifications.
  - Removed unused functions from `@cumulus/common/aws`:
    - `getGranuleS3Params()`
    - `setGranuleStatus()`

## [v1.14.1] - 2019-08-29

### Fixed

- **CUMULUS-1455**

  - CMR token links updated to point to CMR legacy services rather than echo

- **CUMULUS-1211**
  - Errors thrown during granule discovery are no longer swallowed and ignored.
    Rather, errors are propagated to allow for proper error-handling and
    meaningful messaging.

## [v1.14.0] - 2019-08-22

### PLEASE NOTE

- We have encountered transient lambda service errors in our integration testing. Please handle transient service errors following [these guidelines](https://docs.aws.amazon.com/step-functions/latest/dg/bp-lambda-serviceexception.html). The workflows in the `example/workflows` folder have been updated with retries configured for these errors.

- **CUMULUS-799** added additional IAM permissions to support reading CloudWatch and API Gateway, so **you will have to redeploy your IAM stack.**

- **CUMULUS-800** Several items:

  - **Delete existing API Gateway stages**: To allow enabling of API Gateway logging, Cumulus now creates and manages a Stage resource during deployment. Before upgrading Cumulus, it is necessary to delete the API Gateway stages on both the Backend API and the Distribution API. Instructions are included in the documentation under [Delete API Gateway Stages](https://nasa.github.io/cumulus/docs/additional-deployment-options/delete-api-gateway-stages).

  - **Set up account permissions for API Gateway to write to CloudWatch**: In a one time operation for your AWS account, to enable CloudWatch Logs for API Gateway, you must first grant the API Gateway permission to read and write logs to CloudWatch for your account. The `AmazonAPIGatewayPushToCloudWatchLogs` managed policy (with an ARN of `arn:aws:iam::aws:policy/service-role/AmazonAPIGatewayPushToCloudWatchLogs`) has all the required permissions. You can find a simple how to in the documentation under [Enable API Gateway Logging.](https://nasa.github.io/cumulus/docs/additional-deployment-options/enable-gateway-logging-permissions)

  - **Configure API Gateway to write logs to CloudWatch** To enable execution logging for the distribution API set `config.yaml` `apiConfigs.distribution.logApigatewayToCloudwatch` value to `true`. More information [Enable API Gateway Logs](https://nasa.github.io/cumulus/docs/additional-deployment-options/enable-api-logs)

  - **Configure CloudWatch log delivery**: It is possible to deliver CloudWatch API execution and access logs to a cross-account shared AWS::Logs::Destination. An operator does this by adding the key `logToSharedDestination` to the `config.yml` at the default level with a value of a writable log destination. More information in the documentation under [Configure CloudWatch Logs Delivery.](https://nasa.github.io/cumulus/docs/additional-deployment-options/configure-cloudwatch-logs-delivery)

  - **Additional Lambda Logging**: It is now possible to configure any lambda to deliver logs to a shared subscriptions by setting `logToSharedDestination` to the ARN of a writable location (either an AWS::Logs::Destination or a Kinesis Stream) on any lambda config. Documentation for [Lambda Log Subscriptions](https://nasa.github.io/cumulus/docs/additional-deployment-options/additional-lambda-logging)

  - **Configure S3 Server Access Logs**: If you are running Cumulus in an NGAP environment you may [configure S3 Server Access Logs](https://nasa.github.io/cumulus/docs/next/deployment/server_access_logging) to be delivered to a shared bucket where the Metrics Team will ingest the logs into their ELK stack. Contact the Metrics team for permission and location.

- **CUMULUS-1368** The Cumulus distribution API has been deprecated and is being replaced by ASF's Thin Egress App. By default, the distribution API will not deploy. Please follow [the instructions for deploying and configuring Thin Egress](https://nasa.github.io/cumulus/docs/deployment/thin_egress_app).

To instead continue to deploy and use the legacy Cumulus distribution app, add the following to your `config.yml`:

```yaml
deployDistributionApi: true
```

If you deploy with no distribution app your deployment will succeed but you may encounter errors in your workflows, particularly in the `MoveGranule` task.

- **CUMULUS-1418** Users who are packaging the CMA in their Lambdas outside of Cumulus may need to update their Lambda configuration. Please see `BREAKING CHANGES` below for details.

### Added

- **CUMULUS-642**
  - Adds Launchpad as an authentication option for the Cumulus API.
  - Updated deployment documentation and added [instructions to setup Cumulus API Launchpad authentication](https://wiki.earthdata.nasa.gov/display/CUMULUS/Cumulus+API+with+Launchpad+Authentication)
- **CUMULUS-1418**
  - Adds usage docs/testing of lambda layers (introduced in PR1125), updates Core example tasks to use the updated `cumulus-ecs-task` and a CMA layer instead of kes CMA injection.
  - Added Terraform module to publish CMA as layer to user account.
- **PR1125** - Adds `layers` config option to support deploying Lambdas with layers
- **PR1128** - Added `useXRay` config option to enable AWS X-Ray for Lambdas.
- **CUMULUS-1345**
  - Adds new variables to the app deployment under `cmr`.
  - `cmrEnvironment` values are `SIT`, `UAT`, or `OPS` with `UAT` as the default.
  - `cmrLimit` and `cmrPageSize` have been added as configurable options.
- **CUMULUS-1273**
  - Added lambda function EmsProductMetadataReport to generate EMS Product Metadata report
- **CUMULUS-1226**
  - Added API endpoint `elasticsearch/index-from-database` to index to an Elasticsearch index from the database for recovery purposes and `elasticsearch/indices-status` to check the status of Elasticsearch indices via the API.
- **CUMULUS-824**
  - Added new Collection parameter `reportToEms` to configure whether the collection is reported to EMS
- **CUMULUS-1357**
  - Added new BackendApi endpoint `ems` that generates EMS reports.
- **CUMULUS-1241**
  - Added information about queues with maximum execution limits defined to default workflow templates (`meta.queueExecutionLimits`)
- **CUMULUS-1311**
  - Added `@cumulus/common/message` with various message parsing/preparation helpers
- **CUMULUS-812**

  - Added support for limiting the number of concurrent executions started from a queue. [See the data cookbook](https://nasa.github.io/cumulus/docs/data-cookbooks/throttling-queued-executions) for more information.

- **CUMULUS-1337**

  - Adds `cumulus.stackName` value to the `instanceMetadata` endpoint.

- **CUMULUS-1368**

  - Added `cmrGranuleUrlType` to the `@cumulus/move-granules` task. This determines what kind of links go in the CMR files. The options are `distribution`, `s3`, or `none`, with the default being distribution. If there is no distribution API being used with Cumulus, you must set the value to `s3` or `none`.

- Added `packages/s3-replicator` Terraform module to allow same-region s3 replication to metrics bucket.

- **CUMULUS-1392**

  - Added `tf-modules/report-granules` Terraform module which processes granule ingest notifications received via SNS and stores granule data to a database. The module includes:
    - SNS topic for publishing granule ingest notifications
    - Lambda to process granule notifications and store data
    - IAM permissions for the Lambda
    - Subscription for the Lambda to the SNS topic

- **CUMULUS-1393**

  - Added `tf-modules/report-pdrs` Terraform module which processes PDR ingest notifications received via SNS and stores PDR data to a database. The module includes:
    - SNS topic for publishing PDR ingest notifications
    - Lambda to process PDR notifications and store data
    - IAM permissions for the Lambda
    - Subscription for the Lambda to the SNS topic
  - Added unit tests for `@cumulus/api/models/pdrs.createPdrFromSns()`

- **CUMULUS-1400**

  - Added `tf-modules/report-executions` Terraform module which processes workflow execution information received via SNS and stores it to a database. The module includes:
    - SNS topic for publishing execution data
    - Lambda to process and store execution data
    - IAM permissions for the Lambda
    - Subscription for the Lambda to the SNS topic
  - Added `@cumulus/common/sns-event` which contains helpers for SNS events:
    - `isSnsEvent()` returns true if event is from SNS
    - `getSnsEventMessage()` extracts and parses the message from an SNS event
    - `getSnsEventMessageObject()` extracts and parses message object from an SNS event
  - Added `@cumulus/common/cloudwatch-event` which contains helpers for Cloudwatch events:
    - `isSfExecutionEvent()` returns true if event is from Step Functions
    - `isTerminalSfStatus()` determines if a Step Function status from a Cloudwatch event is a terminal status
    - `getSfEventStatus()` gets the Step Function status from a Cloudwatch event
    - `getSfEventDetailValue()` extracts a Step Function event detail field from a Cloudwatch event
    - `getSfEventMessageObject()` extracts and parses Step Function detail object from a Cloudwatch event

- **CUMULUS-1429**

  - Added `tf-modules/data-persistence` Terraform module which includes resources for data persistence in Cumulus:
    - DynamoDB tables
    - Elasticsearch with optional support for VPC
    - Cloudwatch alarm for number of Elasticsearch nodes

- **CUMULUS-1379** CMR Launchpad Authentication
  - Added `launchpad` configuration to `@cumulus/deployment/app/config.yml`, and cloudformation templates, workflow message, lambda configuration, api endpoint configuration
  - Added `@cumulus/common/LaunchpadToken` and `@cumulus/common/launchpad` to provide methods to get token and validate token
  - Updated lambdas to use Launchpad token for CMR actions (ingest and delete granules)
  - Updated deployment documentation and added [instructions to setup CMR client for Launchpad authentication](https://wiki.earthdata.nasa.gov/display/CUMULUS/CMR+Launchpad+Authentication)

## Changed

- **CUMULUS-1232**

  - Added retries to update `@cumulus/cmr-client` `updateToken()`

- **CUMULUS-1245 CUMULUS-795**

  - Added additional `ems` configuration parameters for sending the ingest reports to EMS
  - Added functionality to send daily ingest reports to EMS

- **CUMULUS-1241**

  - Removed the concept of "priority levels" and added ability to define a number of maximum concurrent executions per SQS queue
  - Changed mapping of Cumulus message properties for the `sqs2sfThrottle` lambda:
    - Queue name is read from `cumulus_meta.queueName`
    - Maximum executions for the queue is read from `meta.queueExecutionLimits[queueName]`, where `queueName` is `cumulus_meta.queueName`
  - Changed `sfSemaphoreDown` lambda to only attempt decrementing semaphores when:
    - the message is for a completed/failed/aborted/timed out workflow AND
    - `cumulus_meta.queueName` exists on the Cumulus message AND
    - An entry for the queue name (`cumulus_meta.queueName`) exists in the the object `meta.queueExecutionLimits` on the Cumulus message

- **CUMULUS-1338**

  - Updated `sfSemaphoreDown` lambda to be triggered via AWS Step Function Cloudwatch events instead of subscription to `sfTracker` SNS topic

- **CUMULUS-1311**

  - Updated `@cumulus/queue-granules` to set `cumulus_meta.queueName` for queued execution messages
  - Updated `@cumulus/queue-pdrs` to set `cumulus_meta.queueName` for queued execution messages
  - Updated `sqs2sfThrottle` lambda to immediately decrement queue semaphore value if dispatching Step Function execution throws an error

- **CUMULUS-1362**

  - Granule `processingStartTime` and `processingEndTime` will be set to the execution start time and end time respectively when there is no sync granule or post to cmr task present in the workflow

- **CUMULUS-1400**
  - Deprecated `@cumulus/ingest/aws/getExecutionArn`. Use `@cumulus/common/aws/getExecutionArn` instead.

### Fixed

- **CUMULUS-1439**

  - Fix bug with rule.logEventArn deletion on Kinesis rule update and fix unit test to verify

- **CUMULUS-796**

  - Added production information (collection ShortName and Version, granuleId) to EMS distribution report
  - Added functionality to send daily distribution reports to EMS

- **CUMULUS-1319**

  - Fixed a bug where granule ingest times were not being stored to the database

- **CUMULUS-1356**

  - The `Collection` model's `delete` method now _removes_ the specified item
    from the collection config store that was inserted by the `create` method.
    Previously, this behavior was missing.

- **CUMULUS-1374**
  - Addressed audit concerns (https://www.npmjs.com/advisories/782) in api package

### BREAKING CHANGES

### Changed

- **CUMULUS-1418**
  - Adding a default `cmaDir` key to configuration will cause `CUMULUS_MESSAGE_ADAPTER_DIR` to be set by default to `/opt` for any Lambda not setting `useCma` to true, or explicitly setting the CMA environment variable. In lambdas that package the CMA independently of the Cumulus packaging. Lambdas manually packaging the CMA should have their Lambda configuration updated to set the CMA path, or alternately if not using the CMA as a Lambda layer in this deployment set `cmaDir` to `./cumulus-message-adapter`.

### Removed

- **CUMULUS-1337**

  - Removes the S3 Access Metrics package added in CUMULUS-799

- **PR1130**
  - Removed code deprecated since v1.11.1:
    - Removed `@cumulus/common/step-functions`. Use `@cumulus/common/StepFunctions` instead.
    - Removed `@cumulus/api/lib/testUtils.fakeFilesFactory`. Use `@cumulus/api/lib/testUtils.fakeFileFactory` instead.
    - Removed `@cumulus/cmrjs/cmr` functions: `searchConcept`, `ingestConcept`, `deleteConcept`. Use the functions in `@cumulus/cmr-client` instead.
    - Removed `@cumulus/ingest/aws.getExecutionHistory`. Use `@cumulus/common/StepFunctions.getExecutionHistory` instead.

## [v1.13.5] - 2019-08-29 - [BACKPORT]

### Fixed

- **CUMULUS-1455** - CMR token links updated to point to CMR legacy services rather than echo

## [v1.13.4] - 2019-07-29

- **CUMULUS-1411** - Fix deployment issue when using a template override

## [v1.13.3] - 2019-07-26

- **CUMULUS-1345** Full backport of CUMULUS-1345 features - Adds new variables to the app deployment under `cmr`.
  - `cmrEnvironment` values are `SIT`, `UAT`, or `OPS` with `UAT` as the default.
  - `cmrLimit` and `cmrPageSize` have been added as configurable options.

## [v1.13.2] - 2019-07-25

- Re-release of v1.13.1 to fix broken npm packages.

## [v1.13.1] - 2019-07-22

- **CUMULUS-1374** - Resolve audit compliance with lodash version for api package subdependency
- **CUMULUS-1412** - Resolve audit compliance with googleapi package
- **CUMULUS-1345** - Backported CMR environment setting in getUrl to address immediate user need. CMR_ENVIRONMENT can now be used to set the CMR environment to OPS/SIT

## [v1.13.0] - 2019-5-20

### PLEASE NOTE

**CUMULUS-802** added some additional IAM permissions to support ECS autoscaling, so **you will have to redeploy your IAM stack.**
As a result of the changes for **CUMULUS-1193**, **CUMULUS-1264**, and **CUMULUS-1310**, **you must delete your existing stacks (except IAM) before deploying this version of Cumulus.**
If running Cumulus within a VPC and extended downtime is acceptable, we recommend doing this at the end of the day to allow AWS backend resources and network interfaces to be cleaned up overnight.

### BREAKING CHANGES

- **CUMULUS-1228**

  - The default AMI used by ECS instances is now an NGAP-compliant AMI. This
    will be a breaking change for non-NGAP deployments. If you do not deploy to
    NGAP, you will need to find the AMI ID of the
    [most recent Amazon ECS-optimized AMI](https://docs.aws.amazon.com/AmazonECS/latest/developerguide/ecs-optimized_AMI.html),
    and set the `ecs.amiid` property in your config. Instructions for finding
    the most recent NGAP AMI can be found using
    [these instructions](https://wiki.earthdata.nasa.gov/display/ESKB/Select+an+NGAP+Created+AMI).

- **CUMULUS-1310**

  - Database resources (DynamoDB, ElasticSearch) have been moved to an independent `db` stack.
    Migrations for this version will need to be user-managed. (e.g. [elasticsearch](https://docs.aws.amazon.com/elasticsearch-service/latest/developerguide/es-version-migration.html#snapshot-based-migration) and [dynamoDB](https://docs.aws.amazon.com/datapipeline/latest/DeveloperGuide/dp-template-exports3toddb.html)).
    Order of stack deployment is `iam` -> `db` -> `app`.
  - All stacks can now be deployed using a single `config.yml` file, i.e.: `kes cf deploy --kes-folder app --template node_modules/@cumulus/deployment/[iam|db|app] [...]`
    Backwards-compatible. For development, please re-run `npm run bootstrap` to build new `kes` overrides.
    Deployment docs have been updated to show how to deploy a single-config Cumulus instance.
  - `params` have been moved: Nest `params` fields under `app`, `db` or `iam` to override all Parameters for a particular stack's cloudformation template. Backwards-compatible with multi-config setups.
  - `stackName` and `stackNameNoDash` have been retired. Use `prefix` and `prefixNoDash` instead.
  - The `iams` section in `app/config.yml` IAM roles has been deprecated as a user-facing parameter,
    _unless_ your IAM role ARNs do not match the convention shown in `@cumulus/deployment/app/config.yml`
  - The `vpc.securityGroup` will need to be set with a pre-existing security group ID to use Cumulus in a VPC. Must allow inbound HTTP(S) (Port 443).

- **CUMULUS-1212**

  - `@cumulus/post-to-cmr` will now fail if any granules being processed are missing a metadata file. You can set the new config option `skipMetaCheck` to `true` to pass post-to-cmr without a metadata file.

- **CUMULUS-1232**

  - `@cumulus/sync-granule` will no longer silently pass if no checksum data is provided. It will use input
    from the granule object to:
    - Verify checksum if `checksumType` and `checksumValue` are in the file record OR a checksum file is provided
      (throws `InvalidChecksum` on fail), else log warning that no checksum is available.
    - Then, verify synced S3 file size if `file.size` is in the file record (throws `UnexpectedFileSize` on fail),
      else log warning that no file size is available.
    - Pass the step.

- **CUMULUS-1264**

  - The Cloudformation templating and deployment configuration has been substantially refactored.
    - `CumulusApiDefault` nested stack resource has been renamed to `CumulusApiDistribution`
    - `CumulusApiV1` nested stack resource has been renamed to `CumulusApiBackend`
  - The `urs: true` config option for when defining your lambdas (e.g. in `lambdas.yml`) has been deprecated. There are two new options to replace it:
    - `urs_redirect: 'token'`: This will expose a `TOKEN_REDIRECT_ENDPOINT` environment variable to your lambda that references the `/token` endpoint on the Cumulus backend API
    - `urs_redirect: 'distribution'`: This will expose a `DISTRIBUTION_REDIRECT_ENDPOINT` environment variable to your lambda that references the `/redirect` endpoint on the Cumulus distribution API

- **CUMULUS-1193**

  - The elasticsearch instance is moved behind the VPC.
  - Your account will need an Elasticsearch Service Linked role. This is a one-time setup for the account. You can follow the instructions to use the AWS console or AWS CLI [here](https://docs.aws.amazon.com/IAM/latest/UserGuide/using-service-linked-roles.html) or use the following AWS CLI command: `aws iam create-service-linked-role --aws-service-name es.amazonaws.com`

- **CUMULUS-802**

  - ECS `maxInstances` must be greater than `minInstances`. If you use defaults, no change is required.

- **CUMULUS-1269**
  - Brought Cumulus data models in line with CNM JSON schema:
    - Renamed file object `fileType` field to `type`
    - Renamed file object `fileSize` field to `size`
    - Renamed file object `checksumValue` field to `checksum` where not already done.
    - Added `ancillary` and `linkage` type support to file objects.

### Added

- **CUMULUS-799**

  - Added an S3 Access Metrics package which will take S3 Server Access Logs and
    write access metrics to CloudWatch

- **CUMULUS-1242** - Added `sqs2sfThrottle` lambda. The lambda reads SQS messages for queued executions and uses semaphores to only start new executions if the maximum number of executions defined for the priority key (`cumulus_meta.priorityKey`) has not been reached. Any SQS messages that are read but not used to start executions remain in the queue.

- **CUMULUS-1240**

  - Added `sfSemaphoreDown` lambda. This lambda receives SNS messages and for each message it decrements the semaphore used to track the number of running executions if:
    - the message is for a completed/failed workflow AND
    - the message contains a level of priority (`cumulus_meta.priorityKey`)
  - Added `sfSemaphoreDown` lambda as a subscriber to the `sfTracker` SNS topic

- **CUMULUS-1265**

  - Added `apiConfigs` configuration option to configure API Gateway to be private
  - All internal lambdas configured to run inside the VPC by default
  - Removed references to `NoVpc` lambdas from documentation and `example` folder.

- **CUMULUS-802**
  - Adds autoscaling of ECS clusters
  - Adds autoscaling of ECS services that are handling StepFunction activities

## Changed

- Updated `@cumulus/ingest/http/httpMixin.list()` to trim trailing spaces on discovered filenames

- **CUMULUS-1310**

  - Database resources (DynamoDB, ElasticSearch) have been moved to an independent `db` stack.
    This will enable future updates to avoid affecting database resources or requiring migrations.
    Migrations for this version will need to be user-managed.
    (e.g. [elasticsearch](https://docs.aws.amazon.com/elasticsearch-service/latest/developerguide/es-version-migration.html#snapshot-based-migration) and [dynamoDB](https://docs.aws.amazon.com/datapipeline/latest/DeveloperGuide/dp-template-exports3toddb.html)).
    Order of stack deployment is `iam` -> `db` -> `app`.
  - All stacks can now be deployed using a single `config.yml` file, i.e.: `kes cf deploy --kes-folder app --template node_modules/@cumulus/deployment/[iam|db|app] [...]`
    Backwards-compatible. Please re-run `npm run bootstrap` to build new `kes` overrides.
    Deployment docs have been updated to show how to deploy a single-config Cumulus instance.
  - `params` fields should now be nested under the stack key (i.e. `app`, `db` or `iam`) to provide Parameters for a particular stack's cloudformation template,
    for use with single-config instances. Keys _must_ match the name of the deployment package folder (`app`, `db`, or `iam`).
    Backwards-compatible with multi-config setups.
  - `stackName` and `stackNameNoDash` have been retired as user-facing config parameters. Use `prefix` and `prefixNoDash` instead.
    This will be used to create stack names for all stacks in a single-config use case.
    `stackName` may still be used as an override in multi-config usage, although this is discouraged.
    Warning: overriding the `db` stack's `stackName` will require you to set `dbStackName` in your `app/config.yml`.
    This parameter is required to fetch outputs from the `db` stack to reference in the `app` stack.
  - The `iams` section in `app/config.yml` IAM roles has been retired as a user-facing parameter,
    _unless_ your IAM role ARNs do not match the convention shown in `@cumulus/deployment/app/config.yml`
    In that case, overriding `iams` in your own config is recommended.
  - `iam` and `db` `cloudformation.yml` file names will have respective prefixes (e.g `iam.cloudformation.yml`).
  - Cumulus will now only attempt to create reconciliation reports for buckets of the `private`, `public` and `protected` types.
  - Cumulus will no longer set up its own security group.
    To pass a pre-existing security group for in-VPC deployments as a parameter to the Cumulus template, populate `vpc.securityGroup` in `config.yml`.
    This security group must allow inbound HTTP(S) traffic (Port 443). SSH traffic (Port 22) must be permitted for SSH access to ECS instances.
  - Deployment docs have been updated with examples for the new deployment model.

- **CUMULUS-1236**

  - Moves access to public files behind the distribution endpoint. Authentication is not required, but direct http access has been disallowed.

- **CUMULUS-1223**

  - Adds unauthenticated access for public bucket files to the Distribution API. Public files should be requested the same way as protected files, but for public files a redirect to a self-signed S3 URL will happen without requiring authentication with Earthdata login.

- **CUMULUS-1232**

  - Unifies duplicate handling in `ingest/granule.handleDuplicateFile` for maintainability.
  - Changed `ingest/granule.ingestFile` and `move-granules/index.moveFileRequest` to use new function.
  - Moved file versioning code to `ingest/granule.moveGranuleFileWithVersioning`
  - `ingest/granule.verifyFile` now also tests `file.size` for verification if it is in the file record and throws
    `UnexpectedFileSize` error for file size not matching input.
  - `ingest/granule.verifyFile` logs warnings if checksum and/or file size are not available.

- **CUMULUS-1193**

  - Moved reindex CLI functionality to an API endpoint. See [API docs](https://nasa.github.io/cumulus-api/#elasticsearch-1)

- **CUMULUS-1207**
  - No longer disable lambda event source mappings when disabling a rule

### Fixed

- Updated Lerna publish script so that published Cumulus packages will pin their dependencies on other Cumulus packages to exact versions (e.g. `1.12.1` instead of `^1.12.1`)

- **CUMULUS-1203**

  - Fixes IAM template's use of intrinsic functions such that IAM template overrides now work with kes

- **CUMULUS-1268**
  - Deployment will not fail if there are no ES alarms or ECS services

## [v1.12.1] - 2019-4-8

## [v1.12.0] - 2019-4-4

Note: There was an issue publishing 1.12.0. Upgrade to 1.12.1.

### BREAKING CHANGES

- **CUMULUS-1139**

  - `granule.applyWorkflow` uses the new-style granule record as input to workflows.

- **CUMULUS-1171**

  - Fixed provider handling in the API to make it consistent between protocols.
    NOTE: This is a breaking change. When applying this upgrade, users will need to:
    1. Disable all workflow rules
    2. Update any `http` or `https` providers so that the host field only
       contains a valid hostname or IP address, and the port field contains the
       provider port.
    3. Perform the deployment
    4. Re-enable workflow rules

- **CUMULUS-1176**:

  - `@cumulus/move-granules` input expectations have changed. `@cumulus/files-to-granules` is a new intermediate task to perform input translation in the old style.
    See the Added and Changed sections of this release changelog for more information.

- **CUMULUS-670**

  - The behavior of ParsePDR and related code has changed in this release. PDRs with FILE_TYPEs that do not conform to the PDR ICD (+ TGZ) (https://cdn.earthdata.nasa.gov/conduit/upload/6376/ESDS-RFC-030v1.0.pdf) will fail to parse.

- **CUMULUS-1208**
  - The granule object input to `@cumulus/queue-granules` will now be added to ingest workflow messages **as is**. In practice, this means that if you are using `@cumulus/queue-granules` to trigger ingest workflows and your granule objects input have invalid properties, then your ingest workflows will fail due to schema validation errors.

### Added

- **CUMULUS-777**
  - Added new cookbook entry on configuring Cumulus to track ancillary files.
- **CUMULUS-1183**
  - Kes overrides will now abort with a warning if a workflow step is configured without a corresponding
    lambda configuration
- **CUMULUS-1223**

  - Adds convenience function `@cumulus/common/bucketsConfigJsonObject` for fetching stack's bucket configuration as an object.

- **CUMULUS-853**
  - Updated FakeProcessing example lambda to include option to generate fake browse
  - Added feature documentation for ancillary metadata export, a new cookbook entry describing a workflow with ancillary metadata generation(browse), and related task definition documentation
- **CUMULUS-805**
  - Added a CloudWatch alarm to check running ElasticSearch instances, and a CloudWatch dashboard to view the health of ElasticSearch
  - Specify `AWS_REGION` in `.env` to be used by deployment script
- **CUMULUS-803**
  - Added CloudWatch alarms to check running tasks of each ECS service, and add the alarms to CloudWatch dashboard
- **CUMULUS-670**
  - Added Ancillary Metadata Export feature (see https://nasa.github.io/cumulus/docs/features/ancillary_metadata for more information)
  - Added new Collection file parameter "fileType" that allows configuration of workflow granule file fileType
- **CUMULUS-1184** - Added kes logging output to ensure we always see the state machine reference before failures due to configuration
- **CUMULUS-1105** - Added a dashboard endpoint to serve the dashboard from an S3 bucket
- **CUMULUS-1199** - Moves `s3credentials` endpoint from the backend to the distribution API.
- **CUMULUS-666**
  - Added `@api/endpoints/s3credentials` to allow EarthData Login authorized users to retrieve temporary security credentials for same-region direct S3 access.
- **CUMULUS-671**
  - Added `@packages/integration-tests/api/distribution/getDistributionApiS3SignedUrl()` to return the S3 signed URL for a file protected by the distribution API
- **CUMULUS-672**
  - Added `cmrMetadataFormat` and `cmrConceptId` to output for individual granules from `@cumulus/post-to-cmr`. `cmrMetadataFormat` will be read from the `cmrMetadataFormat` generated for each granule in `@cumulus/cmrjs/publish2CMR()`
  - Added helpers to `@packages/integration-tests/api/distribution`:
    - `getDistributionApiFileStream()` returns a stream to download files protected by the distribution API
    - `getDistributionFileUrl()` constructs URLs for requesting files from the distribution API
- **CUMULUS-1185** `@cumulus/api/models/Granule.removeGranuleFromCmrByGranule` to replace `@cumulus/api/models/Granule.removeGranuleFromCmr` and use the Granule UR from the CMR metadata to remove the granule from CMR

- **CUMULUS-1101**

  - Added new `@cumulus/checksum` package. This package provides functions to calculate and validate checksums.
  - Added new checksumming functions to `@cumulus/common/aws`: `calculateS3ObjectChecksum` and `validateS3ObjectChecksum`, which depend on the `checksum` package.

- CUMULUS-1171

  - Added `@cumulus/common` API documentation to `packages/common/docs/API.md`
  - Added an `npm run build-docs` task to `@cumulus/common`
  - Added `@cumulus/common/string#isValidHostname()`
  - Added `@cumulus/common/string#match()`
  - Added `@cumulus/common/string#matches()`
  - Added `@cumulus/common/string#toLower()`
  - Added `@cumulus/common/string#toUpper()`
  - Added `@cumulus/common/URLUtils#buildURL()`
  - Added `@cumulus/common/util#isNil()`
  - Added `@cumulus/common/util#isNull()`
  - Added `@cumulus/common/util#isUndefined()`
  - Added `@cumulus/common/util#negate()`

- **CUMULUS-1176**

  - Added new `@cumulus/files-to-granules` task to handle converting file array output from `cumulus-process` tasks into granule objects.
    Allows simplification of `@cumulus/move-granules` and `@cumulus/post-to-cmr`, see Changed section for more details.

- CUMULUS-1151 Compare the granule holdings in CMR with Cumulus' internal data store
- CUMULUS-1152 Compare the granule file holdings in CMR with Cumulus' internal data store

### Changed

- **CUMULUS-1216** - Updated `@cumulus/ingest/granule/ingestFile` to download files to expected staging location.
- **CUMULUS-1208** - Updated `@cumulus/ingest/queue/enqueueGranuleIngestMessage()` to not transform granule object passed to it when building an ingest message
- **CUMULUS-1198** - `@cumulus/ingest` no longer enforces any expectations about whether `provider_path` contains a leading slash or not.
- **CUMULUS-1170**
  - Update scripts and docs to use `npm` instead of `yarn`
  - Use `package-lock.json` files to ensure matching versions of npm packages
  - Update CI builds to use `npm ci` instead of `npm install`
- **CUMULUS-670**
  - Updated ParsePDR task to read standard PDR types+ (+ tgz as an external customer requirement) and add a fileType to granule-files on Granule discovery
  - Updated ParsePDR to fail if unrecognized type is used
  - Updated all relevant task schemas to include granule->files->filetype as a string value
  - Updated tests/test fixtures to include the fileType in the step function/task inputs and output validations as needed
  - Updated MoveGranules task to handle incoming configuration with new "fileType" values and to add them as appropriate to the lambda output.
  - Updated DiscoverGranules step/related workflows to read new Collection file parameter fileType that will map a discovered file to a workflow fileType
  - Updated CNM parser to add the fileType to the defined granule file fileType on ingest and updated integration tests to verify/validate that behavior
  - Updated generateEcho10XMLString in cmr-utils.js to use a map/related library to ensure order as CMR requires ordering for their online resources.
  - Updated post-to-cmr task to appropriately export CNM filetypes to CMR in echo10/UMM exports
- **CUMULUS-1139** - Granules stored in the API contain a `files` property. That schema has been greatly
  simplified and now better matches the CNM format.
  - The `name` property has been renamed to `fileName`.
  - The `filepath` property has been renamed to `key`.
  - The `checksumValue` property has been renamed to `checksum`.
  - The `path` property has been removed.
  - The `url_path` property has been removed.
  - The `filename` property (which contained an `s3://` URL) has been removed, and the `bucket`
    and `key` properties should be used instead. Any requests sent to the API containing a `granule.files[].filename`
    property will be rejected, and any responses coming back from the API will not contain that
    `filename` property.
  - A `source` property has been added, which is a URL indicating the original source of the file.
  - `@cumulus/ingest/granule.moveGranuleFiles()` no longer includes a `filename` field in its
    output. The `bucket` and `key` fields should be used instead.
- **CUMULUS-672**

  - Changed `@cumulus/integration-tests/api/EarthdataLogin.getEarthdataLoginRedirectResponse` to `@cumulus/integration-tests/api/EarthdataLogin.getEarthdataAccessToken`. The new function returns an access response from Earthdata login, if successful.
  - `@cumulus/integration-tests/cmr/getOnlineResources` now accepts an object of options, including `cmrMetadataFormat`. Based on the `cmrMetadataFormat`, the function will correctly retrieve the online resources for each metadata format (ECHO10, UMM-G)

- **CUMULUS-1101**

  - Moved `@cumulus/common/file/getFileChecksumFromStream` into `@cumulus/checksum`, and renamed it to `generateChecksumFromStream`.
    This is a breaking change for users relying on `@cumulus/common/file/getFileChecksumFromStream`.
  - Refactored `@cumulus/ingest/Granule` to depend on new `common/aws` checksum functions and remove significantly present checksumming code.
    - Deprecated `@cumulus/ingest/granule.validateChecksum`. Replaced with `@cumulus/ingest/granule.verifyFile`.
    - Renamed `granule.getChecksumFromFile` to `granule.retrieveSuppliedFileChecksumInformation` to be more accurate.
  - Deprecated `@cumulus/common/aws.checksumS3Objects`. Use `@cumulus/common/aws.calculateS3ObjectChecksum` instead.

- CUMULUS-1171

  - Fixed provider handling in the API to make it consistent between protocols.
    Before this change, FTP providers were configured using the `host` and
    `port` properties. HTTP providers ignored `port` and `protocol`, and stored
    an entire URL in the `host` property. Updated the API to only accept valid
    hostnames or IP addresses in the `provider.host` field. Updated ingest code
    to properly build HTTP and HTTPS URLs from `provider.protocol`,
    `provider.host`, and `provider.port`.
  - The default provider port was being set to 21, no matter what protocol was
    being used. Removed that default.

- **CUMULUS-1176**

  - `@cumulus/move-granules` breaking change:
    Input to `move-granules` is now expected to be in the form of a granules object (i.e. `{ granules: [ { ... }, { ... } ] }`);
    For backwards compatibility with array-of-files outputs from processing steps, use the new `@cumulus/files-to-granules` task as an intermediate step.
    This task will perform the input translation. This change allows `move-granules` to be simpler and behave more predictably.
    `config.granuleIdExtraction` and `config.input_granules` are no longer needed/used by `move-granules`.
  - `@cumulus/post-to-cmr`: `config.granuleIdExtraction` is no longer needed/used by `post-to-cmr`.

- CUMULUS-1174
  - Better error message and stacktrace for S3KeyPairProvider error reporting.

### Fixed

- **CUMULUS-1218** Reconciliation report will now scan only completed granules.
- `@cumulus/api` files and granules were not getting indexed correctly because files indexing was failing in `db-indexer`
- `@cumulus/deployment` A bug in the Cloudformation template was preventing the API from being able to be launched in a VPC, updated the IAM template to give the permissions to be able to run the API in a VPC

### Deprecated

- `@cumulus/api/models/Granule.removeGranuleFromCmr`, instead use `@cumulus/api/models/Granule.removeGranuleFromCmrByGranule`
- `@cumulus/ingest/granule.validateChecksum`, instead use `@cumulus/ingest/granule.verifyFile`
- `@cumulus/common/aws.checksumS3Objects`, instead use `@cumulus/common/aws.calculateS3ObjectChecksum`
- `@cumulus/cmrjs`: `getGranuleId` and `getCmrFiles` are deprecated due to changes in input handling.

## [v1.11.3] - 2019-3-5

### Added

- **CUMULUS-1187** - Added `@cumulus/ingest/granule/duplicateHandlingType()` to determine how duplicate files should be handled in an ingest workflow

### Fixed

- **CUMULUS-1187** - workflows not respecting the duplicate handling value specified in the collection
- Removed refreshToken schema requirement for OAuth

## [v1.11.2] - 2019-2-15

### Added

- CUMULUS-1169
  - Added a `@cumulus/common/StepFunctions` module. It contains functions for querying the AWS
    StepFunctions API. These functions have the ability to retry when a ThrottlingException occurs.
  - Added `@cumulus/common/aws.retryOnThrottlingException()`, which will wrap a function in code to
    retry on ThrottlingExceptions.
  - Added `@cumulus/common/test-utils.throttleOnce()`, which will cause a function to return a
    ThrottlingException the first time it is called, then return its normal result after that.
- CUMULUS-1103 Compare the collection holdings in CMR with Cumulus' internal data store
- CUMULUS-1099 Add support for UMMG JSON metadata versions > 1.4.
  - If a version is found in the metadata object, that version is used for processing and publishing to CMR otherwise, version 1.4 is assumed.
- CUMULUS-678
  - Added support for UMMG json v1.4 metadata files.
    `reconcileCMRMetadata` added to `@cumulus/cmrjs` to update metadata record with new file locations.
    `@cumulus/common/errors` adds two new error types `CMRMetaFileNotFound` and `InvalidArgument`.
    `@cumulus/common/test-utils` adds new function `randomId` to create a random string with id to help in debugging.
    `@cumulus/common/BucketsConfig` adds a new helper class `BucketsConfig` for working with bucket stack configuration and bucket names.
    `@cumulus/common/aws` adds new function `s3PutObjectTagging` as a convenience for the aws [s3().putObjectTagging](https://docs.aws.amazon.com/AWSJavaScriptSDK/latest/AWS/S3.html#putObjectTagging-property) function.
    `@cumulus/cmrjs` Adds: - `isCMRFile` - Identify an echo10(xml) or UMMG(json) metadata file. - `metadataObjectFromCMRFile` Read and parse CMR XML file from s3. - `updateCMRMetadata` Modify a cmr metadata (xml/json) file with updated information. - `publish2CMR` Posts XML or UMMG CMR data to CMR service. - `reconcileCMRMetadata` Reconciles cmr metadata file after a file moves.
- Adds some ECS and other permissions to StepRole to enable running ECS tasks from a workflow
- Added Apache logs to cumulus api and distribution lambdas
- **CUMULUS-1119** - Added `@cumulus/integration-tests/api/EarthdataLogin.getEarthdataLoginRedirectResponse` helper for integration tests to handle login with Earthdata and to return response from redirect to Cumulus API
- **CUMULUS-673** Added `@cumulus/common/file/getFileChecksumFromStream` to get file checksum from a readable stream

### Fixed

- CUMULUS-1123
  - Cloudformation template overrides now work as expected

### Changed

- CUMULUS-1169
  - Deprecated the `@cumulus/common/step-functions` module.
  - Updated code that queries the StepFunctions API to use the retry-enabled functions from
    `@cumulus/common/StepFunctions`
- CUMULUS-1121
  - Schema validation is now strongly enforced when writing to the database.
    Additional properties are not allowed and will result in a validation error.
- CUMULUS-678
  `tasks/move-granules` simplified and refactored to use functionality from cmrjs.
  `ingest/granules.moveGranuleFiles` now just moves granule files and returns a list of the updated files. Updating metadata now handled by `@cumulus/cmrjs/reconcileCMRMetadata`.
  `move-granules.updateGranuleMetadata` refactored and bugs fixed in the case of a file matching multiple collection.files.regexps.
  `getCmrXmlFiles` simplified and now only returns an object with the cmrfilename and the granuleId.
  `@cumulus/test-processing` - test processing task updated to generate UMM-G metadata

- CUMULUS-1043

  - `@cumulus/api` now uses [express](http://expressjs.com/) as the API engine.
  - All `@cumulus/api` endpoints on ApiGateway are consolidated to a single endpoint the uses `{proxy+}` definition.
  - All files under `packages/api/endpoints` along with associated tests are updated to support express's request and response objects.
  - Replaced environment variables `internal`, `bucket` and `systemBucket` with `system_bucket`.
  - Update `@cumulus/integration-tests` to work with updated cumulus-api express endpoints

- `@cumulus/integration-tests` - `buildAndExecuteWorkflow` and `buildWorkflow` updated to take a `meta` param to allow for additional fields to be added to the workflow `meta`

- **CUMULUS-1049** Updated `Retrieve Execution Status API` in `@cumulus/api`: If the execution doesn't exist in Step Function API, Cumulus API returns the execution status information from the database.

- **CUMULUS-1119**
  - Renamed `DISTRIBUTION_URL` environment variable to `DISTRIBUTION_ENDPOINT`
  - Renamed `DEPLOYMENT_ENDPOINT` environment variable to `DISTRIBUTION_REDIRECT_ENDPOINT`
  - Renamed `API_ENDPOINT` environment variable to `TOKEN_REDIRECT_ENDPOINT`

### Removed

- Functions deprecated before 1.11.0:
  - @cumulus/api/models/base: static Manager.createTable() and static Manager.deleteTable()
  - @cumulus/ingest/aws/S3
  - @cumulus/ingest/aws/StepFunction.getExecution()
  - @cumulus/ingest/aws/StepFunction.pullEvent()
  - @cumulus/ingest/consumer.Consume
  - @cumulus/ingest/granule/Ingest.getBucket()

### Deprecated

`@cmrjs/ingestConcept`, instead use the CMR object methods. `@cmrjs/CMR.ingestGranule` or `@cmrjs/CMR.ingestCollection`
`@cmrjs/searchConcept`, instead use the CMR object methods. `@cmrjs/CMR.searchGranules` or `@cmrjs/CMR.searchCollections`
`@cmrjs/deleteConcept`, instead use the CMR object methods. `@cmrjs/CMR.deleteGranule` or `@cmrjs/CMR.deleteCollection`

## [v1.11.1] - 2018-12-18

**Please Note**

- Ensure your `app/config.yml` has a `clientId` specified in the `cmr` section. This will allow CMR to identify your requests for better support and metrics.
  - For an example, please see [the example config](https://github.com/nasa/cumulus/blob/1c7e2bf41b75da9f87004c4e40fbcf0f39f56794/example/app/config.yml#L128).

### Added

- Added a `/tokenDelete` endpoint in `@cumulus/api` to delete access token records

### Changed

- CUMULUS-678
  `@cumulus/ingest/crypto` moved and renamed to `@cumulus/common/key-pair-provider`
  `@cumulus/ingest/aws` function: `KMSDecryptionFailed` and class: `KMS` extracted and moved to `@cumulus/common` and `KMS` is exported as `KMSProvider` from `@cumulus/common/key-pair-provider`
  `@cumulus/ingest/granule` functions: `publish`, `getGranuleId`, `getXMLMetadataAsString`, `getMetadataBodyAndTags`, `parseXmlString`, `getCmrXMLFiles`, `postS3Object`, `contructOnlineAccessUrls`, `updateMetadata`, extracted and moved to `@cumulus/cmrjs`
  `getGranuleId`, `getCmrXMLFiles`, `publish`, `updateMetadata` removed from `@cumulus/ingest/granule` and added to `@cumulus/cmrjs`;
  `updateMetadata` renamed `updateCMRMetadata`.
  `@cumulus/ingest` test files renamed.
- **CUMULUS-1070**
  - Add `'Client-Id'` header to all `@cumulus/cmrjs` requests (made via `searchConcept`, `ingestConcept`, and `deleteConcept`).
  - Updated `cumulus/example/app/config.yml` entry for `cmr.clientId` to use stackName for easier CMR-side identification.

## [v1.11.0] - 2018-11-30

**Please Note**

- Redeploy IAM roles:
  - CUMULUS-817 includes a migration that requires reconfiguration/redeployment of IAM roles. Please see the [upgrade instructions](https://nasa.github.io/cumulus/docs/upgrade/1.11.0) for more information.
  - CUMULUS-977 includes a few new SNS-related permissions added to the IAM roles that will require redeployment of IAM roles.
- `cumulus-message-adapter` v1.0.13+ is required for `@cumulus/api` granule reingest API to work properly. The latest version should be downloaded automatically by kes.
- A `TOKEN_SECRET` value (preferably 256-bit for security) must be added to `.env` to securely sign JWTs used for authorization in `@cumulus/api`

### Changed

- **CUUMULUS-1000** - Distribution endpoint now persists logins, instead of
  redirecting to Earthdata Login on every request
- **CUMULUS-783 CUMULUS-790** - Updated `@cumulus/sync-granule` and `@cumulus/move-granules` tasks to always overwrite existing files for manually-triggered reingest.
- **CUMULUS-906** - Updated `@cumulus/api` granule reingest API to
  - add `reingestGranule: true` and `forceDuplicateOverwrite: true` to Cumulus message `cumulus_meta.cumulus_context` field to indicate that the workflow is a manually triggered re-ingest.
  - return warning message to operator when duplicateHandling is not `replace`
  - `cumulus-message-adapter` v1.0.13+ is required.
- **CUMULUS-793** - Updated the granule move PUT request in `@cumulus/api` to reject the move with a 409 status code if one or more of the files already exist at the destination location
- Updated `@cumulus/helloworld` to use S3 to store state for pass on retry tests
- Updated `@cumulus/ingest`:
  - [Required for MAAP] `http.js#list` will now find links with a trailing whitespace
  - Removed code from `granule.js` which looked for files in S3 using `{ Bucket: discoveredFile.bucket, Key: discoveredFile.name }`. This is obsolete since `@cumulus/ingest` uses a `file-staging` and `constructCollectionId()` directory prefixes by default.
- **CUMULUS-989**
  - Updated `@cumulus/api` to use [JWT (JSON Web Token)](https://jwt.io/introduction/) as the transport format for API authorization tokens and to use JWT verification in the request authorization
  - Updated `/token` endpoint in `@cumulus/api` to return tokens as JWTs
  - Added a `/refresh` endpoint in `@cumulus/api` to request new access tokens from the OAuth provider using the refresh token
  - Added `refreshAccessToken` to `@cumulus/api/lib/EarthdataLogin` to manage refresh token requests with the Earthdata OAuth provider

### Added

- **CUMULUS-1050**
  - Separated configuration flags for originalPayload/finalPayload cleanup such that they can be set to different retention times
- **CUMULUS-798**
  - Added daily Executions cleanup CloudWatch event that triggers cleanExecutions lambda
  - Added cleanExecutions lambda that removes finalPayload/originalPayload field entries for records older than configured timeout value (execution_payload_retention_period), with a default of 30 days
- **CUMULUS-815/816**
  - Added 'originalPayload' and 'finalPayload' fields to Executions table
  - Updated Execution model to populate originalPayload with the execution payload on record creation
  - Updated Execution model code to populate finalPayload field with the execution payload on execution completion
  - Execution API now exposes the above fields
- **CUMULUS-977**
  - Rename `kinesisConsumer` to `messageConsumer` as it handles both Kinesis streams and SNS topics as of this version.
  - Add `sns`-type rule support. These rules create a subscription between an SNS topic and the `messageConsumer`.
    When a message is received, `messageConsumer` is triggered and passes the SNS message (JSON format expected) in
    its entirety to the workflow in the `payload` field of the Cumulus message. For more information on sns-type rules,
    see the [documentation](https://nasa.github.io/cumulus/docs/data-cookbooks/setup#rules).
- **CUMULUS-975**
  - Add `KinesisInboundEventLogger` and `KinesisOutboundEventLogger` API lambdas. These lambdas
    are utilized to dump incoming and outgoing ingest workflow kinesis streams
    to cloudwatch for analytics in case of AWS/stream failure.
  - Update rules model to allow tracking of log_event ARNs related to
    Rule event logging. Kinesis rule types will now automatically log
    incoming events via a Kinesis event triggered lambda.
    CUMULUS-975-migration-4
  - Update migration code to require explicit migration names per run
  - Added migration_4 to migrate/update existing Kinesis rules to have a log event mapping
  - Added new IAM policy for migration lambda
- **CUMULUS-775**
  - Adds a instance metadata endpoint to the `@cumulus/api` package.
  - Adds a new convenience function `hostId` to the `@cumulus/cmrjs` to help build environment specific cmr urls.
  - Fixed `@cumulus/cmrjs.searchConcept` to search and return CMR results.
  - Modified `@cumulus/cmrjs.CMR.searchGranule` and `@cumulus/cmrjs.CMR.searchCollection` to include CMR's provider as a default parameter to searches.
- **CUMULUS-965**
  - Add `@cumulus/test-data.loadJSONTestData()`,
    `@cumulus/test-data.loadTestData()`, and
    `@cumulus/test-data.streamTestData()` to safely load test data. These
    functions should be used instead of using `require()` to load test data,
    which could lead to tests interfering with each other.
  - Add a `@cumulus/common/util/deprecate()` function to mark a piece of code as
    deprecated
- **CUMULUS-986**
  - Added `waitForTestExecutionStart` to `@cumulus/integration-tests`
- **CUMULUS-919**
  - In `@cumulus/deployment`, added support for NGAP permissions boundaries for IAM roles with `useNgapPermissionBoundary` flag in `iam/config.yml`. Defaults to false.

### Fixed

- Fixed a bug where FTP sockets were not closed after an error, keeping the Lambda function active until it timed out [CUMULUS-972]
- **CUMULUS-656**
  - The API will no longer allow the deletion of a provider if that provider is
    referenced by a rule
  - The API will no longer allow the deletion of a collection if that collection
    is referenced by a rule
- Fixed a bug where `@cumulus/sf-sns-report` was not pulling large messages from S3 correctly.

### Deprecated

- `@cumulus/ingest/aws/StepFunction.pullEvent()`. Use `@cumulus/common/aws.pullStepFunctionEvent()`.
- `@cumulus/ingest/consumer.Consume` due to unpredictable implementation. Use `@cumulus/ingest/consumer.Consumer`.
  Call `Consumer.consume()` instead of `Consume.read()`.

## [v1.10.4] - 2018-11-28

### Added

- **CUMULUS-1008**
  - New `config.yml` parameter for SQS consumers: `sqs_consumer_rate: (default 500)`, which is the maximum number of
    messages the consumer will attempt to process per execution. Currently this is only used by the sf-starter consumer,
    which runs every minute by default, making this a messages-per-minute upper bound. SQS does not guarantee the number
    of messages returned per call, so this is not a fixed rate of consumption, only attempted number of messages received.

### Deprecated

- `@cumulus/ingest/consumer.Consume` due to unpredictable implementation. Use `@cumulus/ingest/consumer.Consumer`.

### Changed

- Backported update of `packages/api` dependency `@mapbox/dyno` to `1.4.2` to mitigate `event-stream` vulnerability.

## [v1.10.3] - 2018-10-31

### Added

- **CUMULUS-817**
  - Added AWS Dead Letter Queues for lambdas that are scheduled asynchronously/such that failures show up only in cloudwatch logs.
- **CUMULUS-956**
  - Migrated developer documentation and data-cookbooks to Docusaurus
    - supports versioning of documentation
  - Added `docs/docs-how-to.md` to outline how to do things like add new docs or locally install for testing.
  - Deployment/CI scripts have been updated to work with the new format
- **CUMULUS-811**
  - Added new S3 functions to `@cumulus/common/aws`:
    - `aws.s3TagSetToQueryString`: converts S3 TagSet array to querystring (for use with upload()).
    - `aws.s3PutObject`: Returns promise of S3 `putObject`, which puts an object on S3
    - `aws.s3CopyObject`: Returns promise of S3 `copyObject`, which copies an object in S3 to a new S3 location
    - `aws.s3GetObjectTagging`: Returns promise of S3 `getObjectTagging`, which returns an object containing an S3 TagSet.
  - `@/cumulus/common/aws.s3PutObject` defaults to an explicit `ACL` of 'private' if not overridden.
  - `@/cumulus/common/aws.s3CopyObject` defaults to an explicit `TaggingDirective` of 'COPY' if not overridden.

### Deprecated

- **CUMULUS-811**
  - Deprecated `@cumulus/ingest/aws.S3`. Member functions of this class will now
    log warnings pointing to similar functionality in `@cumulus/common/aws`.

## [v1.10.2] - 2018-10-24

### Added

- **CUMULUS-965**
  - Added a `@cumulus/logger` package
- **CUMULUS-885**
  - Added 'human readable' version identifiers to Lambda Versioning lambda aliases
- **CUMULUS-705**
  - Note: Make sure to update the IAM stack when deploying this update.
  - Adds an AsyncOperations model and associated DynamoDB table to the
    `@cumulus/api` package
  - Adds an /asyncOperations endpoint to the `@cumulus/api` package, which can
    be used to fetch the status of an AsyncOperation.
  - Adds a /bulkDelete endpoint to the `@cumulus/api` package, which performs an
    asynchronous bulk-delete operation. This is a stub right now which is only
    intended to demonstration how AsyncOperations work.
  - Adds an AsyncOperation ECS task to the `@cumulus/api` package, which will
    fetch an Lambda function, run it in ECS, and then store the result to the
    AsyncOperations table in DynamoDB.
- **CUMULUS-851** - Added workflow lambda versioning feature to allow in-flight workflows to use lambda versions that were in place when a workflow was initiated

  - Updated Kes custom code to remove logic that used the CMA file key to determine template compilation logic. Instead, utilize a `customCompilation` template configuration flag to indicate a template should use Cumulus's kes customized methods instead of 'core'.
  - Added `useWorkflowLambdaVersions` configuration option to enable the lambdaVersioning feature set. **This option is set to true by default** and should be set to false to disable the feature.
  - Added uniqueIdentifier configuration key to S3 sourced lambdas to optionally support S3 lambda resource versioning within this scheme. This key must be unique for each modified version of the lambda package and must be updated in configuration each time the source changes.
  - Added a new nested stack template that will create a `LambdaVersions` stack that will take lambda parameters from the base template, generate lambda versions/aliases and return outputs with references to the most 'current' lambda alias reference, and updated 'core' template to utilize these outputs (if `useWorkflowLambdaVersions` is enabled).

- Created a `@cumulus/api/lib/OAuth2` interface, which is implemented by the
  `@cumulus/api/lib/EarthdataLogin` and `@cumulus/api/lib/GoogleOAuth2` classes.
  Endpoints that need to handle authentication will determine which class to use
  based on environment variables. This also greatly simplifies testing.
- Added `@cumulus/api/lib/assertions`, containing more complex AVA test assertions
- Added PublishGranule workflow to publish a granule to CMR without full reingest. (ingest-in-place capability)

- `@cumulus/integration-tests` new functionality:
  - `listCollections` to list collections from a provided data directory
  - `deleteCollection` to delete list of collections from a deployed stack
  - `cleanUpCollections` combines the above in one function.
  - `listProviders` to list providers from a provided data directory
  - `deleteProviders` to delete list of providers from a deployed stack
  - `cleanUpProviders` combines the above in one function.
  - `@cumulus/integrations-tests/api.js`: `deleteGranule` and `deletePdr` functions to make `DELETE` requests to Cumulus API
  - `rules` API functionality for posting and deleting a rule and listing all rules
  - `wait-for-deploy` lambda for use in the redeployment tests
- `@cumulus/ingest/granule.js`: `ingestFile` inserts new `duplicate_found: true` field in the file's record if a duplicate file already exists on S3.
- `@cumulus/api`: `/execution-status` endpoint requests and returns complete execution output if execution output is stored in S3 due to size.
- Added option to use environment variable to set CMR host in `@cumulus/cmrjs`.
- **CUMULUS-781** - Added integration tests for `@cumulus/sync-granule` when `duplicateHandling` is set to `replace` or `skip`
- **CUMULUS-791** - `@cumulus/move-granules`: `moveFileRequest` inserts new `duplicate_found: true` field in the file's record if a duplicate file already exists on S3. Updated output schema to document new `duplicate_found` field.

### Removed

- Removed `@cumulus/common/fake-earthdata-login-server`. Tests can now create a
  service stub based on `@cumulus/api/lib/OAuth2` if testing requires handling
  authentication.

### Changed

- **CUMULUS-940** - modified `@cumulus/common/aws` `receiveSQSMessages` to take a parameter object instead of positional parameters. All defaults remain the same, but now access to long polling is available through `options.waitTimeSeconds`.
- **CUMULUS-948** - Update lambda functions `CNMToCMA` and `CnmResponse` in the `cumulus-data-shared` bucket and point the default stack to them.
- **CUMULUS-782** - Updated `@cumulus/sync-granule` task and `Granule.ingestFile` in `@cumulus/ingest` to keep both old and new data when a destination file with different checksum already exists and `duplicateHandling` is `version`
- Updated the config schema in `@cumulus/move-granules` to include the `moveStagedFiles` param.
- **CUMULUS-778** - Updated config schema and documentation in `@cumulus/sync-granule` to include `duplicateHandling` parameter for specifying how duplicate filenames should be handled
- **CUMULUS-779** - Updated `@cumulus/sync-granule` to throw `DuplicateFile` error when destination files already exist and `duplicateHandling` is `error`
- **CUMULUS-780** - Updated `@cumulus/sync-granule` to use `error` as the default for `duplicateHandling` when it is not specified
- **CUMULUS-780** - Updated `@cumulus/api` to use `error` as the default value for `duplicateHandling` in the `Collection` model
- **CUMULUS-785** - Updated the config schema and documentation in `@cumulus/move-granules` to include `duplicateHandling` parameter for specifying how duplicate filenames should be handled
- **CUMULUS-786, CUMULUS-787** - Updated `@cumulus/move-granules` to throw `DuplicateFile` error when destination files already exist and `duplicateHandling` is `error` or not specified
- **CUMULUS-789** - Updated `@cumulus/move-granules` to keep both old and new data when a destination file with different checksum already exists and `duplicateHandling` is `version`

### Fixed

- `getGranuleId` in `@cumulus/ingest` bug: `getGranuleId` was constructing an error using `filename` which was undefined. The fix replaces `filename` with the `uri` argument.
- Fixes to `del` in `@cumulus/api/endpoints/granules.js` to not error/fail when not all files exist in S3 (e.g. delete granule which has only 2 of 3 files ingested).
- `@cumulus/deployment/lib/crypto.js` now checks for private key existence properly.

## [v1.10.1] - 2018-09-4

### Fixed

- Fixed cloudformation template errors in `@cumulus/deployment/`
  - Replaced references to Fn::Ref: with Ref:
  - Moved long form template references to a newline

## [v1.10.0] - 2018-08-31

### Removed

- Removed unused and broken code from `@cumulus/common`
  - Removed `@cumulus/common/test-helpers`
  - Removed `@cumulus/common/task`
  - Removed `@cumulus/common/message-source`
  - Removed the `getPossiblyRemote` function from `@cumulus/common/aws`
  - Removed the `startPromisedSfnExecution` function from `@cumulus/common/aws`
  - Removed the `getCurrentSfnTask` function from `@cumulus/common/aws`

### Changed

- **CUMULUS-839** - In `@cumulus/sync-granule`, 'collection' is now an optional config parameter

### Fixed

- **CUMULUS-859** Moved duplicate code in `@cumulus/move-granules` and `@cumulus/post-to-cmr` to `@cumulus/ingest`. Fixed imports making assumptions about directory structure.
- `@cumulus/ingest/consumer` correctly limits the number of messages being received and processed from SQS. Details:
  - **Background:** `@cumulus/api` includes a lambda `<stack-name>-sqs2sf` which processes messages from the `<stack-name>-startSF` SQS queue every minute. The `sqs2sf` lambda uses `@cumulus/ingest/consumer` to receive and process messages from SQS.
  - **Bug:** More than `messageLimit` number of messages were being consumed and processed from the `<stack-name>-startSF` SQS queue. Many step functions were being triggered simultaneously by the lambda `<stack-name>-sqs2sf` (which consumes every minute from the `startSF` queue) and resulting in step function failure with the error: `An error occurred (ThrottlingException) when calling the GetExecutionHistory`.
  - **Fix:** `@cumulus/ingest/consumer#processMessages` now processes messages until `timeLimit` has passed _OR_ once it receives up to `messageLimit` messages. `sqs2sf` is deployed with a [default `messageLimit` of 10](https://github.com/nasa/cumulus/blob/670000c8a821ff37ae162385f921c40956e293f7/packages/deployment/app/config.yml#L147).
  - **IMPORTANT NOTE:** `consumer` will actually process up to `messageLimit * 2 - 1` messages. This is because sometimes `receiveSQSMessages` will return less than `messageLimit` messages and thus the consumer will continue to make calls to `receiveSQSMessages`. For example, given a `messageLimit` of 10 and subsequent calls to `receiveSQSMessages` returns up to 9 messages, the loop will continue and a final call could return up to 10 messages.

## [v1.9.1] - 2018-08-22

**Please Note** To take advantage of the added granule tracking API functionality, updates are required for the message adapter and its libraries. You should be on the following versions:

- `cumulus-message-adapter` 1.0.9+
- `cumulus-message-adapter-js` 1.0.4+
- `cumulus-message-adapter-java` 1.2.7+
- `cumulus-message-adapter-python` 1.0.5+

### Added

- **CUMULUS-687** Added logs endpoint to search for logs from a specific workflow execution in `@cumulus/api`. Added integration test.
- **CUMULUS-836** - `@cumulus/deployment` supports a configurable docker storage driver for ECS. ECS can be configured with either `devicemapper` (the default storage driver for AWS ECS-optimized AMIs) or `overlay2` (the storage driver used by the NGAP 2.0 AMI). The storage driver can be configured in `app/config.yml` with `ecs.docker.storageDriver: overlay2 | devicemapper`. The default is `overlay2`.
  - To support this configuration, a [Handlebars](https://handlebarsjs.com/) helper `ifEquals` was added to `packages/deployment/lib/kes.js`.
- **CUMULUS-836** - `@cumulus/api` added IAM roles required by the NGAP 2.0 AMI. The NGAP 2.0 AMI runs a script `register_instances_with_ssm.py` which requires the ECS IAM role to include `ec2:DescribeInstances` and `ssm:GetParameter` permissions.

### Fixed

- **CUMULUS-836** - `@cumulus/deployment` uses `overlay2` driver by default and does not attempt to write `--storage-opt dm.basesize` to fix [this error](https://github.com/moby/moby/issues/37039).
- **CUMULUS-413** Kinesis processing now captures all errors.
  - Added kinesis fallback mechanism when errors occur during record processing.
  - Adds FallbackTopicArn to `@cumulus/api/lambdas.yml`
  - Adds fallbackConsumer lambda to `@cumulus/api`
  - Adds fallbackqueue option to lambda definitions capture lambda failures after three retries.
  - Adds kinesisFallback SNS topic to signal incoming errors from kinesis stream.
  - Adds kinesisFailureSQS to capture fully failed events from all retries.
- **CUMULUS-855** Adds integration test for kinesis' error path.
- **CUMULUS-686** Added workflow task name and version tracking via `@cumulus/api` executions endpoint under new `tasks` property, and under `workflow_tasks` in step input/output.
  - Depends on `cumulus-message-adapter` 1.0.9+, `cumulus-message-adapter-js` 1.0.4+, `cumulus-message-adapter-java` 1.2.7+ and `cumulus-message-adapter-python` 1.0.5+
- **CUMULUS-771**
  - Updated sync-granule to stream the remote file to s3
  - Added integration test for ingesting granules from ftp provider
  - Updated http/https integration tests for ingesting granules from http/https providers
- **CUMULUS-862** Updated `@cumulus/integration-tests` to handle remote lambda output
- **CUMULUS-856** Set the rule `state` to have default value `ENABLED`

### Changed

- In `@cumulus/deployment`, changed the example app config.yml to have additional IAM roles

## [v1.9.0] - 2018-08-06

**Please note** additional information and upgrade instructions [here](https://nasa.github.io/cumulus/docs/upgrade/1.9.0)

### Added

- **CUMULUS-712** - Added integration tests verifying expected behavior in workflows
- **GITC-776-2** - Add support for versioned collections

### Fixed

- **CUMULUS-832**
  - Fixed indentation in example config.yml in `@cumulus/deployment`
  - Fixed issue with new deployment using the default distribution endpoint in `@cumulus/deployment` and `@cumulus/api`

## [v1.8.1] - 2018-08-01

**Note** IAM roles should be re-deployed with this release.

- **Cumulus-726**
  - Added function to `@cumulus/integration-tests`: `sfnStep` includes `getStepInput` which returns the input to the schedule event of a given step function step.
  - Added IAM policy `@cumulus/deployment`: Lambda processing IAM role includes `kinesis::PutRecord` so step function lambdas can write to kinesis streams.
- **Cumulus Community Edition**
  - Added Google OAuth authentication token logic to `@cumulus/api`. Refactored token endpoint to use environment variable flag `OAUTH_PROVIDER` when determining with authentication method to use.
  - Added API Lambda memory configuration variable `api_lambda_memory` to `@cumulus/api` and `@cumulus/deployment`.

### Changed

- **Cumulus-726**
  - Changed function in `@cumulus/api`: `models/rules.js#addKinesisEventSource` was modified to call to `deleteKinesisEventSource` with all required parameters (rule's name, arn and type).
  - Changed function in `@cumulus/integration-tests`: `getStepOutput` can now be used to return output of failed steps. If users of this function want the output of a failed event, they can pass a third parameter `eventType` as `'failure'`. This function will work as always for steps which completed successfully.

### Removed

- **Cumulus-726**

  - Configuration change to `@cumulus/deployment`: Removed default auto scaling configuration for Granules and Files DynamoDB tables.

- **CUMULUS-688**
  - Add integration test for ExecutionStatus
  - Function addition to `@cumulus/integration-tests`: `api` includes `getExecutionStatus` which returns the execution status from the Cumulus API

## [v1.8.0] - 2018-07-23

### Added

- **CUMULUS-718** Adds integration test for Kinesis triggering a workflow.

- **GITC-776-3** Added more flexibility for rules. You can now edit all fields on the rule's record
  We may need to update the api documentation to reflect this.

- **CUMULUS-681** - Add ingest-in-place action to granules endpoint

  - new applyWorkflow action at PUT /granules/{granuleid} Applying a workflow starts an execution of the provided workflow and passes the granule record as payload.
    Parameter(s):
    - workflow - the workflow name

- **CUMULUS-685** - Add parent exeuction arn to the execution which is triggered from a parent step function

### Changed

- **CUMULUS-768** - Integration tests get S3 provider data from shared data folder

### Fixed

- **CUMULUS-746** - Move granule API correctly updates record in dynamo DB and cmr xml file
- **CUMULUS-766** - Populate database fileSize field from S3 if value not present in Ingest payload

## [v1.7.1] - 2018-07-27 - [BACKPORT]

### Fixed

- **CUMULUS-766** - Backport from 1.8.0 - Populate database fileSize field from S3 if value not present in Ingest payload

## [v1.7.0] - 2018-07-02

### Please note: [Upgrade Instructions](https://nasa.github.io/cumulus/docs/upgrade/1.7.0)

### Added

- **GITC-776-2** - Add support for versioned collections
- **CUMULUS-491** - Add granule reconciliation API endpoints.
- **CUMULUS-480** Add support for backup and recovery:
  - Add DynamoDB tables for granules, executions and pdrs
  - Add ability to write all records to S3
  - Add ability to download all DynamoDB records in form json files
  - Add ability to upload records to DynamoDB
  - Add migration scripts for copying granule, pdr and execution records from ElasticSearch to DynamoDB
  - Add IAM support for batchWrite on dynamoDB
-
- **CUMULUS-508** - `@cumulus/deployment` cloudformation template allows for lambdas and ECS clusters to have multiple AZ availability.
  - `@cumulus/deployment` also ensures docker uses `devicemapper` storage driver.
- **CUMULUS-755** - `@cumulus/deployment` Add DynamoDB autoscaling support.
  - Application developers can add autoscaling and override default values in their deployment's `app/config.yml` file using a `{TableName}Table:` key.

### Fixed

- **CUMULUS-747** - Delete granule API doesn't delete granule files in s3 and granule in elasticsearch
  - update the StreamSpecification DynamoDB tables to have StreamViewType: "NEW_AND_OLD_IMAGES"
  - delete granule files in s3
- **CUMULUS-398** - Fix not able to filter executions by workflow
- **CUMULUS-748** - Fix invalid lambda .zip files being validated/uploaded to AWS
- **CUMULUS-544** - Post to CMR task has UAT URL hard-coded
  - Made configurable: PostToCmr now requires CMR_ENVIRONMENT env to be set to 'SIT' or 'OPS' for those CMR environments. Default is UAT.

### Changed

- **GITC-776-4** - Changed Discover-pdrs to not rely on collection but use provider_path in config. It also has an optional filterPdrs regex configuration parameter

- **CUMULUS-710** - In the integration test suite, `getStepOutput` returns the output of the first successful step execution or last failed, if none exists

## [v1.6.0] - 2018-06-06

### Please note: [Upgrade Instructions](https://nasa.github.io/cumulus/docs/upgrade/1.6.0)

### Fixed

- **CUMULUS-602** - Format all logs sent to Elastic Search.
  - Extract cumulus log message and index it to Elastic Search.

### Added

- **CUMULUS-556** - add a mechanism for creating and running migration scripts on deployment.
- **CUMULUS-461** Support use of metadata date and other components in `url_path` property

### Changed

- **CUMULUS-477** Update bucket configuration to support multiple buckets of the same type:
  - Change the structure of the buckets to allow for more than one bucket of each type. The bucket structure is now:
    bucket-key:
    name: <bucket-name>
    type: <type> i.e. internal, public, etc.
  - Change IAM and app deployment configuration to support new bucket structure
  - Update tasks and workflows to support new bucket structure
  - Replace instances where buckets.internal is relied upon to either use the system bucket or a configured bucket
  - Move IAM template to the deployment package. NOTE: You now have to specify '--template node_modules/@cumulus/deployment/iam' in your IAM deployment
  - Add IAM cloudformation template support to filter buckets by type

## [v1.5.5] - 2018-05-30

### Added

- **CUMULUS-530** - PDR tracking through Queue-granules
  - Add optional `pdr` property to the sync-granule task's input config and output payload.
- **CUMULUS-548** - Create a Lambda task that generates EMS distribution reports
  - In order to supply EMS Distribution Reports, you must enable S3 Server
    Access Logging on any S3 buckets used for distribution. See [How Do I Enable Server Access Logging for an S3 Bucket?](https://docs.aws.amazon.com/AmazonS3/latest/user-guide/server-access-logging.html)
    The "Target bucket" setting should point at the Cumulus internal bucket.
    The "Target prefix" should be
    "<STACK_NAME>/ems-distribution/s3-server-access-logs/", where "STACK_NAME"
    is replaced with the name of your Cumulus stack.

### Fixed

- **CUMULUS-546 - Kinesis Consumer should catch and log invalid JSON**
  - Kinesis Consumer lambda catches and logs errors so that consumer doesn't get stuck in a loop re-processing bad json records.
- EMS report filenames are now based on their start time instead of the time
  instead of the time that the report was generated
- **CUMULUS-552 - Cumulus API returns different results for the same collection depending on query**
  - The collection, provider and rule records in elasticsearch are now replaced with records from dynamo db when the dynamo db records are updated.

### Added

- `@cumulus/deployment`'s default cloudformation template now configures storage for Docker to match the configured ECS Volume. The template defines Docker's devicemapper basesize (`dm.basesize`) using `ecs.volumeSize`. This addresses ECS default of limiting Docker containers to 10GB of storage ([Read more](https://aws.amazon.com/premiumsupport/knowledge-center/increase-default-ecs-docker-limit/)).

## [v1.5.4] - 2018-05-21

### Added

- **CUMULUS-535** - EMS Ingest, Archive, Archive Delete reports
  - Add lambda EmsReport to create daily EMS Ingest, Archive, Archive Delete reports
  - ems.provider property added to `@cumulus/deployment/app/config.yml`.
    To change the provider name, please add `ems: provider` property to `app/config.yml`.
- **CUMULUS-480** Use DynamoDB to store granules, pdrs and execution records
  - Activate PointInTime feature on DynamoDB tables
  - Increase test coverage on api package
  - Add ability to restore metadata records from json files to DynamoDB
- **CUMULUS-459** provide API endpoint for moving granules from one location on s3 to another

## [v1.5.3] - 2018-05-18

### Fixed

- **CUMULUS-557 - "Add dataType to DiscoverGranules output"**
  - Granules discovered by the DiscoverGranules task now include dataType
  - dataType is now a required property for granules used as input to the
    QueueGranules task
- **CUMULUS-550** Update deployment app/config.yml to force elasticsearch updates for deleted granules

## [v1.5.2] - 2018-05-15

### Fixed

- **CUMULUS-514 - "Unable to Delete the Granules"**
  - updated cmrjs.deleteConcept to return success if the record is not found
    in CMR.

### Added

- **CUMULUS-547** - The distribution API now includes an
  "earthdataLoginUsername" query parameter when it returns a signed S3 URL
- **CUMULUS-527 - "parse-pdr queues up all granules and ignores regex"**
  - Add an optional config property to the ParsePdr task called
    "granuleIdFilter". This property is a regular expression that is applied
    against the filename of the first file of each granule contained in the
    PDR. If the regular expression matches, then the granule is included in
    the output. Defaults to '.', which will match all granules in the PDR.
- File checksums in PDRs now support MD5
- Deployment support to subscribe to an SNS topic that already exists
- **CUMULUS-470, CUMULUS-471** In-region S3 Policy lambda added to API to update bucket policy for in-region access.
- **CUMULUS-533** Added fields to granule indexer to support EMS ingest and archive record creation
- **CUMULUS-534** Track deleted granules
  - added `deletedgranule` type to `cumulus` index.
  - **Important Note:** Force custom bootstrap to re-run by adding this to
    app/config.yml `es: elasticSearchMapping: 7`
- You can now deploy cumulus without ElasticSearch. Just add `es: null` to your `app/config.yml` file. This is only useful for debugging purposes. Cumulus still requires ElasticSearch to properly operate.
- `@cumulus/integration-tests` includes and exports the `addRules` function, which seeds rules into the DynamoDB table.
- Added capability to support EFS in cloud formation template. Also added
  optional capability to ssh to your instance and privileged lambda functions.
- Added support to force discovery of PDRs that have already been processed
  and filtering of selected data types
- `@cumulus/cmrjs` uses an environment variable `USER_IP_ADDRESS` or fallback
  IP address of `10.0.0.0` when a public IP address is not available. This
  supports lambda functions deployed into a VPC's private subnet, where no
  public IP address is available.

### Changed

- **CUMULUS-550** Custom bootstrap automatically adds new types to index on
  deployment

## [v1.5.1] - 2018-04-23

### Fixed

- add the missing dist folder to the hello-world task
- disable uglifyjs on the built version of the pdr-status-check (read: https://github.com/webpack-contrib/uglifyjs-webpack-plugin/issues/264)

## [v1.5.0] - 2018-04-23

### Changed

- Removed babel from all tasks and packages and increased minimum node requirements to version 8.10
- Lambda functions created by @cumulus/deployment will use node8.10 by default
- Moved [cumulus-integration-tests](https://github.com/nasa/cumulus-integration-tests) to the `example` folder CUMULUS-512
- Streamlined all packages dependencies (e.g. remove redundant dependencies and make sure versions are the same across packages)
- **CUMULUS-352:** Update Cumulus Elasticsearch indices to use [index aliases](https://www.elastic.co/guide/en/elasticsearch/reference/current/indices-aliases.html).
- **CUMULUS-519:** ECS tasks are no longer restarted after each CF deployment unless `ecs.restartTasksOnDeploy` is set to true
- **CUMULUS-298:** Updated log filterPattern to include all CloudWatch logs in ElasticSearch
- **CUMULUS-518:** Updates to the SyncGranule config schema
  - `granuleIdExtraction` is no longer a property
  - `process` is now an optional property
  - `provider_path` is no longer a property

### Fixed

- **CUMULUS-455 "Kes deployments using only an updated message adapter do not get automatically deployed"**
  - prepended the hash value of cumulus-message-adapter.zip file to the zip file name of lambda which uses message adapter.
  - the lambda function will be redeployed when message adapter or lambda function are updated
- Fixed a bug in the bootstrap lambda function where it stuck during update process
- Fixed a bug where the sf-sns-report task did not return the payload of the incoming message as the output of the task [CUMULUS-441]

### Added

- **CUMULUS-352:** Add reindex CLI to the API package.
- **CUMULUS-465:** Added mock http/ftp/sftp servers to the integration tests
- Added a `delete` method to the `@common/CollectionConfigStore` class
- **CUMULUS-467 "@cumulus/integration-tests or cumulus-integration-tests should seed provider and collection in deployed DynamoDB"**
  - `example` integration-tests populates providers and collections to database
  - `example` workflow messages are populated from workflow templates in s3, provider and collection information in database, and input payloads. Input templates are removed.
  - added `https` protocol to provider schema

## [v1.4.1] - 2018-04-11

### Fixed

- Sync-granule install

## [v1.4.0] - 2018-04-09

### Fixed

- **CUMULUS-392 "queue-granules not returning the sfn-execution-arns queued"**
  - updated queue-granules to return the sfn-execution-arns queued and pdr if exists.
  - added pdr to ingest message meta.pdr instead of payload, so the pdr information doesn't get lost in the ingest workflow, and ingested granule in elasticsearch has pdr name.
  - fixed sf-sns-report schema, remove the invalid part
  - fixed pdr-status-check schema, the failed execution contains arn and reason
- **CUMULUS-206** make sure homepage and repository urls exist in package.json files of tasks and packages

### Added

- Example folder with a cumulus deployment example

### Changed

- [CUMULUS-450](https://bugs.earthdata.nasa.gov/browse/CUMULUS-450) - Updated
  the config schema of the **queue-granules** task
  - The config no longer takes a "collection" property
  - The config now takes an "internalBucket" property
  - The config now takes a "stackName" property
- [CUMULUS-450](https://bugs.earthdata.nasa.gov/browse/CUMULUS-450) - Updated
  the config schema of the **parse-pdr** task
  - The config no longer takes a "collection" property
  - The "stack", "provider", and "bucket" config properties are now
    required
- **CUMULUS-469** Added a lambda to the API package to prototype creating an S3 bucket policy for direct, in-region S3 access for the prototype bucket

### Removed

- Removed the `findTmpTestDataDirectory()` function from
  `@cumulus/common/test-utils`

### Fixed

- [CUMULUS-450](https://bugs.earthdata.nasa.gov/browse/CUMULUS-450)
  - The **queue-granules** task now enqueues a **sync-granule** task with the
    correct collection config for that granule based on the granule's
    data-type. It had previously been using the collection config from the
    config of the **queue-granules** task, which was a problem if the granules
    being queued belonged to different data-types.
  - The **parse-pdr** task now handles the case where a PDR contains granules
    with different data types, and uses the correct granuleIdExtraction for
    each granule.

### Added

- **CUMULUS-448** Add code coverage checking using [nyc](https://github.com/istanbuljs/nyc).

## [v1.3.0] - 2018-03-29

### Deprecated

- discover-s3-granules is deprecated. The functionality is provided by the discover-granules task

### Fixed

- **CUMULUS-331:** Fix aws.downloadS3File to handle non-existent key
- Using test ftp provider for discover-granules testing [CUMULUS-427]
- **CUMULUS-304: "Add AWS API throttling to pdr-status-check task"** Added concurrency limit on SFN API calls. The default concurrency is 10 and is configurable through Lambda environment variable CONCURRENCY.
- **CUMULUS-414: "Schema validation not being performed on many tasks"** revised npm build scripts of tasks that use cumulus-message-adapter to place schema directories into dist directories.
- **CUMULUS-301:** Update all tests to use test-data package for testing data.
- **CUMULUS-271: "Empty response body from rules PUT endpoint"** Added the updated rule to response body.
- Increased memory allotment for `CustomBootstrap` lambda function. Resolves failed deployments where `CustomBootstrap` lambda function was failing with error `Process exited before completing request`. This was causing deployments to stall, fail to update and fail to rollback. This error is thrown when the lambda function tries to use more memory than it is allotted.
- Cumulus repository folders structure updated:
  - removed the `cumulus` folder altogether
  - moved `cumulus/tasks` to `tasks` folder at the root level
  - moved the tasks that are not converted to use CMA to `tasks/.not_CMA_compliant`
  - updated paths where necessary

### Added

- `@cumulus/integration-tests` - Added support for testing the output of an ECS activity as well as a Lambda function.

## [v1.2.0] - 2018-03-20

### Fixed

- Update vulnerable npm packages [CUMULUS-425]
- `@cumulus/api`: `kinesis-consumer.js` uses `sf-scheduler.js#schedule` instead of placing a message directly on the `startSF` SQS queue. This is a fix for [CUMULUS-359](https://bugs.earthdata.nasa.gov/browse/CUMULUS-359) because `sf-scheduler.js#schedule` looks up the provider and collection data in DynamoDB and adds it to the `meta` object of the enqueued message payload.
- `@cumulus/api`: `kinesis-consumer.js` catches and logs errors instead of doing an error callback. Before this change, `kinesis-consumer` was failing to process new records when an existing record caused an error because it would call back with an error and stop processing additional records. It keeps trying to process the record causing the error because it's "position" in the stream is unchanged. Catching and logging the errors is part 1 of the fix. Proposed part 2 is to enqueue the error and the message on a "dead-letter" queue so it can be processed later ([CUMULUS-413](https://bugs.earthdata.nasa.gov/browse/CUMULUS-413)).
- **CUMULUS-260: "PDR page on dashboard only shows zeros."** The PDR stats in LPDAAC are all 0s, even if the dashboard has been fixed to retrieve the correct fields. The current version of pdr-status-check has a few issues.
  - pdr is not included in the input/output schema. It's available from the input event. So the pdr status and stats are not updated when the ParsePdr workflow is complete. Adding the pdr to the input/output of the task will fix this.
  - pdr-status-check doesn't update pdr stats which prevent the real time pdr progress from showing up in the dashboard. To solve this, added lambda function sf-sns-report which is copied from @cumulus/api/lambdas/sf-sns-broadcast with modification, sf-sns-report can be used to report step function status anywhere inside a step function. So add step sf-sns-report after each pdr-status-check, we will get the PDR status progress at real time.
  - It's possible an execution is still in the queue and doesn't exist in sfn yet. Added code to handle 'ExecutionDoesNotExist' error when checking the execution status.
- Fixed `aws.cloudwatchevents()` typo in `packages/ingest/aws.js`. This typo was the root cause of the error: `Error: Could not process scheduled_ingest, Error: : aws.cloudwatchevents is not a constructor` seen when trying to update a rule.

### Removed

- `@cumulus/ingest/aws`: Remove queueWorkflowMessage which is no longer being used by `@cumulus/api`'s `kinesis-consumer.js`.

## [v1.1.4] - 2018-03-15

### Added

- added flag `useList` to parse-pdr [CUMULUS-404]

### Fixed

- Pass encrypted password to the ApiGranule Lambda function [CUMULUS-424]

## [v1.1.3] - 2018-03-14

### Fixed

- Changed @cumulus/deployment package install behavior. The build process will happen after installation

## [v1.1.2] - 2018-03-14

### Added

- added tools to @cumulus/integration-tests for local integration testing
- added end to end testing for discovering and parsing of PDRs
- `yarn e2e` command is available for end to end testing

### Fixed

- **CUMULUS-326: "Occasionally encounter "Too Many Requests" on deployment"** The api gateway calls will handle throttling errors
- **CUMULUS-175: "Dashboard providers not in sync with AWS providers."** The root cause of this bug - DynamoDB operations not showing up in Elasticsearch - was shared by collections and rules. The fix was to update providers', collections' and rules; POST, PUT and DELETE endpoints to operate on DynamoDB and using DynamoDB streams to update Elasticsearch. The following packages were made:
  - `@cumulus/deployment` deploys DynamoDB streams for the Collections, Providers and Rules tables as well as a new lambda function called `dbIndexer`. The `dbIndexer` lambda has an event source mapping which listens to each of the DynamoDB streams. The dbIndexer lambda receives events referencing operations on the DynamoDB table and updates the elasticsearch cluster accordingly.
  - The `@cumulus/api` endpoints for collections, providers and rules _only_ query DynamoDB, with the exception of LIST endpoints and the collections' GET endpoint.

### Updated

- Broke up `kes.override.js` of @cumulus/deployment to multiple modules and moved to a new location
- Expanded @cumulus/deployment test coverage
- all tasks were updated to use cumulus-message-adapter-js 1.0.1
- added build process to integration-tests package to babelify it before publication
- Update @cumulus/integration-tests lambda.js `getLambdaOutput` to return the entire lambda output. Previously `getLambdaOutput` returned only the payload.

## [v1.1.1] - 2018-03-08

### Removed

- Unused queue lambda in api/lambdas [CUMULUS-359]

### Fixed

- Kinesis message content is passed to the triggered workflow [CUMULUS-359]
- Kinesis message queues a workflow message and does not write to rules table [CUMULUS-359]

## [v1.1.0] - 2018-03-05

### Added

- Added a `jlog` function to `common/test-utils` to aid in test debugging
- Integration test package with command line tool [CUMULUS-200] by @laurenfrederick
- Test for FTP `useList` flag [CUMULUS-334] by @kkelly51

### Updated

- The `queue-pdrs` task now uses the [cumulus-message-adapter-js](https://github.com/nasa/cumulus-message-adapter-js)
  library
- Updated the `queue-pdrs` JSON schemas
- The test-utils schema validation functions now throw an error if validation
  fails
- The `queue-granules` task now uses the [cumulus-message-adapter-js](https://github.com/nasa/cumulus-message-adapter-js)
  library
- Updated the `queue-granules` JSON schemas

### Removed

- Removed the `getSfnExecutionByName` function from `common/aws`
- Removed the `getGranuleStatus` function from `common/aws`

## [v1.0.1] - 2018-02-27

### Added

- More tests for discover-pdrs, dicover-granules by @yjpa7145
- Schema validation utility for tests by @yjpa7145

### Changed

- Fix an FTP listing bug for servers that do not support STAT [CUMULUS-334] by @kkelly51

## [v1.0.0] - 2018-02-23

[unreleased]: https://github.com/nasa/cumulus/compare/v15.1.0...HEAD
[v15.1.0]: https://github.com/nasa/cumulus/compare/v15.0.1...v15.1.0
[v15.0.1]: https://github.com/nasa/cumulus/compare/v15.0.0...v15.0.1
[v15.0.0]: https://github.com/nasa/cumulus/compare/v14.1.0...v15.0.0
[v14.1.0]: https://github.com/nasa/cumulus/compare/v14.0.0...v14.1.0
[v14.0.0]: https://github.com/nasa/cumulus/compare/v13.4.0...v14.0.0
[v13.4.0]: https://github.com/nasa/cumulus/compare/v13.3.2...v13.4.0
[v13.3.2]: https://github.com/nasa/cumulus/compare/v13.3.0...v13.3.2
[v13.3.0]: https://github.com/nasa/cumulus/compare/v13.2.1...v13.3.0
[v13.2.1]: https://github.com/nasa/cumulus/compare/v13.2.0...v13.2.1
[v13.2.0]: https://github.com/nasa/cumulus/compare/v13.1.0...v13.2.0
[v13.1.0]: https://github.com/nasa/cumulus/compare/v13.0.1...v13.1.0
[v13.0.1]: https://github.com/nasa/cumulus/compare/v13.0.0...v13.0.1
[v13.0.0]: https://github.com/nasa/cumulus/compare/v12.0.3...v13.0.0
[v12.0.3]: https://github.com/nasa/cumulus/compare/v12.0.2...v12.0.3
[v12.0.2]: https://github.com/nasa/cumulus/compare/v12.0.1...v12.0.2
[v12.0.1]: https://github.com/nasa/cumulus/compare/v12.0.0...v12.0.1
[v12.0.0]: https://github.com/nasa/cumulus/compare/v11.1.8...v12.0.0
[v11.1.8]: https://github.com/nasa/cumulus/compare/v11.1.7...v11.1.8
[v11.1.7]: https://github.com/nasa/cumulus/compare/v11.1.5...v11.1.7
[v11.1.5]: https://github.com/nasa/cumulus/compare/v11.1.4...v11.1.5
[v11.1.4]: https://github.com/nasa/cumulus/compare/v11.1.3...v11.1.4
[v11.1.3]: https://github.com/nasa/cumulus/compare/v11.1.2...v11.1.3
[v11.1.2]: https://github.com/nasa/cumulus/compare/v11.1.1...v11.1.2
[v11.1.1]: https://github.com/nasa/cumulus/compare/v11.1.0...v11.1.1
[v11.1.0]: https://github.com/nasa/cumulus/compare/v11.0.0...v11.1.0
[v11.0.0]: https://github.com/nasa/cumulus/compare/v10.1.3...v11.0.0
[v10.1.3]: https://github.com/nasa/cumulus/compare/v10.1.2...v10.1.3
[v10.1.2]: https://github.com/nasa/cumulus/compare/v10.1.1...v10.1.2
[v10.1.1]: https://github.com/nasa/cumulus/compare/v10.1.0...v10.1.1
[v10.1.0]: https://github.com/nasa/cumulus/compare/v10.0.1...v10.1.0
[v10.0.1]: https://github.com/nasa/cumulus/compare/v10.0.0...v10.0.1
[v10.0.0]: https://github.com/nasa/cumulus/compare/v9.9.0...v10.0.0
[v9.9.3]: https://github.com/nasa/cumulus/compare/v9.9.2...v9.9.3
[v9.9.2]: https://github.com/nasa/cumulus/compare/v9.9.1...v9.9.2
[v9.9.1]: https://github.com/nasa/cumulus/compare/v9.9.0...v9.9.1
[v9.9.0]: https://github.com/nasa/cumulus/compare/v9.8.0...v9.9.0
[v9.8.0]: https://github.com/nasa/cumulus/compare/v9.7.0...v9.8.0
[v9.7.1]: https://github.com/nasa/cumulus/compare/v9.7.0...v9.7.1
[v9.7.0]: https://github.com/nasa/cumulus/compare/v9.6.0...v9.7.0
[v9.6.0]: https://github.com/nasa/cumulus/compare/v9.5.0...v9.6.0
[v9.5.0]: https://github.com/nasa/cumulus/compare/v9.4.0...v9.5.0
[v9.4.1]: https://github.com/nasa/cumulus/compare/v9.3.0...v9.4.1
[v9.4.0]: https://github.com/nasa/cumulus/compare/v9.3.0...v9.4.0
[v9.3.0]: https://github.com/nasa/cumulus/compare/v9.2.2...v9.3.0
[v9.2.2]: https://github.com/nasa/cumulus/compare/v9.2.1...v9.2.2
[v9.2.1]: https://github.com/nasa/cumulus/compare/v9.2.0...v9.2.1
[v9.2.0]: https://github.com/nasa/cumulus/compare/v9.1.0...v9.2.0
[v9.1.0]: https://github.com/nasa/cumulus/compare/v9.0.1...v9.1.0
[v9.0.1]: https://github.com/nasa/cumulus/compare/v9.0.0...v9.0.1
[v9.0.0]: https://github.com/nasa/cumulus/compare/v8.1.0...v9.0.0
[v8.1.0]: https://github.com/nasa/cumulus/compare/v8.0.0...v8.1.0
[v8.0.0]: https://github.com/nasa/cumulus/compare/v7.2.0...v8.0.0
[v7.2.0]: https://github.com/nasa/cumulus/compare/v7.1.0...v7.2.0
[v7.1.0]: https://github.com/nasa/cumulus/compare/v7.0.0...v7.1.0
[v7.0.0]: https://github.com/nasa/cumulus/compare/v6.0.0...v7.0.0
[v6.0.0]: https://github.com/nasa/cumulus/compare/v5.0.1...v6.0.0
[v5.0.1]: https://github.com/nasa/cumulus/compare/v5.0.0...v5.0.1
[v5.0.0]: https://github.com/nasa/cumulus/compare/v4.0.0...v5.0.0
[v4.0.0]: https://github.com/nasa/cumulus/compare/v3.0.1...v4.0.0
[v3.0.1]: https://github.com/nasa/cumulus/compare/v3.0.0...v3.0.1
[v3.0.0]: https://github.com/nasa/cumulus/compare/v2.0.1...v3.0.0
[v2.0.7]: https://github.com/nasa/cumulus/compare/v2.0.6...v2.0.7
[v2.0.6]: https://github.com/nasa/cumulus/compare/v2.0.5...v2.0.6
[v2.0.5]: https://github.com/nasa/cumulus/compare/v2.0.4...v2.0.5
[v2.0.4]: https://github.com/nasa/cumulus/compare/v2.0.3...v2.0.4
[v2.0.3]: https://github.com/nasa/cumulus/compare/v2.0.2...v2.0.3
[v2.0.2]: https://github.com/nasa/cumulus/compare/v2.0.1...v2.0.2
[v2.0.1]: https://github.com/nasa/cumulus/compare/v1.24.0...v2.0.1
[v2.0.0]: https://github.com/nasa/cumulus/compare/v1.24.0...v2.0.0
[v1.24.0]: https://github.com/nasa/cumulus/compare/v1.23.2...v1.24.0
[v1.23.2]: https://github.com/nasa/cumulus/compare/v1.22.1...v1.23.2
[v1.22.1]: https://github.com/nasa/cumulus/compare/v1.21.0...v1.22.1
[v1.21.0]: https://github.com/nasa/cumulus/compare/v1.20.0...v1.21.0
[v1.20.0]: https://github.com/nasa/cumulus/compare/v1.19.0...v1.20.0
[v1.19.0]: https://github.com/nasa/cumulus/compare/v1.18.0...v1.19.0
[v1.18.0]: https://github.com/nasa/cumulus/compare/v1.17.0...v1.18.0
[v1.17.0]: https://github.com/nasa/cumulus/compare/v1.16.1...v1.17.0
[v1.16.1]: https://github.com/nasa/cumulus/compare/v1.16.0...v1.16.1
[v1.16.0]: https://github.com/nasa/cumulus/compare/v1.15.0...v1.16.0
[v1.15.0]: https://github.com/nasa/cumulus/compare/v1.14.5...v1.15.0
[v1.14.5]: https://github.com/nasa/cumulus/compare/v1.14.4...v1.14.5
[v1.14.4]: https://github.com/nasa/cumulus/compare/v1.14.3...v1.14.4
[v1.14.3]: https://github.com/nasa/cumulus/compare/v1.14.2...v1.14.3
[v1.14.2]: https://github.com/nasa/cumulus/compare/v1.14.1...v1.14.2
[v1.14.1]: https://github.com/nasa/cumulus/compare/v1.14.0...v1.14.1
[v1.14.0]: https://github.com/nasa/cumulus/compare/v1.13.5...v1.14.0
[v1.13.5]: https://github.com/nasa/cumulus/compare/v1.13.4...v1.13.5
[v1.13.4]: https://github.com/nasa/cumulus/compare/v1.13.3...v1.13.4
[v1.13.3]: https://github.com/nasa/cumulus/compare/v1.13.2...v1.13.3
[v1.13.2]: https://github.com/nasa/cumulus/compare/v1.13.1...v1.13.2
[v1.13.1]: https://github.com/nasa/cumulus/compare/v1.13.0...v1.13.1
[v1.13.0]: https://github.com/nasa/cumulus/compare/v1.12.1...v1.13.0
[v1.12.1]: https://github.com/nasa/cumulus/compare/v1.12.0...v1.12.1
[v1.12.0]: https://github.com/nasa/cumulus/compare/v1.11.3...v1.12.0
[v1.11.3]: https://github.com/nasa/cumulus/compare/v1.11.2...v1.11.3
[v1.11.2]: https://github.com/nasa/cumulus/compare/v1.11.1...v1.11.2
[v1.11.1]: https://github.com/nasa/cumulus/compare/v1.11.0...v1.11.1
[v1.11.0]: https://github.com/nasa/cumulus/compare/v1.10.4...v1.11.0
[v1.10.4]: https://github.com/nasa/cumulus/compare/v1.10.3...v1.10.4
[v1.10.3]: https://github.com/nasa/cumulus/compare/v1.10.2...v1.10.3
[v1.10.2]: https://github.com/nasa/cumulus/compare/v1.10.1...v1.10.2
[v1.10.1]: https://github.com/nasa/cumulus/compare/v1.10.0...v1.10.1
[v1.10.0]: https://github.com/nasa/cumulus/compare/v1.9.1...v1.10.0
[v1.9.1]: https://github.com/nasa/cumulus/compare/v1.9.0...v1.9.1
[v1.9.0]: https://github.com/nasa/cumulus/compare/v1.8.1...v1.9.0
[v1.8.1]: https://github.com/nasa/cumulus/compare/v1.8.0...v1.8.1
[v1.8.0]: https://github.com/nasa/cumulus/compare/v1.7.0...v1.8.0
[v1.7.0]: https://github.com/nasa/cumulus/compare/v1.6.0...v1.7.0
[v1.6.0]: https://github.com/nasa/cumulus/compare/v1.5.5...v1.6.0
[v1.5.5]: https://github.com/nasa/cumulus/compare/v1.5.4...v1.5.5
[v1.5.4]: https://github.com/nasa/cumulus/compare/v1.5.3...v1.5.4
[v1.5.3]: https://github.com/nasa/cumulus/compare/v1.5.2...v1.5.3
[v1.5.2]: https://github.com/nasa/cumulus/compare/v1.5.1...v1.5.2
[v1.5.1]: https://github.com/nasa/cumulus/compare/v1.5.0...v1.5.1
[v1.5.0]: https://github.com/nasa/cumulus/compare/v1.4.1...v1.5.0
[v1.4.1]: https://github.com/nasa/cumulus/compare/v1.4.0...v1.4.1
[v1.4.0]: https://github.com/nasa/cumulus/compare/v1.3.0...v1.4.0
[v1.3.0]: https://github.com/nasa/cumulus/compare/v1.2.0...v1.3.0
[v1.2.0]: https://github.com/nasa/cumulus/compare/v1.1.4...v1.2.0
[v1.1.4]: https://github.com/nasa/cumulus/compare/v1.1.3...v1.1.4
[v1.1.3]: https://github.com/nasa/cumulus/compare/v1.1.2...v1.1.3
[v1.1.2]: https://github.com/nasa/cumulus/compare/v1.1.1...v1.1.2
[v1.1.1]: https://github.com/nasa/cumulus/compare/v1.0.1...v1.1.1
[v1.1.0]: https://github.com/nasa/cumulus/compare/v1.0.1...v1.1.0
[v1.0.1]: https://github.com/nasa/cumulus/compare/v1.0.0...v1.0.1
[v1.0.0]: https://github.com/nasa/cumulus/compare/pre-v1-release...v1.0.0

[thin-egress-app]: <https://github.com/asfadmin/thin-egress-app> "Thin Egress App"<|MERGE_RESOLUTION|>--- conflicted
+++ resolved
@@ -6,9 +6,8 @@
 
 ## Unreleased
 
-<<<<<<< HEAD
-## [v15.1.0] 2023-04-20
-=======
+## [v15.0.2] 2023-04-20
+
 ### Fixed
 
 - **CUMULUS-3120**
@@ -16,7 +15,6 @@
   to Cumulus modules so they can be used during deployment for configuring cloudwatch retention periods
   - Updated cloudwatch retention documentation to reflect the bugfix changes
 
->>>>>>> 903e498c
 ## [v15.0.1] 2023-04-20
 
 ### Changed
