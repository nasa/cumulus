--- conflicted
+++ resolved
@@ -14,6 +14,16 @@
 - **CUMULUS-2890**
   - Removed unused CloudWatch AWS SDK client. This change removes the CloudWatch client
     from the `@cumulus/aws-client` package.
+    
+### Changed
+
+- **CUMULUS-3245**
+  - Update `@cumulus/lzards-backup` task to either respect the `lzards_provider`
+    terraform configuration value or utilize `lzardsProvider` as part of the task
+    workflow configuration
+  - Minor refactor of `@cumulus/lzards-api-client` to:
+   - Use proper ECMAScript import for `@cumulus/launchpad-auth`
+   - Update incorrect docstring
 
 ## [v18.2.0] 2023-02-02
 
@@ -29,7 +39,6 @@
 upgrade
 instructions](https://nasa.github.io/cumulus/docs/upgrade-notes/upgrade-rds-cluster-tf-postgres-13).
 
-<<<<<<< HEAD
 ### Breaking Changes
 
 - **CUMULUS-2889**
@@ -40,20 +49,8 @@
     from the `@cumulus/aws-client` package.
 
 ### Changed
-
-- **CUMULUS-3245**
-  - Update `@cumulus/lzards-backup` task to either respect the `lzards_provider`
-    terraform configuration value or utilize `lzardsProvider` as part of the task
-    workflow configuration
-
-  - Minor refactor of `@cumulus/lzards-api-client` to:
-   - Use proper ECMAScript import for `@cumulus/launchpad-auth`
-   - Update incorrect docstring
-=======
-### Changed
 - **CUMULUS-3492**
   - add teclark to select-stack.js
->>>>>>> a03b3c42
 - **CUMULUS-3444**
   - Update `cumulus-rds-tf` module to take additional parameters in support of
     migration from Aurora PostgreSQl v11 to v13.   See Migration Notes for more details.
