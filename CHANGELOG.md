--- conflicted
+++ resolved
@@ -6,7 +6,6 @@
 
 ## [Unreleased]
 
-<<<<<<< HEAD
 ### Added
 
 ### Changed
@@ -15,19 +14,15 @@
 
 - **CUMULUS-3824**
   - Added the missing double quote in ecs_cluster autoscaling cf template
-- **Snyk**
-  - Upgraded moment from 2.29.4 to 2.30.1
-  - Upgraded pg from ~8.10 to ~8.12
-=======
-### Fixed
-
 - **CUMULUS-3846**
   - improve reliability of unit tests
     - tests for granules api get requests separated out to new file
     - cleanup of granule database resources to ensure no overlap
     - ensure uniqueness of execution names from getWorkflowNameIntersectFromGranuleIds
     - increase timeout in aws-client tests
->>>>>>> fd5de002
+- **Snyk**
+  - Upgraded moment from 2.29.4 to 2.30.1
+  - Upgraded pg from ~8.10 to ~8.12
 
 ## [v19.0.0] 2024-08-28
 
