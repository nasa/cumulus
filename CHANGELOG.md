# Changelog

All notable changes to this project will be documented in this file.

The format is based on [Keep a Changelog](http://keepachangelog.com/en/1.0.0/).

## Unreleased

<<<<<<< HEAD
- **CUMULUS-3270**
  - update to use python3.10
  - update dependencies to use python3.10 including CMA-python and cumulus-process-py
- **CUMULUS-3188**
  - Updated QueueGranules to support queueing granules that meet the required API granule schema.
=======
### Added

- **CUMULUS-3220**
  - Created a new send-pan task
>>>>>>> 8b66897a
- **CUMULUS-3287**
  - Added variable to allow the aws_ecs_task_definition health check to be configurable.
  - Added clarity to how the bucket field needs to be configured for the move-granules task definition

### Changed

- Security upgrade node from 14.19.3-buster to 14.21.1-buster
- **CUMULUS-2985**
  - Changed `onetime` rules RuleTrigger to only execute when the state is `ENABLED` and updated documentation to reflect the change
  - Changed the `invokeRerun` function to only re-run enabled rules
- **CUMULUS-3188**
  - Updated QueueGranules to support queueing granules that meet the required API granule schema.
  - Added optional additional properties to queue-granules input schema
- **CUMULUS-3252**
  - Updated example/cumulus-tf/orca.tf to use orca v8.0.1
  - Added cumulus task `@cumulus/orca-copy-to-archive-adapter`, and add the task to `tf-modules/ingest`
  - Updated `tf-modules/cumulus` module to take variable `orca_lambda_copy_to_archive_arn` and pass to `tf-modules/ingest`
  - Updated `example/cumulus-tf/ingest_and_publish_granule_with_orca_workflow.tf` `CopyToGlacier` (renamed to `CopyToArchive`) step to call
    `orca_copy_to_archive_adapter_task`
- **CUMULUS-3253**
  - Added cumulus task `@cumulus/orca-recovery-adapter`, and add the task to `tf-modules/ingest`
  - Updated `tf-modules/cumulus` module to take variable `orca_sfn_recovery_workflow_arn` and pass to `tf-modules/ingest`
  - Added `example/cumulus-tf/orca_recovery_adapter_workflow.tf`, `OrcaRecoveryAdapterWorkflow` workflow has `OrcaRecoveryAdapter` task
    to call the ORCA recovery step-function.
  - Updated `example/data/collections/` collection configuration `meta.granuleRecoveryWorkflow` to use `OrcaRecoveryAdapterWorkflow`
- **CUMULUS-3215**
  - Create reconciliation reports will properly throw errors and set the async
    operation status correctly to failed if there is an error.
  - Knex calls relating to reconciliation reports will retry if there is a
    connection terminated unexpectedly error
  - Improved logging for async operation
  - Set default async_operation_image_version to 47
- **CUMULUS-3024**
  - Combined unit testing of @cumulus/api/lib/rulesHelpers to a single test file
    `api/tests/lib/test-rulesHelpers` and removed extraneous test files.
- **CUMULUS-3209**
  - Apply brand color with high contrast settings for both (light and dark) themes.
  - Cumulus logo can be seen when scrolling down.
  - "Back to Top" button matches the brand color for both themes.
  - Update "note", "info", "tip", "caution", and "warning" components to [new admonition styling](https://docusaurus.io/docs/markdown-features/admonitions).
  - Add updated arch diagram for both themes.
- **CUMULUS-3203**
  - Removed ACL setting of private on S3.multipartCopyObject() call
  - Removed ACL setting of private for s3PutObject()
  - Removed ACL confguration on sync-granules task
  - Update documentation on dashboard deployment to exclude ACL public-read setting
- **CUMULUS-3245**
  - Update SQS consumer logic to catch ExecutionAlreadyExists error and
    delete SQS message accordingly.
  - Add ReportBatchItemFailures to event source mapping start_sf_mapping
- Added missing name to throttle_queue_watcher Cloudwatch event in `throttled-queue.tf`

### Fixed

- **CUMULUS-2625**
  - Optimized heap memory and api load in queue-granules task to scale to larger workloads.

### Notable Changes

- The async_operation_image property of cumulus module should be updated to pull
  the ECR image for cumuluss/async-operation:47

## [v16.0.0] 2023-05-09

### MIGRATION notes

#### PI release version

When updating directly to v16 from prior releases older that V15, please make sure to
read through all prior release notes.

Notable migration concerns since the last PI release version (11.1.x):

- [v14.1.0] - Postgres compatibility update to Aurora PostgreSQL 11.13.
- [v13.1.0] - Postgres update to add `files_granules_cumulus_id_index` to the
  `files` table may require manual steps depending on load.

#### RDS Phase 3 migration notes

This release includes updates that remove existing DynamoDB tables as part of
release deployment process.   This release *cannot* be properly rolled back in
production as redeploying a prior version of Cumulus will not recover the
associated Dynamo tables.

Please read the full change log for RDS Phase 3 and consult the [RDS Phase 3 update
documentation](https://nasa.github.io/cumulus/docs/next/upgrade-notes/upgrade-rds-phase-3-release)

#### API Endpoint Versioning

As part of the work on CUMULUS-3072, we have added a required header for the
granule PUT/PATCH endpoints -- to ensure that older clients/utilities do not
unexpectedly make destructive use of those endpoints, a validation check of a
header value against supported versions has been implemented.

Moving forward, if a breaking change is made to an existing endpoint that
requires user updates, as part of that update we will set the current version of
the core API and require a header that confirms the client is compatible with
the version required or greater.

In this instance, the granule PUT/PATCH
endpoints will require a `Cumulus-API-Version` value of at least `2`.

```bash
 curl --request PUT https://example.com/granules/granuleId.A19990103.006.1000\
 --header 'Cumulus-API-Version': '2'\
 --header 'Authorization: Bearer ReplaceWithToken'\
 --data ...
```

Users/clients that do not make use of these endpoints will not be impacted.

### RDS Phase 3
#### Breaking Changes

- **CUMULUS-2688**
  - Updated bulk operation logic to use collectionId in addition to granuleId to fetch granules.
  - Tasks using the `bulk-operation` Lambda should provide collectionId and granuleId e.g. { granuleId: xxx, collectionId: xxx }
- **CUMULUS-2856**
  - Update execution PUT endpoint to no longer respect message write constraints and update all values passed in

#### Changed

- **CUMULUS-3282**
  - Updated internal granule endpoint parameters from :granuleName to :granuleId
    for maintenance/consistency reasons
- **CUMULUS-2312** - RDS Migration Epic Phase 3
  - **CUMULUS-2645**
    - Removed unused index functionality for all tables other than
      `ReconciliationReportsTable` from `dbIndexer` lambda
  - **CUMULUS-2398**
    - Remove all dynamoDB updates for `@cumulus/api/ecs/async-operation/*`
    - Updates all api endpoints with updated signature for
      `asyncOperationsStart` calls
    - Remove all dynamoDB models calls from async-operations api endpoints
  - **CUMULUS-2801**
    - Move `getFilesExistingAtLocation`from api granules model to api/lib, update granules put
      endpoint to remove model references
  - **CUMULUS-2804**
    - Updates api/lib/granule-delete.deleteGranuleAndFiles:
      - Updates dynamoGranule -> apiGranule in the signature and throughout the dependent code
      - Updates logic to make apiGranule optional, but pgGranule required, and
        all lookups use postgres instead of ES/implied apiGranule values
      - Updates logic to make pgGranule optional - in this case the logic removes the entry from ES only
    - Removes all dynamo model logic from api/endpoints/granules
    - Removes dynamo write logic from api/lib/writeRecords.*
    - Removes dynamo write logic from api/lib/ingest.*
    - Removes all granule model calls from api/lambdas/bulk-operations and any dependencies
    - Removes dynamo model calls from api/lib/granule-remove-from-cmr.unpublishGranule
    - Removes Post Deployment execution check from sf-event-sqs-to-db-records
    - Moves describeGranuleExecution from api granule model to api/lib/executions.js
  - **CUMULUS-2806**
    - Remove DynamoDB logic from executions `POST` endpoint
    - Remove DynamoDB logic from sf-event-sqs-to-db-records lambda execution writes.
    - Remove DynamoDB logic from executions `PUT` endpoint
  - **CUMULUS-2808**
    - Remove DynamoDB logic from executions `DELETE` endpoint
  - **CUMULUS-2809**
    - Remove DynamoDB logic from providers `PUT` endpoint
    - Updates DB models asyncOperation, provider and rule to return all fields on upsert.
  - **CUMULUS-2810**
    - Removes addition of DynamoDB record from API endpoint POST /provider/<name>
  - **CUMULUS-2811**
    - Removes deletion of DynamoDB record from API endpoint DELETE /provider/<name>
  - **CUMULUS-2817**
    - Removes deletion of DynamoDB record from API endpoint DELETE /collection/<name>/<version>
  - **CUMULUS-2814**
    - Move event resources deletion logic from `rulesModel` to `rulesHelper`
  - **CUMULUS-2815**
    - Move File Config and Core Config validation logic for Postgres Collections from `api/models/collections.js` to `api/lib/utils.js`
  - **CUMULUS-2813**
    - Removes creation and deletion of DynamoDB record from API endpoint POST /rules/
  - **CUMULUS-2816**
    - Removes addition of DynamoDB record from API endpoint POST /collections
  - **CUMULUS-2797**
    - Move rule helper functions to separate rulesHelpers file
  - **CUMULUS-2821**
    - Remove DynamoDB logic from `sfEventSqsToDbRecords` lambda
  - **CUMULUS-2856**
    - Update API/Message write logic to handle nulls as deletion in execution PUT/message write logic

#### Added

- **CUMULUS-2312** - RDS Migration Epic Phase 3
  - **CUMULUS-2813**
    - Added function `create` in the `db` model for Rules
      to return an array of objects containing all columns of the created record.
  - **CUMULUS-2812**
    - Move event resources logic from `rulesModel` to `rulesHelper`
  - **CUMULUS-2820**
    - Remove deletion of DynamoDB record from API endpoint DELETE /pdr/<pdrName>
  - **CUMULUS-2688**
    - Add new endpoint to fetch granules by collectionId as well as granuleId: GET /collectionId/granuleId
    - Add new endpoints to update and delete granules by collectionId as well as
      granuleId

#### Removed

- **CUMULUS-2994**
  - Delete code/lambdas that publish DynamoDB stream events to SNS
- **CUMULUS-3226**
  - Removed Dynamo Async Operations table
- **CUMULUS-3199**
  - Removed DbIndexer lambda and all associated terraform resources
- **CUMULUS-3009**
  - Removed Dynamo PDRs table
- **CUMULUS-3008**
  - Removed DynamoDB Collections table
- **CUMULUS-2815**
  - Remove update of DynamoDB record from API endpoint PUT /collections/<name>/<version>
- **CUMULUS-2814**
  - Remove DynamoDB logic from rules `DELETE` endpoint
- **CUMULUS-2812**
  - Remove DynamoDB logic from rules `PUT` endpoint
- **CUMULUS-2798**
  - Removed AsyncOperations model
- **CUMULUS-2797**
- **CUMULUS-2795**
  - Removed API executions model
- **CUMULUS-2796**
  - Remove API pdrs model and all related test code
  - Remove API Rules model and all related test code
- **CUMULUS-2794**
  - Remove API Collections model and all related test code
  - Remove lambdas/postgres-migration-count-tool, api/endpoints/migrationCounts and api-client/migrationCounts
  - Remove lambdas/data-migration1 tool
  - Remove lambdas/data-migration2 and
    lambdas/postgres-migration-async-operation
- **CUMULUS-2793**
  - Removed Provider Dynamo model and related test code
- **CUMULUS-2792**
  - Remove API Granule model and all related test code
  - Remove granule-csv endpoint
- **CUMULUS-2645**
  - Removed dynamo structural migrations and related code from `@cumulus/api`
  - Removed `executeMigrations` lambda
  - Removed `granuleFilesCacheUpdater` lambda
  - Removed dynamo files table from `data-persistence` module.  *This table and
    all of its data will be removed on deployment*.

### Added
- **CUMULUS-3072**
  - Added `replaceGranule` to `@cumulus/api-client/granules` to add usage of the
    updated RESTful PUT logic
- **CUMULUS-3121**
  - Added a map of variables for the cloud_watch_log retention_in_days for the various cloudwatch_log_groups, as opposed to keeping them hardcoded at 30 days. Can be configured by adding the <module>_<cloudwatch_log_group_name>_log_retention value in days to the cloudwatch_log_retention_groups map variable
- **CUMULUS-3201**
  - Added support for sha512 as checksumType for LZARDs backup task.

### Changed

- **CUMULUS-3315**
  - Updated `@cumulus/api-client/granules.bulkOperation` to remove `ids`
    parameter in favor of `granules` parameter, in the form of a
    `@cumulus/types/ApiGranule` that requires the following keys: `[granuleId, collectionId]`
- **CUMULUS-3307**
  - Pinned cumulus dependency on `pg` to `v8.10.x`
- **CUMULUS-3279**
  - Updated core dependencies on `xml2js` to `v0.5.0`
  - Forcibly updated downstream dependency for `xml2js` in `saml2-js` to
    `v0.5.0`
  - Added audit-ci CVE override until July 1 to allow for Core package releases
- **CUMULUS-3106**
  - Updated localstack version to 1.4.0 and removed 'skip' from all skipped tests
- **CUMULUS-3115**
  - Fixed DiscoverGranules' workflow's duplicateHandling when set to `skip` or `error` to stop retrying
    after receiving a 404 Not Found Response Error from the `cumulus-api`.
- **CUMULUS-3165**
  - Update example/cumulus-tf/orca.tf to use orca v6.0.3

### Fixed

- **CUMULUS-3315**
  - Update CI scripts to use shell logic/GNU timeout to bound test timeouts
    instead of NPM `parallel` package, as timeouts were not resulting in
    integration test failure
- **CUMULUS-3223**
  - Update `@cumulus/cmrjs/cmr-utils.getGranuleTemporalInfo` to handle the error when the cmr file s3url is not available
  - Update `sfEventSqsToDbRecords` lambda to return [partial batch failure](https://docs.aws.amazon.com/lambda/latest/dg/with-sqs.html#services-sqs-batchfailurereporting),
    and only reprocess messages when cumulus message can't be retrieved from the execution events.
  - Update `@cumulus/cumulus-message-adapter-js` to `2.0.5` for all cumulus tasks

## [v15.0.4] 2023-06-23

### Changed

- **CUMULUS-3307**
  - Pinned cumulus dependency on `pg` to `v8.10.x`

### Fixed

- **CUMULUS-3115**
  - Fixed DiscoverGranules' workflow's duplicateHandling when set to `skip` or `error` to stop retrying
    after receiving a 404 Not Found Response Error from the `cumulus-api`.
- **CUMULUS-3315**
  - Update CI scripts to use shell logic/GNU timeout to bound test timeouts
    instead of NPM `parallel` package, as timeouts were not resulting in
    integration test failure
- **CUMULUS-3223**
  - Update `@cumulus/cmrjs/cmr-utils.getGranuleTemporalInfo` to handle the error when the cmr file s3url is not available
  - Update `sfEventSqsToDbRecords` lambda to return [partial batch failure](https://docs.aws.amazon.com/lambda/latest/dg/with-sqs.html#services-sqs-batchfailurereporting),
    and only reprocess messages when cumulus message can't be retrieved from the execution events.
  - Update `@cumulus/cumulus-message-adapter-js` to `2.0.5` for all cumulus tasks

## [v15.0.3] 2023-04-28

### Fixed

- **CUMULUS-3243**
  - Updated granule delete logic to delete granule which is not in DynamoDB
  - Updated granule unpublish logic to handle granule which is not in DynamoDB and/or CMR

## [v15.0.2] 2023-04-25

### Fixed

- **CUMULUS-3120**
  - Fixed a bug by adding in `default_log_retention_periods` and `cloudwatch_log_retention_periods`
  to Cumulus modules so they can be used during deployment for configuring cloudwatch retention periods, for more information check here: [retention document](https://nasa.github.io/cumulus/docs/configuration/cloudwatch-retention)
  - Updated cloudwatch retention documentation to reflect the bugfix changes

## [v15.0.1] 2023-04-20

### Changed

- **CUMULUS-3279**
  - Updated core dependencies on `xml2js` to `v0.5.0`
  - Forcibly updated downstream dependency for `xml2js` in `saml2-js` to
    `v0.5.0`
  - Added audit-ci CVE override until July 1 to allow for Core package releases

## Fixed

- **CUMULUS-3285**
  - Updated `api/lib/distribution.js isAuthBearTokenRequest` to handle non-Bearer authorization header

## [v15.0.0] 2023-03-10

### Breaking Changes

- **CUMULUS-3147**
  - The minimum supported version for all published Cumulus Core npm packages is now Node 16.19.0
  - Tasks using the `cumuluss/cumulus-ecs-task` Docker image must be updated to `cumuluss/cumulus-ecs-task:1.9.0.` which is built with node:16.19.0-alpine.  This can be done by updating the `image` property of any tasks defined using the `cumulus_ecs_service` Terraform module.
  - Updated Dockerfile of async operation docker image to build from node:16.19.0-buster
  - Published new tag [`44` of `cumuluss/async-operation` to Docker Hub](https://hub.docker.com/layers/cumuluss/async-operation/44/images/sha256-8d757276714153e4ab8c24a2b7b6b9ffee14cc78b482d9924e7093af88362b04?context=explore).
  - The `async_operation_image` property of `cumulus` module must be updated to pull the ECR image for `cumuluss/async-operation:44`.

### Changed

- **CUMULUS-2997**
  - Migrate Cumulus Docs to Docusaurus v2 and DocSearch v3.
- **CUMULUS-3044**
  - Deployment section:
    - Consolidate and migrate Cumulus deployment (public facing) content from wiki to Cumulus Docs in GitHub.
    - Update links to make sure that the user can maintain flow between the wiki and GitHub deployment documentation.
    - Organize and update sidebar to include categories for similar deployment topics.
- **CUMULUS-3147**
  - Set example/cumulus-tf default async_operation_image_version to 44.
  - Set example/cumulus-tf default ecs_task_image_version to 1.9.0.
- **CUMULUS-3166**
  - Updated example/cumulus-tf/thin_egress_app.tf to use tea 1.3.2

### Fixed

- **CUMULUS-3187**
  - Restructured Earthdata Login class to be individual methods as opposed to a Class Object
  - Removed typescript no-checks and reformatted EarthdataLogin code to be more type friendly

## [v14.1.0] 2023-02-27

### MIGRATION notes

#### PostgreSQL compatibility update

From this release forward Core will be tested against PostgreSQL 11   Existing
release compatibility testing was done for release 11.1.8/14.0.0+.   Users
should migrate their datastores to Aurora PostgreSQL 11.13+ compatible data stores
as soon as possible.

Users utilizing the `cumulus-rds-tf` module will have upgraded/had their
database clusters forcibly upgraded at the next maintenance window after 31 Jan
2023.   Our guidance to mitigate this issue is to do a manual (outside of
terraform) upgrade.   This will result in the cluster being upgraded with a
manually set parameter group not managed by terraform.

If you manually upgraded and the cluster is now on version 11.13, to continue
using the `cumulus-rds-tf` module *once upgraded* update following module
configuration values if set, or allow their defaults to be utilized:

```terraform
parameter_group_family = "aurora-postgresql11"
engine_version = 11.13
```

When you apply this update, the original PostgreSQL v10 parameter group will be
removed, and recreated using PG11 defaults/configured terraform values and
update the database cluster to use the new configuration.

### Added

- **CUMULUS-3193**
  - Add a Python version file
- **CUMULUS-3121**
  - Added a map of variables in terraform for custom configuration of cloudwatch_log_groups' retention periods.
    Please refer to the [Cloudwatch-Retention] (https://nasa.github.io/cumulus/docs/configuration/cloudwatch-retention)
    section of the Cumulus documentation in order for more detailed information and an example into how to do this.
- **CUMULUS-3071**
  - Added 'PATCH' granules endpoint as an exact duplicate of the existing `PUT`
    endpoint.    In future releases the `PUT` endpoint will be replaced with valid PUT logic
    behavior (complete overwrite) in a future release.   **The existing PUT
    implementation is deprecated** and users should move all existing usage of
    `PUT` to `PATCH` before upgrading to a release with `CUMULUS-3072`.

### Fixed

- **CUMULUS-3033**
  - Fixed `granuleEsQuery` to properly terminate if `body.hit.total.value` is 0.

- The `getLambdaAliases` function has been removed from the `@cumulus/integration-tests` package
- The `getLambdaVersions` function has been removed from the `@cumulus/integration-tests` package
- **CUMULUS-3117**
  - Update `@cumulus/es-client/indexer.js` to properly handle framework write
    constraints for queued granules.    Queued writes will now be properly
    dropped from elasticsearch writes along with the primary datastore(s) when
    write constraints apply
- **CUMULUS-3134**
  - Get tests working on M1 Macs
- **CUMULUS-3148**:
  - Updates cumulus-rds-tf to use defaults for PostgreSQL 11.13
  - Update IngestGranuleSuccessSpec as test was dependant on file ordering and
    PostgreSQL 11 upgrade exposed dependency on database results in the API return
  - Update unit test container to utilize PostgreSQL 11.13 container
- **CUMULUS-3149**
  - Updates the api `/granules/bulkDelete` endpoint to take the
    following configuration keys for the bulkDelete:
    - concurrency - Number of concurrent bulk deletions to process at a time.
            Defaults to 10, increasing this value may improve throughput at the cost
            of additional database/CMR/etc load.
    - maxDbConnections - Defaults to `concurrency`, and generally should not be
        changed unless troubleshooting performance concerns.
  - Updates all bulk api endpoints to add knexDebug boolean query parameter to
    allow for debugging of database connection issues in the future.  Defaults
    to false.
  - Fixed logic defect in bulk deletion logic where an information query was
    nested in a transaction call, resulting in transactions holding knex
    connection pool connections in a blocking way that would not resolve,
    resulting in deletion failures.
- **CUMULUS-3142**
  - Fix issue from CUMULUS-3070 where undefined values for status results in
    unexpected insertion failure on PATCH.
- **CUMULUS-3181**
  - Fixed `sqsMessageRemover` lambda to correctly retrieve ENABLED sqs rules.

- **CUMULUS-3189**
  - Upgraded `cumulus-process` and `cumulus-message-adapter-python` versions to
    support pip 23.0
- **CUMULUS-3196**
  - Moved `createServer` initialization outside the `s3-credentials-endpoint` lambda
    handler to reduce file descriptor usage
- README shell snippets better support copying
- **CUMULUS-3111**
  - Fix issue where if granule update dropped due to write constraints for writeGranuleFromMessage, still possible for granule files to be written
  - Fix issue where if granule update is limited to status and timestamp values due to write constraints for writeGranuleFromMessage, Dynamo or ES granules could be out of sync with PG

### Breaking Changes

- **CUMULUS-3072**
  - Removed original PUT granule endpoint logic (in favor of utilizing new PATCH
    endpoint introduced in CUMULUS-3071)
  - Updated PUT granule endpoint to expected RESTful behavior:
    - PUT will now overwrite all non-provided fields as either non-defined or
      defaults, removing existing related database records (e.g. files,
      granule-execution linkages ) as appropriate.
    - PUT will continue to overwrite fields that are provided in the payload,
      excepting collectionId and granuleId which cannot be modified.
    - PUT will create a new granule record if one does not already exist
    - Like PATCH, the execution field is additive only - executions, once
      associated with a granule record cannot be unassociated via the granule
      endpoint.
  - /granule PUT and PATCH endpoints now require a header with values `{
    version: 2 }`
  - PUT endpoint will now only support /:collectionId/:granuleId formatted
    queries
  - `@cumulus/api-client.replaceGranule now utilizes body.collectionId to
    utilize the correct API PUT endpoint
  - Cumulus API version updated to `2`

### Changed

- **Snyk Security**
  - Upgraded jsonwebtoken from 8.5.1 to 9.0.0
  - CUMULUS-3160: Upgrade knex from 0.95.15 to 2.4.1
  - Upgraded got from 11.8.3 to ^11.8.5
- **Dependabot Security**
  - Upgraded the python package dependencies of the example lambdas
- **CUMULUS-3043**
  - Organize & link Getting Started public docs for better user guidance
  - Update Getting Started sections with current content
- **CUMULUS-3046**
  - Update 'Deployment' public docs
  - Apply grammar, link fixes, and continuity/taxonomy standards
- **CUMULUS-3071**
  - Updated `@cumulus/api-client` packages to use `PATCH` protocol for existing
    granule `PUT` calls, this change should not require user updates for
    `api-client` users.
    - `@cumulus/api-client/granules.updateGranule`
    - `@cumulus/api-client/granules.moveGranule`
    - `@cumulus/api-client/granules.updateGranule`
    - `@cumulus/api-client/granules.reingestGranule`
    - `@cumulus/api-client/granules.removeFromCMR`
    - `@cumulus/api-client/granules.applyWorkflow`
- **CUMULUS-3097**
  - Changed `@cumulus/cmr-client` package's token from Echo-Token to Earthdata Login (EDL) token in updateToken method
  - Updated CMR header and token tests to reflect the Earthdata Login changes
- **CUMULUS-3144**
  - Increased the memory of API lambda to 1280MB
- **CUMULUS-3140**
  - Update release note to include cumulus-api release
- **CUMULUS-3193**
  - Update eslint config to better support typing
- Improve linting of TS files

### Removed

- **CUMULUS-2798**
  - Removed AsyncOperations model

### Removed

- **CUMULUS-3009**
  - Removed Dynamo PDRs table

## [v14.0.0] 2022-12-08

### Breaking Changes

- **CUMULUS-2915**
  - API endpoint GET `/executions/status/${executionArn}` returns `presignedS3Url` and `data`
  - The user (dashboard) must read the `s3SignedURL` and `data` from the return
- **CUMULUS-3070/3074**
  - Updated granule PUT/POST endpoints to no longer respect message write
    constraints.  Functionally this means that:
    - Granules with older createdAt values will replace newer ones, instead of
        ignoring the write request
    - Granules that attempt to set a non-complete state (e.g. 'queued' and
        'running') will now ignore execution state/state change and always write
    - Granules being set to non-complete state will update all values passed in,
      instead of being restricted to `['createdAt', 'updatedAt', 'timestamp',
      'status', 'execution']`

### Added

- **CUMULUS-3070**
  - Remove granules dynamoDb model logic that sets default publish value on record
    validation
  - Update API granule write logic to not set default publish value on record
    updates to avoid overwrite (PATCH behavior)
  - Update API granule write logic to publish to false on record
    creation if not specified
  - Update message granule write logic to set default publish value on record
    creation update.
  - Update granule write logic to set published to default value of `false` if
    `null` is explicitly set with intention to delete the value.
  - Removed dataType/version from api granule schema
  - Added `@cumulus/api/endpoints/granules` unit to cover duration overwrite
    logic for PUT/PATCH endpoint.
- **CUMULUS-3098**
  - Added task configuration setting named `failTaskWhenFileBackupFail` to the
    `lzards-backup` task. This setting is `false` by default, but when set to
    `true`, task will fail if one of the file backup request fails.

### Changed

- Updated CI deploy process to utilize the distribution module in the published zip file which
    will be run against for the integration tests
- **CUMULUS-2915**
  - Updated API endpoint GET `/executions/status/${executionArn}` to return the
    presigned s3 URL in addition to execution status data
- **CUMULUS-3045**
  - Update GitHub FAQs:
    - Add new and refreshed content for previous sections
    - Add new dedicated Workflows section
- **CUMULUS-3070**
  - Updated API granule write logic to no longer require createdAt value in
    dynamo/API granule validation.   Write-time createdAt defaults will be set in the case
    of new API granule writes without the value set, and createdAt will be
    overwritten if it already exists.
  - Refactored granule write logic to allow PATCH behavior on API granule update
    such that existing createdAt values will be retained in case of overwrite
    across all API granule writes.
  - Updated granule write code to validate written createdAt is synced between
    datastores in cases where granule.createdAt is not provided for a new
    granule.
  - Updated @cumulus/db/translate/granules.translateApiGranuleToPostgresGranuleWithoutNilsRemoved to validate incoming values to ensure values that can't be set to null are not
  - Updated @cumulus/db/translate/granules.translateApiGranuleToPostgresGranuleWithoutNilsRemoved to handle null values in incoming ApiGranule
  - Updated @cumulus/db/types/granules.PostgresGranule typings to allow for null values
  - Added ApiGranuleRecord to @cumulus/api/granule type to represent a written/retrieved from datastore API granule record.
  - Update API/Message write logic to handle nulls as deletion in granule PUT/message write logic
- **CUMULUS-3075**
  - Changed the API endpoint return value for a granule with no files. When a granule has no files, the return value beforehand for
    the translatePostgresGranuletoApiGranule, the function which does the translation of a Postgres granule to an API granule, was
    undefined, now changed to an empty array.
  - Existing behavior which relied on the pre-disposed undefined value was changed to instead accept the empty array.
  - Standardized tests in order to expect an empty array for a granule with no files files' object instead of undefined.
- **CUMULUS-3077**
  - Updated `lambdas/data-migration2` granule and files migration to have a `removeExcessFiles` function like in write-granules that will remove file records no longer associated with a granule being migrated
- **CUMULUS-3080**
  - Changed the retention period in days from 14 to 30 for cloudwatch logs for NIST-5 compliance
- **CUMULUS-3100**
  - Updated `POST` granules endpoint to check if granuleId exists across all collections rather than a single collection.
  - Updated `PUT` granules endpoint to check if granuleId exists across a different collection and throw conflict error if so.
  - Updated logic for writing granules from a message to check if granuleId exists across a different collection and throw conflict error if so.

### Fixed

- **CUMULUS-3070**
  - Fixed inaccurate typings for PostgresGranule in @cumulus/db/types/granule
  - Fixed inaccurate typings for @cumulus/api/granules.ApiGranule and updated to
    allow null
- **CUMULUS-3104**
  - Fixed TS compilation error on aws-client package caused by @aws-sdk/client-s3 3.202.0 upgrade
- **CUMULUS-3116**
  - Reverted the default ElasticSearch sorting behavior to the pre-13.3.0 configuration
  - Results from ElasticSearch are sorted by default by the `timestamp` field. This means that the order
  is not guaranteed if two or more records have identical timestamps as there is no secondary sort/tie-breaker.

## [v13.4.0] 2022-10-31

### Notable changes

- **CUMULUS-3104**
  - Published new tag [`43` of `cumuluss/async-operation` to Docker Hub](https://hub.docker.com/layers/cumuluss/async-operation/43/images/sha256-5f989c7d45db3dde87c88c553182d1e4e250a1e09af691a84ff6aa683088b948?context=explore) which was built with node:14.19.3-buster.

### Added

- **CUMULUS-2998**
  - Added Memory Size and Timeout terraform variable configuration for the following Cumulus tasks:
    - fake_processing_task_timeout and fake_processing_task_memory_size
    - files_to_granules_task_timeout and files_to_granule_task_memory_size
    - hello_world_task_timeout and hello_world_task_memory_size
    - sf_sqs_report_task_timeout and sf_sqs_report_task_memory_size
- **CUMULUS-2986**
  - Adds Terraform memory_size configurations to lambda functions with customizable timeouts enabled (the minimum default size has also been raised from 256 MB to 512 MB)
    allowed properties include:
      - add_missing_file_checksums_task_memory_size
      - discover_granules_task_memory_size
      - discover_pdrs_task_memory_size
      - hyrax_metadata_updates_task_memory_size
      - lzards_backup_task_memory_size
      - move_granules_task_memory_size
      - parse_pdr_task_memory_size
      - pdr_status_check_task_memory_size
      - post_to_cmr_task_memory_size
      - queue_granules_task_memory_size
      - queue_pdrs_task_memory_size
      - queue_workflow_task_memory_size
      - sync_granule_task_memory_size
      - update_cmr_access_constraints_task_memory_size
      - update_granules_cmr_task_memory_size
  - Initializes the lambda_memory_size(s) variable in the Terraform variable list
  - Adds Terraform timeout variable for add_missing_file_checksums_task
- **CUMULUS-2631**
  - Added 'Bearer token' support to s3credentials endpoint
- **CUMULUS-2787**
  - Added `lzards-api-client` package to Cumulus with `submitQueryToLzards` method
- **CUMULUS-2944**
  - Added configuration to increase the limit for body-parser's JSON and URL encoded parsers to allow for larger input payloads

### Changed


- Updated `example/cumulus-tf/variables.tf` to have `cmr_oauth_provider` default to `launchpad`
- **CUMULUS-3024**
  - Update PUT /granules endpoint to operate consistently across datastores
    (PostgreSQL, ElasticSearch, DynamoDB). Previously it was possible, given a
    partial Granule payload to have different data in Dynamo/ElasticSearch and PostgreSQL
  - Given a partial Granule object, the /granules update endpoint now operates
    with behavior more consistent with a PATCH operation where fields not provided
    in the payload will not be updated in the datastores.
  - Granule translation (db/src/granules.ts) now supports removing null/undefined fields when converting from API to Postgres
    granule formats.
  - Update granule write logic: if a `null` files key is provided in an update payload (e.g. `files: null`),
    an error will be thrown. `null` files were not previously supported and would throw potentially unclear errors. This makes the error clearer and more explicit.
  - Update granule write logic: If an empty array is provided for the `files` key, all files will be removed in all datastores
- **CUMULUS-2787**
  - Updated `lzards-backup-task` to send Cumulus provider and granule createdAt values as metadata in LZARDS backup request to support querying LZARDS for reconciliation reports
- **CUMULUS-2913**
  - Changed `process-dead-letter-archive` lambda to put messages from S3 dead
    letter archive that fail to process to new S3 location.
- **CUMULUS-2974**
  - The `DELETE /granules/<granuleId>` endpoint now includes additional details about granule
    deletion, including collection, deleted granule ID, deleted files, and deletion time.
- **CUMULUS-3027**
  - Pinned typescript to ~4.7.x to address typing incompatibility issues
    discussed in https://github.com/knex/knex/pull/5279
  - Update generate-ts-build-cache script to always install root project dependencies
- **CUMULUS-3104**
  - Updated Dockerfile of async operation docker image to build from node:14.19.3-buster
  - Sets default async_operation_image version to 43.
  - Upgraded saml2-js 4.0.0, rewire to 6.0.0 to address security vulnerabilities
  - Fixed TS compilation error caused by @aws-sdk/client-s3 3.190->3.193 upgrade

## [v13.3.2] 2022-10-10 [BACKPORT]

**Please note** changes in 13.3.2 may not yet be released in future versions, as
this is a backport and patch release on the 13.3.x series of releases. Updates that
are included in the future will have a corresponding CHANGELOG entry in future
releases.

### Fixed

- **CUMULUS-2557**
  - Updated `@cumulus/aws-client/S3/moveObject` to handle zero byte files (0 byte files).
- **CUMULUS-2971**
  - Updated `@cumulus/aws-client/S3ObjectStore` class to take string query parameters and
    its methods `signGetObject` and `signHeadObject` to take parameter presignOptions
- **CUMULUS-3021**
  - Updated `@cumulus/api-client/collections` and `@cumulus/integration-tests/api` to encode
    collection version in the URI path
- **CUMULUS-3024**
  - Update PUT /granules endpoint to operate consistently across datastores
    (PostgreSQL, ElasticSearch, DynamoDB). Previously it was possible, given a
    partial Granule payload to have different data in Dynamo/ElasticSearch and PostgreSQL
  - Given a partial Granule object, the /granules update endpoint now operates
    with behavior more consistent with a PATCH operation where fields not provided
    in the payload will not be updated in the datastores.
  - Granule translation (db/src/granules.ts) now supports removing null/undefined fields when converting from API to Postgres
    granule formats.
  - Update granule write logic: if a `null` files key is provided in an update payload (e.g. `files: null`),
    an error will be thrown. `null` files were not previously supported and would throw potentially unclear errors. This makes the error clearer and more explicit.
  - Update granule write logic: If an empty array is provided for the `files` key, all files will be removed in all datastores

## [v13.3.0] 2022-8-19

### Notable Changes

- **CUMULUS-2930**
  - The `GET /granules` endpoint has a new optional query parameter:
    `searchContext`, which is used to resume listing within the same search
    context. It is provided in every response from the endpoint as
    `meta.searchContext`. The searchContext value must be submitted with every
    consequent API call, and must be fetched from each new response to maintain
    the context.
  - Use of the `searchContext` query string parameter allows listing past 10,000 results.
  - Note that using the `from` query param in a request will cause the `searchContext` to
    be ignored and also make the query subject to the 10,000 results cap again.
  - Updated `GET /granules` endpoint to leverage ElasticSearch search-after API.
    The endpoint will only use search-after when the `searchContext` parameter
    is provided in a request.

## [v13.2.1] 2022-8-10 [BACKPORT]

### Notable changes

- **CUMULUS-3019**
  - Fix file write logic to delete files by `granule_cumulus_id` instead of
    `cumulus_id`. Previous logic removed files by matching `file.cumulus_id`
    to `granule.cumulus_id`.

## [v13.2.0] 2022-8-04

### Changed

- **CUMULUS-2940**
  - Updated bulk operation lambda to utilize system wide rds_connection_timing
    configuration parameters from the main `cumulus` module
- **CUMULUS-2980**
  - Updated `ingestPdrWithNodeNameSpec.js` to use `deleteProvidersAndAllDependenciesByHost` function.
  - Removed `deleteProvidersByHost`function.
- **CUMULUS-2954**
  - Updated Backup LZARDS task to run as a single task in a step function workflow.
  - Updated task to allow user to provide `collectionId` in workflow input and
    updated task to use said `collectionId` to look up the corresponding collection record in RDS.

## [v13.1.0] 2022-7-22

### MIGRATION notes

- The changes introduced in CUMULUS-2962 will re-introduce a
  `files_granules_cumulus_id_index` on the `files` table in the RDS database.
  This index will be automatically created as part of the bootstrap lambda
  function *on deployment* of the `data-persistence` module.

  *In cases where the index is already applied, this update will have no effect*.

  **Please Note**: In some cases where ingest is occurring at high volume levels and/or the
  files table has > 150M file records, the migration may
  fail on deployment due to timing required to both acquire the table state needed for the
  migration and time to create the index given the resources available.

  For reference a rx.5 large Aurora/RDS database
  with *no activity* took roughly 6 minutes to create the index for a file table with 300M records and no active ingest, however timed out when the same migration was attempted
  in production with possible activity on the table.

  If you believe you are subject to the above consideration, you may opt to
  manually create the `files` table index *prior* to deploying this version of
  Core with the following procedure:

  -----

  - Verify you do not have the index:

  ```text
  select * from pg_indexes where tablename = 'files';

   schemaname | tablename |        indexname        | tablespace |                                       indexdef
  ------------+-----------+-------------------------+------------+---------------------------------------------------------------------------------------
   public     | files     | files_pkey              |            | CREATE UNIQUE INDEX files_pkey ON public.files USING btree (cumulus_id)
   public     | files     | files_bucket_key_unique |            | CREATE UNIQUE INDEX files_bucket_key_unique ON public.files USING btree (bucket, key)
  ```

  In this instance you should not see an `indexname` row with
  `files_granules_cumulus_id_index` as the value.     If you *do*, you should be
  clear to proceed with the installation.
  - Quiesce ingest

  Stop all ingest operations in Cumulus Core according to your operational
  procedures.    You should validate that it appears there are no active queries that
  appear to be inserting granules/files into the database as a secondary method
  of evaluating the database system state:

  ```text
  select pid, query, state, wait_event_type, wait_event from pg_stat_activity where state = 'active';
  ```

  If query rows are returned with a `query` value that involves the files table,
  make sure ingest is halted and no other granule-update activity is running on
  the system.

  Note: In rare instances if there are hung queries that are unable to resolve, it may be necessary to
  manually use psql [Server Signaling
  Functions](https://www.postgresql.org/docs/10/functions-admin.html#FUNCTIONS-ADMIN-SIGNAL)
  `pg_cancel_backend` and/or
  `pg_terminate_backend` if the migration will not complete in the next step.

  - Create the Index

  Run the following query to create the index.    Depending on the situation
  this may take many minutes to complete, and you will note your CPU load and
  disk I/O rates increase on your cluster:

  ```text
  CREATE INDEX files_granule_cumulus_id_index ON files (granule_cumulus_id);
  ```

  You should see a response like:

  ```text
  CREATE INDEX
  ```

  and can verify the index `files_granule_cumulus_id_index` was created:

  ```text
  => select * from pg_indexes where tablename = 'files';
  schemaname | tablename |           indexname            | tablespace |                                           indexdef
   ------------+-----------+--------------------------------+------------+----------------------------------------------------------------------------------------------
   public     | files     | files_pkey                     |            | CREATE UNIQUE INDEX files_pkey ON public.files USING btree (cumulus_id)
   public     | files     | files_bucket_key_unique        |            | CREATE UNIQUE INDEX files_bucket_key_unique ON public.files USING btree (bucket, key)
   public     | files     | files_granule_cumulus_id_index |            | CREATE INDEX files_granule_cumulus_id_index ON public.files USING btree (granule_cumulus_id)
  (3 rows)
  ```

  - Once this is complete, you may deploy this version of Cumulus as you
    normally would.
  **If you are unable to stop ingest for the above procedure** *and* cannot
  migrate with deployment, you may be able to manually create the index while
  writes are ongoing using postgres's `CONCURRENTLY` option for `CREATE INDEX`.
  This can have significant impacts on CPU/write IO, particularly if you are
  already using a significant amount of your cluster resources, and may result
  in failed writes or an unexpected index/database state.

  PostgreSQL's
  [documentation](https://www.postgresql.org/docs/10/sql-createindex.html#SQL-CREATEINDEX-CONCURRENTLY)
  provides more information on this option.   Please be aware it is
  **unsupported** by Cumulus at this time, so community members that opt to go
  this route should proceed with caution.

  -----

### Notable changes

- **CUMULUS-2962**
  - Re-added database structural migration to `files` table to add an index on `granule_cumulus_id`
- **CUMULUS-2929**
  - Updated `move-granule` task to check the optional collection configuration parameter
    `meta.granuleMetadataFileExtension` to determine the granule metadata file.
    If none is specified, the granule CMR metadata or ISO metadata file is used.

### Changed

- Updated Moment.js package to 2.29.4 to address security vulnerability
- **CUMULUS-2967**
  - Added fix example/spec/helpers/Provider that doesn't fail deletion 404 in
    case of deletion race conditions
### Fixed

- **CUMULUS-2995**
  - Updated Lerna package to 5.1.8 to address security vulnerability

- **CUMULUS-2863**
  - Fixed `@cumulus/api` `validateAndUpdateSqsRule` method to allow 0 retries and 0 visibilityTimeout
    in rule's meta.

- **CUMULUS-2959**
  - Fixed `@cumulus/api` `granules` module to convert numeric productVolume to string
    when an old granule record is retrieved from DynamoDB
- Fixed the following links on Cumulus docs' [Getting Started](https://nasa.github.io/cumulus/docs/getting-started) page:
    * Cumulus Deployment
    * Terraform Best Practices
    * Integrator Common Use Cases
- Also corrected the _How to Deploy Cumulus_ link in the [Glossary](https://nasa.github.io/cumulus/docs/glossary)


## [v13.0.1] 2022-7-12

- **CUMULUS-2995**
  - Updated Moment.js package to 2.29.4 to address security vulnerability

## [v13.0.0] 2022-06-13

### MIGRATION NOTES

- The changes introduced in CUMULUS-2955 should result in removal of
  `files_granule_cumulus_id_index` from the `files` table (added in the v11.1.1
  release).  The success of this operation is dependent on system ingest load.

  In rare cases where data-persistence deployment fails because the
  `postgres-db-migration` times out, it may be required to manually remove the
  index and then redeploy:

  ```text
  DROP INDEX IF EXISTS files_granule_cumulus_id_index;
  ```

### Breaking Changes

- **CUMULUS-2931**

  - Updates CustomBootstrap lambda to default to failing if attempting to remove
    a pre-existing `cumulus-alias` index that would collide with the required
    `cumulus-alias` *alias*.   A configuration parameter
    `elasticsearch_remove_index_alias_conflict`  on the `cumulus` and
    `archive` modules has been added to enable the original behavior that would
    remove the invalid index (and all it's data).
  - Updates `@cumulus/es-client.bootstrapElasticSearch` signature to be
    parameterized and accommodate a new parameter `removeAliasConflict` which
    allows/disallows the deletion of a conflicting `cumulus-alias` index

### Notable changes

- **CUMULUS-2929**
  - Updated `move-granule` task to check the optional collection configuration parameter
    `meta.granuleMetadataFileExtension` to determine the granule metadata file.
    If none is specified, the granule CMR metadata or ISO metadata file is used.

### Added

- **CUMULUS-2929**
  - Added optional collection configuration `meta.granuleMetadataFileExtension` to specify CMR metadata
    file extension for tasks that utilize metadata file lookups

- **CUMULUS-2939**
  - Added `@cumulus/api/lambdas/start-async-operation` to start an async operation

- **CUMULUS-2953**
  - Added `skipMetadataCheck` flag to config for Hyrax metadata updates task.
  - If this config flag is set to `true`, and a granule has no CMR file, the task will simply return the input values.

- **CUMULUS-2966**
  - Added extractPath operation and support of nested string replacement to `url_path` in the collection configuration

### Changed

- **CUMULUS-2965**
  - Update `cumulus-rds-tf` module to ignore `engine_version` lifecycle changes
- **CUMULUS-2967**
  - Added fix example/spec/helpers/Provider that doesn't fail deletion 404 in
    case of deletion race conditions
- **CUMULUS-2955**
  - Updates `20220126172008_files_granule_id_index` to *not* create an index on
    `granule_cumulus_id` on the files table.
  - Adds `20220609024044_remove_files_granule_id_index` migration to revert
    changes from `20220126172008_files_granule_id_index` on any deployed stacks
    that might have the index to ensure consistency in deployed stacks

- **CUMULUS-2923**
  - Changed public key setup for SFTP local testing.
- **CUMULUS-2939**
  - Updated `@cumulus/api` `granules/bulk*`, `elasticsearch/index-from-database` and
    `POST reconciliationReports` endpoints to invoke StartAsyncOperation lambda

### Fixed

- **CUMULUS-2863**
  - Fixed `@cumulus/api` `validateAndUpdateSqsRule` method to allow 0 retries
    and 0 visibilityTimeout in rule's meta.
- **CUMULUS-2961**
  - Fixed `data-migration2` granule migration logic to allow for DynamoDb granules that have a null/empty string value for `execution`.   The migration will now migrate them without a linked execution.
  - Fixed `@cumulus/api` `validateAndUpdateSqsRule` method to allow 0 retries and 0 visibilityTimeout
    in rule's meta.

- **CUMULUS-2959**
  - Fixed `@cumulus/api` `granules` module to convert numeric productVolume to string
    when an old granule record is retrieved from DynamoDB.

## [v12.0.3] 2022-10-03 [BACKPORT]

**Please note** changes in 12.0.3 may not yet be released in future versions, as
this is a backport and patch release on the 12.0.x series of releases. Updates that
are included in the future will have a corresponding CHANGELOG entry in future
releases.

### Fixed

- **CUMULUS-3024**
  - Update PUT /granules endpoint to operate consistently across datastores
    (PostgreSQL, ElasticSearch, DynamoDB). Previously it was possible, given a
    partial Granule payload to have different data in Dynamo/ElasticSearch and PostgreSQL
  - Given a partial Granule object, the /granules update endpoint now operates
    with behavior more consistent with a PATCH operation where fields not provided
    in the payload will not be updated in the datastores.
  - Granule translation (db/src/granules.ts) now supports removing null/undefined fields when converting from API to Postgres
    granule formats.
  - Update granule write logic: if a `null` files key is provided in an update payload (e.g. `files: null`),
    an error will be thrown. `null` files were not previously supported and would throw potentially unclear errors. This makes the error clearer and more explicit.
  - Update granule write logic: If an empty array is provided for the `files` key, all files will be removed in all datastores
- **CUMULUS-2971**
  - Updated `@cumulus/aws-client/S3ObjectStore` class to take string query parameters and
    its methods `signGetObject` and `signHeadObject` to take parameter presignOptions
- **CUMULUS-2557**
  - Updated `@cumulus/aws-client/S3/moveObject` to handle zero byte files (0 byte files).
- **CUMULUS-3021**
  - Updated `@cumulus/api-client/collections` and `@cumulus/integration-tests/api` to encode
    collection version in the URI path

## [v12.0.2] 2022-08-10 [BACKPORT]

**Please note** changes in 12.0.2 may not yet be released in future versions, as
this is a backport and patch release on the 12.0.x series of releases. Updates that
are included in the future will have a corresponding CHANGELOG entry in future
releases.

### Notable Changes

- **CUMULUS-3019**
  - Fix file write logic to delete files by `granule_cumulus_id` instead of
      `cumulus_id`. Previous logic removed files by matching `file.cumulus_id`
      to `granule.cumulus_id`.

## [v12.0.1] 2022-07-18

- **CUMULUS-2995**
  - Updated Moment.js package to 2.29.4 to address security vulnerability

## [v12.0.0] 2022-05-20

### Breaking Changes

- **CUMULUS-2903**

  - The minimum supported version for all published Cumulus Core npm packages is now Node 14.19.1
  - Tasks using the `cumuluss/cumulus-ecs-task` Docker image must be updated to
    `cumuluss/cumulus-ecs-task:1.8.0`. This can be done by updating the `image`
    property of any tasks defined using the `cumulus_ecs_service` Terraform
    module.

### Changed

- **CUMULUS-2932**

  - Updates `SyncGranule` task to include `disableOrDefaultAcl` function that uses
    the configuration ACL parameter to set ACL to private by default or disable ACL.
  - Updates `@cumulus/sync-granule` `download()` function to take in ACL parameter
  - Updates `@cumulus/ingest` `proceed()` function to take in ACL parameter
  - Updates `@cumulus/ingest` `addLock()` function to take in an optional ACL parameter
  - Updates `SyncGranule` example worfklow config
    `example/cumulus-tf/sync_granule_workflow.asl.json` to include `ACL`
    parameter.

## [v11.1.8] 2022-11-07 [BACKPORT]

**Please note** changes in 11.1.7 may not yet be released in future versions, as
this is a backport and patch release on the 11.1.x series of releases. Updates that
are included in the future will have a corresponding CHANGELOG entry in future
releases.

### Breaking Changes

- **CUMULUS-2903**
  - The minimum supported version for all published Cumulus Core npm packages is now Node 14.19.1
  - Tasks using the `cumuluss/cumulus-ecs-task` Docker image must be updated to
    `cumuluss/cumulus-ecs-task:1.8.0`. This can be done by updating the `image`
    property of any tasks defined using the `cumulus_ecs_service` Terraform
    module.

### Notable changes

- Published new tag [`43` of `cumuluss/async-operation` to Docker Hub](https://hub.docker.com/layers/cumuluss/async-operation/43/images/sha256-5f989c7d45db3dde87c88c553182d1e4e250a1e09af691a84ff6aa683088b948?context=explore) which was built with node:14.19.3-buster.

### Changed

- **CUMULUS-3104**
  - Updated Dockerfile of async operation docker image to build from node:14.19.3-buster
  - Sets default async_operation_image version to 43.
  - Upgraded saml2-js 4.0.0, rewire to 6.0.0 to address security vulnerabilities
  - Fixed TS compilation error on aws-client package caused by @aws-sdk/client-s3 3.202.0 upgrade

- **CUMULUS-3080**
  - Changed the retention period in days from 14 to 30 for cloudwatch logs for NIST-5 compliance

## [v11.1.7] 2022-10-05 [BACKPORT]

**Please note** changes in 11.1.7 may not yet be released in future versions, as
this is a backport and patch release on the 11.1.x series of releases. Updates that
are included in the future will have a corresponding CHANGELOG entry in future
releases.

### Fixed

- **CUMULUS-3024**
  - Update PUT /granules endpoint to operate consistently across datastores
    (PostgreSQL, ElasticSearch, DynamoDB). Previously it was possible, given a
    partial Granule payload to have different data in Dynamo/ElasticSearch and PostgreSQL
  - Given a partial Granule object, the /granules update endpoint now operates
    with behavior more consistent with a PATCH operation where fields not provided
    in the payload will not be updated in the datastores.
  - Granule translation (db/src/granules.ts) now supports removing null/undefined fields when converting from API to Postgres
    granule formats.
  - Update granule write logic: if a `null` files key is provided in an update payload (e.g. `files: null`),
    an error will be thrown. `null` files were not previously supported and would throw potentially unclear errors. This makes the error clearer and more explicit.
  - Update granule write logic: If an empty array is provided for the `files` key, all files will be removed in all datastores
- **CUMULUS-2971**
  - Updated `@cumulus/aws-client/S3ObjectStore` class to take string query parameters and
    its methods `signGetObject` and `signHeadObject` to take parameter presignOptions
- **CUMULUS-2557**
  - Updated `@cumulus/aws-client/S3/moveObject` to handle zero byte files (0 byte files).
- **CUMULUS-3021**
  - Updated `@cumulus/api-client/collections` and `@cumulus/integration-tests/api` to encode
    collection version in the URI path
- **CUMULUS-3027**
  - Pinned typescript to ~4.7.x to address typing incompatibility issues
    discussed in https://github.com/knex/knex/pull/5279
  - Update generate-ts-build-cache script to always install root project dependencies

## [v11.1.5] 2022-08-10 [BACKPORT]

**Please note** changes in 11.1.5 may not yet be released in future versions, as
this is a backport and patch release on the 11.1.x series of releases. Updates that
are included in the future will have a corresponding CHANGELOG entry in future
releases.

### Notable changes

- **CUMULUS-3019**
  - Fix file write logic to delete files by `granule_cumulus_id` instead of
      `cumulus_id`. Previous logic removed files by matching `file.cumulus_id`
      to `granule.cumulus_id`.

## [v11.1.4] 2022-07-18

**Please note** changes in 11.1.4 may not yet be released in future versions, as
this is a backport and patch release on the 11.1.x series of releases. Updates that
are included in the future will have a corresponding CHANGELOG entry in future
releases.

### MIGRATION notes


- The changes introduced in CUMULUS-2962 will re-introduce a
  `files_granules_cumulus_id_index` on the `files` table in the RDS database.
  This index will be automatically created as part of the bootstrap lambda
  function *on deployment* of the `data-persistence` module.

  *In cases where the index is already applied, this update will have no effect*.

  **Please Note**: In some cases where ingest is occurring at high volume levels and/or the
  files table has > 150M file records, the migration may
  fail on deployment due to timing required to both acquire the table state needed for the
  migration and time to create the index given the resources available.

  For reference a rx.5 large Aurora/RDS database
  with *no activity* took roughly 6 minutes to create the index for a file table with 300M records and no active ingest, however timed out when the same migration was attempted
  in production with possible activity on the table.

  If you believe you are subject to the above consideration, you may opt to
  manually create the `files` table index *prior* to deploying this version of
  Core with the following procedure:

  -----

  - Verify you do not have the index:

  ```text
  select * from pg_indexes where tablename = 'files';

   schemaname | tablename |        indexname        | tablespace |                                       indexdef
  ------------+-----------+-------------------------+------------+---------------------------------------------------------------------------------------
   public     | files     | files_pkey              |            | CREATE UNIQUE INDEX files_pkey ON public.files USING btree (cumulus_id)
   public     | files     | files_bucket_key_unique |            | CREATE UNIQUE INDEX files_bucket_key_unique ON public.files USING btree (bucket, key)
  ```

  In this instance you should not see an `indexname` row with
  `files_granules_cumulus_id_index` as the value.     If you *do*, you should be
  clear to proceed with the installation.
  - Quiesce ingest

  Stop all ingest operations in Cumulus Core according to your operational
  procedures.    You should validate that it appears there are no active queries that
  appear to be inserting granules/files into the database as a secondary method
  of evaluating the database system state:

  ```text
  select pid, query, state, wait_event_type, wait_event from pg_stat_activity where state = 'active';
  ```

  If query rows are returned with a `query` value that involves the files table,
  make sure ingest is halted and no other granule-update activity is running on
  the system.

  Note: In rare instances if there are hung queries that are unable to resolve, it may be necessary to
  manually use psql [Server Signaling
  Functions](https://www.postgresql.org/docs/10/functions-admin.html#FUNCTIONS-ADMIN-SIGNAL)
  `pg_cancel_backend` and/or
  `pg_terminate_backend` if the migration will not complete in the next step.

  - Create the Index

  Run the following query to create the index.    Depending on the situation
  this may take many minutes to complete, and you will note your CPU load and
  disk I/O rates increase on your cluster:

  ```text
  CREATE INDEX files_granule_cumulus_id_index ON files (granule_cumulus_id);
  ```

  You should see a response like:

  ```text
  CREATE INDEX
  ```

  and can verify the index `files_granule_cumulus_id_index` was created:

  ```text
  => select * from pg_indexes where tablename = 'files';
  schemaname | tablename |           indexname            | tablespace |                                           indexdef
   ------------+-----------+--------------------------------+------------+----------------------------------------------------------------------------------------------
   public     | files     | files_pkey                     |            | CREATE UNIQUE INDEX files_pkey ON public.files USING btree (cumulus_id)
   public     | files     | files_bucket_key_unique        |            | CREATE UNIQUE INDEX files_bucket_key_unique ON public.files USING btree (bucket, key)
   public     | files     | files_granule_cumulus_id_index |            | CREATE INDEX files_granule_cumulus_id_index ON public.files USING btree (granule_cumulus_id)
  (3 rows)
  ```

  - Once this is complete, you may deploy this version of Cumulus as you
    normally would.
  **If you are unable to stop ingest for the above procedure** *and* cannot
  migrate with deployment, you may be able to manually create the index while
  writes are ongoing using postgres's `CONCURRENTLY` option for `CREATE INDEX`.
  This can have significant impacts on CPU/write IO, particularly if you are
  already using a significant amount of your cluster resources, and may result
  in failed writes or an unexpected index/database state.

  PostgreSQL's
  [documentation](https://www.postgresql.org/docs/10/sql-createindex.html#SQL-CREATEINDEX-CONCURRENTLY)
  provides more information on this option.   Please be aware it is
  **unsupported** by Cumulus at this time, so community members that opt to go
  this route should proceed with caution.

  -----

### Changed

- Updated Moment.js package to 2.29.4 to address security vulnerability

## [v11.1.3] 2022-06-24

**Please note** changes in 11.1.3 may not yet be released in future versions, as
this is a backport and patch release on the 11.1.x series of releases. Updates that
are included in the future will have a corresponding CHANGELOG entry in future
releases.

### Notable changes

- **CUMULUS-2929**
  - Updated `move-granule` task to check the optional collection configuration parameter
    `meta.granuleMetadataFileExtension` to determine the granule metadata file.
    If none is specified, the granule CMR metadata or ISO metadata file is used.

### Added

- **CUMULUS-2929**
  - Added optional collection configuration `meta.granuleMetadataFileExtension` to specify CMR metadata
    file extension for tasks that utilize metadata file lookups
- **CUMULUS-2966**
  - Added extractPath operation and support of nested string replacement to `url_path` in the collection configuration
### Fixed

- **CUMULUS-2863**
  - Fixed `@cumulus/api` `validateAndUpdateSqsRule` method to allow 0 retries
    and 0 visibilityTimeout in rule's meta.
- **CUMULUS-2959**
  - Fixed `@cumulus/api` `granules` module to convert numeric productVolume to string
    when an old granule record is retrieved from DynamoDB.
- **CUMULUS-2961**
  - Fixed `data-migration2` granule migration logic to allow for DynamoDb granules that have a null/empty string value for `execution`.   The migration will now migrate them without a linked execution.

## [v11.1.2] 2022-06-13

**Please note** changes in 11.1.2 may not yet be released in future versions, as
this is a backport and patch release on the 11.1.x series of releases. Updates that
are included in the future will have a corresponding CHANGELOG entry in future
releases.

### MIGRATION NOTES

- The changes introduced in CUMULUS-2955 should result in removal of
  `files_granule_cumulus_id_index` from the `files` table (added in the v11.1.1
  release).  The success of this operation is dependent on system ingest load

  In rare cases where data-persistence deployment fails because the
  `postgres-db-migration` times out, it may be required to manually remove the
  index and then redeploy:

  ```text
  > DROP INDEX IF EXISTS postgres-db-migration;
  DROP INDEX
  ```

### Changed

- **CUMULUS-2955**
  - Updates `20220126172008_files_granule_id_index` to *not* create an index on
    `granule_cumulus_id` on the files table.
  - Adds `20220609024044_remove_files_granule_id_index` migration to revert
    changes from `20220126172008_files_granule_id_index` on any deployed stacks
    that might have the index to ensure consistency in deployed stacks

## [v11.1.1] 2022-04-26

### Added

### Changed

- **CUMULUS-2885**
  - Updated `@cumulus/aws-client` to use new AWS SDK v3 packages for S3 requests:
    - `@aws-sdk/client-s3`
    - `@aws-sdk/lib-storage`
    - `@aws-sdk/s3-request-presigner`
  - Updated code for compatibility with updated `@cumulus/aws-client` and AWS SDK v3 S3 packages:
    - `@cumulus/api`
    - `@cumulus/async-operations`
    - `@cumulus/cmrjs`
    - `@cumulus/common`
    - `@cumulus/collection-config-store`
    - `@cumulus/ingest`
    - `@cumulus/launchpad-auth`
    - `@cumulus/sftp-client`
    - `@cumulus/tf-inventory`
    - `lambdas/data-migration2`
    - `tasks/add-missing-file-checksums`
    - `tasks/hyrax-metadata-updates`
    - `tasks/lzards-backup`
    - `tasks/sync-granule`
- **CUMULUS-2886**
  - Updated `@cumulus/aws-client` to use new AWS SDK v3 packages for API Gateway requests:
    - `@aws-sdk/client-api-gateway`
- **CUMULUS-2920**
  - Update npm version for Core build to 8.6
- **CUMULUS-2922**
  - Added `@cumulus/example-lib` package to example project to allow unit tests `example/script/lib` dependency.
  - Updates Mutex unit test to address changes made in [#2902](https://github.com/nasa/cumulus/pull/2902/files)
- **CUMULUS-2924**
  - Update acquireTimeoutMillis to 400 seconds for the db-provision-lambda module to address potential timeout issues on RDS database start
- **CUMULUS-2925**
  - Updates CI to utilize `audit-ci` v6.2.0
  - Updates CI to utilize a on-container filesystem when building Core in 'uncached' mode
  - Updates CI to selectively bootstrap Core modules in the cleanup job phase
- **CUMULUS-2934**
  - Update CI Docker container build to install pipenv to prevent contention on parallel lambda builds


## [v11.1.0] 2022-04-07

### MIGRATION NOTES

- 11.1.0 is an amendment release and supersedes 11.0.0. However, follow the migration steps for 11.0.0.

- **CUMULUS-2905**
  - Updates migration script with new `migrateAndOverwrite` and
    `migrateOnlyFiles` options.

### Added

- **CUMULUS-2860**
  - Added an optional configuration parameter `skipMetadataValidation` to `hyrax-metadata-updates` task
- **CUMULUS-2870**
  - Added `last_modified_date` as output to all tasks in Terraform `ingest` module.
- **CUMULUS-NONE**
  - Added documentation on choosing and configuring RDS at `deployment/choosing_configuring_rds`.

### Changed

- **CUMULUS-2703**
  - Updated `ORCA Backup` reconciliation report to report `cumulusFilesCount` and `orcaFilesCount`
- **CUMULUS-2849**
  - Updated `@cumulus/aws-client` to use new AWS SDK v3 packages for DynamoDB requests:
    - `@aws-sdk/client-dynamodb`
    - `@aws-sdk/lib-dynamodb`
    - `@aws-sdk/util-dynamodb`
  - Updated code for compatibility with AWS SDK v3 Dynamo packages
    - `@cumulus/api`
    - `@cumulus/errors`
    - `@cumulus/tf-inventory`
    - `lambdas/data-migration2`
    - `packages/api/ecs/async-operation`
- **CUMULUS-2864**
  - Updated `@cumulus/cmr-client/ingestUMMGranule` and `@cumulus/cmr-client/ingestConcept`
    functions to not perform separate validation request
- **CUMULUS-2870**
  - Updated `hello_world_service` module to pass in `lastModified` parameter in command list to trigger a Terraform state change when the `hello_world_task` is modified.

### Fixed

- **CUMULUS-2849**
  - Fixed AWS service client memoization logic in `@cumulus/aws-client`

## [v11.0.0] 2022-03-24 [STABLE]

### v9.9->v11.0 MIGRATION NOTES

Release v11.0 is a maintenance release series, replacing v9.9.   If you are
upgrading to or past v11 from v9.9.x to this release, please pay attention to the following
migration notes from prior releases:

#### Migration steps

##### **After deploying the `data-persistence` module, but before deploying the main `cumulus` module**

- Due to a bug in the PUT `/rules/<name>` endpoint, the rule records in PostgreSQL may be
out of sync with records in DynamoDB. In order to bring the records into sync, re-deploy and re-run the
[`data-migration1` Lambda](https://nasa.github.io/cumulus/docs/upgrade-notes/upgrade-rds#3-deploy-and-run-data-migration1) with a payload of
`{"forceRulesMigration": true}`:

```shell
aws lambda invoke --function-name $PREFIX-data-migration1 \
  --payload $(echo '{"forceRulesMigration": true}' | base64) $OUTFILE
```

##### As part of the `cumulus` deployment

- Please read the [documentation on the updates to the granule files schema for our Cumulus workflow tasks and how to upgrade your deployment for compatibility](https://nasa.github.io/cumulus/docs/upgrade-notes/update-task-file-schemas).
- (Optional) Update the `task-config` for all workflows that use the `sync-granule` task to include `workflowStartTime` set to
`{$.cumulus_meta.workflow_start_time}`. See [here](https://github.com/nasa/cumulus/blob/master/example/cumulus-tf/sync_granule_workflow.asl.json#L9) for an example.

##### After the `cumulus` deployment

As part of the work on the RDS Phase 2 feature, it was decided to re-add the
granule file `type` property on the file table (detailed reasoning
https://wiki.earthdata.nasa.gov/pages/viewpage.action?pageId=219186829).  This
change was implemented as part of CUMULUS-2672/CUMULUS-2673, however granule
records ingested prior to v11 will *not* have the file.type property stored in the
PostGreSQL database, and on installation of v11 API calls to get granule.files
will not return this value. We anticipate most users are impacted by this issue.

Users that are impacted by these changes should re-run the granule migration
lambda to *only* migrate granule file records:

```shell
PAYLOAD=$(echo '{"migrationsList": ["granules"], "granuleMigrationParams": {"migrateOnlyFiles": "true"}}' | base64)
aws lambda invoke --function-name $PREFIX-postgres-migration-async-operation \
--payload $PAYLOAD $OUTFILE
```

You should note that this will *only* move files for granule records in
PostgreSQL.  **If you have not completed the phase 1 data migration or
have granule records in dynamo that are not in PostgreSQL, the migration will
report failure for both the DynamoDB granule and all the associated files and the file
records will not be updated**.

If you prefer to do a full granule and file migration, you may instead
opt to run the migration with the `migrateAndOverwrite` option instead, this will re-run a
full granule/files migration and overwrite all values in the PostgreSQL database from
what is in DynamoDB for both granules and associated files:

```shell
PAYLOAD=$(echo '{"migrationsList": ["granules"], "granuleMigrationParams": {"migrateAndOverwrite": "true"}}' | base64)
aws lambda invoke --function-name $PREFIX-postgres-migration-async-operation \
--payload $PAYLOAD $OUTFILE
```

*Please note*: Since this data migration is copying all of your granule data
from DynamoDB to PostgreSQL, it can take multiple hours (or even days) to run,
depending on how much data you have and how much parallelism you configure the
migration to use. In general, the more parallelism you configure the migration
to use, the faster it will go, but the higher load it will put on your
PostgreSQL database. Excessive database load can cause database outages and
result in data loss/recovery scenarios. Thus, the parallelism settings for the
migration are intentionally set by default to conservative values but are
configurable.      If this impacts only some of your data products you may want
to consider using other `granuleMigrationParams`.

Please see [the second data migration
docs](https://nasa.github.io/cumulus/docs/upgrade-notes/upgrade-rds#5-run-the-second-data-migration)
for more on this tool if you are unfamiliar with the various options.

### Notable changes

- **CUMULUS-2703**
  - `ORCA Backup` is now a supported `reportType` for the `POST /reconciliationReports` endpoint

### Added

- **CUMULUS-2311** - RDS Migration Epic Phase 2
  - **CUMULUS-2208**
    - Added `@cumulus/message/utils.parseException` to parse exception objects
    - Added helpers to `@cumulus/message/Granules`:
      - `getGranuleProductVolume`
      - `getGranuleTimeToPreprocess`
      - `getGranuleTimeToArchive`
      - `generateGranuleApiRecord`
    - Added `@cumulus/message/PDRs/generatePdrApiRecordFromMessage` to generate PDR from Cumulus workflow message
    - Added helpers to `@cumulus/es-client/indexer`:
      - `deleteAsyncOperation` to delete async operation records from Elasticsearch
      - `updateAsyncOperation` to update an async operation record in Elasticsearch
    - Added granules `PUT` endpoint to Cumulus API for updating a granule.
    Requests to this endpoint should be submitted **without an `action`**
    attribute in the request body.
    - Added `@cumulus/api-client/granules.updateGranule` to update granule via the API
  - **CUMULUS-2303**
    - Add translatePostgresProviderToApiProvider method to `@cumulus/db/translate/providers`
  - **CUMULUS-2306**
    - Updated API execution GET endpoint to read individual execution records
      from PostgreSQL database instead of DynamoDB
    - Updated API execution-status endpoint to read execution records from
      PostgreSQL database instead of DynamoDB
  - **CUMULUS-2302**
    - Added translatePostgresCollectionToApiCollection method to
      `@cumulus/db/translate/collections`
    - Added `searchWithUpdatedAtRange` method to
      `@cumulus/db/models/collections`
  - **CUMULUS-2301**
    - Created API asyncOperations POST endpoint to create async operations.
  - **CUMULUS-2307**
    - Updated API PDR GET endpoint to read individual PDR records from
      PostgreSQL database instead of DynamoDB
    - Added `deletePdr` to `@cumulus/api-client/pdrs`
  - **CUMULUS-2782**
    - Update API granules endpoint `move` action to update granules in the index
      and utilize postgres as the authoritative datastore
  - **CUMULUS-2769**
    - Update collection PUT endpoint to require existance of postgresql record
      and to ignore lack of dynamoDbRecord on update
  - **CUMULUS-2767**
    - Update provider PUT endpoint to require existence of PostgreSQL record
      and to ignore lack of DynamoDB record on update
  - **CUMULUS-2759**
    - Updates collection/provider/rules/granules creation (post) endpoints to
      primarily check for existence/collision in PostgreSQL database instead of DynamoDB
  - **CUMULUS-2714**
    - Added `@cumulus/db/base.deleteExcluding` method to allow for deletion of a
      record set with an exclusion list of cumulus_ids
  - **CUMULUS-2317**
    - Added `@cumulus/db/getFilesAndGranuleInfoQuery()` to build a query for searching file
    records in PostgreSQL and return specified granule information for each file
    - Added `@cumulus/db/QuerySearchClient` library to handle sequentially fetching and paging
    through results for an arbitrary PostgreSQL query
    - Added `insert` method to all `@cumulus/db` models to handle inserting multiple records into
    the database at once
    - Added `@cumulus/db/translatePostgresGranuleResultToApiGranule` helper to
    translate custom PostgreSQL granule result to API granule
  - **CUMULUS-2672**
    - Added migration to add `type` text column to Postgres database `files` table
  - **CUMULUS-2634**
    - Added new functions for upserting data to Elasticsearch:
      - `@cumulus/es-client/indexer.upsertExecution` to upsert an execution
      - `@cumulus/es-client/indexer.upsertPdr` to upsert a PDR
      - `@cumulus/es-client/indexer.upsertGranule` to upsert a granule
  - **CUMULUS-2510**
    - Added `execution_sns_topic_arn` environment variable to
      `sf_event_sqs_to_db_records` lambda TF definition.
    - Added to `sf_event_sqs_to_db_records_lambda` IAM policy to include
      permissions for SNS publish for `report_executions_topic`
    - Added `collection_sns_topic_arn` environment variable to
      `PrivateApiLambda` and `ApiEndpoints` lambdas.
    - Added `updateCollection` to `@cumulus/api-client`.
    - Added to `ecs_cluster` IAM policy to include permissions for SNS publish
      for `report_executions_sns_topic_arn`, `report_pdrs_sns_topic_arn`,
      `report_granules_sns_topic_arn`
    - Added variables for report topic ARNs to `process_dead_letter_archive.tf`
    - Added variable for granule report topic ARN to `bulk_operation.tf`
    - Added `pdr_sns_topic_arn` environment variable to
      `sf_event_sqs_to_db_records` lambda TF definition.
    - Added the new function `publishSnsMessageByDataType` in `@cumulus/api` to
      publish SNS messages to the report topics to PDRs, Collections, and
      Executions.
    - Added the following functions in `publishSnsMessageUtils` to handle
      publishing SNS messages for specific data and event types:
      - `publishCollectionUpdateSnsMessage`
      - `publishCollectionCreateSnsMessage`
      - `publishCollectionDeleteSnsMessage`
      - `publishGranuleUpdateSnsMessage`
      - `publishGranuleDeleteSnsMessage`
      - `publishGranuleCreateSnsMessage`
      - `publishExecutionSnsMessage`
      - `publishPdrSnsMessage`
      - `publishGranuleSnsMessageByEventType`
    - Added to `ecs_cluster` IAM policy to include permissions for SNS publish
      for `report_executions_topic` and `report_pdrs_topic`.
  - **CUMULUS-2315**
    - Added `paginateByCumulusId` to `@cumulus/db` `BasePgModel` to allow for paginated
      full-table select queries in support of elasticsearch indexing.
    - Added `getMaxCumulusId` to `@cumulus/db` `BasePgModel` to allow all
      derived table classes to support querying the current max `cumulus_id`.
  - **CUMULUS-2673**
    - Added `ES_HOST` environment variable to `postgres-migration-async-operation`
    Lambda using value of `elasticsearch_hostname` Terraform variable.
    - Added `elasticsearch_security_group_id` to security groups for
      `postgres-migration-async-operation` lambda.
    - Added permission for `DynamoDb:DeleteItem` to
      `postgres-migration-async-operation` lambda.
  - **CUMULUS-2778**
    - Updated default value of `async_operation_image` in
      `tf-modules/cumulus/variables.tf` to `cumuluss/async-operation:41`
    - Added `ES_HOST` environment variable to async operation ECS task
      definition to ensure that async operation tasks write to the correct
      Elasticsearch domain
- **CUMULUS-2642**
  - Reduces the reconcilation report's default maxResponseSize that returns
     the full report rather than an s3 signed url. Reports very close to the
     previous limits were failing to download, so the limit has been lowered to
     ensure all files are handled properly.
- **CUMULUS-2703**
  - Added `@cumulus/api/lambdas/reports/orca-backup-reconciliation-report` to create
    `ORCA Backup` reconciliation report

### Removed

- **CUMULUS-2311** - RDS Migration Epic Phase 2
  - **CUMULUS-2208**
    - Removed trigger for `dbIndexer` Lambda for DynamoDB tables:
      - `<prefix>-AsyncOperationsTable`
      - `<prefix>-CollectionsTable`
      - `<prefix>-ExecutionsTable`
      - `<prefix>-GranulesTable`
      - `<prefix>-PdrsTable`
      - `<prefix>-ProvidersTable`
      - `<prefix>-RulesTable`
  - **CUMULUS-2782**
    - Remove deprecated `@ingest/granule.moveGranuleFiles`
  - **CUMULUS-2770**
    - Removed `waitForModelStatus` from `example/spec/helpers/apiUtils` integration test helpers
  - **CUMULUS-2510**
    - Removed `stream_enabled` and `stream_view_type` from `executions_table` TF
      definition.
    - Removed `aws_lambda_event_source_mapping` TF definition on executions
      DynamoDB table.
    - Removed `stream_enabled` and `stream_view_type` from `collections_table`
      TF definition.
    - Removed `aws_lambda_event_source_mapping` TF definition on collections
      DynamoDB table.
    - Removed lambda `publish_collections` TF resource.
    - Removed `aws_lambda_event_source_mapping` TF definition on granules
    - Removed `stream_enabled` and `stream_view_type` from `pdrs_table` TF
      definition.
    - Removed `aws_lambda_event_source_mapping` TF definition on PDRs
      DynamoDB table.
  - **CUMULUS-2694**
    - Removed `@cumulus/api/models/granules.storeGranulesFromCumulusMessage()` method
  - **CUMULUS-2662**
    - Removed call to `addToLocalES` in POST `/granules` endpoint since it is
      redundant.
    - Removed call to `addToLocalES` in POST and PUT `/executions` endpoints
      since it is redundant.
    - Removed function `addToLocalES` from `es-client` package since it is no
      longer used.
  - **CUMULUS-2771**
    - Removed `_updateGranuleStatus` to update granule to "running" from `@cumulus/api/lib/ingest.reingestGranule`
    and `@cumulus/api/lib/ingest.applyWorkflow`

### Changed

- CVE-2022-2477
  - Update node-forge to 1.3.0 in `@cumulus/common` to address CVE-2022-2477
- **CUMULUS-2311** - RDS Migration Epic Phase 2
  - **CUMULUS_2641**
    - Update API granule schema to set productVolume as a string value
    - Update `@cumulus/message` package to set productVolume as string
      (calculated with `file.size` as a `BigInt`) to match API schema
    - Update `@cumulus/db` granule translation to translate `granule` objects to
      match the updated API schema
  - **CUMULUS-2714**
    - Updated
      - @cumulus/api/lib.writeRecords.writeGranulesFromMessage
      - @cumulus/api/lib.writeRecords.writeGranuleFromApi
      - @cumulus/api/lib.writeRecords.createGranuleFromApi
      - @cumulus/api/lib.writeRecords.updateGranuleFromApi
    - These methods now remove postgres file records that aren't contained in
        the write/update action if such file records exist.  This update
        maintains consistency with the writes to elasticsearch/dynamodb.
  - **CUMULUS-2672**
    - Updated `data-migration2` lambda to migrate Dynamo `granule.files[].type`
      instead of dropping it.
    - Updated `@cumlus/db` `translateApiFiletoPostgresFile` to retain `type`
    - Updated `@cumulus/db` `translatePostgresFileToApiFile` to retain `type`
    - Updated `@cumulus/types.api.file` to add `type` to the typing.
  - **CUMULUS-2315**
    - Update `index-from-database` lambda/ECS task and elasticsearch endpoint to read
      from PostgreSQL database
    - Update `index-from-database` endpoint to add the following configuration
      tuning parameters:
      - postgresResultPageSize -- The number of records to read from each
        postgres table per request.   Default is 1000.
      - postgresConnectionPoolSize -- The max number of connections to allow the
        index function to make to the database.  Default is 10.
      - esRequestConcurrency -- The maximium number of concurrent record
        translation/ES record update requests.   Default is 10.
  - **CUMULUS-2308**
    - Update `/granules/<granule_id>` GET endpoint to return PostgreSQL Granules instead of DynamoDB Granules
    - Update `/granules/<granule_id>` PUT endpoint to use PostgreSQL Granule as source rather than DynamoDB Granule
    - Update `unpublishGranule` (used in /granules PUT) to use PostgreSQL Granule as source rather than DynamoDB Granule
    - Update integration tests to use `waitForApiStatus` instead of `waitForModelStatus`
    - Update Granule ingest to update the Postgres Granule status as well as the DynamoDB Granule status
  - **CUMULUS-2302**
    - Update API collection GET endpoint to read individual provider records from
      PostgreSQL database instead of DynamoDB
    - Update sf-scheduler lambda to utilize API endpoint to get provider record
      from database via Private API lambda
    - Update API granule `reingest` endpoint to read collection from PostgreSQL
      database instead of DynamoDB
    - Update internal-reconciliation report to base report Collection comparison
      on PostgreSQL instead of DynamoDB
    - Moved createGranuleAndFiles `@cumulus/api` unit helper from `./lib` to
      `.test/helpers`
  - **CUMULUS-2208**
    - Moved all `@cumulus/api/es/*` code to new `@cumulus/es-client` package
    - Updated logic for collections API POST/PUT/DELETE to create/update/delete
      records directly in Elasticsearch in parallel with updates to
      DynamoDb/PostgreSQL
    - Updated logic for rules API POST/PUT/DELETE to create/update/delete
      records directly in Elasticsearch in parallel with updates to
      DynamoDb/PostgreSQL
    - Updated logic for providers API POST/PUT/DELETE to create/update/delete
      records directly in  Elasticsearch in parallel with updates to
      DynamoDb/PostgreSQL
    - Updated logic for PDRs API DELETE to delete records directly in
      Elasticsearch in parallel with deletes to DynamoDB/PostgreSQL
    - Updated logic for executions API DELETE to delete records directly in
      Elasticsearch in parallel with deletes to DynamoDB/PostgreSQL
    - Updated logic for granules API DELETE to delete records directly in
      Elasticsearch in parallel with deletes to DynamoDB/PostgreSQL
    - `sfEventSqsToDbRecords` Lambda now writes following data directly to
      Elasticsearch in parallel with writes to DynamoDB/PostgreSQL:
      - executions
      - PDRs
      - granules
    - All async operations are now written directly to Elasticsearch in parallel
      with DynamoDB/PostgreSQL
    - Updated logic for async operation API DELETE to delete records directly in
      Elasticsearch in parallel with deletes to DynamoDB/PostgreSQL
    - Moved:
      - `packages/api/lib/granules.getGranuleProductVolume` ->
      `@cumulus/message/Granules.getGranuleProductVolume`
      - `packages/api/lib/granules.getGranuleTimeToPreprocess`
      -> `@cumulus/message/Granules.getGranuleTimeToPreprocess`
      - `packages/api/lib/granules.getGranuleTimeToArchive` ->
      `@cumulus/message/Granules.getGranuleTimeToArchive`
      - `packages/api/models/Granule.generateGranuleRecord`
      -> `@cumulus/message/Granules.generateGranuleApiRecord`
  - **CUMULUS-2306**
    - Updated API local serve (`api/bin/serve.js`) setup code to add cleanup/executions
    related records
    - Updated @cumulus/db/models/granules-executions to add a delete method in
      support of local cleanup
    - Add spec/helpers/apiUtils/waitForApiStatus integration helper to retry API
      record retrievals on status in lieu of using `waitForModelStatus`
  - **CUMULUS-2303**
    - Update API provider GET endpoint to read individual provider records from
      PostgreSQL database instead of DynamoDB
    - Update sf-scheduler lambda to utilize API endpoint to get provider record
      from database via Private API lambda
  - **CUMULUS-2301**
    - Updated `getAsyncOperation` to read from PostgreSQL database instead of
      DynamoDB.
    - Added `translatePostgresAsyncOperationToApiAsyncOperation` function in
      `@cumulus/db/translate/async-operation`.
    - Updated `translateApiAsyncOperationToPostgresAsyncOperation` function to
      ensure that `output` is properly translated to an object for the
      PostgreSQL record for the following cases of `output` on the incoming API
      record:
      - `record.output` is a JSON stringified object
      - `record.output` is a JSON stringified array
      - `record.output` is a JSON stringified string
      - `record.output` is a string
  - **CUMULUS-2317**
    - Changed reconciliation reports to read file records from PostgreSQL instead of DynamoDB
  - **CUMULUS-2304**
    - Updated API rule GET endpoint to read individual rule records from
      PostgreSQL database instead of DynamoDB
    - Updated internal consumer lambdas for SNS, SQS and Kinesis to read
      rules from PostgreSQL.
  - **CUMULUS-2634**
    - Changed `sfEventSqsToDbRecords` Lambda to use new upsert helpers for executions, granules, and PDRs
    to ensure out-of-order writes are handled correctly when writing to Elasticsearch
  - **CUMULUS-2510**
    - Updated `@cumulus/api/lib/writeRecords/write-execution` to publish SNS
      messages after a successful write to Postgres, DynamoDB, and ES.
    - Updated functions `create` and `upsert` in the `db` model for Executions
      to return an array of objects containing all columns of the created or
      updated records.
    - Updated `@cumulus/api/endpoints/collections` to publish an SNS message
      after a successful collection delete, update (PUT), create (POST).
    - Updated functions `create` and `upsert` in the `db` model for Collections
      to return an array of objects containing all columns for the created or
      updated records.
    - Updated functions `create` and `upsert` in the `db` model for Granules
      to return an array of objects containing all columns for the created or
      updated records.
    - Updated `@cumulus/api/lib/writeRecords/write-granules` to publish SNS
      messages after a successful write to Postgres, DynamoDB, and ES.
    - Updated `@cumulus/api/lib/writeRecords/write-pdr` to publish SNS
      messages after a successful write to Postgres, DynamoDB, and ES.
  - **CUMULUS-2733**
    - Updated `_writeGranuleFiles` function creates an aggregate error which
      contains the workflow error, if any, as well as any error that may occur
      from writing granule files.
  - **CUMULUS-2674**
    - Updated `DELETE` endpoints for the following data types to check that record exists in
      PostgreSQL or Elasticsearch before proceeding with deletion:
      - `provider`
      - `async operations`
      - `collections`
      - `granules`
      - `executions`
      - `PDRs`
      - `rules`
  - **CUMULUS-2294**
    - Updated architecture and deployment documentation to reference RDS
  - **CUMULUS-2642**
    - Inventory and Granule Not Found Reconciliation Reports now compare
      Databse against S3 in on direction only, from Database to S3
      Objects. This means that only files in the database are compared against
      objects found on S3 and the filesInCumulus.onlyInS3 report key will
      always be empty. This significantly decreases the report output size and
      aligns with a users expectations.
    - Updates getFilesAndGranuleInfoQuery to take additional optional
      parameters `collectionIds`, `granuleIds`, and `providers` to allow
      targeting/filtering of the results.

  - **CUMULUS-2694**
    - Updated database write logic in `sfEventSqsToDbRccords` to log message if Cumulus
    workflow message is from pre-RDS deployment but still attempt parallel writing to DynamoDB
    and PostgreSQL
    - Updated database write logic in `sfEventSqsToDbRccords` to throw error if requirements to write execution to PostgreSQL cannot be met
  - **CUMULUS-2660**
    - Updated POST `/executions` endpoint to publish SNS message of created record to executions SNS topic
  - **CUMULUS-2661**
    - Updated PUT `/executions/<arn>` endpoint to publish SNS message of updated record to executions SNS topic
  - **CUMULUS-2765**
    - Updated `updateGranuleStatusToQueued` in `write-granules` to write to
      Elasticsearch and publish SNS message to granules topic.
  - **CUMULUS-2774**
    - Updated `constructGranuleSnsMessage` and `constructCollectionSnsMessage`
      to throw error if `eventType` is invalid or undefined.
  - **CUMULUS-2776**
    - Updated `getTableIndexDetails` in `db-indexer` to use correct
      `deleteFnName` for reconciliation reports.
  - **CUMULUS-2780**
    - Updated bulk granule reingest operation to read granules from PostgreSQL instead of DynamoDB.
  - **CUMULUS-2778**
    - Updated default value of `async_operation_image` in `tf-modules/cumulus/variables.tf` to `cumuluss/async-operation:38`
  - **CUMULUS-2854**
    - Updated rules model to decouple `createRuleTrigger` from `create`.
    - Updated rules POST endpoint to call `rulesModel.createRuleTrigger` directly to create rule trigger.
    - Updated rules PUT endpoints to call `rulesModel.createRuleTrigger` if update fails and reversion needs to occur.

### Fixed

- **CUMULUS-2311** - RDS Migration Epic Phase 2
  - **CUMULUS-2810**
    - Updated @cumulus/db/translate/translatePostgresProviderToApiProvider to
      correctly return provider password and updated tests to prevent
      reintroduction.
  - **CUMULUS-2778**
    - Fixed async operation docker image to correctly update record status in
    Elasticsearch
  - Updated localAPI to set additional env variable, and fixed `GET /executions/status` response
  - **CUMULUS-2877**
    - Ensure database records receive a timestamp when writing granules.

## [v10.1.3] 2022-06-28 [BACKPORT]

### Added

- **CUMULUS-2966**
  - Added extractPath operation and support of nested string replacement to `url_path` in the collection configuration

## [v10.1.2] 2022-03-11

### Added

- **CUMULUS-2859**
  - Update `postgres-db-migration` lambda timeout to default 900 seconds
  - Add `db_migration_lambda_timeout` variable to `data-persistence` module to
    allow this timeout to be user configurable
- **CUMULUS-2868**
  - Added `iam:PassRole` permission to `step_policy` in `tf-modules/ingest/iam.tf`

## [v10.1.1] 2022-03-04

### Migration steps

- Due to a bug in the PUT `/rules/<name>` endpoint, the rule records in PostgreSQL may be
out of sync with records in DynamoDB. In order to bring the records into sync, re-run the
[previously deployed `data-migration1` Lambda](https://nasa.github.io/cumulus/docs/upgrade-notes/upgrade-rds#3-deploy-and-run-data-migration1) with a payload of
`{"forceRulesMigration": true}`:

```shell
aws lambda invoke --function-name $PREFIX-data-migration1 \
  --payload $(echo '{"forceRulesMigration": true}' | base64) $OUTFILE
```

### Added

- **CUMULUS-2841**
  - Add integration test to validate PDR node provider that requires password
    credentials succeeds on ingest

- **CUMULUS-2846**
  - Added `@cumulus/db/translate/rule.translateApiRuleToPostgresRuleRaw` to translate API rule to PostgreSQL rules and
  **keep undefined fields**

### Changed

- **CUMULUS-NONE**
  - Adds logging to ecs/async-operation Docker container that launches async
    tasks on ECS. Sets default async_operation_image_version to 39.

- **CUMULUS-2845**
  - Updated rules model to decouple `createRuleTrigger` from `create`.
  - Updated rules POST endpoint to call `rulesModel.createRuleTrigger` directly to create rule trigger.
  - Updated rules PUT endpoints to call `rulesModel.createRuleTrigger` if update fails and reversion needs to occur.
- **CUMULUS-2846**
  - Updated version of `localstack/localstack` used in local unit testing to `0.11.5`

### Fixed

- Upgraded lodash to version 4.17.21 to fix vulnerability
- **CUMULUS-2845**
  - Fixed bug in POST `/rules` endpoint causing rule records to be created
  inconsistently in DynamoDB and PostgreSQL
- **CUMULUS-2846**
  - Fixed logic for `PUT /rules/<name>` endpoint causing rules to be saved
  inconsistently between DynamoDB and PostgreSQL
- **CUMULUS-2854**
  - Fixed queue granules behavior where the task was not accounting for granules that
  *already* had createdAt set. Workflows downstream in this scenario should no longer
  fail to write their granules due to order-of-db-writes constraints in the database
  update logic.

## [v10.1.0] 2022-02-23

### Added

- **CUMULUS-2775**
  - Added a configurable parameter group for the RDS serverless database cluster deployed by `tf-modules/rds-cluster-tf`. The allowed parameters for the parameter group can be found in the AWS documentation of [allowed parameters for an Aurora PostgreSQL cluster](https://docs.aws.amazon.com/AmazonRDS/latest/AuroraUserGuide/AuroraPostgreSQL.Reference.ParameterGroups.html). By default, the following parameters are specified:
    - `shared_preload_libraries`: `pg_stat_statements,auto_explain`
    - `log_min_duration_statement`: `250`
    - `auto_explain.log_min_duration`: `250`
- **CUMULUS-2781**
  - Add api_config secret to hold API/Private API lambda configuration values
- **CUMULUS-2840**
  - Added an index on `granule_cumulus_id` to the RDS files table.

### Changed

- **CUMULUS-2492**
  - Modify collectionId logic to accomodate trailing underscores in collection short names. e.g. `shortName____`
- **CUMULUS-2847**
  - Move DyanmoDb table name into API keystore and initialize only on lambda cold start
- **CUMULUS-2833**
  - Updates provider model schema titles to display on the dashboard.
- **CUMULUS-2837**
  - Update process-s3-dead-letter-archive to unpack SQS events in addition to
    Cumulus Messages
  - Update process-s3-dead-letter-archive to look up execution status using
    getCumulusMessageFromExecutionEvent (common method with sfEventSqsToDbRecords)
  - Move methods in api/lib/cwSfExecutionEventUtils to
    @cumulus/message/StepFunctions
- **CUMULUS-2775**
  - Changed the `timeout_action` to `ForceApplyCapacityChange` by default for the RDS serverless database cluster `tf-modules/rds-cluster-tf`
- **CUMULUS-2781**
  - Update API lambda to utilize api_config secret for initial environment variables

### Fixed

- **CUMULUS-2853**
  - Move OAUTH_PROVIDER to lambda env variables to address regression in CUMULUS-2781
  - Add logging output to api app router
- Added Cloudwatch permissions to `<prefix>-steprole` in `tf-modules/ingest/iam.tf` to address the
`Error: error creating Step Function State Machine (xxx): AccessDeniedException: 'arn:aws:iam::XXX:role/xxx-steprole' is not authorized to create managed-rule`
error in non-NGAP accounts:
  - `events:PutTargets`
  - `events:PutRule`
  - `events:DescribeRule`

## [v10.0.1] 2022-02-03

### Fixed

- Fixed IAM permissions issue with `<prefix>-postgres-migration-async-operation` Lambda
which prevented it from running a Fargate task for data migration.

## [v10.0.0] 2022-02-01

### Migration steps

- Please read the [documentation on the updates to the granule files schema for our Cumulus workflow tasks and how to upgrade your deployment for compatibility](https://nasa.github.io/cumulus/docs/upgrade-notes/update-task-file-schemas).
- (Optional) Update the `task-config` for all workflows that use the `sync-granule` task to include `workflowStartTime` set to
`{$.cumulus_meta.workflow_start_time}`. See [here](https://github.com/nasa/cumulus/blob/master/example/cumulus-tf/sync_granule_workflow.asl.json#L9) for an example.

### BREAKING CHANGES

- **NDCUM-624**
  - Functions in @cumulus/cmrjs renamed for consistency with `isCMRFilename` and `isCMRFile`
    - `isECHO10File` -> `isECHO10Filename`
    - `isUMMGFile` -> `isUMMGFilename`
    - `isISOFile` -> `isCMRISOFilename`
- **CUMULUS-2388**
  - In order to standardize task messaging formats, please note the updated input, output and config schemas for the following Cumulus workflow tasks:
    - add-missing-file-checksums
    - files-to-granules
    - hyrax-metadata-updates
    - lzards-backup
    - move-granules
    - post-to-cmr
    - sync-granule
    - update-cmr-access-constraints
    - update-granules-cmr-metadata-file-links
  The primary focus of the schema updates was to standardize the format of granules, and
  particularly their files data. The granule `files` object now matches the file schema in the
  Cumulus database and thus also matches the `files` object produced by the API with use cases like
  `applyWorkflow`. This includes removal of `name` and `filename` in favor of `bucket` and `key`,
  removal of certain properties such as `etag` and `duplicate_found` and outputting them as
  separate objects stored in `meta`.
  - Checksum values calculated by `@cumulus/checksum` are now converted to string to standardize
  checksum formatting across the Cumulus library.

### Notable changes

- **CUMULUS-2718**
  - The `sync-granule` task has been updated to support an optional configuration parameter `workflowStartTime`. The output payload of `sync-granule` now includes a `createdAt` time for each granule which is set to the
  provided `workflowStartTime` or falls back to `Date.now()` if not provided. Workflows using
  `sync-granule` may be updated to include this parameter with the value of `{$.cumulus_meta.workflow_start_time}` in the `task_config`.
- Updated version of `@cumulus/cumulus-message-adapter-js` from `2.0.3` to `2.0.4` for
all Cumulus workflow tasks
- **CUMULUS-2783**
  - A bug in the ECS cluster autoscaling configuration has been
resolved. ECS clusters should now correctly autoscale by adding new cluster
instances according to the [policy configuration](https://github.com/nasa/cumulus/blob/master/tf-modules/cumulus/ecs_cluster.tf).
  - Async operations that are started by these endpoints will be run as ECS tasks
  with a launch type of Fargate, not EC2:
    - `POST /deadLetterArchive/recoverCumulusMessages`
    - `POST /elasticsearch/index-from-database`
    - `POST /granules/bulk`
    - `POST /granules/bulkDelete`
    - `POST /granules/bulkReingest`
    - `POST /migrationCounts`
    - `POST /reconciliationReports`
    - `POST /replays`
    - `POST /replays/sqs`

### Added

- Upgraded version of dependencies on `knex` package from `0.95.11` to `0.95.15`
- Added Terraform data sources to `example/cumulus-tf` module to retrieve default VPC and subnets in NGAP accounts
  - Added `vpc_tag_name` variable which defines the tags used to look up a VPC. Defaults to VPC tag name used in NGAP accounts
  - Added `subnets_tag_name` variable which defines the tags used to look up VPC subnets. Defaults to a subnet tag name used in NGAP accounts
- Added Terraform data sources to `example/data-persistence-tf` module to retrieve default VPC and subnets in NGAP accounts
  - Added `vpc_tag_name` variable which defines the tags used to look up a VPC. Defaults to VPC tag name used in NGAP accounts
  - Added `subnets_tag_name` variable which defines the tags used to look up VPC subnets. Defaults to a subnet tag name used in NGAP accounts
- Added Terraform data sources to `example/rds-cluster-tf` module to retrieve default VPC and subnets in NGAP accounts
  - Added `vpc_tag_name` variable which defines the tags used to look up a VPC. Defaults to VPC tag name used in NGAP accounts
  - Added `subnets_tag_name` variable which defines the tags used to look up VPC subnets. Defaults to tag names used in subnets in for NGAP accounts
- **CUMULUS-2299**
  - Added support for SHA checksum types with hyphens (e.g. `SHA-256` vs `SHA256`) to tasks that calculate checksums.
- **CUMULUS-2439**
  - Added CMR search client setting to the CreateReconciliationReport lambda function.
  - Added `cmr_search_client_config` tfvars to the archive and cumulus terraform modules.
  - Updated CreateReconciliationReport lambda to search CMR collections with CMRSearchConceptQueue.
- **CUMULUS-2441**
  - Added support for 'PROD' CMR environment.
- **CUMULUS-2456**
  - Updated api lambdas to query ORCA Private API
  - Updated example/cumulus-tf/orca.tf to the ORCA release v4.0.0-Beta3
- **CUMULUS-2638**
  - Adds documentation to clarify bucket config object use.
- **CUMULUS-2684**
  - Added optional collection level parameter `s3MultipartChunksizeMb` to collection's `meta` field
  - Updated `move-granules` task to take in an optional config parameter s3MultipartChunksizeMb
- **CUMULUS-2747**
  - Updated data management type doc to include additional fields for provider configurations
- **CUMULUS-2773**
  - Added a document to the workflow-tasks docs describing deployment, configuration and usage of the LZARDS backup task.

### Changed

- Made `vpc_id` variable optional for `example/cumulus-tf` module
- Made `vpc_id` and `subnet_ids` variables optional for `example/data-persistence-tf` module
- Made `vpc_id` and `subnets` variables optional for `example/rds-cluster-tf` module
- Changes audit script to handle integration test failure when `USE\_CACHED\_BOOTSTRAP` is disabled.
- Increases wait time for CMR to return online resources in integration tests
- **CUMULUS-1823**
  - Updates to Cumulus rule/provider schemas to improve field titles and descriptions.
- **CUMULUS-2638**
  - Transparent to users, remove typescript type `BucketType`.
- **CUMULUS-2718**
  - Updated config for SyncGranules to support optional `workflowStartTime`
  - Updated SyncGranules to provide `createdAt` on output based on `workflowStartTime` if provided,
  falling back to `Date.now()` if not provided.
  - Updated `task_config` of SyncGranule in example workflows
- **CUMULUS-2735**
  - Updated reconciliation reports to write formatted JSON to S3 to improve readability for
    large reports
  - Updated TEA version from 102 to 121 to address TEA deployment issue with the max size of
    a policy role being exceeded
- **CUMULUS-2743**
  - Updated bamboo Dockerfile to upgrade pip as part of the image creation process
- **CUMULUS-2744**
  - GET executions/status returns associated granules for executions retrieved from the Step Function API
- **CUMULUS-2751**
  - Upgraded all Cumulus (node.js) workflow tasks to use
    `@cumulus/cumulus-message-adapter-js` version `2.0.3`, which includes an
    update cma-js to better expose CMA stderr stream output on lambda timeouts
    as well as minor logging enhancements.
- **CUMULUS-2752**
  - Add new mappings for execution records to prevent dynamic field expansion from exceeding
  Elasticsearch field limits
    - Nested objects under `finalPayload.*` will not dynamically add new fields to mapping
    - Nested objects under `originalPayload.*` will not dynamically add new fields to mapping
    - Nested keys under `tasks` will not dynamically add new fields to mapping
- **CUMULUS-2753**
  - Updated example/cumulus-tf/orca.tf to the latest ORCA release v4.0.0-Beta2 which is compatible with granule.files file schema
  - Updated /orca/recovery to call new lambdas request_status_for_granule and request_status_for_job.
  - Updated orca integration test
- [**PR #2569**](https://github.com/nasa/cumulus/pull/2569)
  - Fixed `TypeError` thrown by `@cumulus/cmrjs/cmr-utils.getGranuleTemporalInfo` when
    a granule's associated UMM-G JSON metadata file does not contain a `ProviderDates`
    element that has a `Type` of either `"Update"` or `"Insert"`.  If neither are
    present, the granule's last update date falls back to the `"Create"` type
    provider date, or `undefined`, if none is present.
- **CUMULUS-2775**
  - Changed `@cumulus/api-client/invokeApi()` to accept a single accepted status code or an array
  of accepted status codes via `expectedStatusCodes`
- [**PR #2611**](https://github.com/nasa/cumulus/pull/2611)
  - Changed `@cumulus/launchpad-auth/LaunchpadToken.requestToken` and `validateToken`
    to use the HTTPS request option `https.pfx` instead of the deprecated `pfx` option
    for providing the certificate.
- **CUMULUS-2836**
  - Updates `cmr-utils/getGranuleTemporalInfo` to search for a SingleDateTime
    element, when beginningDateTime value is not
    found in the metadata file.  The granule's temporal information is
    returned so that both beginningDateTime and endingDateTime are set to the
    discovered singleDateTimeValue.
- **CUMULUS-2756**
  - Updated `_writeGranule()` in `write-granules.js` to catch failed granule writes due to schema validation, log the failure and then attempt to set the status of the granule to `failed` if it already exists to prevent a failure from allowing the granule to get "stuck" in a non-failed status.

### Fixed

- **CUMULUS-2775**
  - Updated `@cumulus/api-client` to not log an error for 201 response from `updateGranule`
- **CUMULUS-2783**
  - Added missing lower bound on scale out policy for ECS cluster to ensure that
  the cluster will autoscale correctly.
- **CUMULUS-2835**
  - Updated `hyrax-metadata-updates` task to support reading the DatasetId from ECHO10 XML, and the EntryTitle from UMM-G JSON; these are both valid alternatives to the shortname and version ID.

## [v9.9.3] 2021-02-17 [BACKPORT]

**Please note** changes in 9.9.3 may not yet be released in future versions, as
this is a backport and patch release on the 9.9.x series of releases. Updates that
are included in the future will have a corresponding CHANGELOG entry in future
releases.

- **CUMULUS-2853**
  - Move OAUTH_PROVIDER to lambda env variables to address regression in 9.9.2/CUMULUS-2275
  - Add logging output to api app router

## [v9.9.2] 2021-02-10 [BACKPORT]

**Please note** changes in 9.9.2 may not yet be released in future versions, as
this is a backport and patch release on the 9.9.x series of releases. Updates that
are included in the future will have a corresponding CHANGELOG entry in future
releases.### Added

- **CUMULUS-2775**
  - Added a configurable parameter group for the RDS serverless database cluster deployed by `tf-modules/rds-cluster-tf`. The allowed parameters for the parameter group can be found in the AWS documentation of [allowed parameters for an Aurora PostgreSQL cluster](https://docs.aws.amazon.com/AmazonRDS/latest/AuroraUserGuide/AuroraPostgreSQL.Reference.ParameterGroups.html). By default, the following parameters are specified:
    - `shared_preload_libraries`: `pg_stat_statements,auto_explain`
    - `log_min_duration_statement`: `250`
    - `auto_explain.log_min_duration`: `250`
- **CUMULUS-2840**
  - Added an index on `granule_cumulus_id` to the RDS files table.

### Changed

- **CUMULUS-2847**
  - Move DyanmoDb table name into API keystore and initialize only on lambda cold start
- **CUMULUS-2781**
  - Add api_config secret to hold API/Private API lambda configuration values
- **CUMULUS-2775**
  - Changed the `timeout_action` to `ForceApplyCapacityChange` by default for the RDS serverless database cluster `tf-modules/rds-cluster-tf`

## [v9.9.1] 2021-02-10 [BACKPORT]

**Please note** changes in 9.9.1 may not yet be released in future versions, as
this is a backport and patch release on the 9.9.x series of releases. Updates that
are included in the future will have a corresponding CHANGELOG entry in future
releases.

### Fixed

- **CUMULUS-2775**
  - Updated `@cumulus/api-client` to not log an error for 201 response from `updateGranule`

### Changed

- Updated version of `@cumulus/cumulus-message-adapter-js` from `2.0.3` to `2.0.4` for
all Cumulus workflow tasks
- **CUMULUS-2775**
  - Changed `@cumulus/api-client/invokeApi()` to accept a single accepted status code or an array
  of accepted status codes via `expectedStatusCodes`
- **CUMULUS-2837**
  - Update process-s3-dead-letter-archive to unpack SQS events in addition to
    Cumulus Messages
  - Update process-s3-dead-letter-archive to look up execution status using
    getCumulusMessageFromExecutionEvent (common method with sfEventSqsToDbRecords)
  - Move methods in api/lib/cwSfExecutionEventUtils to
    @cumulus/message/StepFunctions

## [v9.9.0] 2021-11-03

### Added

- **NDCUM-624**: Add support for ISO metadata files for the `MoveGranules` step
  - Add function `isISOFile` to check if a given file object is an ISO file
  - `granuleToCmrFileObject` and `granulesToCmrFileObjects` now take a
    `filterFunc` argument
    - `filterFunc`'s default value is `isCMRFile`, so the previous behavior is
      maintained if no value is given for this argument
    - `MoveGranules` passes a custom filter function to
      `granulesToCmrFileObjects` to check for `isISOFile` in addition to
      `isCMRFile`, so that metadata from `.iso.xml` files can be used in the
      `urlPathTemplate`
- [**PR #2535**](https://github.com/nasa/cumulus/pull/2535)
  - NSIDC and other cumulus users had desire for returning formatted dates for
    the 'url_path' date extraction utilities. Added 'dateFormat' function as
    an option for extracting and formating the entire date. See
    docs/workflow/workflow-configuration-how-to.md for more information.
- [**PR #2548**](https://github.com/nasa/cumulus/pull/2548)
  - Updated webpack configuration for html-loader v2
- **CUMULUS-2640**
  - Added Elasticsearch client scroll setting to the CreateReconciliationReport lambda function.
  - Added `elasticsearch_client_config` tfvars to the archive and cumulus terraform modules.
- **CUMULUS-2683**
  - Added `default_s3_multipart_chunksize_mb` setting to the `move-granules` lambda function.
  - Added `default_s3_multipart_chunksize_mb` tfvars to the cumulus and ingest terraform modules.
  - Added optional parameter `chunkSize` to `@cumulus/aws-client/S3.moveObject` and
    `@cumulus/aws-client/S3.multipartCopyObject` to set the chunk size of the S3 multipart uploads.
  - Renamed optional parameter `maxChunkSize` to `chunkSize` in
    `@cumulus/aws-client/lib/S3MultipartUploads.createMultipartChunks`.

### Changed

- Upgraded all Cumulus workflow tasks to use `@cumulus/cumulus-message-adapter-js` version `2.0.1`
- **CUMULUS-2725**
  - Updated providers endpoint to return encrypted password
  - Updated providers model to try decrypting credentials before encryption to allow for better handling of updating providers
- **CUMULUS-2734**
  - Updated `@cumulus/api/launchpadSaml.launchpadPublicCertificate` to correctly retrieve
    certificate from launchpad IdP metadata with and without namespace prefix.

## [v9.8.0] 2021-10-19

### Notable changes

- Published new tag [`36` of `cumuluss/async-operation` to Docker Hub](https://hub.docker.com/layers/cumuluss/async-operation/35/images/sha256-cf777a6ef5081cd90a0f9302d45243b6c0a568e6d977c0ee2ccc5a90b12d45d0?context=explore) for compatibility with
upgrades to `knex` package and to address security vulnerabilities.

### Added

- Added `@cumulus/db/createRejectableTransaction()` to handle creating a Knex transaction that **will throw an error** if the transaction rolls back. [As of Knex 0.95+, promise rejection on transaction rollback is no longer the default behavior](https://github.com/knex/knex/blob/master/UPGRADING.md#upgrading-to-version-0950).

- **CUMULUS-2639**
  - Increases logging on reconciliation reports.

- **CUMULUS-2670**
  - Updated `lambda_timeouts` string map variable for `cumulus` module to accept a
  `update_granules_cmr_metadata_file_links_task_timeout` property
- **CUMULUS-2598**
  - Add unit and integration tests to describe queued granules as ignored when
    duplicate handling is 'skip'

### Changed

- Updated `knex` version from 0.23.11 to 0.95.11 to address security vulnerabilities
- Updated default version of async operations Docker image to `cumuluss/async-operation:36`
- **CUMULUS-2590**
  - Granule applyWorkflow, Reingest actions and Bulk operation now update granule status to `queued` when scheduling the granule.
- **CUMULUS-2643**
  - relocates system file `buckets.json` out of the
    `s3://internal-bucket/workflows` directory into
    `s3://internal-bucket/buckets`.


## [v9.7.1] 2021-12-08 [Backport]

Please note changes in 9.7.0 may not yet be released in future versions, as this is a backport and patch release on the 9.7.x series of releases. Updates that are included in the future will have a corresponding CHANGELOG entry in future releases.
Fixed

- **CUMULUS-2751**
  - Update all tasks to update to use cumulus-message-adapter-js version 2.0.4

## [v9.7.0] 2021-10-01

### Notable Changes

- **CUMULUS-2583**
  - The `queue-granules` task now updates granule status to `queued` when a granule is queued. In order to prevent issues with the private API endpoint and Lambda API request and concurrency limits, this functionality runs with limited concurrency, which may increase the task's overall runtime when large numbers of granules are being queued. If you are facing Lambda timeout errors with this task, we recommend converting your `queue-granules` task to an ECS activity. This concurrency is configurable via the task config's `concurrency` value.
- **CUMULUS-2676**
  - The `discover-granules` task has been updated to limit concurrency on checks to identify and skip already ingested granules in order to prevent issues with the private API endpoint and Lambda API request and concurrency limits. This may increase the task's overall runtime when large numbers of granules are discovered. If you are facing Lambda timeout errors with this task, we recommend converting your `discover-granules` task to an ECS activity. This concurrency is configurable via the task config's `concurrency` value.
- Updated memory of `<prefix>-sfEventSqsToDbRecords` Lambda to 1024MB

### Added

- **CUMULUS-2000**
  - Updated `@cumulus/queue-granules` to respect a new config parameter: `preferredQueueBatchSize`. Queue-granules will respect this batchsize as best as it can to batch granules into workflow payloads. As workflows generally rely on information such as collection and provider expected to be shared across all granules in a workflow, queue-granules will break batches up by collection, as well as provider if there is a `provider` field on the granule. This may result in batches that are smaller than the preferred size, but never larger ones. The default value is 1, which preserves current behavior of queueing 1 granule per workflow.
- **CUMULUS-2630**
  - Adds a new workflow `DiscoverGranulesToThrottledQueue` that discovers and writes
    granules to a throttled background queue.  This allows discovery and ingest
    of larger numbers of granules without running into limits with lambda
    concurrency.

### Changed

- **CUMULUS-2720**
  - Updated Core CI scripts to validate CHANGELOG diffs as part of the lint process
- **CUMULUS-2695**
  - Updates the example/cumulus-tf deployment to change
    `archive_api_reserved_concurrency` from 8 to 5 to use fewer reserved lambda
    functions. If you see throttling errors on the `<stack>-apiEndpoints` you
    should increase this value.
  - Updates cumulus-tf/cumulus/variables.tf to change
    `archive_api_reserved_concurrency` from 8 to 15 to prevent throttling on
    the dashboard for default deployments.
- **CUMULUS-2584**
  - Updates `api/endpoints/execution-status.js` `get` method to include associated granules, as
    an array, for the provided execution.
  - Added `getExecutionArnsByGranuleCumulusId` returning a list of executionArns sorted by most recent first,
    for an input Granule Cumulus ID in support of the move of `translatePostgresGranuleToApiGranule` from RDS-Phase2
    feature branch
  - Added `getApiExecutionCumulusIds` returning cumulus IDs for a given list of executions
- **CUMULUS-NONE**
  - Downgrades elasticsearch version in testing container to 5.3 to match AWS version.
  - Update serve.js -> `eraseDynamoTables()`. Changed the call `Promise.all()` to `Promise.allSettled()` to ensure all dynamo records (provider records in particular) are deleted prior to reseeding.

### Fixed

- **CUMULUS-2583**
  - Fixed a race condition where granules set as “queued” were not able to be set as “running” or “completed”

## [v9.6.0] 2021-09-20

### Added

- **CUMULUS-2576**
  - Adds `PUT /granules` API endpoint to update a granule
  - Adds helper `updateGranule` to `@cumulus/api-client/granules`
- **CUMULUS-2606**
  - Adds `POST /granules/{granuleId}/executions` API endpoint to associate an execution with a granule
  - Adds helper `associateExecutionWithGranule` to `@cumulus/api-client/granules`
- **CUMULUS-2583**
  - Adds `queued` as option for granule's `status` field

### Changed

- Moved `ssh2` package from `@cumulus/common` to `@cumulus/sftp-client` and
  upgraded package from `^0.8.7` to `^1.0.0` to address security vulnerability
  issue in previous version.
- **CUMULUS-2583**
  - `QueueGranules` task now updates granule status to `queued` once it is added to the queue.

- **CUMULUS-2617**
  - Use the `Authorization` header for CMR Launchpad authentication instead of the deprecated `Echo-Token` header.

### Fixed

- Added missing permission for `<prefix>_ecs_cluster_instance_role` IAM role (used when running ECS services/tasks)
to allow `kms:Decrypt` on the KMS key used to encrypt provider credentials. Adding this permission fixes the `sync-granule` task when run as an ECS activity in a Step Function, which previously failed trying to decrypt credentials for providers.

- **CUMULUS-2576**
  - Adds default value to granule's timestamp when updating a granule via API.

## [v9.5.0] 2021-09-07

### BREAKING CHANGES

- Removed `logs` record type from mappings from Elasticsearch. This change **should not have**
any adverse impact on existing deployments, even those which still contain `logs` records,
but technically it is a breaking change to the Elasticsearch mappings.
- Changed `@cumulus/api-client/asyncOperations.getAsyncOperation` to return parsed JSON body
of response and not the raw API endpoint response

### Added

- **CUMULUS-2670**
  - Updated core `cumulus` module to take lambda_timeouts string map variable that allows timeouts of ingest tasks to be configurable. Allowed properties for the mapping include:
  - discover_granules_task_timeout
  - discover_pdrs_task_timeout
  - hyrax_metadata_update_tasks_timeout
  - lzards_backup_task_timeout
  - move_granules_task_timeout
  - parse_pdr_task_timeout
  - pdr_status_check_task_timeout
  - post_to_cmr_task_timeout
  - queue_granules_task_timeout
  - queue_pdrs_task_timeout
  - queue_workflow_task_timeout
  - sync_granule_task_timeout
- **CUMULUS-2575**
  - Adds `POST /granules` API endpoint to create a granule
  - Adds helper `createGranule` to `@cumulus/api-client`
- **CUMULUS-2577**
  - Adds `POST /executions` endpoint to create an execution
- **CUMULUS-2578**
  - Adds `PUT /executions` endpoint to update an execution
- **CUMULUS-2592**
  - Adds logging when messages fail to be added to queue
- **CUMULUS-2644**
  - Pulled `delete` method for `granules-executions.ts` implemented as part of CUMULUS-2306
  from the RDS-Phase-2 feature branch in support of CUMULUS-2644.
  - Pulled `erasePostgresTables` method in `serve.js` implemented as part of CUMULUS-2644,
  and CUMULUS-2306 from the RDS-Phase-2 feature branch in support of CUMULUS-2644
  - Added `resetPostgresDb` method to support resetting between integration test suite runs

### Changed

- Updated `processDeadLetterArchive` Lambda to return an object where
`processingSucceededKeys` is an array of the S3 keys for successfully
processed objects and `processingFailedKeys` is an array of S3 keys
for objects that could not be processed
- Updated async operations to handle writing records to the databases
when output of the operation is `undefined`

- **CUMULUS-2644**
  - Moved `migration` directory from the `db-migration-lambda` to the `db` package and
  updated unit test references to migrationDir to be pulled from `@cumulus/db`
  - Updated `@cumulus/api/bin/serveUtils` to write records to PostgreSQL tables

- **CUMULUS-2575**
  - Updates model/granule to allow a granule created from API to not require an
    execution to be associated with it. This is a backwards compatible change
    that will not affect granules created in the normal way.
  - Updates `@cumulus/db/src/model/granules` functions `get` and `exists` to
    enforce parameter checking so that requests include either (granule\_id
    and collection\_cumulus\_id) or (cumulus\_id) to prevent incorrect results.
  - `@cumulus/message/src/Collections.deconstructCollectionId` has been
    modified to throw a descriptive error if the input `collectionId` is
    undefined rather than `TypeError: Cannot read property 'split' of
    undefined`. This function has also been updated to throw descriptive errors
    if an incorrectly formatted collectionId is input.

## [v9.4.1] 2022-02-14 [BACKPORT]

**Please note** changes in 9.4.1 may not yet be released in future versions, as
this is a backport and patch release on the 9.4.x series of releases. Updates that
are included in the future will have a corresponding CHANGELOG entry in future
releases.

- **CUMULUS-2847**
  - Update dynamo configuration to read from S3 instead of System Manager
    Parameter Store
  - Move api configuration initialization outside the lambda handler to
    eliminate unneded S3 calls/require config on cold-start only
  - Moved `ssh2` package from `@cumulus/common` to `@cumulus/sftp-client` and
    upgraded package from `^0.8.7` to `^1.0.0` to address security vulnerability
    issue in previous version.
  - Fixed hyrax task package.json dev dependency
  - Update CNM lambda dependencies for Core tasks
    - cumulus-cnm-response-task: 1.4.4
    - cumulus-cnm-to-granule: 1.5.4
  - Whitelist ssh2 re: https://github.com/advisories/GHSA-652h-xwhf-q4h6

## [v9.4.0] 2021-08-16

### Notable changes

- `@cumulus/sync-granule` task should now properly handle
syncing files from HTTP/HTTPS providers where basic auth is
required and involves a redirect to a different host (e.g.
downloading files protected by Earthdata Login)

### Added

- **CUMULUS-2591**
  - Adds `failedExecutionStepName` to failed execution's jsonb error records.
    This is the name of the Step Function step for the last failed event in the
    execution's event history.
- **CUMULUS-2548**
  - Added `allowed_redirects` field to PostgreSQL `providers` table
  - Added `allowedRedirects` field to DynamoDB `<prefix>-providers` table
  - Added `@cumulus/aws-client/S3.streamS3Upload` to handle uploading the contents
  of a readable stream to S3 and returning a promise
- **CUMULUS-2373**
  - Added `replaySqsMessages` lambda to replay archived incoming SQS
    messages from S3.
  - Added `/replays/sqs` endpoint to trigger an async operation for
    the `replaySqsMessages` lambda.
  - Added unit tests and integration tests for new endpoint and lambda.
  - Added `getS3PrefixForArchivedMessage` to `ingest/sqs` package to get prefix
    for an archived message.
  - Added new `async_operation` type `SQS Replay`.
- **CUMULUS-2460**
  - Adds `POST` /executions/workflows-by-granules for retrieving workflow names common to a set of granules
  - Adds `workflowsByGranules` to `@cumulus/api-client/executions`
- **CUMULUS-2635**
  - Added helper functions:
    - `@cumulus/db/translate/file/translateApiPdrToPostgresPdr`

### Fixed

- **CUMULUS-2548**
  - Fixed `@cumulus/ingest/HttpProviderClient.sync` to
properly handle basic auth when redirecting to a different
host and/or host with a different port
- **CUMULUS-2626**
  - Update [PDR migration](https://github.com/nasa/cumulus/blob/master/lambdas/data-migration2/src/pdrs.ts) to correctly find Executions by a Dynamo PDR's `execution` field
- **CUMULUS-2635**
  - Update `data-migration2` to migrate PDRs before migrating granules.
  - Update `data-migration2` unit tests testing granules migration to reference
    PDR records to better model the DB schema.
  - Update `migratePdrRecord` to use `translateApiPdrToPostgresPdr` function.

### Changed

- **CUMULUS-2373**
  - Updated `getS3KeyForArchivedMessage` in `ingest/sqs` to store SQS messages
    by `queueName`.
- **CUMULUS-2630**
  - Updates the example/cumulus-tf deployment to change
    `archive_api_reserved_concurrency` from 2 to 8 to prevent throttling with
    the dashboard.

## [v9.3.0] 2021-07-26

### BREAKING CHANGES

- All API requests made by `@cumulus/api-client` will now throw an error if the status code
does not match the expected response (200 for most requests and 202 for a few requests that
trigger async operations). Previously the helpers in this package would return the response
regardless of the status code, so you may need to update any code using helpers from this
package to catch or to otherwise handle errors that you may encounter.
- The Cumulus API Lambda function has now been configured with reserved concurrency to ensure
availability in a high-concurrency environment. However, this also caps max concurrency which
may result in throttling errors if trying to reach the Cumulus API multiple times in a short
period. Reserved concurrency can be configured with the `archive_api_reserved_concurrency`
terraform variable on the Cumulus module and increased if you are seeing throttling errors.
The default reserved concurrency value is 8.

### Notable changes

- `cmr_custom_host` variable for `cumulus` module can now be used to configure Cumulus to
  integrate with a custom CMR host name and protocol (e.g.
  `http://custom-cmr-host.com`). Note that you **must** include a protocol
  (`http://` or `https://)  if specifying a value for this variable.
- The cumulus module configuration value`rds_connetion_heartbeat` and it's
  behavior has been replaced by a more robust database connection 'retry'
  solution.   Users can remove this value from their configuration, regardless
  of value.  See the `Changed` section notes on CUMULUS-2528 for more details.

### Added

- Added user doc describing new features related to the Cumulus dead letter archive.
- **CUMULUS-2327**
  - Added reserved concurrency setting to the Cumulus API lambda function.
  - Added relevant tfvars to the archive and cumulus terraform modules.
- **CUMULUS-2460**
  - Adds `POST` /executions/search-by-granules for retrieving executions from a list of granules or granule query
  - Adds `searchExecutionsByGranules` to `@cumulus/api-client/executions`
- **CUMULUS-2475**
  - Adds `GET` endpoint to distribution API
- **CUMULUS-2463**
  - `PUT /granules` reingest action allows a user to override the default execution
    to use by providing an optional `workflowName` or `executionArn` parameter on
    the request body.
  - `PUT /granules/bulkReingest` action allows a user to override the default
    execution/workflow combination to reingest with by providing an optional
    `workflowName` on the request body.
- Adds `workflowName` and `executionArn` params to @cumulus/api-client/reingestGranules
- **CUMULUS-2476**
  - Adds handler for authenticated `HEAD` Distribution requests replicating current behavior of TEA
- **CUMULUS-2478**
  - Implemented [bucket map](https://github.com/asfadmin/thin-egress-app#bucket-mapping).
  - Implemented /locate endpoint
  - Cumulus distribution API checks the file request against bucket map:
    - retrieves the bucket and key from file path
    - determines if the file request is public based on the bucket map rather than the bucket type
    - (EDL only) restricts download from PRIVATE_BUCKETS to users who belong to certain EDL User Groups
    - bucket prefix and object prefix are supported
  - Add 'Bearer token' support as an authorization method
- **CUMULUS-2486**
  - Implemented support for custom headers
  - Added 'Bearer token' support as an authorization method
- **CUMULUS-2487**
  - Added integration test for cumulus distribution API
- **CUMULUS-2569**
  - Created bucket map cache for cumulus distribution API
- **CUMULUS-2568**
  - Add `deletePdr`/PDR deletion functionality to `@cumulus/api-client/pdrs`
  - Add `removeCollectionAndAllDependencies` to integration test helpers
  - Added `example/spec/apiUtils.waitForApiStatus` to wait for a
  record to be returned by the API with a specific value for
  `status`
  - Added `example/spec/discoverUtils.uploadS3GranuleDataForDiscovery` to upload granule data fixtures
  to S3 with a randomized granule ID for `discover-granules` based
  integration tests
  - Added `example/spec/Collections.removeCollectionAndAllDependencies` to remove a collection and
  all dependent objects (e.g. PDRs, granules, executions) from the
  database via the API
  - Added helpers to `@cumulus/api-client`:
    - `pdrs.deletePdr` - Delete a PDR via the API
    - `replays.postKinesisReplays` - Submit a POST request to the `/replays` endpoint for replaying Kinesis messages

- `@cumulus/api-client/granules.getGranuleResponse` to return the raw endpoint response from the GET `/granules/<granuleId>` endpoint

### Changed

- Moved functions from `@cumulus/integration-tests` to `example/spec/helpers/workflowUtils`:
  - `startWorkflowExecution`
  - `startWorkflow`
  - `executeWorkflow`
  - `buildWorkflow`
  - `testWorkflow`
  - `buildAndExecuteWorkflow`
  - `buildAndStartWorkflow`
- `example/spec/helpers/workflowUtils.executeWorkflow` now uses
`waitForApiStatus` to ensure that the execution is `completed` or
`failed` before resolving
- `example/spec/helpers/testUtils.updateAndUploadTestFileToBucket`
now accepts an object of parameters rather than positional
arguments
- Removed PDR from the `payload` in the input payload test fixture for reconciliation report integration tests
- The following integration tests for PDR-based workflows were
updated to use randomized granule IDs:
  - `example/spec/parallel/ingest/ingestFromPdrSpec.js`
  - `example/spec/parallel/ingest/ingestFromPdrWithChildWorkflowMetaSpec.js`
  - `example/spec/parallel/ingest/ingestFromPdrWithExecutionNamePrefixSpec.js`
  - `example/spec/parallel/ingest/ingestPdrWithNodeNameSpec.js`
- Updated the `@cumulus/api-client/CumulusApiClientError` error class to include new properties that can be accessed directly on
the error object:
  - `statusCode` - The HTTP status code of the API response
  - `apiMessage` - The message from the API response
- Added `params.pRetryOptions` parameter to
`@cumulus/api-client/granules.deleteGranule` to control the retry
behavior
- Updated `cmr_custom_host` variable to accept a full protocol and host name
(e.g. `http://cmr-custom-host.com`), whereas it previously only accepted a host name
- **CUMULUS-2482**
  - Switches the default distribution app in the `example/cumulus-tf` deployment to the new Cumulus Distribution
  - TEA is still available by following instructions in `example/README.md`
- **CUMULUS-2463**
  - Increases the duration of allowed backoff times for a successful test from
    0.5 sec to 1 sec.
- **CUMULUS-2528**
  - Removed `rds_connection_heartbeat` as a configuration option from all
    Cumulus terraform modules
  - Removed `dbHeartBeat` as an environmental switch from
    `@cumulus/db.getKnexClient` in favor of more comprehensive general db
    connect retry solution
  - Added new `rds_connection_timing_configuration` string map to allow for
    configuration and tuning of Core's internal database retry/connection
    timeout behaviors.  These values map to connection pool configuration
    values for tarn (https://github.com/vincit/tarn.js/) which Core's database
    module / knex(https://www.npmjs.com/package/knex) use for this purpose:
    - acquireTimeoutMillis
    - createRetryIntervalMillis
    - createTimeoutMillis
    - idleTimeoutMillis
    - reapIntervalMillis
      Connection errors will result in a log line prepended with 'knex failed on
      attempted connection error' and sent from '@cumulus/db/connection'
  - Updated `@cumulus/db` and all terraform mdules to set default retry
    configuration values for the database module to cover existing database
    heartbeat connection failures as well as all other knex/tarn connection
    creation failures.

### Fixed

- Fixed bug where `cmr_custom_host` variable was not properly forwarded into `archive`, `ingest`, and `sqs-message-remover` modules from `cumulus` module
- Fixed bug where `parse-pdr` set a granule's provider to the entire provider record when a `NODE_NAME`
  is present. Expected behavior consistent with other tasks is to set the provider name in that field.
- **CUMULUS-2568**
  - Update reconciliation report integration test to have better cleanup/failure behavior
  - Fixed `@cumulus/api-client/pdrs.getPdr` to request correct endpoint for returning a PDR from the API
- **CUMULUS-2620**
  - Fixed a bug where a granule could be removed from CMR but still be set as
  `published: true` and with a CMR link in the Dynamo/PostgreSQL databases. Now,
  the CMR deletion and the Dynamo/PostgreSQL record updates will all succeed or fail
  together, preventing the database records from being out of sync with CMR.
  - Fixed `@cumulus/api-client/pdrs.getPdr` to request correct
  endpoint for returning a PDR from the API

## [v9.2.2] 2021-08-06 - [BACKPORT]

**Please note** changes in 9.2.2 may not yet be released in future versions, as
this is a backport and patch release on the 9.2.x series of releases. Updates that
are included in the future will have a corresponding CHANGELOG entry in future
releases.

### Added

- **CUMULUS-2635**
  - Added helper functions:
    - `@cumulus/db/translate/file/translateApiPdrToPostgresPdr`

### Fixed

- **CUMULUS-2635**
  - Update `data-migration2` to migrate PDRs before migrating granules.
  - Update `data-migration2` unit tests testing granules migration to reference
    PDR records to better model the DB schema.
  - Update `migratePdrRecord` to use `translateApiPdrToPostgresPdr` function.

## [v9.2.1] 2021-07-29 - [BACKPORT]

### Fixed

- **CUMULUS-2626**
  - Update [PDR migration](https://github.com/nasa/cumulus/blob/master/lambdas/data-migration2/src/pdrs.ts) to correctly find Executions by a Dynamo PDR's `execution` field

## [v9.2.0] 2021-06-22

### Added

- **CUMULUS-2475**
  - Adds `GET` endpoint to distribution API
- **CUMULUS-2476**
  - Adds handler for authenticated `HEAD` Distribution requests replicating current behavior of TEA

### Changed

- **CUMULUS-2482**
  - Switches the default distribution app in the `example/cumulus-tf` deployment to the new Cumulus Distribution
  - TEA is still available by following instructions in `example/README.md`

### Fixed

- **CUMULUS-2520**
  - Fixed error that prevented `/elasticsearch/index-from-database` from starting.
- **CUMULUS-2558**
  - Fixed issue where executions original_payload would not be retained on successful execution

## [v9.1.0] 2021-06-03

### BREAKING CHANGES

- @cumulus/api-client/granules.getGranule now returns the granule record from the GET /granules/<granuleId> endpoint, not the raw endpoint response
- **CUMULUS-2434**
  - To use the updated `update-granules-cmr-metadata-file-links` task, the
    granule  UMM-G metadata should have version 1.6.2 or later, since CMR s3
    link type 'GET DATA VIA DIRECT ACCESS' is not valid until UMM-G version
    [1.6.2](https://cdn.earthdata.nasa.gov/umm/granule/v1.6.2/umm-g-json-schema.json)
- **CUMULUS-2488**
  - Removed all EMS reporting including lambdas, endpoints, params, etc as all
    reporting is now handled through Cloud Metrics
- **CUMULUS-2472**
  - Moved existing `EarthdataLoginClient` to
    `@cumulus/oauth-client/EarthdataLoginClient` and updated all references in
    Cumulus Core.
  - Rename `EarthdataLoginClient` property from `earthdataLoginUrl` to
    `loginUrl for consistency with new OAuth clients. See example in
    [oauth-client
    README](https://github.com/nasa/cumulus/blob/master/packages/oauth-client/README.md)

### Added

- **HYRAX-439** - Corrected README.md according to a new Hyrax URL format.
- **CUMULUS-2354**
  - Adds configuration options to allow `/s3credentials` endpoint to distribute
    same-region read-only tokens based on a user's CMR ACLs.
  - Configures the example deployment to enable this feature.
- **CUMULUS-2442**
  - Adds option to generate cloudfront URL to lzards-backup task. This will require a few new task config options that have been documented in the [task README](https://github.com/nasa/cumulus/blob/master/tasks/lzards-backup/README.md).
- **CUMULUS-2470**
  - Added `/s3credentials` endpoint for distribution API
- **CUMULUS-2471**
  - Add `/s3credentialsREADME` endpoint to distribution API
- **CUMULUS-2473**
  - Updated `tf-modules/cumulus_distribution` module to take earthdata or cognito credentials
  - Configured `example/cumulus-tf/cumulus_distribution.tf` to use CSDAP credentials
- **CUMULUS-2474**
  - Add `S3ObjectStore` to `aws-client`. This class allows for interaction with the S3 object store.
  - Add `object-store` package which contains abstracted object store functions for working with various cloud providers
- **CUMULUS-2477**
  - Added `/`, `/login` and `/logout` endpoints to cumulus distribution api
- **CUMULUS-2479**
  - Adds /version endpoint to distribution API
- **CUMULUS-2497**
  - Created `isISOFile()` to check if a CMR file is a CMR ISO file.
- **CUMULUS-2371**
  - Added helpers to `@cumulus/ingest/sqs`:
    - `archiveSqsMessageToS3` - archives an incoming SQS message to S3
    - `deleteArchivedMessageFromS3` - deletes a processed SQS message from S3
  - Added call to `archiveSqsMessageToS3` to `sqs-message-consumer` which
    archives all incoming SQS messages to S3.
  - Added call to `deleteArchivedMessageFrom` to `sqs-message-remover` which
    deletes archived SQS message from S3 once it has been processed.

### Changed

- **[PR2224](https://github.com/nasa/cumulus/pull/2244)**
- **CUMULUS-2208**
  - Moved all `@cumulus/api/es/*` code to new `@cumulus/es-client` package
- Changed timeout on `sfEventSqsToDbRecords` Lambda to 60 seconds to match
  timeout for Knex library to acquire database connections
- **CUMULUS-2517**
  - Updated postgres-migration-count-tool default concurrency to '1'
- **CUMULUS-2489**
  - Updated docs for Terraform references in FAQs, glossary, and in Deployment sections
- **CUMULUS-2434**
  - Updated `@cumulus/cmrjs` `updateCMRMetadata` and related functions to add
    both HTTPS URLS and S3 URIs to CMR metadata.
  - Updated `update-granules-cmr-metadata-file-links` task to add both HTTPS
    URLs and S3 URIs to the OnlineAccessURLs field of CMR metadata. The task
    configuration parameter `cmrGranuleUrlType` now has default value `both`.
  - To use the updated `update-granules-cmr-metadata-file-links` task, the
    granule UMM-G metadata should have version 1.6.2 or later, since CMR s3 link
    type 'GET DATA VIA DIRECT ACCESS' is not valid until UMM-G version
    [1.6.2](https://cdn.earthdata.nasa.gov/umm/granule/v1.6.2/umm-g-json-schema.json)
- **CUMULUS-2472**
  - Renamed `@cumulus/earthdata-login-client` to more generic
    `@cumulus/oauth-client` as a parent  class for new OAuth clients.
  - Added `@cumulus/oauth-client/CognitoClient` to interface with AWS cognito login service.
- **CUMULUS-2497**
  - Changed the `@cumulus/cmrjs` package:
    - Updated `@cumulus/cmrjs/cmr-utils.getGranuleTemporalInfo()` so it now
      returns temporal info for CMR ISO 19115 SMAP XML files.
    - Updated `@cumulus/cmrjs/cmr-utils.isCmrFilename()` to include
      `isISOFile()`.
- **CUMULUS-2532**
  - Changed integration tests to use `api-client/granules` functions as opposed to granulesApi from `@cumulus/integration-tests`.

### Fixed

- **CUMULUS-2519**
  - Update @cumulus/integration-tests.buildWorkflow to fail if provider/collection API response is not successful
- **CUMULUS-2518**
  - Update sf-event-sqs-to-db-records to not throw if a collection is not
    defined on a payload that has no granules/an empty granule payload object
- **CUMULUS-2512**
  - Updated ingest package S3 provider client to take additional parameter
    `remoteAltBucket` on `download` method to allow for per-file override of
    provider bucket for checksum
  - Updated @cumulus/ingest.fetchTextFile's signature to be parameterized and
    added `remoteAltBucket`to allow for an override of the passed in provider
    bucket for the source file
  - Update "eslint-plugin-import" to be pinned to 2.22.1
- **CUMULUS-2520**
  - Fixed error that prevented `/elasticsearch/index-from-database` from starting.
- **CUMULUS-2532**
  - Fixed integration tests to have granule deletion occur before provider and
    collection deletion in test cleanup.
- **[2231](https://github.com/nasa/cumulus/issues/2231)**
  - Fixes broken relative path links in `docs/README.md`

### Removed

- **CUMULUS-2502**
  - Removed outdated documentation regarding Kibana index patterns for metrics.

## [v9.0.1] 2021-05-07

### Migration Steps

Please review the migration steps for 9.0.0 as this release is only a patch to
correct a failure in our build script and push out corrected release artifacts. The previous migration steps still apply.

### Changed

- Corrected `@cumulus/db` configuration to correctly build package.

## [v9.0.0] 2021-05-03

### Migration steps

- This release of Cumulus enables integration with a PostgreSQL database for archiving Cumulus data. There are several upgrade steps involved, **some of which need to be done before redeploying Cumulus**. See the [documentation on upgrading to the RDS release](https://nasa.github.io/cumulus/docs/upgrade-notes/upgrade-rds).

### BREAKING CHANGES

- **CUMULUS-2185** - RDS Migration Epic
  - **CUMULUS-2191**
    - Removed the following from the `@cumulus/api/models.asyncOperation` class in
      favor of the added `@cumulus/async-operations` module:
      - `start`
      - `startAsyncOperations`
  - **CUMULUS-2187**
    - The `async-operations` endpoint will now omit `output` instead of
      returning `none` when the operation did not return output.
  - **CUMULUS-2309**
    - Removed `@cumulus/api/models/granule.unpublishAndDeleteGranule` in favor
      of `@cumulus/api/lib/granule-remove-from-cmr.unpublishGranule` and
      `@cumulus/api/lib/granule-delete.deleteGranuleAndFiles`.
  - **CUMULUS-2385**
    - Updated `sf-event-sqs-to-db-records` to write a granule's files to
      PostgreSQL only after the workflow has exited the `Running` status.
      Please note that any workflow that uses `sf_sqs_report_task` for
      mid-workflow updates will be impacted.
    - Changed PostgreSQL `file` schema and TypeScript type definition to require
      `bucket` and `key` fields.
    - Updated granule/file write logic to mark a granule's status as "failed"
  - **CUMULUS-2455**
    - API `move granule` endpoint now moves granule files on a per-file basis
    - API `move granule` endpoint on granule file move failure will retain the
      file at it's original location, but continue to move any other granule
      files.
    - Removed the `move` method from the `@cumulus/api/models.granule` class.
      logic is now handled in `@cumulus/api/endpoints/granules` and is
      accessible via the Core API.

### Added

- **CUMULUS-2185** - RDS Migration Epic
  - **CUMULUS-2130**
    - Added postgres-migration-count-tool lambda/ECS task to allow for
      evaluation of database state
    - Added /migrationCounts api endpoint that allows running of the
      postgres-migration-count-tool as an asyncOperation
  - **CUMULUS-2394**
    - Updated PDR and Granule writes to check the step function
      workflow_start_time against the createdAt field for each record to ensure
      old records do not overwrite newer ones for legacy Dynamo and PostgreSQL
      writes
  - **CUMULUS-2188**
    - Added `data-migration2` Lambda to be run after `data-migration1`
    - Added logic to `data-migration2` Lambda for migrating execution records
      from DynamoDB to PostgreSQL
  - **CUMULUS-2191**
    - Added `@cumulus/async-operations` to core packages, exposing
      `startAsyncOperation` which will handle starting an async operation and
      adding an entry to both PostgreSQL and DynamoDb
  - **CUMULUS-2127**
    - Add schema migration for `collections` table
  - **CUMULUS-2129**
    - Added logic to `data-migration1` Lambda for migrating collection records
      from Dynamo to PostgreSQL
  - **CUMULUS-2157**
    - Add schema migration for `providers` table
    - Added logic to `data-migration1` Lambda for migrating provider records
      from Dynamo to PostgreSQL
  - **CUMULUS-2187**
    - Added logic to `data-migration1` Lambda for migrating async operation
      records from Dynamo to PostgreSQL
  - **CUMULUS-2198**
    - Added logic to `data-migration1` Lambda for migrating rule records from
      DynamoDB to PostgreSQL
  - **CUMULUS-2182**
    - Add schema migration for PDRs table
  - **CUMULUS-2230**
    - Add schema migration for `rules` table
  - **CUMULUS-2183**
    - Add schema migration for `asyncOperations` table
  - **CUMULUS-2184**
    - Add schema migration for `executions` table
  - **CUMULUS-2257**
    - Updated PostgreSQL table and column names to snake_case
    - Added `translateApiAsyncOperationToPostgresAsyncOperation` function to `@cumulus/db`
  - **CUMULUS-2186**
    - Added logic to `data-migration2` Lambda for migrating PDR records from
      DynamoDB to PostgreSQL
  - **CUMULUS-2235**
    - Added initial ingest load spec test/utility
  - **CUMULUS-2167**
    - Added logic to `data-migration2` Lambda for migrating Granule records from
      DynamoDB to PostgreSQL and parse Granule records to store File records in
      RDS.
  - **CUMULUS-2367**
    - Added `granules_executions` table to PostgreSQL schema to allow for a
      many-to-many relationship between granules and executions
      - The table refers to granule and execution records using foreign keys
        defined with ON CASCADE DELETE, which means that any time a granule or
        execution record is deleted, all of the records in the
        `granules_executions` table referring to that record will also be
        deleted.
    - Added `upsertGranuleWithExecutionJoinRecord` helper to `@cumulus/db` to
      allow for upserting a granule record and its corresponding
      `granules_execution` record
  - **CUMULUS-2128**
    - Added helper functions:
      - `@cumulus/db/translate/file/translateApiFiletoPostgresFile`
      - `@cumulus/db/translate/file/translateApiGranuletoPostgresGranule`
      - `@cumulus/message/Providers/getMessageProvider`
  - **CUMULUS-2190**
    - Added helper functions:
      - `@cumulus/message/Executions/getMessageExecutionOriginalPayload`
      - `@cumulus/message/Executions/getMessageExecutionFinalPayload`
      - `@cumulus/message/workflows/getMessageWorkflowTasks`
      - `@cumulus/message/workflows/getMessageWorkflowStartTime`
      - `@cumulus/message/workflows/getMessageWorkflowStopTime`
      - `@cumulus/message/workflows/getMessageWorkflowName`
  - **CUMULUS-2192**
    - Added helper functions:
      - `@cumulus/message/PDRs/getMessagePdrRunningExecutions`
      - `@cumulus/message/PDRs/getMessagePdrCompletedExecutions`
      - `@cumulus/message/PDRs/getMessagePdrFailedExecutions`
      - `@cumulus/message/PDRs/getMessagePdrStats`
      - `@cumulus/message/PDRs/getPdrPercentCompletion`
      - `@cumulus/message/workflows/getWorkflowDuration`
  - **CUMULUS-2199**
    - Added `translateApiRuleToPostgresRule` to `@cumulus/db` to translate API
      Rule to conform to Postgres Rule definition.
  - **CUMUlUS-2128**
    - Added "upsert" logic to the `sfEventSqsToDbRecords` Lambda for granule and
      file writes to the core PostgreSQL database
  - **CUMULUS-2199**
    - Updated Rules endpoint to write rules to core PostgreSQL database in
      addition to DynamoDB and to delete rules from the PostgreSQL database in
      addition to DynamoDB.
    - Updated `create` in Rules Model to take in optional `createdAt` parameter
      which sets the value of createdAt if not specified during function call.
  - **CUMULUS-2189**
    - Updated Provider endpoint logic to write providers in parallel to Core
      PostgreSQL database
    - Update integration tests to utilize API calls instead of direct
      api/model/Provider calls
  - **CUMULUS-2191**
    - Updated cumuluss/async-operation task to write async-operations to the
      PostgreSQL database.
  - **CUMULUS-2228**
    - Added logic to the `sfEventSqsToDbRecords` Lambda to write execution, PDR,
      and granule records to the core PostgreSQL database in parallel with
      writes to DynamoDB
  - **CUMUlUS-2190**
    - Added "upsert" logic to the `sfEventSqsToDbRecords` Lambda for PDR writes
      to the core PostgreSQL database
  - **CUMUlUS-2192**
    - Added "upsert" logic to the `sfEventSqsToDbRecords` Lambda for execution
      writes to the core PostgreSQL database
  - **CUMULUS-2187**
    - The `async-operations` endpoint will now omit `output` instead of
      returning `none` when the operation did not return output.
  - **CUMULUS-2167**
    - Change PostgreSQL schema definition for `files` to remove `filename` and
      `name` and only support `file_name`.
    - Change PostgreSQL schema definition for `files` to remove `size` to only
      support `file_size`.
    - Change `PostgresFile` to remove duplicate fields `filename` and `name` and
      rename `size` to `file_size`.
  - **CUMULUS-2266**
    - Change `sf-event-sqs-to-db-records` behavior to discard and not throw an
      error on an out-of-order/delayed message so as not to have it be sent to
      the DLQ.
  - **CUMULUS-2305**
    - Changed `DELETE /pdrs/{pdrname}` API behavior to also delete record from
      PostgreSQL database.
  - **CUMULUS-2309**
    - Changed `DELETE /granules/{granuleName}` API behavior to also delete
      record from PostgreSQL database.
    - Changed `Bulk operation BULK_GRANULE_DELETE` API behavior to also delete
      records from PostgreSQL database.
  - **CUMULUS-2367**
    - Updated `granule_cumulus_id` foreign key to granule in PostgreSQL `files`
      table to use a CASCADE delete, so records in the files table are
      automatically deleted by the database when the corresponding granule is
      deleted.
  - **CUMULUS-2407**
    - Updated data-migration1 and data-migration2 Lambdas to use UPSERT instead
      of UPDATE when migrating dynamoDB records to PostgreSQL.
    - Changed data-migration1 and data-migration2 logic to only update already
      migrated records if the incoming record update has a newer timestamp
  - **CUMULUS-2329**
    - Add `write-db-dlq-records-to-s3` lambda.
    - Add terraform config to automatically write db records DLQ messages to an
      s3 archive on the system bucket.
    - Add unit tests and a component spec test for the above.
  - **CUMULUS-2380**
    - Add `process-dead-letter-archive` lambda to pick up and process dead letters in the S3 system bucket dead letter archive.
    - Add `/deadLetterArchive/recoverCumulusMessages` endpoint to trigger an async operation to leverage this capability on demand.
    - Add unit tests and integration test for all of the above.
  - **CUMULUS-2406**
    - Updated parallel write logic to ensure that updatedAt/updated_at
      timestamps are the same in Dynamo/PG on record write for the following
      data types:
      - async operations
      - granules
      - executions
      - PDRs
  - **CUMULUS-2446**
    - Remove schema validation check against DynamoDB table for collections when
      migrating records from DynamoDB to core PostgreSQL database.
  - **CUMULUS-2447**
    - Changed `translateApiAsyncOperationToPostgresAsyncOperation` to call
      `JSON.stringify` and then `JSON.parse` on output.
  - **CUMULUS-2313**
    - Added `postgres-migration-async-operation` lambda to start an ECS task to
      run a the `data-migration2` lambda.
    - Updated `async_operations` table to include `Data Migration 2` as a new
      `operation_type`.
    - Updated `cumulus-tf/variables.tf` to include `optional_dynamo_tables` that
      will be merged with `dynamo_tables`.
  - **CUMULUS-2451**
    - Added summary type file `packages/db/src/types/summary.ts` with
      `MigrationSummary` and `DataMigration1` and `DataMigration2` types.
    - Updated `data-migration1` and `data-migration2` lambdas to return
      `MigrationSummary` objects.
    - Added logging for every batch of 100 records processed for executions,
      granules and files, and PDRs.
    - Removed `RecordAlreadyMigrated` logs in `data-migration1` and
      `data-migration2`
  - **CUMULUS-2452**
    - Added support for only migrating certain granules by specifying the
      `granuleSearchParams.granuleId` or `granuleSearchParams.collectionId`
      properties in the payload for the
      `<prefix>-postgres-migration-async-operation` Lambda
    - Added support for only running certain migrations for data-migration2 by
      specifying the `migrationsList` property in the payload for the
      `<prefix>-postgres-migration-async-operation` Lambda
  - **CUMULUS-2453**
    - Created `storeErrors` function which stores errors in system bucket.
    - Updated `executions` and `granulesAndFiles` data migrations to call `storeErrors` to store migration errors.
    - Added `system_bucket` variable to `data-migration2`.
  - **CUMULUS-2455**
    - Move granules API endpoint records move updates for migrated granule files
      if writing any of the granule files fails.
  - **CUMULUS-2468**
    - Added support for doing [DynamoDB parallel scanning](https://docs.aws.amazon.com/amazondynamodb/latest/developerguide/Scan.html#Scan.ParallelScan) for `executions` and `granules` migrations to improve performance. The behavior of the parallel scanning and writes can be controlled via the following properties on the event input to the `<prefix>-postgres-migration-async-operation` Lambda:
      - `granuleMigrationParams.parallelScanSegments`: How many segments to divide your granules DynamoDB table into for parallel scanning
      - `granuleMigrationParams.parallelScanLimit`: The maximum number of granule records to evaluate for each parallel scanning segment of the DynamoDB table
      - `granuleMigrationParams.writeConcurrency`: The maximum number of concurrent granule/file writes to perform to the PostgreSQL database across all DynamoDB segments
      - `executionMigrationParams.parallelScanSegments`: How many segments to divide your executions DynamoDB table into for parallel scanning
      - `executionMigrationParams.parallelScanLimit`: The maximum number of execution records to evaluate for each parallel scanning segment of the DynamoDB table
      - `executionMigrationParams.writeConcurrency`: The maximum number of concurrent execution writes to perform to the PostgreSQL database across all DynamoDB segments
  - **CUMULUS-2468** - Added `@cumulus/aws-client/DynamoDb.parallelScan` helper to perform [parallel scanning on DynamoDb tables](https://docs.aws.amazon.com/amazondynamodb/latest/developerguide/Scan.html#Scan.ParallelScan)
  - **CUMULUS-2507**
    - Updated granule record write logic to set granule status to `failed` in both Postgres and DynamoDB if any/all of its files fail to write to the database.

### Deprecated

- **CUMULUS-2185** - RDS Migration Epic
  - **CUMULUS-2455**
    - `@cumulus/ingest/moveGranuleFiles`

## [v8.1.2] 2021-07-29

**Please note** changes in 8.1.2 may not yet be released in future versions, as this
is a backport/patch release on the 8.x series of releases.  Updates that are
included in the future will have a corresponding CHANGELOG entry in future releases.

### Notable changes

- `cmr_custom_host` variable for `cumulus` module can now be used to configure Cumulus to
integrate with a custom CMR host name and protocol (e.g. `http://custom-cmr-host.com`). Note
that you **must** include a protocol (`http://` or `https://`) if specifying a value for this
variable.
- `@cumulus/sync-granule` task should now properly handle
syncing files from HTTP/HTTPS providers where basic auth is
required and involves a redirect to a different host (e.g.
downloading files protected by Earthdata Login)

### Added

- **CUMULUS-2548**
  - Added `allowed_redirects` field to PostgreSQL `providers` table
  - Added `allowedRedirects` field to DynamoDB `<prefix>-providers` table
  - Added `@cumulus/aws-client/S3.streamS3Upload` to handle uploading the contents
  of a readable stream to S3 and returning a promise

### Changed

- Updated `cmr_custom_host` variable to accept a full protocol and host name
(e.g. `http://cmr-custom-host.com`), whereas it previously only accepted a host name

### Fixed

- Fixed bug where `cmr_custom_host` variable was not properly forwarded into `archive`, `ingest`, and `sqs-message-remover` modules from `cumulus` module
- **CUMULUS-2548**
  - Fixed `@cumulus/ingest/HttpProviderClient.sync` to
properly handle basic auth when redirecting to a different
host and/or host with a different port

## [v8.1.1] 2021-04-30 -- Patch Release

**Please note** changes in 8.1.1 may not yet be released in future versions, as this
is a backport/patch release on the 8.x series of releases.  Updates that are
included in the future will have a corresponding CHANGELOG entry in future releases.

### Added

- **CUMULUS-2497**
  - Created `isISOFile()` to check if a CMR file is a CMR ISO file.

### Fixed

- **CUMULUS-2512**
  - Updated ingest package S3 provider client to take additional parameter
    `remoteAltBucket` on `download` method to allow for per-file override of
    provider bucket for checksum
  - Updated @cumulus/ingest.fetchTextFile's signature to be parameterized and
    added `remoteAltBucket`to allow for an override of the passed in provider
    bucket for the source file
  - Update "eslint-plugin-import" to be pinned to 2.22.1

### Changed

- **CUMULUS-2497**
  - Changed the `@cumulus/cmrjs` package:
    - Updated `@cumulus/cmrjs/cmr-utils.getGranuleTemporalInfo()` so it now
      returns temporal info for CMR ISO 19115 SMAP XML files.
    - Updated `@cumulus/cmrjs/cmr-utils.isCmrFilename()` to include
      `isISOFile()`.

- **[2216](https://github.com/nasa/cumulus/issues/2216)**
  - Removed "node-forge", "xml-crypto" from audit whitelist, added "underscore"

## [v8.1.0] 2021-04-29

### Added

- **CUMULUS-2348**
  - The `@cumulus/api` `/granules` and `/granules/{granuleId}` endpoints now take `getRecoveryStatus` parameter
  to include recoveryStatus in result granule(s)
  - The `@cumulus/api-client.granules.getGranule` function takes a `query` parameter which can be used to
  request additional granule information.
  - Published `@cumulus/api@7.2.1-alpha.0` for dashboard testing
- **CUMULUS-2469**
  - Added `tf-modules/cumulus_distribution` module to standup a skeleton
    distribution api

## [v8.0.0] 2021-04-08

### BREAKING CHANGES

- **CUMULUS-2428**
  - Changed `/granules/bulk` to use `queueUrl` property instead of a `queueName` property for setting the queue to use for scheduling bulk granule workflows

### Notable changes

- Bulk granule operations endpoint now supports setting a custom queue for scheduling workflows via the `queueUrl` property in the request body. If provided, this value should be the full URL for an SQS queue.

### Added

- **CUMULUS-2374**
  - Add cookbok entry for queueing PostToCmr step
  - Add example workflow to go with cookbook
- **CUMULUS-2421**
  - Added **experimental** `ecs_include_docker_cleanup_cronjob` boolean variable to the Cumulus module to enable cron job to clean up docker root storage blocks in ECS cluster template for non-`device-mapper` storage drivers. Default value is `false`. This fulfills a specific user support request. This feature is otherwise untested and will remain so until we can iterate with a better, more general-purpose solution. Use of this feature is **NOT** recommended unless you are certain you need it.

- **CUMULUS-1808**
  - Add additional error messaging in `deleteSnsTrigger` to give users more context about where to look to resolve ResourceNotFound error when disabling or deleting a rule.

### Fixed

- **CUMULUS-2281**
  - Changed discover-granules task to write discovered granules directly to
    logger, instead of via environment variable. This fixes a problem where a
    large number of found granules prevents this lambda from running as an
    activity with an E2BIG error.

## [v7.2.0] 2021-03-23

### Added

- **CUMULUS-2346**
  - Added orca API endpoint to `@cumulus/api` to get recovery status
  - Add `CopyToGlacier` step to [example IngestAndPublishGranuleWithOrca workflow](https://github.com/nasa/cumulus/blob/master/example/cumulus-tf/ingest_and_publish_granule_with_orca_workflow.tf)

### Changed

- **HYRAX-357**
  - Format of NGAP OPeNDAP URL changed and by default now is referring to concept id and optionally can include short name and version of collection.
  - `addShortnameAndVersionIdToConceptId` field has been added to the config inputs of the `hyrax-metadata-updates` task

## [v7.1.0] 2021-03-12

### Notable changes

- `sync-granule` task will now properly handle syncing 0 byte files to S3
- SQS/Kinesis rules now support scheduling workflows to a custom queue via the `rule.queueUrl` property. If provided, this value should be the full URL for an SQS queue.

### Added

- `tf-modules/cumulus` module now supports a `cmr_custom_host` variable that can
  be used to set to an arbitrary  host for making CMR requests (e.g.
  `https://custom-cmr-host.com`).
- Added `buckets` variable to `tf-modules/archive`
- **CUMULUS-2345**
  - Deploy ORCA with Cumulus, see `example/cumulus-tf/orca.tf` and `example/cumulus-tf/terraform.tfvars.example`
  - Add `CopyToGlacier` step to [example IngestAndPublishGranule workflow](https://github.com/nasa/cumulus/blob/master/example/cumulus-tf/ingest_and_publish_granule_workflow.asl.json)
- **CUMULUS-2424**
  - Added `childWorkflowMeta` to `queue-pdrs` config. An object passed to this config value will be merged into a child workflow message's `meta` object. For an example of how this can be used, see `example/cumulus-tf/discover_and_queue_pdrs_with_child_workflow_meta_workflow.asl.json`.
- **CUMULUS-2427**
  - Added support for using a custom queue with SQS and Kinesis rules. Whatever queue URL is set on the `rule.queueUrl` property will be used to schedule workflows for that rule. This change allows SQS/Kinesis rules to use [any throttled queues defined for a deployment](https://nasa.github.io/cumulus/docs/data-cookbooks/throttling-queued-executions).

### Fixed

- **CUMULUS-2394**
  - Updated PDR and Granule writes to check the step function `workflow_start_time` against
      the `createdAt` field  for each record to ensure old records do not
      overwrite newer ones

### Changed

- `<prefix>-lambda-api-gateway` IAM role used by API Gateway Lambda now
  supports accessing all buckets defined in your `buckets` variable except
  "internal" buckets
- Updated the default scroll duration used in ESScrollSearch and part of the
  reconciliation report functions as a result of testing and seeing timeouts
  at its current value of 2min.
- **CUMULUS-2355**
  - Added logic to disable `/s3Credentials` endpoint based upon value for
    environment variable `DISABLE_S3_CREDENTIALS`. If set to "true", the
    endpoint will not dispense S3 credentials and instead return a message
    indicating that the endpoint has been disabled.
- **CUMULUS-2397**
  - Updated `/elasticsearch` endpoint's `reindex` function to prevent
    reindexing when source and destination indices are the same.
- **CUMULUS-2420**
  - Updated test function `waitForAsyncOperationStatus` to take a retryObject
    and use exponential backoff.  Increased the total test duration for both
    AsycOperation specs and the ReconciliationReports tests.
  - Updated the default scroll duration used in ESScrollSearch and part of the
    reconciliation report functions as a result of testing and seeing timeouts
    at its current value of 2min.
- **CUMULUS-2427**
  - Removed `queueUrl` from the parameters object for `@cumulus/message/Build.buildQueueMessageFromTemplate`
  - Removed `queueUrl` from the parameters object for `@cumulus/message/Build.buildCumulusMeta`

### Fixed

- Fixed issue in `@cumulus/ingest/S3ProviderClient.sync()` preventing 0 byte files from being synced to S3.

### Removed

- Removed variables from `tf-modules/archive`:
  - `private_buckets`
  - `protected_buckets`
  - `public_buckets`

## [v7.0.0] 2021-02-22

### BREAKING CHANGES

- **CUMULUS-2362** - Endpoints for the logs (/logs) will now throw an error unless Metrics is set up

### Added

- **CUMULUS-2345**
  - Deploy ORCA with Cumulus, see `example/cumulus-tf/orca.tf` and `example/cumulus-tf/terraform.tfvars.example`
  - Add `CopyToGlacier` step to [example IngestAndPublishGranule workflow](https://github.com/nasa/cumulus/blob/master/example/cumulus-tf/ingest_and_publish_granule_workflow.asl.json)
- **CUMULUS-2376**
  - Added `cmrRevisionId` as an optional parameter to `post-to-cmr` that will be used when publishing metadata to CMR.
- **CUMULUS-2412**
  - Adds function `getCollectionsByShortNameAndVersion` to @cumulus/cmrjs that performs a compound query to CMR to retrieve collection information on a list of collections. This replaces a series of calls to the CMR for each collection with a single call on the `/collections` endpoint and should improve performance when CMR return times are increased.

### Changed

- **CUMULUS-2362**
  - Logs endpoints only work with Metrics set up
- **CUMULUS-2376**
  - Updated `publishUMMGJSON2CMR` to take in an optional `revisionId` parameter.
  - Updated `publishUMMGJSON2CMR` to throw an error if optional `revisionId` does not match resulting revision ID.
  - Updated `publishECHO10XML2CMR` to take in an optional `revisionId` parameter.
  - Updated `publishECHO10XML2CMR` to throw an error if optional `revisionId` does not match resulting revision ID.
  - Updated `publish2CMR` to take in optional `cmrRevisionId`.
  - Updated `getWriteHeaders` to take in an optional CMR Revision ID.
  - Updated `ingestGranule` to take in an optional CMR Revision ID to pass to `getWriteHeaders`.
  - Updated `ingestUMMGranule` to take in an optional CMR Revision ID to pass to `getWriteHeaders`.
- **CUMULUS-2350**
  - Updates the examples on the `/s3credentialsREADME`, to include Python and
    JavaScript code demonstrating how to refrsh  the s3credential for
    programatic access.
- **CUMULUS-2383**
  - PostToCMR task will return CMRInternalError when a `500` status is returned from CMR

## [v6.0.0] 2021-02-16

### MIGRATION NOTES

- **CUMULUS-2255** - Cumulus has upgraded its supported version of Terraform
  from **0.12.12** to **0.13.6**. Please see the [instructions to upgrade your
  deployments](https://github.com/nasa/cumulus/blob/master/docs/upgrade-notes/upgrading-tf-version-0.13.6.md).

- **CUMULUS-2350**
  - If the  `/s3credentialsREADME`, does not appear to be working after
    deployment, [manual redeployment](https://docs.aws.amazon.com/apigateway/latest/developerguide/how-to-deploy-api-with-console.html)
    of the API-gateway stage may be necessary to finish the deployment.

### BREAKING CHANGES

- **CUMULUS-2255** - Cumulus has upgraded its supported version of Terraform from **0.12.12** to **0.13.6**.

### Added

- **CUMULUS-2291**
  - Add provider filter to Granule Inventory Report
- **CUMULUS-2300**
  - Added `childWorkflowMeta` to `queue-granules` config. Object passed to this
    value will be merged into a child workflow message's  `meta` object. For an
    example of how this can be used, see
    `example/cumulus-tf/discover_granules_workflow.asl.json`.
- **CUMULUS-2350**
  - Adds an unprotected endpoint, `/s3credentialsREADME`, to the
    s3-credentials-endpoint that displays  information on how to use the
    `/s3credentials` endpoint
- **CUMULUS-2368**
  - Add QueueWorkflow task
- **CUMULUS-2391**
  - Add reportToEms to collections.files file schema
- **CUMULUS-2395**
  - Add Core module parameter `ecs_custom_sg_ids` to Cumulus module to allow for
    custom security group mappings
- **CUMULUS-2402**
  - Officially expose `sftp()` for use in `@cumulus/sftp-client`

### Changed

- **CUMULUS-2323**
  - The sync granules task when used with the s3 provider now uses the
    `source_bucket` key in `granule.files` objects.  If incoming payloads using
    this task have a `source_bucket` value for a file using the s3 provider, the
    task will attempt to sync from the bucket defined in the file's
    `source_bucket` key instead of the `provider`.
    - Updated `S3ProviderClient.sync` to allow for an optional bucket parameter
      in support of the changed behavior.
  - Removed `addBucketToFile` and related code from sync-granules task

- **CUMULUS-2255**
  - Updated Terraform deployment code syntax for compatibility with version 0.13.6
- **CUMULUS-2321**
  - Updated API endpoint GET `/reconciliationReports/{name}` to return the
    presigned s3 URL in addition to report data

### Fixed

- Updated `hyrax-metadata-updates` task so the opendap url has Type 'USE SERVICE API'

- **CUMULUS-2310**
  - Use valid filename for reconciliation report
- **CUMULUS-2351**
  - Inventory report no longer includes the File/Granule relation object in the
    okCountByGranules key of a report.  The information is only included when a
    'Granule Not Found' report is run.

### Removed

- **CUMULUS-2364**
  - Remove the internal Cumulus logging lambda (log2elasticsearch)

## [v5.0.1] 2021-01-27

### Changed

- **CUMULUS-2344**
  - Elasticsearch API now allows you to reindex to an index that already exists
  - If using the Change Index operation and the new index doesn't exist, it will be created
  - Regarding instructions for CUMULUS-2020, you can now do a change index
    operation before a reindex operation. This will
    ensure that new data will end up in the new index while Elasticsearch is reindexing.

- **CUMULUS-2351**
  - Inventory report no longer includes the File/Granule relation object in the okCountByGranules key of a report. The information is only included when a 'Granule Not Found' report is run.

### Removed

- **CUMULUS-2367**
  - Removed `execution_cumulus_id` column from granules RDS schema and data type

## [v5.0.0] 2021-01-12

### BREAKING CHANGES

- **CUMULUS-2020**
  - Elasticsearch data mappings have been updated to improve search and the API
    has been update to reflect those changes. See Migration notes on how to
    update the Elasticsearch mappings.

### Migration notes

- **CUMULUS-2020**
  - Elasticsearch data mappings have been updated to improve search. For
    example, case insensitive searching will now work (e.g. 'MOD' and 'mod' will
    return the same granule results). To use the improved Elasticsearch queries,
    [reindex](https://nasa.github.io/cumulus-api/#reindex) to create a new index
    with the correct types. Then perform a [change
    index](https://nasa.github.io/cumulus-api/#change-index) operation to use
    the new index.
- **CUMULUS-2258**
  - Because the `egress_lambda_log_group` and
    `egress_lambda_log_subscription_filter` resource were removed from the
    `cumulus` module, new definitions for these resources must be added to
    `cumulus-tf/main.tf`. For reference on how to define these resources, see
    [`example/cumulus-tf/thin_egress_app.tf`](https://github.com/nasa/cumulus/blob/master/example/cumulus-tf/thin_egress_app.tf).
  - The `tea_stack_name` variable being passed into the `cumulus` module should be removed
- **CUMULUS-2344**
  - Regarding instructions for CUMULUS-2020, you can now do a change index operation before a reindex operation. This will
    ensure that new data will end up in the new index while Elasticsearch is reindexing.

### BREAKING CHANGES

- **CUMULUS-2020**
  - Elasticsearch data mappings have been updated to improve search and the API has been updated to reflect those changes. See Migration notes on how to update the Elasticsearch mappings.

### Added

- **CUMULUS-2318**
  - Added`async_operation_image` as `cumulus` module variable to allow for override of the async_operation container image.  Users can optionally specify a non-default docker image for use with Core async operations.
- **CUMULUS-2219**
  - Added `lzards-backup` Core task to facilitate making LZARDS backup requests in Cumulus ingest workflows
- **CUMULUS-2092**
  - Add documentation for Granule Not Found Reports
- **HYRAX-320**
  - `@cumulus/hyrax-metadata-updates`Add component URI encoding for entry title id and granule ur to allow for values with special characters in them. For example, EntryTitleId 'Sentinel-6A MF/Jason-CS L2 Advanced Microwave Radiometer (AMR-C) NRT Geophysical Parameters' Now, URLs generated from such values will be encoded correctly and parsable by HyraxInTheCloud
- **CUMULUS-1370**
  - Add documentation for Getting Started section including FAQs
- **CUMULUS-2092**
  - Add documentation for Granule Not Found Reports
- **CUMULUS-2219**
  - Added `lzards-backup` Core task to facilitate making LZARDS backup requests in Cumulus ingest workflows
- **CUMULUS-2280**
  - In local api, retry to create tables if they fail to ensure localstack has had time to start fully.
- **CUMULUS-2290**
  - Add `queryFields` to granule schema, and this allows workflow tasks to add queryable data to granule record. For reference on how to add data to `queryFields` field, see [`example/cumulus-tf/kinesis_trigger_test_workflow.tf`](https://github.com/nasa/cumulus/blob/master/example/cumulus-tf/kinesis_trigger_test_workflow.tf).
- **CUMULUS-2318**
  - Added`async_operation_image` as `cumulus` module variable to allow for override of the async_operation container image.  Users can optionally specify a non-default docker image for use with Core async operations.

### Changed

- **CUMULUS-2020**
  - Updated Elasticsearch mappings to support case-insensitive search
- **CUMULUS-2124**
  - cumulus-rds-tf terraform module now takes engine_version as an input variable.
- **CUMULUS-2279**
  - Changed the formatting of granule CMR links: instead of a link to the `/search/granules.json` endpoint, now it is a direct link to `/search/concepts/conceptid.format`
- **CUMULUS-2296**
  - Improved PDR spec compliance of `parse-pdr` by updating `@cumulus/pvl` to parse fields in a manner more consistent with the PDR ICD, with respect to numbers and dates. Anything not matching the ICD expectations, or incompatible with Javascript parsing, will be parsed as a string instead.
- **CUMULUS-2344**
  - Elasticsearch API now allows you to reindex to an index that already exists
  - If using the Change Index operation and the new index doesn't exist, it will be created

### Removed

- **CUMULUS-2258**
  - Removed `tea_stack_name` variable from `tf-modules/distribution/variables.tf` and `tf-modules/cumulus/variables.tf`
  - Removed `egress_lambda_log_group` and `egress_lambda_log_subscription_filter` resources from `tf-modules/distribution/main.tf`

## [v4.0.0] 2020-11-20

### Migration notes

- Update the name of your `cumulus_message_adapter_lambda_layer_arn` variable for the `cumulus` module to `cumulus_message_adapter_lambda_layer_version_arn`. The value of the variable should remain the same (a layer version ARN of a Lambda layer for the [`cumulus-message-adapter`](https://github.com/nasa/cumulus-message-adapter/).
- **CUMULUS-2138** - Update all workflows using the `MoveGranules` step to add `UpdateGranulesCmrMetadataFileLinksStep`that runs after it. See the example [`IngestAndPublishWorkflow`](https://github.com/nasa/cumulus/blob/master/example/cumulus-tf/ingest_and_publish_granule_workflow.asl.json) for reference.
- **CUMULUS-2251**
  - Because it has been removed from the `cumulus` module, a new resource definition for `egress_api_gateway_log_subscription_filter` must be added to `cumulus-tf/main.tf`. For reference on how to define this resource, see [`example/cumulus-tf/main.tf`](https://github.com/nasa/cumulus/blob/master/example/cumulus-tf/main.tf).

### Added

- **CUMULUS-2248**
  - Updates Integration Tests README to point to new fake provider template.
- **CUMULUS-2239**
  - Add resource declaration to create a VPC endpoint in tea-map-cache module if `deploy_to_ngap` is false.
- **CUMULUS-2063**
  - Adds a new, optional query parameter to the `/collections[&getMMT=true]` and `/collections/active[&getMMT=true]` endpoints. When a user provides a value of `true` for `getMMT` in the query parameters, the endpoint will search CMR and update each collection's results with new key `MMTLink` containing a link to the MMT (Metadata Management Tool) if a CMR collection id is found.
- **CUMULUS-2170**
  - Adds ability to filter granule inventory reports
- **CUMULUS-2211**
  - Adds `granules/bulkReingest` endpoint to `@cumulus/api`
- **CUMULUS-2251**
  - Adds `log_api_gateway_to_cloudwatch` variable to `example/cumulus-tf/variables.tf`.
  - Adds `log_api_gateway_to_cloudwatch` variable to `thin_egress_app` module definition.

### Changed

- **CUMULUS-2216**
  - `/collection` and `/collection/active` endpoints now return collections without granule aggregate statistics by default. The original behavior is preserved and can be found by including a query param of `includeStats=true` on the request to the endpoint.
  - The `es/collections` Collection class takes a new parameter includeStats. It no longer appends granule aggregate statistics to the returned results by default. One must set the new parameter to any non-false value.
- **CUMULUS-2201**
  - Update `dbIndexer` lambda to process requests in serial
  - Fixes ingestPdrWithNodeNameSpec parsePdr provider error
- **CUMULUS-2251**
  - Moves Egress Api Gateway Log Group Filter from `tf-modules/distribution/main.tf` to `example/cumulus-tf/main.tf`

### Fixed

- **CUMULUS-2251**
  - This fixes a deployment error caused by depending on the `thin_egress_app` module output for a resource count.

### Removed

- **CUMULUS-2251**
  - Removes `tea_api_egress_log_group` variable from `tf-modules/distribution/variables.tf` and `tf-modules/cumulus/variables.tf`.

### BREAKING CHANGES

- **CUMULUS-2138** - CMR metadata update behavior has been removed from the `move-granules` task into a
new `update-granules-cmr-metadata-file-links` task.
- **CUMULUS-2216**
  - `/collection` and `/collection/active` endpoints now return collections without granule aggregate statistics by default. The original behavior is preserved and can be found by including a query param of `includeStats=true` on the request to the endpoint.  This is likely to affect the dashboard only but included here for the change of behavior.
- **[1956](https://github.com/nasa/cumulus/issues/1956)**
  - Update the name of the `cumulus_message_adapter_lambda_layer_arn` output from the `cumulus-message-adapter` module to `cumulus_message_adapter_lambda_layer_version_arn`. The output value has changed from being the ARN of the Lambda layer **without a version** to the ARN of the Lambda layer **with a version**.
  - Update the variable name in the `cumulus` and `ingest` modules from `cumulus_message_adapter_lambda_layer_arn` to `cumulus_message_adapter_lambda_layer_version_arn`

## [v3.0.1] 2020-10-21

- **CUMULUS-2203**
  - Update Core tasks to use
    [cumulus-message-adapter-js](https://github.com/nasa/cumulus-message-adapter-js)
    v2.0.0 to resolve memory leak/lambda ENOMEM constant failure issue.   This
    issue caused lambdas to slowly use all memory in the run environment and
    prevented AWS from halting/restarting warmed instances when task code was
    throwing consistent errors under load.

- **CUMULUS-2232**
  - Updated versions for `ajv`, `lodash`, `googleapis`, `archiver`, and
    `@cumulus/aws-client` to remediate vulnerabilities found in SNYK scan.

### Fixed

- **CUMULUS-2233**
  - Fixes /s3credentials bug where the expiration time on the cookie was set to a time that is always expired, so authentication was never being recognized as complete by the API. Consequently, the user would end up in a redirect loop and requests to /s3credentials would never complete successfully. The bug was caused by the fact that the code setting the expiration time for the cookie was expecting a time value in milliseconds, but was receiving the expirationTime from the EarthdataLoginClient in seconds. This bug has been fixed by converting seconds into milliseconds. Unit tests were added to test that the expiration time has been converted to milliseconds and checking that the cookie's expiration time is greater than the current time.

## [v3.0.0] 2020-10-7

### MIGRATION STEPS

- **CUMULUS-2099**
  - All references to `meta.queues` in workflow configuration must be replaced with references to queue URLs from Terraform resources. See the updated [data cookbooks](https://nasa.github.io/cumulus/docs/data-cookbooks/about-cookbooks) or example [Discover Granules workflow configuration](https://github.com/nasa/cumulus/blob/master/example/cumulus-tf/discover_granules_workflow.asl.json).
  - The steps for configuring queued execution throttling have changed. See the [updated documentation](https://nasa.github.io/cumulus/docs/data-cookbooks/throttling-queued-executions).
  - In addition to the configuration for execution throttling, the internal mechanism for tracking executions by queue has changed. As a result, you should **disable any rules or workflows scheduling executions via a throttled queue** before upgrading. Otherwise, you may be at risk of having **twice as many executions** as are configured for the queue while the updated tracking is deployed. You can re-enable these rules/workflows once the upgrade is complete.

- **CUMULUS-2111**
  - **Before you re-deploy your `cumulus-tf` module**, note that the [`thin-egress-app`][thin-egress-app] is no longer deployed by default as part of the `cumulus` module, so you must add the TEA module to your deployment and manually modify your Terraform state **to avoid losing your API gateway and impacting any Cloudfront endpoints pointing to those gateways**. If you don't care about losing your API gateway and impacting Cloudfront endpoints, you can ignore the instructions for manually modifying state.

    1. Add the [`thin-egress-app`][thin-egress-app] module to your `cumulus-tf` deployment as shown in the [Cumulus example deployment](https://github.com/nasa/cumulus/tree/master/example/cumulus-tf/main.tf).

         - Note that the values for `tea_stack_name` variable to the `cumulus` module and the `stack_name` variable to the `thin_egress_app` module **must match**
         - Also, if you are specifying the `stage_name` variable to the `thin_egress_app` module, **the value of the `tea_api_gateway_stage` variable to the `cumulus` module must match it**

    2. **If you want to preserve your existing `thin-egress-app` API gateway and avoid having to update your Cloudfront endpoint for distribution, then you must follow these instructions**: <https://nasa.github.io/cumulus/docs/upgrade-notes/migrate_tea_standalone>. Otherwise, you can re-deploy as usual.

  - If you provide your own custom bucket map to TEA as a standalone module, **you must ensure that your custom bucket map includes mappings for the `protected` and `public` buckets specified in your `cumulus-tf/terraform.tfvars`, otherwise Cumulus may not be able to determine the correct distribution URL for ingested files and you may encounter errors**

- **CUMULUS-2197**
  - EMS resources are now optional, and `ems_deploy` is set to `false` by default, which will delete your EMS resources.
  - If you would like to keep any deployed EMS resources, add the `ems_deploy` variable set to `true` in your `cumulus-tf/terraform.tfvars`

### BREAKING CHANGES

- **CUMULUS-2200**
  - Changes return from 303 redirect to 200 success for `Granule Inventory`'s
    `/reconciliationReport` returns.  The user (dashboard) must read the value
    of `url` from the return to get the s3SignedURL and then download the report.
- **CUMULUS-2099**
  - `meta.queues` has been removed from Cumulus core workflow messages.
  - `@cumulus/sf-sqs-report` workflow task no longer reads the reporting queue URL from `input.meta.queues.reporting` on the incoming event. Instead, it requires that the queue URL be set as the `reporting_queue_url` environment variable on the deployed Lambda.
- **CUMULUS-2111**
  - The deployment of the `thin-egress-app` module has be removed from `tf-modules/distribution`, which is a part of the `tf-modules/cumulus` module. Thus, the `thin-egress-app` module is no longer deployed for you by default. See the migration steps for details about how to add deployment for the `thin-egress-app`.
- **CUMULUS-2141**
  - The `parse-pdr` task has been updated to respect the `NODE_NAME` property in
    a PDR's `FILE_GROUP`. If a `NODE_NAME` is present, the task will query the
    Cumulus API for a provider with that host. If a provider is found, the
    output granule from the task will contain a `provider` property containing
    that provider. If `NODE_NAME` is set but a provider with that host cannot be
    found in the API, or if multiple providers are found with that same host,
    the task will fail.
  - The `queue-granules` task has been updated to expect an optional
    `granule.provider` property on each granule. If present, the granule will be
    enqueued using that provider. If not present, the task's `config.provider`
    will be used instead.
- **CUMULUS-2197**
  - EMS resources are now optional and will not be deployed by default. See migration steps for information
    about how to deploy EMS resources.

#### CODE CHANGES

- The `@cumulus/api-client.providers.getProviders` function now takes a
  `queryStringParameters` parameter which can be used to filter the providers
  which are returned
- The `@cumulus/aws-client/S3.getS3ObjectReadStreamAsync` function has been
  removed. It read the entire S3 object into memory before returning a read
  stream, which could cause Lambdas to run out of memory. Use
  `@cumulus/aws-client/S3.getObjectReadStream` instead.
- The `@cumulus/ingest/util.lookupMimeType` function now returns `undefined`
  rather than `null` if the mime type could not be found.
- The `@cumulus/ingest/lock.removeLock` function now returns `undefined`
- The `@cumulus/ingest/granule.generateMoveFileParams` function now returns
  `source: undefined` and `target :undefined` on the response object if either could not be
  determined. Previously, `null` had been returned.
- The `@cumulus/ingest/recursion.recursion` function must now be imported using
  `const { recursion } = require('@cumulus/ingest/recursion');`
- The `@cumulus/ingest/granule.getRenamedS3File` function has been renamed to
  `listVersionedObjects`
- `@cumulus/common.http` has been removed
- `@cumulus/common/http.download` has been removed

### Added

- **CUMULUS-1855**
  - Fixed SyncGranule task to return an empty granules list when given an empty
    (or absent) granules list on input, rather than throwing an exception
- **CUMULUS-1955**
  - Added `@cumulus/aws-client/S3.getObject` to get an AWS S3 object
  - Added `@cumulus/aws-client/S3.waitForObject` to get an AWS S3 object,
    retrying, if necessary
- **CUMULUS-1961**
  - Adds `startTimestamp` and `endTimestamp` parameters to endpoint
    `reconcilationReports`.  Setting these values will filter the returned
    report to cumulus data that falls within the timestamps. It also causes the
    report to be one directional, meaning cumulus is only reconciled with CMR,
    but not the other direction. The Granules will be filtered by their
    `updatedAt` values. Collections are filtered by the updatedAt time of their
    granules, i.e. Collections with granules that are updatedAt a time between
    the time parameters will be returned in the reconciliation reports.
  - Adds `startTimestamp` and `endTimestamp` parameters to create-reconciliation-reports
    lambda function. If either of these params is passed in with a value that can be
    converted to a date object, the inter-platform comparison between Cumulus and CMR will
    be one way.  That is, collections, granules, and files will be filtered by time for
    those found in Cumulus and only those compared to the CMR holdings. For the moment
    there is not enough information to change the internal consistency check, and S3 vs
    Cumulus comparisons are unchanged by the timestamps.
- **CUMULUS-1962**
  - Adds `location` as parameter to `/reconciliationReports` endpoint. Options are `S3`
    resulting in a S3 vs. Cumulus database search or `CMR` resulting in CMR vs. Cumulus database search.
- **CUMULUS-1963**
  - Adds `granuleId` as input parameter to `/reconcilationReports`
    endpoint. Limits inputs parameters to either `collectionId` or `granuleId`
    and will fail to create the report if both are provided.  Adding granuleId
    will find collections in Cumulus by granuleId and compare those one way
    with those in CMR.
  - `/reconciliationReports` now validates any input json before starting the
    async operation and the lambda handler no longer validates input
    parameters.
- **CUMULUS-1964**
  - Reports can now be filtered on provider
- **CUMULUS-1965**
  - Adds `collectionId` parameter to the `/reconcilationReports`
    endpoint. Setting this value will limit the scope of the reconcilation
    report to only the input collectionId when comparing Cumulus and
    CMR. `collectionId` is provided an array of strings e.g. `[shortname___version, shortname2___version2]`
- **CUMULUS-2107**
  - Added a new task, `update-cmr-access-constraints`, that will set access constraints in CMR Metadata.
    Currently supports UMMG-JSON and Echo10XML, where it will configure `AccessConstraints` and
    `RestrictionFlag/RestrictionComment`, respectively.
  - Added an operator doc on how to configure and run the access constraint update workflow, which will update the metadata using the new task, and then publish the updated metadata to CMR.
  - Added an operator doc on bulk operations.
- **CUMULUS-2111**
  - Added variables to `cumulus` module:
    - `tea_api_egress_log_group`
    - `tea_external_api_endpoint`
    - `tea_internal_api_endpoint`
    - `tea_rest_api_id`
    - `tea_rest_api_root_resource_id`
    - `tea_stack_name`
  - Added variables to `distribution` module:
    - `tea_api_egress_log_group`
    - `tea_external_api_endpoint`
    - `tea_internal_api_endpoint`
    - `tea_rest_api_id`
    - `tea_rest_api_root_resource_id`
    - `tea_stack_name`
- **CUMULUS-2112**
  - Added `@cumulus/api/lambdas/internal-reconciliation-report`, so create-reconciliation-report
    lambda can create `Internal` reconciliation report
- **CUMULUS-2116**
  - Added `@cumulus/api/models/granule.unpublishAndDeleteGranule` which
  unpublishes a granule from CMR and deletes it from Cumulus, but does not
  update the record to `published: false` before deletion
- **CUMULUS-2113**
  - Added Granule not found report to reports endpoint
  - Update reports to return breakdown by Granule of files both in DynamoDB and S3
- **CUMULUS-2123**
  - Added `cumulus-rds-tf` DB cluster module to `tf-modules` that adds a
    serverless RDS Aurora/PostgreSQL database cluster to meet the PostgreSQL
    requirements for future releases.
  - Updated the default Cumulus module to take the following new required variables:
    - rds_user_access_secret_arn:
      AWS Secrets Manager secret ARN containing a JSON string of DB credentials
      (containing at least host, password, port as keys)
    - rds_security_group:
      RDS Security Group that provides connection access to the RDS cluster
  - Updated API lambdas and default ECS cluster to add them to the
    `rds_security_group` for database access
- **CUMULUS-2126**
  - The collections endpoint now writes to the RDS database
- **CUMULUS-2127**
  - Added migration to create collections relation for RDS database
- **CUMULUS-2129**
  - Added `data-migration1` Terraform module and Lambda to migrate data from Dynamo to RDS
    - Added support to Lambda for migrating collections data from Dynamo to RDS
- **CUMULUS-2155**
  - Added `rds_connection_heartbeat` to `cumulus` and `data-migration` tf
    modules.  If set to true, this diagnostic variable instructs Core's database
    code to fire off a connection 'heartbeat' query and log the timing/results
    for diagnostic purposes, and retry certain connection timeouts once.
    This option is disabled by default
- **CUMULUS-2156**
  - Support array inputs parameters for `Internal` reconciliation report
- **CUMULUS-2157**
  - Added support to `data-migration1` Lambda for migrating providers data from Dynamo to RDS
    - The migration process for providers will convert any credentials that are stored unencrypted or encrypted with an S3 keypair provider to be encrypted with a KMS key instead
- **CUMULUS-2161**
  - Rules now support an `executionNamePrefix` property. If set, any executions
    triggered as a result of that rule will use that prefix in the name of the
    execution.
  - The `QueueGranules` task now supports an `executionNamePrefix` property. Any
    executions queued by that task will use that prefix in the name of the
    execution. See the
    [example workflow](./example/cumulus-tf/discover_granules_with_execution_name_prefix_workflow.asl.json)
    for usage.
  - The `QueuePdrs` task now supports an `executionNamePrefix` config property.
    Any executions queued by that task will use that prefix in the name of the
    execution. See the
    [example workflow](./example/cumulus-tf/discover_and_queue_pdrs_with_execution_name_prefix_workflow.asl.json)
    for usage.
- **CUMULUS-2162**
  - Adds new report type to `/reconciliationReport` endpoint.  The new report
    is `Granule Inventory`. This report is a CSV file of all the granules in
    the Cumulus DB. This report will eventually replace the existing
    `granules-csv` endpoint which has been deprecated.
- **CUMULUS-2197**
  - Added `ems_deploy` variable to the `cumulus` module. This is set to false by default, except
    for our example deployment, where it is needed for integration tests.

### Changed

- Upgraded version of [TEA](https://github.com/asfadmin/thin-egress-app/) deployed with Cumulus to build 88.
- **CUMULUS-2107**
  - Updated the `applyWorkflow` functionality on the granules endpoint to take a `meta` property to pass into the workflow message.
  - Updated the `BULK_GRANULE` functionality on the granules endpoint to support the above `applyWorkflow` change.
- **CUMULUS-2111**
  - Changed `distribution_api_gateway_stage` variable for `cumulus` module to `tea_api_gateway_stage`
  - Changed `api_gateway_stage` variable for `distribution` module to `tea_api_gateway_stage`
- **CUMULUS-2224**
  - Updated `/reconciliationReport`'s file reconciliation to include `"EXTENDED METADATA"` as a valid CMR relatedUrls Type.

### Fixed

- **CUMULUS-2168**
  - Fixed issue where large number of documents (generally logs) in the
    `cumulus` elasticsearch index results in the collection granule stats
    queries failing for the collections list api endpoint
- **CUMULUS-1955**
  - Due to AWS's eventual consistency model, it was possible for PostToCMR to
    publish an earlier version of a CMR metadata file, rather than the latest
    version created in a workflow.  This fix guarantees that the latest version
    is published, as expected.
- **CUMULUS-1961**
  - Fixed `activeCollections` query only returning 10 results
- **CUMULUS-2201**
  - Fix Reconciliation Report integration test failures by waiting for collections appear
    in es list and ingesting a fake granule xml file to CMR
- **CUMULUS-2015**
  - Reduced concurrency of `QueueGranules` task. That task now has a
    `config.concurrency` option that defaults to `3`.
- **CUMULUS-2116**
  - Fixed a race condition with bulk granule delete causing deleted granules to still appear in Elasticsearch. Granules removed via bulk delete should now be removed from Elasticsearch.
- **CUMULUS-2163**
  - Remove the `public-read` ACL from the `move-granules` task
- **CUMULUS-2164**
  - Fix issue where `cumulus` index is recreated and attached to an alias if it has been previously deleted
- **CUMULUS-2195**
  - Fixed issue with redirect from `/token` not working when using a Cloudfront endpoint to access the Cumulus API with Launchpad authentication enabled. The redirect should now work properly whether you are using a plain API gateway URL or a Cloudfront endpoint pointing at an API gateway URL.
- **CUMULUS-2200**
  - Fixed issue where __in and __not queries were stripping spaces from values

### Deprecated

- **CUMULUS-1955**
  - `@cumulus/aws-client/S3.getS3Object()`
  - `@cumulus/message/Queue.getQueueNameByUrl()`
  - `@cumulus/message/Queue.getQueueName()`
- **CUMULUS-2162**
  - `@cumulus/api/endpoints/granules-csv/list()`

### Removed

- **CUMULUS-2111**
  - Removed `distribution_url` and `distribution_redirect_uri` outputs from the `cumulus` module
  - Removed variables from the `cumulus` module:
    - `distribution_url`
    - `log_api_gateway_to_cloudwatch`
    - `thin_egress_cookie_domain`
    - `thin_egress_domain_cert_arn`
    - `thin_egress_download_role_in_region_arn`
    - `thin_egress_jwt_algo`
    - `thin_egress_jwt_secret_name`
    - `thin_egress_lambda_code_dependency_archive_key`
    - `thin_egress_stack_name`
  - Removed outputs from the `distribution` module:
    - `distribution_url`
    - `internal_tea_api`
    - `rest_api_id`
    - `thin_egress_app_redirect_uri`
  - Removed variables from the `distribution` module:
    - `bucket_map_key`
    - `distribution_url`
    - `log_api_gateway_to_cloudwatch`
    - `thin_egress_cookie_domain`
    - `thin_egress_domain_cert_arn`
    - `thin_egress_download_role_in_region_arn`
    - `thin_egress_jwt_algo`
    - `thin_egress_jwt_secret_name`
    - `thin_egress_lambda_code_dependency_archive_key`
- **CUMULUS-2157**
  - Removed `providerSecretsMigration` and `verifyProviderSecretsMigration` lambdas
- Removed deprecated `@cumulus/sf-sns-report` task
- Removed code:
  - `@cumulus/aws-client/S3.calculateS3ObjectChecksum`
  - `@cumulus/aws-client/S3.getS3ObjectReadStream`
  - `@cumulus/cmrjs.getFullMetadata`
  - `@cumulus/cmrjs.getMetadata`
  - `@cumulus/common/util.isNil`
  - `@cumulus/common/util.isNull`
  - `@cumulus/common/util.isUndefined`
  - `@cumulus/common/util.lookupMimeType`
  - `@cumulus/common/util.mkdtempSync`
  - `@cumulus/common/util.negate`
  - `@cumulus/common/util.noop`
  - `@cumulus/common/util.omit`
  - `@cumulus/common/util.renameProperty`
  - `@cumulus/common/util.sleep`
  - `@cumulus/common/util.thread`
  - `@cumulus/ingest/granule.copyGranuleFile`
  - `@cumulus/ingest/granule.moveGranuleFile`
  - `@cumulus/integration-tests/api/rules.deleteRule`
  - `@cumulus/integration-tests/api/rules.getRule`
  - `@cumulus/integration-tests/api/rules.listRules`
  - `@cumulus/integration-tests/api/rules.postRule`
  - `@cumulus/integration-tests/api/rules.rerunRule`
  - `@cumulus/integration-tests/api/rules.updateRule`
  - `@cumulus/integration-tests/sfnStep.parseStepMessage`
  - `@cumulus/message/Queue.getQueueName`
  - `@cumulus/message/Queue.getQueueNameByUrl`

## v2.0.2+ Backport releases

Release v2.0.1 was the last release on the 2.0.x release series.

Changes after this version on the 2.0.x release series are limited
security/requested feature patches and will not be ported forward to future
releases unless there is a corresponding CHANGELOG entry.

For up-to-date CHANGELOG for the maintenance release branch see
[CHANGELOG.md](https://github.com/nasa/cumulus/blob/release-2.0.x/CHANGELOG.md)
from the 2.0.x branch.

For the most recent release information for the maintenance branch please see
the [release page](https://github.com/nasa/cumulus/releases)

## [v2.0.7] 2020-10-1 - [BACKPORT]

### Fixed

- CVE-2020-7720
  - Updated common `node-forge` dependency to 0.10.0 to address CVE finding

### [v2.0.6] 2020-09-25 - [BACKPORT]

### Fixed

- **CUMULUS-2168**
  - Fixed issue where large number of documents (generally logs) in the
    `cumulus` elasticsearch index results in the collection granule stats
    queries failing for the collections list api endpoint

### [v2.0.5] 2020-09-15 - [BACKPORT]

#### Added

- Added `thin_egress_stack_name` variable to `cumulus` and `distribution` Terraform modules to allow overriding the default Cloudformation stack name used for the `thin-egress-app`. **Please note that if you change/set this value for an existing deployment, it will destroy and re-create your API gateway for the `thin-egress-app`.**

#### Fixed

- Fix collection list queries. Removed fixes to collection stats, which break queries for a large number of granules.

### [v2.0.4] 2020-09-08 - [BACKPORT]

#### Changed

- Upgraded version of [TEA](https://github.com/asfadmin/thin-egress-app/) deployed with Cumulus to build 88.

### [v2.0.3] 2020-09-02 - [BACKPORT]

#### Fixed

- **CUMULUS-1961**
  - Fixed `activeCollections` query only returning 10 results

- **CUMULUS-2039**
  - Fix issue causing SyncGranules task to run out of memory on large granules

#### CODE CHANGES

- The `@cumulus/aws-client/S3.getS3ObjectReadStreamAsync` function has been
  removed. It read the entire S3 object into memory before returning a read
  stream, which could cause Lambdas to run out of memory. Use
  `@cumulus/aws-client/S3.getObjectReadStream` instead.

### [v2.0.2] 2020-08-17 - [BACKPORT]

#### CODE CHANGES

- The `@cumulus/ingest/util.lookupMimeType` function now returns `undefined`
  rather than `null` if the mime type could not be found.
- The `@cumulus/ingest/lock.removeLock` function now returns `undefined`

#### Added

- **CUMULUS-2116**
  - Added `@cumulus/api/models/granule.unpublishAndDeleteGranule` which
  unpublishes a granule from CMR and deletes it from Cumulus, but does not
  update the record to `published: false` before deletion

### Fixed

- **CUMULUS-2116**
  - Fixed a race condition with bulk granule delete causing deleted granules to still appear in Elasticsearch. Granules removed via bulk delete should now be removed from Elasticsearch.

## [v2.0.1] 2020-07-28

### Added

- **CUMULUS-1886**
  - Added `multiple sort keys` support to `@cumulus/api`
- **CUMULUS-2099**
  - `@cumulus/message/Queue.getQueueUrl` to get the queue URL specified in a Cumulus workflow message, if any.

### Fixed

- **[PR 1790](https://github.com/nasa/cumulus/pull/1790)**
  - Fixed bug with request headers in `@cumulus/launchpad-auth` causing Launchpad token requests to fail

## [v2.0.0] 2020-07-23

### BREAKING CHANGES

- Changes to the `@cumulus/api-client` package
  - The `CumulusApiClientError` class must now be imported using
    `const { CumulusApiClientError } = require('@cumulus/api-client/CumulusApiClientError')`
- The `@cumulus/sftp-client/SftpClient` class must now be imported using
  `const { SftpClient } = require('@cumulus/sftp-client');`
- Instances of `@cumulus/ingest/SftpProviderClient` no longer implicitly connect
  when `download`, `list`, or `sync` are called. You must call `connect` on the
  provider client before issuing one of those calls. Failure to do so will
  result in a "Client not connected" exception being thrown.
- Instances of `@cumulus/ingest/SftpProviderClient` no longer implicitly
  disconnect from the SFTP server when `list` is called.
- Instances of `@cumulus/sftp-client/SftpClient` must now be explicitly closed
  by calling `.end()`
- Instances of `@cumulus/sftp-client/SftpClient` no longer implicitly connect to
  the server when `download`, `unlink`, `syncToS3`, `syncFromS3`, and `list` are
  called. You must explicitly call `connect` before calling one of those
  methods.
- Changes to the `@cumulus/common` package
  - `cloudwatch-event.getSfEventMessageObject()` now returns `undefined` if the
    message could not be found or could not be parsed. It previously returned
    `null`.
  - `S3KeyPairProvider.decrypt()` now throws an exception if the bucket
    containing the key cannot be determined.
  - `S3KeyPairProvider.decrypt()` now throws an exception if the stack cannot be
    determined.
  - `S3KeyPairProvider.encrypt()` now throws an exception if the bucket
    containing the key cannot be determined.
  - `S3KeyPairProvider.encrypt()` now throws an exception if the stack cannot be
    determined.
  - `sns-event.getSnsEventMessageObject()` now returns `undefined` if it could
    not be parsed. It previously returned `null`.
  - The `aws` module has been removed.
  - The `BucketsConfig.buckets` property is now read-only and private
  - The `test-utils.validateConfig()` function now resolves to `undefined`
    rather than `true`.
  - The `test-utils.validateInput()` function now resolves to `undefined` rather
    than `true`.
  - The `test-utils.validateOutput()` function now resolves to `undefined`
    rather than `true`.
  - The static `S3KeyPairProvider.retrieveKey()` function has been removed.
- Changes to the `@cumulus/cmrjs` package
  - `@cumulus/cmrjs.constructOnlineAccessUrl()` and
    `@cumulus/cmrjs/cmr-utils.constructOnlineAccessUrl()` previously took a
    `buckets` parameter, which was an instance of
    `@cumulus/common/BucketsConfig`. They now take a `bucketTypes` parameter,
    which is a simple object mapping bucket names to bucket types. Example:
    `{ 'private-1': 'private', 'public-1': 'public' }`
  - `@cumulus/cmrjs.reconcileCMRMetadata()` and
    `@cumulus/cmrjs/cmr-utils.reconcileCMRMetadata()` now take a **required**
    `bucketTypes` parameter, which is a simple object mapping bucket names to
    bucket types. Example: `{ 'private-1': 'private', 'public-1': 'public' }`
  - `@cumulus/cmrjs.updateCMRMetadata()` and
    `@cumulus/cmrjs/cmr-utils.updateCMRMetadata()` previously took an optional
    `inBuckets` parameter, which was an instance of
    `@cumulus/common/BucketsConfig`. They now take a **required** `bucketTypes`
    parameter, which is a simple object mapping bucket names to bucket types.
    Example: `{ 'private-1': 'private', 'public-1': 'public' }`
- The minimum supported version of all published Cumulus packages is now Node
  12.18.0
  - Tasks using the `cumuluss/cumulus-ecs-task` Docker image must be updated to
    `cumuluss/cumulus-ecs-task:1.7.0`. This can be done by updating the `image`
    property of any tasks defined using the `cumulus_ecs_service` Terraform
    module.
- Changes to `@cumulus/aws-client/S3`
  - The signature of the `getObjectSize` function has changed. It now takes a
    params object with three properties:
    - **s3**: an instance of an AWS.S3 object
    - **bucket**
    - **key**
  - The `getObjectSize` function will no longer retry if the object does not
    exist
- **CUMULUS-1861**
  - `@cumulus/message/Collections.getCollectionIdFromMessage` now throws a
    `CumulusMessageError` if `collectionName` and `collectionVersion` are missing
    from `meta.collection`.   Previously this method would return
    `'undefined___undefined'` instead
  - `@cumulus/integration-tests/addCollections` now returns an array of collections that
    were added rather than the count of added collections
- **CUMULUS-1930**
  - The `@cumulus/common/util.uuid()` function has been removed
- **CUMULUS-1955**
  - `@cumulus/aws-client/S3.multipartCopyObject` now returns an object with the
    AWS `etag` of the destination object
  - `@cumulus/ingest/S3ProviderClient.list` now sets a file object's `path`
    property to `undefined` instead of `null` when the file is at the top level
    of its bucket
  - The `sync` methods of the following classes in the `@cumulus/ingest` package
    now return an object with the AWS `s3uri` and `etag` of the destination file
    (they previously returned only a string representing the S3 URI)
    - `FtpProviderClient`
    - `HttpProviderClient`
    - `S3ProviderClient`
    - `SftpProviderClient`
- **CUMULUS-1958**
  - The following methods exported from `@cumulus/cmr-js/cmr-utils` were made
    async, and added distributionBucketMap as a parameter:
    - constructOnlineAccessUrl
    - generateFileUrl
    - reconcileCMRMetadata
    - updateCMRMetadata
- **CUMULUS-1969**
  - The `DiscoverPdrs` task now expects `provider_path` to be provided at
    `event.config.provider_path`, not `event.config.collection.provider_path`
  - `event.config.provider_path` is now a required parameter of the
    `DiscoverPdrs` task
  - `event.config.collection` is no longer a parameter to the `DiscoverPdrs`
    task
  - Collections no longer support the `provider_path` property. The tasks that
    relied on that property are now referencing `config.meta.provider_path`.
    Workflows should be updated accordingly.
- **CUMULUS-1977**
  - Moved bulk granule deletion endpoint from `/bulkDelete` to
    `/granules/bulkDelete`
- **CUMULUS-1991**
  - Updated CMR metadata generation to use "Download file.hdf" (where `file.hdf` is the filename of the given resource) as the resource description instead of "File to download"
  - CMR metadata updates now respect changes to resource descriptions (previously only changes to resource URLs were respected)

### MIGRATION STEPS

- Due to an issue with the AWS API Gateway and how the Thin Egress App Cloudformation template applies updates, you may need to redeploy your
  `thin-egress-app-EgressGateway` manually as a one time migration step.    If your deployment fails with an
  error similar to:

  ```bash
  Error: Lambda function (<stack>-tf-TeaCache) returned error: ({"errorType":"HTTPError","errorMessage":"Response code 404 (Not Found)"})
  ```

  Then follow the [AWS
  instructions](https://docs.aws.amazon.com/apigateway/latest/developerguide/how-to-deploy-api-with-console.html)
  to `Redeploy a REST API to a stage` for your egress API and re-run `terraform
  apply`.

### Added

- **CUMULUS-2081**
  - Add Integrator Guide section for onboarding
  - Add helpful tips documentation

- **CUMULUS-1902**
  - Add Common Use Cases section under Operator Docs

- **CUMULUS-2058**
  - Added `lambda_processing_role_name` as an output from the `cumulus` module
    to provide the processing role name
- **CUMULUS-1417**
  - Added a `checksumFor` property to collection `files` config. Set this
    property on a checksum file's definition matching the `regex` of the target
    file. More details in the ['Data Cookbooks
    Setup'](https://nasa.github.io/cumulus/docs/next/data-cookbooks/setup)
    documentation.
  - Added `checksumFor` validation to collections model.
- **CUMULUS-1956**
  - Added `@cumulus/earthata-login-client` package
  - The `/s3credentials` endpoint that is deployed as part of distribution now
    supports authentication using tokens created by a different application. If
    a request contains the `EDL-ClientId` and `EDL-Token` headers,
    authentication will be handled using that token rather than attempting to
    use OAuth.
  - `@cumulus/earthata-login-client.getTokenUsername()` now accepts an
    `xRequestId` argument, which will be included as the `X-Request-Id` header
    when calling Earthdata Login.
  - If the `s3Credentials` endpoint is invoked with an EDL token and an
    `X-Request-Id` header, that `X-Request-Id` header will be forwarded to
    Earthata Login.
- **CUMULUS-1957**
  - If EDL token authentication is being used, and the `EDL-Client-Name` header
    is set, `@the-client-name` will be appended to the end of the Earthdata
    Login username that is used as the `RoleSessionName` of the temporary IAM
    credentials. This value will show up in the AWS S3 server access logs.
- **CUMULUS-1958**
  - Add the ability for users to specify a `bucket_map_key` to the `cumulus`
    terraform module as an override for the default .yaml values that are passed
    to TEA by Core.    Using this option *requires* that each configured
    Cumulus 'distribution' bucket (e.g. public/protected buckets) have a single
    TEA mapping.  Multiple maps per bucket are not supported.
  - Updated Generating a distribution URL, the MoveGranules task and all CMR
    reconciliation functionality to utilize the TEA bucket map override.
  - Updated deploy process to utilize a bootstrap 'tea-map-cache' lambda that
    will, after deployment of Cumulus Core's TEA instance, query TEA for all
    protected/public buckets and generate a mapping configuration used
    internally by Core.  This object is also exposed as an output of the Cumulus
    module as `distribution_bucket_map`.
- **CUMULUS-1961**
  - Replaces DynamoDB for Elasticsearch for reconciliationReportForCumulusCMR
    comparisons between Cumulus and CMR.
- **CUMULUS-1970**
  - Created the `add-missing-file-checksums` workflow task
  - Added `@cumulus/aws-client/S3.calculateObjectHash()` function
  - Added `@cumulus/aws-client/S3.getObjectReadStream()` function
- **CUMULUS-1887**
  - Add additional fields to the granule CSV download file
- **CUMULUS-2019**
  - Add `infix` search to es query builder `@cumulus/api/es/es/queries` to
    support partial matching of the keywords

### Changed

- **CUMULUS-2032**
  - Updated @cumulus/ingest/HttpProviderClient to utilize a configuration key
    `httpListTimeout` to set the default timeout for discovery HTTP/HTTPS
    requests, and updates the default for the provider to 5 minutes (300 seconds).
  - Updated the DiscoverGranules and DiscoverPDRs tasks to utilize the updated
    configuration value if set via workflow config, and updates the default for
    these tasks to 5 minutes (300 seconds).

- **CUMULUS-176**
  - The API will now respond with a 400 status code when a request body contains
    invalid JSON. It had previously returned a 500 status code.
- **CUMULUS-1861**
  - Updates Rule objects to no longer require a collection.
  - Changes the DLQ behavior for `sfEventSqsToDbRecords` and
    `sfEventSqsToDbRecordsInputQueue`. Previously failure to write a database
    record would result in lambda success, and an error log in the CloudWatch
    logs.   The lambda has been updated to manually add a record to
    the `sfEventSqsToDbRecordsDeadLetterQueue` if the granule, execution, *or*
    pdr record fails to write, in addition to the previous error logging.
- **CUMULUS-1956**
  - The `/s3credentials` endpoint that is deployed as part of distribution now
    supports authentication using tokens created by a different application. If
    a request contains the `EDL-ClientId` and `EDL-Token` headers,
    authentication will be handled using that token rather than attempting to
    use OAuth.
- **CUMULUS-1977**
  - API endpoint POST `/granules/bulk` now returns a 202 status on a successful
    response instead of a 200 response
  - API endpoint DELETE `/granules/<granule-id>` now returns a 404 status if the
    granule record was already deleted
  - `@cumulus/api/models/Granule.update()` now returns the updated granule
    record
  - Implemented POST `/granules/bulkDelete` API endpoint to support deleting
    granules specified by ID or returned by the provided query in the request
    body. If the request is successful, the endpoint returns the async operation
    ID that has been started to remove the granules.
    - To use a query in the request body, your deployment must be
      [configured to access the Elasticsearch host for ESDIS metrics](https://nasa.github.io/cumulus/docs/additional-deployment-options/cloudwatch-logs-delivery#esdis-metrics)
      in your environment
  - Added `@cumulus/api/models/Granule.getRecord()` method to return raw record
    from DynamoDB
  - Added `@cumulus/api/models/Granule.delete()` method which handles deleting
    the granule record from DynamoDB and the granule files from S3
- **CUMULUS-1982**
  - The `globalConnectionLimit` property of providers is now optional and
    defaults to "unlimited"
- **CUMULUS-1997**
  - Added optional `launchpad` configuration to `@cumulus/hyrax-metadata-updates` task config schema.
- **CUMULUS-1991**
  - `@cumulus/cmrjs/src/cmr-utils/constructOnlineAccessUrls()` now throws an error if `cmrGranuleUrlType = "distribution"` and no distribution endpoint argument is provided
- **CUMULUS-2011**
  - Reconciliation reports are now generated within an AsyncOperation
- **CUMULUS-2016**
  - Upgrade TEA to version 79

### Fixed

- **CUMULUS-1991**
  - Added missing `DISTRIBUTION_ENDPOINT` environment variable for API lambdas. This environment variable is required for API requests to move granules.

- **CUMULUS-1961**
  - Fixed granules and executions query params not getting sent to API in granule list operation in `@cumulus/api-client`

### Deprecated

- `@cumulus/aws-client/S3.calculateS3ObjectChecksum()`
- `@cumulus/aws-client/S3.getS3ObjectReadStream()`
- `@cumulus/common/log.convertLogLevel()`
- `@cumulus/collection-config-store`
- `@cumulus/common/util.sleep()`

- **CUMULUS-1930**
  - `@cumulus/common/log.convertLogLevel()`
  - `@cumulus/common/util.isNull()`
  - `@cumulus/common/util.isUndefined()`
  - `@cumulus/common/util.negate()`
  - `@cumulus/common/util.noop()`
  - `@cumulus/common/util.isNil()`
  - `@cumulus/common/util.renameProperty()`
  - `@cumulus/common/util.lookupMimeType()`
  - `@cumulus/common/util.thread()`
  - `@cumulus/common/util.mkdtempSync()`

### Removed

- The deprecated `@cumulus/common.bucketsConfigJsonObject` function has been
  removed
- The deprecated `@cumulus/common.CollectionConfigStore` class has been removed
- The deprecated `@cumulus/common.concurrency` module has been removed
- The deprecated `@cumulus/common.constructCollectionId` function has been
  removed
- The deprecated `@cumulus/common.launchpad` module has been removed
- The deprecated `@cumulus/common.LaunchpadToken` class has been removed
- The deprecated `@cumulus/common.Semaphore` class has been removed
- The deprecated `@cumulus/common.stringUtils` module has been removed
- The deprecated `@cumulus/common/aws.cloudwatchlogs` function has been removed
- The deprecated `@cumulus/common/aws.deleteS3Files` function has been removed
- The deprecated `@cumulus/common/aws.deleteS3Object` function has been removed
- The deprecated `@cumulus/common/aws.dynamodb` function has been removed
- The deprecated `@cumulus/common/aws.dynamodbDocClient` function has been
  removed
- The deprecated `@cumulus/common/aws.getExecutionArn` function has been removed
- The deprecated `@cumulus/common/aws.headObject` function has been removed
- The deprecated `@cumulus/common/aws.listS3ObjectsV2` function has been removed
- The deprecated `@cumulus/common/aws.parseS3Uri` function has been removed
- The deprecated `@cumulus/common/aws.promiseS3Upload` function has been removed
- The deprecated `@cumulus/common/aws.recursivelyDeleteS3Bucket` function has
  been removed
- The deprecated `@cumulus/common/aws.s3CopyObject` function has been removed
- The deprecated `@cumulus/common/aws.s3ObjectExists` function has been removed
- The deprecated `@cumulus/common/aws.s3PutObject` function has been removed
- The deprecated `@cumulus/common/bucketsConfigJsonObject` function has been
  removed
- The deprecated `@cumulus/common/CloudWatchLogger` class has been removed
- The deprecated `@cumulus/common/collection-config-store.CollectionConfigStore`
  class has been removed
- The deprecated `@cumulus/common/collection-config-store.constructCollectionId`
  function has been removed
- The deprecated `@cumulus/common/concurrency.limit` function has been removed
- The deprecated `@cumulus/common/concurrency.mapTolerant` function has been
  removed
- The deprecated `@cumulus/common/concurrency.promiseUrl` function has been
  removed
- The deprecated `@cumulus/common/concurrency.toPromise` function has been
  removed
- The deprecated `@cumulus/common/concurrency.unless` function has been removed
- The deprecated `@cumulus/common/config.parseConfig` function has been removed
- The deprecated `@cumulus/common/config.resolveResource` function has been
  removed
- The deprecated `@cumulus/common/DynamoDb.get` function has been removed
- The deprecated `@cumulus/common/DynamoDb.scan` function has been removed
- The deprecated `@cumulus/common/FieldPattern` class has been removed
- The deprecated `@cumulus/common/launchpad.getLaunchpadToken` function has been
  removed
- The deprecated `@cumulus/common/launchpad.validateLaunchpadToken` function has
  been removed
- The deprecated `@cumulus/common/LaunchpadToken` class has been removed
- The deprecated `@cumulus/common/message.buildCumulusMeta` function has been
  removed
- The deprecated `@cumulus/common/message.buildQueueMessageFromTemplate`
  function has been removed
- The deprecated `@cumulus/common/message.getCollectionIdFromMessage` function
  has been removed
- The deprecated `@cumulus/common/message.getMaximumExecutions` function has
  been removed
- The deprecated `@cumulus/common/message.getMessageExecutionArn` function has
  been removed
- The deprecated `@cumulus/common/message.getMessageExecutionName` function has
  been removed
- The deprecated `@cumulus/common/message.getMessageFromTemplate` function has
  been removed
- The deprecated `@cumulus/common/message.getMessageGranules` function has been
  removed
- The deprecated `@cumulus/common/message.getMessageStateMachineArn` function
  has been removed
- The deprecated `@cumulus/common/message.getQueueName` function has been
  removed
- The deprecated `@cumulus/common/message.getQueueNameByUrl` function has been
  removed
- The deprecated `@cumulus/common/message.hasQueueAndExecutionLimit` function
  has been removed
- The deprecated `@cumulus/common/Semaphore` class has been removed
- The deprecated `@cumulus/common/string.globalReplace` function has been removed
- The deprecated `@cumulus/common/string.isNonEmptyString` function has been
  removed
- The deprecated `@cumulus/common/string.isValidHostname` function has been
  removed
- The deprecated `@cumulus/common/string.match` function has been removed
- The deprecated `@cumulus/common/string.matches` function has been removed
- The deprecated `@cumulus/common/string.replace` function has been removed
- The deprecated `@cumulus/common/string.toLower` function has been removed
- The deprecated `@cumulus/common/string.toUpper` function has been removed
- The deprecated `@cumulus/common/testUtils.getLocalstackEndpoint` function has been removed
- The deprecated `@cumulus/common/util.setErrorStack` function has been removed
- The `@cumulus/common/util.uuid` function has been removed
- The deprecated `@cumulus/common/workflows.getWorkflowArn` function has been
  removed
- The deprecated `@cumulus/common/workflows.getWorkflowFile` function has been
  removed
- The deprecated `@cumulus/common/workflows.getWorkflowList` function has been
  removed
- The deprecated `@cumulus/common/workflows.getWorkflowTemplate` function has
  been removed
- `@cumulus/aws-client/StepFunctions.toSfnExecutionName()`
- `@cumulus/aws-client/StepFunctions.fromSfnExecutionName()`
- `@cumulus/aws-client/StepFunctions.getExecutionArn()`
- `@cumulus/aws-client/StepFunctions.getExecutionUrl()`
- `@cumulus/aws-client/StepFunctions.getStateMachineArn()`
- `@cumulus/aws-client/StepFunctions.pullStepFunctionEvent()`
- `@cumulus/common/test-utils/throttleOnce()`
- `@cumulus/integration-tests/api/distribution.invokeApiDistributionLambda()`
- `@cumulus/integration-tests/api/distribution.getDistributionApiRedirect()`
- `@cumulus/integration-tests/api/distribution.getDistributionApiFileStream()`

## [v1.24.0] 2020-06-03

### BREAKING CHANGES

- **CUMULUS-1969**
  - The `DiscoverPdrs` task now expects `provider_path` to be provided at
    `event.config.provider_path`, not `event.config.collection.provider_path`
  - `event.config.provider_path` is now a required parameter of the
    `DiscoverPdrs` task
  - `event.config.collection` is no longer a parameter to the `DiscoverPdrs`
    task
  - Collections no longer support the `provider_path` property. The tasks that
    relied on that property are now referencing `config.meta.provider_path`.
    Workflows should be updated accordingly.

- **CUMULUS-1997**
  - `@cumulus/cmr-client/CMRSearchConceptQueue` parameters have been changed to take a `cmrSettings` object containing clientId, provider, and auth information. This can be generated using `@cumulus/cmrjs/cmr-utils/getCmrSettings`. The `cmrEnvironment` variable has been removed.

### Added

- **CUMULUS-1800**
  - Added task configuration setting named `syncChecksumFiles` to the
    SyncGranule task. This setting is `false` by default, but when set to
    `true`, all checksum files associated with data files that are downloaded
    will be downloaded as well.
- **CUMULUS-1952**
  - Updated HTTP(S) provider client to accept username/password for Basic authorization. This change adds support for Basic Authorization such as Earthdata login redirects to ingest (i.e. as implemented in SyncGranule), but not to discovery (i.e. as implemented in DiscoverGranules). Discovery still expects the provider's file system to be publicly accessible, but not the individual files and their contents.
  - **NOTE**: Using this in combination with the HTTP protocol may expose usernames and passwords to intermediary network entities. HTTPS is highly recommended.
- **CUMULUS-1997**
  - Added optional `launchpad` configuration to `@cumulus/hyrax-metadata-updates` task config schema.

### Fixed

- **CUMULUS-1997**
  - Updated all CMR operations to use configured authentication scheme
- **CUMULUS-2010**
  - Updated `@cumulus/api/launchpadSaml` to support multiple userGroup attributes from the SAML response

## [v1.23.2] 2020-05-22

### BREAKING CHANGES

- Updates to the Cumulus archive API:
  - All endpoints now return a `401` response instead of a `403` for any request where the JWT passed as a Bearer token is invalid.
  - POST `/refresh` and DELETE `/token/<token>` endpoints now return a `401` response for requests with expired tokens

- **CUMULUS-1894**
  - `@cumulus/ingest/granule.handleDuplicateFile()`
    - The `copyOptions` parameter has been removed
    - An `ACL` parameter has been added
  - `@cumulus/ingest/granule.renameS3FileWithTimestamp()`
    - Now returns `undefined`

- **CUMULUS-1896**
  Updated all Cumulus core lambdas to utilize the new message adapter streaming interface via [cumulus-message-adapter-js v1.2.0](https://github.com/nasa/cumulus-message-adapter-js/releases/tag/v1.2.0).   Users of this version of Cumulus (or later) must utilize version 1.3.0 or greater of the [cumulus-message-adapter](https://github.com/nasa/cumulus-message-adapter) to support core lambdas.

- **CUMULUS-1912**
  - `@cumulus/api` reconciliationReports list endpoint returns a list of reconciliationReport records instead of S3Uri.

- **CUMULUS-1969**
  - The `DiscoverGranules` task now expects `provider_path` to be provided at
    `event.config.provider_path`, not `event.config.collection.provider_path`
  - `config.provider_path` is now a required parameter of the `DiscoverGranules`
    task

### MIGRATION STEPS

- To take advantage of the new TTL-based access token expiration implemented in CUMULUS-1777 (see notes below) and clear out existing records in your access tokens table, do the following:
  1. Log out of any active dashboard sessions
  2. Use the AWS console or CLI to delete your `<prefix>-AccessTokensTable` DynamoDB table
  3. [Re-deploy your `data-persistence` module](https://nasa.github.io/cumulus/docs/deployment/upgrade-readme#update-data-persistence-resources), which should re-create the `<prefix>-AccessTokensTable` DynamoDB table
  4. Return to using the Cumulus API/dashboard as normal
- This release requires the Cumulus Message Adapter layer deployed with Cumulus Core to be at least 1.3.0, as the core lambdas have updated to [cumulus-message-adapter-js v1.2.0](https://github.com/nasa/cumulus-message-adapter-js/releases/tag/v1.2.0) and the new CMA interface.  As a result, users should:
  1. Follow the [Cumulus Message Adapter (CMA) deployment instructions](https://nasa.github.io/cumulus/docs/deployment/deployment-readme#deploy-the-cumulus-message-adapter-layer) and install a CMA layer version >=1.3.0
  2. If you are using any custom Node.js Lambdas in your workflows **and** the Cumulus CMA layer/`cumulus-message-adapter-js`, you must update your lambda to use [cumulus-message-adapter-js v1.2.0](https://github.com/nasa/cumulus-message-adapter-js/releases/tag/v1.2.0) and follow the migration instructions in the release notes. Prior versions of `cumulus-message-adapter-js` are not compatible with CMA >= 1.3.0.
- Migrate existing s3 reconciliation report records to database (CUMULUS-1911):
  - After update your `data persistence` module and Cumulus resources, run the command:

  ```bash
  ./node_modules/.bin/cumulus-api migrate --stack `<your-terraform-deployment-prefix>` --migrationVersion migration5
  ```

### Added

- Added a limit for concurrent Elasticsearch requests when doing an index from database operation
- Added the `es_request_concurrency` parameter to the archive and cumulus Terraform modules

- **CUMULUS-1995**
  - Added the `es_index_shards` parameter to the archive and cumulus Terraform modules to configure the number of shards for the ES index
    - If you have an existing ES index, you will need to [reindex](https://nasa.github.io/cumulus-api/#reindex) and then [change index](https://nasa.github.io/cumulus-api/#change-index) to take advantage of shard updates

- **CUMULUS-1894**
  - Added `@cumulus/aws-client/S3.moveObject()`

- **CUMULUS-1911**
  - Added ReconciliationReports table
  - Updated CreateReconciliationReport lambda to save Reconciliation Report records to database
  - Updated dbIndexer and IndexFromDatabase lambdas to index Reconciliation Report records to Elasticsearch
  - Added migration_5 to migrate existing s3 reconciliation report records to database and Elasticsearch
  - Updated `@cumulus/api` package, `tf-modules/archive` and `tf-modules/data-persistence` Terraform modules

- **CUMULUS-1916**
  - Added util function for seeding reconciliation reports when running API locally in dashboard

### Changed

- **CUMULUS-1777**
  - The `expirationTime` property is now a **required field** of the access tokens model.
  - Updated the `AccessTokens` table to set a [TTL](https://docs.aws.amazon.com/amazondynamodb/latest/developerguide/howitworks-ttl.html) on the `expirationTime` field in `tf-modules/data-persistence/dynamo.tf`. As a result, access token records in this table whose `expirationTime` has passed should be **automatically deleted by DynamoDB**.
  - Updated all code creating access token records in the Dynamo `AccessTokens` table to set the `expirationTime` field value in seconds from the epoch.
- **CUMULUS-1912**
  - Updated reconciliationReports endpoints to query against Elasticsearch, delete report from both database and s3
  - Added `@cumulus/api-client/reconciliationReports`
- **CUMULUS-1999**
  - Updated `@cumulus/common/util.deprecate()` so that only a single deprecation notice is printed for each name/version combination

### Fixed

- **CUMULUS-1894**
  - The `SyncGranule` task can now handle files larger than 5 GB
- **CUMULUS-1987**
  - `Remove granule from CMR` operation in `@cumulus/api` now passes token to CMR when fetching granule metadata, allowing removal of private granules
- **CUMULUS-1993**
  - For a given queue, the `sqs-message-consumer` Lambda will now only schedule workflows for rules matching the queue **and the collection information in each queue message (if any)**
    - The consumer also now only reads each queue message **once per Lambda invocation**, whereas previously each message was read **once per queue rule per Lambda invocation**
  - Fixed bug preventing the deletion of multiple SNS rules that share the same SNS topic

### Deprecated

- **CUMULUS-1894**
  - `@cumulus/ingest/granule.copyGranuleFile()`
  - `@cumulus/ingest/granule.moveGranuleFile()`

- **CUMULUS-1987** - Deprecated the following functions:
  - `@cumulus/cmrjs/getMetadata(cmrLink)` -> `@cumulus/cmr-client/CMR.getGranuleMetadata(cmrLink)`
  - `@cumulus/cmrjs/getFullMetadata(cmrLink)`

## [v1.22.1] 2020-05-04

**Note**: v1.22.0 was not released as a package due to npm/release concerns.  Users upgrading to 1.22.x should start with 1.22.1

### Added

- **CUMULUS-1894**
  - Added `@cumulus/aws-client/S3.multipartCopyObject()`
- **CUMULUS-408**
  - Added `certificateUri` field to provider schema. This optional field allows operators to specify an S3 uri to a CA bundle to use for HTTPS requests.
- **CUMULUS-1787**
  - Added `collections/active` endpoint for returning collections with active granules in `@cumulus/api`
- **CUMULUS-1799**
  - Added `@cumulus/common/stack.getBucketsConfigKey()` to return the S3 key for the buckets config object
  - Added `@cumulus/common/workflows.getWorkflowFileKey()` to return the S3 key for a workflow definition object
  - Added `@cumulus/common/workflows.getWorkflowsListKeyPrefix()` to return the S3 key prefix for objects containing workflow definitions
  - Added `@cumulus/message` package containing utilities for building and parsing Cumulus messages
- **CUMULUS-1850**
  - Added `@cumulus/aws-client/Kinesis.describeStream()` to get a Kinesis stream description
- **CUMULUS-1853**
  - Added `@cumulus/integration-tests/collections.createCollection()`
  - Added `@cumulus/integration-tests/executions.findExecutionArn()`
  - Added `@cumulus/integration-tests/executions.getExecutionWithStatus()`
  - Added `@cumulus/integration-tests/granules.getGranuleWithStatus()`
  - Added `@cumulus/integration-tests/providers.createProvider()`
  - Added `@cumulus/integration-tests/rules.createOneTimeRule()`

### Changed

- **CUMULUS-1682**
  - Moved all `@cumulus/ingest/parse-pdr` code into the `parse-pdr` task as it had become tightly coupled with that task's handler and was not used anywhere else. Unit tests also restored.
- **CUMULUS-1820**
  - Updated the Thin Egress App module used in `tf-modules/distribution/main.tf` to build 74. [See the release notes](https://github.com/asfadmin/thin-egress-app/releases/tag/tea-build.74).
- **CUMULUS-1852**
  - Updated POST endpoints for `/collections`, `/providers`, and `/rules` to log errors when returning a 500 response
  - Updated POST endpoint for `/collections`:
    - Return a 400 response when the `name` or `version` fields are missing
    - Return a 409 response if the collection already exists
    - Improved error messages to be more explicit
  - Updated POST endpoint for `/providers`:
    - Return a 400 response if the `host` field value is invalid
    - Return a 409 response if the provider already exists
  - Updated POST endpoint for `/rules`:
    - Return a 400 response if rule `name` is invalid
    - Return a 400 response if rule `type` is invalid
- **CUMULUS-1891**
  - Updated the following endpoints using async operations to return a 503 error if the ECS task  cannot be started and a 500 response for a non-specific error:
    - POST `/replays`
    - POST `/bulkDelete`
    - POST `/elasticsearch/index-from-database`
    - POST `/granules/bulk`

### Fixed

- **CUMULUS-408**
  - Fixed HTTPS discovery and ingest.

- **CUMULUS-1850**
  - Fixed a bug in Kinesis event processing where the message consumer would not properly filter available rules based on the collection information in the event and the Kinesis stream ARN

- **CUMULUS-1853**
  - Fixed a bug where attempting to create a rule containing a payload property
    would fail schema validation.

- **CUMULUS-1854**
  - Rule schema is validated before starting workflows or creating event source mappings

- **CUMULUS-1974**
  - Fixed @cumulus/api webpack config for missing underscore object due to underscore update

- **CUMULUS-2210**
  - Fixed `cmr_oauth_provider` variable not being propagated to reconciliation reports

### Deprecated

- **CUMULUS-1799** - Deprecated the following code. For cases where the code was moved into another package, the new code location is noted:
  - `@cumulus/aws-client/StepFunctions.fromSfnExecutionName()`
  - `@cumulus/aws-client/StepFunctions.toSfnExecutionName()`
  - `@cumulus/aws-client/StepFunctions.getExecutionArn()` -> `@cumulus/message/Executions.buildExecutionArn()`
  - `@cumulus/aws-client/StepFunctions.getExecutionUrl()` -> `@cumulus/message/Executions.getExecutionUrlFromArn()`
  - `@cumulus/aws-client/StepFunctions.getStateMachineArn()` -> `@cumulus/message/Executions.getStateMachineArnFromExecutionArn()`
  - `@cumulus/aws-client/StepFunctions.pullStepFunctionEvent()` -> `@cumulus/message/StepFunctions.pullStepFunctionEvent()`
  - `@cumulus/common/bucketsConfigJsonObject()`
  - `@cumulus/common/CloudWatchLogger`
  - `@cumulus/common/collection-config-store/CollectionConfigStore` -> `@cumulus/collection-config-store`
  - `@cumulus/common/collection-config-store.constructCollectionId()` -> `@cumulus/message/Collections.constructCollectionId`
  - `@cumulus/common/concurrency.limit()`
  - `@cumulus/common/concurrency.mapTolerant()`
  - `@cumulus/common/concurrency.promiseUrl()`
  - `@cumulus/common/concurrency.toPromise()`
  - `@cumulus/common/concurrency.unless()`
  - `@cumulus/common/config.buildSchema()`
  - `@cumulus/common/config.parseConfig()`
  - `@cumulus/common/config.resolveResource()`
  - `@cumulus/common/config.resourceToArn()`
  - `@cumulus/common/FieldPattern`
  - `@cumulus/common/launchpad.getLaunchpadToken()` -> `@cumulus/launchpad-auth/index.getLaunchpadToken()`
  - `@cumulus/common/LaunchpadToken` -> `@cumulus/launchpad-auth/LaunchpadToken`
  - `@cumulus/common/launchpad.validateLaunchpadToken()` -> `@cumulus/launchpad-auth/index.validateLaunchpadToken()`
  - `@cumulus/common/message.buildCumulusMeta()` -> `@cumulus/message/Build.buildCumulusMeta()`
  - `@cumulus/common/message.buildQueueMessageFromTemplate()` -> `@cumulus/message/Build.buildQueueMessageFromTemplate()`
  - `@cumulus/common/message.getCollectionIdFromMessage()` -> `@cumulus/message/Collections.getCollectionIdFromMessage()`
  - `@cumulus/common/message.getMessageExecutionArn()` -> `@cumulus/message/Executions.getMessageExecutionArn()`
  - `@cumulus/common/message.getMessageExecutionName()` -> `@cumulus/message/Executions.getMessageExecutionName()`
  - `@cumulus/common/message.getMaximumExecutions()` -> `@cumulus/message/Queue.getMaximumExecutions()`
  - `@cumulus/common/message.getMessageFromTemplate()`
  - `@cumulus/common/message.getMessageStateMachineArn()` -> `@cumulus/message/Executions.getMessageStateMachineArn()`)
  - `@cumulus/common/message.getMessageGranules()` -> `@cumulus/message/Granules.getMessageGranules()`
  - `@cumulus/common/message.getQueueNameByUrl()` -> `@cumulus/message/Queue.getQueueNameByUrl()`
  - `@cumulus/common/message.getQueueName()` -> `@cumulus/message/Queue.getQueueName()`)
  - `@cumulus/common/message.hasQueueAndExecutionLimit()` -> `@cumulus/message/Queue.hasQueueAndExecutionLimit()`
  - `@cumulus/common/Semaphore`
  - `@cumulus/common/test-utils.throttleOnce()`
  - `@cumulus/common/workflows.getWorkflowArn()`
  - `@cumulus/common/workflows.getWorkflowFile()`
  - `@cumulus/common/workflows.getWorkflowList()`
  - `@cumulus/common/workflows.getWorkflowTemplate()`
  - `@cumulus/integration-tests/sfnStep/SfnStep.parseStepMessage()` -> `@cumulus/message/StepFunctions.parseStepMessage()`
- **CUMULUS-1858** - Deprecated the following functions.
  - `@cumulus/common/string.globalReplace()`
  - `@cumulus/common/string.isNonEmptyString()`
  - `@cumulus/common/string.isValidHostname()`
  - `@cumulus/common/string.match()`
  - `@cumulus/common/string.matches()`
  - `@cumulus/common/string.replace()`
  - `@cumulus/common/string.toLower()`
  - `@cumulus/common/string.toUpper()`

### Removed

- **CUMULUS-1799**: Deprecated code removals:
  - Removed from `@cumulus/common/aws`:
    - `pullStepFunctionEvent()`
  - Removed `@cumulus/common/sfnStep`
  - Removed `@cumulus/common/StepFunctions`

## [v1.21.0] 2020-03-30

### PLEASE NOTE

- **CUMULUS-1762**: the `messageConsumer` for `sns` and `kinesis`-type rules now fetches
  the collection information from the message. You should ensure that your rule's collection
  name and version match what is in the message for these ingest messages to be processed.
  If no matching rule is found, an error will be thrown and logged in the
  `messageConsumer` Lambda function's log group.

### Added

- **CUMULUS-1629**`
  - Updates discover-granules task to respect/utilize duplicateHandling configuration such that
    - skip:               Duplicates will be filtered from the granule list
    - error:              Duplicates encountered will result in step failure
    - replace, version:   Duplicates will be ignored and handled as normal.
  - Adds a new copy of the API lambda `PrivateApiLambda()` which is configured to not require authentication. This Lambda is not connected to an API gateway
  - Adds `@cumulus/api-client` with functions for use by workflow lambdas to call the API when needed

- **CUMULUS-1732**
  - Added Python task/activity workflow and integration test (`PythonReferenceSpec`) to test `cumulus-message-adapter-python`and `cumulus-process-py` integration.
- **CUMULUS-1795**
  - Added an IAM policy on the Cumulus EC2 creation to enable SSM when the `deploy_to_ngap` flag is true

### Changed

- **CUMULUS-1762**
  - the `messageConsumer` for `sns` and `kinesis`-type rules now fetches the collection
    information from the message.

### Deprecated

- **CUMULUS-1629**
  - Deprecate `granulesApi`, `rulesApi`, `emsApi`, `executionsAPI` from `@cumulus/integration-test/api` in favor of code moved to `@cumulus/api-client`

### Removed

- **CUMULUS-1799**: Deprecated code removals
  - Removed deprecated method `@cumulus/api/models/Granule.createGranulesFromSns()`
  - Removed deprecated method `@cumulus/api/models/Granule.removeGranuleFromCmr()`
  - Removed from `@cumulus/common/aws`:
    - `apigateway()`
    - `buildS3Uri()`
    - `calculateS3ObjectChecksum()`
    - `cf()`
    - `cloudwatch()`
    - `cloudwatchevents()`
    - `cloudwatchlogs()`
    - `createAndWaitForDynamoDbTable()`
    - `createQueue()`
    - `deleteSQSMessage()`
    - `describeCfStackResources()`
    - `downloadS3File()`
    - `downloadS3Files()`
    - `DynamoDbSearchQueue` class
    - `dynamodbstreams()`
    - `ec2()`
    - `ecs()`
    - `fileExists()`
    - `findResourceArn()`
    - `fromSfnExecutionName()`
    - `getFileBucketAndKey()`
    - `getJsonS3Object()`
    - `getQueueUrl()`
    - `getObjectSize()`
    - `getS3ObjectReadStream()`
    - `getSecretString()`
    - `getStateMachineArn()`
    - `headObject()`
    - `isThrottlingException()`
    - `kinesis()`
    - `lambda()`
    - `listS3Objects()`
    - `promiseS3Upload()`
    - `publishSnsMessage()`
    - `putJsonS3Object()`
    - `receiveSQSMessages()`
    - `s3CopyObject()`
    - `s3GetObjectTagging()`
    - `s3Join()`
    - `S3ListObjectsV2Queue` class
    - `s3TagSetToQueryString()`
    - `s3PutObjectTagging()`
    - `secretsManager()`
    - `sendSQSMessage()`
    - `sfn()`
    - `sns()`
    - `sqs()`
    - `sqsQueueExists()`
    - `toSfnExecutionName()`
    - `uploadS3FileStream()`
    - `uploadS3Files()`
    - `validateS3ObjectChecksum()`
  - Removed `@cumulus/common/CloudFormationGateway` class
  - Removed `@cumulus/common/concurrency/Mutex` class
  - Removed `@cumulus/common/errors`
  - Removed `@cumulus/common/sftp`
  - Removed `@cumulus/common/string.unicodeEscape`
  - Removed `@cumulus/cmrjs/cmr-utils.getGranuleId()`
  - Removed `@cumulus/cmrjs/cmr-utils.getCmrFiles()`
  - Removed `@cumulus/cmrjs/cmr/CMR` class
  - Removed `@cumulus/cmrjs/cmr/CMRSearchConceptQueue` class
  - Removed `@cumulus/cmrjs/utils.getHost()`
  - Removed `@cumulus/cmrjs/utils.getIp()`
  - Removed `@cumulus/cmrjs/utils.hostId()`
  - Removed `@cumulus/cmrjs/utils/ummVersion()`
  - Removed `@cumulus/cmrjs/utils.updateToken()`
  - Removed `@cumulus/cmrjs/utils.validateUMMG()`
  - Removed `@cumulus/ingest/aws.getEndpoint()`
  - Removed `@cumulus/ingest/aws.getExecutionUrl()`
  - Removed `@cumulus/ingest/aws/invoke()`
  - Removed `@cumulus/ingest/aws/CloudWatch` class
  - Removed `@cumulus/ingest/aws/ECS` class
  - Removed `@cumulus/ingest/aws/Events` class
  - Removed `@cumulus/ingest/aws/SQS` class
  - Removed `@cumulus/ingest/aws/StepFunction` class
  - Removed `@cumulus/ingest/util.normalizeProviderPath()`
  - Removed `@cumulus/integration-tests/index.listCollections()`
  - Removed `@cumulus/integration-tests/index.listProviders()`
  - Removed `@cumulus/integration-tests/index.rulesList()`
  - Removed `@cumulus/integration-tests/api/api.addCollectionApi()`

## [v1.20.0] 2020-03-12

### BREAKING CHANGES

- **CUMULUS-1714**
  - Changed the format of the message sent to the granule SNS Topic. Message includes the granule record under `record` and the type of event under `event`. Messages with `deleted` events will have the record that was deleted with a `deletedAt` timestamp. Options for `event` are `Create | Update | Delete`
- **CUMULUS-1769** - `deploy_to_ngap` is now a **required** variable for the `tf-modules/cumulus` module. **For those deploying to NGAP environments, this variable should always be set to `true`.**

### Notable changes

- **CUMULUS-1739** - You can now exclude Elasticsearch from your `tf-modules/data-persistence` deployment (via `include_elasticsearch = false`) and your `tf-modules/cumulus` module will still deploy successfully.

- **CUMULUS-1769** - If you set `deploy_to_ngap = true` for the `tf-modules/archive` Terraform module, **you can only deploy your archive API gateway as `PRIVATE`**, not `EDGE`.

### Added

- Added `@cumulus/aws-client/S3.getS3ObjectReadStreamAsync()` to deal with S3 eventual consistency issues by checking for the existence an S3 object with retries before getting a readable stream for that object.
- **CUMULUS-1769**
  - Added `deploy_to_ngap` boolean variable for the `tf-modules/cumulus` and `tf-modules/archive` Terraform modules. This variable is required. **For those deploying to NGAP environments, this variable should always be set to `true`.**
- **HYRAX-70**
  - Add the hyrax-metadata-update task

### Changed

- [`AccessToken.get()`](https://github.com/nasa/cumulus/blob/master/packages/api/models/access-tokens.js) now enforces [strongly consistent reads from DynamoDB](https://docs.aws.amazon.com/amazondynamodb/latest/developerguide/HowItWorks.ReadConsistency.html)
- **CUMULUS-1739**
  - Updated `tf-modules/data-persistence` to make Elasticsearch alarm resources and outputs conditional on the `include_elasticsearch` variable
  - Updated `@cumulus/aws-client/S3.getObjectSize` to include automatic retries for any failures from `S3.headObject`
- **CUMULUS-1784**
  - Updated `@cumulus/api/lib/DistributionEvent.remoteIP()` to parse the IP address in an S3 access log from the `A-sourceip` query parameter if present, otherwise fallback to the original parsing behavior.
- **CUMULUS-1768**
  - The `stats/summary` endpoint reports the distinct collections for the number of granules reported

### Fixed

- **CUMULUS-1739** - Fixed the `tf-modules/cumulus` and `tf-modules/archive` modules to make these Elasticsearch variables truly optional:
  - `elasticsearch_domain_arn`
  - `elasticsearch_hostname`
  - `elasticsearch_security_group_id`

- **CUMULUS-1768**
  - Fixed the `stats/` endpoint so that data is correctly filtered by timestamp and `processingTime` is calculated correctly.

- **CUMULUS-1769**
  - In the `tf-modules/archive` Terraform module, the `lifecycle` block ignoring changes to the `policy` of the archive API gateway is now only enforced if `deploy_to_ngap = true`. This fixes a bug where users deploying outside of NGAP could not update their API gateway's resource policy when going from `PRIVATE` to `EDGE`, preventing their API from being accessed publicly.

- **CUMULUS-1775**
  - Fix/update api endpoint to use updated google auth endpoints such that it will work with new accounts

### Removed

- **CUMULUS-1768**
  - Removed API endpoints `stats/histogram` and `stats/average`. All advanced stats needs should be acquired from Cloud Metrics or similarly configured ELK stack.

## [v1.19.0] 2020-02-28

### BREAKING CHANGES

- **CUMULUS-1736**
  - The `@cumulus/discover-granules` task now sets the `dataType` of discovered
    granules based on the `name` of the configured collection, not the
    `dataType`.
  - The config schema of the `@cumulus/discover-granules` task now requires that
    collections contain a `version`.
  - The `@cumulus/sync-granule` task will set the `dataType` and `version` of a
    granule based on the configured collection if those fields are not already
    set on the granule. Previously it was using the `dataType` field of the
    configured collection, then falling back to the `name` field of the
    collection. This update will just use the `name` field of the collection to
    set the `dataType` field of the granule.

- **CUMULUS-1446**
  - Update the `@cumulus/integration-tests/api/executions.getExecution()`
    function to parse the response and return the execution, rather than return
    the full API response.

- **CUMULUS-1672**
  - The `cumulus` Terraform module in previous releases set a
    `Deployment = var.prefix` tag on all resources that it managed. In this
    release, a `tags` input variable has been added to the `cumulus` Terraform
    module to allow resource tagging to be customized. No default tags will be
    applied to Cumulus-managed resources. To replicate the previous behavior,
    set `tags = { Deployment: var.prefix }` as an input variable for the
    `cumulus` Terraform module.

- **CUMULUS-1684 Migration Instructions**
  - In previous releases, a provider's username and password were encrypted
    using a custom encryption library. That has now been updated to use KMS.
    This release includes a Lambda function named
    `<prefix>-ProviderSecretsMigration`, which will re-encrypt existing
    provider credentials to use KMS. After this release has been deployed, you
    will need to manually invoke that Lambda function using either the AWS CLI
    or AWS Console. It should only need to be successfully run once.
  - Future releases of Cumulus will invoke a
    `<prefix>-VerifyProviderSecretsMigration` Lambda function as part of the
    deployment, which will cause the deployment to fail if the migration
    Lambda has not been run.

- **CUMULUS-1718**
  - The `@cumulus/sf-sns-report` task for reporting mid-workflow updates has been retired.
  This task was used as the `PdrStatusReport` task in our ParsePdr example workflow.
  If you have a ParsePdr or other workflow using this task, use `@cumulus/sf-sqs-report` instead.
  Trying to deploy the old task will result in an error as the cumulus module no longer exports `sf_sns_report_task`.
  - Migration instruction: In your workflow definition, for each step using the old task change:
  `"Resource": "${module.cumulus.sf_sns_report_task.task_arn}"`
  to
  `"Resource": "${module.cumulus.sf_sqs_report_task.task_arn}"`

- **CUMULUS-1755**
  - The `thin_egress_jwt_secret_name` variable for the `tf-modules/cumulus` Terraform module is now **required**. This variable is passed on to the Thin Egress App in `tf-modules/distribution/main.tf`, which uses the keys stored in the secret to sign JWTs. See the [Thin Egress App documentation on how to create a value for this secret](https://github.com/asfadmin/thin-egress-app#setting-up-the-jwt-cookie-secrets).

### Added

- **CUMULUS-1446**
  - Add `@cumulus/common/FileUtils.readJsonFile()` function
  - Add `@cumulus/common/FileUtils.readTextFile()` function
  - Add `@cumulus/integration-tests/api/collections.createCollection()` function
  - Add `@cumulus/integration-tests/api/collections.deleteCollection()` function
  - Add `@cumulus/integration-tests/api/collections.getCollection()` function
  - Add `@cumulus/integration-tests/api/providers.getProvider()` function
  - Add `@cumulus/integration-tests/index.getExecutionOutput()` function
  - Add `@cumulus/integration-tests/index.loadCollection()` function
  - Add `@cumulus/integration-tests/index.loadProvider()` function
  - Add `@cumulus/integration-tests/index.readJsonFilesFromDir()` function

- **CUMULUS-1672**
  - Add a `tags` input variable to the `archive` Terraform module
  - Add a `tags` input variable to the `cumulus` Terraform module
  - Add a `tags` input variable to the `cumulus_ecs_service` Terraform module
  - Add a `tags` input variable to the `data-persistence` Terraform module
  - Add a `tags` input variable to the `distribution` Terraform module
  - Add a `tags` input variable to the `ingest` Terraform module
  - Add a `tags` input variable to the `s3-replicator` Terraform module

- **CUMULUS-1707**
  - Enable logrotate on ECS cluster

- **CUMULUS-1684**
  - Add a `@cumulus/aws-client/KMS` library of KMS-related functions
  - Add `@cumulus/aws-client/S3.getTextObject()`
  - Add `@cumulus/sftp-client` package
  - Create `ProviderSecretsMigration` Lambda function
  - Create `VerifyProviderSecretsMigration` Lambda function

- **CUMULUS-1548**
  - Add ability to put default Cumulus logs in Metrics' ELK stack
  - Add ability to add custom logs to Metrics' ELK Stack

- **CUMULUS-1702**
  - When logs are sent to Metrics' ELK stack, the logs endpoints will return results from there

- **CUMULUS-1459**
  - Async Operations are indexed in Elasticsearch
  - To index any existing async operations you'll need to perform an index from
    database function.

- **CUMULUS-1717**
  - Add `@cumulus/aws-client/deleteAndWaitForDynamoDbTableNotExists`, which
    deletes a DynamoDB table and waits to ensure the table no longer exists
  - Added `publishGranules` Lambda to handle publishing granule messages to SNS when granule records are written to DynamoDB
  - Added `@cumulus/api/models/Granule.storeGranulesFromCumulusMessage` to store granules from a Cumulus message to DynamoDB

- **CUMULUS-1718**
  - Added `@cumulus/sf-sqs-report` task to allow mid-workflow reporting updates.
  - Added `stepfunction_event_reporter_queue_url` and `sf_sqs_report_task` outputs to the `cumulus` module.
  - Added `publishPdrs` Lambda to handle publishing PDR messages to SNS when PDR records are written to DynamoDB.
  - Added `@cumulus/api/models/Pdr.storePdrFromCumulusMessage` to store PDRs from a Cumulus message to DynamoDB.
  - Added `@cumulus/aws-client/parseSQSMessageBody` to parse an SQS message body string into an object.

- **Ability to set custom backend API url in the archive module**
  - Add `api_url` definition in `tf-modules/cumulus/archive.tf`
  - Add `archive_api_url` variable in `tf-modules/cumulus/variables.tf`

- **CUMULUS-1741**
  - Added an optional `elasticsearch_security_group_ids` variable to the
    `data-persistence` Terraform module to allow additional security groups to
    be assigned to the Elasticsearch Domain.

- **CUMULUS-1752**
  - Added `@cumulus/integration-tests/api/distribution.invokeTEADistributionLambda` to simulate a request to the [Thin Egress App](https://github.com/asfadmin/thin-egress-app) by invoking the Lambda and getting a response payload.
  - Added `@cumulus/integration-tests/api/distribution.getTEARequestHeaders` to generate necessary request headers for a request to the Thin Egress App
  - Added `@cumulus/integration-tests/api/distribution.getTEADistributionApiFileStream` to get a response stream for a file served by Thin Egress App
  - Added `@cumulus/integration-tests/api/distribution.getTEADistributionApiRedirect` to get a redirect response from the Thin Egress App

- **CUMULUS-1755**
  - Added `@cumulus/aws-client/CloudFormation.describeCfStack()` to describe a Cloudformation stack
  - Added `@cumulus/aws-client/CloudFormation.getCfStackParameterValues()` to get multiple parameter values for a Cloudformation stack

### Changed

- **CUMULUS-1725**
  - Moved the logic that updates the granule files cache Dynamo table into its
    own Lambda function called `granuleFilesCacheUpdater`.

- **CUMULUS-1736**
  - The `collections` model in the API package now determines the name of a
    collection based on the `name` property, rather than using `dataType` and
    then falling back to `name`.
  - The `@cumulus/integration-tests.loadCollection()` function no longer appends
    the postfix to the end of the collection's `dataType`.
  - The `@cumulus/integration-tests.addCollections()` function no longer appends
    the postfix to the end of the collection's `dataType`.

- **CUMULUS-1672**
  - Add a `retryOptions` parameter to the `@cumulus/aws-client/S3.headObject`
     function, which will retry if the object being queried does not exist.

- **CUMULUS-1446**
  - Mark the `@cumulus/integration-tests/api.addCollectionApi()` function as
    deprecated
  - Mark the `@cumulus/integration-tests/index.listCollections()` function as
    deprecated
  - Mark the `@cumulus/integration-tests/index.listProviders()` function as
    deprecated
  - Mark the `@cumulus/integration-tests/index.rulesList()` function as
    deprecated

- **CUMULUS-1672**
  - Previously, the `cumulus` module defaulted to setting a
    `Deployment = var.prefix` tag on all resources that it managed. In this
    release, the `cumulus` module will now accept a `tags` input variable that
    defines the tags to be assigned to all resources that it manages.
  - Previously, the `data-persistence` module defaulted to setting a
    `Deployment = var.prefix` tag on all resources that it managed. In this
    release, the `data-persistence` module will now accept a `tags` input
    variable that defines the tags to be assigned to all resources that it
    manages.
  - Previously, the `distribution` module defaulted to setting a
    `Deployment = var.prefix` tag on all resources that it managed. In this
    release, the `distribution` module will now accept a `tags` input variable
    that defines the tags to be assigned to all resources that it manages.
  - Previously, the `ingest` module defaulted to setting a
    `Deployment = var.prefix` tag on all resources that it managed. In this
    release, the `ingest` module will now accept a `tags` input variable that
    defines the tags to be assigned to all resources that it manages.
  - Previously, the `s3-replicator` module defaulted to setting a
    `Deployment = var.prefix` tag on all resources that it managed. In this
    release, the `s3-replicator` module will now accept a `tags` input variable
    that defines the tags to be assigned to all resources that it manages.

- **CUMULUS-1684**
  - Update the API package to encrypt provider credentials using KMS instead of
    using RSA keys stored in S3

- **CUMULUS-1717**
  - Changed name of `cwSfExecutionEventToDb` Lambda to `cwSfEventToDbRecords`
  - Updated `cwSfEventToDbRecords` to write granule records to DynamoDB from the incoming Cumulus message

- **CUMULUS-1718**
  - Renamed `cwSfEventToDbRecords` to `sfEventSqsToDbRecords` due to architecture change to being a consumer of an SQS queue of Step Function Cloudwatch events.
  - Updated `sfEventSqsToDbRecords` to write PDR records to DynamoDB from the incoming Cumulus message
  - Moved `data-cookbooks/sns.md` to `data-cookbooks/ingest-notifications.md` and updated it to reflect recent changes.

- **CUMULUS-1748**
  - (S)FTP discovery tasks now use the provider-path as-is instead of forcing it to a relative path.
  - Improved error handling to catch permission denied FTP errors better and log them properly. Workflows will still fail encountering this error and we intend to consider that approach in a future ticket.

- **CUMULUS-1752**
  - Moved class for parsing distribution events to its own file: `@cumulus/api/lib/DistributionEvent.js`
    - Updated `DistributionEvent` to properly parse S3 access logs generated by requests from the [Thin Egress App](https://github.com/asfadmin/thin-egress-app)

- **CUMULUS-1753** - Changes to `@cumulus/ingest/HttpProviderClient.js`:
  - Removed regex filter in `HttpProviderClient.list()` that was used to return only files with an extension between 1 and 4 characters long. `HttpProviderClient.list()` will now return all files linked from the HTTP provider host.

- **CUMULUS-1755**
  - Updated the Thin Egress App module used in `tf-modules/distribution/main.tf` to build 61. [See the release notes](https://github.com/asfadmin/thin-egress-app/releases/tag/tea-build.61).

- **CUMULUS-1757**
  - Update @cumulus/cmr-client CMRSearchConceptQueue to take optional cmrEnvironment parameter

### Deprecated

- **CUMULUS-1684**
  - Deprecate `@cumulus/common/key-pair-provider/S3KeyPairProvider`
  - Deprecate `@cumulus/common/key-pair-provider/S3KeyPairProvider.encrypt()`
  - Deprecate `@cumulus/common/key-pair-provider/S3KeyPairProvider.decrypt()`
  - Deprecate `@cumulus/common/kms/KMS`
  - Deprecate `@cumulus/common/kms/KMS.encrypt()`
  - Deprecate `@cumulus/common/kms/KMS.decrypt()`
  - Deprecate `@cumulus/common/sftp.Sftp`

- **CUMULUS-1717**
  - Deprecate `@cumulus/api/models/Granule.createGranulesFromSns`

- **CUMULUS-1718**
  - Deprecate `@cumulus/sf-sns-report`.
    - This task has been updated to always throw an error directing the user to use `@cumulus/sf-sqs-report` instead. This was done because there is no longer an SNS topic to which to publish, and no consumers to listen to it.

- **CUMULUS-1748**
  - Deprecate `@cumulus/ingest/util.normalizeProviderPath`

- **CUMULUS-1752**
  - Deprecate `@cumulus/integration-tests/api/distribution.getDistributionApiFileStream`
  - Deprecate `@cumulus/integration-tests/api/distribution.getDistributionApiRedirect`
  - Deprecate `@cumulus/integration-tests/api/distribution.invokeApiDistributionLambda`

### Removed

- **CUMULUS-1684**
  - Remove the deployment script that creates encryption keys and stores them to
    S3

- **CUMULUS-1768**
  - Removed API endpoints `stats/histogram` and `stats/average`. All advanced stats needs should be acquired from Cloud Metrics or similarly configured ELK stack.

### Fixed

- **Fix default values for urs_url in variables.tf files**
  - Remove trailing `/` from default `urs_url` values.

- **CUMULUS-1610** - Add the Elasticsearch security group to the EC2 security groups

- **CUMULUS-1740** - `cumulus_meta.workflow_start_time` is now set in Cumulus
  messages

- **CUMULUS-1753** - Fixed `@cumulus/ingest/HttpProviderClient.js` to properly handle HTTP providers with:
  - Multiple link tags (e.g. `<a>`) per line of source code
  - Link tags in uppercase or lowercase (e.g. `<A>`)
  - Links with filepaths in the link target (e.g. `<a href="/path/to/file.txt">`). These files will be returned from HTTP file discovery **as the file name only** (e.g. `file.txt`).

- **CUMULUS-1768**
  - Fix an issue in the stats endpoints in `@cumulus/api` to send back stats for the correct type

## [v1.18.0] 2020-02-03

### BREAKING CHANGES

- **CUMULUS-1686**

  - `ecs_cluster_instance_image_id` is now a _required_ variable of the `cumulus` module, instead of optional.

- **CUMULUS-1698**

  - Change variable `saml_launchpad_metadata_path` to `saml_launchpad_metadata_url` in the `tf-modules/cumulus` Terraform module.

- **CUMULUS-1703**
  - Remove the unused `forceDownload` option from the `sync-granule` tasks's config
  - Remove the `@cumulus/ingest/granule.Discover` class
  - Remove the `@cumulus/ingest/granule.Granule` class
  - Remove the `@cumulus/ingest/pdr.Discover` class
  - Remove the `@cumulus/ingest/pdr.Granule` class
  - Remove the `@cumulus/ingest/parse-pdr.parsePdr` function

### Added

- **CUMULUS-1040**

  - Added `@cumulus/aws-client` package to provide utilities for working with AWS services and the Node.js AWS SDK
  - Added `@cumulus/errors` package which exports error classes for use in Cumulus workflow code
  - Added `@cumulus/integration-tests/sfnStep` to provide utilities for parsing step function execution histories

- **CUMULUS-1102**

  - Adds functionality to the @cumulus/api package for better local testing.
    - Adds data seeding for @cumulus/api's localAPI.
      - seed functions allow adding collections, executions, granules, pdrs, providers, and rules to a Localstack Elasticsearch and DynamoDB via `addCollections`, `addExecutions`, `addGranules`, `addPdrs`, `addProviders`, and `addRules`.
    - Adds `eraseDataStack` function to local API server code allowing resetting of local datastack for testing (ES and DynamoDB).
    - Adds optional parameters to the @cumulus/api bin serve to allow for launching the api without destroying the current data.

- **CUMULUS-1697**

  - Added the `@cumulus/tf-inventory` package that provides command line utilities for managing Terraform resources in your AWS account

- **CUMULUS-1703**

  - Add `@cumulus/aws-client/S3.createBucket` function
  - Add `@cumulus/aws-client/S3.putFile` function
  - Add `@cumulus/common/string.isNonEmptyString` function
  - Add `@cumulus/ingest/FtpProviderClient` class
  - Add `@cumulus/ingest/HttpProviderClient` class
  - Add `@cumulus/ingest/S3ProviderClient` class
  - Add `@cumulus/ingest/SftpProviderClient` class
  - Add `@cumulus/ingest/providerClientUtils.buildProviderClient` function
  - Add `@cumulus/ingest/providerClientUtils.fetchTextFile` function

- **CUMULUS-1731**

  - Add new optional input variables to the Cumulus Terraform module to support TEA upgrade:
    - `thin_egress_cookie_domain` - Valid domain for Thin Egress App cookie
    - `thin_egress_domain_cert_arn` - Certificate Manager SSL Cert ARN for Thin
      Egress App if deployed outside NGAP/CloudFront
    - `thin_egress_download_role_in_region_arn` - ARN for reading of Thin Egress
      App data buckets for in-region requests
    - `thin_egress_jwt_algo` - Algorithm with which to encode the Thin Egress
      App JWT cookie
    - `thin_egress_jwt_secret_name` - Name of AWS secret where keys for the Thin
      Egress App JWT encode/decode are stored
    - `thin_egress_lambda_code_dependency_archive_key` - Thin Egress App - S3
      Key of packaged python modules for lambda dependency layer

- **CUMULUS-1733**
  - Add `discovery-filtering` operator doc to document previously undocumented functionality.

- **CUMULUS-1737**
  - Added the `cumulus-test-cleanup` module to run a nightly cleanup on resources left over from the integration tests run from the `example/spec` directory.

### Changed

- **CUMULUS-1102**

  - Updates `@cumulus/api/auth/testAuth` to use JWT instead of random tokens.
  - Updates the default AMI for the ecs_cluster_instance_image_id.

- **CUMULUS-1622**

  - Mutex class has been deprecated in `@cumulus/common/concurrency` and will be removed in a future release.

- **CUMULUS-1686**

  - Changed `ecs_cluster_instance_image_id` to be a required variable of the `cumulus` module and removed the default value.
    The default was not available across accounts and regions, nor outside of NGAP and therefore not particularly useful.

- **CUMULUS-1688**

  - Updated `@cumulus/aws.receiveSQSMessages` not to replace `message.Body` with a parsed object. This behavior was undocumented and confusing as received messages appeared to contradict AWS docs that state `message.Body` is always a string.
  - Replaced `sf_watcher` CloudWatch rule from `cloudwatch-events.tf` with an EventSourceMapping on `sqs2sf` mapped to the `start_sf` SQS queue (in `event-sources.tf`).
  - Updated `sqs2sf` with an EventSourceMapping handler and unit test.

- **CUMULUS-1698**

  - Change variable `saml_launchpad_metadata_path` to `saml_launchpad_metadata_url` in the `tf-modules/cumulus` Terraform module.
  - Updated `@cumulus/api/launchpadSaml` to download launchpad IDP metadata from configured location when the metadata in s3 is not valid, and to work with updated IDP metadata and SAML response.

- **CUMULUS-1731**
  - Upgrade the version of the Thin Egress App deployed by Cumulus to v48
    - Note: New variables available, see the 'Added' section of this changelog.

### Fixed

- **CUMULUS-1664**

  - Updated `dbIndexer` Lambda to remove hardcoded references to DynamoDB table names.

- **CUMULUS-1733**
  - Fixed granule discovery recursion algorithm used in S/FTP protocols.

### Removed

- **CUMULUS-1481**
  - removed `process` config and output from PostToCmr as it was not required by the task nor downstream steps, and should still be in the output message's `meta` regardless.

### Deprecated

- **CUMULUS-1040**
  - Deprecated the following code. For cases where the code was moved into another package, the new code location is noted:
    - `@cumulus/common/CloudFormationGateway` -> `@cumulus/aws-client/CloudFormationGateway`
    - `@cumulus/common/DynamoDb` -> `@cumulus/aws-client/DynamoDb`
    - `@cumulus/common/errors` -> `@cumulus/errors`
    - `@cumulus/common/StepFunctions` -> `@cumulus/aws-client/StepFunctions`
    - All of the exported functions in `@cumulus/commmon/aws` (moved into `@cumulus/aws-client`), except:
      - `@cumulus/common/aws/isThrottlingException` -> `@cumulus/errors/isThrottlingException`
      - `@cumulus/common/aws/improveStackTrace` (not deprecated)
      - `@cumulus/common/aws/retryOnThrottlingException` (not deprecated)
    - `@cumulus/common/sfnStep/SfnStep.parseStepMessage` -> `@cumulus/integration-tests/sfnStep/SfnStep.parseStepMessage`
    - `@cumulus/common/sfnStep/ActivityStep` -> `@cumulus/integration-tests/sfnStep/ActivityStep`
    - `@cumulus/common/sfnStep/LambdaStep` -> `@cumulus/integration-tests/sfnStep/LambdaStep`
    - `@cumulus/common/string/unicodeEscape` -> `@cumulus/aws-client/StepFunctions.unicodeEscape`
    - `@cumulus/common/util/setErrorStack` -> `@cumulus/aws-client/util/setErrorStack`
    - `@cumulus/ingest/aws/invoke` -> `@cumulus/aws-client/Lambda/invoke`
    - `@cumulus/ingest/aws/CloudWatch.bucketSize`
    - `@cumulus/ingest/aws/CloudWatch.cw`
    - `@cumulus/ingest/aws/ECS.ecs`
    - `@cumulus/ingest/aws/ECS`
    - `@cumulus/ingest/aws/Events.putEvent` -> `@cumulus/aws-client/CloudwatchEvents.putEvent`
    - `@cumulus/ingest/aws/Events.deleteEvent` -> `@cumulus/aws-client/CloudwatchEvents.deleteEvent`
    - `@cumulus/ingest/aws/Events.deleteTarget` -> `@cumulus/aws-client/CloudwatchEvents.deleteTarget`
    - `@cumulus/ingest/aws/Events.putTarget` -> `@cumulus/aws-client/CloudwatchEvents.putTarget`
    - `@cumulus/ingest/aws/SQS.attributes` -> `@cumulus/aws-client/SQS.getQueueAttributes`
    - `@cumulus/ingest/aws/SQS.deleteMessage` -> `@cumulus/aws-client/SQS.deleteSQSMessage`
    - `@cumulus/ingest/aws/SQS.deleteQueue` -> `@cumulus/aws-client/SQS.deleteQueue`
    - `@cumulus/ingest/aws/SQS.getUrl` -> `@cumulus/aws-client/SQS.getQueueUrlByName`
    - `@cumulus/ingest/aws/SQS.receiveMessage` -> `@cumulus/aws-client/SQS.receiveSQSMessages`
    - `@cumulus/ingest/aws/SQS.sendMessage` -> `@cumulus/aws-client/SQS.sendSQSMessage`
    - `@cumulus/ingest/aws/StepFunction.getExecutionStatus` -> `@cumulus/aws-client/StepFunction.getExecutionStatus`
    - `@cumulus/ingest/aws/StepFunction.getExecutionUrl` -> `@cumulus/aws-client/StepFunction.getExecutionUrl`

## [v1.17.0] - 2019-12-31

### BREAKING CHANGES

- **CUMULUS-1498**
  - The `@cumulus/cmrjs.publish2CMR` function expects that the value of its
    `creds.password` parameter is a plaintext password.
  - Rather than using an encrypted password from the `cmr_password` environment
    variable, the `@cumulus/cmrjs.updateCMRMetadata` function now looks for an
    environment variable called `cmr_password_secret_name` and fetches the CMR
    password from that secret in AWS Secrets Manager.
  - The `@cumulus/post-to-cmr` task now expects a
    `config.cmr.passwordSecretName` value, rather than `config.cmr.password`.
    The CMR password will be fetched from that secret in AWS Secrets Manager.

### Added

- **CUMULUS-630**

  - Added support for replaying Kinesis records on a stream into the Cumulus Kinesis workflow triggering mechanism: either all the records, or some time slice delimited by start and end timestamps.
  - Added `/replays` endpoint to the operator API for triggering replays.
  - Added `Replay Kinesis Messages` documentation to Operator Docs.
  - Added `manualConsumer` lambda function to consume a Kinesis stream. Used by the replay AsyncOperation.

- **CUMULUS-1687**
  - Added new API endpoint for listing async operations at `/asyncOperations`
  - All asyncOperations now include the fields `description` and `operationType`. `operationType` can be one of the following. [`Bulk Delete`, `Bulk Granules`, `ES Index`, `Kinesis Replay`]

### Changed

- **CUMULUS-1626**

  - Updates Cumulus to use node10/CMA 1.1.2 for all of its internal lambdas in prep for AWS node 8 EOL

- **CUMULUS-1498**
  - Remove the DynamoDB Users table. The list of OAuth users who are allowed to
    use the API is now stored in S3.
  - The CMR password and Launchpad passphrase are now stored in Secrets Manager

## [v1.16.1] - 2019-12-6

**Please note**:

- The `region` argument to the `cumulus` Terraform module has been removed. You may see a warning or error if you have that variable populated.
- Your workflow tasks should use the following versions of the CMA libraries to utilize new granule, parentArn, asyncOperationId, and stackName fields on the logs:
  - `cumulus-message-adapter-js` version 1.0.10+
  - `cumulus-message-adapter-python` version 1.1.1+
  - `cumulus-message-adapter-java` version 1.2.11+
- The `data-persistence` module no longer manages the creation of an Elasticsearch service-linked role for deploying Elasticsearch to a VPC. Follow the [deployment instructions on preparing your VPC](https://nasa.github.io/cumulus/docs/deployment/deployment-readme#vpc-subnets-and-security-group) for guidance on how to create the Elasticsearch service-linked role manually.
- There is now a `distribution_api_gateway_stage` variable for the `tf-modules/cumulus` Terraform module that will be used as the API gateway stage name used for the distribution API (Thin Egress App)
- Default value for the `urs_url` variable is now `https://uat.urs.earthdata.nasa.gov/` in the `tf-modules/cumulus` and `tf-modules/archive` Terraform modules. So deploying the `cumulus` module without a `urs_url` variable set will integrate your Cumulus deployment with the UAT URS environment.

### Added

- **CUMULUS-1563**

  - Added `custom_domain_name` variable to `tf-modules/data-persistence` module

- **CUMULUS-1654**
  - Added new helpers to `@cumulus/common/execution-history`:
    - `getStepExitedEvent()` returns the `TaskStateExited` event in a workflow execution history after the given step completion/failure event
    - `getTaskExitedEventOutput()` returns the output message for a `TaskStateExited` event in a workflow execution history

### Changed

- **CUMULUS-1578**

  - Updates SAML launchpad configuration to authorize via configured userGroup.
    [See the NASA specific documentation (protected)](https://wiki.earthdata.nasa.gov/display/CUMULUS/Cumulus+SAML+Launchpad+Integration)

- **CUMULUS-1579**

  - Elasticsearch list queries use `match` instead of `term`. `term` had been analyzing the terms and not supporting `-` in the field values.

- **CUMULUS-1619**

  - Adds 4 new keys to `@cumulus/logger` to display granules, parentArn, asyncOperationId, and stackName.
  - Depends on `cumulus-message-adapter-js` version 1.0.10+. Cumulus tasks updated to use this version.

- **CUMULUS-1654**

  - Changed `@cumulus/common/SfnStep.parseStepMessage()` to a static class method

- **CUMULUS-1641**
  - Added `meta.retries` and `meta.visibilityTimeout` properties to sqs-type rule. To create sqs-type rule, you're required to configure a dead-letter queue on your queue.
  - Added `sqsMessageRemover` lambda which removes the message from SQS queue upon successful workflow execution.
  - Updated `sqsMessageConsumer` lambda to not delete message from SQS queue, and to retry the SQS message for configured number of times.

### Removed

- Removed `create_service_linked_role` variable from `tf-modules/data-persistence` module.

- **CUMULUS-1321**
  - The `region` argument to the `cumulus` Terraform module has been removed

### Fixed

- **CUMULUS-1668** - Fixed a race condition where executions may not have been
  added to the database correctly
- **CUMULUS-1654** - Fixed issue with `publishReports` Lambda not including workflow execution error information for failed workflows with a single step
- Fixed `tf-modules/cumulus` module so that the `urs_url` variable is passed on to its invocation of the `tf-modules/archive` module

## [v1.16.0] - 2019-11-15

### Added

- **CUMULUS-1321**

  - A `deploy_distribution_s3_credentials_endpoint` variable has been added to
    the `cumulus` Terraform module. If true, the NGAP-backed S3 credentials
    endpoint will be added to the Thin Egress App's API. Default: true

- **CUMULUS-1544**

  - Updated the `/granules/bulk` endpoint to correctly query Elasticsearch when
    granule ids are not provided.

- **CUMULUS-1580**
  - Added `/granules/bulk` endpoint to `@cumulus/api` to perform bulk actions on granules given either a list of granule ids or an Elasticsearch query and the workflow to perform.

### Changed

- **CUMULUS-1561**

  - Fix the way that we are handling Terraform provider version requirements
  - Pass provider configs into child modules using the method that the
    [Terraform documentation](https://www.terraform.io/docs/configuration/modules.html#providers-within-modules)
    suggests
  - Remove the `region` input variable from the `s3_access_test` Terraform module
  - Remove the `aws_profile` and `aws_region` input variables from the
    `s3-replicator` Terraform module

- **CUMULUS-1639**
  - Because of
    [S3's Data Consistency Model](https://docs.aws.amazon.com/AmazonS3/latest/dev/Introduction.html#BasicsObjects),
    there may be situations where a GET operation for an object can temporarily
    return a `NoSuchKey` response even if that object _has_ been created. The
    `@cumulus/common/aws.getS3Object()` function has been updated to support
    retries if a `NoSuchKey` response is returned by S3. This behavior can be
    enabled by passing a `retryOptions` object to that function. Supported
    values for that object can be found here:
    <https://github.com/tim-kos/node-retry#retryoperationoptions>

### Removed

- **CUMULUS-1559**
  - `logToSharedDestination` has been migrated to the Terraform deployment as `log_api_gateway_to_cloudwatch` and will ONLY apply to egress lambdas.
    Due to the differences in the Terraform deployment model, we cannot support a global log subscription toggle for a configurable subset of lambdas.
    However, setting up your own log forwarding for a Lambda with Terraform is fairly simple, as you will only need to add SubscriptionFilters to your Terraform configuration, one per log group.
    See [the Terraform documentation](https://www.terraform.io/docs/providers/aws/r/cloudwatch_log_subscription_filter.html) for details on how to do this.
    An empty FilterPattern ("") will capture all logs in a group.

## [v1.15.0] - 2019-11-04

### BREAKING CHANGES

- **CUMULUS-1644** - When a workflow execution begins or ends, the workflow
  payload is parsed and any new or updated PDRs or granules referenced in that
  workflow are stored to the Cumulus archive. The defined interface says that a
  PDR in `payload.pdr` will be added to the archive, and any granules in
  `payload.granules` will also be added to the archive. In previous releases,
  PDRs found in `meta.pdr` and granules found in `meta.input_granules` were also
  added to the archive. This caused unexpected behavior and has been removed.
  Only PDRs from `payload.pdr` and granules from `payload.granules` will now be
  added to the Cumulus archive.

- **CUMULUS-1449** - Cumulus now uses a universal workflow template when
  starting a workflow that contains general information specific to the
  deployment, but not specific to the workflow. Workflow task configs must be
  defined using AWS step function parameters. As part of this change,
  `CumulusConfig` has been retired and task configs must now be defined under
  the `cma.task_config` key in the Parameters section of a step function
  definition.

  **Migration instructions**:

  NOTE: These instructions require the use of Cumulus Message Adapter v1.1.x+.
  Please ensure you are using a compatible version before attempting to migrate
  workflow configurations. When defining workflow steps, remove any
  `CumulusConfig` section, as shown below:

  ```yaml
  ParsePdr:
    CumulusConfig:
      provider: "{$.meta.provider}"
      bucket: "{$.meta.buckets.internal.name}"
      stack: "{$.meta.stack}"
  ```

  Instead, use AWS Parameters to pass `task_config` for the task directly into
  the Cumulus Message Adapter:

  ```yaml
  ParsePdr:
    Parameters:
      cma:
        event.$: "$"
        task_config:
          provider: "{$.meta.provider}"
          bucket: "{$.meta.buckets.internal.name}"
          stack: "{$.meta.stack}"
  ```

  In this example, the `cma` key is used to pass parameters to the message
  adapter. Using `task_config` in combination with `event.$: '$'` allows the
  message adapter to process `task_config` as the `config` passed to the Cumulus
  task. See `example/workflows/sips.yml` in the core repository for further
  examples of how to set the Parameters.

  Additionally, workflow configurations for the `QueueGranules` and `QueuePdrs`
  tasks need to be updated:

  - `queue-pdrs` config changes:
    - `parsePdrMessageTemplateUri` replaced with `parsePdrWorkflow`, which is
      the workflow name (i.e. top-level name in `config.yml`, e.g. 'ParsePdr').
    - `internalBucket` and `stackName` configs now required to look up
      configuration from the deployment. Brings the task config in line with
      that of `queue-granules`.
  - `queue-granules` config change: `ingestGranuleMessageTemplateUri` replaced
    with `ingestGranuleWorkflow`, which is the workflow name (e.g.
    'IngestGranule').

- **CUMULUS-1396** - **Workflow steps at the beginning and end of a workflow
  using the `SfSnsReport` Lambda have now been deprecated (e.g. `StartStatus`,
  `StopStatus`) and should be removed from your workflow definitions**. These
  steps were used for publishing ingest notifications and have been replaced by
  an implementation using Cloudwatch events for Step Functions to trigger a
  Lambda that publishes ingest notifications. For further detail on how ingest
  notifications are published, see the notes below on **CUMULUS-1394**. For
  examples of how to update your workflow definitions, see our
  [example workflow definitions](https://github.com/nasa/cumulus/blob/master/example/workflows/).

- **CUMULUS-1470**
  - Remove Cumulus-defined ECS service autoscaling, allowing integrators to
    better customize autoscaling to meet their needs. In order to use
    autoscaling with ECS services, appropriate
    `AWS::ApplicationAutoScaling::ScalableTarget`,
    `AWS::ApplicationAutoScaling::ScalingPolicy`, and `AWS::CloudWatch::Alarm`
    resources should be defined in a kes overrides file. See
    [this example](https://github.com/nasa/cumulus/blob/release-1.15.x/example/overrides/app/cloudformation.template.yml)
    for an example.
  - The following config parameters are no longer used:
    - ecs.services.\<NAME\>.minTasks
    - ecs.services.\<NAME\>.maxTasks
    - ecs.services.\<NAME\>.scaleInActivityScheduleTime
    - ecs.services.\<NAME\>.scaleInAdjustmentPercent
    - ecs.services.\<NAME\>.scaleOutActivityScheduleTime
    - ecs.services.\<NAME\>.scaleOutAdjustmentPercent
    - ecs.services.\<NAME\>.activityName

### Added

- **CUMULUS-1100**

  - Added 30-day retention properties to all log groups that were missing those policies.

- **CUMULUS-1396**

  - Added `@cumulus/common/sfnStep`:
    - `LambdaStep` - A class for retrieving and parsing input and output to Lambda steps in AWS Step Functions
    - `ActivityStep` - A class for retrieving and parsing input and output to ECS activity steps in AWS Step Functions

- **CUMULUS-1574**

  - Added `GET /token` endpoint for SAML authorization when cumulus is protected by Launchpad.
    This lets a user retrieve a token by hand that can be presented to the API.

- **CUMULUS-1625**

  - Added `sf_start_rate` variable to the `ingest` Terraform module, equivalent to `sqs_consumer_rate` in the old model, but will not be automatically applied to custom queues as that was.

- **CUMULUS-1513**
  - Added `sqs`-type rule support in the Cumulus API `@cumulus/api`
  - Added `sqsMessageConsumer` lambda which processes messages from the SQS queues configured in the `sqs` rules.

### Changed

- **CUMULUS-1639**

  - Because of
    [S3's Data Consistency Model](https://docs.aws.amazon.com/AmazonS3/latest/dev/Introduction.html#BasicsObjects),
    there may be situations where a GET operation for an object can temporarily
    return a `NoSuchKey` response even if that object _has_ been created. The
    `@cumulus/common/aws.getS3Object()` function will now retry up to 10 times
    if a `NoSuchKey` response is returned by S3. This can behavior can be
    overridden by passing `{ retries: 0 }` as the `retryOptions` argument.

- **CUMULUS-1449**

  - `queue-pdrs` & `queue-granules` config changes. Details in breaking changes section.
  - Cumulus now uses a universal workflow template when starting workflow that contains general information specific to the deployment, but not specific to the workflow.
  - Changed the way workflow configs are defined, from `CumulusConfig` to a `task_config` AWS Parameter.

- **CUMULUS-1452**

  - Changed the default ECS docker storage drive to `devicemapper`

- **CUMULUS-1453**
  - Removed config schema for `@cumulus/sf-sns-report` task
  - Updated `@cumulus/sf-sns-report` to always assume that it is running as an intermediate step in a workflow, not as the first or last step

### Removed

- **CUMULUS-1449**
  - Retired `CumulusConfig` as part of step function definitions, as this is an artifact of the way Kes parses workflow definitions that was not possible to migrate to Terraform. Use AWS Parameters and the `task_config` key instead. See change note above.
  - Removed individual workflow templates.

### Fixed

- **CUMULUS-1620** - Fixed bug where `message_adapter_version` does not correctly inject the CMA

- **CUMULUS-1396** - Updated `@cumulus/common/StepFunctions.getExecutionHistory()` to recursively fetch execution history when `nextToken` is returned in response

- **CUMULUS-1571** - Updated `@cumulus/common/DynamoDb.get()` to throw any errors encountered when trying to get a record and the record does exist

- **CUMULUS-1452**
  - Updated the EC2 initialization scripts to use full volume size for docker storage
  - Changed the default ECS docker storage drive to `devicemapper`

## [v1.14.5] - 2019-12-30 - [BACKPORT]

### Updated

- **CUMULUS-1626**
  - Updates Cumulus to use node10/CMA 1.1.2 for all of its internal lambdas in prep for AWS node 8 EOL

## [v1.14.4] - 2019-10-28

### Fixed

- **CUMULUS-1632** - Pinned `aws-elasticsearch-connector` package in `@cumulus/api` to version `8.1.3`, since `8.2.0` includes breaking changes

## [v1.14.3] - 2019-10-18

### Fixed

- **CUMULUS-1620** - Fixed bug where `message_adapter_version` does not correctly inject the CMA

- **CUMULUS-1572** - A granule is now included in discovery results even when
  none of its files has a matching file type in the associated collection
  configuration. Previously, if all files for a granule were unmatched by a file
  type configuration, the granule was excluded from the discovery results.
  Further, added support for a `boolean` property
  `ignoreFilesConfigForDiscovery`, which controls how a granule's files are
  filtered at discovery time.

## [v1.14.2] - 2019-10-08

### BREAKING CHANGES

Your Cumulus Message Adapter version should be pinned to `v1.0.13` or lower in your `app/config.yml` using `message_adapter_version: v1.0.13` OR you should use the workflow migration steps below to work with CMA v1.1.1+.

- **CUMULUS-1394** - The implementation of the `SfSnsReport` Lambda requires additional environment variables for integration with the new ingest notification SNS topics. Therefore, **you must update the definition of `SfSnsReport` in your `lambdas.yml` like so**:

```yaml
SfSnsReport:
  handler: index.handler
  timeout: 300
  source: node_modules/@cumulus/sf-sns-report/dist
  tables:
    - ExecutionsTable
  envs:
    execution_sns_topic_arn:
      function: Ref
      value: reportExecutionsSns
    granule_sns_topic_arn:
      function: Ref
      value: reportGranulesSns
    pdr_sns_topic_arn:
      function: Ref
      value: reportPdrsSns
```

- **CUMULUS-1447** -
  The newest release of the Cumulus Message Adapter (v1.1.1) requires that parameterized configuration be used for remote message functionality. Once released, Kes will automatically bring in CMA v1.1.1 without additional configuration.

  **Migration instructions**
  Oversized messages are no longer written to S3 automatically. In order to utilize remote messaging functionality, configure a `ReplaceConfig` AWS Step Function parameter on your CMA task:

  ```yaml
  ParsePdr:
    Parameters:
      cma:
        event.$: "$"
        ReplaceConfig:
          FullMessage: true
  ```

  Accepted fields in `ReplaceConfig` include `MaxSize`, `FullMessage`, `Path` and `TargetPath`.
  See https://github.com/nasa/cumulus-message-adapter/blob/master/CONTRACT.md#remote-message-configuration for full details.

  As this change is backward compatible in Cumulus Core, users wishing to utilize the previous version of the CMA may opt to transition to using a CMA lambda layer, or set `message_adapter_version` in their configuration to a version prior to v1.1.0.

### PLEASE NOTE

- **CUMULUS-1394** - Ingest notifications are now provided via 3 separate SNS topics for executions, granules, and PDRs, instead of a single `sftracker` SNS topic. Whereas the `sftracker` SNS topic received a full Cumulus execution message, the new topics all receive generated records for the given object. The new topics are only published to if the given object exists for the current execution. For a given execution/granule/PDR, **two messages will be received by each topic**: one message indicating that ingest is running and another message indicating that ingest has completed or failed. The new SNS topics are:

  - `reportExecutions` - Receives 1 message per execution
  - `reportGranules` - Receives 1 message per granule in an execution
  - `reportPdrs` - Receives 1 message per PDR

### Added

- **CUMULUS-639**

  - Adds SAML JWT and launchpad token authentication to Cumulus API (configurable)
    - **NOTE** to authenticate with Launchpad ensure your launchpad user_id is in the `<prefix>-UsersTable`
    - when Cumulus configured to protect API via Launchpad:
      - New endpoints
        - `GET /saml/login` - starting point for SAML SSO creates the login request url and redirects to the SAML Identity Provider Service (IDP)
        - `POST /saml/auth` - SAML Assertion Consumer Service. POST receiver from SAML IDP. Validates response, logs the user in, and returns a SAML-based JWT.
    - Disabled endpoints
      - `POST /refresh`
      - Changes authorization worklow:
      - `ensureAuthorized` now presumes the bearer token is a JWT and tries to validate. If the token is malformed, it attempts to validate the token against Launchpad. This allows users to bring their own token as described here https://wiki.earthdata.nasa.gov/display/CUMULUS/Cumulus+API+with+Launchpad+Authentication. But it also allows dashboard users to manually authenticate via Launchpad SAML to receive a Launchpad-based JWT.

- **CUMULUS-1394**
  - Added `Granule.generateGranuleRecord()` method to granules model to generate a granule database record from a Cumulus execution message
  - Added `Pdr.generatePdrRecord()` method to PDRs model to generate a granule database record from a Cumulus execution message
  - Added helpers to `@cumulus/common/message`:
    - `getMessageExecutionName()` - Get the execution name from a Cumulus execution message
    - `getMessageStateMachineArn()` - Get the state machine ARN from a Cumulus execution message
    - `getMessageExecutionArn()` - Get the execution ARN for a Cumulus execution message
    - `getMessageGranules()` - Get the granules from a Cumulus execution message, if any.
  - Added `@cumulus/common/cloudwatch-event/isFailedSfStatus()` to determine if a Step Function status from a Cloudwatch event is a failed status

### Changed

- **CUMULUS-1308**

  - HTTP PUT of a Collection, Provider, or Rule via the Cumulus API now
    performs full replacement of the existing object with the object supplied
    in the request payload. Previous behavior was to perform a modification
    (partial update) by merging the existing object with the (possibly partial)
    object in the payload, but this did not conform to the HTTP standard, which
    specifies PATCH as the means for modifications rather than replacements.

- **CUMULUS-1375**

  - Migrate Cumulus from deprecated Elasticsearch JS client to new, supported one in `@cumulus/api`

- **CUMULUS-1485** Update `@cumulus/cmr-client` to return error message from CMR for validation failures.

- **CUMULUS-1394**

  - Renamed `Execution.generateDocFromPayload()` to `Execution.generateRecord()` on executions model. The method generates an execution database record from a Cumulus execution message.

- **CUMULUS-1432**

  - `logs` endpoint takes the level parameter as a string and not a number
  - Elasticsearch term query generation no longer converts numbers to boolean

- **CUMULUS-1447**

  - Consolidated all remote message handling code into @common/aws
  - Update remote message code to handle updated CMA remote message flags
  - Update example SIPS workflows to utilize Parameterized CMA configuration

- **CUMULUS-1448** Refactor workflows that are mutating cumulus_meta to utilize meta field

- **CUMULUS-1451**

  - Elasticsearch cluster setting `auto_create_index` will be set to false. This had been causing issues in the bootstrap lambda on deploy.

- **CUMULUS-1456**
  - `@cumulus/api` endpoints default error handler uses `boom` package to format errors, which is consistent with other API endpoint errors.

### Fixed

- **CUMULUS-1432** `logs` endpoint filter correctly filters logs by level
- **CUMULUS-1484** `useMessageAdapter` now does not set CUMULUS_MESSAGE_ADAPTER_DIR when `true`

### Removed

- **CUMULUS-1394**
  - Removed `sfTracker` SNS topic. Replaced by three new SNS topics for granule, execution, and PDR ingest notifications.
  - Removed unused functions from `@cumulus/common/aws`:
    - `getGranuleS3Params()`
    - `setGranuleStatus()`

## [v1.14.1] - 2019-08-29

### Fixed

- **CUMULUS-1455**

  - CMR token links updated to point to CMR legacy services rather than echo

- **CUMULUS-1211**
  - Errors thrown during granule discovery are no longer swallowed and ignored.
    Rather, errors are propagated to allow for proper error-handling and
    meaningful messaging.

## [v1.14.0] - 2019-08-22

### PLEASE NOTE

- We have encountered transient lambda service errors in our integration testing. Please handle transient service errors following [these guidelines](https://docs.aws.amazon.com/step-functions/latest/dg/bp-lambda-serviceexception.html). The workflows in the `example/workflows` folder have been updated with retries configured for these errors.

- **CUMULUS-799** added additional IAM permissions to support reading CloudWatch and API Gateway, so **you will have to redeploy your IAM stack.**

- **CUMULUS-800** Several items:

  - **Delete existing API Gateway stages**: To allow enabling of API Gateway logging, Cumulus now creates and manages a Stage resource during deployment. Before upgrading Cumulus, it is necessary to delete the API Gateway stages on both the Backend API and the Distribution API. Instructions are included in the documentation under [Delete API Gateway Stages](https://nasa.github.io/cumulus/docs/additional-deployment-options/delete-api-gateway-stages).

  - **Set up account permissions for API Gateway to write to CloudWatch**: In a one time operation for your AWS account, to enable CloudWatch Logs for API Gateway, you must first grant the API Gateway permission to read and write logs to CloudWatch for your account. The `AmazonAPIGatewayPushToCloudWatchLogs` managed policy (with an ARN of `arn:aws:iam::aws:policy/service-role/AmazonAPIGatewayPushToCloudWatchLogs`) has all the required permissions. You can find a simple how to in the documentation under [Enable API Gateway Logging.](https://nasa.github.io/cumulus/docs/additional-deployment-options/enable-gateway-logging-permissions)

  - **Configure API Gateway to write logs to CloudWatch** To enable execution logging for the distribution API set `config.yaml` `apiConfigs.distribution.logApigatewayToCloudwatch` value to `true`. More information [Enable API Gateway Logs](https://nasa.github.io/cumulus/docs/additional-deployment-options/enable-api-logs)

  - **Configure CloudWatch log delivery**: It is possible to deliver CloudWatch API execution and access logs to a cross-account shared AWS::Logs::Destination. An operator does this by adding the key `logToSharedDestination` to the `config.yml` at the default level with a value of a writable log destination. More information in the documentation under [Configure CloudWatch Logs Delivery.](https://nasa.github.io/cumulus/docs/additional-deployment-options/configure-cloudwatch-logs-delivery)

  - **Additional Lambda Logging**: It is now possible to configure any lambda to deliver logs to a shared subscriptions by setting `logToSharedDestination` to the ARN of a writable location (either an AWS::Logs::Destination or a Kinesis Stream) on any lambda config. Documentation for [Lambda Log Subscriptions](https://nasa.github.io/cumulus/docs/additional-deployment-options/additional-lambda-logging)

  - **Configure S3 Server Access Logs**: If you are running Cumulus in an NGAP environment you may [configure S3 Server Access Logs](https://nasa.github.io/cumulus/docs/next/deployment/server_access_logging) to be delivered to a shared bucket where the Metrics Team will ingest the logs into their ELK stack. Contact the Metrics team for permission and location.

- **CUMULUS-1368** The Cumulus distribution API has been deprecated and is being replaced by ASF's Thin Egress App. By default, the distribution API will not deploy. Please follow [the instructions for deploying and configuring Thin Egress](https://nasa.github.io/cumulus/docs/deployment/thin_egress_app).

To instead continue to deploy and use the legacy Cumulus distribution app, add the following to your `config.yml`:

```yaml
deployDistributionApi: true
```

If you deploy with no distribution app your deployment will succeed but you may encounter errors in your workflows, particularly in the `MoveGranule` task.

- **CUMULUS-1418** Users who are packaging the CMA in their Lambdas outside of Cumulus may need to update their Lambda configuration. Please see `BREAKING CHANGES` below for details.

### Added

- **CUMULUS-642**
  - Adds Launchpad as an authentication option for the Cumulus API.
  - Updated deployment documentation and added [instructions to setup Cumulus API Launchpad authentication](https://wiki.earthdata.nasa.gov/display/CUMULUS/Cumulus+API+with+Launchpad+Authentication)
- **CUMULUS-1418**
  - Adds usage docs/testing of lambda layers (introduced in PR1125), updates Core example tasks to use the updated `cumulus-ecs-task` and a CMA layer instead of kes CMA injection.
  - Added Terraform module to publish CMA as layer to user account.
- **PR1125** - Adds `layers` config option to support deploying Lambdas with layers
- **PR1128** - Added `useXRay` config option to enable AWS X-Ray for Lambdas.
- **CUMULUS-1345**
  - Adds new variables to the app deployment under `cmr`.
  - `cmrEnvironment` values are `SIT`, `UAT`, or `OPS` with `UAT` as the default.
  - `cmrLimit` and `cmrPageSize` have been added as configurable options.
- **CUMULUS-1273**
  - Added lambda function EmsProductMetadataReport to generate EMS Product Metadata report
- **CUMULUS-1226**
  - Added API endpoint `elasticsearch/index-from-database` to index to an Elasticsearch index from the database for recovery purposes and `elasticsearch/indices-status` to check the status of Elasticsearch indices via the API.
- **CUMULUS-824**
  - Added new Collection parameter `reportToEms` to configure whether the collection is reported to EMS
- **CUMULUS-1357**
  - Added new BackendApi endpoint `ems` that generates EMS reports.
- **CUMULUS-1241**
  - Added information about queues with maximum execution limits defined to default workflow templates (`meta.queueExecutionLimits`)
- **CUMULUS-1311**
  - Added `@cumulus/common/message` with various message parsing/preparation helpers
- **CUMULUS-812**

  - Added support for limiting the number of concurrent executions started from a queue. [See the data cookbook](https://nasa.github.io/cumulus/docs/data-cookbooks/throttling-queued-executions) for more information.

- **CUMULUS-1337**

  - Adds `cumulus.stackName` value to the `instanceMetadata` endpoint.

- **CUMULUS-1368**

  - Added `cmrGranuleUrlType` to the `@cumulus/move-granules` task. This determines what kind of links go in the CMR files. The options are `distribution`, `s3`, or `none`, with the default being distribution. If there is no distribution API being used with Cumulus, you must set the value to `s3` or `none`.

- Added `packages/s3-replicator` Terraform module to allow same-region s3 replication to metrics bucket.

- **CUMULUS-1392**

  - Added `tf-modules/report-granules` Terraform module which processes granule ingest notifications received via SNS and stores granule data to a database. The module includes:
    - SNS topic for publishing granule ingest notifications
    - Lambda to process granule notifications and store data
    - IAM permissions for the Lambda
    - Subscription for the Lambda to the SNS topic

- **CUMULUS-1393**

  - Added `tf-modules/report-pdrs` Terraform module which processes PDR ingest notifications received via SNS and stores PDR data to a database. The module includes:
    - SNS topic for publishing PDR ingest notifications
    - Lambda to process PDR notifications and store data
    - IAM permissions for the Lambda
    - Subscription for the Lambda to the SNS topic
  - Added unit tests for `@cumulus/api/models/pdrs.createPdrFromSns()`

- **CUMULUS-1400**

  - Added `tf-modules/report-executions` Terraform module which processes workflow execution information received via SNS and stores it to a database. The module includes:
    - SNS topic for publishing execution data
    - Lambda to process and store execution data
    - IAM permissions for the Lambda
    - Subscription for the Lambda to the SNS topic
  - Added `@cumulus/common/sns-event` which contains helpers for SNS events:
    - `isSnsEvent()` returns true if event is from SNS
    - `getSnsEventMessage()` extracts and parses the message from an SNS event
    - `getSnsEventMessageObject()` extracts and parses message object from an SNS event
  - Added `@cumulus/common/cloudwatch-event` which contains helpers for Cloudwatch events:
    - `isSfExecutionEvent()` returns true if event is from Step Functions
    - `isTerminalSfStatus()` determines if a Step Function status from a Cloudwatch event is a terminal status
    - `getSfEventStatus()` gets the Step Function status from a Cloudwatch event
    - `getSfEventDetailValue()` extracts a Step Function event detail field from a Cloudwatch event
    - `getSfEventMessageObject()` extracts and parses Step Function detail object from a Cloudwatch event

- **CUMULUS-1429**

  - Added `tf-modules/data-persistence` Terraform module which includes resources for data persistence in Cumulus:
    - DynamoDB tables
    - Elasticsearch with optional support for VPC
    - Cloudwatch alarm for number of Elasticsearch nodes

- **CUMULUS-1379** CMR Launchpad Authentication
  - Added `launchpad` configuration to `@cumulus/deployment/app/config.yml`, and cloudformation templates, workflow message, lambda configuration, api endpoint configuration
  - Added `@cumulus/common/LaunchpadToken` and `@cumulus/common/launchpad` to provide methods to get token and validate token
  - Updated lambdas to use Launchpad token for CMR actions (ingest and delete granules)
  - Updated deployment documentation and added [instructions to setup CMR client for Launchpad authentication](https://wiki.earthdata.nasa.gov/display/CUMULUS/CMR+Launchpad+Authentication)

## Changed

- **CUMULUS-1232**

  - Added retries to update `@cumulus/cmr-client` `updateToken()`

- **CUMULUS-1245 CUMULUS-795**

  - Added additional `ems` configuration parameters for sending the ingest reports to EMS
  - Added functionality to send daily ingest reports to EMS

- **CUMULUS-1241**

  - Removed the concept of "priority levels" and added ability to define a number of maximum concurrent executions per SQS queue
  - Changed mapping of Cumulus message properties for the `sqs2sfThrottle` lambda:
    - Queue name is read from `cumulus_meta.queueName`
    - Maximum executions for the queue is read from `meta.queueExecutionLimits[queueName]`, where `queueName` is `cumulus_meta.queueName`
  - Changed `sfSemaphoreDown` lambda to only attempt decrementing semaphores when:
    - the message is for a completed/failed/aborted/timed out workflow AND
    - `cumulus_meta.queueName` exists on the Cumulus message AND
    - An entry for the queue name (`cumulus_meta.queueName`) exists in the the object `meta.queueExecutionLimits` on the Cumulus message

- **CUMULUS-1338**

  - Updated `sfSemaphoreDown` lambda to be triggered via AWS Step Function Cloudwatch events instead of subscription to `sfTracker` SNS topic

- **CUMULUS-1311**

  - Updated `@cumulus/queue-granules` to set `cumulus_meta.queueName` for queued execution messages
  - Updated `@cumulus/queue-pdrs` to set `cumulus_meta.queueName` for queued execution messages
  - Updated `sqs2sfThrottle` lambda to immediately decrement queue semaphore value if dispatching Step Function execution throws an error

- **CUMULUS-1362**

  - Granule `processingStartTime` and `processingEndTime` will be set to the execution start time and end time respectively when there is no sync granule or post to cmr task present in the workflow

- **CUMULUS-1400**
  - Deprecated `@cumulus/ingest/aws/getExecutionArn`. Use `@cumulus/common/aws/getExecutionArn` instead.

### Fixed

- **CUMULUS-1439**

  - Fix bug with rule.logEventArn deletion on Kinesis rule update and fix unit test to verify

- **CUMULUS-796**

  - Added production information (collection ShortName and Version, granuleId) to EMS distribution report
  - Added functionality to send daily distribution reports to EMS

- **CUMULUS-1319**

  - Fixed a bug where granule ingest times were not being stored to the database

- **CUMULUS-1356**

  - The `Collection` model's `delete` method now _removes_ the specified item
    from the collection config store that was inserted by the `create` method.
    Previously, this behavior was missing.

- **CUMULUS-1374**
  - Addressed audit concerns (https://www.npmjs.com/advisories/782) in api package

### BREAKING CHANGES

### Changed

- **CUMULUS-1418**
  - Adding a default `cmaDir` key to configuration will cause `CUMULUS_MESSAGE_ADAPTER_DIR` to be set by default to `/opt` for any Lambda not setting `useCma` to true, or explicitly setting the CMA environment variable. In lambdas that package the CMA independently of the Cumulus packaging. Lambdas manually packaging the CMA should have their Lambda configuration updated to set the CMA path, or alternately if not using the CMA as a Lambda layer in this deployment set `cmaDir` to `./cumulus-message-adapter`.

### Removed

- **CUMULUS-1337**

  - Removes the S3 Access Metrics package added in CUMULUS-799

- **PR1130**
  - Removed code deprecated since v1.11.1:
    - Removed `@cumulus/common/step-functions`. Use `@cumulus/common/StepFunctions` instead.
    - Removed `@cumulus/api/lib/testUtils.fakeFilesFactory`. Use `@cumulus/api/lib/testUtils.fakeFileFactory` instead.
    - Removed `@cumulus/cmrjs/cmr` functions: `searchConcept`, `ingestConcept`, `deleteConcept`. Use the functions in `@cumulus/cmr-client` instead.
    - Removed `@cumulus/ingest/aws.getExecutionHistory`. Use `@cumulus/common/StepFunctions.getExecutionHistory` instead.

## [v1.13.5] - 2019-08-29 - [BACKPORT]

### Fixed

- **CUMULUS-1455** - CMR token links updated to point to CMR legacy services rather than echo

## [v1.13.4] - 2019-07-29

- **CUMULUS-1411** - Fix deployment issue when using a template override

## [v1.13.3] - 2019-07-26

- **CUMULUS-1345** Full backport of CUMULUS-1345 features - Adds new variables to the app deployment under `cmr`.
  - `cmrEnvironment` values are `SIT`, `UAT`, or `OPS` with `UAT` as the default.
  - `cmrLimit` and `cmrPageSize` have been added as configurable options.

## [v1.13.2] - 2019-07-25

- Re-release of v1.13.1 to fix broken npm packages.

## [v1.13.1] - 2019-07-22

- **CUMULUS-1374** - Resolve audit compliance with lodash version for api package subdependency
- **CUMULUS-1412** - Resolve audit compliance with googleapi package
- **CUMULUS-1345** - Backported CMR environment setting in getUrl to address immediate user need. CMR_ENVIRONMENT can now be used to set the CMR environment to OPS/SIT

## [v1.13.0] - 2019-5-20

### PLEASE NOTE

**CUMULUS-802** added some additional IAM permissions to support ECS autoscaling, so **you will have to redeploy your IAM stack.**
As a result of the changes for **CUMULUS-1193**, **CUMULUS-1264**, and **CUMULUS-1310**, **you must delete your existing stacks (except IAM) before deploying this version of Cumulus.**
If running Cumulus within a VPC and extended downtime is acceptable, we recommend doing this at the end of the day to allow AWS backend resources and network interfaces to be cleaned up overnight.

### BREAKING CHANGES

- **CUMULUS-1228**

  - The default AMI used by ECS instances is now an NGAP-compliant AMI. This
    will be a breaking change for non-NGAP deployments. If you do not deploy to
    NGAP, you will need to find the AMI ID of the
    [most recent Amazon ECS-optimized AMI](https://docs.aws.amazon.com/AmazonECS/latest/developerguide/ecs-optimized_AMI.html),
    and set the `ecs.amiid` property in your config. Instructions for finding
    the most recent NGAP AMI can be found using
    [these instructions](https://wiki.earthdata.nasa.gov/display/ESKB/Select+an+NGAP+Created+AMI).

- **CUMULUS-1310**

  - Database resources (DynamoDB, ElasticSearch) have been moved to an independent `db` stack.
    Migrations for this version will need to be user-managed. (e.g. [elasticsearch](https://docs.aws.amazon.com/elasticsearch-service/latest/developerguide/es-version-migration.html#snapshot-based-migration) and [dynamoDB](https://docs.aws.amazon.com/datapipeline/latest/DeveloperGuide/dp-template-exports3toddb.html)).
    Order of stack deployment is `iam` -> `db` -> `app`.
  - All stacks can now be deployed using a single `config.yml` file, i.e.: `kes cf deploy --kes-folder app --template node_modules/@cumulus/deployment/[iam|db|app] [...]`
    Backwards-compatible. For development, please re-run `npm run bootstrap` to build new `kes` overrides.
    Deployment docs have been updated to show how to deploy a single-config Cumulus instance.
  - `params` have been moved: Nest `params` fields under `app`, `db` or `iam` to override all Parameters for a particular stack's cloudformation template. Backwards-compatible with multi-config setups.
  - `stackName` and `stackNameNoDash` have been retired. Use `prefix` and `prefixNoDash` instead.
  - The `iams` section in `app/config.yml` IAM roles has been deprecated as a user-facing parameter,
    _unless_ your IAM role ARNs do not match the convention shown in `@cumulus/deployment/app/config.yml`
  - The `vpc.securityGroup` will need to be set with a pre-existing security group ID to use Cumulus in a VPC. Must allow inbound HTTP(S) (Port 443).

- **CUMULUS-1212**

  - `@cumulus/post-to-cmr` will now fail if any granules being processed are missing a metadata file. You can set the new config option `skipMetaCheck` to `true` to pass post-to-cmr without a metadata file.

- **CUMULUS-1232**

  - `@cumulus/sync-granule` will no longer silently pass if no checksum data is provided. It will use input
    from the granule object to:
    - Verify checksum if `checksumType` and `checksumValue` are in the file record OR a checksum file is provided
      (throws `InvalidChecksum` on fail), else log warning that no checksum is available.
    - Then, verify synced S3 file size if `file.size` is in the file record (throws `UnexpectedFileSize` on fail),
      else log warning that no file size is available.
    - Pass the step.

- **CUMULUS-1264**

  - The Cloudformation templating and deployment configuration has been substantially refactored.
    - `CumulusApiDefault` nested stack resource has been renamed to `CumulusApiDistribution`
    - `CumulusApiV1` nested stack resource has been renamed to `CumulusApiBackend`
  - The `urs: true` config option for when defining your lambdas (e.g. in `lambdas.yml`) has been deprecated. There are two new options to replace it:
    - `urs_redirect: 'token'`: This will expose a `TOKEN_REDIRECT_ENDPOINT` environment variable to your lambda that references the `/token` endpoint on the Cumulus backend API
    - `urs_redirect: 'distribution'`: This will expose a `DISTRIBUTION_REDIRECT_ENDPOINT` environment variable to your lambda that references the `/redirect` endpoint on the Cumulus distribution API

- **CUMULUS-1193**

  - The elasticsearch instance is moved behind the VPC.
  - Your account will need an Elasticsearch Service Linked role. This is a one-time setup for the account. You can follow the instructions to use the AWS console or AWS CLI [here](https://docs.aws.amazon.com/IAM/latest/UserGuide/using-service-linked-roles.html) or use the following AWS CLI command: `aws iam create-service-linked-role --aws-service-name es.amazonaws.com`

- **CUMULUS-802**

  - ECS `maxInstances` must be greater than `minInstances`. If you use defaults, no change is required.

- **CUMULUS-1269**
  - Brought Cumulus data models in line with CNM JSON schema:
    - Renamed file object `fileType` field to `type`
    - Renamed file object `fileSize` field to `size`
    - Renamed file object `checksumValue` field to `checksum` where not already done.
    - Added `ancillary` and `linkage` type support to file objects.

### Added

- **CUMULUS-799**

  - Added an S3 Access Metrics package which will take S3 Server Access Logs and
    write access metrics to CloudWatch

- **CUMULUS-1242** - Added `sqs2sfThrottle` lambda. The lambda reads SQS messages for queued executions and uses semaphores to only start new executions if the maximum number of executions defined for the priority key (`cumulus_meta.priorityKey`) has not been reached. Any SQS messages that are read but not used to start executions remain in the queue.

- **CUMULUS-1240**

  - Added `sfSemaphoreDown` lambda. This lambda receives SNS messages and for each message it decrements the semaphore used to track the number of running executions if:
    - the message is for a completed/failed workflow AND
    - the message contains a level of priority (`cumulus_meta.priorityKey`)
  - Added `sfSemaphoreDown` lambda as a subscriber to the `sfTracker` SNS topic

- **CUMULUS-1265**

  - Added `apiConfigs` configuration option to configure API Gateway to be private
  - All internal lambdas configured to run inside the VPC by default
  - Removed references to `NoVpc` lambdas from documentation and `example` folder.

- **CUMULUS-802**
  - Adds autoscaling of ECS clusters
  - Adds autoscaling of ECS services that are handling StepFunction activities

## Changed

- Updated `@cumulus/ingest/http/httpMixin.list()` to trim trailing spaces on discovered filenames

- **CUMULUS-1310**

  - Database resources (DynamoDB, ElasticSearch) have been moved to an independent `db` stack.
    This will enable future updates to avoid affecting database resources or requiring migrations.
    Migrations for this version will need to be user-managed.
    (e.g. [elasticsearch](https://docs.aws.amazon.com/elasticsearch-service/latest/developerguide/es-version-migration.html#snapshot-based-migration) and [dynamoDB](https://docs.aws.amazon.com/datapipeline/latest/DeveloperGuide/dp-template-exports3toddb.html)).
    Order of stack deployment is `iam` -> `db` -> `app`.
  - All stacks can now be deployed using a single `config.yml` file, i.e.: `kes cf deploy --kes-folder app --template node_modules/@cumulus/deployment/[iam|db|app] [...]`
    Backwards-compatible. Please re-run `npm run bootstrap` to build new `kes` overrides.
    Deployment docs have been updated to show how to deploy a single-config Cumulus instance.
  - `params` fields should now be nested under the stack key (i.e. `app`, `db` or `iam`) to provide Parameters for a particular stack's cloudformation template,
    for use with single-config instances. Keys _must_ match the name of the deployment package folder (`app`, `db`, or `iam`).
    Backwards-compatible with multi-config setups.
  - `stackName` and `stackNameNoDash` have been retired as user-facing config parameters. Use `prefix` and `prefixNoDash` instead.
    This will be used to create stack names for all stacks in a single-config use case.
    `stackName` may still be used as an override in multi-config usage, although this is discouraged.
    Warning: overriding the `db` stack's `stackName` will require you to set `dbStackName` in your `app/config.yml`.
    This parameter is required to fetch outputs from the `db` stack to reference in the `app` stack.
  - The `iams` section in `app/config.yml` IAM roles has been retired as a user-facing parameter,
    _unless_ your IAM role ARNs do not match the convention shown in `@cumulus/deployment/app/config.yml`
    In that case, overriding `iams` in your own config is recommended.
  - `iam` and `db` `cloudformation.yml` file names will have respective prefixes (e.g `iam.cloudformation.yml`).
  - Cumulus will now only attempt to create reconciliation reports for buckets of the `private`, `public` and `protected` types.
  - Cumulus will no longer set up its own security group.
    To pass a pre-existing security group for in-VPC deployments as a parameter to the Cumulus template, populate `vpc.securityGroup` in `config.yml`.
    This security group must allow inbound HTTP(S) traffic (Port 443). SSH traffic (Port 22) must be permitted for SSH access to ECS instances.
  - Deployment docs have been updated with examples for the new deployment model.

- **CUMULUS-1236**

  - Moves access to public files behind the distribution endpoint. Authentication is not required, but direct http access has been disallowed.

- **CUMULUS-1223**

  - Adds unauthenticated access for public bucket files to the Distribution API. Public files should be requested the same way as protected files, but for public files a redirect to a self-signed S3 URL will happen without requiring authentication with Earthdata login.

- **CUMULUS-1232**

  - Unifies duplicate handling in `ingest/granule.handleDuplicateFile` for maintainability.
  - Changed `ingest/granule.ingestFile` and `move-granules/index.moveFileRequest` to use new function.
  - Moved file versioning code to `ingest/granule.moveGranuleFileWithVersioning`
  - `ingest/granule.verifyFile` now also tests `file.size` for verification if it is in the file record and throws
    `UnexpectedFileSize` error for file size not matching input.
  - `ingest/granule.verifyFile` logs warnings if checksum and/or file size are not available.

- **CUMULUS-1193**

  - Moved reindex CLI functionality to an API endpoint. See [API docs](https://nasa.github.io/cumulus-api/#elasticsearch-1)

- **CUMULUS-1207**
  - No longer disable lambda event source mappings when disabling a rule

### Fixed

- Updated Lerna publish script so that published Cumulus packages will pin their dependencies on other Cumulus packages to exact versions (e.g. `1.12.1` instead of `^1.12.1`)

- **CUMULUS-1203**

  - Fixes IAM template's use of intrinsic functions such that IAM template overrides now work with kes

- **CUMULUS-1268**
  - Deployment will not fail if there are no ES alarms or ECS services

## [v1.12.1] - 2019-4-8

## [v1.12.0] - 2019-4-4

Note: There was an issue publishing 1.12.0. Upgrade to 1.12.1.

### BREAKING CHANGES

- **CUMULUS-1139**

  - `granule.applyWorkflow` uses the new-style granule record as input to workflows.

- **CUMULUS-1171**

  - Fixed provider handling in the API to make it consistent between protocols.
    NOTE: This is a breaking change. When applying this upgrade, users will need to:
    1. Disable all workflow rules
    2. Update any `http` or `https` providers so that the host field only
       contains a valid hostname or IP address, and the port field contains the
       provider port.
    3. Perform the deployment
    4. Re-enable workflow rules

- **CUMULUS-1176**:

  - `@cumulus/move-granules` input expectations have changed. `@cumulus/files-to-granules` is a new intermediate task to perform input translation in the old style.
    See the Added and Changed sections of this release changelog for more information.

- **CUMULUS-670**

  - The behavior of ParsePDR and related code has changed in this release. PDRs with FILE_TYPEs that do not conform to the PDR ICD (+ TGZ) (https://cdn.earthdata.nasa.gov/conduit/upload/6376/ESDS-RFC-030v1.0.pdf) will fail to parse.

- **CUMULUS-1208**
  - The granule object input to `@cumulus/queue-granules` will now be added to ingest workflow messages **as is**. In practice, this means that if you are using `@cumulus/queue-granules` to trigger ingest workflows and your granule objects input have invalid properties, then your ingest workflows will fail due to schema validation errors.

### Added

- **CUMULUS-777**
  - Added new cookbook entry on configuring Cumulus to track ancillary files.
- **CUMULUS-1183**
  - Kes overrides will now abort with a warning if a workflow step is configured without a corresponding
    lambda configuration
- **CUMULUS-1223**

  - Adds convenience function `@cumulus/common/bucketsConfigJsonObject` for fetching stack's bucket configuration as an object.

- **CUMULUS-853**
  - Updated FakeProcessing example lambda to include option to generate fake browse
  - Added feature documentation for ancillary metadata export, a new cookbook entry describing a workflow with ancillary metadata generation(browse), and related task definition documentation
- **CUMULUS-805**
  - Added a CloudWatch alarm to check running ElasticSearch instances, and a CloudWatch dashboard to view the health of ElasticSearch
  - Specify `AWS_REGION` in `.env` to be used by deployment script
- **CUMULUS-803**
  - Added CloudWatch alarms to check running tasks of each ECS service, and add the alarms to CloudWatch dashboard
- **CUMULUS-670**
  - Added Ancillary Metadata Export feature (see https://nasa.github.io/cumulus/docs/features/ancillary_metadata for more information)
  - Added new Collection file parameter "fileType" that allows configuration of workflow granule file fileType
- **CUMULUS-1184** - Added kes logging output to ensure we always see the state machine reference before failures due to configuration
- **CUMULUS-1105** - Added a dashboard endpoint to serve the dashboard from an S3 bucket
- **CUMULUS-1199** - Moves `s3credentials` endpoint from the backend to the distribution API.
- **CUMULUS-666**
  - Added `@api/endpoints/s3credentials` to allow EarthData Login authorized users to retrieve temporary security credentials for same-region direct S3 access.
- **CUMULUS-671**
  - Added `@packages/integration-tests/api/distribution/getDistributionApiS3SignedUrl()` to return the S3 signed URL for a file protected by the distribution API
- **CUMULUS-672**
  - Added `cmrMetadataFormat` and `cmrConceptId` to output for individual granules from `@cumulus/post-to-cmr`. `cmrMetadataFormat` will be read from the `cmrMetadataFormat` generated for each granule in `@cumulus/cmrjs/publish2CMR()`
  - Added helpers to `@packages/integration-tests/api/distribution`:
    - `getDistributionApiFileStream()` returns a stream to download files protected by the distribution API
    - `getDistributionFileUrl()` constructs URLs for requesting files from the distribution API
- **CUMULUS-1185** `@cumulus/api/models/Granule.removeGranuleFromCmrByGranule` to replace `@cumulus/api/models/Granule.removeGranuleFromCmr` and use the Granule UR from the CMR metadata to remove the granule from CMR

- **CUMULUS-1101**

  - Added new `@cumulus/checksum` package. This package provides functions to calculate and validate checksums.
  - Added new checksumming functions to `@cumulus/common/aws`: `calculateS3ObjectChecksum` and `validateS3ObjectChecksum`, which depend on the `checksum` package.

- CUMULUS-1171

  - Added `@cumulus/common` API documentation to `packages/common/docs/API.md`
  - Added an `npm run build-docs` task to `@cumulus/common`
  - Added `@cumulus/common/string#isValidHostname()`
  - Added `@cumulus/common/string#match()`
  - Added `@cumulus/common/string#matches()`
  - Added `@cumulus/common/string#toLower()`
  - Added `@cumulus/common/string#toUpper()`
  - Added `@cumulus/common/URLUtils#buildURL()`
  - Added `@cumulus/common/util#isNil()`
  - Added `@cumulus/common/util#isNull()`
  - Added `@cumulus/common/util#isUndefined()`
  - Added `@cumulus/common/util#negate()`

- **CUMULUS-1176**

  - Added new `@cumulus/files-to-granules` task to handle converting file array output from `cumulus-process` tasks into granule objects.
    Allows simplification of `@cumulus/move-granules` and `@cumulus/post-to-cmr`, see Changed section for more details.

- CUMULUS-1151 Compare the granule holdings in CMR with Cumulus' internal data store
- CUMULUS-1152 Compare the granule file holdings in CMR with Cumulus' internal data store

### Changed

- **CUMULUS-1216** - Updated `@cumulus/ingest/granule/ingestFile` to download files to expected staging location.
- **CUMULUS-1208** - Updated `@cumulus/ingest/queue/enqueueGranuleIngestMessage()` to not transform granule object passed to it when building an ingest message
- **CUMULUS-1198** - `@cumulus/ingest` no longer enforces any expectations about whether `provider_path` contains a leading slash or not.
- **CUMULUS-1170**
  - Update scripts and docs to use `npm` instead of `yarn`
  - Use `package-lock.json` files to ensure matching versions of npm packages
  - Update CI builds to use `npm ci` instead of `npm install`
- **CUMULUS-670**
  - Updated ParsePDR task to read standard PDR types+ (+ tgz as an external customer requirement) and add a fileType to granule-files on Granule discovery
  - Updated ParsePDR to fail if unrecognized type is used
  - Updated all relevant task schemas to include granule->files->filetype as a string value
  - Updated tests/test fixtures to include the fileType in the step function/task inputs and output validations as needed
  - Updated MoveGranules task to handle incoming configuration with new "fileType" values and to add them as appropriate to the lambda output.
  - Updated DiscoverGranules step/related workflows to read new Collection file parameter fileType that will map a discovered file to a workflow fileType
  - Updated CNM parser to add the fileType to the defined granule file fileType on ingest and updated integration tests to verify/validate that behavior
  - Updated generateEcho10XMLString in cmr-utils.js to use a map/related library to ensure order as CMR requires ordering for their online resources.
  - Updated post-to-cmr task to appropriately export CNM filetypes to CMR in echo10/UMM exports
- **CUMULUS-1139** - Granules stored in the API contain a `files` property. That schema has been greatly
  simplified and now better matches the CNM format.
  - The `name` property has been renamed to `fileName`.
  - The `filepath` property has been renamed to `key`.
  - The `checksumValue` property has been renamed to `checksum`.
  - The `path` property has been removed.
  - The `url_path` property has been removed.
  - The `filename` property (which contained an `s3://` URL) has been removed, and the `bucket`
    and `key` properties should be used instead. Any requests sent to the API containing a `granule.files[].filename`
    property will be rejected, and any responses coming back from the API will not contain that
    `filename` property.
  - A `source` property has been added, which is a URL indicating the original source of the file.
  - `@cumulus/ingest/granule.moveGranuleFiles()` no longer includes a `filename` field in its
    output. The `bucket` and `key` fields should be used instead.
- **CUMULUS-672**

  - Changed `@cumulus/integration-tests/api/EarthdataLogin.getEarthdataLoginRedirectResponse` to `@cumulus/integration-tests/api/EarthdataLogin.getEarthdataAccessToken`. The new function returns an access response from Earthdata login, if successful.
  - `@cumulus/integration-tests/cmr/getOnlineResources` now accepts an object of options, including `cmrMetadataFormat`. Based on the `cmrMetadataFormat`, the function will correctly retrieve the online resources for each metadata format (ECHO10, UMM-G)

- **CUMULUS-1101**

  - Moved `@cumulus/common/file/getFileChecksumFromStream` into `@cumulus/checksum`, and renamed it to `generateChecksumFromStream`.
    This is a breaking change for users relying on `@cumulus/common/file/getFileChecksumFromStream`.
  - Refactored `@cumulus/ingest/Granule` to depend on new `common/aws` checksum functions and remove significantly present checksumming code.
    - Deprecated `@cumulus/ingest/granule.validateChecksum`. Replaced with `@cumulus/ingest/granule.verifyFile`.
    - Renamed `granule.getChecksumFromFile` to `granule.retrieveSuppliedFileChecksumInformation` to be more accurate.
  - Deprecated `@cumulus/common/aws.checksumS3Objects`. Use `@cumulus/common/aws.calculateS3ObjectChecksum` instead.

- CUMULUS-1171

  - Fixed provider handling in the API to make it consistent between protocols.
    Before this change, FTP providers were configured using the `host` and
    `port` properties. HTTP providers ignored `port` and `protocol`, and stored
    an entire URL in the `host` property. Updated the API to only accept valid
    hostnames or IP addresses in the `provider.host` field. Updated ingest code
    to properly build HTTP and HTTPS URLs from `provider.protocol`,
    `provider.host`, and `provider.port`.
  - The default provider port was being set to 21, no matter what protocol was
    being used. Removed that default.

- **CUMULUS-1176**

  - `@cumulus/move-granules` breaking change:
    Input to `move-granules` is now expected to be in the form of a granules object (i.e. `{ granules: [ { ... }, { ... } ] }`);
    For backwards compatibility with array-of-files outputs from processing steps, use the new `@cumulus/files-to-granules` task as an intermediate step.
    This task will perform the input translation. This change allows `move-granules` to be simpler and behave more predictably.
    `config.granuleIdExtraction` and `config.input_granules` are no longer needed/used by `move-granules`.
  - `@cumulus/post-to-cmr`: `config.granuleIdExtraction` is no longer needed/used by `post-to-cmr`.

- CUMULUS-1174
  - Better error message and stacktrace for S3KeyPairProvider error reporting.

### Fixed

- **CUMULUS-1218** Reconciliation report will now scan only completed granules.
- `@cumulus/api` files and granules were not getting indexed correctly because files indexing was failing in `db-indexer`
- `@cumulus/deployment` A bug in the Cloudformation template was preventing the API from being able to be launched in a VPC, updated the IAM template to give the permissions to be able to run the API in a VPC

### Deprecated

- `@cumulus/api/models/Granule.removeGranuleFromCmr`, instead use `@cumulus/api/models/Granule.removeGranuleFromCmrByGranule`
- `@cumulus/ingest/granule.validateChecksum`, instead use `@cumulus/ingest/granule.verifyFile`
- `@cumulus/common/aws.checksumS3Objects`, instead use `@cumulus/common/aws.calculateS3ObjectChecksum`
- `@cumulus/cmrjs`: `getGranuleId` and `getCmrFiles` are deprecated due to changes in input handling.

## [v1.11.3] - 2019-3-5

### Added

- **CUMULUS-1187** - Added `@cumulus/ingest/granule/duplicateHandlingType()` to determine how duplicate files should be handled in an ingest workflow

### Fixed

- **CUMULUS-1187** - workflows not respecting the duplicate handling value specified in the collection
- Removed refreshToken schema requirement for OAuth

## [v1.11.2] - 2019-2-15

### Added

- CUMULUS-1169
  - Added a `@cumulus/common/StepFunctions` module. It contains functions for querying the AWS
    StepFunctions API. These functions have the ability to retry when a ThrottlingException occurs.
  - Added `@cumulus/common/aws.retryOnThrottlingException()`, which will wrap a function in code to
    retry on ThrottlingExceptions.
  - Added `@cumulus/common/test-utils.throttleOnce()`, which will cause a function to return a
    ThrottlingException the first time it is called, then return its normal result after that.
- CUMULUS-1103 Compare the collection holdings in CMR with Cumulus' internal data store
- CUMULUS-1099 Add support for UMMG JSON metadata versions > 1.4.
  - If a version is found in the metadata object, that version is used for processing and publishing to CMR otherwise, version 1.4 is assumed.
- CUMULUS-678
  - Added support for UMMG json v1.4 metadata files.
    `reconcileCMRMetadata` added to `@cumulus/cmrjs` to update metadata record with new file locations.
    `@cumulus/common/errors` adds two new error types `CMRMetaFileNotFound` and `InvalidArgument`.
    `@cumulus/common/test-utils` adds new function `randomId` to create a random string with id to help in debugging.
    `@cumulus/common/BucketsConfig` adds a new helper class `BucketsConfig` for working with bucket stack configuration and bucket names.
    `@cumulus/common/aws` adds new function `s3PutObjectTagging` as a convenience for the aws [s3().putObjectTagging](https://docs.aws.amazon.com/AWSJavaScriptSDK/latest/AWS/S3.html#putObjectTagging-property) function.
    `@cumulus/cmrjs` Adds: - `isCMRFile` - Identify an echo10(xml) or UMMG(json) metadata file. - `metadataObjectFromCMRFile` Read and parse CMR XML file from s3. - `updateCMRMetadata` Modify a cmr metadata (xml/json) file with updated information. - `publish2CMR` Posts XML or UMMG CMR data to CMR service. - `reconcileCMRMetadata` Reconciles cmr metadata file after a file moves.
- Adds some ECS and other permissions to StepRole to enable running ECS tasks from a workflow
- Added Apache logs to cumulus api and distribution lambdas
- **CUMULUS-1119** - Added `@cumulus/integration-tests/api/EarthdataLogin.getEarthdataLoginRedirectResponse` helper for integration tests to handle login with Earthdata and to return response from redirect to Cumulus API
- **CUMULUS-673** Added `@cumulus/common/file/getFileChecksumFromStream` to get file checksum from a readable stream

### Fixed

- CUMULUS-1123
  - Cloudformation template overrides now work as expected

### Changed

- CUMULUS-1169
  - Deprecated the `@cumulus/common/step-functions` module.
  - Updated code that queries the StepFunctions API to use the retry-enabled functions from
    `@cumulus/common/StepFunctions`
- CUMULUS-1121
  - Schema validation is now strongly enforced when writing to the database.
    Additional properties are not allowed and will result in a validation error.
- CUMULUS-678
  `tasks/move-granules` simplified and refactored to use functionality from cmrjs.
  `ingest/granules.moveGranuleFiles` now just moves granule files and returns a list of the updated files. Updating metadata now handled by `@cumulus/cmrjs/reconcileCMRMetadata`.
  `move-granules.updateGranuleMetadata` refactored and bugs fixed in the case of a file matching multiple collection.files.regexps.
  `getCmrXmlFiles` simplified and now only returns an object with the cmrfilename and the granuleId.
  `@cumulus/test-processing` - test processing task updated to generate UMM-G metadata

- CUMULUS-1043

  - `@cumulus/api` now uses [express](http://expressjs.com/) as the API engine.
  - All `@cumulus/api` endpoints on ApiGateway are consolidated to a single endpoint the uses `{proxy+}` definition.
  - All files under `packages/api/endpoints` along with associated tests are updated to support express's request and response objects.
  - Replaced environment variables `internal`, `bucket` and `systemBucket` with `system_bucket`.
  - Update `@cumulus/integration-tests` to work with updated cumulus-api express endpoints

- `@cumulus/integration-tests` - `buildAndExecuteWorkflow` and `buildWorkflow` updated to take a `meta` param to allow for additional fields to be added to the workflow `meta`

- **CUMULUS-1049** Updated `Retrieve Execution Status API` in `@cumulus/api`: If the execution doesn't exist in Step Function API, Cumulus API returns the execution status information from the database.

- **CUMULUS-1119**
  - Renamed `DISTRIBUTION_URL` environment variable to `DISTRIBUTION_ENDPOINT`
  - Renamed `DEPLOYMENT_ENDPOINT` environment variable to `DISTRIBUTION_REDIRECT_ENDPOINT`
  - Renamed `API_ENDPOINT` environment variable to `TOKEN_REDIRECT_ENDPOINT`

### Removed

- Functions deprecated before 1.11.0:
  - @cumulus/api/models/base: static Manager.createTable() and static Manager.deleteTable()
  - @cumulus/ingest/aws/S3
  - @cumulus/ingest/aws/StepFunction.getExecution()
  - @cumulus/ingest/aws/StepFunction.pullEvent()
  - @cumulus/ingest/consumer.Consume
  - @cumulus/ingest/granule/Ingest.getBucket()

### Deprecated

`@cmrjs/ingestConcept`, instead use the CMR object methods. `@cmrjs/CMR.ingestGranule` or `@cmrjs/CMR.ingestCollection`
`@cmrjs/searchConcept`, instead use the CMR object methods. `@cmrjs/CMR.searchGranules` or `@cmrjs/CMR.searchCollections`
`@cmrjs/deleteConcept`, instead use the CMR object methods. `@cmrjs/CMR.deleteGranule` or `@cmrjs/CMR.deleteCollection`

## [v1.11.1] - 2018-12-18

**Please Note**

- Ensure your `app/config.yml` has a `clientId` specified in the `cmr` section. This will allow CMR to identify your requests for better support and metrics.
  - For an example, please see [the example config](https://github.com/nasa/cumulus/blob/1c7e2bf41b75da9f87004c4e40fbcf0f39f56794/example/app/config.yml#L128).

### Added

- Added a `/tokenDelete` endpoint in `@cumulus/api` to delete access token records

### Changed

- CUMULUS-678
  `@cumulus/ingest/crypto` moved and renamed to `@cumulus/common/key-pair-provider`
  `@cumulus/ingest/aws` function: `KMSDecryptionFailed` and class: `KMS` extracted and moved to `@cumulus/common` and `KMS` is exported as `KMSProvider` from `@cumulus/common/key-pair-provider`
  `@cumulus/ingest/granule` functions: `publish`, `getGranuleId`, `getXMLMetadataAsString`, `getMetadataBodyAndTags`, `parseXmlString`, `getCmrXMLFiles`, `postS3Object`, `contructOnlineAccessUrls`, `updateMetadata`, extracted and moved to `@cumulus/cmrjs`
  `getGranuleId`, `getCmrXMLFiles`, `publish`, `updateMetadata` removed from `@cumulus/ingest/granule` and added to `@cumulus/cmrjs`;
  `updateMetadata` renamed `updateCMRMetadata`.
  `@cumulus/ingest` test files renamed.
- **CUMULUS-1070**
  - Add `'Client-Id'` header to all `@cumulus/cmrjs` requests (made via `searchConcept`, `ingestConcept`, and `deleteConcept`).
  - Updated `cumulus/example/app/config.yml` entry for `cmr.clientId` to use stackName for easier CMR-side identification.

## [v1.11.0] - 2018-11-30

**Please Note**

- Redeploy IAM roles:
  - CUMULUS-817 includes a migration that requires reconfiguration/redeployment of IAM roles. Please see the [upgrade instructions](https://nasa.github.io/cumulus/docs/upgrade/1.11.0) for more information.
  - CUMULUS-977 includes a few new SNS-related permissions added to the IAM roles that will require redeployment of IAM roles.
- `cumulus-message-adapter` v1.0.13+ is required for `@cumulus/api` granule reingest API to work properly. The latest version should be downloaded automatically by kes.
- A `TOKEN_SECRET` value (preferably 256-bit for security) must be added to `.env` to securely sign JWTs used for authorization in `@cumulus/api`

### Changed

- **CUUMULUS-1000** - Distribution endpoint now persists logins, instead of
  redirecting to Earthdata Login on every request
- **CUMULUS-783 CUMULUS-790** - Updated `@cumulus/sync-granule` and `@cumulus/move-granules` tasks to always overwrite existing files for manually-triggered reingest.
- **CUMULUS-906** - Updated `@cumulus/api` granule reingest API to
  - add `reingestGranule: true` and `forceDuplicateOverwrite: true` to Cumulus message `cumulus_meta.cumulus_context` field to indicate that the workflow is a manually triggered re-ingest.
  - return warning message to operator when duplicateHandling is not `replace`
  - `cumulus-message-adapter` v1.0.13+ is required.
- **CUMULUS-793** - Updated the granule move PUT request in `@cumulus/api` to reject the move with a 409 status code if one or more of the files already exist at the destination location
- Updated `@cumulus/helloworld` to use S3 to store state for pass on retry tests
- Updated `@cumulus/ingest`:
  - [Required for MAAP] `http.js#list` will now find links with a trailing whitespace
  - Removed code from `granule.js` which looked for files in S3 using `{ Bucket: discoveredFile.bucket, Key: discoveredFile.name }`. This is obsolete since `@cumulus/ingest` uses a `file-staging` and `constructCollectionId()` directory prefixes by default.
- **CUMULUS-989**
  - Updated `@cumulus/api` to use [JWT (JSON Web Token)](https://jwt.io/introduction/) as the transport format for API authorization tokens and to use JWT verification in the request authorization
  - Updated `/token` endpoint in `@cumulus/api` to return tokens as JWTs
  - Added a `/refresh` endpoint in `@cumulus/api` to request new access tokens from the OAuth provider using the refresh token
  - Added `refreshAccessToken` to `@cumulus/api/lib/EarthdataLogin` to manage refresh token requests with the Earthdata OAuth provider

### Added

- **CUMULUS-1050**
  - Separated configuration flags for originalPayload/finalPayload cleanup such that they can be set to different retention times
- **CUMULUS-798**
  - Added daily Executions cleanup CloudWatch event that triggers cleanExecutions lambda
  - Added cleanExecutions lambda that removes finalPayload/originalPayload field entries for records older than configured timeout value (execution_payload_retention_period), with a default of 30 days
- **CUMULUS-815/816**
  - Added 'originalPayload' and 'finalPayload' fields to Executions table
  - Updated Execution model to populate originalPayload with the execution payload on record creation
  - Updated Execution model code to populate finalPayload field with the execution payload on execution completion
  - Execution API now exposes the above fields
- **CUMULUS-977**
  - Rename `kinesisConsumer` to `messageConsumer` as it handles both Kinesis streams and SNS topics as of this version.
  - Add `sns`-type rule support. These rules create a subscription between an SNS topic and the `messageConsumer`.
    When a message is received, `messageConsumer` is triggered and passes the SNS message (JSON format expected) in
    its entirety to the workflow in the `payload` field of the Cumulus message. For more information on sns-type rules,
    see the [documentation](https://nasa.github.io/cumulus/docs/data-cookbooks/setup#rules).
- **CUMULUS-975**
  - Add `KinesisInboundEventLogger` and `KinesisOutboundEventLogger` API lambdas. These lambdas
    are utilized to dump incoming and outgoing ingest workflow kinesis streams
    to cloudwatch for analytics in case of AWS/stream failure.
  - Update rules model to allow tracking of log_event ARNs related to
    Rule event logging. Kinesis rule types will now automatically log
    incoming events via a Kinesis event triggered lambda.
    CUMULUS-975-migration-4
  - Update migration code to require explicit migration names per run
  - Added migration_4 to migrate/update existing Kinesis rules to have a log event mapping
  - Added new IAM policy for migration lambda
- **CUMULUS-775**
  - Adds a instance metadata endpoint to the `@cumulus/api` package.
  - Adds a new convenience function `hostId` to the `@cumulus/cmrjs` to help build environment specific cmr urls.
  - Fixed `@cumulus/cmrjs.searchConcept` to search and return CMR results.
  - Modified `@cumulus/cmrjs.CMR.searchGranule` and `@cumulus/cmrjs.CMR.searchCollection` to include CMR's provider as a default parameter to searches.
- **CUMULUS-965**
  - Add `@cumulus/test-data.loadJSONTestData()`,
    `@cumulus/test-data.loadTestData()`, and
    `@cumulus/test-data.streamTestData()` to safely load test data. These
    functions should be used instead of using `require()` to load test data,
    which could lead to tests interfering with each other.
  - Add a `@cumulus/common/util/deprecate()` function to mark a piece of code as
    deprecated
- **CUMULUS-986**
  - Added `waitForTestExecutionStart` to `@cumulus/integration-tests`
- **CUMULUS-919**
  - In `@cumulus/deployment`, added support for NGAP permissions boundaries for IAM roles with `useNgapPermissionBoundary` flag in `iam/config.yml`. Defaults to false.

### Fixed

- Fixed a bug where FTP sockets were not closed after an error, keeping the Lambda function active until it timed out [CUMULUS-972]
- **CUMULUS-656**
  - The API will no longer allow the deletion of a provider if that provider is
    referenced by a rule
  - The API will no longer allow the deletion of a collection if that collection
    is referenced by a rule
- Fixed a bug where `@cumulus/sf-sns-report` was not pulling large messages from S3 correctly.

### Deprecated

- `@cumulus/ingest/aws/StepFunction.pullEvent()`. Use `@cumulus/common/aws.pullStepFunctionEvent()`.
- `@cumulus/ingest/consumer.Consume` due to unpredictable implementation. Use `@cumulus/ingest/consumer.Consumer`.
  Call `Consumer.consume()` instead of `Consume.read()`.

## [v1.10.4] - 2018-11-28

### Added

- **CUMULUS-1008**
  - New `config.yml` parameter for SQS consumers: `sqs_consumer_rate: (default 500)`, which is the maximum number of
    messages the consumer will attempt to process per execution. Currently this is only used by the sf-starter consumer,
    which runs every minute by default, making this a messages-per-minute upper bound. SQS does not guarantee the number
    of messages returned per call, so this is not a fixed rate of consumption, only attempted number of messages received.

### Deprecated

- `@cumulus/ingest/consumer.Consume` due to unpredictable implementation. Use `@cumulus/ingest/consumer.Consumer`.

### Changed

- Backported update of `packages/api` dependency `@mapbox/dyno` to `1.4.2` to mitigate `event-stream` vulnerability.

## [v1.10.3] - 2018-10-31

### Added

- **CUMULUS-817**
  - Added AWS Dead Letter Queues for lambdas that are scheduled asynchronously/such that failures show up only in cloudwatch logs.
- **CUMULUS-956**
  - Migrated developer documentation and data-cookbooks to Docusaurus
    - supports versioning of documentation
  - Added `docs/docs-how-to.md` to outline how to do things like add new docs or locally install for testing.
  - Deployment/CI scripts have been updated to work with the new format
- **CUMULUS-811**
  - Added new S3 functions to `@cumulus/common/aws`:
    - `aws.s3TagSetToQueryString`: converts S3 TagSet array to querystring (for use with upload()).
    - `aws.s3PutObject`: Returns promise of S3 `putObject`, which puts an object on S3
    - `aws.s3CopyObject`: Returns promise of S3 `copyObject`, which copies an object in S3 to a new S3 location
    - `aws.s3GetObjectTagging`: Returns promise of S3 `getObjectTagging`, which returns an object containing an S3 TagSet.
  - `@/cumulus/common/aws.s3PutObject` defaults to an explicit `ACL` of 'private' if not overridden.
  - `@/cumulus/common/aws.s3CopyObject` defaults to an explicit `TaggingDirective` of 'COPY' if not overridden.

### Deprecated

- **CUMULUS-811**
  - Deprecated `@cumulus/ingest/aws.S3`. Member functions of this class will now
    log warnings pointing to similar functionality in `@cumulus/common/aws`.

## [v1.10.2] - 2018-10-24

### Added

- **CUMULUS-965**
  - Added a `@cumulus/logger` package
- **CUMULUS-885**
  - Added 'human readable' version identifiers to Lambda Versioning lambda aliases
- **CUMULUS-705**
  - Note: Make sure to update the IAM stack when deploying this update.
  - Adds an AsyncOperations model and associated DynamoDB table to the
    `@cumulus/api` package
  - Adds an /asyncOperations endpoint to the `@cumulus/api` package, which can
    be used to fetch the status of an AsyncOperation.
  - Adds a /bulkDelete endpoint to the `@cumulus/api` package, which performs an
    asynchronous bulk-delete operation. This is a stub right now which is only
    intended to demonstration how AsyncOperations work.
  - Adds an AsyncOperation ECS task to the `@cumulus/api` package, which will
    fetch an Lambda function, run it in ECS, and then store the result to the
    AsyncOperations table in DynamoDB.
- **CUMULUS-851** - Added workflow lambda versioning feature to allow in-flight workflows to use lambda versions that were in place when a workflow was initiated

  - Updated Kes custom code to remove logic that used the CMA file key to determine template compilation logic. Instead, utilize a `customCompilation` template configuration flag to indicate a template should use Cumulus's kes customized methods instead of 'core'.
  - Added `useWorkflowLambdaVersions` configuration option to enable the lambdaVersioning feature set. **This option is set to true by default** and should be set to false to disable the feature.
  - Added uniqueIdentifier configuration key to S3 sourced lambdas to optionally support S3 lambda resource versioning within this scheme. This key must be unique for each modified version of the lambda package and must be updated in configuration each time the source changes.
  - Added a new nested stack template that will create a `LambdaVersions` stack that will take lambda parameters from the base template, generate lambda versions/aliases and return outputs with references to the most 'current' lambda alias reference, and updated 'core' template to utilize these outputs (if `useWorkflowLambdaVersions` is enabled).

- Created a `@cumulus/api/lib/OAuth2` interface, which is implemented by the
  `@cumulus/api/lib/EarthdataLogin` and `@cumulus/api/lib/GoogleOAuth2` classes.
  Endpoints that need to handle authentication will determine which class to use
  based on environment variables. This also greatly simplifies testing.
- Added `@cumulus/api/lib/assertions`, containing more complex AVA test assertions
- Added PublishGranule workflow to publish a granule to CMR without full reingest. (ingest-in-place capability)

- `@cumulus/integration-tests` new functionality:
  - `listCollections` to list collections from a provided data directory
  - `deleteCollection` to delete list of collections from a deployed stack
  - `cleanUpCollections` combines the above in one function.
  - `listProviders` to list providers from a provided data directory
  - `deleteProviders` to delete list of providers from a deployed stack
  - `cleanUpProviders` combines the above in one function.
  - `@cumulus/integrations-tests/api.js`: `deleteGranule` and `deletePdr` functions to make `DELETE` requests to Cumulus API
  - `rules` API functionality for posting and deleting a rule and listing all rules
  - `wait-for-deploy` lambda for use in the redeployment tests
- `@cumulus/ingest/granule.js`: `ingestFile` inserts new `duplicate_found: true` field in the file's record if a duplicate file already exists on S3.
- `@cumulus/api`: `/execution-status` endpoint requests and returns complete execution output if execution output is stored in S3 due to size.
- Added option to use environment variable to set CMR host in `@cumulus/cmrjs`.
- **CUMULUS-781** - Added integration tests for `@cumulus/sync-granule` when `duplicateHandling` is set to `replace` or `skip`
- **CUMULUS-791** - `@cumulus/move-granules`: `moveFileRequest` inserts new `duplicate_found: true` field in the file's record if a duplicate file already exists on S3. Updated output schema to document new `duplicate_found` field.

### Removed

- Removed `@cumulus/common/fake-earthdata-login-server`. Tests can now create a
  service stub based on `@cumulus/api/lib/OAuth2` if testing requires handling
  authentication.

### Changed

- **CUMULUS-940** - modified `@cumulus/common/aws` `receiveSQSMessages` to take a parameter object instead of positional parameters. All defaults remain the same, but now access to long polling is available through `options.waitTimeSeconds`.
- **CUMULUS-948** - Update lambda functions `CNMToCMA` and `CnmResponse` in the `cumulus-data-shared` bucket and point the default stack to them.
- **CUMULUS-782** - Updated `@cumulus/sync-granule` task and `Granule.ingestFile` in `@cumulus/ingest` to keep both old and new data when a destination file with different checksum already exists and `duplicateHandling` is `version`
- Updated the config schema in `@cumulus/move-granules` to include the `moveStagedFiles` param.
- **CUMULUS-778** - Updated config schema and documentation in `@cumulus/sync-granule` to include `duplicateHandling` parameter for specifying how duplicate filenames should be handled
- **CUMULUS-779** - Updated `@cumulus/sync-granule` to throw `DuplicateFile` error when destination files already exist and `duplicateHandling` is `error`
- **CUMULUS-780** - Updated `@cumulus/sync-granule` to use `error` as the default for `duplicateHandling` when it is not specified
- **CUMULUS-780** - Updated `@cumulus/api` to use `error` as the default value for `duplicateHandling` in the `Collection` model
- **CUMULUS-785** - Updated the config schema and documentation in `@cumulus/move-granules` to include `duplicateHandling` parameter for specifying how duplicate filenames should be handled
- **CUMULUS-786, CUMULUS-787** - Updated `@cumulus/move-granules` to throw `DuplicateFile` error when destination files already exist and `duplicateHandling` is `error` or not specified
- **CUMULUS-789** - Updated `@cumulus/move-granules` to keep both old and new data when a destination file with different checksum already exists and `duplicateHandling` is `version`

### Fixed

- `getGranuleId` in `@cumulus/ingest` bug: `getGranuleId` was constructing an error using `filename` which was undefined. The fix replaces `filename` with the `uri` argument.
- Fixes to `del` in `@cumulus/api/endpoints/granules.js` to not error/fail when not all files exist in S3 (e.g. delete granule which has only 2 of 3 files ingested).
- `@cumulus/deployment/lib/crypto.js` now checks for private key existence properly.

## [v1.10.1] - 2018-09-4

### Fixed

- Fixed cloudformation template errors in `@cumulus/deployment/`
  - Replaced references to Fn::Ref: with Ref:
  - Moved long form template references to a newline

## [v1.10.0] - 2018-08-31

### Removed

- Removed unused and broken code from `@cumulus/common`
  - Removed `@cumulus/common/test-helpers`
  - Removed `@cumulus/common/task`
  - Removed `@cumulus/common/message-source`
  - Removed the `getPossiblyRemote` function from `@cumulus/common/aws`
  - Removed the `startPromisedSfnExecution` function from `@cumulus/common/aws`
  - Removed the `getCurrentSfnTask` function from `@cumulus/common/aws`

### Changed

- **CUMULUS-839** - In `@cumulus/sync-granule`, 'collection' is now an optional config parameter

### Fixed

- **CUMULUS-859** Moved duplicate code in `@cumulus/move-granules` and `@cumulus/post-to-cmr` to `@cumulus/ingest`. Fixed imports making assumptions about directory structure.
- `@cumulus/ingest/consumer` correctly limits the number of messages being received and processed from SQS. Details:
  - **Background:** `@cumulus/api` includes a lambda `<stack-name>-sqs2sf` which processes messages from the `<stack-name>-startSF` SQS queue every minute. The `sqs2sf` lambda uses `@cumulus/ingest/consumer` to receive and process messages from SQS.
  - **Bug:** More than `messageLimit` number of messages were being consumed and processed from the `<stack-name>-startSF` SQS queue. Many step functions were being triggered simultaneously by the lambda `<stack-name>-sqs2sf` (which consumes every minute from the `startSF` queue) and resulting in step function failure with the error: `An error occurred (ThrottlingException) when calling the GetExecutionHistory`.
  - **Fix:** `@cumulus/ingest/consumer#processMessages` now processes messages until `timeLimit` has passed _OR_ once it receives up to `messageLimit` messages. `sqs2sf` is deployed with a [default `messageLimit` of 10](https://github.com/nasa/cumulus/blob/670000c8a821ff37ae162385f921c40956e293f7/packages/deployment/app/config.yml#L147).
  - **IMPORTANT NOTE:** `consumer` will actually process up to `messageLimit * 2 - 1` messages. This is because sometimes `receiveSQSMessages` will return less than `messageLimit` messages and thus the consumer will continue to make calls to `receiveSQSMessages`. For example, given a `messageLimit` of 10 and subsequent calls to `receiveSQSMessages` returns up to 9 messages, the loop will continue and a final call could return up to 10 messages.

## [v1.9.1] - 2018-08-22

**Please Note** To take advantage of the added granule tracking API functionality, updates are required for the message adapter and its libraries. You should be on the following versions:

- `cumulus-message-adapter` 1.0.9+
- `cumulus-message-adapter-js` 1.0.4+
- `cumulus-message-adapter-java` 1.2.7+
- `cumulus-message-adapter-python` 1.0.5+

### Added

- **CUMULUS-687** Added logs endpoint to search for logs from a specific workflow execution in `@cumulus/api`. Added integration test.
- **CUMULUS-836** - `@cumulus/deployment` supports a configurable docker storage driver for ECS. ECS can be configured with either `devicemapper` (the default storage driver for AWS ECS-optimized AMIs) or `overlay2` (the storage driver used by the NGAP 2.0 AMI). The storage driver can be configured in `app/config.yml` with `ecs.docker.storageDriver: overlay2 | devicemapper`. The default is `overlay2`.
  - To support this configuration, a [Handlebars](https://handlebarsjs.com/) helper `ifEquals` was added to `packages/deployment/lib/kes.js`.
- **CUMULUS-836** - `@cumulus/api` added IAM roles required by the NGAP 2.0 AMI. The NGAP 2.0 AMI runs a script `register_instances_with_ssm.py` which requires the ECS IAM role to include `ec2:DescribeInstances` and `ssm:GetParameter` permissions.

### Fixed

- **CUMULUS-836** - `@cumulus/deployment` uses `overlay2` driver by default and does not attempt to write `--storage-opt dm.basesize` to fix [this error](https://github.com/moby/moby/issues/37039).
- **CUMULUS-413** Kinesis processing now captures all errors.
  - Added kinesis fallback mechanism when errors occur during record processing.
  - Adds FallbackTopicArn to `@cumulus/api/lambdas.yml`
  - Adds fallbackConsumer lambda to `@cumulus/api`
  - Adds fallbackqueue option to lambda definitions capture lambda failures after three retries.
  - Adds kinesisFallback SNS topic to signal incoming errors from kinesis stream.
  - Adds kinesisFailureSQS to capture fully failed events from all retries.
- **CUMULUS-855** Adds integration test for kinesis' error path.
- **CUMULUS-686** Added workflow task name and version tracking via `@cumulus/api` executions endpoint under new `tasks` property, and under `workflow_tasks` in step input/output.
  - Depends on `cumulus-message-adapter` 1.0.9+, `cumulus-message-adapter-js` 1.0.4+, `cumulus-message-adapter-java` 1.2.7+ and `cumulus-message-adapter-python` 1.0.5+
- **CUMULUS-771**
  - Updated sync-granule to stream the remote file to s3
  - Added integration test for ingesting granules from ftp provider
  - Updated http/https integration tests for ingesting granules from http/https providers
- **CUMULUS-862** Updated `@cumulus/integration-tests` to handle remote lambda output
- **CUMULUS-856** Set the rule `state` to have default value `ENABLED`

### Changed

- In `@cumulus/deployment`, changed the example app config.yml to have additional IAM roles

## [v1.9.0] - 2018-08-06

**Please note** additional information and upgrade instructions [here](https://nasa.github.io/cumulus/docs/upgrade/1.9.0)

### Added

- **CUMULUS-712** - Added integration tests verifying expected behavior in workflows
- **GITC-776-2** - Add support for versioned collections

### Fixed

- **CUMULUS-832**
  - Fixed indentation in example config.yml in `@cumulus/deployment`
  - Fixed issue with new deployment using the default distribution endpoint in `@cumulus/deployment` and `@cumulus/api`

## [v1.8.1] - 2018-08-01

**Note** IAM roles should be re-deployed with this release.

- **Cumulus-726**
  - Added function to `@cumulus/integration-tests`: `sfnStep` includes `getStepInput` which returns the input to the schedule event of a given step function step.
  - Added IAM policy `@cumulus/deployment`: Lambda processing IAM role includes `kinesis::PutRecord` so step function lambdas can write to kinesis streams.
- **Cumulus Community Edition**
  - Added Google OAuth authentication token logic to `@cumulus/api`. Refactored token endpoint to use environment variable flag `OAUTH_PROVIDER` when determining with authentication method to use.
  - Added API Lambda memory configuration variable `api_lambda_memory` to `@cumulus/api` and `@cumulus/deployment`.

### Changed

- **Cumulus-726**
  - Changed function in `@cumulus/api`: `models/rules.js#addKinesisEventSource` was modified to call to `deleteKinesisEventSource` with all required parameters (rule's name, arn and type).
  - Changed function in `@cumulus/integration-tests`: `getStepOutput` can now be used to return output of failed steps. If users of this function want the output of a failed event, they can pass a third parameter `eventType` as `'failure'`. This function will work as always for steps which completed successfully.

### Removed

- **Cumulus-726**

  - Configuration change to `@cumulus/deployment`: Removed default auto scaling configuration for Granules and Files DynamoDB tables.

- **CUMULUS-688**
  - Add integration test for ExecutionStatus
  - Function addition to `@cumulus/integration-tests`: `api` includes `getExecutionStatus` which returns the execution status from the Cumulus API

## [v1.8.0] - 2018-07-23

### Added

- **CUMULUS-718** Adds integration test for Kinesis triggering a workflow.

- **GITC-776-3** Added more flexibility for rules. You can now edit all fields on the rule's record
  We may need to update the api documentation to reflect this.

- **CUMULUS-681** - Add ingest-in-place action to granules endpoint

  - new applyWorkflow action at PUT /granules/{granuleid} Applying a workflow starts an execution of the provided workflow and passes the granule record as payload.
    Parameter(s):
    - workflow - the workflow name

- **CUMULUS-685** - Add parent exeuction arn to the execution which is triggered from a parent step function

### Changed

- **CUMULUS-768** - Integration tests get S3 provider data from shared data folder

### Fixed

- **CUMULUS-746** - Move granule API correctly updates record in dynamo DB and cmr xml file
- **CUMULUS-766** - Populate database fileSize field from S3 if value not present in Ingest payload

## [v1.7.1] - 2018-07-27 - [BACKPORT]

### Fixed

- **CUMULUS-766** - Backport from 1.8.0 - Populate database fileSize field from S3 if value not present in Ingest payload

## [v1.7.0] - 2018-07-02

### Please note: [Upgrade Instructions](https://nasa.github.io/cumulus/docs/upgrade/1.7.0)

### Added

- **GITC-776-2** - Add support for versioned collections
- **CUMULUS-491** - Add granule reconciliation API endpoints.
- **CUMULUS-480** Add support for backup and recovery:
  - Add DynamoDB tables for granules, executions and pdrs
  - Add ability to write all records to S3
  - Add ability to download all DynamoDB records in form json files
  - Add ability to upload records to DynamoDB
  - Add migration scripts for copying granule, pdr and execution records from ElasticSearch to DynamoDB
  - Add IAM support for batchWrite on dynamoDB
-
- **CUMULUS-508** - `@cumulus/deployment` cloudformation template allows for lambdas and ECS clusters to have multiple AZ availability.
  - `@cumulus/deployment` also ensures docker uses `devicemapper` storage driver.
- **CUMULUS-755** - `@cumulus/deployment` Add DynamoDB autoscaling support.
  - Application developers can add autoscaling and override default values in their deployment's `app/config.yml` file using a `{TableName}Table:` key.

### Fixed

- **CUMULUS-747** - Delete granule API doesn't delete granule files in s3 and granule in elasticsearch
  - update the StreamSpecification DynamoDB tables to have StreamViewType: "NEW_AND_OLD_IMAGES"
  - delete granule files in s3
- **CUMULUS-398** - Fix not able to filter executions by workflow
- **CUMULUS-748** - Fix invalid lambda .zip files being validated/uploaded to AWS
- **CUMULUS-544** - Post to CMR task has UAT URL hard-coded
  - Made configurable: PostToCmr now requires CMR_ENVIRONMENT env to be set to 'SIT' or 'OPS' for those CMR environments. Default is UAT.

### Changed

- **GITC-776-4** - Changed Discover-pdrs to not rely on collection but use provider_path in config. It also has an optional filterPdrs regex configuration parameter

- **CUMULUS-710** - In the integration test suite, `getStepOutput` returns the output of the first successful step execution or last failed, if none exists

## [v1.6.0] - 2018-06-06

### Please note: [Upgrade Instructions](https://nasa.github.io/cumulus/docs/upgrade/1.6.0)

### Fixed

- **CUMULUS-602** - Format all logs sent to Elastic Search.
  - Extract cumulus log message and index it to Elastic Search.

### Added

- **CUMULUS-556** - add a mechanism for creating and running migration scripts on deployment.
- **CUMULUS-461** Support use of metadata date and other components in `url_path` property

### Changed

- **CUMULUS-477** Update bucket configuration to support multiple buckets of the same type:
  - Change the structure of the buckets to allow for more than one bucket of each type. The bucket structure is now:
    bucket-key:
    name: <bucket-name>
    type: <type> i.e. internal, public, etc.
  - Change IAM and app deployment configuration to support new bucket structure
  - Update tasks and workflows to support new bucket structure
  - Replace instances where buckets.internal is relied upon to either use the system bucket or a configured bucket
  - Move IAM template to the deployment package. NOTE: You now have to specify '--template node_modules/@cumulus/deployment/iam' in your IAM deployment
  - Add IAM cloudformation template support to filter buckets by type

## [v1.5.5] - 2018-05-30

### Added

- **CUMULUS-530** - PDR tracking through Queue-granules
  - Add optional `pdr` property to the sync-granule task's input config and output payload.
- **CUMULUS-548** - Create a Lambda task that generates EMS distribution reports
  - In order to supply EMS Distribution Reports, you must enable S3 Server
    Access Logging on any S3 buckets used for distribution. See [How Do I Enable Server Access Logging for an S3 Bucket?](https://docs.aws.amazon.com/AmazonS3/latest/user-guide/server-access-logging.html)
    The "Target bucket" setting should point at the Cumulus internal bucket.
    The "Target prefix" should be
    "<STACK_NAME>/ems-distribution/s3-server-access-logs/", where "STACK_NAME"
    is replaced with the name of your Cumulus stack.

### Fixed

- **CUMULUS-546 - Kinesis Consumer should catch and log invalid JSON**
  - Kinesis Consumer lambda catches and logs errors so that consumer doesn't get stuck in a loop re-processing bad json records.
- EMS report filenames are now based on their start time instead of the time
  instead of the time that the report was generated
- **CUMULUS-552 - Cumulus API returns different results for the same collection depending on query**
  - The collection, provider and rule records in elasticsearch are now replaced with records from dynamo db when the dynamo db records are updated.

### Added

- `@cumulus/deployment`'s default cloudformation template now configures storage for Docker to match the configured ECS Volume. The template defines Docker's devicemapper basesize (`dm.basesize`) using `ecs.volumeSize`. This addresses ECS default of limiting Docker containers to 10GB of storage ([Read more](https://aws.amazon.com/premiumsupport/knowledge-center/increase-default-ecs-docker-limit/)).

## [v1.5.4] - 2018-05-21

### Added

- **CUMULUS-535** - EMS Ingest, Archive, Archive Delete reports
  - Add lambda EmsReport to create daily EMS Ingest, Archive, Archive Delete reports
  - ems.provider property added to `@cumulus/deployment/app/config.yml`.
    To change the provider name, please add `ems: provider` property to `app/config.yml`.
- **CUMULUS-480** Use DynamoDB to store granules, pdrs and execution records
  - Activate PointInTime feature on DynamoDB tables
  - Increase test coverage on api package
  - Add ability to restore metadata records from json files to DynamoDB
- **CUMULUS-459** provide API endpoint for moving granules from one location on s3 to another

## [v1.5.3] - 2018-05-18

### Fixed

- **CUMULUS-557 - "Add dataType to DiscoverGranules output"**
  - Granules discovered by the DiscoverGranules task now include dataType
  - dataType is now a required property for granules used as input to the
    QueueGranules task
- **CUMULUS-550** Update deployment app/config.yml to force elasticsearch updates for deleted granules

## [v1.5.2] - 2018-05-15

### Fixed

- **CUMULUS-514 - "Unable to Delete the Granules"**
  - updated cmrjs.deleteConcept to return success if the record is not found
    in CMR.

### Added

- **CUMULUS-547** - The distribution API now includes an
  "earthdataLoginUsername" query parameter when it returns a signed S3 URL
- **CUMULUS-527 - "parse-pdr queues up all granules and ignores regex"**
  - Add an optional config property to the ParsePdr task called
    "granuleIdFilter". This property is a regular expression that is applied
    against the filename of the first file of each granule contained in the
    PDR. If the regular expression matches, then the granule is included in
    the output. Defaults to '.', which will match all granules in the PDR.
- File checksums in PDRs now support MD5
- Deployment support to subscribe to an SNS topic that already exists
- **CUMULUS-470, CUMULUS-471** In-region S3 Policy lambda added to API to update bucket policy for in-region access.
- **CUMULUS-533** Added fields to granule indexer to support EMS ingest and archive record creation
- **CUMULUS-534** Track deleted granules
  - added `deletedgranule` type to `cumulus` index.
  - **Important Note:** Force custom bootstrap to re-run by adding this to
    app/config.yml `es: elasticSearchMapping: 7`
- You can now deploy cumulus without ElasticSearch. Just add `es: null` to your `app/config.yml` file. This is only useful for debugging purposes. Cumulus still requires ElasticSearch to properly operate.
- `@cumulus/integration-tests` includes and exports the `addRules` function, which seeds rules into the DynamoDB table.
- Added capability to support EFS in cloud formation template. Also added
  optional capability to ssh to your instance and privileged lambda functions.
- Added support to force discovery of PDRs that have already been processed
  and filtering of selected data types
- `@cumulus/cmrjs` uses an environment variable `USER_IP_ADDRESS` or fallback
  IP address of `10.0.0.0` when a public IP address is not available. This
  supports lambda functions deployed into a VPC's private subnet, where no
  public IP address is available.

### Changed

- **CUMULUS-550** Custom bootstrap automatically adds new types to index on
  deployment

## [v1.5.1] - 2018-04-23

### Fixed

- add the missing dist folder to the hello-world task
- disable uglifyjs on the built version of the pdr-status-check (read: https://github.com/webpack-contrib/uglifyjs-webpack-plugin/issues/264)

## [v1.5.0] - 2018-04-23

### Changed

- Removed babel from all tasks and packages and increased minimum node requirements to version 8.10
- Lambda functions created by @cumulus/deployment will use node8.10 by default
- Moved [cumulus-integration-tests](https://github.com/nasa/cumulus-integration-tests) to the `example` folder CUMULUS-512
- Streamlined all packages dependencies (e.g. remove redundant dependencies and make sure versions are the same across packages)
- **CUMULUS-352:** Update Cumulus Elasticsearch indices to use [index aliases](https://www.elastic.co/guide/en/elasticsearch/reference/current/indices-aliases.html).
- **CUMULUS-519:** ECS tasks are no longer restarted after each CF deployment unless `ecs.restartTasksOnDeploy` is set to true
- **CUMULUS-298:** Updated log filterPattern to include all CloudWatch logs in ElasticSearch
- **CUMULUS-518:** Updates to the SyncGranule config schema
  - `granuleIdExtraction` is no longer a property
  - `process` is now an optional property
  - `provider_path` is no longer a property

### Fixed

- **CUMULUS-455 "Kes deployments using only an updated message adapter do not get automatically deployed"**
  - prepended the hash value of cumulus-message-adapter.zip file to the zip file name of lambda which uses message adapter.
  - the lambda function will be redeployed when message adapter or lambda function are updated
- Fixed a bug in the bootstrap lambda function where it stuck during update process
- Fixed a bug where the sf-sns-report task did not return the payload of the incoming message as the output of the task [CUMULUS-441]

### Added

- **CUMULUS-352:** Add reindex CLI to the API package.
- **CUMULUS-465:** Added mock http/ftp/sftp servers to the integration tests
- Added a `delete` method to the `@common/CollectionConfigStore` class
- **CUMULUS-467 "@cumulus/integration-tests or cumulus-integration-tests should seed provider and collection in deployed DynamoDB"**
  - `example` integration-tests populates providers and collections to database
  - `example` workflow messages are populated from workflow templates in s3, provider and collection information in database, and input payloads. Input templates are removed.
  - added `https` protocol to provider schema

## [v1.4.1] - 2018-04-11

### Fixed

- Sync-granule install

## [v1.4.0] - 2018-04-09

### Fixed

- **CUMULUS-392 "queue-granules not returning the sfn-execution-arns queued"**
  - updated queue-granules to return the sfn-execution-arns queued and pdr if exists.
  - added pdr to ingest message meta.pdr instead of payload, so the pdr information doesn't get lost in the ingest workflow, and ingested granule in elasticsearch has pdr name.
  - fixed sf-sns-report schema, remove the invalid part
  - fixed pdr-status-check schema, the failed execution contains arn and reason
- **CUMULUS-206** make sure homepage and repository urls exist in package.json files of tasks and packages

### Added

- Example folder with a cumulus deployment example

### Changed

- [CUMULUS-450](https://bugs.earthdata.nasa.gov/browse/CUMULUS-450) - Updated
  the config schema of the **queue-granules** task
  - The config no longer takes a "collection" property
  - The config now takes an "internalBucket" property
  - The config now takes a "stackName" property
- [CUMULUS-450](https://bugs.earthdata.nasa.gov/browse/CUMULUS-450) - Updated
  the config schema of the **parse-pdr** task
  - The config no longer takes a "collection" property
  - The "stack", "provider", and "bucket" config properties are now
    required
- **CUMULUS-469** Added a lambda to the API package to prototype creating an S3 bucket policy for direct, in-region S3 access for the prototype bucket

### Removed

- Removed the `findTmpTestDataDirectory()` function from
  `@cumulus/common/test-utils`

### Fixed

- [CUMULUS-450](https://bugs.earthdata.nasa.gov/browse/CUMULUS-450)
  - The **queue-granules** task now enqueues a **sync-granule** task with the
    correct collection config for that granule based on the granule's
    data-type. It had previously been using the collection config from the
    config of the **queue-granules** task, which was a problem if the granules
    being queued belonged to different data-types.
  - The **parse-pdr** task now handles the case where a PDR contains granules
    with different data types, and uses the correct granuleIdExtraction for
    each granule.

### Added

- **CUMULUS-448** Add code coverage checking using [nyc](https://github.com/istanbuljs/nyc).

## [v1.3.0] - 2018-03-29

### Deprecated

- discover-s3-granules is deprecated. The functionality is provided by the discover-granules task

### Fixed

- **CUMULUS-331:** Fix aws.downloadS3File to handle non-existent key
- Using test ftp provider for discover-granules testing [CUMULUS-427]
- **CUMULUS-304: "Add AWS API throttling to pdr-status-check task"** Added concurrency limit on SFN API calls. The default concurrency is 10 and is configurable through Lambda environment variable CONCURRENCY.
- **CUMULUS-414: "Schema validation not being performed on many tasks"** revised npm build scripts of tasks that use cumulus-message-adapter to place schema directories into dist directories.
- **CUMULUS-301:** Update all tests to use test-data package for testing data.
- **CUMULUS-271: "Empty response body from rules PUT endpoint"** Added the updated rule to response body.
- Increased memory allotment for `CustomBootstrap` lambda function. Resolves failed deployments where `CustomBootstrap` lambda function was failing with error `Process exited before completing request`. This was causing deployments to stall, fail to update and fail to rollback. This error is thrown when the lambda function tries to use more memory than it is allotted.
- Cumulus repository folders structure updated:
  - removed the `cumulus` folder altogether
  - moved `cumulus/tasks` to `tasks` folder at the root level
  - moved the tasks that are not converted to use CMA to `tasks/.not_CMA_compliant`
  - updated paths where necessary

### Added

- `@cumulus/integration-tests` - Added support for testing the output of an ECS activity as well as a Lambda function.

## [v1.2.0] - 2018-03-20

### Fixed

- Update vulnerable npm packages [CUMULUS-425]
- `@cumulus/api`: `kinesis-consumer.js` uses `sf-scheduler.js#schedule` instead of placing a message directly on the `startSF` SQS queue. This is a fix for [CUMULUS-359](https://bugs.earthdata.nasa.gov/browse/CUMULUS-359) because `sf-scheduler.js#schedule` looks up the provider and collection data in DynamoDB and adds it to the `meta` object of the enqueued message payload.
- `@cumulus/api`: `kinesis-consumer.js` catches and logs errors instead of doing an error callback. Before this change, `kinesis-consumer` was failing to process new records when an existing record caused an error because it would call back with an error and stop processing additional records. It keeps trying to process the record causing the error because it's "position" in the stream is unchanged. Catching and logging the errors is part 1 of the fix. Proposed part 2 is to enqueue the error and the message on a "dead-letter" queue so it can be processed later ([CUMULUS-413](https://bugs.earthdata.nasa.gov/browse/CUMULUS-413)).
- **CUMULUS-260: "PDR page on dashboard only shows zeros."** The PDR stats in LPDAAC are all 0s, even if the dashboard has been fixed to retrieve the correct fields. The current version of pdr-status-check has a few issues.
  - pdr is not included in the input/output schema. It's available from the input event. So the pdr status and stats are not updated when the ParsePdr workflow is complete. Adding the pdr to the input/output of the task will fix this.
  - pdr-status-check doesn't update pdr stats which prevent the real time pdr progress from showing up in the dashboard. To solve this, added lambda function sf-sns-report which is copied from @cumulus/api/lambdas/sf-sns-broadcast with modification, sf-sns-report can be used to report step function status anywhere inside a step function. So add step sf-sns-report after each pdr-status-check, we will get the PDR status progress at real time.
  - It's possible an execution is still in the queue and doesn't exist in sfn yet. Added code to handle 'ExecutionDoesNotExist' error when checking the execution status.
- Fixed `aws.cloudwatchevents()` typo in `packages/ingest/aws.js`. This typo was the root cause of the error: `Error: Could not process scheduled_ingest, Error: : aws.cloudwatchevents is not a constructor` seen when trying to update a rule.

### Removed

- `@cumulus/ingest/aws`: Remove queueWorkflowMessage which is no longer being used by `@cumulus/api`'s `kinesis-consumer.js`.

## [v1.1.4] - 2018-03-15

### Added

- added flag `useList` to parse-pdr [CUMULUS-404]

### Fixed

- Pass encrypted password to the ApiGranule Lambda function [CUMULUS-424]

## [v1.1.3] - 2018-03-14

### Fixed

- Changed @cumulus/deployment package install behavior. The build process will happen after installation

## [v1.1.2] - 2018-03-14

### Added

- added tools to @cumulus/integration-tests for local integration testing
- added end to end testing for discovering and parsing of PDRs
- `yarn e2e` command is available for end to end testing

### Fixed

- **CUMULUS-326: "Occasionally encounter "Too Many Requests" on deployment"** The api gateway calls will handle throttling errors
- **CUMULUS-175: "Dashboard providers not in sync with AWS providers."** The root cause of this bug - DynamoDB operations not showing up in Elasticsearch - was shared by collections and rules. The fix was to update providers', collections' and rules; POST, PUT and DELETE endpoints to operate on DynamoDB and using DynamoDB streams to update Elasticsearch. The following packages were made:
  - `@cumulus/deployment` deploys DynamoDB streams for the Collections, Providers and Rules tables as well as a new lambda function called `dbIndexer`. The `dbIndexer` lambda has an event source mapping which listens to each of the DynamoDB streams. The dbIndexer lambda receives events referencing operations on the DynamoDB table and updates the elasticsearch cluster accordingly.
  - The `@cumulus/api` endpoints for collections, providers and rules _only_ query DynamoDB, with the exception of LIST endpoints and the collections' GET endpoint.

### Updated

- Broke up `kes.override.js` of @cumulus/deployment to multiple modules and moved to a new location
- Expanded @cumulus/deployment test coverage
- all tasks were updated to use cumulus-message-adapter-js 1.0.1
- added build process to integration-tests package to babelify it before publication
- Update @cumulus/integration-tests lambda.js `getLambdaOutput` to return the entire lambda output. Previously `getLambdaOutput` returned only the payload.

## [v1.1.1] - 2018-03-08

### Removed

- Unused queue lambda in api/lambdas [CUMULUS-359]

### Fixed

- Kinesis message content is passed to the triggered workflow [CUMULUS-359]
- Kinesis message queues a workflow message and does not write to rules table [CUMULUS-359]

## [v1.1.0] - 2018-03-05

### Added

- Added a `jlog` function to `common/test-utils` to aid in test debugging
- Integration test package with command line tool [CUMULUS-200] by @laurenfrederick
- Test for FTP `useList` flag [CUMULUS-334] by @kkelly51

### Updated

- The `queue-pdrs` task now uses the [cumulus-message-adapter-js](https://github.com/nasa/cumulus-message-adapter-js)
  library
- Updated the `queue-pdrs` JSON schemas
- The test-utils schema validation functions now throw an error if validation
  fails
- The `queue-granules` task now uses the [cumulus-message-adapter-js](https://github.com/nasa/cumulus-message-adapter-js)
  library
- Updated the `queue-granules` JSON schemas

### Removed

- Removed the `getSfnExecutionByName` function from `common/aws`
- Removed the `getGranuleStatus` function from `common/aws`

## [v1.0.1] - 2018-02-27

### Added

- More tests for discover-pdrs, dicover-granules by @yjpa7145
- Schema validation utility for tests by @yjpa7145

### Changed

- Fix an FTP listing bug for servers that do not support STAT [CUMULUS-334] by @kkelly51

## [v1.0.0] - 2018-02-23


[unreleased]: https://github.com/nasa/cumulus/compare/v16.0.0...HEAD
[v16.0.0]: https://github.com/nasa/cumulus/compare/v15.0.4...v16.0.0
[v15.0.4]: https://github.com/nasa/cumulus/compare/v15.0.3...v15.0.4
[v15.0.3]: https://github.com/nasa/cumulus/compare/v15.0.2...v15.0.3
[v15.0.2]: https://github.com/nasa/cumulus/compare/v15.0.1...v15.0.2
[v15.0.1]: https://github.com/nasa/cumulus/compare/v15.0.0...v15.0.1
[v15.0.0]: https://github.com/nasa/cumulus/compare/v14.1.0...v15.0.0
[v14.1.0]: https://github.com/nasa/cumulus/compare/v14.0.0...v14.1.0
[v14.0.0]: https://github.com/nasa/cumulus/compare/v13.4.0...v14.0.0
[v13.4.0]: https://github.com/nasa/cumulus/compare/v13.3.2...v13.4.0
[v13.3.2]: https://github.com/nasa/cumulus/compare/v13.3.0...v13.3.2
[v13.3.0]: https://github.com/nasa/cumulus/compare/v13.2.1...v13.3.0
[v13.2.1]: https://github.com/nasa/cumulus/compare/v13.2.0...v13.2.1
[v13.2.0]: https://github.com/nasa/cumulus/compare/v13.1.0...v13.2.0
[v13.1.0]: https://github.com/nasa/cumulus/compare/v13.0.1...v13.1.0
[v13.0.1]: https://github.com/nasa/cumulus/compare/v13.0.0...v13.0.1
[v13.0.0]: https://github.com/nasa/cumulus/compare/v12.0.3...v13.0.0
[v12.0.3]: https://github.com/nasa/cumulus/compare/v12.0.2...v12.0.3
[v12.0.2]: https://github.com/nasa/cumulus/compare/v12.0.1...v12.0.2
[v12.0.1]: https://github.com/nasa/cumulus/compare/v12.0.0...v12.0.1
[v12.0.0]: https://github.com/nasa/cumulus/compare/v11.1.8...v12.0.0
[v11.1.8]: https://github.com/nasa/cumulus/compare/v11.1.7...v11.1.8
[v11.1.7]: https://github.com/nasa/cumulus/compare/v11.1.5...v11.1.7
[v11.1.5]: https://github.com/nasa/cumulus/compare/v11.1.4...v11.1.5
[v11.1.4]: https://github.com/nasa/cumulus/compare/v11.1.3...v11.1.4
[v11.1.3]: https://github.com/nasa/cumulus/compare/v11.1.2...v11.1.3
[v11.1.2]: https://github.com/nasa/cumulus/compare/v11.1.1...v11.1.2
[v11.1.1]: https://github.com/nasa/cumulus/compare/v11.1.0...v11.1.1
[v11.1.0]: https://github.com/nasa/cumulus/compare/v11.0.0...v11.1.0
[v11.0.0]: https://github.com/nasa/cumulus/compare/v10.1.3...v11.0.0
[v10.1.3]: https://github.com/nasa/cumulus/compare/v10.1.2...v10.1.3
[v10.1.2]: https://github.com/nasa/cumulus/compare/v10.1.1...v10.1.2
[v10.1.1]: https://github.com/nasa/cumulus/compare/v10.1.0...v10.1.1
[v10.1.0]: https://github.com/nasa/cumulus/compare/v10.0.1...v10.1.0
[v10.0.1]: https://github.com/nasa/cumulus/compare/v10.0.0...v10.0.1
[v10.0.0]: https://github.com/nasa/cumulus/compare/v9.9.0...v10.0.0
[v9.9.3]: https://github.com/nasa/cumulus/compare/v9.9.2...v9.9.3
[v9.9.2]: https://github.com/nasa/cumulus/compare/v9.9.1...v9.9.2
[v9.9.1]: https://github.com/nasa/cumulus/compare/v9.9.0...v9.9.1
[v9.9.0]: https://github.com/nasa/cumulus/compare/v9.8.0...v9.9.0
[v9.8.0]: https://github.com/nasa/cumulus/compare/v9.7.0...v9.8.0
[v9.7.1]: https://github.com/nasa/cumulus/compare/v9.7.0...v9.7.1
[v9.7.0]: https://github.com/nasa/cumulus/compare/v9.6.0...v9.7.0
[v9.6.0]: https://github.com/nasa/cumulus/compare/v9.5.0...v9.6.0
[v9.5.0]: https://github.com/nasa/cumulus/compare/v9.4.0...v9.5.0
[v9.4.1]: https://github.com/nasa/cumulus/compare/v9.3.0...v9.4.1
[v9.4.0]: https://github.com/nasa/cumulus/compare/v9.3.0...v9.4.0
[v9.3.0]: https://github.com/nasa/cumulus/compare/v9.2.2...v9.3.0
[v9.2.2]: https://github.com/nasa/cumulus/compare/v9.2.1...v9.2.2
[v9.2.1]: https://github.com/nasa/cumulus/compare/v9.2.0...v9.2.1
[v9.2.0]: https://github.com/nasa/cumulus/compare/v9.1.0...v9.2.0
[v9.1.0]: https://github.com/nasa/cumulus/compare/v9.0.1...v9.1.0
[v9.0.1]: https://github.com/nasa/cumulus/compare/v9.0.0...v9.0.1
[v9.0.0]: https://github.com/nasa/cumulus/compare/v8.1.0...v9.0.0
[v8.1.0]: https://github.com/nasa/cumulus/compare/v8.0.0...v8.1.0
[v8.0.0]: https://github.com/nasa/cumulus/compare/v7.2.0...v8.0.0
[v7.2.0]: https://github.com/nasa/cumulus/compare/v7.1.0...v7.2.0
[v7.1.0]: https://github.com/nasa/cumulus/compare/v7.0.0...v7.1.0
[v7.0.0]: https://github.com/nasa/cumulus/compare/v6.0.0...v7.0.0
[v6.0.0]: https://github.com/nasa/cumulus/compare/v5.0.1...v6.0.0
[v5.0.1]: https://github.com/nasa/cumulus/compare/v5.0.0...v5.0.1
[v5.0.0]: https://github.com/nasa/cumulus/compare/v4.0.0...v5.0.0
[v4.0.0]: https://github.com/nasa/cumulus/compare/v3.0.1...v4.0.0
[v3.0.1]: https://github.com/nasa/cumulus/compare/v3.0.0...v3.0.1
[v3.0.0]: https://github.com/nasa/cumulus/compare/v2.0.1...v3.0.0
[v2.0.7]: https://github.com/nasa/cumulus/compare/v2.0.6...v2.0.7
[v2.0.6]: https://github.com/nasa/cumulus/compare/v2.0.5...v2.0.6
[v2.0.5]: https://github.com/nasa/cumulus/compare/v2.0.4...v2.0.5
[v2.0.4]: https://github.com/nasa/cumulus/compare/v2.0.3...v2.0.4
[v2.0.3]: https://github.com/nasa/cumulus/compare/v2.0.2...v2.0.3
[v2.0.2]: https://github.com/nasa/cumulus/compare/v2.0.1...v2.0.2
[v2.0.1]: https://github.com/nasa/cumulus/compare/v1.24.0...v2.0.1
[v2.0.0]: https://github.com/nasa/cumulus/compare/v1.24.0...v2.0.0
[v1.24.0]: https://github.com/nasa/cumulus/compare/v1.23.2...v1.24.0
[v1.23.2]: https://github.com/nasa/cumulus/compare/v1.22.1...v1.23.2
[v1.22.1]: https://github.com/nasa/cumulus/compare/v1.21.0...v1.22.1
[v1.21.0]: https://github.com/nasa/cumulus/compare/v1.20.0...v1.21.0
[v1.20.0]: https://github.com/nasa/cumulus/compare/v1.19.0...v1.20.0
[v1.19.0]: https://github.com/nasa/cumulus/compare/v1.18.0...v1.19.0
[v1.18.0]: https://github.com/nasa/cumulus/compare/v1.17.0...v1.18.0
[v1.17.0]: https://github.com/nasa/cumulus/compare/v1.16.1...v1.17.0
[v1.16.1]: https://github.com/nasa/cumulus/compare/v1.16.0...v1.16.1
[v1.16.0]: https://github.com/nasa/cumulus/compare/v1.15.0...v1.16.0
[v1.15.0]: https://github.com/nasa/cumulus/compare/v1.14.5...v1.15.0
[v1.14.5]: https://github.com/nasa/cumulus/compare/v1.14.4...v1.14.5
[v1.14.4]: https://github.com/nasa/cumulus/compare/v1.14.3...v1.14.4
[v1.14.3]: https://github.com/nasa/cumulus/compare/v1.14.2...v1.14.3
[v1.14.2]: https://github.com/nasa/cumulus/compare/v1.14.1...v1.14.2
[v1.14.1]: https://github.com/nasa/cumulus/compare/v1.14.0...v1.14.1
[v1.14.0]: https://github.com/nasa/cumulus/compare/v1.13.5...v1.14.0
[v1.13.5]: https://github.com/nasa/cumulus/compare/v1.13.4...v1.13.5
[v1.13.4]: https://github.com/nasa/cumulus/compare/v1.13.3...v1.13.4
[v1.13.3]: https://github.com/nasa/cumulus/compare/v1.13.2...v1.13.3
[v1.13.2]: https://github.com/nasa/cumulus/compare/v1.13.1...v1.13.2
[v1.13.1]: https://github.com/nasa/cumulus/compare/v1.13.0...v1.13.1
[v1.13.0]: https://github.com/nasa/cumulus/compare/v1.12.1...v1.13.0
[v1.12.1]: https://github.com/nasa/cumulus/compare/v1.12.0...v1.12.1
[v1.12.0]: https://github.com/nasa/cumulus/compare/v1.11.3...v1.12.0
[v1.11.3]: https://github.com/nasa/cumulus/compare/v1.11.2...v1.11.3
[v1.11.2]: https://github.com/nasa/cumulus/compare/v1.11.1...v1.11.2
[v1.11.1]: https://github.com/nasa/cumulus/compare/v1.11.0...v1.11.1
[v1.11.0]: https://github.com/nasa/cumulus/compare/v1.10.4...v1.11.0
[v1.10.4]: https://github.com/nasa/cumulus/compare/v1.10.3...v1.10.4
[v1.10.3]: https://github.com/nasa/cumulus/compare/v1.10.2...v1.10.3
[v1.10.2]: https://github.com/nasa/cumulus/compare/v1.10.1...v1.10.2
[v1.10.1]: https://github.com/nasa/cumulus/compare/v1.10.0...v1.10.1
[v1.10.0]: https://github.com/nasa/cumulus/compare/v1.9.1...v1.10.0
[v1.9.1]: https://github.com/nasa/cumulus/compare/v1.9.0...v1.9.1
[v1.9.0]: https://github.com/nasa/cumulus/compare/v1.8.1...v1.9.0
[v1.8.1]: https://github.com/nasa/cumulus/compare/v1.8.0...v1.8.1
[v1.8.0]: https://github.com/nasa/cumulus/compare/v1.7.0...v1.8.0
[v1.7.0]: https://github.com/nasa/cumulus/compare/v1.6.0...v1.7.0
[v1.6.0]: https://github.com/nasa/cumulus/compare/v1.5.5...v1.6.0
[v1.5.5]: https://github.com/nasa/cumulus/compare/v1.5.4...v1.5.5
[v1.5.4]: https://github.com/nasa/cumulus/compare/v1.5.3...v1.5.4
[v1.5.3]: https://github.com/nasa/cumulus/compare/v1.5.2...v1.5.3
[v1.5.2]: https://github.com/nasa/cumulus/compare/v1.5.1...v1.5.2
[v1.5.1]: https://github.com/nasa/cumulus/compare/v1.5.0...v1.5.1
[v1.5.0]: https://github.com/nasa/cumulus/compare/v1.4.1...v1.5.0
[v1.4.1]: https://github.com/nasa/cumulus/compare/v1.4.0...v1.4.1
[v1.4.0]: https://github.com/nasa/cumulus/compare/v1.3.0...v1.4.0
[v1.3.0]: https://github.com/nasa/cumulus/compare/v1.2.0...v1.3.0
[v1.2.0]: https://github.com/nasa/cumulus/compare/v1.1.4...v1.2.0
[v1.1.4]: https://github.com/nasa/cumulus/compare/v1.1.3...v1.1.4
[v1.1.3]: https://github.com/nasa/cumulus/compare/v1.1.2...v1.1.3
[v1.1.2]: https://github.com/nasa/cumulus/compare/v1.1.1...v1.1.2
[v1.1.1]: https://github.com/nasa/cumulus/compare/v1.0.1...v1.1.1
[v1.1.0]: https://github.com/nasa/cumulus/compare/v1.0.1...v1.1.0
[v1.0.1]: https://github.com/nasa/cumulus/compare/v1.0.0...v1.0.1
[v1.0.0]: https://github.com/nasa/cumulus/compare/pre-v1-release...v1.0.0

[thin-egress-app]: <https://github.com/asfadmin/thin-egress-app> "Thin Egress App"<|MERGE_RESOLUTION|>--- conflicted
+++ resolved
@@ -6,18 +6,15 @@
 
 ## Unreleased
 
-<<<<<<< HEAD
+### Added
+
+- **CUMULUS-3220**
+  - Created a new send-pan task
 - **CUMULUS-3270**
   - update to use python3.10
   - update dependencies to use python3.10 including CMA-python and cumulus-process-py
 - **CUMULUS-3188**
   - Updated QueueGranules to support queueing granules that meet the required API granule schema.
-=======
-### Added
-
-- **CUMULUS-3220**
-  - Created a new send-pan task
->>>>>>> 8b66897a
 - **CUMULUS-3287**
   - Added variable to allow the aws_ecs_task_definition health check to be configurable.
   - Added clarity to how the bucket field needs to be configured for the move-granules task definition
