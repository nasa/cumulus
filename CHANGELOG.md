--- conflicted
+++ resolved
@@ -10,6 +10,10 @@
 
 - **CUMULUS-3165**
   - Update example/cumulus-tf/orca.tf to use orca v6.0.3
+- **CUMULUS-3203**
+  - Removed ACL setting of private on S3.multipartCopyObject() call
+  - Removed ACL setting of private for s3PutObject()
+  - Removed ACL confguration on sync-granules task
 
 ## [v15.0.0] 2023-03-10
 
@@ -31,16 +35,8 @@
   - Set example/cumulus-tf default ecs_task_image_version to 1.9.0.
 - **CUMULUS-3166**
   - Updated example/cumulus-tf/thin_egress_app.tf to use tea 1.3.2
-- **CUMULUS-3203**
-  - Removed ACL setting of private on S3.multipartCopyObject() call
-  - Removed ACL setting of private for s3PutObject()
-  - Removed ACL confguration on sync-granules task
-
-<<<<<<< HEAD
-## Fixed
-=======
+
 ### Fixed 
->>>>>>> 89c5c30d
 
 - **CUMULUS-3187**
   - Restructured Earthdata Login class to be individual methods as opposed to a Class Object
