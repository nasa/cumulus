# Changelog

All notable changes to this project will be documented in this file.

The format is based on [Keep a Changelog](http://keepachangelog.com/en/1.0.0/).

## [Unreleased]

<<<<<<< HEAD
## [v20.1.2] 2025-04-22

=======
>>>>>>> 7dc4e19b
### Added

- **CUMULUS-3868**
  - added listGranulesConcurrency parameter to control the size of requests made to the listGranules api endpoint. this should be lowered from default if granuleIds are larger than 300 characters.
- **CUMULUS-4004**
  - Add documentation explaining use and configuration of changegranuleCollections workflow
- **CUMULUS-3992**
  - Update `MoveCollectionsWorkflow` references to `ChangeGranuleCollectionsWorkflow`
  - Update `@cumulus/api-client` to add bulkChangeCollection endpoint
  - Update `@cumulus/api` to add api endpoint to allow trigger of `ChangeGranuleCollectionsWorkflow`
  - Update ChangeGranuleCollections integration test to use endpoint to trigger test instead of direct step function invocation
- **CUMULUS-3751**
  - Added `change-granule-collection-s3` to move granules to a different collection.
    - expects a list of granuleIds along with a new (target) collection
    - moves those granule files in S3 according to pathing of target collection
    - update CMR metadata file according to new collection information
  - Added CopyObject function in @cumulus/aws-client/S3 to facilitate multi-part s3 object copying
  - Added functions to allow manipulation in memory of cmr metadata objects in @cumulus/cmrjs/cmr-utils
    - updateUMMGMetadataObject updates file links for ummg metadata structure object
    - updateEcho10XMLMetadataObject updates file links for echo10 metadata structure object
    - setUMMGCollection sets collection name and version in ummg metadata structure object
    - setEcho10Collection sets collection name and version in echo10 metadata structure object
    - getCMRCollectionId gets collectionId from cmr metadata object using its filename to
      determine how to correctly parse the object (echo10 vs ummg)
  - Added MoveGranuleCollections workflow to cumulus core deployable according to terraform variables
  - Added ingest module terraform variable "deploy_cumulus_workflows": a map of workflows that should be deployed
    - as of merging only controls change_granule_collections_workflow
    - defaults to true (deploy the workflow)

### Fixed

<<<<<<< HEAD
- **CUMULUS-3868**
  - exclude package cloudflare:sockets" in webpack.config throughout to prevent packaging bug
=======
>>>>>>> 7dc4e19b
- **CUMULUS-3752**
  - Fixed api return codes expected in api-client for bulkPatch and bulkPatchGranuleCollections
- **CUMULUS-3394**
  - Updated DLA table column tables to lowercase to avoid recurring terraform update
- **CUMULUS-4052**
  - Removed outdated elasticsearch reference from 'bulk delete executions by collection' endpoint

### Changed

- **CUMULUS-3868**
  - Use listGranules endpoint to gather granules from granuleIds
  - Bound cmr metadata download in post-to-cmr task to s3Concurrency limit

- **CUMULUS-3788**
  - Updated `@cumulus/launchpad-auth/getLaunchpadToken` to check if the token in s3 has been updated
    before updating it with a new token
- **CUMULUS-3980**
  - Updated bulkPatchGranuleCollection to error when the collection it is getting updated to doesn't exist
- **CUMULUS-4077**
  - Update list/search endpoints and corresponding BaseSearch `@cumulus/db` logic to allow `countOnly` as a configuration-modifying query parameter that *only* returns a useful value for `meta.count` to allow users to get a count without returning results/incurring pagination/translation costs
- **CUMULUS-4057**
  - Updated psql installation instruction for Amazon Linux 2023

## [v20.1.1] 2025-03-26

<<<<<<< HEAD
### Notable Changes

- Users upgrading to Release v20.1.x **must first deploy Release v20.0.x** to allow for Cumulus module reconfiguration of workflow/framework lambdas. Once this deployment is complete, users may upgrade to Release v20.1.x.
- Release v20.1.x includes an update (CUMULUS-3994) that will **permanently delete** the Elasticsearch domain. Ensure that the Elasticsearch domain is no longer needed before applying this update.

=======
>>>>>>> 7dc4e19b
### Changed

- **CUMULUS-3994**
  - Removed references to the Elasticsearch domain named `{prefix}-es-vpc` in the data-persistence Terraform module and example.
  - Running `terraform apply` on this change will **permanently delete** the Elasticsearch domain named `{prefix}-es-vpc` and all of the the data it contains.
  - Ensure that the Elasticsearch domain named `{prefix}-es-vpc` is no longer needed before applying this update.
- **CUMULUS-3842**
  - Removed references to the DynamoDB table named `{prefix}-ReconciliationReportsTable` in the data-persistence Terraform module.
  - Running `terraform apply` on this change will **permanently delete** the DynamoDB table named `{prefix}-ReconciliationReportsTable` and all of the the data it contains.
  - Ensure that the DynamoDB table named `{prefix}-ReconciliationReportsTable` is no longer needed before applying this update.
- **CUMULUS-4019**
  - Updated `@cumulus/lzards-backup` task to make checksum type name comparison case-insensitive

### Fixed
- **CUMULUS-4056**
  - fix raise ava timeout in aws-client to prevent intermitten test failures
  - fix lambda deletion failure in aws-client tests to prevent intermitted failures
  - fix queue-granules test inconsistent output ordering to prevent intermitten unit test failues
- **CUMULUS-4018**
  - Updated `@cumulus/db/search` to correctly handle string parameter when limit is `null`

## [v20.0.1] 2025-03-12

### Notable Changes

- The async_operation_image property of the cumulus module should be updated to pull
  the ECR image for cumuluss/async-operation:53

### Added

- **CUMULUS-3993**
  - Added long PAN functionality and `panType` configuration option to `SendPan` task
  - Updated example workflow configuration to better handle error exceptions,
    see [Workflow Configuration](https://nasa.github.io/cumulus/docs/next/data-cookbooks/error-handling)
  - Updated `PdrStatusCheck` task to properly propagate workflow execution error.

### Fixed

- **CUMULUS-3862**
  - Updated `@cumulus/messages/Granules/convertDateToISOStringSettingNull` to handle empty string as null to address CMR metadata compatibility concern
- **CUMULUS-4006**
  - Created docker image from v20.0.0, and published new tag [`53` of `cumuluss/async-operation` to Docker Hub](https://hub.docker.com/layers/cumuluss/async-operation/53/images/sha256-6e1b26f5933bc6685861a7cb31fbbace01c3a0090b1e41c26e313b15620762cc?context=explore)
- **CUMULUS-4018**
  - Fixed API list endpoints pagination missing records issue by sorting on unique cumulus_id column

## [v20.0.0] 2025-02-04

## Phase 2 Release

### Breaking Changes

- **CUMULUS-3934**
  - Removed `ecs_cluster_instance_allow_ssh` resource.
  - The `ecs_cluster_instance_allow_ssh` was implemented before SSM hosts were deployed
    to NGAP accounts and allowed for SSHing into an instance from an SSH bastion, which no longer exists.
  - Tunneling into an EC2 via SSM is still supported. Users relying solely on SSH will need to transition to SSM.
- **CUMULUS-2564**
  - Updated `sync-granule` task to add `useGranIdPath` as a configuration flag.
    This modifies the task behavior to stage granules to
    `<staging_path>/<collection_id>/<md5_granuleIdHash>` to allow for better S3
    partitioning/performance for large collections.
    Because of this benefit
    the default has been set to `true`, however as sync-granules relies on
    object name collision, this configuration changes the duplicate collision
    behavior of sync-granules to be per-granule-id instead of per-collection
    when active.
    If the prior behavior is desired, please add `"useGranIdPath": false` to your
    task config in your workflow definitions that use `sync-granule`.
- **CUMULUS-3698**
  - GranuleSearch retrieving files/execution is toggled
      by setting "includeFullRecord" field to 'true' in relevant api endpoint params
  - GranuleSearch does *not* retrieve files/execution by default unless includeFullRecord is set to 'true'
  - @cumulus/db function getExecutionArnByGranuleCumulusId is removed. To replace this function use getExecutionInfoByGranuleCumulusId with parameter executionColumns set to ['arn'] or unset (['arn'] is the default argument)

### Migration Notes

#### CUMULUS-3833 Migration of ReconciliationReports from DynamoDB to Postgres after Cumulus is upgraded.

To invoke the Lambda and start the ReconciliationReport migration, you can use the AWS Console or CLI:

```bash
aws lambda invoke --function-name $PREFIX-ReconciliationReportMigration $OUTFILE
```

- `PREFIX` is your Cumulus deployment prefix.
- `OUTFILE` (**optional**) is the filepath where the Lambda output will be saved.


#### CUMULUS-3967

External tooling making use of `searchContext` in the `GET` `/granules/` endpoint will need to update to make use of standard pagination via `limit` and `page` scrolling, as `searchContext` is no longer supported/is an ES specific feature.

#### CUMULUS-4006

The async_operation_image property of the cumulus module should be [updated to pull the ECR image for cumuluss/async-operation:53](./packages/api/ecs/async-operation/README.md).
This version of the image will be made the default in the next release.

### Replace ElasticSearch Phase 2

- **CUMULUS-3967**
  - Remove `searchContext` from API granules GET `/granules` endpoint.
  - Update relevant tests to validate expected behavior utilizing postgres pagination
- **CUMULUS-3229**
  - Remove ElasticSearch queries from Rule LIST endpoint
- **CUMULUS-3230**
  - Remove ElasticSearch dependency from Rule Endpoints
- **CUMULUS-3231**
  - Updated API `pdrs` `LIST` endpoint to query postgres
- **CUMULUS-3232**
  - Update API PDR endpoints `DEL` and `GET` to not update Elasticsearch
- **CUMULUS-3233**
  - Updated `providers` list api endpoint and added `ProviderSearch` class to query postgres
  - Removed Elasticsearch dependency from `providers` endpoints
- **CUMULUS-3235**
  - Updated `asyncOperations` api endpoint to query postgres
- **CUMULUS-3236**
  - Update API AsyncOperation endpoints `POST` and `DEL` to not update
    Elasticsearch
  - Update `@cumlus/api/ecs/async-operation` to not update Elasticsearch index when
    reporting status of async operation
- **CUMULUS-3698**
  - GranuleSearch now can retrieve associated files for granules
  - GranuleSearch now can retrieve latest associated execution for granules
- **CUMULUS-3806**
  - Update `@cumulus/db/search` to allow for ordered collation as a
    dbQueryParameter
  - Update `@cumulus/db/search` to allow `dbQueryParameters.limit` to be set to
    `null` to allow for optional unlimited page sizes in search results
  - Update/add type annotations/logic fixes to `@cumulus/api` reconciliation report code
  - Annotation/typing fixes to `@cumulus/cmr-client`
  - Typing fixes to `@cumulus/db`
  - Re-enable Reconciliation Report integration tests
  - Update `@cumulus/client/CMR.getToken` to throw if a non-launchpad token is requested without a username
  - Update `Inventory` and `Granule Not Found` reports to query postgreSQL
    database instead of elasticsearch
  - Update `@cumulus/db/lib/granule.getGranulesByApiPropertiesQuery` to
    allow order by collation to be optionally specified
  - Update `@cumulus/db/lib/granule.getGranulesByApiPropertiesQuery` to
    be parameterized and include a modifier on `temporalBoundByCreatedAt`
  - Remove endpoint call to and all tests for Internal Reconciliation Reports
    and updated API to throw an error if report is requested
  - Update Orca reconciliation reports to pull granules for comparison from
    postgres via `getGranulesByApiPropertiesQuery`
- **CUMULUS-3837**
  - Added `reconciliation_reports` table in RDS, including indexes
  - Created pg model, types, and translation for `reconciliationReports` in `@cumulus/db`
- **CUMULUS-3833**
  - Created api types for `reconciliation_reports` in `@cumulus/types/api`
  - Updated reconciliation reports lambda to write to new RDS table instead of Dynamo
  - Updated `@cumulus/api/endpoints/reconciliation-reports` `getReport` and `deleteReport` to work with the new RDS table instead of Dynamo
- **CUMULUS-3842**
  - Remove reconciliationReports DynamoDB table
- **CUMULUS-3718**
  - Updated `reconciliation_reports` list api endpoint and added `ReconciliationReportSearch` class to query postgres
  - Added `reconciliationReports` type to stats endpoint, so `aggregate` query will work for reconciliation reports
- **CUMULUS-3859**
  - Updated `@cumulus/api/bin/serveUtils` to no longer add records to ElasticSearch
  - Removed ElasticSearch from local API server code
  - Updated CollectionSearch to filter granule fields in addition to time frame for active collections
- **CUMULUS-3847**
  - remove remaining ES indexing in code and tests
  - for asyncOperations test data, change any ES related values to other options
  - remove code from `@cumulus/api/lambdas/cleanExecutions` leaving a dummy handler, as the code worked with ES. lambda will be rewritten with CUMULUS-3982
  - remove `@cumulus/api/endpoints/elasticsearch`, `@cumulus/api/lambdas/bootstrap`, and `@cumulus/api/lambdas/index-from-database`
- **CUMULUS-3983**
  - Removed elasticsearch references used in in cumulus `tf-modules`

### Added

- **CUMULUS-3757**
  - Added a `/granules` [endpoint](https://nasa.github.io/cumulus-api/#bulk-update-granules-collectionId) `PATCH/bulkPatchGranuleCollection` which updates a batch of granule records collectionId to a new collectionId. This endpoint takes a list of granules and a collectionId, updating the granules' to the collectionId passed with the payload in postgres.
  - Added a `/granules` [endpoint](https://nasa.github.io/cumulus-api/#bulk-update-granules) `PATCH/bulkPatch` which applies PATCH to a list of granules. For its payload, this endpoint takes a list of granules (the updates to be made to the granule, similar to the pre-existing `PATCH`), a `dbConcurrency` and `dbMaxPool` variables for configuring concurrency and database thoroughput for postgres to tailor to performance and database needs.
- **CUMULUS-3919**
  - Added terraform variables `disableSSL` and `rejectUnauthorized` to `tf-modules/cumulus-rds-tf` module.
- **CUMULUS-3959**
  - Added documentation to help DAACs troubleshoot database migration issues.
- **CUMULUS-3978**
  - Added `iops` and `throughput` options to `elasticsearch_config` variable
    in `tf-modules/data-persistence`; These two options are necessary for gp3 EBS volume type.

### Changed

- **CUMULUS-3947**
  - Bump @cumulus/cumulus-message-adapter-js to version 2.3.0. This will explicitly put the Python cumulus-message-adapter spawn into UTF-8 mode. See https://github.com/nasa/cumulus-message-adapter-js/releases/tag/v2.3.0
- **CUMULUS-3967**
  - Pinned @aws-sdk/client-s3 in @cumulus/aws-client to 3.726.0 to address breaking changes/incompatibility in releases > 3.726.0
  - Pinned @aws-sdk/client-s3 in @cumulus/lib-storage to 3.726.0 to address breaking changes/incompatibility in releases > 3.726.0
- **CUMULUS-3940**
  - Added 'dead_letter_recovery_cpu' and 'dead_letter_recovery_memory' to `cumulus` and `archive` module configuration to allow configuration of the dead_letter_recovery_operation task definition to better allow configuration of the tool's operating environment.
  - Updated the dead letter recovery tool to utilize it's own log group "${var.prefix}-DeadLetterRecoveryEcsLogs"
  - Added `batchSize`, `concurrency` and `dbMaxPool` options to /endpoints/recoverCumulusMessage (note these values are correct at time of this release only):
    - `batchSize` - specifies how many DLA objects to read from S3 and hold in memory.  Defaults to 1000.
    - `concurrency` - specifies how many messages to process at the same time.  Defaults to 30.
    - `dbMaxPool` - specifies how many database connections to allow the process to utilize.  Defaults to 30.  Process should at minimum the value set for `concurrency`.
  - Add API memory-constrained performance test to test minimum functionality under default+ configuration
  - Updated `@cumulus/async-operations.startAsyncOperation to take `containerName` as a parameter name, allowing it to specify a container other than the default 'AsyncOperations' container
- **CUMULUS-3759**
  - Migrated `tf-modules/cumulus/ecs_cluster` ECS Autoscaling group from launch configurations to launch templates
- **CUMULUS-3955**
  - Removed `VACUUM` statements from db migrations. In cases where the PG database is very large, these queries
    can take a long time and exceed the Lambda timeout, causing failures on deployment.
- **CUMULUS-3931**
  - Add `force_new_deployment` to `cumulus_ecs_service` to allow users to force
    new task deployment on terraform redeploy.   See docs for more details:
    https://registry.terraform.io/providers/hashicorp/aws/latest/docs/resources/ecs_service#force_new_deployment"
- **CUMULUS-3941**
  - Updated `SendPan` task to generate short pan with FAILED disposition.
- **CUMULUS-3936,CUMULUS-3948**
  - Updated `tf-modules/cumulus/ecs_cluster_instance_autoscaling_cf_template.yml.tmpl`
    user-data for compatibility with Amazon Linux 2023 AMI
  - Fixed `tf-modules/cumulus` scripts to use Instance Metadata Service V2
  - Updated `fake-provider-cf.yml` to work for Amazon Linux 2023 AMI
- **CUMULUS-3960**
  - Updated `PostToCmr` task to be able to `republish` granules
- **CUMULUS-3965**
  - Updated `tf-modules/cumulus/ecs_cluster` and `fake-provider-cf.yml` launch templates to require IMDSv2
- **CUMULUS-3990**
  - Upgraded localstack from 3.0.0 to 4.0.3

### Fixed

- **CUMULUS-3933**
  - Update example/bamboo/integration-tests.sh to properly exit if lock-stack
    errors/detects another stack lock
- **CUMULUS-3876**
  - Fixed `s3-replicator` lambda cross region write failure
  - Added `target_region` variable to `tf-modules/s3-replicator` module
- **CUMULUS-3981**
  - Added required $metadata field when creating new instance of ServiceException.
- **Security Vulnerabilities**
  - Updated `@octokit/graphql` from 2.1.1 to ^2.3.0 to address [CVE-2024-21538]
    (https://github.com/advisories/GHSA-3xgq-45jj-v275)

## [v19.1.0] 2024-10-07

### Migration Notes

This release contains changes listed here as well as changes listed in v19.0.0,
despite v19.0.0 being deprecated. Please review Changelog entries and Migration Notes for
each Cumulus version between your current version and v19.1.0 as normal.

### Added

- **CUMULUS-3020**
  - Updated sfEventSqsToDbRecords to allow override of the default value
   (var.rds_connection_timing_configuration.acquireTimeoutMillis / 1000) + 60)
   via a key 'sfEventSqsToDbRecords' on `var.lambda_timeouts` on the main cumulus module/archive module

  **Please note** - updating this configuration is for adavanced users only.  Value changes will modify the visibility
  timeout on `sfEventSqsToDbRecordsDeadLetterQueue` and `sfEventSqsToDbRecordsInputQueue` and may lead to system
  instability.

- **CUMULUS-3756**
  - Added excludeFileRegex configuration to UpdateGranulesCmrMetadataFileLinks
  - This is to allow files matching specified regex to be excluded when updating the Related URLs list
  - Defaults to the current behavior of excluding no files.
- **CUMULUS-3773**
  - Added sftpFastDownload configuration to SyncGranule task.
  - Updated `@cumulus/sftp-client` and `@cumulus/ingest/SftpProviderClient` to support both regular and fastDownload.
  - Added sftp support to FakeProvider
  - Added sftp integration test

### Changed

- **CUMULUS-3928**
  - updated publish scripting to use cumulus.bot@gmail.com for user email
  - updated publish scripting to use esm over common import of latest-version
  - updated bigint testing to remove intermitted failure source.
  - updated postgres dependency version
- **CUMULUS-3838**
  - Updated python dependencies to latest:
    - cumulus-process-py 1.4.0
    - cumulus-message-adapter-python 2.3.0
- **CUMULUS-3906**
  - Bumps example ORCA deployment to version v10.0.1.

### Fixed

- **CUMULUS-3940**
  - Updated `process-s3-dead-letter-archive` and downstream calls to pass in a esClient to  `writeRecordsFunction` and update downstream calls to utilize the client.
- **CUMULUS-3904**
  - Passed sqs_message_consumer_watcher_message_limit and sqs_message_consumer_watcher_time_limit through the cumulus terraform module to the ingest terraform module.
- **CUMULUS-3902**
  - Update error handling to use AWS SDK V3 error classes instead of properties on js objects

## [v19.0.0] 2024-08-28

### Deprecated
This release has been deprecated in favor of the 18.5->19.1 release series. The changes
listed here are still valid and also contained in the v19.1.0 release and beyond.

### Breaking Changes

- This release includes `Replace ElasicSearch Phase 1` updates, we no longer save `collection/granule/execution` records to
ElasticSearch, the `collections/granules/executions` API endpoints are updated to perform operations on the postgres database.

### Migration Notes

#### CUMULUS-3792 Add database indexes. Please follow the instructions before upgrading Cumulus

- The updates in CUMULUS-3792 require a manual update to the postgres database in the production environment.
  Please follow [Update Table Indexes for CUMULUS-3792]
  (https://nasa.github.io/cumulus/docs/next/upgrade-notes/update_table_indexes_CUMULUS_3792)

### Replace ElasticSearch Phase 1

- **CUMULUS-3238**
  - Removed elasticsearch dependency from collections endpoint
- **CUMULUS-3239**
  - Updated `executions` list api endpoint and added `ExecutionSearch` class to query postgres
- **CUMULUS-3240**
  - Removed Elasticsearch dependency from `executions` endpoints
- **CUMULUS-3639**
  - Updated `/collections/active` endpoint to query postgres
- **CUMULUS-3640**
  - Removed elasticsearch dependency from granules endpoint
- **CUMULUS-3641**
  - Updated `collections` api endpoint to query postgres instead of elasticsearch except if `includeStats` is in the query parameters
- **CUMULUS-3642**
  - Adjusted queries to improve performance:
    - Used count(*) over count(id) to count rows
    - Estimated row count for large tables (granules and executions) by default for basic query
  - Updated stats summary to default to the last day
  - Updated ExecutionSearch to not include asyncOperationId by default
- **CUMULUS-3688**
  - Updated `stats` api endpoint to query postgres instead of elasticsearch
- **CUMULUS-3689**
  - Updated `stats/aggregate` api endpoint to query postgres instead of elasticsearch
  - Created a new StatsSearch class for querying postgres with the stats endpoint
- **CUMULUS-3692**
  - Added `@cumulus/db/src/search` `BaseSearch` and `GranuleSearch` classes to
    support basic queries for granules
  - Updated granules List endpoint to query postgres for basic queries
- **CUMULUS-3693**
  - Added functionality to `@cumulus/db/src/search` to support range queries
- **CUMULUS-3694**
  - Added functionality to `@cumulus/db/src/search` to support term queries
  - Updated `BaseSearch` and `GranuleSearch` classes to support term queries for granules
  - Updated granules List endpoint to search postgres
- **CUMULUS-3695**
  - Updated `granule` list api endpoint and BaseSearch class to handle sort fields
- **CUMULUS-3696**
  - Added functionality to `@cumulus/db/src/search` to support terms, `not` and `exists` queries
- **CUMULUS-3699**
  - Updated `collections` api endpoint to be able to support `includeStats` query string parameter
- **CUMULUS-3792**
  - Added database indexes to improve search performance

## [v18.5.6] 2025-04-10

### Added

- **CUMULUS-4004**
  - Add documentation explaining use and configuration of changegranuleCollections workflow
- **CUMULUS-3992**
  - Update `MoveCollectionsWorkflow` references to `ChangeGranuleCollectionsWorkflow`
  - Update `@cumulus/api-client` to add bulkChangeCollection endpoint
  - Update `@cumulus/api` to add api endpoint to allow trigger of `ChangeGranuleCollectionsWorkflow`
  - Update ChangeGranuleCollections integration test to use endpoint to trigger test instead of direct step function invocation
- **CUMULUS-3751**
  - Added `change-granule-collection-s3` to move granules to a different collection.
    - expects a list of granuleIds along with a new (target) collection
    - moves those granule files in S3 according to pathing of target collection
    - update CMR metadata file according to new collection information
  - Added CopyObject function in @cumulus/aws-client/S3 to facilitate multi-part s3 object copying
  - Added functions to allow manipulation in memory of cmr metadata objects in @cumulus/cmrjs/cmr-utils
    - updateUMMGMetadataObject updates file links for ummg metadata structure object
    - updateEcho10XMLMetadataObject updates file links for echo10 metadata structure object
    - setUMMGCollection sets collection name and version in ummg metadata structure object
    - setEcho10Collection sets collection name and version in echo10 metadata structure object
    - getCMRCollectionId gets collectionId from cmr metadata object using its filename to
      determine how to correctly parse the object (echo10 vs ummg)
  - Added MoveGranuleCollections workflow to cumulus core deployable according to terraform variables
  - Added ingest module terraform variable "deploy_cumulus_workflows": a map of workflows that should be deployed
    - as of merging only controls change_granule_collections_workflow
    - defaults to true (deploy the workflow)

### Fixed

- **CUMULUS-3752**
  - Fixed api return codes expected in api-client for bulkPatch and bulkPatchGranuleCollections

### Changed

- **CUMULUS-3960**
  - Updated `PostToCmr` task to be able to `republish` granules

## [v18.5.5] 2025-03-04

**Please note** changes in v18.5.5 may not yet be released in future versions, as this
is a backport/patch release on the v18.5.x series of releases.  Updates that are
included in the future will have a corresponding CHANGELOG entry in future releases.

### Added

- **CUMULUS-3993**
  - Added long PAN functionality and `panType` configuration option to `SendPan` task
  - Updated example workflow configuration to better handle error exceptions,
    see [Workflow Configuration](https://nasa.github.io/cumulus/docs/next/data-cookbooks/error-handling)
  - Updated `PdrStatusCheck` task to properly propagate workflow execution error.

## [v18.5.3] 2025-01-21

**Please note** changes in v18.5.3 may not yet be released in future versions, as this
is a backport/patch release on the v18.5.x series of releases.  Updates that are
included in the future will have a corresponding CHANGELOG entry in future releases.

### Added

- **CUMULUS-3757**
  - Added a `/granules` [endpoint](https://nasa.github.io/cumulus-api/#bulk-update-granules-collectionId) `PATCH/bulkPatchGranuleCollection` which updates a batch of granule records collectionId to a new collectionId. This endpoint takes a list of granules, a collectionId, and an `esConcurrency` variable, updating the granules' to the collectionId passed with the payload in both postgres and elasticsearch, while providing concurrency for updating elasticsearch to tailor for performance and database needs.
  - Added a `/granules` [endpoint](https://nasa.github.io/cumulus-api/#bulk-update-granules) `PATCH/bulkPatch` which applies PATCH to a list of granules. For its payload, this endpoint takes a list of granules (the updates to be made to the granule, similar to the pre-existing `PATCH`), a `dbConcurrency` and `dbMaxPool` variables for configuring concurrency and database thoroughput for postgres to tailor to performance and database needs.
- **CUMULUS-3978**
  - Added `iops` and `throughput` options to `elasticsearch_config` variable
    in `tf-modules/data-persistence`; These two options are necessary for gp3 EBS volume type.

### Changed

- **CUMULUS-3967**
  - Pinned @aws-sdk/client-s3 in @cumulus/aws-client to 3.726.0 to address breaking changes/incompatibility in releases > 3.726.0
  - Pinned @aws-sdk/client-s3 in @cumulus/lib-storage to 3.726.0 to address breaking changes/incompatibility in releases > 3.726.0

- **CUMULUS-3940**
  - Added 'dead_letter_recovery_cpu' and 'dead_letter_recovery_memory' to `cumulus` and `archive` module configuration to allow configuration of the dead_letter_recovery_operation task definition to better allow configuration of the tool's operating environment.
  - Updated the dead letter recovery tool to utilize it's own log group "${var.prefix}-DeadLetterRecoveryEcsLogs"
  - Added `batchSize`, `concurrency` and `dbMaxPool` options to /endpoints/recoverCumulusMessage (note these values are correct at time of this release only):
    - `batchSize` - specifies how many DLA objects to read from S3 and hold in memory.  Defaults to 1000.
    - `concurrency` - specifies how many messages to process at the same time.  Defaults to 30.
    - `dbMaxPool` - specifies how many database connections to allow the process to utilize.  Defaults to 30.  Process should at minimum the value set for `concurrency`.
  - Add API memory-constrained performance test to test minimum functionality under default+ configuration
  - Updated `@cumulus/async-operations.startAsyncOperation` to take `containerName` as a parameter name, allowing it to specify a container other than the default 'AsyncOperations' container

### Fixed

- **CUMULUS-3940**
  - Updated `process-s3-dead-letter-archive` and downstream calls to pass in a esClient to  `writeRecordsFunction` and update downstream calls to utilize the client.
- **CUMULUS-3981**
  - Added required $metadata field when creating new instance of ServiceException.


## [v18.5.2] 2024-12-12

### Breaking Changes

- **CUMULUS-3934**
  - Removed `ecs_cluster_instance_allow_ssh` resource.
  - The `ecs_cluster_instance_allow_ssh` was implemented before SSM hosts were deployed
    to NGAP accounts and allowed for SSHing into an instance from an SSH bastion, which no longer exists.
  - Tunneling into an EC2 via SSM is still supported. Users relying solely on SSH will need to transition to SSM.

### Changed

- **CUMULUS-3936,CUMULUS-3948**
  - Updated `tf-modules/cumulus/ecs_cluster_instance_autoscaling_cf_template.yml.tmpl`
    user-data for compatibility with Amazon Linux 2023 AMI
  - Fixed `tf-modules/cumulus` scripts to use Instance Metadata Service V2
  - Updated `fake-provider-cf.yml` to work for Amazon Linux 2023 AMI
- **CUMULUS-3941**
  - Updated `SendPan` task to generate short pan with FAILED disposition.
- **CUMULUS-3955**
  - Removed `VACUUM` statements from db migrations. In cases where the PG database is very large, these queries
    can take a long time and exceed the Lambda timeout, causing failures on deployment.

### Fixed

- **Security Vulnerabilities**
  - Updated `@octokit/graphql` from 2.1.1 to ^2.3.0 to address [CVE-2024-21538]
    (https://github.com/advisories/GHSA-3xgq-45jj-v275)

## [v18.5.1] 2024-10-25

**Please note** changes in v18.5.1 may not yet be released in future versions, as this
is a backport/patch release on the v18.5.x series of releases.  Updates that are
included in the future will have a corresponding CHANGELOG entry in future releases.

### Added

- **CUMULUS-3773**
  - Added sftpFastDownload configuration to SyncGranule task.
  - Updated `@cumulus/sftp-client` and `@cumulus/ingest/SftpProviderClient` to support both regular and fastDownload.
  - Added sftp support to FakeProvider
  - Added sftp integration test
- **CUMULUS-3756**
  - Added excludeFileRegex configuration to UpdateGranulesCmrMetadataFileLinks
  - This is to allow files matching specified regex to be excluded when updating the Related URLs list
  - Defaults to the current behavior of excluding no files.
- **CUMULUS-3919**
  - Added terraform variables `disableSSL` and `rejectUnauthorized` to `tf-modules/cumulus-rds-tf` module.

### Changed

- **CUMULUS-3928**
  - updated publish scripting to use cumulus.bot@gmail.com for user email
  - updated publish scripting to use esm over common import of latest-version
  - updated bigint testing to remove intermitted failure source.
  - updated postgres dependency version
- **CUMULUS-3838**
  - Updated python dependencies to latest:
    - cumulus-process-py 1.4.0
    - cumulus-message-adapter-python 2.3.0

### Fixed

- **CUMULUS-3902**
  - Update error handling to use AWS SDK V3 error classes instead of properties
    on js objects

## [v18.5.0] 2024-10-03

### Migration Notes

#### CUMULUS-3536 Upgrading from Aurora Serverless V1 to V2

- The updates in CUMULUS-3536 require an upgrade of the postgres database.
  Please follow [Upgrading from Aurora Serverless V1 to V2]
  (https://nasa.github.io/cumulus/docs/next/upgrade-notes/serverless-v2-upgrade)

### Added

- **CUMULUS-3536**
  - Added `rejectUnauthorized` = false to db-provision-user-database as the Lambda
    does not have the Serverless v2 SSL certifications installed.

### Changed

- **CUMULUS-3725**
  - Updated the default parameter group for `cumulus-rds-tf` to set `force_ssl`
    to 0. This setting for the Aurora Serverless v2 database allows non-SSL
    connections to the database, and is intended to be a temporary solution
    until Cumulus has been updated to import the RDS rds-ca-rsa2048-g1 CA bundles in Lambda environments.
    See [CUMULUS-3724](https://bugs.earthdata.nasa.gov/browse/CUMULUS-3724).

### Fixed

- **CUMULUS-3901**
  - Fix error checking in @cumulus/errors to use Error.name in addition to Error.code
- **CUMULUS-3824**
  - Added the missing double quote in ecs_cluster autoscaling cf template
- **CUMULUS-3846**
  - improve reliability of unit tests
    - tests for granules api get requests separated out to new file
    - cleanup of granule database resources to ensure no overlap
    - ensure uniqueness of execution names from getWorkflowNameIntersectFromGranuleIds
    - increase timeout in aws-client tests
- **Snyk**
  - Upgraded moment from 2.29.4 to 2.30.1
  - Upgraded pg from ~8.10 to ~8.12

## [v18.4.0] 2024-08-16

### Migration Notes

#### CUMULUS-3320 Update executions table

The work for CUMULUS-3320 required index updates as well as a modification of a
table constraint.   To install the update containing these changes you should:

- Pre-generate the indexes on the execution table.  This can be done via manual
  procedure prior to upgrading without downtime, or done more quickly before or
  during upgrade with downtime.
- Update the `executions_parent_cumulus_id_foreign` constraint.   This will
  require downtime as updating the constraint requires a table write lock, and
  the update may take some time.

Deployments with low volume databases and low activity and/or test/development
environments should be able to install these updates via the normal automatic
Cumulus deployment process.

Please *carefully* review the migration [process documentation](https://nasa.github.io/cumulus/docs/next/upgrade-notes/upgrade_execution_table_CUMULUS_3320).    Failure to
make these updates properly will likely result in deployment failure and/or
degraded execution table operations.

#### CUMULUS-3449 Please follow the instructions before upgrading Cumulus

- The updates in CUMULUS-3449 requires manual update to postgres database in
  production environment. Please follow [Update Cumulus_id Type and
  Indexes](https://nasa.github.io/cumulus/docs/next/upgrade-notes/update-cumulus_id-type-indexes-CUMULUS-3449)

### Breaking Changes

### Added

- **CUMULUS-3320**
  - Added endpoint `/executions/bulkDeleteExecutionsByCollection` to allow
    bulk deletion of executions from elasticsearch by collectionId
  - Added `Bulk Execution Delete` migration type to async operations types
- **CUMULUS-3608**
  - Exposes variables for sqs_message_consumer_watcher messageLimit and timeLimit configurations. Descriptions
    of the variables [here](tf-modules/ingest/variables.tf) include notes on usage and what users should
    consider if configuring something other than the default values.
- **CUMULUS-3449**
  - Updated the following database columns to BIGINT: executions.cumulus_id, executions.parent_cumulus_id,
    files.granule_cumulus_id, granules_executions.granule_cumulus_id, granules_executions.execution_cumulus_id
    and pdrs.execution_cumulus_id
  - Changed granules table unique constraint to granules_collection_cumulus_id_granule_id_unique
  - Added indexes granules_granule_id_index and granules_provider_collection_cumulus_id_granule_id_index
    to granules table

### Changed

- **CUMULUS-3320**
  - Updated executions table (please see Migration section and Upgrade
    Instructions for more information) to:
    - Add index on `collection_cumulus_id`
    - Add index on `parent_cumulus_id`
    - Update `executions_parent_cumulus_id_foreign` constraint to add `ON DELETE
      SET NULL`.  This change will cause deletions in the execution table to
      allow deletion of parent executions, when this occurs the child will have
      it's parent reference set to NULL as part of the deletion operations.
- **CUMULUS-3449**
  - Updated `@cumulus/db` package and configure knex hook postProcessResponse to convert the return string
    from columns ending with "cumulus_id" to number.
- **CUMULUS-3841**
  - Increased `fetchRules` page size to default to 100 instead of 10. This improves overall query time when
    fetching all rules such as in `sqsMessageConsumer`.

### Fixed

- **CUMULUS-3817**
  - updated applicable @aws-sdk dependencies to 3.621.0 to remove inherited vulnerability from fast-xml-parser
- **CUMULUS-3320**
  - Execution database deletions by `cumulus_id` should have greatly improved
    performance as a table scan will no longer be required for each record
    deletion to validate parent-child relationships
- **CUMULUS-3818**
  - Fixes default value (updated to tag 52) for async-operation-image in tf-modules/cumulus.
- **CUMULUS-3840**
  - Fixed `@cumulus/api/bin/serve` to correctly use EsClient.

## [v18.3.4] 2024-08-27

**Please note** changes in v18.3.4 may not yet be released in future versions, as this
is a backport/patch release on the v18.3.x series of releases.  Updates that are
included in the future will have a corresponding CHANGELOG entry in future releases.

### Changed

- **CUMULUS-3841**
  - Increased `fetchRules` page size to default to 100 instead of 10. This improves overall query time when fetching all rules such as in `sqsMessageConsumer`.

## [v18.3.3] 2024-08-09

**Please note** changes in v18.3.3 may not yet be released in future versions, as this
is a backport/patch release on the v18.3.x series of releases.  Updates that are
included in the future will have a corresponding CHANGELOG entry in future releases.

### Fixed

- **CUMULUS-3824**
  - Changed the ECS docker storage driver to `overlay2`, since `devicemapper` is removed in Docker Engine v25.0.
  - Removed `ecs_docker_storage_driver` property from cumulus module.
- **CUMULUS-3836**
  - Terraform configuration for cleanExecutions now correctly configures ES_HOST and lambda security group

## [v18.3.2] 2024-07-24

### Added

- **CUMULUS-3700**
  - Added `volume_type` option to `elasticsearch_config` in the
    `data-persistance` module to allow configuration of the EBS volume type for
    Elasticsarch; default remains `gp2`.
- **CUMULUS-3424**
  - Exposed `auto_pause` and `seconds_until_auto_pause` variables in
    `cumulus-rds-tf` module to modify `aws_rds_cluster` scaling_configuration
- **CUMULUS-3760**
  - Added guidance for handling large backlog of es executions
- **CUMULUS-3742**
  - Script for dumping data into postgres database for testing and replicating issues
- **CUMULUS-3385**
  - Added generate_db_executions to dump large scale postgres executions

### Changed

- **CUMULUS-3385**
  - updated cleanExecutions lambda to clean up postgres execution payloads
  - updated cleanExecutions lambda with configurable limit to control for large size
- **NDCUM-1051**
  - Modified addHyraxUrlToUmmG to test whether the provide Hyrax URL is already included in the metadata, and if so return the metadata unaltered.
  - Modified addHyraxUrlToEcho10 to test whether the provide Hyrax URL is already included in the metadata, and if so return the metadata unaltered.

### Fixed

- **CUMULUS-3807**
  - Pinned @aws-sdk/client-s3 to 3.614 to address timeout/bug in s3().listObjectsV2
- **CUMULUS-3787**
  - Fixed developer-side bug causing some ts errors to be swallowed in CI
- **CUMULUS-3785**
  - Fixed `SftpProviderClient` not awaiting `decryptBase64String` with AWS KMS
  - Fixed method typo in `@cumulus/api/endpoints/dashboard.js`
- **CUMULUS-3385**
  - fixed cleanExecutions lambda to clean up elasticsearch execution payloads
- **CUMULUS-3326**
  - Updated update-granules-cmr-metadata-file-links task to update the file size of the update metadata file and remove the invalidated checksum associated with this file.

## [v18.3.1] 2024-07-08

### Migration Notes

#### CUMULUS-3433 Update to node.js v20

The following applies only to users with a custom value configured for
`async-operation`:

- As part of the node v20 update process, a new version (52) of the Core
  async-operation container was published - [cumuluss/async
  operation](https://hub.docker.com/layers/cumuluss/async-operation/52/images/sha256-78c05f9809c29707f9da87c0fc380d39a71379669cbebd227378c8481eb11c3a?context=explore)  The
  default value for `async-operation` has been updated in the `cumulus`
  module, however if you are using an internal image repository such as ECR,
  please make sure to update your deployment configuration with the newly
  provided image.

  Users making use of a custom image configuration should note the base image
  for Core async operations must support node v20.x.

#### CUMULUS-3617 Migration of DLA messages should be performed after Cumulus is upgraded

Instructions for migrating old DLA (Dead Letter Archive) messages to new format:

- `YYYY-MM-DD` subfolders to organize by date
- new top level fields for simplified search and analysis
- captured error message

To invoke the Lambda and start the DLA migration, you can use the AWS Console or CLI:

```bash
aws lambda invoke --function-name $PREFIX-migrationHelperAsyncOperation \
  --payload $(echo '{"operationType": "DLA Migration"}' | base64) $OUTFILE
```

- `PREFIX` is your Cumulus deployment prefix.
- `OUTFILE` (**optional**) is the filepath where the Lambda output will be saved.

The Lambda will trigger an Async Operation and return an `id` such as:

```json
{"id":"41c9fbbf-a031-4dd8-91cc-8ec2d8b5e31a","description":"Migrate Dead Letter Archive Messages",
"operationType":"DLA Migration","status":"RUNNING",
"taskArn":"arn:aws:ecs:us-east-1:AWSID:task/$PREFIX-CumulusECSCluster/123456789"}
```

which you can then query the Async Operations [API
Endpoint](https://nasa.github.io/cumulus-api/#retrieve-async-operation) for the
output or status of your request. If you want to directly observe the progress
of the migration as it runs, you can view the CloudWatch logs for your async
operations (e.g. `PREFIX-AsyncOperationEcsLogs`).

#### CUMULUS-3779 async_operations Docker image version upgrade

The `async-operation` Docker image has been updated to support Node v20 and `aws-sdk` v3. Users of the image will need
to update to at least [async-operations:52](https://hub.docker.com/layers/cumuluss/async-operation/52/images/sha256-78c05f9809c29707f9da87c0fc380d39a71379669cbebd227378c8481eb11c3a?context=explore).

#### CUMULUS-3776 cumulus-ecs-task Docker image version upgrade

The `cumulus-ecs-task` Docker image has been updated to support Node v20 and `aws-sdk` v3. Users of the image will need
to update to at least [cumulus-ecs-task:2.1.0](https://hub.docker.com/layers/cumuluss/cumulus-ecs-task/2.1.0/images/sha256-17bebae3e55171c96272eeb533293b98e573be11dd5371310156b7c2564e691a?context=explore).

### Breaking Changes

- **CUMULUS-3618**
  - Modified @cumulus/es-client/search.BaseSearch:
    - Removed static class method `es` in favor of new class for managing
       elasticsearch clients `EsClient` which allows for credential
       refresh/reset.  Updated api/es-client code to
       utilize new pattern.    Users making use of @cumulus/es-client should
       update their code to make use of the new EsClient create/initialize pattern.
    - Added helper method getEsClient to encapsulate logic to create/initialize
      a new EsClient.

- **CUMULUS-2889**
  - Removed unused CloudWatch Logs AWS SDK client. This change removes the CloudWatch Logs
    client from the `@cumulus/aws-client` package.
- **CUMULUS-2890**
  - Removed unused CloudWatch AWS SDK client. This change removes the CloudWatch client
    from the `@cumulus/aws-client` package.
- **CUMULUS-3323**
  - Updated `@cumulus/db` to by default set the `ssl` option for knex, and
    reject non-SSL connections via use of the `rejectUnauthorized` configuration
    flag.   This causes all Cumulus database connections to require SSL (CA or
    self-signed) and reject connectivity if the database does not provide SSL.
    Users using serverless v1/`cumulus-rds-tf` should not be impacted by this
    change as certs are provided by default.   Users using databases that do not
    provide SSL should update their database secret with the optional value
    `disableSSL` set to `true`
  - Updated `cumulus-rds-tf` to set `rds.force_ssl` to `1`, forcing SSL enabled
    connections in the `db_parameters` configuration.   Users of this module
    defining their own `db_parameters` should make this configuration change to allow only SSL
    connections to the RDS datastore.
- **CUMULUS-2897**
  - Removed unused Systems Manager AWS SDK client. This change removes the Systems Manager client
    from the `@cumulus/aws-client` package.
- **CUMULUS-3779**
  - Updates async_operations Docker image to Node v20 and bumps its cumulus dependencies to v18.3.0 to
    support `aws-sdk` v3 changes.

### Added

- **CUMULUS-3614**
  - `tf-modules/monitoring` module now deploys Glue table for querying dead-letter-archive messages.
- **CUMULUS-3616**
  - Added user guide on querying dead-letter-archive messages using AWS Athena.
- **CUMULUS-3433**
  - Added `importGot` helper method to import `got` as an ESM module in
    CommmonJS typescript/webpack clients.
- **CUMULUS-3606**
  - Updated  with additional documentation covering tunneling configuration
    using a PKCS11 provider

### Changed

- **CUMULUS-3735**
  - Remove unused getGranuleIdsForPayload from `@cumulus/api/lib`
- **CUMULUS-3746**
  - cicd unit test error log changed to environment unique name
- **CUMULUS-3717**
  - Update `@cumulus/ingest/HttpProviderClient` to use direct injection test mocks, and remove rewire from unit tests
- **CUMULUS-3720**
  - add cicd unit test error logging to s3 for testing improvements
- **CUMULUS-3433**
  - Updated all node.js lambda dependencies to node 20.x/20.12.2
  - Modified `@cumulus/ingest` unit test HTTPs server to accept localhost POST
    requests, and removed nock dependency from tests involving `fs.Readstream`
    and `got` due to a likely incompatibility with changes in node v18, `got`,
    fs.Readstream and nock when used in combination in units
    (https://github.com/sindresorhus/got/issues/2341)
  - Updated `got` dependency in `@cumulus/ingest` to use `@cumulus/common`
    dynamic import helper / `got` > v10 in CommonJS.
  - Updated all Core lambdas to use [cumulus-message-adapter-js](https://github.com/nasa/cumulus-message-adapter-js) v2.2.0
- **CUMULUS-3629**
  - dla guarantees de-nested SQS message bodies, preferring outermost metadata as found.
  - dla uses execution Name as filename and ensures no ':' or '/' characters in name
- **CUMULUS-3570**
  - Updated Kinesis docs to support latest AWS UI and recommend server-side encryption.
- **CUMULUS-3519**
  - Updates SQS and SNS code to AWS SDK V3 Syntax
- **CUMULUS-3609**
  - Adds dla-migration lambda to async-operations to be used for updating existing DLA records
  - Moved hoistCumulusMessageDetails function from write-db-dlq-records-to-s3 lambda to @cumulus/message/DeadLetterMessage
- **CUMULUS-3613**
  - Updated writeDbRecordsDLQtoS3 lambda to write messages to `YYYY-MM-DD` subfolder of S3 dead letter archive.
- **CUMULUS-3518**
  - Update existing usage of `@cumulus/aws-client` lambda service to use AWS SDK v3 `send` syntax
  - Update Discover Granules lambda default memory to 1024 MB
- **CUMULUS-3600**
  - Update docs to clarify CloudFront HTTPS DIT requirements.
- **CUMULUS-2892**
  - Updates `aws-client`'s EC2 client to use AWS SDK v3.
- **CUMULUS-2896**
  - Updated Secrets Manager code to AWS SDK v3.
- **CUMULUS-2901**
  - Updated STS code to AWS SDK v3.
- **CUMULUS-2898**
  - Update Step Functions code to AWS SDK v3
- **CUMULUS-2902**
  - Removes `aws-sdk` from `es-client` package by replacing credential fetching with
  the `@aws-sdk/credential-providers` AWS SDK v3 package.
  - Removes `aws-sdk` from all cumulus packages and replaces usages with AWS SDK v3 clients.
- **CUMULUS-3456**
  - Added stateMachineArn, executionArn, collectionId, providerId, granules, status, time, and error fields to Dead Letter Archive message
  - Added cumulusError field to records in sfEventSqsToDbRecordsDeadLetterQueue
- **CUMULUS-3323**
  - Added `disableSSL` as a valid database secret key - setting this in your database credentials will
    disable SSL for all Core database connection attempts.
  - Added `rejectUnauthorized` as a valid database secret key - setting
    this to `false` in your database credentials will allow self-signed certs/certs with an unrecognized authority.
  - Updated the default parameter group for `cumulus-rds-tf` to set `force_ssl`
    to 1.   This setting for the Aurora Serverless v1 database disallows non-SSL
    connections to the database, and is intended to help enforce security
    compliance rules.  This update can be opted-out by supplying a non-default
    `db_parameters` set in the terraform configuration.
- **CUMULUS-3425**
  - Update `@cumulus/lzards-backup` task to either respect the `lzards_provider`
    terraform configuration value or utilize `lzardsProvider` as part of the task
    workflow configuration
  - Minor refactor of `@cumulus/lzards-api-client` to:
    - Use proper ECMAScript import for `@cumulus/launchpad-auth`
    - Update incorrect docstring
- **CUMULUS-3497**
  - Updated `example/cumulus-tf/orca.tf` to use v9.0.4
- **CUMULUS-3610**
  - Updated `aws-client`'s ES client to use AWS SDK v3.
- **CUMULUS-3617**
  - Added lambdas to migrate DLA messages to `YYYY-MM-DD` subfolder
  - Updated `@cumulus/aws-client/S3/recursivelyDeleteS3Bucket` to handle bucket with more than 1000 objects.
- **CUMULUS-2891**
  - Updated ECS code to aws sdk v3

### Fixed

- **CUMULUS-3715**
  - Update `ProvisionUserDatabase` lambda to correctly pass in knex/node debug
    flags to knex custom code
- **CUMULUS-3721**
  - Update lambda:GetFunctionConfiguration policy statement to fix error related to resource naming
- **CUMULUS-3701**
  - Updated `@cumulus/api` to no longer improperly pass PATCH/PUT null values to Eventbridge rules
- **CUMULUS-3618**
  - Fixed `@cumulus/es-client` credentialing issue in instance where
    lambda/Fargate task runtime would exceed the timeout for the es-client. Added retry/credential
    refresh behavior to `@cumulus/es-client/indexer.genericRecordUpdate` to ensure record indexing
    does not fail in those instances.
  - Updated `index-from-database` lambda to utilize updated es-client to prevent
    credentialing timeout in long-running ECS jobs.
- **CUMULUS-3323**
  - Minor edits to errant integration test titles (dyanmo->postgres)
- **AWS-SDK v3 Exclusion (v18.3.0 fix)***
  - Excludes aws-sdk v3 from packages to reduce overall package size. With the requirement of Node v20
    packaging the aws-sdk v3 with our code is no longer necessary and prevented some packages from being
    published to npm.

## [v18.2.2] 2024-06-4

### Migration Notes

#### CUMULUS-3591 - SNS topics set to use encrypted storage

As part of the requirements for this ticket Cumulus Core created SNS topics are
being updated to use server-side encryption with an AWS managed key.    No user
action is required, this note is being added to increase visibility re: this
modification.

### Changed

- **CUMULUS-3591**
  - Enable server-side encryption for all SNS topcis deployed by Cumulus Core
  - Update all integration/unit tests to use encrypted SNS topics

### Fixed

- **CUMULUS-3547**
  - Updated ECS Cluster `/dev/xvdcz` EBS volumes so they're encrypted.
- **CUMULUS-3527**
  - Added suppport for additional kex algorithms in the sftp-client.
- **CUMULUS-3587**
  - Ported https://github.com/scottcorgan/express-boom into API/lib to allow
    updates of sub-dependencies and maintain without refactoring errors in
    API/etc wholesale
  - Addresses [CVE-2020-36604](https://github.com/advisories/GHSA-c429-5p7v-vgjp)
- **CUMULUS-3673**
  - Fixes Granules API so that paths containing a granule and/or collection ID properly URI encode the ID.
- **Audit Issues**
  - Addressed [CVE-2023-45133](https://github.com/advisories/GHSA-67hx-6x53-jw92) by
    updating babel packages and .babelrc

## [v18.2.1] 2024-05-08

**Please note** changes in 18.2.1 may not yet be released in future versions, as this
is a backport/patch release on the 18.2.x series of releases.  Updates that are
included in the future will have a corresponding CHANGELOG entry in future releases.

### Fixed

- **CUMULUS-3721**
  - Update lambda:GetFunctionConfiguration policy statement to fix error related to resource naming
- **CUMULUS-3701**
  - Updated `@cumulus/api` to no longer improperly pass PATCH/PUT null values to Eventbridge rules

## [v18.2.0] 2024-02-02

### Migration Notes

From this release forward, Cumulus Core will be tested against PostgreSQL v13. Users
should migrate their datastores to Aurora PostgreSQL 13.9+ compatible data
stores as soon as possible after upgrading to this release.

#### Database Upgrade

Users utilizing the `cumulus-rds-tf` module should reference [cumulus-rds-tf
upgrade
instructions](https://nasa.github.io/cumulus/docs/upgrade-notes/upgrade-rds-cluster-tf-postgres-13).

### Breaking Changes

- **CUMULUS-2889**
  - Removed unused CloudWatch Logs AWS SDK client. This change removes the CloudWatch Logs
    client from the `@cumulus/aws-client` package.
- **CUMULUS-2890**
  - Removed unused CloudWatch AWS SDK client. This change removes the CloudWatch client
    from the `@cumulus/aws-client` package.

### Changed

- **CUMULUS-3492**
  - add teclark to select-stack.js
- **CUMULUS-3444**
  - Update `cumulus-rds-tf` module to take additional parameters in support of
    migration from Aurora PostgreSQl v11 to v13.   See Migration Notes for more details
- **CUMULUS-3564**
  - Update webpack configuration to explicitly disable chunking
- **CUMULUS-2895**
  - Updated KMS code to aws sdk v3
- **CUMULUS-2888**
  - Update CloudWatch Events code to AWS SDK v3
- **CUMULUS-2893**
  - Updated Kinesis code to AWS SDK v3
- **CUMULUS-3555**
  - Revert 3540, un-stubbing cmr facing tests
  - Raise memory_size of ftpPopulateTestLambda to 512MB
- **CUMULUS-2887**
  - Updated CloudFormation code to aws sdk v3
- **CUMULUS-2899**
  - Updated SNS code to aws sdk v3
- **CUMULUS_3499**
  - Update AWS-SDK dependency pin to "2.1490" to prevent SQS issue.  Dependency
    pin expected to be changed with the resolution to CUMULUS-2900
- **CUMULUS-2894**
  - Update Lambda code to AWS SDK v3
- **CUMULUS-3432**
  - Update `cumulus-rds-tf` `engine_version` to `13.9`
  - Update `cumulus-rds-tf` `parameter_group_family` to `aurora-postgresql13`
  - Update development/local stack postgres image version to postgres:13.9-alpine
- **CUMULUS-2900**
  - Update SQS code to AWS SDK v3
- **CUMULUS-3352**
  - Update example project to use CMA v2.0.3 for integration testing
  - Update example deployment to deploy cnmResponse lambda version
    2.1.1-aplha.2-SNAPSHOT
  - Update example deployment to deploy cnmToGranule lambda
    version 1.7.0-alpha.2-SNAPSHOT
- **CUMULUS-3501**
  - Updated CreateReconciliationReport lambda to save report record to Elasticsearch.
  - Created docker image cumuluss/async-operation:48 from v16.1.2, and used it as default async_operation_image.
- **CUMULUS-3502**
  - Upgraded localstack to v3.0.0 to support recent aws-sdk releases and update unit tests.
- **CUMULUS-3540**
  - stubbed cmr interfaces in integration tests allow integration tests to pass
  - needed while cmr is failing to continue needed releases and progress
  - this change should be reverted ASAP when cmr is working as needed again

### Fixed

- **CUMULUS-3177**
  - changed `_removeGranuleFromCmr` function for granule `bulkDelete` to not throw an error and instead catch the error when the granule is not found in CMR
- **CUMULUS-3293**
  - Process Dead Letter Archive is fixed to properly copy objects from `/sqs/` to `/failed-sqs/` location
- **CUMULUS-3467**
  - Added `childWorkflowMeta` to `QueueWorkflow` task configuration
- **CUMULUS-3474**
  - Fixed overridden changes to `rules.buildPayload' to restore changes from ticket `CUMULUS-2969` which limited the definition object to `name` and `arn` to
    account for AWS character limits.
- **CUMULUS-3479**
  - Fixed typo in s3-replicator resource declaration where `var.lambda_memory_size` is supposed to be `var.lambda_memory_sizes`
- **CUMULUS-3510**
  - Fixed `@cumulus/api` `validateAndUpdateSqsRule` method to allow 0 retries and 0 visibilityTimeout
    in rule's meta.  This fix from CUMULUS-2863 was not in release 16 and later.
- **CUMULUS-3562**
  - updated crypto-js to 4.2.0
  - updated aws-sdk/client-api-gateway to 3.499 to avoid older crypto-js dependency

## [v18.1.0] 2023-10-25

### MIGRATION notes

#### Rules API Endpoint Versioning

As part of the work on CUMULUS-3095, we have added a required header for the
rules PUT/PATCH endpoints -- to ensure that older clients/utilities do not
unexpectedly make destructive use of those endpoints, a validation check of a
header value against supported versions has been implemented.

Moving forward, if a breaking change is made to an existing endpoint that
requires user updates, as part of that update we will set the current version of
the core API and require a header that confirms the client is compatible with
the version required or greater.

In this instance, the rules PUT/PATCH
endpoints will require a `Cumulus-API-Version` value of at least `2`.

```bash
 curl --request PUT https://example.com/rules/repeat_test\
 --header 'Cumulus-API-Version: 2'\
 --header 'Content-Type: application/json'\
 --header 'Authorization: Bearer ReplaceWithToken'\
 --data ...
```

Users/clients that do not make use of these endpoints will not be impacted.

### Breaking Changes

- **CUMULUS-3427**
  - Changed the naming conventions for memory size and timeouts configuration to simply the lambda name

### Notable Changes

- **CUMULUS-3095**
  - Added `PATCH` rules endpoint to update rule which works as the existing `PUT` endpoint.
  - Updated `PUT` rules endpoint to replace rule.

### Added

- **CUMULUS-3218**
  - Added optional `maxDownloadTime` field to `provider` schema
  - Added `max_download_time` column to PostgreSQL `providers` table
  - Updated `@cumulus/ingest/lock` to check expired locks based on `provider.maxDownloadTime`

### Changed

- **CUMULUS-3095**
  - Updated `@cumulus/api-client/rules` to have`replaceRule` and `updateRule` methods.
  - Updated mapping for rule Elasticsearch records to prevent dynamic field for keys under
    `meta` and `payload`, and fixed `rule` field mapping.
- **CUMULUS-3351**
  - Updated `constructOnlineAccessUrls()` to group CMR online access URLs by link type.
- **CUMULUS-3377**
  - Added configuration option to cumulus-tf/terraform.tfvars to include sns:Subscribe access policy for
    executions, granules, collections, and PDRs report topics.
- **CUMULUS-3392**
  - Modify cloudwatch rule by deleting `custom`
- **CUMULUS-3434**
  - Updated `@cumulus/orca-recovery-adapter` task to output both input granules and recovery output.
  - Updated `example/cumulus-tf/orca.tf` to use v9.0.0.

### Fixed

- **CUMULUS-3095**
  - Added back `rule` schema validation which is missing after RDS phase 3.
  - Fixed a bug for creating rule with tags.
- **CUMULUS-3286**
  - Fixed `@cumulus/cmrjs/cmr-utils/getGranuleTemporalInfo` and `@cumulus/message/Granules/getGranuleCmrTemporalInfo`
    to handle non-existing cmr file.
  - Updated mapping for granule and deletedgranule Elasticsearch records to prevent dynamic field for keys under
    `queryFields`.
  - Updated mapping for collection Elasticsearch records to prevent dynamic field for keys under `meta`.
- **CUMULUS-3393**
  - Fixed `PUT` collection endpoint to update collection configuration in S3.
- **CUMULUS-3427**
  - Fixed issue where some lambda and task memory sizes and timeouts were not configurable
- **@aws-sdk upgrade**
  - Fixed TS compilation error on aws-client package caused by @aws-sdk/client-dynamodb 3.433.0 upgrade

## [v18.0.0] 2023-08-28

### Notable Changes

- **CUMULUS-3270**
  - update python lambdas to use python3.10
  - update dependencies to use python3.10 including cumulus-message-adapter, cumulus-message-adapter-python and cumulus-process-py
- **CUMULUS-3259**
  - Updated Terraform version from 0.13.6 to 1.5.3. Please see the [instructions to upgrade your deployments](https://github.com/nasa/cumulus/blob/master/docs/upgrade-notes/upgrading-tf-version-1.5.3.md).

### Changed

- **CUMULUS-3366**
  - Added logging to the `collectionRuleMatcher` Rules Helper, which is used by the sqs-message-consumer and message-consumer Lambdas,
    to report when an incoming message's collection does not match any rules.

## [v17.0.0] 2023-08-09

### MIGRATION notes

- This release updates the `hashicorp/aws` provider required by Cumulus to `~> 5.0`
  which in turn requires updates to all modules deployed with Core in the same stack
  to use a compatible provider version.
- This update is *not* compatible with prior stack states - Terraform will not
  allow redeployment of a prior version of Cumulus using an older version of
  the provider.  Please be sure to validate the install changeset is what you
  expect prior to upgrading to this version.
- Upgrading Cumulus to v17 from prior versions should only require the usual
  terraform init/apply steps.  As always **be sure** to inspect the `terraform plan` or
  `terraform apply` changeset to ensure the changes between providers are what
  you're expecting for all modules you've chosen to deploy with Cumulus

### Notable Changes

- **CUMULUS-3258**
  - @cumulus/api is now compatible *only* with Orca >= 8.1.0.    Prior versions of
    Orca are not compatible with Cumulus 17+
  - Updated all hashicorp terraform AWS provider configs to ~> 5.0
    - Upstream/downstream terraform modules will need to utilize an AWS provider
      that matches this range

### Breaking Changes

- **CUMULUS-3258**
  - Update @cumulus/api/lib/orca/getOrcaRecoveryStatusByGranuleCollection
    to @cumulus/api/lib/orca/getOrcaRecoveryStatusByGranuleIdAndCollection and
    add collectionId to arguments to support Orca v8+ required use of
    collectionId

  - Updated all terraform AWS providers to ~> 5.0

### Changed

- **CUMULUS-3258**
  - Update all Core integration tests/integrations to be compatible with Orca >=
    v8.1.0 only

### Fixed

- **CUMULUS-3319**
  - Removed @cumulus/api/models/schema and changed all references to
    @cumulus/api/lib/schema in docs and related models
  - Removed @cumulus/api/models/errors.js
  - Updated API granule write logic to cause postgres schema/db write failures on an individual granule file write to result  in a thrown error/400 return instead of a 200 return and a 'silent' update of the granule to failed status.
  - Update api/lib/_writeGranule/_writeGranulefiles logic to allow for schema failures on individual granule writes via an optional method parameter in _writeGranules, and an update to the API granule write calls.
  - Updated thrown error to include information related to automatic failure behavior in addition to the stack trace.

## [v16.1.3] 2024-1-15

**Please note** changes in 16.1.3 may not yet be released in future versions, as this
is a backport/patch release on the 16.x series of releases.  Updates that are
included in the future will have a corresponding CHANGELOG entry in future releases.

### Changed

- **CUMULUS_3499
  - Update AWS-SDK dependency pin to "2.1490" to prevent SQS issue.  Dependency
    pin expected to be changed with the resolution to CUMULUS-2900

### Fixed

- **CUMULUS-3474**
  - Fixed overriden changes to `rules.buildPayload' to restore changes from
    ticket `CUMULUS-2969` which limited the definition object to `name` and `arn` to
    account for AWS character limits.
- **CUMULUS-3501**
  - Updated CreateReconciliationReport lambda to save report record to Elasticsearch.
  - Created docker image cumuluss/async-operation:48 from v16.1.2, and used it as default async_operation_image.
- **CUMULUS-3510**
  - Fixed `@cumulus/api` `validateAndUpdateSqsRule` method to allow 0 retries and 0 visibilityTimeout
    in rule's meta.  This fix from CUMULUS-2863 was not in release 16 and later.
- **CUMULUS-3540**
  - stubbed cmr interfaces in integration tests allow integration tests to pass
  - needed while cmr is failing to continue needed releases and progress
  - this change should be reverted ASAP when cmr is working as needed again

## [v16.1.2] 2023-11-01

**Please note** changes in 16.1.2 may not yet be released in future versions, as this
is a backport/patch release on the 16.x series of releases.  Updates that are
included in the future will have a corresponding CHANGELOG entry in future releases.

### Added

- **CUMULUS-3218**
  - Added optional `maxDownloadTime` field to `provider` schema
  - Added `max_download_time` column to PostgreSQL `providers` table
  - Updated `@cumulus/ingest/lock` to check expired locks based on `provider.maxDownloadTime`

### Fixed

- **@aws-sdk upgrade**
  - Fixed TS compilation error on aws-client package caused by @aws-sdk/client-dynamodb 3.433.0 upgrade
  - Updated mapping for collection Elasticsearch records to prevent dynamic field for keys under `meta`.
- **CUMULUS-3286**
  - Fixed `@cumulus/cmrjs/cmr-utils/getGranuleTemporalInfo` and `@cumulus/message/Granules/getGranuleCmrTemporalInfo`
    to handle non-existing cmr file.
  - Updated mapping for granule and deletedgranule Elasticsearch records to prevent dynamic field for keys under
    `queryFields`.
- **CUMULUS-3293**
  - Process Dead Letter Archive is fixed to properly copy objects from `/sqs/` to `/failed-sqs/` location
- **CUMULUS-3393**
  - Fixed `PUT` collection endpoint to update collection configuration in S3.
- **CUMULUS-3467**
  - Added `childWorkflowMeta` to `QueueWorkflow` task configuration

## [v16.1.1] 2023-08-03

### Notable Changes

- The async_operation_image property of cumulus module should be updated to pull
  the ECR image for cumuluss/async-operation:47

### Added

- **CUMULUS-3298**
  - Added extra time to the buffer for replacing the launchpad token before it
    expires to alleviate CMR error messages
- **CUMULUS-3220**
  - Created a new send-pan task
- **CUMULUS-3287**
  - Added variable to allow the aws_ecs_task_definition health check to be configurable.
  - Added clarity to how the bucket field needs to be configured for the
    move-granules task definition

### Changed

- Security upgrade node from 14.19.3-buster to 14.21.1-buster
- **CUMULUS-2985**
  - Changed `onetime` rules RuleTrigger to only execute when the state is `ENABLED` and updated documentation to reflect the change
  - Changed the `invokeRerun` function to only re-run enabled rules
- **CUMULUS-3188**
  - Updated QueueGranules to support queueing granules that meet the required API granule schema.
  - Added optional additional properties to queue-granules input schema
- **CUMULUS-3252**
  - Updated example/cumulus-tf/orca.tf to use orca v8.0.1
  - Added cumulus task `@cumulus/orca-copy-to-archive-adapter`, and add the task to `tf-modules/ingest`
  - Updated `tf-modules/cumulus` module to take variable `orca_lambda_copy_to_archive_arn` and pass to `tf-modules/ingest`
  - Updated `example/cumulus-tf/ingest_and_publish_granule_with_orca_workflow.tf` `CopyToGlacier` (renamed to `CopyToArchive`) step to call
    `orca_copy_to_archive_adapter_task`
- **CUMULUS-3253**
  - Added cumulus task `@cumulus/orca-recovery-adapter`, and add the task to `tf-modules/ingest`
  - Updated `tf-modules/cumulus` module to take variable `orca_sfn_recovery_workflow_arn` and pass to `tf-modules/ingest`
  - Added `example/cumulus-tf/orca_recovery_adapter_workflow.tf`, `OrcaRecoveryAdapterWorkflow` workflow has `OrcaRecoveryAdapter` task
    to call the ORCA recovery step-function.
  - Updated `example/data/collections/` collection configuration `meta.granuleRecoveryWorkflow` to use `OrcaRecoveryAdapterWorkflow`
- **CUMULUS-3215**
  - Create reconciliation reports will properly throw errors and set the async
    operation status correctly to failed if there is an error.
  - Knex calls relating to reconciliation reports will retry if there is a
    connection terminated unexpectedly error
  - Improved logging for async operation
  - Set default async_operation_image_version to 47
- **CUMULUS-3024**
  - Combined unit testing of @cumulus/api/lib/rulesHelpers to a single test file
    `api/tests/lib/test-rulesHelpers` and removed extraneous test files.
- **CUMULUS-3209**
  - Apply brand color with high contrast settings for both (light and dark) themes.
  - Cumulus logo can be seen when scrolling down.
  - "Back to Top" button matches the brand color for both themes.
  - Update "note", "info", "tip", "caution", and "warning" components to [new admonition styling](https://docusaurus.io/docs/markdown-features/admonitions).
  - Add updated arch diagram for both themes.
- **CUMULUS-3203**
  - Removed ACL setting of private on S3.multipartCopyObject() call
  - Removed ACL setting of private for s3PutObject()
  - Removed ACL confguration on sync-granules task
  - Update documentation on dashboard deployment to exclude ACL public-read setting
- **CUMULUS-3245**
  - Update SQS consumer logic to catch ExecutionAlreadyExists error and
    delete SQS message accordingly.
  - Add ReportBatchItemFailures to event source mapping start_sf_mapping
- **CUMULUS-3357**
  - `@cumulus/queue-granules` is now written in TypeScript
  - `@cumulus/schemas` can now generate TypeScript interfaces for the task input, output and config.
- Added missing name to throttle_queue_watcher Cloudwatch event in `throttled-queue.tf`


### Fixed

- **CUMULUS-3258**
  - Fix un-prefixed s3 lifecycle configuration ID from CUMULUS-2915
- **CUMULUS-2625**
  - Optimized heap memory and api load in queue-granules task to scale to larger workloads.
- **CUMULUS-3265**
  - Fixed `@cumulus/api` `getGranulesForPayload` function to query cloud metrics es when needed.
- **CUMULUS-3389**
  - Updated runtime of `send-pan` and `startAsyncOperation` lambdas to `nodejs16.x`

## [v16.0.0] 2023-05-09

### Notable Changes

- The async_operation_image property of cumulus module should be updated to pull
  the ECR image for cumuluss/async-operation:46

### MIGRATION notes

#### PI release version

When updating directly to v16 from prior releases older that V15, please make sure to
read through all prior release notes.

Notable migration concerns since the last PI release version (11.1.x):

- [v14.1.0] - Postgres compatibility update to Aurora PostgreSQL 11.13.
- [v13.1.0] - Postgres update to add `files_granules_cumulus_id_index` to the
  `files` table may require manual steps depending on load.

#### RDS Phase 3 migration notes

This release includes updates that remove existing DynamoDB tables as part of
release deployment process.   This release *cannot* be properly rolled back in
production as redeploying a prior version of Cumulus will not recover the
associated Dynamo tables.

Please read the full change log for RDS Phase 3 and consult the [RDS Phase 3 update
documentation](https://nasa.github.io/cumulus/docs/next/upgrade-notes/upgrade-rds-phase-3-release)

#### API Endpoint Versioning

As part of the work on CUMULUS-3072, we have added a required header for the
granule PUT/PATCH endpoints -- to ensure that older clients/utilities do not
unexpectedly make destructive use of those endpoints, a validation check of a
header value against supported versions has been implemented.

Moving forward, if a breaking change is made to an existing endpoint that
requires user updates, as part of that update we will set the current version of
the core API and require a header that confirms the client is compatible with
the version required or greater.

In this instance, the granule PUT/PATCH
endpoints will require a `Cumulus-API-Version` value of at least `2`.

```bash
 curl --request PUT https://example.com/granules/granuleId.A19990103.006.1000\
 --header 'Cumulus-API-Version: 2'\
 --header 'Content-Type: application/json'\
 --header 'Authorization: Bearer ReplaceWithToken'\
 --data ...
```

Users/clients that do not make use of these endpoints will not be impacted.

### RDS Phase 3
#### Breaking Changes

- **CUMULUS-2688**
  - Updated bulk operation logic to use collectionId in addition to granuleId to fetch granules.
  - Tasks using the `bulk-operation` Lambda should provide collectionId and granuleId e.g. { granuleId: xxx, collectionId: xxx }
- **CUMULUS-2856**
  - Update execution PUT endpoint to no longer respect message write constraints and update all values passed in

#### Changed

- **CUMULUS-3282**
  - Updated internal granule endpoint parameters from :granuleName to :granuleId
    for maintenance/consistency reasons
- **CUMULUS-2312** - RDS Migration Epic Phase 3
  - **CUMULUS-2645**
    - Removed unused index functionality for all tables other than
      `ReconciliationReportsTable` from `dbIndexer` lambda
  - **CUMULUS-2398**
    - Remove all dynamoDB updates for `@cumulus/api/ecs/async-operation/*`
    - Updates all api endpoints with updated signature for
      `asyncOperationsStart` calls
    - Remove all dynamoDB models calls from async-operations api endpoints
  - **CUMULUS-2801**
    - Move `getFilesExistingAtLocation`from api granules model to api/lib, update granules put
      endpoint to remove model references
  - **CUMULUS-2804**
    - Updates api/lib/granule-delete.deleteGranuleAndFiles:
      - Updates dynamoGranule -> apiGranule in the signature and throughout the dependent code
      - Updates logic to make apiGranule optional, but pgGranule required, and
        all lookups use postgres instead of ES/implied apiGranule values
      - Updates logic to make pgGranule optional - in this case the logic removes the entry from ES only
    - Removes all dynamo model logic from api/endpoints/granules
    - Removes dynamo write logic from api/lib/writeRecords.*
    - Removes dynamo write logic from api/lib/ingest.*
    - Removes all granule model calls from api/lambdas/bulk-operations and any dependencies
    - Removes dynamo model calls from api/lib/granule-remove-from-cmr.unpublishGranule
    - Removes Post Deployment execution check from sf-event-sqs-to-db-records
    - Moves describeGranuleExecution from api granule model to api/lib/executions.js
  - **CUMULUS-2806**
    - Remove DynamoDB logic from executions `POST` endpoint
    - Remove DynamoDB logic from sf-event-sqs-to-db-records lambda execution writes.
    - Remove DynamoDB logic from executions `PUT` endpoint
  - **CUMULUS-2808**
    - Remove DynamoDB logic from executions `DELETE` endpoint
  - **CUMULUS-2809**
    - Remove DynamoDB logic from providers `PUT` endpoint
    - Updates DB models asyncOperation, provider and rule to return all fields on upsert.
  - **CUMULUS-2810**
    - Removes addition of DynamoDB record from API endpoint POST /provider/<name>
  - **CUMULUS-2811**
    - Removes deletion of DynamoDB record from API endpoint DELETE /provider/<name>
  - **CUMULUS-2817**
    - Removes deletion of DynamoDB record from API endpoint DELETE /collection/<name>/<version>
  - **CUMULUS-2814**
    - Move event resources deletion logic from `rulesModel` to `rulesHelper`
  - **CUMULUS-2815**
    - Move File Config and Core Config validation logic for Postgres Collections from `api/models/collections.js` to `api/lib/utils.js`
  - **CUMULUS-2813**
    - Removes creation and deletion of DynamoDB record from API endpoint POST /rules/
  - **CUMULUS-2816**
    - Removes addition of DynamoDB record from API endpoint POST /collections
  - **CUMULUS-2797**
    - Move rule helper functions to separate rulesHelpers file
  - **CUMULUS-2821**
    - Remove DynamoDB logic from `sfEventSqsToDbRecords` lambda
  - **CUMULUS-2856**
    - Update API/Message write logic to handle nulls as deletion in execution PUT/message write logic

#### Added

- **CUMULUS-2312** - RDS Migration Epic Phase 3
  - **CUMULUS-2813**
    - Added function `create` in the `db` model for Rules
      to return an array of objects containing all columns of the created record.
  - **CUMULUS-2812**
    - Move event resources logic from `rulesModel` to `rulesHelper`
  - **CUMULUS-2820**
    - Remove deletion of DynamoDB record from API endpoint DELETE /pdr/<pdrName>
  - **CUMULUS-2688**
    - Add new endpoint to fetch granules by collectionId as well as granuleId: GET /collectionId/granuleId
    - Add new endpoints to update and delete granules by collectionId as well as
      granuleId

#### Removed

- **CUMULUS-2994**
  - Delete code/lambdas that publish DynamoDB stream events to SNS
- **CUMULUS-3226**
  - Removed Dynamo Async Operations table
- **CUMULUS-3199**
  - Removed DbIndexer lambda and all associated terraform resources
- **CUMULUS-3009**
  - Removed Dynamo PDRs table
- **CUMULUS-3008**
  - Removed DynamoDB Collections table
- **CUMULUS-2815**
  - Remove update of DynamoDB record from API endpoint PUT /collections/<name>/<version>
- **CUMULUS-2814**
  - Remove DynamoDB logic from rules `DELETE` endpoint
- **CUMULUS-2812**
  - Remove DynamoDB logic from rules `PUT` endpoint
- **CUMULUS-2798**
  - Removed AsyncOperations model
- **CUMULUS-2797**
- **CUMULUS-2795**
  - Removed API executions model
- **CUMULUS-2796**
  - Remove API pdrs model and all related test code
  - Remove API Rules model and all related test code
- **CUMULUS-2794**
  - Remove API Collections model and all related test code
  - Remove lambdas/postgres-migration-count-tool, api/endpoints/migrationCounts and api-client/migrationCounts
  - Remove lambdas/data-migration1 tool
  - Remove lambdas/data-migration2 and
    lambdas/postgres-migration-async-operation
- **CUMULUS-2793**
  - Removed Provider Dynamo model and related test code
- **CUMULUS-2792**
  - Remove API Granule model and all related test code
  - Remove granule-csv endpoint
- **CUMULUS-2645**
  - Removed dynamo structural migrations and related code from `@cumulus/api`
  - Removed `executeMigrations` lambda
  - Removed `granuleFilesCacheUpdater` lambda
  - Removed dynamo files table from `data-persistence` module.  *This table and
    all of its data will be removed on deployment*.

### Added
- **CUMULUS-3072**
  - Added `replaceGranule` to `@cumulus/api-client/granules` to add usage of the
    updated RESTful PUT logic
- **CUMULUS-3121**
  - Added a map of variables for the cloud_watch_log retention_in_days for the various cloudwatch_log_groups, as opposed to keeping them hardcoded at 30 days. Can be configured by adding the <module>_<cloudwatch_log_group_name>_log_retention value in days to the cloudwatch_log_retention_groups map variable
- **CUMULUS-3201**
  - Added support for sha512 as checksumType for LZARDs backup task.

### Changed

- **CUMULUS-3315**
  - Updated `@cumulus/api-client/granules.bulkOperation` to remove `ids`
    parameter in favor of `granules` parameter, in the form of a
    `@cumulus/types/ApiGranule` that requires the following keys: `[granuleId, collectionId]`
- **CUMULUS-3307**
  - Pinned cumulus dependency on `pg` to `v8.10.x`
- **CUMULUS-3279**
  - Updated core dependencies on `xml2js` to `v0.5.0`
  - Forcibly updated downstream dependency for `xml2js` in `saml2-js` to
    `v0.5.0`
  - Added audit-ci CVE override until July 1 to allow for Core package releases
- **CUMULUS-3106**
  - Updated localstack version to 1.4.0 and removed 'skip' from all skipped tests
- **CUMULUS-3115**
  - Fixed DiscoverGranules' workflow's duplicateHandling when set to `skip` or `error` to stop retrying
    after receiving a 404 Not Found Response Error from the `cumulus-api`.
- **CUMULUS-3165**
  - Update example/cumulus-tf/orca.tf to use orca v6.0.3

### Fixed

- **CUMULUS-3315**
  - Update CI scripts to use shell logic/GNU timeout to bound test timeouts
    instead of NPM `parallel` package, as timeouts were not resulting in
    integration test failure
- **CUMULUS-3223**
  - Update `@cumulus/cmrjs/cmr-utils.getGranuleTemporalInfo` to handle the error when the cmr file s3url is not available
  - Update `sfEventSqsToDbRecords` lambda to return [partial batch failure](https://docs.aws.amazon.com/lambda/latest/dg/with-sqs.html#services-sqs-batchfailurereporting),
    and only reprocess messages when cumulus message can't be retrieved from the execution events.
  - Update `@cumulus/cumulus-message-adapter-js` to `2.0.5` for all cumulus tasks

## [v15.0.4] 2023-06-23

### Changed

- **CUMULUS-3307**
  - Pinned cumulus dependency on `pg` to `v8.10.x`

### Fixed

- **CUMULUS-3115**
  - Fixed DiscoverGranules' workflow's duplicateHandling when set to `skip` or `error` to stop retrying
    after receiving a 404 Not Found Response Error from the `cumulus-api`.
- **CUMULUS-3315**
  - Update CI scripts to use shell logic/GNU timeout to bound test timeouts
    instead of NPM `parallel` package, as timeouts were not resulting in
    integration test failure
- **CUMULUS-3223**
  - Update `@cumulus/cmrjs/cmr-utils.getGranuleTemporalInfo` to handle the error when the cmr file s3url is not available
  - Update `sfEventSqsToDbRecords` lambda to return [partial batch failure](https://docs.aws.amazon.com/lambda/latest/dg/with-sqs.html#services-sqs-batchfailurereporting),
    and only reprocess messages when cumulus message can't be retrieved from the execution events.
  - Update `@cumulus/cumulus-message-adapter-js` to `2.0.5` for all cumulus tasks

## [v15.0.3] 2023-04-28

### Fixed

- **CUMULUS-3243**
  - Updated granule delete logic to delete granule which is not in DynamoDB
  - Updated granule unpublish logic to handle granule which is not in DynamoDB and/or CMR

## [v15.0.2] 2023-04-25

### Fixed

- **CUMULUS-3120**
  - Fixed a bug by adding in `default_log_retention_periods` and `cloudwatch_log_retention_periods`
  to Cumulus modules so they can be used during deployment for configuring cloudwatch retention periods, for more information check here: [retention document](https://nasa.github.io/cumulus/docs/configuration/cloudwatch-retention)
  - Updated cloudwatch retention documentation to reflect the bugfix changes

## [v15.0.1] 2023-04-20

### Changed

- **CUMULUS-3279**
  - Updated core dependencies on `xml2js` to `v0.5.0`
  - Forcibly updated downstream dependency for `xml2js` in `saml2-js` to
    `v0.5.0`
  - Added audit-ci CVE override until July 1 to allow for Core package releases

## Fixed

- **CUMULUS-3285**
  - Updated `api/lib/distribution.js isAuthBearTokenRequest` to handle non-Bearer authorization header

## [v15.0.0] 2023-03-10

### Breaking Changes

- **CUMULUS-3147**
  - The minimum supported version for all published Cumulus Core npm packages is now Node 16.19.0
  - Tasks using the `cumuluss/cumulus-ecs-task` Docker image must be updated to `cumuluss/cumulus-ecs-task:1.9.0.` which is built with node:16.19.0-alpine.  This can be done by updating the `image` property of any tasks defined using the `cumulus_ecs_service` Terraform module.
  - Updated Dockerfile of async operation docker image to build from node:16.19.0-buster
  - Published new tag [`44` of `cumuluss/async-operation` to Docker Hub](https://hub.docker.com/layers/cumuluss/async-operation/44/images/sha256-8d757276714153e4ab8c24a2b7b6b9ffee14cc78b482d9924e7093af88362b04?context=explore).
  - The `async_operation_image` property of `cumulus` module must be updated to pull the ECR image for `cumuluss/async-operation:44`.

### Changed

- **CUMULUS-2997**
  - Migrate Cumulus Docs to Docusaurus v2 and DocSearch v3.
- **CUMULUS-3044**
  - Deployment section:
    - Consolidate and migrate Cumulus deployment (public facing) content from wiki to Cumulus Docs in GitHub.
    - Update links to make sure that the user can maintain flow between the wiki and GitHub deployment documentation.
    - Organize and update sidebar to include categories for similar deployment topics.
- **CUMULUS-3147**
  - Set example/cumulus-tf default async_operation_image_version to 44.
  - Set example/cumulus-tf default ecs_task_image_version to 1.9.0.
- **CUMULUS-3166**
  - Updated example/cumulus-tf/thin_egress_app.tf to use tea 1.3.2

### Fixed

- **CUMULUS-3187**
  - Restructured Earthdata Login class to be individual methods as opposed to a Class Object
  - Removed typescript no-checks and reformatted EarthdataLogin code to be more type friendly

## [v14.1.0] 2023-02-27

### MIGRATION notes

#### PostgreSQL compatibility update

From this release forward Core will be tested against PostgreSQL 11   Existing
release compatibility testing was done for release 11.1.8/14.0.0+.   Users
should migrate their datastores to Aurora PostgreSQL 11.13+ compatible data stores
as soon as possible.

Users utilizing the `cumulus-rds-tf` module will have upgraded/had their
database clusters forcibly upgraded at the next maintenance window after 31 Jan
2023.   Our guidance to mitigate this issue is to do a manual (outside of
terraform) upgrade.   This will result in the cluster being upgraded with a
manually set parameter group not managed by terraform.

If you manually upgraded and the cluster is now on version 11.13, to continue
using the `cumulus-rds-tf` module *once upgraded* update following module
configuration values if set, or allow their defaults to be utilized:

```terraform
parameter_group_family = "aurora-postgresql11"
engine_version = 11.13
```

When you apply this update, the original PostgreSQL v10 parameter group will be
removed, and recreated using PG11 defaults/configured terraform values and
update the database cluster to use the new configuration.

### Added

- **CUMULUS-3193**
  - Add a Python version file
- **CUMULUS-3121**
  - Added a map of variables in terraform for custom configuration of cloudwatch_log_groups' retention periods.
    Please refer to the [Cloudwatch-Retention] (https://nasa.github.io/cumulus/docs/configuration/cloudwatch-retention)
    section of the Cumulus documentation in order for more detailed information and an example into how to do this.
- **CUMULUS-3071**
  - Added 'PATCH' granules endpoint as an exact duplicate of the existing `PUT`
    endpoint.    In future releases the `PUT` endpoint will be replaced with valid PUT logic
    behavior (complete overwrite) in a future release.   **The existing PUT
    implementation is deprecated** and users should move all existing usage of
    `PUT` to `PATCH` before upgrading to a release with `CUMULUS-3072`.

### Fixed

- **CUMULUS-3033**
  - Fixed `granuleEsQuery` to properly terminate if `body.hit.total.value` is 0.

- The `getLambdaAliases` function has been removed from the `@cumulus/integration-tests` package
- The `getLambdaVersions` function has been removed from the `@cumulus/integration-tests` package
- **CUMULUS-3117**
  - Update `@cumulus/es-client/indexer.js` to properly handle framework write
    constraints for queued granules.    Queued writes will now be properly
    dropped from elasticsearch writes along with the primary datastore(s) when
    write constraints apply
- **CUMULUS-3134**
  - Get tests working on M1 Macs
- **CUMULUS-3148**:
  - Updates cumulus-rds-tf to use defaults for PostgreSQL 11.13
  - Update IngestGranuleSuccessSpec as test was dependant on file ordering and
    PostgreSQL 11 upgrade exposed dependency on database results in the API return
  - Update unit test container to utilize PostgreSQL 11.13 container
- **CUMULUS-3149**
  - Updates the api `/granules/bulkDelete` endpoint to take the
    following configuration keys for the bulkDelete:
    - concurrency - Number of concurrent bulk deletions to process at a time.
            Defaults to 10, increasing this value may improve throughput at the cost
            of additional database/CMR/etc load.
    - maxDbConnections - Defaults to `concurrency`, and generally should not be
        changed unless troubleshooting performance concerns.
  - Updates all bulk api endpoints to add knexDebug boolean query parameter to
    allow for debugging of database connection issues in the future.  Defaults
    to false.
  - Fixed logic defect in bulk deletion logic where an information query was
    nested in a transaction call, resulting in transactions holding knex
    connection pool connections in a blocking way that would not resolve,
    resulting in deletion failures.
- **CUMULUS-3142**
  - Fix issue from CUMULUS-3070 where undefined values for status results in
    unexpected insertion failure on PATCH.
- **CUMULUS-3181**
  - Fixed `sqsMessageRemover` lambda to correctly retrieve ENABLED sqs rules.

- **CUMULUS-3189**
  - Upgraded `cumulus-process` and `cumulus-message-adapter-python` versions to
    support pip 23.0
- **CUMULUS-3196**
  - Moved `createServer` initialization outside the `s3-credentials-endpoint` lambda
    handler to reduce file descriptor usage
- README shell snippets better support copying
- **CUMULUS-3111**
  - Fix issue where if granule update dropped due to write constraints for writeGranuleFromMessage, still possible for granule files to be written
  - Fix issue where if granule update is limited to status and timestamp values due to write constraints for writeGranuleFromMessage, Dynamo or ES granules could be out of sync with PG

### Breaking Changes

- **CUMULUS-3072**
  - Removed original PUT granule endpoint logic (in favor of utilizing new PATCH
    endpoint introduced in CUMULUS-3071)
  - Updated PUT granule endpoint to expected RESTful behavior:
    - PUT will now overwrite all non-provided fields as either non-defined or
      defaults, removing existing related database records (e.g. files,
      granule-execution linkages ) as appropriate.
    - PUT will continue to overwrite fields that are provided in the payload,
      excepting collectionId and granuleId which cannot be modified.
    - PUT will create a new granule record if one does not already exist
    - Like PATCH, the execution field is additive only - executions, once
      associated with a granule record cannot be unassociated via the granule
      endpoint.
  - /granule PUT and PATCH endpoints now require a header with values `{
    version: 2 }`
  - PUT endpoint will now only support /:collectionId/:granuleId formatted
    queries
  - `@cumulus/api-client.replaceGranule now utilizes body.collectionId to
    utilize the correct API PUT endpoint
  - Cumulus API version updated to `2`

### Changed

- **Snyk Security**
  - Upgraded jsonwebtoken from 8.5.1 to 9.0.0
  - CUMULUS-3160: Upgrade knex from 0.95.15 to 2.4.1
  - Upgraded got from 11.8.3 to ^11.8.5
- **Dependabot Security**
  - Upgraded the python package dependencies of the example lambdas
- **CUMULUS-3043**
  - Organize & link Getting Started public docs for better user guidance
  - Update Getting Started sections with current content
- **CUMULUS-3046**
  - Update 'Deployment' public docs
  - Apply grammar, link fixes, and continuity/taxonomy standards
- **CUMULUS-3071**
  - Updated `@cumulus/api-client` packages to use `PATCH` protocol for existing
    granule `PUT` calls, this change should not require user updates for
    `api-client` users.
    - `@cumulus/api-client/granules.updateGranule`
    - `@cumulus/api-client/granules.moveGranule`
    - `@cumulus/api-client/granules.updateGranule`
    - `@cumulus/api-client/granules.reingestGranule`
    - `@cumulus/api-client/granules.removeFromCMR`
    - `@cumulus/api-client/granules.applyWorkflow`
- **CUMULUS-3097**
  - Changed `@cumulus/cmr-client` package's token from Echo-Token to Earthdata Login (EDL) token in updateToken method
  - Updated CMR header and token tests to reflect the Earthdata Login changes
- **CUMULUS-3144**
  - Increased the memory of API lambda to 1280MB
- **CUMULUS-3140**
  - Update release note to include cumulus-api release
- **CUMULUS-3193**
  - Update eslint config to better support typing
- Improve linting of TS files

### Removed

- **CUMULUS-2798**
  - Removed AsyncOperations model

### Removed

- **CUMULUS-3009**
  - Removed Dynamo PDRs table

## [v14.0.0] 2022-12-08

### Breaking Changes

- **CUMULUS-2915**
  - API endpoint GET `/executions/status/${executionArn}` returns `presignedS3Url` and `data`
  - The user (dashboard) must read the `s3SignedURL` and `data` from the return
- **CUMULUS-3070/3074**
  - Updated granule PUT/POST endpoints to no longer respect message write
    constraints.  Functionally this means that:
    - Granules with older createdAt values will replace newer ones, instead of
        ignoring the write request
    - Granules that attempt to set a non-complete state (e.g. 'queued' and
        'running') will now ignore execution state/state change and always write
    - Granules being set to non-complete state will update all values passed in,
      instead of being restricted to `['createdAt', 'updatedAt', 'timestamp',
      'status', 'execution']`

### Added

- **CUMULUS-3070**
  - Remove granules dynamoDb model logic that sets default publish value on record
    validation
  - Update API granule write logic to not set default publish value on record
    updates to avoid overwrite (PATCH behavior)
  - Update API granule write logic to publish to false on record
    creation if not specified
  - Update message granule write logic to set default publish value on record
    creation update.
  - Update granule write logic to set published to default value of `false` if
    `null` is explicitly set with intention to delete the value.
  - Removed dataType/version from api granule schema
  - Added `@cumulus/api/endpoints/granules` unit to cover duration overwrite
    logic for PUT/PATCH endpoint.
- **CUMULUS-3098**
  - Added task configuration setting named `failTaskWhenFileBackupFail` to the
    `lzards-backup` task. This setting is `false` by default, but when set to
    `true`, task will fail if one of the file backup request fails.

### Changed

- Updated CI deploy process to utilize the distribution module in the published zip file which
    will be run against for the integration tests
- **CUMULUS-2915**
  - Updated API endpoint GET `/executions/status/${executionArn}` to return the
    presigned s3 URL in addition to execution status data
- **CUMULUS-3045**
  - Update GitHub FAQs:
    - Add new and refreshed content for previous sections
    - Add new dedicated Workflows section
- **CUMULUS-3070**
  - Updated API granule write logic to no longer require createdAt value in
    dynamo/API granule validation.   Write-time createdAt defaults will be set in the case
    of new API granule writes without the value set, and createdAt will be
    overwritten if it already exists.
  - Refactored granule write logic to allow PATCH behavior on API granule update
    such that existing createdAt values will be retained in case of overwrite
    across all API granule writes.
  - Updated granule write code to validate written createdAt is synced between
    datastores in cases where granule.createdAt is not provided for a new
    granule.
  - Updated @cumulus/db/translate/granules.translateApiGranuleToPostgresGranuleWithoutNilsRemoved to validate incoming values to ensure values that can't be set to null are not
  - Updated @cumulus/db/translate/granules.translateApiGranuleToPostgresGranuleWithoutNilsRemoved to handle null values in incoming ApiGranule
  - Updated @cumulus/db/types/granules.PostgresGranule typings to allow for null values
  - Added ApiGranuleRecord to @cumulus/api/granule type to represent a written/retrieved from datastore API granule record.
  - Update API/Message write logic to handle nulls as deletion in granule PUT/message write logic
- **CUMULUS-3075**
  - Changed the API endpoint return value for a granule with no files. When a granule has no files, the return value beforehand for
    the translatePostgresGranuletoApiGranule, the function which does the translation of a Postgres granule to an API granule, was
    undefined, now changed to an empty array.
  - Existing behavior which relied on the pre-disposed undefined value was changed to instead accept the empty array.
  - Standardized tests in order to expect an empty array for a granule with no files files' object instead of undefined.
- **CUMULUS-3077**
  - Updated `lambdas/data-migration2` granule and files migration to have a `removeExcessFiles` function like in write-granules that will remove file records no longer associated with a granule being migrated
- **CUMULUS-3080**
  - Changed the retention period in days from 14 to 30 for cloudwatch logs for NIST-5 compliance
- **CUMULUS-3100**
  - Updated `POST` granules endpoint to check if granuleId exists across all collections rather than a single collection.
  - Updated `PUT` granules endpoint to check if granuleId exists across a different collection and throw conflict error if so.
  - Updated logic for writing granules from a message to check if granuleId exists across a different collection and throw conflict error if so.

### Fixed

- **CUMULUS-3070**
  - Fixed inaccurate typings for PostgresGranule in @cumulus/db/types/granule
  - Fixed inaccurate typings for @cumulus/api/granules.ApiGranule and updated to
    allow null
- **CUMULUS-3104**
  - Fixed TS compilation error on aws-client package caused by @aws-sdk/client-s3 3.202.0 upgrade
- **CUMULUS-3116**
  - Reverted the default ElasticSearch sorting behavior to the pre-13.3.0 configuration
  - Results from ElasticSearch are sorted by default by the `timestamp` field. This means that the order
  is not guaranteed if two or more records have identical timestamps as there is no secondary sort/tie-breaker.

## [v13.4.0] 2022-10-31

### Notable changes

- **CUMULUS-3104**
  - Published new tag [`43` of `cumuluss/async-operation` to Docker Hub](https://hub.docker.com/layers/cumuluss/async-operation/43/images/sha256-5f989c7d45db3dde87c88c553182d1e4e250a1e09af691a84ff6aa683088b948?context=explore) which was built with node:14.19.3-buster.

### Added

- **CUMULUS-2998**
  - Added Memory Size and Timeout terraform variable configuration for the following Cumulus tasks:
    - fake_processing_task_timeout and fake_processing_task_memory_size
    - files_to_granules_task_timeout and files_to_granule_task_memory_size
    - hello_world_task_timeout and hello_world_task_memory_size
    - sf_sqs_report_task_timeout and sf_sqs_report_task_memory_size
- **CUMULUS-2986**
  - Adds Terraform memory_size configurations to lambda functions with customizable timeouts enabled (the minimum default size has also been raised from 256 MB to 512 MB)
    allowed properties include:
      - add_missing_file_checksums_task_memory_size
      - discover_granules_task_memory_size
      - discover_pdrs_task_memory_size
      - hyrax_metadata_updates_task_memory_size
      - lzards_backup_task_memory_size
      - move_granules_task_memory_size
      - parse_pdr_task_memory_size
      - pdr_status_check_task_memory_size
      - post_to_cmr_task_memory_size
      - queue_granules_task_memory_size
      - queue_pdrs_task_memory_size
      - queue_workflow_task_memory_size
      - sync_granule_task_memory_size
      - update_cmr_access_constraints_task_memory_size
      - update_granules_cmr_task_memory_size
  - Initializes the lambda_memory_size(s) variable in the Terraform variable list
  - Adds Terraform timeout variable for add_missing_file_checksums_task
- **CUMULUS-2631**
  - Added 'Bearer token' support to s3credentials endpoint
- **CUMULUS-2787**
  - Added `lzards-api-client` package to Cumulus with `submitQueryToLzards` method
- **CUMULUS-2944**
  - Added configuration to increase the limit for body-parser's JSON and URL encoded parsers to allow for larger input payloads

### Changed


- Updated `example/cumulus-tf/variables.tf` to have `cmr_oauth_provider` default to `launchpad`
- **CUMULUS-3024**
  - Update PUT /granules endpoint to operate consistently across datastores
    (PostgreSQL, ElasticSearch, DynamoDB). Previously it was possible, given a
    partial Granule payload to have different data in Dynamo/ElasticSearch and PostgreSQL
  - Given a partial Granule object, the /granules update endpoint now operates
    with behavior more consistent with a PATCH operation where fields not provided
    in the payload will not be updated in the datastores.
  - Granule translation (db/src/granules.ts) now supports removing null/undefined fields when converting from API to Postgres
    granule formats.
  - Update granule write logic: if a `null` files key is provided in an update payload (e.g. `files: null`),
    an error will be thrown. `null` files were not previously supported and would throw potentially unclear errors. This makes the error clearer and more explicit.
  - Update granule write logic: If an empty array is provided for the `files` key, all files will be removed in all datastores
- **CUMULUS-2787**
  - Updated `lzards-backup-task` to send Cumulus provider and granule createdAt values as metadata in LZARDS backup request to support querying LZARDS for reconciliation reports
- **CUMULUS-2913**
  - Changed `process-dead-letter-archive` lambda to put messages from S3 dead
    letter archive that fail to process to new S3 location.
- **CUMULUS-2974**
  - The `DELETE /granules/<granuleId>` endpoint now includes additional details about granule
    deletion, including collection, deleted granule ID, deleted files, and deletion time.
- **CUMULUS-3027**
  - Pinned typescript to ~4.7.x to address typing incompatibility issues
    discussed in https://github.com/knex/knex/pull/5279
  - Update generate-ts-build-cache script to always install root project dependencies
- **CUMULUS-3104**
  - Updated Dockerfile of async operation docker image to build from node:14.19.3-buster
  - Sets default async_operation_image version to 43.
  - Upgraded saml2-js 4.0.0, rewire to 6.0.0 to address security vulnerabilities
  - Fixed TS compilation error caused by @aws-sdk/client-s3 3.190->3.193 upgrade

## [v13.3.2] 2022-10-10 [BACKPORT]

**Please note** changes in 13.3.2 may not yet be released in future versions, as
this is a backport and patch release on the 13.3.x series of releases. Updates that
are included in the future will have a corresponding CHANGELOG entry in future
releases.

### Fixed

- **CUMULUS-2557**
  - Updated `@cumulus/aws-client/S3/moveObject` to handle zero byte files (0 byte files).
- **CUMULUS-2971**
  - Updated `@cumulus/aws-client/S3ObjectStore` class to take string query parameters and
    its methods `signGetObject` and `signHeadObject` to take parameter presignOptions
- **CUMULUS-3021**
  - Updated `@cumulus/api-client/collections` and `@cumulus/integration-tests/api` to encode
    collection version in the URI path
- **CUMULUS-3024**
  - Update PUT /granules endpoint to operate consistently across datastores
    (PostgreSQL, ElasticSearch, DynamoDB). Previously it was possible, given a
    partial Granule payload to have different data in Dynamo/ElasticSearch and PostgreSQL
  - Given a partial Granule object, the /granules update endpoint now operates
    with behavior more consistent with a PATCH operation where fields not provided
    in the payload will not be updated in the datastores.
  - Granule translation (db/src/granules.ts) now supports removing null/undefined fields when converting from API to Postgres
    granule formats.
  - Update granule write logic: if a `null` files key is provided in an update payload (e.g. `files: null`),
    an error will be thrown. `null` files were not previously supported and would throw potentially unclear errors. This makes the error clearer and more explicit.
  - Update granule write logic: If an empty array is provided for the `files` key, all files will be removed in all datastores

## [v13.3.0] 2022-8-19

### Notable Changes

- **CUMULUS-2930**
  - The `GET /granules` endpoint has a new optional query parameter:
    `searchContext`, which is used to resume listing within the same search
    context. It is provided in every response from the endpoint as
    `meta.searchContext`. The searchContext value must be submitted with every
    consequent API call, and must be fetched from each new response to maintain
    the context.
  - Use of the `searchContext` query string parameter allows listing past 10,000 results.
  - Note that using the `from` query param in a request will cause the `searchContext` to
    be ignored and also make the query subject to the 10,000 results cap again.
  - Updated `GET /granules` endpoint to leverage ElasticSearch search-after API.
    The endpoint will only use search-after when the `searchContext` parameter
    is provided in a request.

## [v13.2.1] 2022-8-10 [BACKPORT]

### Notable changes

- **CUMULUS-3019**
  - Fix file write logic to delete files by `granule_cumulus_id` instead of
    `cumulus_id`. Previous logic removed files by matching `file.cumulus_id`
    to `granule.cumulus_id`.

## [v13.2.0] 2022-8-04

### Changed

- **CUMULUS-2940**
  - Updated bulk operation lambda to utilize system wide rds_connection_timing
    configuration parameters from the main `cumulus` module
- **CUMULUS-2980**
  - Updated `ingestPdrWithNodeNameSpec.js` to use `deleteProvidersAndAllDependenciesByHost` function.
  - Removed `deleteProvidersByHost`function.
- **CUMULUS-2954**
  - Updated Backup LZARDS task to run as a single task in a step function workflow.
  - Updated task to allow user to provide `collectionId` in workflow input and
    updated task to use said `collectionId` to look up the corresponding collection record in RDS.

## [v13.1.0] 2022-7-22

### MIGRATION notes

- The changes introduced in CUMULUS-2962 will re-introduce a
  `files_granules_cumulus_id_index` on the `files` table in the RDS database.
  This index will be automatically created as part of the bootstrap lambda
  function *on deployment* of the `data-persistence` module.

  *In cases where the index is already applied, this update will have no effect*.

  **Please Note**: In some cases where ingest is occurring at high volume levels and/or the
  files table has > 150M file records, the migration may
  fail on deployment due to timing required to both acquire the table state needed for the
  migration and time to create the index given the resources available.

  For reference a rx.5 large Aurora/RDS database
  with *no activity* took roughly 6 minutes to create the index for a file table with 300M records and no active ingest, however timed out when the same migration was attempted
  in production with possible activity on the table.

  If you believe you are subject to the above consideration, you may opt to
  manually create the `files` table index *prior* to deploying this version of
  Core with the following procedure:

  -----

  - Verify you do not have the index:

  ```text
  select * from pg_indexes where tablename = 'files';

   schemaname | tablename |        indexname        | tablespace |                                       indexdef
  ------------+-----------+-------------------------+------------+---------------------------------------------------------------------------------------
   public     | files     | files_pkey              |            | CREATE UNIQUE INDEX files_pkey ON public.files USING btree (cumulus_id)
   public     | files     | files_bucket_key_unique |            | CREATE UNIQUE INDEX files_bucket_key_unique ON public.files USING btree (bucket, key)
  ```

  In this instance you should not see an `indexname` row with
  `files_granules_cumulus_id_index` as the value.     If you *do*, you should be
  clear to proceed with the installation.
  - Quiesce ingest

  Stop all ingest operations in Cumulus Core according to your operational
  procedures.    You should validate that it appears there are no active queries that
  appear to be inserting granules/files into the database as a secondary method
  of evaluating the database system state:

  ```text
  select pid, query, state, wait_event_type, wait_event from pg_stat_activity where state = 'active';
  ```

  If query rows are returned with a `query` value that involves the files table,
  make sure ingest is halted and no other granule-update activity is running on
  the system.

  Note: In rare instances if there are hung queries that are unable to resolve, it may be necessary to
  manually use psql [Server Signaling
  Functions](https://www.postgresql.org/docs/10/functions-admin.html#FUNCTIONS-ADMIN-SIGNAL)
  `pg_cancel_backend` and/or
  `pg_terminate_backend` if the migration will not complete in the next step.

  - Create the Index

  Run the following query to create the index.    Depending on the situation
  this may take many minutes to complete, and you will note your CPU load and
  disk I/O rates increase on your cluster:

  ```text
  CREATE INDEX files_granule_cumulus_id_index ON files (granule_cumulus_id);
  ```

  You should see a response like:

  ```text
  CREATE INDEX
  ```

  and can verify the index `files_granule_cumulus_id_index` was created:

  ```text
  => select * from pg_indexes where tablename = 'files';
  schemaname | tablename |           indexname            | tablespace |                                           indexdef
   ------------+-----------+--------------------------------+------------+----------------------------------------------------------------------------------------------
   public     | files     | files_pkey                     |            | CREATE UNIQUE INDEX files_pkey ON public.files USING btree (cumulus_id)
   public     | files     | files_bucket_key_unique        |            | CREATE UNIQUE INDEX files_bucket_key_unique ON public.files USING btree (bucket, key)
   public     | files     | files_granule_cumulus_id_index |            | CREATE INDEX files_granule_cumulus_id_index ON public.files USING btree (granule_cumulus_id)
  (3 rows)
  ```

  - Once this is complete, you may deploy this version of Cumulus as you
    normally would.
  **If you are unable to stop ingest for the above procedure** *and* cannot
  migrate with deployment, you may be able to manually create the index while
  writes are ongoing using postgres's `CONCURRENTLY` option for `CREATE INDEX`.
  This can have significant impacts on CPU/write IO, particularly if you are
  already using a significant amount of your cluster resources, and may result
  in failed writes or an unexpected index/database state.

  PostgreSQL's
  [documentation](https://www.postgresql.org/docs/10/sql-createindex.html#SQL-CREATEINDEX-CONCURRENTLY)
  provides more information on this option.   Please be aware it is
  **unsupported** by Cumulus at this time, so community members that opt to go
  this route should proceed with caution.

  -----

### Notable changes

- **CUMULUS-2962**
  - Re-added database structural migration to `files` table to add an index on `granule_cumulus_id`
- **CUMULUS-2929**
  - Updated `move-granule` task to check the optional collection configuration parameter
    `meta.granuleMetadataFileExtension` to determine the granule metadata file.
    If none is specified, the granule CMR metadata or ISO metadata file is used.

### Changed

- Updated Moment.js package to 2.29.4 to address security vulnerability
- **CUMULUS-2967**
  - Added fix example/spec/helpers/Provider that doesn't fail deletion 404 in
    case of deletion race conditions
### Fixed

- **CUMULUS-2995**
  - Updated Lerna package to 5.1.8 to address security vulnerability

- **CUMULUS-2863**
  - Fixed `@cumulus/api` `validateAndUpdateSqsRule` method to allow 0 retries and 0 visibilityTimeout
    in rule's meta.

- **CUMULUS-2959**
  - Fixed `@cumulus/api` `granules` module to convert numeric productVolume to string
    when an old granule record is retrieved from DynamoDB
- Fixed the following links on Cumulus docs' [Getting Started](https://nasa.github.io/cumulus/docs/getting-started) page:
    * Cumulus Deployment
    * Terraform Best Practices
    * Integrator Common Use Cases
- Also corrected the _How to Deploy Cumulus_ link in the [Glossary](https://nasa.github.io/cumulus/docs/glossary)


## [v13.0.1] 2022-7-12

- **CUMULUS-2995**
  - Updated Moment.js package to 2.29.4 to address security vulnerability

## [v13.0.0] 2022-06-13

### MIGRATION NOTES

- The changes introduced in CUMULUS-2955 should result in removal of
  `files_granule_cumulus_id_index` from the `files` table (added in the v11.1.1
  release).  The success of this operation is dependent on system ingest load.

  In rare cases where data-persistence deployment fails because the
  `postgres-db-migration` times out, it may be required to manually remove the
  index and then redeploy:

  ```text
  DROP INDEX IF EXISTS files_granule_cumulus_id_index;
  ```

### Breaking Changes

- **CUMULUS-2931**

  - Updates CustomBootstrap lambda to default to failing if attempting to remove
    a pre-existing `cumulus-alias` index that would collide with the required
    `cumulus-alias` *alias*.   A configuration parameter
    `elasticsearch_remove_index_alias_conflict`  on the `cumulus` and
    `archive` modules has been added to enable the original behavior that would
    remove the invalid index (and all it's data).
  - Updates `@cumulus/es-client.bootstrapElasticSearch` signature to be
    parameterized and accommodate a new parameter `removeAliasConflict` which
    allows/disallows the deletion of a conflicting `cumulus-alias` index

### Notable changes

- **CUMULUS-2929**
  - Updated `move-granule` task to check the optional collection configuration parameter
    `meta.granuleMetadataFileExtension` to determine the granule metadata file.
    If none is specified, the granule CMR metadata or ISO metadata file is used.

### Added

- **CUMULUS-2929**
  - Added optional collection configuration `meta.granuleMetadataFileExtension` to specify CMR metadata
    file extension for tasks that utilize metadata file lookups

- **CUMULUS-2939**
  - Added `@cumulus/api/lambdas/start-async-operation` to start an async operation

- **CUMULUS-2953**
  - Added `skipMetadataCheck` flag to config for Hyrax metadata updates task.
  - If this config flag is set to `true`, and a granule has no CMR file, the task will simply return the input values.

- **CUMULUS-2966**
  - Added extractPath operation and support of nested string replacement to `url_path` in the collection configuration

### Changed

- **CUMULUS-2965**
  - Update `cumulus-rds-tf` module to ignore `engine_version` lifecycle changes
- **CUMULUS-2967**
  - Added fix example/spec/helpers/Provider that doesn't fail deletion 404 in
    case of deletion race conditions
- **CUMULUS-2955**
  - Updates `20220126172008_files_granule_id_index` to *not* create an index on
    `granule_cumulus_id` on the files table.
  - Adds `20220609024044_remove_files_granule_id_index` migration to revert
    changes from `20220126172008_files_granule_id_index` on any deployed stacks
    that might have the index to ensure consistency in deployed stacks

- **CUMULUS-2923**
  - Changed public key setup for SFTP local testing.
- **CUMULUS-2939**
  - Updated `@cumulus/api` `granules/bulk*`, `elasticsearch/index-from-database` and
    `POST reconciliationReports` endpoints to invoke StartAsyncOperation lambda

### Fixed

- **CUMULUS-2863**
  - Fixed `@cumulus/api` `validateAndUpdateSqsRule` method to allow 0 retries
    and 0 visibilityTimeout in rule's meta.
- **CUMULUS-2961**
  - Fixed `data-migration2` granule migration logic to allow for DynamoDb granules that have a null/empty string value for `execution`.   The migration will now migrate them without a linked execution.
  - Fixed `@cumulus/api` `validateAndUpdateSqsRule` method to allow 0 retries and 0 visibilityTimeout
    in rule's meta.

- **CUMULUS-2959**
  - Fixed `@cumulus/api` `granules` module to convert numeric productVolume to string
    when an old granule record is retrieved from DynamoDB.

## [v12.0.3] 2022-10-03 [BACKPORT]

**Please note** changes in 12.0.3 may not yet be released in future versions, as
this is a backport and patch release on the 12.0.x series of releases. Updates that
are included in the future will have a corresponding CHANGELOG entry in future
releases.

### Fixed

- **CUMULUS-3024**
  - Update PUT /granules endpoint to operate consistently across datastores
    (PostgreSQL, ElasticSearch, DynamoDB). Previously it was possible, given a
    partial Granule payload to have different data in Dynamo/ElasticSearch and PostgreSQL
  - Given a partial Granule object, the /granules update endpoint now operates
    with behavior more consistent with a PATCH operation where fields not provided
    in the payload will not be updated in the datastores.
  - Granule translation (db/src/granules.ts) now supports removing null/undefined fields when converting from API to Postgres
    granule formats.
  - Update granule write logic: if a `null` files key is provided in an update payload (e.g. `files: null`),
    an error will be thrown. `null` files were not previously supported and would throw potentially unclear errors. This makes the error clearer and more explicit.
  - Update granule write logic: If an empty array is provided for the `files` key, all files will be removed in all datastores
- **CUMULUS-2971**
  - Updated `@cumulus/aws-client/S3ObjectStore` class to take string query parameters and
    its methods `signGetObject` and `signHeadObject` to take parameter presignOptions
- **CUMULUS-2557**
  - Updated `@cumulus/aws-client/S3/moveObject` to handle zero byte files (0 byte files).
- **CUMULUS-3021**
  - Updated `@cumulus/api-client/collections` and `@cumulus/integration-tests/api` to encode
    collection version in the URI path

## [v12.0.2] 2022-08-10 [BACKPORT]

**Please note** changes in 12.0.2 may not yet be released in future versions, as
this is a backport and patch release on the 12.0.x series of releases. Updates that
are included in the future will have a corresponding CHANGELOG entry in future
releases.

### Notable Changes

- **CUMULUS-3019**
  - Fix file write logic to delete files by `granule_cumulus_id` instead of
      `cumulus_id`. Previous logic removed files by matching `file.cumulus_id`
      to `granule.cumulus_id`.

## [v12.0.1] 2022-07-18

- **CUMULUS-2995**
  - Updated Moment.js package to 2.29.4 to address security vulnerability

## [v12.0.0] 2022-05-20

### Breaking Changes

- **CUMULUS-2903**

  - The minimum supported version for all published Cumulus Core npm packages is now Node 14.19.1
  - Tasks using the `cumuluss/cumulus-ecs-task` Docker image must be updated to
    `cumuluss/cumulus-ecs-task:1.8.0`. This can be done by updating the `image`
    property of any tasks defined using the `cumulus_ecs_service` Terraform
    module.

### Changed

- **CUMULUS-2932**

  - Updates `SyncGranule` task to include `disableOrDefaultAcl` function that uses
    the configuration ACL parameter to set ACL to private by default or disable ACL.
  - Updates `@cumulus/sync-granule` `download()` function to take in ACL parameter
  - Updates `@cumulus/ingest` `proceed()` function to take in ACL parameter
  - Updates `@cumulus/ingest` `addLock()` function to take in an optional ACL parameter
  - Updates `SyncGranule` example worfklow config
    `example/cumulus-tf/sync_granule_workflow.asl.json` to include `ACL`
    parameter.

## [v11.1.8] 2022-11-07 [BACKPORT]

**Please note** changes in 11.1.7 may not yet be released in future versions, as
this is a backport and patch release on the 11.1.x series of releases. Updates that
are included in the future will have a corresponding CHANGELOG entry in future
releases.

### Breaking Changes

- **CUMULUS-2903**
  - The minimum supported version for all published Cumulus Core npm packages is now Node 14.19.1
  - Tasks using the `cumuluss/cumulus-ecs-task` Docker image must be updated to
    `cumuluss/cumulus-ecs-task:1.8.0`. This can be done by updating the `image`
    property of any tasks defined using the `cumulus_ecs_service` Terraform
    module.

### Notable changes

- Published new tag [`43` of `cumuluss/async-operation` to Docker Hub](https://hub.docker.com/layers/cumuluss/async-operation/43/images/sha256-5f989c7d45db3dde87c88c553182d1e4e250a1e09af691a84ff6aa683088b948?context=explore) which was built with node:14.19.3-buster.

### Changed

- **CUMULUS-3104**
  - Updated Dockerfile of async operation docker image to build from node:14.19.3-buster
  - Sets default async_operation_image version to 43.
  - Upgraded saml2-js 4.0.0, rewire to 6.0.0 to address security vulnerabilities
  - Fixed TS compilation error on aws-client package caused by @aws-sdk/client-s3 3.202.0 upgrade

- **CUMULUS-3080**
  - Changed the retention period in days from 14 to 30 for cloudwatch logs for NIST-5 compliance

## [v11.1.7] 2022-10-05 [BACKPORT]

**Please note** changes in 11.1.7 may not yet be released in future versions, as
this is a backport and patch release on the 11.1.x series of releases. Updates that
are included in the future will have a corresponding CHANGELOG entry in future
releases.

### Fixed

- **CUMULUS-3024**
  - Update PUT /granules endpoint to operate consistently across datastores
    (PostgreSQL, ElasticSearch, DynamoDB). Previously it was possible, given a
    partial Granule payload to have different data in Dynamo/ElasticSearch and PostgreSQL
  - Given a partial Granule object, the /granules update endpoint now operates
    with behavior more consistent with a PATCH operation where fields not provided
    in the payload will not be updated in the datastores.
  - Granule translation (db/src/granules.ts) now supports removing null/undefined fields when converting from API to Postgres
    granule formats.
  - Update granule write logic: if a `null` files key is provided in an update payload (e.g. `files: null`),
    an error will be thrown. `null` files were not previously supported and would throw potentially unclear errors. This makes the error clearer and more explicit.
  - Update granule write logic: If an empty array is provided for the `files` key, all files will be removed in all datastores
- **CUMULUS-2971**
  - Updated `@cumulus/aws-client/S3ObjectStore` class to take string query parameters and
    its methods `signGetObject` and `signHeadObject` to take parameter presignOptions
- **CUMULUS-2557**
  - Updated `@cumulus/aws-client/S3/moveObject` to handle zero byte files (0 byte files).
- **CUMULUS-3021**
  - Updated `@cumulus/api-client/collections` and `@cumulus/integration-tests/api` to encode
    collection version in the URI path
- **CUMULUS-3027**
  - Pinned typescript to ~4.7.x to address typing incompatibility issues
    discussed in https://github.com/knex/knex/pull/5279
  - Update generate-ts-build-cache script to always install root project dependencies

## [v11.1.5] 2022-08-10 [BACKPORT]

**Please note** changes in 11.1.5 may not yet be released in future versions, as
this is a backport and patch release on the 11.1.x series of releases. Updates that
are included in the future will have a corresponding CHANGELOG entry in future
releases.

### Notable changes

- **CUMULUS-3019**
  - Fix file write logic to delete files by `granule_cumulus_id` instead of
      `cumulus_id`. Previous logic removed files by matching `file.cumulus_id`
      to `granule.cumulus_id`.

## [v11.1.4] 2022-07-18

**Please note** changes in 11.1.4 may not yet be released in future versions, as
this is a backport and patch release on the 11.1.x series of releases. Updates that
are included in the future will have a corresponding CHANGELOG entry in future
releases.

### MIGRATION notes


- The changes introduced in CUMULUS-2962 will re-introduce a
  `files_granules_cumulus_id_index` on the `files` table in the RDS database.
  This index will be automatically created as part of the bootstrap lambda
  function *on deployment* of the `data-persistence` module.

  *In cases where the index is already applied, this update will have no effect*.

  **Please Note**: In some cases where ingest is occurring at high volume levels and/or the
  files table has > 150M file records, the migration may
  fail on deployment due to timing required to both acquire the table state needed for the
  migration and time to create the index given the resources available.

  For reference a rx.5 large Aurora/RDS database
  with *no activity* took roughly 6 minutes to create the index for a file table with 300M records and no active ingest, however timed out when the same migration was attempted
  in production with possible activity on the table.

  If you believe you are subject to the above consideration, you may opt to
  manually create the `files` table index *prior* to deploying this version of
  Core with the following procedure:

  -----

  - Verify you do not have the index:

  ```text
  select * from pg_indexes where tablename = 'files';

   schemaname | tablename |        indexname        | tablespace |                                       indexdef
  ------------+-----------+-------------------------+------------+---------------------------------------------------------------------------------------
   public     | files     | files_pkey              |            | CREATE UNIQUE INDEX files_pkey ON public.files USING btree (cumulus_id)
   public     | files     | files_bucket_key_unique |            | CREATE UNIQUE INDEX files_bucket_key_unique ON public.files USING btree (bucket, key)
  ```

  In this instance you should not see an `indexname` row with
  `files_granules_cumulus_id_index` as the value.     If you *do*, you should be
  clear to proceed with the installation.
  - Quiesce ingest

  Stop all ingest operations in Cumulus Core according to your operational
  procedures.    You should validate that it appears there are no active queries that
  appear to be inserting granules/files into the database as a secondary method
  of evaluating the database system state:

  ```text
  select pid, query, state, wait_event_type, wait_event from pg_stat_activity where state = 'active';
  ```

  If query rows are returned with a `query` value that involves the files table,
  make sure ingest is halted and no other granule-update activity is running on
  the system.

  Note: In rare instances if there are hung queries that are unable to resolve, it may be necessary to
  manually use psql [Server Signaling
  Functions](https://www.postgresql.org/docs/10/functions-admin.html#FUNCTIONS-ADMIN-SIGNAL)
  `pg_cancel_backend` and/or
  `pg_terminate_backend` if the migration will not complete in the next step.

  - Create the Index

  Run the following query to create the index.    Depending on the situation
  this may take many minutes to complete, and you will note your CPU load and
  disk I/O rates increase on your cluster:

  ```text
  CREATE INDEX files_granule_cumulus_id_index ON files (granule_cumulus_id);
  ```

  You should see a response like:

  ```text
  CREATE INDEX
  ```

  and can verify the index `files_granule_cumulus_id_index` was created:

  ```text
  => select * from pg_indexes where tablename = 'files';
  schemaname | tablename |           indexname            | tablespace |                                           indexdef
   ------------+-----------+--------------------------------+------------+----------------------------------------------------------------------------------------------
   public     | files     | files_pkey                     |            | CREATE UNIQUE INDEX files_pkey ON public.files USING btree (cumulus_id)
   public     | files     | files_bucket_key_unique        |            | CREATE UNIQUE INDEX files_bucket_key_unique ON public.files USING btree (bucket, key)
   public     | files     | files_granule_cumulus_id_index |            | CREATE INDEX files_granule_cumulus_id_index ON public.files USING btree (granule_cumulus_id)
  (3 rows)
  ```

  - Once this is complete, you may deploy this version of Cumulus as you
    normally would.
  **If you are unable to stop ingest for the above procedure** *and* cannot
  migrate with deployment, you may be able to manually create the index while
  writes are ongoing using postgres's `CONCURRENTLY` option for `CREATE INDEX`.
  This can have significant impacts on CPU/write IO, particularly if you are
  already using a significant amount of your cluster resources, and may result
  in failed writes or an unexpected index/database state.

  PostgreSQL's
  [documentation](https://www.postgresql.org/docs/10/sql-createindex.html#SQL-CREATEINDEX-CONCURRENTLY)
  provides more information on this option.   Please be aware it is
  **unsupported** by Cumulus at this time, so community members that opt to go
  this route should proceed with caution.

  -----

### Changed

- Updated Moment.js package to 2.29.4 to address security vulnerability

## [v11.1.3] 2022-06-24

**Please note** changes in 11.1.3 may not yet be released in future versions, as
this is a backport and patch release on the 11.1.x series of releases. Updates that
are included in the future will have a corresponding CHANGELOG entry in future
releases.

### Notable changes

- **CUMULUS-2929**
  - Updated `move-granule` task to check the optional collection configuration parameter
    `meta.granuleMetadataFileExtension` to determine the granule metadata file.
    If none is specified, the granule CMR metadata or ISO metadata file is used.

### Added

- **CUMULUS-2929**
  - Added optional collection configuration `meta.granuleMetadataFileExtension` to specify CMR metadata
    file extension for tasks that utilize metadata file lookups
- **CUMULUS-2966**
  - Added extractPath operation and support of nested string replacement to `url_path` in the collection configuration
### Fixed

- **CUMULUS-2863**
  - Fixed `@cumulus/api` `validateAndUpdateSqsRule` method to allow 0 retries
    and 0 visibilityTimeout in rule's meta.
- **CUMULUS-2959**
  - Fixed `@cumulus/api` `granules` module to convert numeric productVolume to string
    when an old granule record is retrieved from DynamoDB.
- **CUMULUS-2961**
  - Fixed `data-migration2` granule migration logic to allow for DynamoDb granules that have a null/empty string value for `execution`.   The migration will now migrate them without a linked execution.

## [v11.1.2] 2022-06-13

**Please note** changes in 11.1.2 may not yet be released in future versions, as
this is a backport and patch release on the 11.1.x series of releases. Updates that
are included in the future will have a corresponding CHANGELOG entry in future
releases.

### MIGRATION NOTES

- The changes introduced in CUMULUS-2955 should result in removal of
  `files_granule_cumulus_id_index` from the `files` table (added in the v11.1.1
  release).  The success of this operation is dependent on system ingest load

  In rare cases where data-persistence deployment fails because the
  `postgres-db-migration` times out, it may be required to manually remove the
  index and then redeploy:

  ```text
  > DROP INDEX IF EXISTS postgres-db-migration;
  DROP INDEX
  ```

### Changed

- **CUMULUS-2955**
  - Updates `20220126172008_files_granule_id_index` to *not* create an index on
    `granule_cumulus_id` on the files table.
  - Adds `20220609024044_remove_files_granule_id_index` migration to revert
    changes from `20220126172008_files_granule_id_index` on any deployed stacks
    that might have the index to ensure consistency in deployed stacks

## [v11.1.1] 2022-04-26

### Added

### Changed

- **CUMULUS-2885**
  - Updated `@cumulus/aws-client` to use new AWS SDK v3 packages for S3 requests:
    - `@aws-sdk/client-s3`
    - `@aws-sdk/lib-storage`
    - `@aws-sdk/s3-request-presigner`
  - Updated code for compatibility with updated `@cumulus/aws-client` and AWS SDK v3 S3 packages:
    - `@cumulus/api`
    - `@cumulus/async-operations`
    - `@cumulus/cmrjs`
    - `@cumulus/common`
    - `@cumulus/collection-config-store`
    - `@cumulus/ingest`
    - `@cumulus/launchpad-auth`
    - `@cumulus/sftp-client`
    - `@cumulus/tf-inventory`
    - `lambdas/data-migration2`
    - `tasks/add-missing-file-checksums`
    - `tasks/hyrax-metadata-updates`
    - `tasks/lzards-backup`
    - `tasks/sync-granule`
- **CUMULUS-2886**
  - Updated `@cumulus/aws-client` to use new AWS SDK v3 packages for API Gateway requests:
    - `@aws-sdk/client-api-gateway`
- **CUMULUS-2920**
  - Update npm version for Core build to 8.6
- **CUMULUS-2922**
  - Added `@cumulus/example-lib` package to example project to allow unit tests `example/script/lib` dependency.
  - Updates Mutex unit test to address changes made in [#2902](https://github.com/nasa/cumulus/pull/2902/files)
- **CUMULUS-2924**
  - Update acquireTimeoutMillis to 400 seconds for the db-provision-lambda module to address potential timeout issues on RDS database start
- **CUMULUS-2925**
  - Updates CI to utilize `audit-ci` v6.2.0
  - Updates CI to utilize a on-container filesystem when building Core in 'uncached' mode
  - Updates CI to selectively bootstrap Core modules in the cleanup job phase
- **CUMULUS-2934**
  - Update CI Docker container build to install pipenv to prevent contention on parallel lambda builds


## [v11.1.0] 2022-04-07

### MIGRATION NOTES

- 11.1.0 is an amendment release and supersedes 11.0.0. However, follow the migration steps for 11.0.0.

- **CUMULUS-2905**
  - Updates migration script with new `migrateAndOverwrite` and
    `migrateOnlyFiles` options.

### Added

- **CUMULUS-2860**
  - Added an optional configuration parameter `skipMetadataValidation` to `hyrax-metadata-updates` task
- **CUMULUS-2870**
  - Added `last_modified_date` as output to all tasks in Terraform `ingest` module.
- **CUMULUS-NONE**
  - Added documentation on choosing and configuring RDS at `deployment/choosing_configuring_rds`.

### Changed

- **CUMULUS-2703**
  - Updated `ORCA Backup` reconciliation report to report `cumulusFilesCount` and `orcaFilesCount`
- **CUMULUS-2849**
  - Updated `@cumulus/aws-client` to use new AWS SDK v3 packages for DynamoDB requests:
    - `@aws-sdk/client-dynamodb`
    - `@aws-sdk/lib-dynamodb`
    - `@aws-sdk/util-dynamodb`
  - Updated code for compatibility with AWS SDK v3 Dynamo packages
    - `@cumulus/api`
    - `@cumulus/errors`
    - `@cumulus/tf-inventory`
    - `lambdas/data-migration2`
    - `packages/api/ecs/async-operation`
- **CUMULUS-2864**
  - Updated `@cumulus/cmr-client/ingestUMMGranule` and `@cumulus/cmr-client/ingestConcept`
    functions to not perform separate validation request
- **CUMULUS-2870**
  - Updated `hello_world_service` module to pass in `lastModified` parameter in command list to trigger a Terraform state change when the `hello_world_task` is modified.

### Fixed

- **CUMULUS-2849**
  - Fixed AWS service client memoization logic in `@cumulus/aws-client`

## [v11.0.0] 2022-03-24 [STABLE]

### v9.9->v11.0 MIGRATION NOTES

Release v11.0 is a maintenance release series, replacing v9.9.   If you are
upgrading to or past v11 from v9.9.x to this release, please pay attention to the following
migration notes from prior releases:

#### Migration steps

##### **After deploying the `data-persistence` module, but before deploying the main `cumulus` module**

- Due to a bug in the PUT `/rules/<name>` endpoint, the rule records in PostgreSQL may be
out of sync with records in DynamoDB. In order to bring the records into sync, re-deploy and re-run the
[`data-migration1` Lambda](https://nasa.github.io/cumulus/docs/upgrade-notes/upgrade-rds#3-deploy-and-run-data-migration1) with a payload of
`{"forceRulesMigration": true}`:

```shell
aws lambda invoke --function-name $PREFIX-data-migration1 \
  --payload $(echo '{"forceRulesMigration": true}' | base64) $OUTFILE
```

##### As part of the `cumulus` deployment

- Please read the [documentation on the updates to the granule files schema for our Cumulus workflow tasks and how to upgrade your deployment for compatibility](https://nasa.github.io/cumulus/docs/upgrade-notes/update-task-file-schemas).
- (Optional) Update the `task-config` for all workflows that use the `sync-granule` task to include `workflowStartTime` set to
`{$.cumulus_meta.workflow_start_time}`. See [here](https://github.com/nasa/cumulus/blob/master/example/cumulus-tf/sync_granule_workflow.asl.json#L9) for an example.

##### After the `cumulus` deployment

As part of the work on the RDS Phase 2 feature, it was decided to re-add the
granule file `type` property on the file table (detailed reasoning
https://wiki.earthdata.nasa.gov/pages/viewpage.action?pageId=219186829).  This
change was implemented as part of CUMULUS-2672/CUMULUS-2673, however granule
records ingested prior to v11 will *not* have the file.type property stored in the
PostGreSQL database, and on installation of v11 API calls to get granule.files
will not return this value. We anticipate most users are impacted by this issue.

Users that are impacted by these changes should re-run the granule migration
lambda to *only* migrate granule file records:

```shell
PAYLOAD=$(echo '{"migrationsList": ["granules"], "granuleMigrationParams": {"migrateOnlyFiles": "true"}}' | base64)
aws lambda invoke --function-name $PREFIX-postgres-migration-async-operation \
--payload $PAYLOAD $OUTFILE
```

You should note that this will *only* move files for granule records in
PostgreSQL.  **If you have not completed the phase 1 data migration or
have granule records in dynamo that are not in PostgreSQL, the migration will
report failure for both the DynamoDB granule and all the associated files and the file
records will not be updated**.

If you prefer to do a full granule and file migration, you may instead
opt to run the migration with the `migrateAndOverwrite` option instead, this will re-run a
full granule/files migration and overwrite all values in the PostgreSQL database from
what is in DynamoDB for both granules and associated files:

```shell
PAYLOAD=$(echo '{"migrationsList": ["granules"], "granuleMigrationParams": {"migrateAndOverwrite": "true"}}' | base64)
aws lambda invoke --function-name $PREFIX-postgres-migration-async-operation \
--payload $PAYLOAD $OUTFILE
```

*Please note*: Since this data migration is copying all of your granule data
from DynamoDB to PostgreSQL, it can take multiple hours (or even days) to run,
depending on how much data you have and how much parallelism you configure the
migration to use. In general, the more parallelism you configure the migration
to use, the faster it will go, but the higher load it will put on your
PostgreSQL database. Excessive database load can cause database outages and
result in data loss/recovery scenarios. Thus, the parallelism settings for the
migration are intentionally set by default to conservative values but are
configurable.      If this impacts only some of your data products you may want
to consider using other `granuleMigrationParams`.

Please see [the second data migration
docs](https://nasa.github.io/cumulus/docs/upgrade-notes/upgrade-rds#5-run-the-second-data-migration)
for more on this tool if you are unfamiliar with the various options.

### Notable changes

- **CUMULUS-2703**
  - `ORCA Backup` is now a supported `reportType` for the `POST /reconciliationReports` endpoint

### Added

- **CUMULUS-2311** - RDS Migration Epic Phase 2
  - **CUMULUS-2208**
    - Added `@cumulus/message/utils.parseException` to parse exception objects
    - Added helpers to `@cumulus/message/Granules`:
      - `getGranuleProductVolume`
      - `getGranuleTimeToPreprocess`
      - `getGranuleTimeToArchive`
      - `generateGranuleApiRecord`
    - Added `@cumulus/message/PDRs/generatePdrApiRecordFromMessage` to generate PDR from Cumulus workflow message
    - Added helpers to `@cumulus/es-client/indexer`:
      - `deleteAsyncOperation` to delete async operation records from Elasticsearch
      - `updateAsyncOperation` to update an async operation record in Elasticsearch
    - Added granules `PUT` endpoint to Cumulus API for updating a granule.
    Requests to this endpoint should be submitted **without an `action`**
    attribute in the request body.
    - Added `@cumulus/api-client/granules.updateGranule` to update granule via the API
  - **CUMULUS-2303**
    - Add translatePostgresProviderToApiProvider method to `@cumulus/db/translate/providers`
  - **CUMULUS-2306**
    - Updated API execution GET endpoint to read individual execution records
      from PostgreSQL database instead of DynamoDB
    - Updated API execution-status endpoint to read execution records from
      PostgreSQL database instead of DynamoDB
  - **CUMULUS-2302**
    - Added translatePostgresCollectionToApiCollection method to
      `@cumulus/db/translate/collections`
    - Added `searchWithUpdatedAtRange` method to
      `@cumulus/db/models/collections`
  - **CUMULUS-2301**
    - Created API asyncOperations POST endpoint to create async operations.
  - **CUMULUS-2307**
    - Updated API PDR GET endpoint to read individual PDR records from
      PostgreSQL database instead of DynamoDB
    - Added `deletePdr` to `@cumulus/api-client/pdrs`
  - **CUMULUS-2782**
    - Update API granules endpoint `move` action to update granules in the index
      and utilize postgres as the authoritative datastore
  - **CUMULUS-2769**
    - Update collection PUT endpoint to require existance of postgresql record
      and to ignore lack of dynamoDbRecord on update
  - **CUMULUS-2767**
    - Update provider PUT endpoint to require existence of PostgreSQL record
      and to ignore lack of DynamoDB record on update
  - **CUMULUS-2759**
    - Updates collection/provider/rules/granules creation (post) endpoints to
      primarily check for existence/collision in PostgreSQL database instead of DynamoDB
  - **CUMULUS-2714**
    - Added `@cumulus/db/base.deleteExcluding` method to allow for deletion of a
      record set with an exclusion list of cumulus_ids
  - **CUMULUS-2317**
    - Added `@cumulus/db/getFilesAndGranuleInfoQuery()` to build a query for searching file
    records in PostgreSQL and return specified granule information for each file
    - Added `@cumulus/db/QuerySearchClient` library to handle sequentially fetching and paging
    through results for an arbitrary PostgreSQL query
    - Added `insert` method to all `@cumulus/db` models to handle inserting multiple records into
    the database at once
    - Added `@cumulus/db/translatePostgresGranuleResultToApiGranule` helper to
    translate custom PostgreSQL granule result to API granule
  - **CUMULUS-2672**
    - Added migration to add `type` text column to Postgres database `files` table
  - **CUMULUS-2634**
    - Added new functions for upserting data to Elasticsearch:
      - `@cumulus/es-client/indexer.upsertExecution` to upsert an execution
      - `@cumulus/es-client/indexer.upsertPdr` to upsert a PDR
      - `@cumulus/es-client/indexer.upsertGranule` to upsert a granule
  - **CUMULUS-2510**
    - Added `execution_sns_topic_arn` environment variable to
      `sf_event_sqs_to_db_records` lambda TF definition.
    - Added to `sf_event_sqs_to_db_records_lambda` IAM policy to include
      permissions for SNS publish for `report_executions_topic`
    - Added `collection_sns_topic_arn` environment variable to
      `PrivateApiLambda` and `ApiEndpoints` lambdas.
    - Added `updateCollection` to `@cumulus/api-client`.
    - Added to `ecs_cluster` IAM policy to include permissions for SNS publish
      for `report_executions_sns_topic_arn`, `report_pdrs_sns_topic_arn`,
      `report_granules_sns_topic_arn`
    - Added variables for report topic ARNs to `process_dead_letter_archive.tf`
    - Added variable for granule report topic ARN to `bulk_operation.tf`
    - Added `pdr_sns_topic_arn` environment variable to
      `sf_event_sqs_to_db_records` lambda TF definition.
    - Added the new function `publishSnsMessageByDataType` in `@cumulus/api` to
      publish SNS messages to the report topics to PDRs, Collections, and
      Executions.
    - Added the following functions in `publishSnsMessageUtils` to handle
      publishing SNS messages for specific data and event types:
      - `publishCollectionUpdateSnsMessage`
      - `publishCollectionCreateSnsMessage`
      - `publishCollectionDeleteSnsMessage`
      - `publishGranuleUpdateSnsMessage`
      - `publishGranuleDeleteSnsMessage`
      - `publishGranuleCreateSnsMessage`
      - `publishExecutionSnsMessage`
      - `publishPdrSnsMessage`
      - `publishGranuleSnsMessageByEventType`
    - Added to `ecs_cluster` IAM policy to include permissions for SNS publish
      for `report_executions_topic` and `report_pdrs_topic`.
  - **CUMULUS-2315**
    - Added `paginateByCumulusId` to `@cumulus/db` `BasePgModel` to allow for paginated
      full-table select queries in support of elasticsearch indexing.
    - Added `getMaxCumulusId` to `@cumulus/db` `BasePgModel` to allow all
      derived table classes to support querying the current max `cumulus_id`.
  - **CUMULUS-2673**
    - Added `ES_HOST` environment variable to `postgres-migration-async-operation`
    Lambda using value of `elasticsearch_hostname` Terraform variable.
    - Added `elasticsearch_security_group_id` to security groups for
      `postgres-migration-async-operation` lambda.
    - Added permission for `DynamoDb:DeleteItem` to
      `postgres-migration-async-operation` lambda.
  - **CUMULUS-2778**
    - Updated default value of `async_operation_image` in
      `tf-modules/cumulus/variables.tf` to `cumuluss/async-operation:41`
    - Added `ES_HOST` environment variable to async operation ECS task
      definition to ensure that async operation tasks write to the correct
      Elasticsearch domain
- **CUMULUS-2642**
  - Reduces the reconcilation report's default maxResponseSize that returns
     the full report rather than an s3 signed url. Reports very close to the
     previous limits were failing to download, so the limit has been lowered to
     ensure all files are handled properly.
- **CUMULUS-2703**
  - Added `@cumulus/api/lambdas/reports/orca-backup-reconciliation-report` to create
    `ORCA Backup` reconciliation report

### Removed

- **CUMULUS-2311** - RDS Migration Epic Phase 2
  - **CUMULUS-2208**
    - Removed trigger for `dbIndexer` Lambda for DynamoDB tables:
      - `<prefix>-AsyncOperationsTable`
      - `<prefix>-CollectionsTable`
      - `<prefix>-ExecutionsTable`
      - `<prefix>-GranulesTable`
      - `<prefix>-PdrsTable`
      - `<prefix>-ProvidersTable`
      - `<prefix>-RulesTable`
  - **CUMULUS-2782**
    - Remove deprecated `@ingest/granule.moveGranuleFiles`
  - **CUMULUS-2770**
    - Removed `waitForModelStatus` from `example/spec/helpers/apiUtils` integration test helpers
  - **CUMULUS-2510**
    - Removed `stream_enabled` and `stream_view_type` from `executions_table` TF
      definition.
    - Removed `aws_lambda_event_source_mapping` TF definition on executions
      DynamoDB table.
    - Removed `stream_enabled` and `stream_view_type` from `collections_table`
      TF definition.
    - Removed `aws_lambda_event_source_mapping` TF definition on collections
      DynamoDB table.
    - Removed lambda `publish_collections` TF resource.
    - Removed `aws_lambda_event_source_mapping` TF definition on granules
    - Removed `stream_enabled` and `stream_view_type` from `pdrs_table` TF
      definition.
    - Removed `aws_lambda_event_source_mapping` TF definition on PDRs
      DynamoDB table.
  - **CUMULUS-2694**
    - Removed `@cumulus/api/models/granules.storeGranulesFromCumulusMessage()` method
  - **CUMULUS-2662**
    - Removed call to `addToLocalES` in POST `/granules` endpoint since it is
      redundant.
    - Removed call to `addToLocalES` in POST and PUT `/executions` endpoints
      since it is redundant.
    - Removed function `addToLocalES` from `es-client` package since it is no
      longer used.
  - **CUMULUS-2771**
    - Removed `_updateGranuleStatus` to update granule to "running" from `@cumulus/api/lib/ingest.reingestGranule`
    and `@cumulus/api/lib/ingest.applyWorkflow`

### Changed

- CVE-2022-2477
  - Update node-forge to 1.3.0 in `@cumulus/common` to address CVE-2022-2477
- **CUMULUS-2311** - RDS Migration Epic Phase 2
  - **CUMULUS_2641**
    - Update API granule schema to set productVolume as a string value
    - Update `@cumulus/message` package to set productVolume as string
      (calculated with `file.size` as a `BigInt`) to match API schema
    - Update `@cumulus/db` granule translation to translate `granule` objects to
      match the updated API schema
  - **CUMULUS-2714**
    - Updated
      - @cumulus/api/lib.writeRecords.writeGranulesFromMessage
      - @cumulus/api/lib.writeRecords.writeGranuleFromApi
      - @cumulus/api/lib.writeRecords.createGranuleFromApi
      - @cumulus/api/lib.writeRecords.updateGranuleFromApi
    - These methods now remove postgres file records that aren't contained in
        the write/update action if such file records exist.  This update
        maintains consistency with the writes to elasticsearch/dynamodb.
  - **CUMULUS-2672**
    - Updated `data-migration2` lambda to migrate Dynamo `granule.files[].type`
      instead of dropping it.
    - Updated `@cumlus/db` `translateApiFiletoPostgresFile` to retain `type`
    - Updated `@cumulus/db` `translatePostgresFileToApiFile` to retain `type`
    - Updated `@cumulus/types.api.file` to add `type` to the typing.
  - **CUMULUS-2315**
    - Update `index-from-database` lambda/ECS task and elasticsearch endpoint to read
      from PostgreSQL database
    - Update `index-from-database` endpoint to add the following configuration
      tuning parameters:
      - postgresResultPageSize -- The number of records to read from each
        postgres table per request.   Default is 1000.
      - postgresConnectionPoolSize -- The max number of connections to allow the
        index function to make to the database.  Default is 10.
      - esRequestConcurrency -- The maximium number of concurrent record
        translation/ES record update requests.   Default is 10.
  - **CUMULUS-2308**
    - Update `/granules/<granule_id>` GET endpoint to return PostgreSQL Granules instead of DynamoDB Granules
    - Update `/granules/<granule_id>` PUT endpoint to use PostgreSQL Granule as source rather than DynamoDB Granule
    - Update `unpublishGranule` (used in /granules PUT) to use PostgreSQL Granule as source rather than DynamoDB Granule
    - Update integration tests to use `waitForApiStatus` instead of `waitForModelStatus`
    - Update Granule ingest to update the Postgres Granule status as well as the DynamoDB Granule status
  - **CUMULUS-2302**
    - Update API collection GET endpoint to read individual provider records from
      PostgreSQL database instead of DynamoDB
    - Update sf-scheduler lambda to utilize API endpoint to get provider record
      from database via Private API lambda
    - Update API granule `reingest` endpoint to read collection from PostgreSQL
      database instead of DynamoDB
    - Update internal-reconciliation report to base report Collection comparison
      on PostgreSQL instead of DynamoDB
    - Moved createGranuleAndFiles `@cumulus/api` unit helper from `./lib` to
      `.test/helpers`
  - **CUMULUS-2208**
    - Moved all `@cumulus/api/es/*` code to new `@cumulus/es-client` package
    - Updated logic for collections API POST/PUT/DELETE to create/update/delete
      records directly in Elasticsearch in parallel with updates to
      DynamoDb/PostgreSQL
    - Updated logic for rules API POST/PUT/DELETE to create/update/delete
      records directly in Elasticsearch in parallel with updates to
      DynamoDb/PostgreSQL
    - Updated logic for providers API POST/PUT/DELETE to create/update/delete
      records directly in  Elasticsearch in parallel with updates to
      DynamoDb/PostgreSQL
    - Updated logic for PDRs API DELETE to delete records directly in
      Elasticsearch in parallel with deletes to DynamoDB/PostgreSQL
    - Updated logic for executions API DELETE to delete records directly in
      Elasticsearch in parallel with deletes to DynamoDB/PostgreSQL
    - Updated logic for granules API DELETE to delete records directly in
      Elasticsearch in parallel with deletes to DynamoDB/PostgreSQL
    - `sfEventSqsToDbRecords` Lambda now writes following data directly to
      Elasticsearch in parallel with writes to DynamoDB/PostgreSQL:
      - executions
      - PDRs
      - granules
    - All async operations are now written directly to Elasticsearch in parallel
      with DynamoDB/PostgreSQL
    - Updated logic for async operation API DELETE to delete records directly in
      Elasticsearch in parallel with deletes to DynamoDB/PostgreSQL
    - Moved:
      - `packages/api/lib/granules.getGranuleProductVolume` ->
      `@cumulus/message/Granules.getGranuleProductVolume`
      - `packages/api/lib/granules.getGranuleTimeToPreprocess`
      -> `@cumulus/message/Granules.getGranuleTimeToPreprocess`
      - `packages/api/lib/granules.getGranuleTimeToArchive` ->
      `@cumulus/message/Granules.getGranuleTimeToArchive`
      - `packages/api/models/Granule.generateGranuleRecord`
      -> `@cumulus/message/Granules.generateGranuleApiRecord`
  - **CUMULUS-2306**
    - Updated API local serve (`api/bin/serve.js`) setup code to add cleanup/executions
    related records
    - Updated @cumulus/db/models/granules-executions to add a delete method in
      support of local cleanup
    - Add spec/helpers/apiUtils/waitForApiStatus integration helper to retry API
      record retrievals on status in lieu of using `waitForModelStatus`
  - **CUMULUS-2303**
    - Update API provider GET endpoint to read individual provider records from
      PostgreSQL database instead of DynamoDB
    - Update sf-scheduler lambda to utilize API endpoint to get provider record
      from database via Private API lambda
  - **CUMULUS-2301**
    - Updated `getAsyncOperation` to read from PostgreSQL database instead of
      DynamoDB.
    - Added `translatePostgresAsyncOperationToApiAsyncOperation` function in
      `@cumulus/db/translate/async-operation`.
    - Updated `translateApiAsyncOperationToPostgresAsyncOperation` function to
      ensure that `output` is properly translated to an object for the
      PostgreSQL record for the following cases of `output` on the incoming API
      record:
      - `record.output` is a JSON stringified object
      - `record.output` is a JSON stringified array
      - `record.output` is a JSON stringified string
      - `record.output` is a string
  - **CUMULUS-2317**
    - Changed reconciliation reports to read file records from PostgreSQL instead of DynamoDB
  - **CUMULUS-2304**
    - Updated API rule GET endpoint to read individual rule records from
      PostgreSQL database instead of DynamoDB
    - Updated internal consumer lambdas for SNS, SQS and Kinesis to read
      rules from PostgreSQL.
  - **CUMULUS-2634**
    - Changed `sfEventSqsToDbRecords` Lambda to use new upsert helpers for executions, granules, and PDRs
    to ensure out-of-order writes are handled correctly when writing to Elasticsearch
  - **CUMULUS-2510**
    - Updated `@cumulus/api/lib/writeRecords/write-execution` to publish SNS
      messages after a successful write to Postgres, DynamoDB, and ES.
    - Updated functions `create` and `upsert` in the `db` model for Executions
      to return an array of objects containing all columns of the created or
      updated records.
    - Updated `@cumulus/api/endpoints/collections` to publish an SNS message
      after a successful collection delete, update (PUT), create (POST).
    - Updated functions `create` and `upsert` in the `db` model for Collections
      to return an array of objects containing all columns for the created or
      updated records.
    - Updated functions `create` and `upsert` in the `db` model for Granules
      to return an array of objects containing all columns for the created or
      updated records.
    - Updated `@cumulus/api/lib/writeRecords/write-granules` to publish SNS
      messages after a successful write to Postgres, DynamoDB, and ES.
    - Updated `@cumulus/api/lib/writeRecords/write-pdr` to publish SNS
      messages after a successful write to Postgres, DynamoDB, and ES.
  - **CUMULUS-2733**
    - Updated `_writeGranuleFiles` function creates an aggregate error which
      contains the workflow error, if any, as well as any error that may occur
      from writing granule files.
  - **CUMULUS-2674**
    - Updated `DELETE` endpoints for the following data types to check that record exists in
      PostgreSQL or Elasticsearch before proceeding with deletion:
      - `provider`
      - `async operations`
      - `collections`
      - `granules`
      - `executions`
      - `PDRs`
      - `rules`
  - **CUMULUS-2294**
    - Updated architecture and deployment documentation to reference RDS
  - **CUMULUS-2642**
    - Inventory and Granule Not Found Reconciliation Reports now compare
      Databse against S3 in on direction only, from Database to S3
      Objects. This means that only files in the database are compared against
      objects found on S3 and the filesInCumulus.onlyInS3 report key will
      always be empty. This significantly decreases the report output size and
      aligns with a users expectations.
    - Updates getFilesAndGranuleInfoQuery to take additional optional
      parameters `collectionIds`, `granuleIds`, and `providers` to allow
      targeting/filtering of the results.

  - **CUMULUS-2694**
    - Updated database write logic in `sfEventSqsToDbRccords` to log message if Cumulus
    workflow message is from pre-RDS deployment but still attempt parallel writing to DynamoDB
    and PostgreSQL
    - Updated database write logic in `sfEventSqsToDbRccords` to throw error if requirements to write execution to PostgreSQL cannot be met
  - **CUMULUS-2660**
    - Updated POST `/executions` endpoint to publish SNS message of created record to executions SNS topic
  - **CUMULUS-2661**
    - Updated PUT `/executions/<arn>` endpoint to publish SNS message of updated record to executions SNS topic
  - **CUMULUS-2765**
    - Updated `updateGranuleStatusToQueued` in `write-granules` to write to
      Elasticsearch and publish SNS message to granules topic.
  - **CUMULUS-2774**
    - Updated `constructGranuleSnsMessage` and `constructCollectionSnsMessage`
      to throw error if `eventType` is invalid or undefined.
  - **CUMULUS-2776**
    - Updated `getTableIndexDetails` in `db-indexer` to use correct
      `deleteFnName` for reconciliation reports.
  - **CUMULUS-2780**
    - Updated bulk granule reingest operation to read granules from PostgreSQL instead of DynamoDB.
  - **CUMULUS-2778**
    - Updated default value of `async_operation_image` in `tf-modules/cumulus/variables.tf` to `cumuluss/async-operation:38`
  - **CUMULUS-2854**
    - Updated rules model to decouple `createRuleTrigger` from `create`.
    - Updated rules POST endpoint to call `rulesModel.createRuleTrigger` directly to create rule trigger.
    - Updated rules PUT endpoints to call `rulesModel.createRuleTrigger` if update fails and reversion needs to occur.

### Fixed

- **CUMULUS-2311** - RDS Migration Epic Phase 2
  - **CUMULUS-2810**
    - Updated @cumulus/db/translate/translatePostgresProviderToApiProvider to
      correctly return provider password and updated tests to prevent
      reintroduction.
  - **CUMULUS-2778**
    - Fixed async operation docker image to correctly update record status in
    Elasticsearch
  - Updated localAPI to set additional env variable, and fixed `GET /executions/status` response
  - **CUMULUS-2877**
    - Ensure database records receive a timestamp when writing granules.

## [v10.1.3] 2022-06-28 [BACKPORT]

### Added

- **CUMULUS-2966**
  - Added extractPath operation and support of nested string replacement to `url_path` in the collection configuration

## [v10.1.2] 2022-03-11

### Added

- **CUMULUS-2859**
  - Update `postgres-db-migration` lambda timeout to default 900 seconds
  - Add `db_migration_lambda_timeout` variable to `data-persistence` module to
    allow this timeout to be user configurable
- **CUMULUS-2868**
  - Added `iam:PassRole` permission to `step_policy` in `tf-modules/ingest/iam.tf`

## [v10.1.1] 2022-03-04

### Migration steps

- Due to a bug in the PUT `/rules/<name>` endpoint, the rule records in PostgreSQL may be
out of sync with records in DynamoDB. In order to bring the records into sync, re-run the
[previously deployed `data-migration1` Lambda](https://nasa.github.io/cumulus/docs/upgrade-notes/upgrade-rds#3-deploy-and-run-data-migration1) with a payload of
`{"forceRulesMigration": true}`:

```shell
aws lambda invoke --function-name $PREFIX-data-migration1 \
  --payload $(echo '{"forceRulesMigration": true}' | base64) $OUTFILE
```

### Added

- **CUMULUS-2841**
  - Add integration test to validate PDR node provider that requires password
    credentials succeeds on ingest

- **CUMULUS-2846**
  - Added `@cumulus/db/translate/rule.translateApiRuleToPostgresRuleRaw` to translate API rule to PostgreSQL rules and
  **keep undefined fields**

### Changed

- **CUMULUS-NONE**
  - Adds logging to ecs/async-operation Docker container that launches async
    tasks on ECS. Sets default async_operation_image_version to 39.

- **CUMULUS-2845**
  - Updated rules model to decouple `createRuleTrigger` from `create`.
  - Updated rules POST endpoint to call `rulesModel.createRuleTrigger` directly to create rule trigger.
  - Updated rules PUT endpoints to call `rulesModel.createRuleTrigger` if update fails and reversion needs to occur.
- **CUMULUS-2846**
  - Updated version of `localstack/localstack` used in local unit testing to `0.11.5`

### Fixed

- Upgraded lodash to version 4.17.21 to fix vulnerability
- **CUMULUS-2845**
  - Fixed bug in POST `/rules` endpoint causing rule records to be created
  inconsistently in DynamoDB and PostgreSQL
- **CUMULUS-2846**
  - Fixed logic for `PUT /rules/<name>` endpoint causing rules to be saved
  inconsistently between DynamoDB and PostgreSQL
- **CUMULUS-2854**
  - Fixed queue granules behavior where the task was not accounting for granules that
  *already* had createdAt set. Workflows downstream in this scenario should no longer
  fail to write their granules due to order-of-db-writes constraints in the database
  update logic.

## [v10.1.0] 2022-02-23

### Added

- **CUMULUS-2775**
  - Added a configurable parameter group for the RDS serverless database cluster deployed by `tf-modules/rds-cluster-tf`. The allowed parameters for the parameter group can be found in the AWS documentation of [allowed parameters for an Aurora PostgreSQL cluster](https://docs.aws.amazon.com/AmazonRDS/latest/AuroraUserGuide/AuroraPostgreSQL.Reference.ParameterGroups.html). By default, the following parameters are specified:
    - `shared_preload_libraries`: `pg_stat_statements,auto_explain`
    - `log_min_duration_statement`: `250`
    - `auto_explain.log_min_duration`: `250`
- **CUMULUS-2781**
  - Add api_config secret to hold API/Private API lambda configuration values
- **CUMULUS-2840**
  - Added an index on `granule_cumulus_id` to the RDS files table.

### Changed

- **CUMULUS-2492**
  - Modify collectionId logic to accomodate trailing underscores in collection short names. e.g. `shortName____`
- **CUMULUS-2847**
  - Move DyanmoDb table name into API keystore and initialize only on lambda cold start
- **CUMULUS-2833**
  - Updates provider model schema titles to display on the dashboard.
- **CUMULUS-2837**
  - Update process-s3-dead-letter-archive to unpack SQS events in addition to
    Cumulus Messages
  - Update process-s3-dead-letter-archive to look up execution status using
    getCumulusMessageFromExecutionEvent (common method with sfEventSqsToDbRecords)
  - Move methods in api/lib/cwSfExecutionEventUtils to
    @cumulus/message/StepFunctions
- **CUMULUS-2775**
  - Changed the `timeout_action` to `ForceApplyCapacityChange` by default for the RDS serverless database cluster `tf-modules/rds-cluster-tf`
- **CUMULUS-2781**
  - Update API lambda to utilize api_config secret for initial environment variables

### Fixed

- **CUMULUS-2853**
  - Move OAUTH_PROVIDER to lambda env variables to address regression in CUMULUS-2781
  - Add logging output to api app router
- Added Cloudwatch permissions to `<prefix>-steprole` in `tf-modules/ingest/iam.tf` to address the
`Error: error creating Step Function State Machine (xxx): AccessDeniedException: 'arn:aws:iam::XXX:role/xxx-steprole' is not authorized to create managed-rule`
error in non-NGAP accounts:
  - `events:PutTargets`
  - `events:PutRule`
  - `events:DescribeRule`

## [v10.0.1] 2022-02-03

### Fixed

- Fixed IAM permissions issue with `<prefix>-postgres-migration-async-operation` Lambda
which prevented it from running a Fargate task for data migration.

## [v10.0.0] 2022-02-01

### Migration steps

- Please read the [documentation on the updates to the granule files schema for our Cumulus workflow tasks and how to upgrade your deployment for compatibility](https://nasa.github.io/cumulus/docs/upgrade-notes/update-task-file-schemas).
- (Optional) Update the `task-config` for all workflows that use the `sync-granule` task to include `workflowStartTime` set to
`{$.cumulus_meta.workflow_start_time}`. See [here](https://github.com/nasa/cumulus/blob/master/example/cumulus-tf/sync_granule_workflow.asl.json#L9) for an example.

### BREAKING CHANGES

- **NDCUM-624**
  - Functions in @cumulus/cmrjs renamed for consistency with `isCMRFilename` and `isCMRFile`
    - `isECHO10File` -> `isECHO10Filename`
    - `isUMMGFile` -> `isUMMGFilename`
    - `isISOFile` -> `isCMRISOFilename`
- **CUMULUS-2388**
  - In order to standardize task messaging formats, please note the updated input, output and config schemas for the following Cumulus workflow tasks:
    - add-missing-file-checksums
    - files-to-granules
    - hyrax-metadata-updates
    - lzards-backup
    - move-granules
    - post-to-cmr
    - sync-granule
    - update-cmr-access-constraints
    - update-granules-cmr-metadata-file-links
  The primary focus of the schema updates was to standardize the format of granules, and
  particularly their files data. The granule `files` object now matches the file schema in the
  Cumulus database and thus also matches the `files` object produced by the API with use cases like
  `applyWorkflow`. This includes removal of `name` and `filename` in favor of `bucket` and `key`,
  removal of certain properties such as `etag` and `duplicate_found` and outputting them as
  separate objects stored in `meta`.
  - Checksum values calculated by `@cumulus/checksum` are now converted to string to standardize
  checksum formatting across the Cumulus library.

### Notable changes

- **CUMULUS-2718**
  - The `sync-granule` task has been updated to support an optional configuration parameter `workflowStartTime`. The output payload of `sync-granule` now includes a `createdAt` time for each granule which is set to the
  provided `workflowStartTime` or falls back to `Date.now()` if not provided. Workflows using
  `sync-granule` may be updated to include this parameter with the value of `{$.cumulus_meta.workflow_start_time}` in the `task_config`.
- Updated version of `@cumulus/cumulus-message-adapter-js` from `2.0.3` to `2.0.4` for
all Cumulus workflow tasks
- **CUMULUS-2783**
  - A bug in the ECS cluster autoscaling configuration has been
resolved. ECS clusters should now correctly autoscale by adding new cluster
instances according to the [policy configuration](https://github.com/nasa/cumulus/blob/master/tf-modules/cumulus/ecs_cluster.tf).
  - Async operations that are started by these endpoints will be run as ECS tasks
  with a launch type of Fargate, not EC2:
    - `POST /deadLetterArchive/recoverCumulusMessages`
    - `POST /elasticsearch/index-from-database`
    - `POST /granules/bulk`
    - `POST /granules/bulkDelete`
    - `POST /granules/bulkReingest`
    - `POST /migrationCounts`
    - `POST /reconciliationReports`
    - `POST /replays`
    - `POST /replays/sqs`

### Added

- Upgraded version of dependencies on `knex` package from `0.95.11` to `0.95.15`
- Added Terraform data sources to `example/cumulus-tf` module to retrieve default VPC and subnets in NGAP accounts
  - Added `vpc_tag_name` variable which defines the tags used to look up a VPC. Defaults to VPC tag name used in NGAP accounts
  - Added `subnets_tag_name` variable which defines the tags used to look up VPC subnets. Defaults to a subnet tag name used in NGAP accounts
- Added Terraform data sources to `example/data-persistence-tf` module to retrieve default VPC and subnets in NGAP accounts
  - Added `vpc_tag_name` variable which defines the tags used to look up a VPC. Defaults to VPC tag name used in NGAP accounts
  - Added `subnets_tag_name` variable which defines the tags used to look up VPC subnets. Defaults to a subnet tag name used in NGAP accounts
- Added Terraform data sources to `example/rds-cluster-tf` module to retrieve default VPC and subnets in NGAP accounts
  - Added `vpc_tag_name` variable which defines the tags used to look up a VPC. Defaults to VPC tag name used in NGAP accounts
  - Added `subnets_tag_name` variable which defines the tags used to look up VPC subnets. Defaults to tag names used in subnets in for NGAP accounts
- **CUMULUS-2299**
  - Added support for SHA checksum types with hyphens (e.g. `SHA-256` vs `SHA256`) to tasks that calculate checksums.
- **CUMULUS-2439**
  - Added CMR search client setting to the CreateReconciliationReport lambda function.
  - Added `cmr_search_client_config` tfvars to the archive and cumulus terraform modules.
  - Updated CreateReconciliationReport lambda to search CMR collections with CMRSearchConceptQueue.
- **CUMULUS-2441**
  - Added support for 'PROD' CMR environment.
- **CUMULUS-2456**
  - Updated api lambdas to query ORCA Private API
  - Updated example/cumulus-tf/orca.tf to the ORCA release v4.0.0-Beta3
- **CUMULUS-2638**
  - Adds documentation to clarify bucket config object use.
- **CUMULUS-2684**
  - Added optional collection level parameter `s3MultipartChunksizeMb` to collection's `meta` field
  - Updated `move-granules` task to take in an optional config parameter s3MultipartChunksizeMb
- **CUMULUS-2747**
  - Updated data management type doc to include additional fields for provider configurations
- **CUMULUS-2773**
  - Added a document to the workflow-tasks docs describing deployment, configuration and usage of the LZARDS backup task.

### Changed

- Made `vpc_id` variable optional for `example/cumulus-tf` module
- Made `vpc_id` and `subnet_ids` variables optional for `example/data-persistence-tf` module
- Made `vpc_id` and `subnets` variables optional for `example/rds-cluster-tf` module
- Changes audit script to handle integration test failure when `USE\_CACHED\_BOOTSTRAP` is disabled.
- Increases wait time for CMR to return online resources in integration tests
- **CUMULUS-1823**
  - Updates to Cumulus rule/provider schemas to improve field titles and descriptions.
- **CUMULUS-2638**
  - Transparent to users, remove typescript type `BucketType`.
- **CUMULUS-2718**
  - Updated config for SyncGranules to support optional `workflowStartTime`
  - Updated SyncGranules to provide `createdAt` on output based on `workflowStartTime` if provided,
  falling back to `Date.now()` if not provided.
  - Updated `task_config` of SyncGranule in example workflows
- **CUMULUS-2735**
  - Updated reconciliation reports to write formatted JSON to S3 to improve readability for
    large reports
  - Updated TEA version from 102 to 121 to address TEA deployment issue with the max size of
    a policy role being exceeded
- **CUMULUS-2743**
  - Updated bamboo Dockerfile to upgrade pip as part of the image creation process
- **CUMULUS-2744**
  - GET executions/status returns associated granules for executions retrieved from the Step Function API
- **CUMULUS-2751**
  - Upgraded all Cumulus (node.js) workflow tasks to use
    `@cumulus/cumulus-message-adapter-js` version `2.0.3`, which includes an
    update cma-js to better expose CMA stderr stream output on lambda timeouts
    as well as minor logging enhancements.
- **CUMULUS-2752**
  - Add new mappings for execution records to prevent dynamic field expansion from exceeding
  Elasticsearch field limits
    - Nested objects under `finalPayload.*` will not dynamically add new fields to mapping
    - Nested objects under `originalPayload.*` will not dynamically add new fields to mapping
    - Nested keys under `tasks` will not dynamically add new fields to mapping
- **CUMULUS-2753**
  - Updated example/cumulus-tf/orca.tf to the latest ORCA release v4.0.0-Beta2 which is compatible with granule.files file schema
  - Updated /orca/recovery to call new lambdas request_status_for_granule and request_status_for_job.
  - Updated orca integration test
- [**PR #2569**](https://github.com/nasa/cumulus/pull/2569)
  - Fixed `TypeError` thrown by `@cumulus/cmrjs/cmr-utils.getGranuleTemporalInfo` when
    a granule's associated UMM-G JSON metadata file does not contain a `ProviderDates`
    element that has a `Type` of either `"Update"` or `"Insert"`.  If neither are
    present, the granule's last update date falls back to the `"Create"` type
    provider date, or `undefined`, if none is present.
- **CUMULUS-2775**
  - Changed `@cumulus/api-client/invokeApi()` to accept a single accepted status code or an array
  of accepted status codes via `expectedStatusCodes`
- [**PR #2611**](https://github.com/nasa/cumulus/pull/2611)
  - Changed `@cumulus/launchpad-auth/LaunchpadToken.requestToken` and `validateToken`
    to use the HTTPS request option `https.pfx` instead of the deprecated `pfx` option
    for providing the certificate.
- **CUMULUS-2836**
  - Updates `cmr-utils/getGranuleTemporalInfo` to search for a SingleDateTime
    element, when beginningDateTime value is not
    found in the metadata file.  The granule's temporal information is
    returned so that both beginningDateTime and endingDateTime are set to the
    discovered singleDateTimeValue.
- **CUMULUS-2756**
  - Updated `_writeGranule()` in `write-granules.js` to catch failed granule writes due to schema validation, log the failure and then attempt to set the status of the granule to `failed` if it already exists to prevent a failure from allowing the granule to get "stuck" in a non-failed status.

### Fixed

- **CUMULUS-2775**
  - Updated `@cumulus/api-client` to not log an error for 201 response from `updateGranule`
- **CUMULUS-2783**
  - Added missing lower bound on scale out policy for ECS cluster to ensure that
  the cluster will autoscale correctly.
- **CUMULUS-2835**
  - Updated `hyrax-metadata-updates` task to support reading the DatasetId from ECHO10 XML, and the EntryTitle from UMM-G JSON; these are both valid alternatives to the shortname and version ID.

## [v9.9.3] 2021-02-17 [BACKPORT]

**Please note** changes in 9.9.3 may not yet be released in future versions, as
this is a backport and patch release on the 9.9.x series of releases. Updates that
are included in the future will have a corresponding CHANGELOG entry in future
releases.

- **CUMULUS-2853**
  - Move OAUTH_PROVIDER to lambda env variables to address regression in 9.9.2/CUMULUS-2275
  - Add logging output to api app router

## [v9.9.2] 2021-02-10 [BACKPORT]

**Please note** changes in 9.9.2 may not yet be released in future versions, as
this is a backport and patch release on the 9.9.x series of releases. Updates that
are included in the future will have a corresponding CHANGELOG entry in future
releases.### Added

- **CUMULUS-2775**
  - Added a configurable parameter group for the RDS serverless database cluster deployed by `tf-modules/rds-cluster-tf`. The allowed parameters for the parameter group can be found in the AWS documentation of [allowed parameters for an Aurora PostgreSQL cluster](https://docs.aws.amazon.com/AmazonRDS/latest/AuroraUserGuide/AuroraPostgreSQL.Reference.ParameterGroups.html). By default, the following parameters are specified:
    - `shared_preload_libraries`: `pg_stat_statements,auto_explain`
    - `log_min_duration_statement`: `250`
    - `auto_explain.log_min_duration`: `250`
- **CUMULUS-2840**
  - Added an index on `granule_cumulus_id` to the RDS files table.

### Changed

- **CUMULUS-2847**
  - Move DyanmoDb table name into API keystore and initialize only on lambda cold start
- **CUMULUS-2781**
  - Add api_config secret to hold API/Private API lambda configuration values
- **CUMULUS-2775**
  - Changed the `timeout_action` to `ForceApplyCapacityChange` by default for the RDS serverless database cluster `tf-modules/rds-cluster-tf`

## [v9.9.1] 2021-02-10 [BACKPORT]

**Please note** changes in 9.9.1 may not yet be released in future versions, as
this is a backport and patch release on the 9.9.x series of releases. Updates that
are included in the future will have a corresponding CHANGELOG entry in future
releases.

### Fixed

- **CUMULUS-2775**
  - Updated `@cumulus/api-client` to not log an error for 201 response from `updateGranule`

### Changed

- Updated version of `@cumulus/cumulus-message-adapter-js` from `2.0.3` to `2.0.4` for
all Cumulus workflow tasks
- **CUMULUS-2775**
  - Changed `@cumulus/api-client/invokeApi()` to accept a single accepted status code or an array
  of accepted status codes via `expectedStatusCodes`
- **CUMULUS-2837**
  - Update process-s3-dead-letter-archive to unpack SQS events in addition to
    Cumulus Messages
  - Update process-s3-dead-letter-archive to look up execution status using
    getCumulusMessageFromExecutionEvent (common method with sfEventSqsToDbRecords)
  - Move methods in api/lib/cwSfExecutionEventUtils to
    @cumulus/message/StepFunctions

## [v9.9.0] 2021-11-03

### Added

- **NDCUM-624**: Add support for ISO metadata files for the `MoveGranules` step
  - Add function `isISOFile` to check if a given file object is an ISO file
  - `granuleToCmrFileObject` and `granulesToCmrFileObjects` now take a
    `filterFunc` argument
    - `filterFunc`'s default value is `isCMRFile`, so the previous behavior is
      maintained if no value is given for this argument
    - `MoveGranules` passes a custom filter function to
      `granulesToCmrFileObjects` to check for `isISOFile` in addition to
      `isCMRFile`, so that metadata from `.iso.xml` files can be used in the
      `urlPathTemplate`
- [**PR #2535**](https://github.com/nasa/cumulus/pull/2535)
  - NSIDC and other cumulus users had desire for returning formatted dates for
    the 'url_path' date extraction utilities. Added 'dateFormat' function as
    an option for extracting and formating the entire date. See
    docs/workflow/workflow-configuration-how-to.md for more information.
- [**PR #2548**](https://github.com/nasa/cumulus/pull/2548)
  - Updated webpack configuration for html-loader v2
- **CUMULUS-2640**
  - Added Elasticsearch client scroll setting to the CreateReconciliationReport lambda function.
  - Added `elasticsearch_client_config` tfvars to the archive and cumulus terraform modules.
- **CUMULUS-2683**
  - Added `default_s3_multipart_chunksize_mb` setting to the `move-granules` lambda function.
  - Added `default_s3_multipart_chunksize_mb` tfvars to the cumulus and ingest terraform modules.
  - Added optional parameter `chunkSize` to `@cumulus/aws-client/S3.moveObject` and
    `@cumulus/aws-client/S3.multipartCopyObject` to set the chunk size of the S3 multipart uploads.
  - Renamed optional parameter `maxChunkSize` to `chunkSize` in
    `@cumulus/aws-client/lib/S3MultipartUploads.createMultipartChunks`.

### Changed

- Upgraded all Cumulus workflow tasks to use `@cumulus/cumulus-message-adapter-js` version `2.0.1`
- **CUMULUS-2725**
  - Updated providers endpoint to return encrypted password
  - Updated providers model to try decrypting credentials before encryption to allow for better handling of updating providers
- **CUMULUS-2734**
  - Updated `@cumulus/api/launchpadSaml.launchpadPublicCertificate` to correctly retrieve
    certificate from launchpad IdP metadata with and without namespace prefix.

## [v9.8.0] 2021-10-19

### Notable changes

- Published new tag [`36` of `cumuluss/async-operation` to Docker Hub](https://hub.docker.com/layers/cumuluss/async-operation/35/images/sha256-cf777a6ef5081cd90a0f9302d45243b6c0a568e6d977c0ee2ccc5a90b12d45d0?context=explore) for compatibility with
upgrades to `knex` package and to address security vulnerabilities.

### Added

- Added `@cumulus/db/createRejectableTransaction()` to handle creating a Knex transaction that **will throw an error** if the transaction rolls back. [As of Knex 0.95+, promise rejection on transaction rollback is no longer the default behavior](https://github.com/knex/knex/blob/master/UPGRADING.md#upgrading-to-version-0950).

- **CUMULUS-2639**
  - Increases logging on reconciliation reports.

- **CUMULUS-2670**
  - Updated `lambda_timeouts` string map variable for `cumulus` module to accept a
  `update_granules_cmr_metadata_file_links_task_timeout` property
- **CUMULUS-2598**
  - Add unit and integration tests to describe queued granules as ignored when
    duplicate handling is 'skip'

### Changed

- Updated `knex` version from 0.23.11 to 0.95.11 to address security vulnerabilities
- Updated default version of async operations Docker image to `cumuluss/async-operation:36`
- **CUMULUS-2590**
  - Granule applyWorkflow, Reingest actions and Bulk operation now update granule status to `queued` when scheduling the granule.
- **CUMULUS-2643**
  - relocates system file `buckets.json` out of the
    `s3://internal-bucket/workflows` directory into
    `s3://internal-bucket/buckets`.


## [v9.7.1] 2021-12-08 [Backport]

Please note changes in 9.7.0 may not yet be released in future versions, as this is a backport and patch release on the 9.7.x series of releases. Updates that are included in the future will have a corresponding CHANGELOG entry in future releases.
Fixed

- **CUMULUS-2751**
  - Update all tasks to update to use cumulus-message-adapter-js version 2.0.4

## [v9.7.0] 2021-10-01

### Notable Changes

- **CUMULUS-2583**
  - The `queue-granules` task now updates granule status to `queued` when a granule is queued. In order to prevent issues with the private API endpoint and Lambda API request and concurrency limits, this functionality runs with limited concurrency, which may increase the task's overall runtime when large numbers of granules are being queued. If you are facing Lambda timeout errors with this task, we recommend converting your `queue-granules` task to an ECS activity. This concurrency is configurable via the task config's `concurrency` value.
- **CUMULUS-2676**
  - The `discover-granules` task has been updated to limit concurrency on checks to identify and skip already ingested granules in order to prevent issues with the private API endpoint and Lambda API request and concurrency limits. This may increase the task's overall runtime when large numbers of granules are discovered. If you are facing Lambda timeout errors with this task, we recommend converting your `discover-granules` task to an ECS activity. This concurrency is configurable via the task config's `concurrency` value.
- Updated memory of `<prefix>-sfEventSqsToDbRecords` Lambda to 1024MB

### Added

- **CUMULUS-2000**
  - Updated `@cumulus/queue-granules` to respect a new config parameter: `preferredQueueBatchSize`. Queue-granules will respect this batchsize as best as it can to batch granules into workflow payloads. As workflows generally rely on information such as collection and provider expected to be shared across all granules in a workflow, queue-granules will break batches up by collection, as well as provider if there is a `provider` field on the granule. This may result in batches that are smaller than the preferred size, but never larger ones. The default value is 1, which preserves current behavior of queueing 1 granule per workflow.
- **CUMULUS-2630**
  - Adds a new workflow `DiscoverGranulesToThrottledQueue` that discovers and writes
    granules to a throttled background queue.  This allows discovery and ingest
    of larger numbers of granules without running into limits with lambda
    concurrency.

### Changed

- **CUMULUS-2720**
  - Updated Core CI scripts to validate CHANGELOG diffs as part of the lint process
- **CUMULUS-2695**
  - Updates the example/cumulus-tf deployment to change
    `archive_api_reserved_concurrency` from 8 to 5 to use fewer reserved lambda
    functions. If you see throttling errors on the `<stack>-apiEndpoints` you
    should increase this value.
  - Updates cumulus-tf/cumulus/variables.tf to change
    `archive_api_reserved_concurrency` from 8 to 15 to prevent throttling on
    the dashboard for default deployments.
- **CUMULUS-2584**
  - Updates `api/endpoints/execution-status.js` `get` method to include associated granules, as
    an array, for the provided execution.
  - Added `getExecutionArnsByGranuleCumulusId` returning a list of executionArns sorted by most recent first,
    for an input Granule Cumulus ID in support of the move of `translatePostgresGranuleToApiGranule` from RDS-Phase2
    feature branch
  - Added `getApiExecutionCumulusIds` returning cumulus IDs for a given list of executions
- **CUMULUS-NONE**
  - Downgrades elasticsearch version in testing container to 5.3 to match AWS version.
  - Update serve.js -> `eraseDynamoTables()`. Changed the call `Promise.all()` to `Promise.allSettled()` to ensure all dynamo records (provider records in particular) are deleted prior to reseeding.

### Fixed

- **CUMULUS-2583**
  - Fixed a race condition where granules set as “queued” were not able to be set as “running” or “completed”

## [v9.6.0] 2021-09-20

### Added

- **CUMULUS-2576**
  - Adds `PUT /granules` API endpoint to update a granule
  - Adds helper `updateGranule` to `@cumulus/api-client/granules`
- **CUMULUS-2606**
  - Adds `POST /granules/{granuleId}/executions` API endpoint to associate an execution with a granule
  - Adds helper `associateExecutionWithGranule` to `@cumulus/api-client/granules`
- **CUMULUS-2583**
  - Adds `queued` as option for granule's `status` field

### Changed

- Moved `ssh2` package from `@cumulus/common` to `@cumulus/sftp-client` and
  upgraded package from `^0.8.7` to `^1.0.0` to address security vulnerability
  issue in previous version.
- **CUMULUS-2583**
  - `QueueGranules` task now updates granule status to `queued` once it is added to the queue.

- **CUMULUS-2617**
  - Use the `Authorization` header for CMR Launchpad authentication instead of the deprecated `Echo-Token` header.

### Fixed

- Added missing permission for `<prefix>_ecs_cluster_instance_role` IAM role (used when running ECS services/tasks)
to allow `kms:Decrypt` on the KMS key used to encrypt provider credentials. Adding this permission fixes the `sync-granule` task when run as an ECS activity in a Step Function, which previously failed trying to decrypt credentials for providers.

- **CUMULUS-2576**
  - Adds default value to granule's timestamp when updating a granule via API.

## [v9.5.0] 2021-09-07

### BREAKING CHANGES

- Removed `logs` record type from mappings from Elasticsearch. This change **should not have**
any adverse impact on existing deployments, even those which still contain `logs` records,
but technically it is a breaking change to the Elasticsearch mappings.
- Changed `@cumulus/api-client/asyncOperations.getAsyncOperation` to return parsed JSON body
of response and not the raw API endpoint response

### Added

- **CUMULUS-2670**
  - Updated core `cumulus` module to take lambda_timeouts string map variable that allows timeouts of ingest tasks to be configurable. Allowed properties for the mapping include:
  - discover_granules_task_timeout
  - discover_pdrs_task_timeout
  - hyrax_metadata_update_tasks_timeout
  - lzards_backup_task_timeout
  - move_granules_task_timeout
  - parse_pdr_task_timeout
  - pdr_status_check_task_timeout
  - post_to_cmr_task_timeout
  - queue_granules_task_timeout
  - queue_pdrs_task_timeout
  - queue_workflow_task_timeout
  - sync_granule_task_timeout
- **CUMULUS-2575**
  - Adds `POST /granules` API endpoint to create a granule
  - Adds helper `createGranule` to `@cumulus/api-client`
- **CUMULUS-2577**
  - Adds `POST /executions` endpoint to create an execution
- **CUMULUS-2578**
  - Adds `PUT /executions` endpoint to update an execution
- **CUMULUS-2592**
  - Adds logging when messages fail to be added to queue
- **CUMULUS-2644**
  - Pulled `delete` method for `granules-executions.ts` implemented as part of CUMULUS-2306
  from the RDS-Phase-2 feature branch in support of CUMULUS-2644.
  - Pulled `erasePostgresTables` method in `serve.js` implemented as part of CUMULUS-2644,
  and CUMULUS-2306 from the RDS-Phase-2 feature branch in support of CUMULUS-2644
  - Added `resetPostgresDb` method to support resetting between integration test suite runs

### Changed

- Updated `processDeadLetterArchive` Lambda to return an object where
`processingSucceededKeys` is an array of the S3 keys for successfully
processed objects and `processingFailedKeys` is an array of S3 keys
for objects that could not be processed
- Updated async operations to handle writing records to the databases
when output of the operation is `undefined`

- **CUMULUS-2644**
  - Moved `migration` directory from the `db-migration-lambda` to the `db` package and
  updated unit test references to migrationDir to be pulled from `@cumulus/db`
  - Updated `@cumulus/api/bin/serveUtils` to write records to PostgreSQL tables

- **CUMULUS-2575**
  - Updates model/granule to allow a granule created from API to not require an
    execution to be associated with it. This is a backwards compatible change
    that will not affect granules created in the normal way.
  - Updates `@cumulus/db/src/model/granules` functions `get` and `exists` to
    enforce parameter checking so that requests include either (granule\_id
    and collection\_cumulus\_id) or (cumulus\_id) to prevent incorrect results.
  - `@cumulus/message/src/Collections.deconstructCollectionId` has been
    modified to throw a descriptive error if the input `collectionId` is
    undefined rather than `TypeError: Cannot read property 'split' of
    undefined`. This function has also been updated to throw descriptive errors
    if an incorrectly formatted collectionId is input.

## [v9.4.1] 2022-02-14 [BACKPORT]

**Please note** changes in 9.4.1 may not yet be released in future versions, as
this is a backport and patch release on the 9.4.x series of releases. Updates that
are included in the future will have a corresponding CHANGELOG entry in future
releases.

- **CUMULUS-2847**
  - Update dynamo configuration to read from S3 instead of System Manager
    Parameter Store
  - Move api configuration initialization outside the lambda handler to
    eliminate unneded S3 calls/require config on cold-start only
  - Moved `ssh2` package from `@cumulus/common` to `@cumulus/sftp-client` and
    upgraded package from `^0.8.7` to `^1.0.0` to address security vulnerability
    issue in previous version.
  - Fixed hyrax task package.json dev dependency
  - Update CNM lambda dependencies for Core tasks
    - cumulus-cnm-response-task: 1.4.4
    - cumulus-cnm-to-granule: 1.5.4
  - Whitelist ssh2 re: https://github.com/advisories/GHSA-652h-xwhf-q4h6

## [v9.4.0] 2021-08-16

### Notable changes

- `@cumulus/sync-granule` task should now properly handle
syncing files from HTTP/HTTPS providers where basic auth is
required and involves a redirect to a different host (e.g.
downloading files protected by Earthdata Login)

### Added

- **CUMULUS-2591**
  - Adds `failedExecutionStepName` to failed execution's jsonb error records.
    This is the name of the Step Function step for the last failed event in the
    execution's event history.
- **CUMULUS-2548**
  - Added `allowed_redirects` field to PostgreSQL `providers` table
  - Added `allowedRedirects` field to DynamoDB `<prefix>-providers` table
  - Added `@cumulus/aws-client/S3.streamS3Upload` to handle uploading the contents
  of a readable stream to S3 and returning a promise
- **CUMULUS-2373**
  - Added `replaySqsMessages` lambda to replay archived incoming SQS
    messages from S3.
  - Added `/replays/sqs` endpoint to trigger an async operation for
    the `replaySqsMessages` lambda.
  - Added unit tests and integration tests for new endpoint and lambda.
  - Added `getS3PrefixForArchivedMessage` to `ingest/sqs` package to get prefix
    for an archived message.
  - Added new `async_operation` type `SQS Replay`.
- **CUMULUS-2460**
  - Adds `POST` /executions/workflows-by-granules for retrieving workflow names common to a set of granules
  - Adds `workflowsByGranules` to `@cumulus/api-client/executions`
- **CUMULUS-2635**
  - Added helper functions:
    - `@cumulus/db/translate/file/translateApiPdrToPostgresPdr`

### Fixed

- **CUMULUS-2548**
  - Fixed `@cumulus/ingest/HttpProviderClient.sync` to
properly handle basic auth when redirecting to a different
host and/or host with a different port
- **CUMULUS-2626**
  - Update [PDR migration](https://github.com/nasa/cumulus/blob/master/lambdas/data-migration2/src/pdrs.ts) to correctly find Executions by a Dynamo PDR's `execution` field
- **CUMULUS-2635**
  - Update `data-migration2` to migrate PDRs before migrating granules.
  - Update `data-migration2` unit tests testing granules migration to reference
    PDR records to better model the DB schema.
  - Update `migratePdrRecord` to use `translateApiPdrToPostgresPdr` function.

### Changed

- **CUMULUS-2373**
  - Updated `getS3KeyForArchivedMessage` in `ingest/sqs` to store SQS messages
    by `queueName`.
- **CUMULUS-2630**
  - Updates the example/cumulus-tf deployment to change
    `archive_api_reserved_concurrency` from 2 to 8 to prevent throttling with
    the dashboard.

## [v9.3.0] 2021-07-26

### BREAKING CHANGES

- All API requests made by `@cumulus/api-client` will now throw an error if the status code
does not match the expected response (200 for most requests and 202 for a few requests that
trigger async operations). Previously the helpers in this package would return the response
regardless of the status code, so you may need to update any code using helpers from this
package to catch or to otherwise handle errors that you may encounter.
- The Cumulus API Lambda function has now been configured with reserved concurrency to ensure
availability in a high-concurrency environment. However, this also caps max concurrency which
may result in throttling errors if trying to reach the Cumulus API multiple times in a short
period. Reserved concurrency can be configured with the `archive_api_reserved_concurrency`
terraform variable on the Cumulus module and increased if you are seeing throttling errors.
The default reserved concurrency value is 8.

### Notable changes

- `cmr_custom_host` variable for `cumulus` module can now be used to configure Cumulus to
  integrate with a custom CMR host name and protocol (e.g.
  `http://custom-cmr-host.com`). Note that you **must** include a protocol
  (`http://` or `https://)  if specifying a value for this variable.
- The cumulus module configuration value`rds_connetion_heartbeat` and it's
  behavior has been replaced by a more robust database connection 'retry'
  solution.   Users can remove this value from their configuration, regardless
  of value.  See the `Changed` section notes on CUMULUS-2528 for more details.

### Added

- Added user doc describing new features related to the Cumulus dead letter archive.
- **CUMULUS-2327**
  - Added reserved concurrency setting to the Cumulus API lambda function.
  - Added relevant tfvars to the archive and cumulus terraform modules.
- **CUMULUS-2460**
  - Adds `POST` /executions/search-by-granules for retrieving executions from a list of granules or granule query
  - Adds `searchExecutionsByGranules` to `@cumulus/api-client/executions`
- **CUMULUS-2475**
  - Adds `GET` endpoint to distribution API
- **CUMULUS-2463**
  - `PUT /granules` reingest action allows a user to override the default execution
    to use by providing an optional `workflowName` or `executionArn` parameter on
    the request body.
  - `PUT /granules/bulkReingest` action allows a user to override the default
    execution/workflow combination to reingest with by providing an optional
    `workflowName` on the request body.
- Adds `workflowName` and `executionArn` params to @cumulus/api-client/reingestGranules
- **CUMULUS-2476**
  - Adds handler for authenticated `HEAD` Distribution requests replicating current behavior of TEA
- **CUMULUS-2478**
  - Implemented [bucket map](https://github.com/asfadmin/thin-egress-app#bucket-mapping).
  - Implemented /locate endpoint
  - Cumulus distribution API checks the file request against bucket map:
    - retrieves the bucket and key from file path
    - determines if the file request is public based on the bucket map rather than the bucket type
    - (EDL only) restricts download from PRIVATE_BUCKETS to users who belong to certain EDL User Groups
    - bucket prefix and object prefix are supported
  - Add 'Bearer token' support as an authorization method
- **CUMULUS-2486**
  - Implemented support for custom headers
  - Added 'Bearer token' support as an authorization method
- **CUMULUS-2487**
  - Added integration test for cumulus distribution API
- **CUMULUS-2569**
  - Created bucket map cache for cumulus distribution API
- **CUMULUS-2568**
  - Add `deletePdr`/PDR deletion functionality to `@cumulus/api-client/pdrs`
  - Add `removeCollectionAndAllDependencies` to integration test helpers
  - Added `example/spec/apiUtils.waitForApiStatus` to wait for a
  record to be returned by the API with a specific value for
  `status`
  - Added `example/spec/discoverUtils.uploadS3GranuleDataForDiscovery` to upload granule data fixtures
  to S3 with a randomized granule ID for `discover-granules` based
  integration tests
  - Added `example/spec/Collections.removeCollectionAndAllDependencies` to remove a collection and
  all dependent objects (e.g. PDRs, granules, executions) from the
  database via the API
  - Added helpers to `@cumulus/api-client`:
    - `pdrs.deletePdr` - Delete a PDR via the API
    - `replays.postKinesisReplays` - Submit a POST request to the `/replays` endpoint for replaying Kinesis messages

- `@cumulus/api-client/granules.getGranuleResponse` to return the raw endpoint response from the GET `/granules/<granuleId>` endpoint

### Changed

- Moved functions from `@cumulus/integration-tests` to `example/spec/helpers/workflowUtils`:
  - `startWorkflowExecution`
  - `startWorkflow`
  - `executeWorkflow`
  - `buildWorkflow`
  - `testWorkflow`
  - `buildAndExecuteWorkflow`
  - `buildAndStartWorkflow`
- `example/spec/helpers/workflowUtils.executeWorkflow` now uses
`waitForApiStatus` to ensure that the execution is `completed` or
`failed` before resolving
- `example/spec/helpers/testUtils.updateAndUploadTestFileToBucket`
now accepts an object of parameters rather than positional
arguments
- Removed PDR from the `payload` in the input payload test fixture for reconciliation report integration tests
- The following integration tests for PDR-based workflows were
updated to use randomized granule IDs:
  - `example/spec/parallel/ingest/ingestFromPdrSpec.js`
  - `example/spec/parallel/ingest/ingestFromPdrWithChildWorkflowMetaSpec.js`
  - `example/spec/parallel/ingest/ingestFromPdrWithExecutionNamePrefixSpec.js`
  - `example/spec/parallel/ingest/ingestPdrWithNodeNameSpec.js`
- Updated the `@cumulus/api-client/CumulusApiClientError` error class to include new properties that can be accessed directly on
the error object:
  - `statusCode` - The HTTP status code of the API response
  - `apiMessage` - The message from the API response
- Added `params.pRetryOptions` parameter to
`@cumulus/api-client/granules.deleteGranule` to control the retry
behavior
- Updated `cmr_custom_host` variable to accept a full protocol and host name
(e.g. `http://cmr-custom-host.com`), whereas it previously only accepted a host name
- **CUMULUS-2482**
  - Switches the default distribution app in the `example/cumulus-tf` deployment to the new Cumulus Distribution
  - TEA is still available by following instructions in `example/README.md`
- **CUMULUS-2463**
  - Increases the duration of allowed backoff times for a successful test from
    0.5 sec to 1 sec.
- **CUMULUS-2528**
  - Removed `rds_connection_heartbeat` as a configuration option from all
    Cumulus terraform modules
  - Removed `dbHeartBeat` as an environmental switch from
    `@cumulus/db.getKnexClient` in favor of more comprehensive general db
    connect retry solution
  - Added new `rds_connection_timing_configuration` string map to allow for
    configuration and tuning of Core's internal database retry/connection
    timeout behaviors.  These values map to connection pool configuration
    values for tarn (https://github.com/vincit/tarn.js/) which Core's database
    module / knex(https://www.npmjs.com/package/knex) use for this purpose:
    - acquireTimeoutMillis
    - createRetryIntervalMillis
    - createTimeoutMillis
    - idleTimeoutMillis
    - reapIntervalMillis
      Connection errors will result in a log line prepended with 'knex failed on
      attempted connection error' and sent from '@cumulus/db/connection'
  - Updated `@cumulus/db` and all terraform mdules to set default retry
    configuration values for the database module to cover existing database
    heartbeat connection failures as well as all other knex/tarn connection
    creation failures.

### Fixed

- Fixed bug where `cmr_custom_host` variable was not properly forwarded into `archive`, `ingest`, and `sqs-message-remover` modules from `cumulus` module
- Fixed bug where `parse-pdr` set a granule's provider to the entire provider record when a `NODE_NAME`
  is present. Expected behavior consistent with other tasks is to set the provider name in that field.
- **CUMULUS-2568**
  - Update reconciliation report integration test to have better cleanup/failure behavior
  - Fixed `@cumulus/api-client/pdrs.getPdr` to request correct endpoint for returning a PDR from the API
- **CUMULUS-2620**
  - Fixed a bug where a granule could be removed from CMR but still be set as
  `published: true` and with a CMR link in the Dynamo/PostgreSQL databases. Now,
  the CMR deletion and the Dynamo/PostgreSQL record updates will all succeed or fail
  together, preventing the database records from being out of sync with CMR.
  - Fixed `@cumulus/api-client/pdrs.getPdr` to request correct
  endpoint for returning a PDR from the API

## [v9.2.2] 2021-08-06 - [BACKPORT]

**Please note** changes in 9.2.2 may not yet be released in future versions, as
this is a backport and patch release on the 9.2.x series of releases. Updates that
are included in the future will have a corresponding CHANGELOG entry in future
releases.

### Added

- **CUMULUS-2635**
  - Added helper functions:
    - `@cumulus/db/translate/file/translateApiPdrToPostgresPdr`

### Fixed

- **CUMULUS-2635**
  - Update `data-migration2` to migrate PDRs before migrating granules.
  - Update `data-migration2` unit tests testing granules migration to reference
    PDR records to better model the DB schema.
  - Update `migratePdrRecord` to use `translateApiPdrToPostgresPdr` function.

## [v9.2.1] 2021-07-29 - [BACKPORT]

### Fixed

- **CUMULUS-2626**
  - Update [PDR migration](https://github.com/nasa/cumulus/blob/master/lambdas/data-migration2/src/pdrs.ts) to correctly find Executions by a Dynamo PDR's `execution` field

## [v9.2.0] 2021-06-22

### Added

- **CUMULUS-2475**
  - Adds `GET` endpoint to distribution API
- **CUMULUS-2476**
  - Adds handler for authenticated `HEAD` Distribution requests replicating current behavior of TEA

### Changed

- **CUMULUS-2482**
  - Switches the default distribution app in the `example/cumulus-tf` deployment to the new Cumulus Distribution
  - TEA is still available by following instructions in `example/README.md`

### Fixed

- **CUMULUS-2520**
  - Fixed error that prevented `/elasticsearch/index-from-database` from starting.
- **CUMULUS-2558**
  - Fixed issue where executions original_payload would not be retained on successful execution

## [v9.1.0] 2021-06-03

### BREAKING CHANGES

- @cumulus/api-client/granules.getGranule now returns the granule record from the GET /granules/<granuleId> endpoint, not the raw endpoint response
- **CUMULUS-2434**
  - To use the updated `update-granules-cmr-metadata-file-links` task, the
    granule  UMM-G metadata should have version 1.6.2 or later, since CMR s3
    link type 'GET DATA VIA DIRECT ACCESS' is not valid until UMM-G version
    [1.6.2](https://cdn.earthdata.nasa.gov/umm/granule/v1.6.2/umm-g-json-schema.json)
- **CUMULUS-2488**
  - Removed all EMS reporting including lambdas, endpoints, params, etc as all
    reporting is now handled through Cloud Metrics
- **CUMULUS-2472**
  - Moved existing `EarthdataLoginClient` to
    `@cumulus/oauth-client/EarthdataLoginClient` and updated all references in
    Cumulus Core.
  - Rename `EarthdataLoginClient` property from `earthdataLoginUrl` to
    `loginUrl for consistency with new OAuth clients. See example in
    [oauth-client
    README](https://github.com/nasa/cumulus/blob/master/packages/oauth-client/README.md)

### Added

- **HYRAX-439** - Corrected README.md according to a new Hyrax URL format.
- **CUMULUS-2354**
  - Adds configuration options to allow `/s3credentials` endpoint to distribute
    same-region read-only tokens based on a user's CMR ACLs.
  - Configures the example deployment to enable this feature.
- **CUMULUS-2442**
  - Adds option to generate cloudfront URL to lzards-backup task. This will require a few new task config options that have been documented in the [task README](https://github.com/nasa/cumulus/blob/master/tasks/lzards-backup/README.md).
- **CUMULUS-2470**
  - Added `/s3credentials` endpoint for distribution API
- **CUMULUS-2471**
  - Add `/s3credentialsREADME` endpoint to distribution API
- **CUMULUS-2473**
  - Updated `tf-modules/cumulus_distribution` module to take earthdata or cognito credentials
  - Configured `example/cumulus-tf/cumulus_distribution.tf` to use CSDAP credentials
- **CUMULUS-2474**
  - Add `S3ObjectStore` to `aws-client`. This class allows for interaction with the S3 object store.
  - Add `object-store` package which contains abstracted object store functions for working with various cloud providers
- **CUMULUS-2477**
  - Added `/`, `/login` and `/logout` endpoints to cumulus distribution api
- **CUMULUS-2479**
  - Adds /version endpoint to distribution API
- **CUMULUS-2497**
  - Created `isISOFile()` to check if a CMR file is a CMR ISO file.
- **CUMULUS-2371**
  - Added helpers to `@cumulus/ingest/sqs`:
    - `archiveSqsMessageToS3` - archives an incoming SQS message to S3
    - `deleteArchivedMessageFromS3` - deletes a processed SQS message from S3
  - Added call to `archiveSqsMessageToS3` to `sqs-message-consumer` which
    archives all incoming SQS messages to S3.
  - Added call to `deleteArchivedMessageFrom` to `sqs-message-remover` which
    deletes archived SQS message from S3 once it has been processed.

### Changed

- **[PR2224](https://github.com/nasa/cumulus/pull/2244)**
- **CUMULUS-2208**
  - Moved all `@cumulus/api/es/*` code to new `@cumulus/es-client` package
- Changed timeout on `sfEventSqsToDbRecords` Lambda to 60 seconds to match
  timeout for Knex library to acquire database connections
- **CUMULUS-2517**
  - Updated postgres-migration-count-tool default concurrency to '1'
- **CUMULUS-2489**
  - Updated docs for Terraform references in FAQs, glossary, and in Deployment sections
- **CUMULUS-2434**
  - Updated `@cumulus/cmrjs` `updateCMRMetadata` and related functions to add
    both HTTPS URLS and S3 URIs to CMR metadata.
  - Updated `update-granules-cmr-metadata-file-links` task to add both HTTPS
    URLs and S3 URIs to the OnlineAccessURLs field of CMR metadata. The task
    configuration parameter `cmrGranuleUrlType` now has default value `both`.
  - To use the updated `update-granules-cmr-metadata-file-links` task, the
    granule UMM-G metadata should have version 1.6.2 or later, since CMR s3 link
    type 'GET DATA VIA DIRECT ACCESS' is not valid until UMM-G version
    [1.6.2](https://cdn.earthdata.nasa.gov/umm/granule/v1.6.2/umm-g-json-schema.json)
- **CUMULUS-2472**
  - Renamed `@cumulus/earthdata-login-client` to more generic
    `@cumulus/oauth-client` as a parent  class for new OAuth clients.
  - Added `@cumulus/oauth-client/CognitoClient` to interface with AWS cognito login service.
- **CUMULUS-2497**
  - Changed the `@cumulus/cmrjs` package:
    - Updated `@cumulus/cmrjs/cmr-utils.getGranuleTemporalInfo()` so it now
      returns temporal info for CMR ISO 19115 SMAP XML files.
    - Updated `@cumulus/cmrjs/cmr-utils.isCmrFilename()` to include
      `isISOFile()`.
- **CUMULUS-2532**
  - Changed integration tests to use `api-client/granules` functions as opposed to granulesApi from `@cumulus/integration-tests`.

### Fixed

- **CUMULUS-2519**
  - Update @cumulus/integration-tests.buildWorkflow to fail if provider/collection API response is not successful
- **CUMULUS-2518**
  - Update sf-event-sqs-to-db-records to not throw if a collection is not
    defined on a payload that has no granules/an empty granule payload object
- **CUMULUS-2512**
  - Updated ingest package S3 provider client to take additional parameter
    `remoteAltBucket` on `download` method to allow for per-file override of
    provider bucket for checksum
  - Updated @cumulus/ingest.fetchTextFile's signature to be parameterized and
    added `remoteAltBucket`to allow for an override of the passed in provider
    bucket for the source file
  - Update "eslint-plugin-import" to be pinned to 2.22.1
- **CUMULUS-2520**
  - Fixed error that prevented `/elasticsearch/index-from-database` from starting.
- **CUMULUS-2532**
  - Fixed integration tests to have granule deletion occur before provider and
    collection deletion in test cleanup.
- **[2231](https://github.com/nasa/cumulus/issues/2231)**
  - Fixes broken relative path links in `docs/README.md`

### Removed

- **CUMULUS-2502**
  - Removed outdated documentation regarding Kibana index patterns for metrics.

## [v9.0.1] 2021-05-07

### Migration Steps

Please review the migration steps for 9.0.0 as this release is only a patch to
correct a failure in our build script and push out corrected release artifacts. The previous migration steps still apply.

### Changed

- Corrected `@cumulus/db` configuration to correctly build package.

## [v9.0.0] 2021-05-03

### Migration steps

- This release of Cumulus enables integration with a PostgreSQL database for archiving Cumulus data. There are several upgrade steps involved, **some of which need to be done before redeploying Cumulus**. See the [documentation on upgrading to the RDS release](https://nasa.github.io/cumulus/docs/upgrade-notes/upgrade-rds).

### BREAKING CHANGES

- **CUMULUS-2185** - RDS Migration Epic
  - **CUMULUS-2191**
    - Removed the following from the `@cumulus/api/models.asyncOperation` class in
      favor of the added `@cumulus/async-operations` module:
      - `start`
      - `startAsyncOperations`
  - **CUMULUS-2187**
    - The `async-operations` endpoint will now omit `output` instead of
      returning `none` when the operation did not return output.
  - **CUMULUS-2309**
    - Removed `@cumulus/api/models/granule.unpublishAndDeleteGranule` in favor
      of `@cumulus/api/lib/granule-remove-from-cmr.unpublishGranule` and
      `@cumulus/api/lib/granule-delete.deleteGranuleAndFiles`.
  - **CUMULUS-2385**
    - Updated `sf-event-sqs-to-db-records` to write a granule's files to
      PostgreSQL only after the workflow has exited the `Running` status.
      Please note that any workflow that uses `sf_sqs_report_task` for
      mid-workflow updates will be impacted.
    - Changed PostgreSQL `file` schema and TypeScript type definition to require
      `bucket` and `key` fields.
    - Updated granule/file write logic to mark a granule's status as "failed"
  - **CUMULUS-2455**
    - API `move granule` endpoint now moves granule files on a per-file basis
    - API `move granule` endpoint on granule file move failure will retain the
      file at it's original location, but continue to move any other granule
      files.
    - Removed the `move` method from the `@cumulus/api/models.granule` class.
      logic is now handled in `@cumulus/api/endpoints/granules` and is
      accessible via the Core API.

### Added

- **CUMULUS-2185** - RDS Migration Epic
  - **CUMULUS-2130**
    - Added postgres-migration-count-tool lambda/ECS task to allow for
      evaluation of database state
    - Added /migrationCounts api endpoint that allows running of the
      postgres-migration-count-tool as an asyncOperation
  - **CUMULUS-2394**
    - Updated PDR and Granule writes to check the step function
      workflow_start_time against the createdAt field for each record to ensure
      old records do not overwrite newer ones for legacy Dynamo and PostgreSQL
      writes
  - **CUMULUS-2188**
    - Added `data-migration2` Lambda to be run after `data-migration1`
    - Added logic to `data-migration2` Lambda for migrating execution records
      from DynamoDB to PostgreSQL
  - **CUMULUS-2191**
    - Added `@cumulus/async-operations` to core packages, exposing
      `startAsyncOperation` which will handle starting an async operation and
      adding an entry to both PostgreSQL and DynamoDb
  - **CUMULUS-2127**
    - Add schema migration for `collections` table
  - **CUMULUS-2129**
    - Added logic to `data-migration1` Lambda for migrating collection records
      from Dynamo to PostgreSQL
  - **CUMULUS-2157**
    - Add schema migration for `providers` table
    - Added logic to `data-migration1` Lambda for migrating provider records
      from Dynamo to PostgreSQL
  - **CUMULUS-2187**
    - Added logic to `data-migration1` Lambda for migrating async operation
      records from Dynamo to PostgreSQL
  - **CUMULUS-2198**
    - Added logic to `data-migration1` Lambda for migrating rule records from
      DynamoDB to PostgreSQL
  - **CUMULUS-2182**
    - Add schema migration for PDRs table
  - **CUMULUS-2230**
    - Add schema migration for `rules` table
  - **CUMULUS-2183**
    - Add schema migration for `asyncOperations` table
  - **CUMULUS-2184**
    - Add schema migration for `executions` table
  - **CUMULUS-2257**
    - Updated PostgreSQL table and column names to snake_case
    - Added `translateApiAsyncOperationToPostgresAsyncOperation` function to `@cumulus/db`
  - **CUMULUS-2186**
    - Added logic to `data-migration2` Lambda for migrating PDR records from
      DynamoDB to PostgreSQL
  - **CUMULUS-2235**
    - Added initial ingest load spec test/utility
  - **CUMULUS-2167**
    - Added logic to `data-migration2` Lambda for migrating Granule records from
      DynamoDB to PostgreSQL and parse Granule records to store File records in
      RDS.
  - **CUMULUS-2367**
    - Added `granules_executions` table to PostgreSQL schema to allow for a
      many-to-many relationship between granules and executions
      - The table refers to granule and execution records using foreign keys
        defined with ON CASCADE DELETE, which means that any time a granule or
        execution record is deleted, all of the records in the
        `granules_executions` table referring to that record will also be
        deleted.
    - Added `upsertGranuleWithExecutionJoinRecord` helper to `@cumulus/db` to
      allow for upserting a granule record and its corresponding
      `granules_execution` record
  - **CUMULUS-2128**
    - Added helper functions:
      - `@cumulus/db/translate/file/translateApiFiletoPostgresFile`
      - `@cumulus/db/translate/file/translateApiGranuletoPostgresGranule`
      - `@cumulus/message/Providers/getMessageProvider`
  - **CUMULUS-2190**
    - Added helper functions:
      - `@cumulus/message/Executions/getMessageExecutionOriginalPayload`
      - `@cumulus/message/Executions/getMessageExecutionFinalPayload`
      - `@cumulus/message/workflows/getMessageWorkflowTasks`
      - `@cumulus/message/workflows/getMessageWorkflowStartTime`
      - `@cumulus/message/workflows/getMessageWorkflowStopTime`
      - `@cumulus/message/workflows/getMessageWorkflowName`
  - **CUMULUS-2192**
    - Added helper functions:
      - `@cumulus/message/PDRs/getMessagePdrRunningExecutions`
      - `@cumulus/message/PDRs/getMessagePdrCompletedExecutions`
      - `@cumulus/message/PDRs/getMessagePdrFailedExecutions`
      - `@cumulus/message/PDRs/getMessagePdrStats`
      - `@cumulus/message/PDRs/getPdrPercentCompletion`
      - `@cumulus/message/workflows/getWorkflowDuration`
  - **CUMULUS-2199**
    - Added `translateApiRuleToPostgresRule` to `@cumulus/db` to translate API
      Rule to conform to Postgres Rule definition.
  - **CUMUlUS-2128**
    - Added "upsert" logic to the `sfEventSqsToDbRecords` Lambda for granule and
      file writes to the core PostgreSQL database
  - **CUMULUS-2199**
    - Updated Rules endpoint to write rules to core PostgreSQL database in
      addition to DynamoDB and to delete rules from the PostgreSQL database in
      addition to DynamoDB.
    - Updated `create` in Rules Model to take in optional `createdAt` parameter
      which sets the value of createdAt if not specified during function call.
  - **CUMULUS-2189**
    - Updated Provider endpoint logic to write providers in parallel to Core
      PostgreSQL database
    - Update integration tests to utilize API calls instead of direct
      api/model/Provider calls
  - **CUMULUS-2191**
    - Updated cumuluss/async-operation task to write async-operations to the
      PostgreSQL database.
  - **CUMULUS-2228**
    - Added logic to the `sfEventSqsToDbRecords` Lambda to write execution, PDR,
      and granule records to the core PostgreSQL database in parallel with
      writes to DynamoDB
  - **CUMUlUS-2190**
    - Added "upsert" logic to the `sfEventSqsToDbRecords` Lambda for PDR writes
      to the core PostgreSQL database
  - **CUMUlUS-2192**
    - Added "upsert" logic to the `sfEventSqsToDbRecords` Lambda for execution
      writes to the core PostgreSQL database
  - **CUMULUS-2187**
    - The `async-operations` endpoint will now omit `output` instead of
      returning `none` when the operation did not return output.
  - **CUMULUS-2167**
    - Change PostgreSQL schema definition for `files` to remove `filename` and
      `name` and only support `file_name`.
    - Change PostgreSQL schema definition for `files` to remove `size` to only
      support `file_size`.
    - Change `PostgresFile` to remove duplicate fields `filename` and `name` and
      rename `size` to `file_size`.
  - **CUMULUS-2266**
    - Change `sf-event-sqs-to-db-records` behavior to discard and not throw an
      error on an out-of-order/delayed message so as not to have it be sent to
      the DLQ.
  - **CUMULUS-2305**
    - Changed `DELETE /pdrs/{pdrname}` API behavior to also delete record from
      PostgreSQL database.
  - **CUMULUS-2309**
    - Changed `DELETE /granules/{granuleName}` API behavior to also delete
      record from PostgreSQL database.
    - Changed `Bulk operation BULK_GRANULE_DELETE` API behavior to also delete
      records from PostgreSQL database.
  - **CUMULUS-2367**
    - Updated `granule_cumulus_id` foreign key to granule in PostgreSQL `files`
      table to use a CASCADE delete, so records in the files table are
      automatically deleted by the database when the corresponding granule is
      deleted.
  - **CUMULUS-2407**
    - Updated data-migration1 and data-migration2 Lambdas to use UPSERT instead
      of UPDATE when migrating dynamoDB records to PostgreSQL.
    - Changed data-migration1 and data-migration2 logic to only update already
      migrated records if the incoming record update has a newer timestamp
  - **CUMULUS-2329**
    - Add `write-db-dlq-records-to-s3` lambda.
    - Add terraform config to automatically write db records DLQ messages to an
      s3 archive on the system bucket.
    - Add unit tests and a component spec test for the above.
  - **CUMULUS-2380**
    - Add `process-dead-letter-archive` lambda to pick up and process dead letters in the S3 system bucket dead letter archive.
    - Add `/deadLetterArchive/recoverCumulusMessages` endpoint to trigger an async operation to leverage this capability on demand.
    - Add unit tests and integration test for all of the above.
  - **CUMULUS-2406**
    - Updated parallel write logic to ensure that updatedAt/updated_at
      timestamps are the same in Dynamo/PG on record write for the following
      data types:
      - async operations
      - granules
      - executions
      - PDRs
  - **CUMULUS-2446**
    - Remove schema validation check against DynamoDB table for collections when
      migrating records from DynamoDB to core PostgreSQL database.
  - **CUMULUS-2447**
    - Changed `translateApiAsyncOperationToPostgresAsyncOperation` to call
      `JSON.stringify` and then `JSON.parse` on output.
  - **CUMULUS-2313**
    - Added `postgres-migration-async-operation` lambda to start an ECS task to
      run a the `data-migration2` lambda.
    - Updated `async_operations` table to include `Data Migration 2` as a new
      `operation_type`.
    - Updated `cumulus-tf/variables.tf` to include `optional_dynamo_tables` that
      will be merged with `dynamo_tables`.
  - **CUMULUS-2451**
    - Added summary type file `packages/db/src/types/summary.ts` with
      `MigrationSummary` and `DataMigration1` and `DataMigration2` types.
    - Updated `data-migration1` and `data-migration2` lambdas to return
      `MigrationSummary` objects.
    - Added logging for every batch of 100 records processed for executions,
      granules and files, and PDRs.
    - Removed `RecordAlreadyMigrated` logs in `data-migration1` and
      `data-migration2`
  - **CUMULUS-2452**
    - Added support for only migrating certain granules by specifying the
      `granuleSearchParams.granuleId` or `granuleSearchParams.collectionId`
      properties in the payload for the
      `<prefix>-postgres-migration-async-operation` Lambda
    - Added support for only running certain migrations for data-migration2 by
      specifying the `migrationsList` property in the payload for the
      `<prefix>-postgres-migration-async-operation` Lambda
  - **CUMULUS-2453**
    - Created `storeErrors` function which stores errors in system bucket.
    - Updated `executions` and `granulesAndFiles` data migrations to call `storeErrors` to store migration errors.
    - Added `system_bucket` variable to `data-migration2`.
  - **CUMULUS-2455**
    - Move granules API endpoint records move updates for migrated granule files
      if writing any of the granule files fails.
  - **CUMULUS-2468**
    - Added support for doing [DynamoDB parallel scanning](https://docs.aws.amazon.com/amazondynamodb/latest/developerguide/Scan.html#Scan.ParallelScan) for `executions` and `granules` migrations to improve performance. The behavior of the parallel scanning and writes can be controlled via the following properties on the event input to the `<prefix>-postgres-migration-async-operation` Lambda:
      - `granuleMigrationParams.parallelScanSegments`: How many segments to divide your granules DynamoDB table into for parallel scanning
      - `granuleMigrationParams.parallelScanLimit`: The maximum number of granule records to evaluate for each parallel scanning segment of the DynamoDB table
      - `granuleMigrationParams.writeConcurrency`: The maximum number of concurrent granule/file writes to perform to the PostgreSQL database across all DynamoDB segments
      - `executionMigrationParams.parallelScanSegments`: How many segments to divide your executions DynamoDB table into for parallel scanning
      - `executionMigrationParams.parallelScanLimit`: The maximum number of execution records to evaluate for each parallel scanning segment of the DynamoDB table
      - `executionMigrationParams.writeConcurrency`: The maximum number of concurrent execution writes to perform to the PostgreSQL database across all DynamoDB segments
  - **CUMULUS-2468** - Added `@cumulus/aws-client/DynamoDb.parallelScan` helper to perform [parallel scanning on DynamoDb tables](https://docs.aws.amazon.com/amazondynamodb/latest/developerguide/Scan.html#Scan.ParallelScan)
  - **CUMULUS-2507**
    - Updated granule record write logic to set granule status to `failed` in both Postgres and DynamoDB if any/all of its files fail to write to the database.

### Deprecated

- **CUMULUS-2185** - RDS Migration Epic
  - **CUMULUS-2455**
    - `@cumulus/ingest/moveGranuleFiles`

## [v8.1.2] 2021-07-29

**Please note** changes in 8.1.2 may not yet be released in future versions, as this
is a backport/patch release on the 8.x series of releases.  Updates that are
included in the future will have a corresponding CHANGELOG entry in future releases.

### Notable changes

- `cmr_custom_host` variable for `cumulus` module can now be used to configure Cumulus to
integrate with a custom CMR host name and protocol (e.g. `http://custom-cmr-host.com`). Note
that you **must** include a protocol (`http://` or `https://`) if specifying a value for this
variable.
- `@cumulus/sync-granule` task should now properly handle
syncing files from HTTP/HTTPS providers where basic auth is
required and involves a redirect to a different host (e.g.
downloading files protected by Earthdata Login)

### Added

- **CUMULUS-2548**
  - Added `allowed_redirects` field to PostgreSQL `providers` table
  - Added `allowedRedirects` field to DynamoDB `<prefix>-providers` table
  - Added `@cumulus/aws-client/S3.streamS3Upload` to handle uploading the contents
  of a readable stream to S3 and returning a promise

### Changed

- Updated `cmr_custom_host` variable to accept a full protocol and host name
(e.g. `http://cmr-custom-host.com`), whereas it previously only accepted a host name

### Fixed

- Fixed bug where `cmr_custom_host` variable was not properly forwarded into `archive`, `ingest`, and `sqs-message-remover` modules from `cumulus` module
- **CUMULUS-2548**
  - Fixed `@cumulus/ingest/HttpProviderClient.sync` to
properly handle basic auth when redirecting to a different
host and/or host with a different port

## [v8.1.1] 2021-04-30 -- Patch Release

**Please note** changes in 8.1.1 may not yet be released in future versions, as this
is a backport/patch release on the 8.x series of releases.  Updates that are
included in the future will have a corresponding CHANGELOG entry in future releases.

### Added

- **CUMULUS-2497**
  - Created `isISOFile()` to check if a CMR file is a CMR ISO file.

### Fixed

- **CUMULUS-2512**
  - Updated ingest package S3 provider client to take additional parameter
    `remoteAltBucket` on `download` method to allow for per-file override of
    provider bucket for checksum
  - Updated @cumulus/ingest.fetchTextFile's signature to be parameterized and
    added `remoteAltBucket`to allow for an override of the passed in provider
    bucket for the source file
  - Update "eslint-plugin-import" to be pinned to 2.22.1

### Changed

- **CUMULUS-2497**
  - Changed the `@cumulus/cmrjs` package:
    - Updated `@cumulus/cmrjs/cmr-utils.getGranuleTemporalInfo()` so it now
      returns temporal info for CMR ISO 19115 SMAP XML files.
    - Updated `@cumulus/cmrjs/cmr-utils.isCmrFilename()` to include
      `isISOFile()`.

- **[2216](https://github.com/nasa/cumulus/issues/2216)**
  - Removed "node-forge", "xml-crypto" from audit whitelist, added "underscore"

## [v8.1.0] 2021-04-29

### Added

- **CUMULUS-2348**
  - The `@cumulus/api` `/granules` and `/granules/{granuleId}` endpoints now take `getRecoveryStatus` parameter
  to include recoveryStatus in result granule(s)
  - The `@cumulus/api-client.granules.getGranule` function takes a `query` parameter which can be used to
  request additional granule information.
  - Published `@cumulus/api@7.2.1-alpha.0` for dashboard testing
- **CUMULUS-2469**
  - Added `tf-modules/cumulus_distribution` module to standup a skeleton
    distribution api

## [v8.0.0] 2021-04-08

### BREAKING CHANGES

- **CUMULUS-2428**
  - Changed `/granules/bulk` to use `queueUrl` property instead of a `queueName` property for setting the queue to use for scheduling bulk granule workflows

### Notable changes

- Bulk granule operations endpoint now supports setting a custom queue for scheduling workflows via the `queueUrl` property in the request body. If provided, this value should be the full URL for an SQS queue.

### Added

- **CUMULUS-2374**
  - Add cookbok entry for queueing PostToCmr step
  - Add example workflow to go with cookbook
- **CUMULUS-2421**
  - Added **experimental** `ecs_include_docker_cleanup_cronjob` boolean variable to the Cumulus module to enable cron job to clean up docker root storage blocks in ECS cluster template for non-`device-mapper` storage drivers. Default value is `false`. This fulfills a specific user support request. This feature is otherwise untested and will remain so until we can iterate with a better, more general-purpose solution. Use of this feature is **NOT** recommended unless you are certain you need it.

- **CUMULUS-1808**
  - Add additional error messaging in `deleteSnsTrigger` to give users more context about where to look to resolve ResourceNotFound error when disabling or deleting a rule.

### Fixed

- **CUMULUS-2281**
  - Changed discover-granules task to write discovered granules directly to
    logger, instead of via environment variable. This fixes a problem where a
    large number of found granules prevents this lambda from running as an
    activity with an E2BIG error.

## [v7.2.0] 2021-03-23

### Added

- **CUMULUS-2346**
  - Added orca API endpoint to `@cumulus/api` to get recovery status
  - Add `CopyToGlacier` step to [example IngestAndPublishGranuleWithOrca workflow](https://github.com/nasa/cumulus/blob/master/example/cumulus-tf/ingest_and_publish_granule_with_orca_workflow.tf)

### Changed

- **HYRAX-357**
  - Format of NGAP OPeNDAP URL changed and by default now is referring to concept id and optionally can include short name and version of collection.
  - `addShortnameAndVersionIdToConceptId` field has been added to the config inputs of the `hyrax-metadata-updates` task

## [v7.1.0] 2021-03-12

### Notable changes

- `sync-granule` task will now properly handle syncing 0 byte files to S3
- SQS/Kinesis rules now support scheduling workflows to a custom queue via the `rule.queueUrl` property. If provided, this value should be the full URL for an SQS queue.

### Added

- `tf-modules/cumulus` module now supports a `cmr_custom_host` variable that can
  be used to set to an arbitrary  host for making CMR requests (e.g.
  `https://custom-cmr-host.com`).
- Added `buckets` variable to `tf-modules/archive`
- **CUMULUS-2345**
  - Deploy ORCA with Cumulus, see `example/cumulus-tf/orca.tf` and `example/cumulus-tf/terraform.tfvars.example`
  - Add `CopyToGlacier` step to [example IngestAndPublishGranule workflow](https://github.com/nasa/cumulus/blob/master/example/cumulus-tf/ingest_and_publish_granule_workflow.asl.json)
- **CUMULUS-2424**
  - Added `childWorkflowMeta` to `queue-pdrs` config. An object passed to this config value will be merged into a child workflow message's `meta` object. For an example of how this can be used, see `example/cumulus-tf/discover_and_queue_pdrs_with_child_workflow_meta_workflow.asl.json`.
- **CUMULUS-2427**
  - Added support for using a custom queue with SQS and Kinesis rules. Whatever queue URL is set on the `rule.queueUrl` property will be used to schedule workflows for that rule. This change allows SQS/Kinesis rules to use [any throttled queues defined for a deployment](https://nasa.github.io/cumulus/docs/data-cookbooks/throttling-queued-executions).

### Fixed

- **CUMULUS-2394**
  - Updated PDR and Granule writes to check the step function `workflow_start_time` against
      the `createdAt` field  for each record to ensure old records do not
      overwrite newer ones

### Changed

- `<prefix>-lambda-api-gateway` IAM role used by API Gateway Lambda now
  supports accessing all buckets defined in your `buckets` variable except
  "internal" buckets
- Updated the default scroll duration used in ESScrollSearch and part of the
  reconciliation report functions as a result of testing and seeing timeouts
  at its current value of 2min.
- **CUMULUS-2355**
  - Added logic to disable `/s3Credentials` endpoint based upon value for
    environment variable `DISABLE_S3_CREDENTIALS`. If set to "true", the
    endpoint will not dispense S3 credentials and instead return a message
    indicating that the endpoint has been disabled.
- **CUMULUS-2397**
  - Updated `/elasticsearch` endpoint's `reindex` function to prevent
    reindexing when source and destination indices are the same.
- **CUMULUS-2420**
  - Updated test function `waitForAsyncOperationStatus` to take a retryObject
    and use exponential backoff.  Increased the total test duration for both
    AsycOperation specs and the ReconciliationReports tests.
  - Updated the default scroll duration used in ESScrollSearch and part of the
    reconciliation report functions as a result of testing and seeing timeouts
    at its current value of 2min.
- **CUMULUS-2427**
  - Removed `queueUrl` from the parameters object for `@cumulus/message/Build.buildQueueMessageFromTemplate`
  - Removed `queueUrl` from the parameters object for `@cumulus/message/Build.buildCumulusMeta`

### Fixed

- Fixed issue in `@cumulus/ingest/S3ProviderClient.sync()` preventing 0 byte files from being synced to S3.

### Removed

- Removed variables from `tf-modules/archive`:
  - `private_buckets`
  - `protected_buckets`
  - `public_buckets`

## [v7.0.0] 2021-02-22

### BREAKING CHANGES

- **CUMULUS-2362** - Endpoints for the logs (/logs) will now throw an error unless Metrics is set up

### Added

- **CUMULUS-2345**
  - Deploy ORCA with Cumulus, see `example/cumulus-tf/orca.tf` and `example/cumulus-tf/terraform.tfvars.example`
  - Add `CopyToGlacier` step to [example IngestAndPublishGranule workflow](https://github.com/nasa/cumulus/blob/master/example/cumulus-tf/ingest_and_publish_granule_workflow.asl.json)
- **CUMULUS-2376**
  - Added `cmrRevisionId` as an optional parameter to `post-to-cmr` that will be used when publishing metadata to CMR.
- **CUMULUS-2412**
  - Adds function `getCollectionsByShortNameAndVersion` to @cumulus/cmrjs that performs a compound query to CMR to retrieve collection information on a list of collections. This replaces a series of calls to the CMR for each collection with a single call on the `/collections` endpoint and should improve performance when CMR return times are increased.

### Changed

- **CUMULUS-2362**
  - Logs endpoints only work with Metrics set up
- **CUMULUS-2376**
  - Updated `publishUMMGJSON2CMR` to take in an optional `revisionId` parameter.
  - Updated `publishUMMGJSON2CMR` to throw an error if optional `revisionId` does not match resulting revision ID.
  - Updated `publishECHO10XML2CMR` to take in an optional `revisionId` parameter.
  - Updated `publishECHO10XML2CMR` to throw an error if optional `revisionId` does not match resulting revision ID.
  - Updated `publish2CMR` to take in optional `cmrRevisionId`.
  - Updated `getWriteHeaders` to take in an optional CMR Revision ID.
  - Updated `ingestGranule` to take in an optional CMR Revision ID to pass to `getWriteHeaders`.
  - Updated `ingestUMMGranule` to take in an optional CMR Revision ID to pass to `getWriteHeaders`.
- **CUMULUS-2350**
  - Updates the examples on the `/s3credentialsREADME`, to include Python and
    JavaScript code demonstrating how to refrsh  the s3credential for
    programatic access.
- **CUMULUS-2383**
  - PostToCMR task will return CMRInternalError when a `500` status is returned from CMR

## [v6.0.0] 2021-02-16

### MIGRATION NOTES

- **CUMULUS-2255** - Cumulus has upgraded its supported version of Terraform
  from **0.12.12** to **0.13.6**. Please see the [instructions to upgrade your
  deployments](https://github.com/nasa/cumulus/blob/master/docs/upgrade-notes/upgrading-tf-version-0.13.6.md).

- **CUMULUS-2350**
  - If the  `/s3credentialsREADME`, does not appear to be working after
    deployment, [manual redeployment](https://docs.aws.amazon.com/apigateway/latest/developerguide/how-to-deploy-api-with-console.html)
    of the API-gateway stage may be necessary to finish the deployment.

### BREAKING CHANGES

- **CUMULUS-2255** - Cumulus has upgraded its supported version of Terraform from **0.12.12** to **0.13.6**.

### Added

- **CUMULUS-2291**
  - Add provider filter to Granule Inventory Report
- **CUMULUS-2300**
  - Added `childWorkflowMeta` to `queue-granules` config. Object passed to this
    value will be merged into a child workflow message's  `meta` object. For an
    example of how this can be used, see
    `example/cumulus-tf/discover_granules_workflow.asl.json`.
- **CUMULUS-2350**
  - Adds an unprotected endpoint, `/s3credentialsREADME`, to the
    s3-credentials-endpoint that displays  information on how to use the
    `/s3credentials` endpoint
- **CUMULUS-2368**
  - Add QueueWorkflow task
- **CUMULUS-2391**
  - Add reportToEms to collections.files file schema
- **CUMULUS-2395**
  - Add Core module parameter `ecs_custom_sg_ids` to Cumulus module to allow for
    custom security group mappings
- **CUMULUS-2402**
  - Officially expose `sftp()` for use in `@cumulus/sftp-client`

### Changed

- **CUMULUS-2323**
  - The sync granules task when used with the s3 provider now uses the
    `source_bucket` key in `granule.files` objects.  If incoming payloads using
    this task have a `source_bucket` value for a file using the s3 provider, the
    task will attempt to sync from the bucket defined in the file's
    `source_bucket` key instead of the `provider`.
    - Updated `S3ProviderClient.sync` to allow for an optional bucket parameter
      in support of the changed behavior.
  - Removed `addBucketToFile` and related code from sync-granules task

- **CUMULUS-2255**
  - Updated Terraform deployment code syntax for compatibility with version 0.13.6
- **CUMULUS-2321**
  - Updated API endpoint GET `/reconciliationReports/{name}` to return the
    presigned s3 URL in addition to report data

### Fixed

- Updated `hyrax-metadata-updates` task so the opendap url has Type 'USE SERVICE API'

- **CUMULUS-2310**
  - Use valid filename for reconciliation report
- **CUMULUS-2351**
  - Inventory report no longer includes the File/Granule relation object in the
    okCountByGranules key of a report.  The information is only included when a
    'Granule Not Found' report is run.

### Removed

- **CUMULUS-2364**
  - Remove the internal Cumulus logging lambda (log2elasticsearch)

## [v5.0.1] 2021-01-27

### Changed

- **CUMULUS-2344**
  - Elasticsearch API now allows you to reindex to an index that already exists
  - If using the Change Index operation and the new index doesn't exist, it will be created
  - Regarding instructions for CUMULUS-2020, you can now do a change index
    operation before a reindex operation. This will
    ensure that new data will end up in the new index while Elasticsearch is reindexing.

- **CUMULUS-2351**
  - Inventory report no longer includes the File/Granule relation object in the okCountByGranules key of a report. The information is only included when a 'Granule Not Found' report is run.

### Removed

- **CUMULUS-2367**
  - Removed `execution_cumulus_id` column from granules RDS schema and data type

## [v5.0.0] 2021-01-12

### BREAKING CHANGES

- **CUMULUS-2020**
  - Elasticsearch data mappings have been updated to improve search and the API
    has been update to reflect those changes. See Migration notes on how to
    update the Elasticsearch mappings.

### Migration notes

- **CUMULUS-2020**
  - Elasticsearch data mappings have been updated to improve search. For
    example, case insensitive searching will now work (e.g. 'MOD' and 'mod' will
    return the same granule results). To use the improved Elasticsearch queries,
    [reindex](https://nasa.github.io/cumulus-api/#reindex) to create a new index
    with the correct types. Then perform a [change
    index](https://nasa.github.io/cumulus-api/#change-index) operation to use
    the new index.
- **CUMULUS-2258**
  - Because the `egress_lambda_log_group` and
    `egress_lambda_log_subscription_filter` resource were removed from the
    `cumulus` module, new definitions for these resources must be added to
    `cumulus-tf/main.tf`. For reference on how to define these resources, see
    [`example/cumulus-tf/thin_egress_app.tf`](https://github.com/nasa/cumulus/blob/master/example/cumulus-tf/thin_egress_app.tf).
  - The `tea_stack_name` variable being passed into the `cumulus` module should be removed
- **CUMULUS-2344**
  - Regarding instructions for CUMULUS-2020, you can now do a change index operation before a reindex operation. This will
    ensure that new data will end up in the new index while Elasticsearch is reindexing.

### BREAKING CHANGES

- **CUMULUS-2020**
  - Elasticsearch data mappings have been updated to improve search and the API has been updated to reflect those changes. See Migration notes on how to update the Elasticsearch mappings.

### Added

- **CUMULUS-2318**
  - Added`async_operation_image` as `cumulus` module variable to allow for override of the async_operation container image.  Users can optionally specify a non-default docker image for use with Core async operations.
- **CUMULUS-2219**
  - Added `lzards-backup` Core task to facilitate making LZARDS backup requests in Cumulus ingest workflows
- **CUMULUS-2092**
  - Add documentation for Granule Not Found Reports
- **HYRAX-320**
  - `@cumulus/hyrax-metadata-updates`Add component URI encoding for entry title id and granule ur to allow for values with special characters in them. For example, EntryTitleId 'Sentinel-6A MF/Jason-CS L2 Advanced Microwave Radiometer (AMR-C) NRT Geophysical Parameters' Now, URLs generated from such values will be encoded correctly and parsable by HyraxInTheCloud
- **CUMULUS-1370**
  - Add documentation for Getting Started section including FAQs
- **CUMULUS-2092**
  - Add documentation for Granule Not Found Reports
- **CUMULUS-2219**
  - Added `lzards-backup` Core task to facilitate making LZARDS backup requests in Cumulus ingest workflows
- **CUMULUS-2280**
  - In local api, retry to create tables if they fail to ensure localstack has had time to start fully.
- **CUMULUS-2290**
  - Add `queryFields` to granule schema, and this allows workflow tasks to add queryable data to granule record. For reference on how to add data to `queryFields` field, see [`example/cumulus-tf/kinesis_trigger_test_workflow.tf`](https://github.com/nasa/cumulus/blob/master/example/cumulus-tf/kinesis_trigger_test_workflow.tf).
- **CUMULUS-2318**
  - Added`async_operation_image` as `cumulus` module variable to allow for override of the async_operation container image.  Users can optionally specify a non-default docker image for use with Core async operations.

### Changed

- **CUMULUS-2020**
  - Updated Elasticsearch mappings to support case-insensitive search
- **CUMULUS-2124**
  - cumulus-rds-tf terraform module now takes engine_version as an input variable.
- **CUMULUS-2279**
  - Changed the formatting of granule CMR links: instead of a link to the `/search/granules.json` endpoint, now it is a direct link to `/search/concepts/conceptid.format`
- **CUMULUS-2296**
  - Improved PDR spec compliance of `parse-pdr` by updating `@cumulus/pvl` to parse fields in a manner more consistent with the PDR ICD, with respect to numbers and dates. Anything not matching the ICD expectations, or incompatible with Javascript parsing, will be parsed as a string instead.
- **CUMULUS-2344**
  - Elasticsearch API now allows you to reindex to an index that already exists
  - If using the Change Index operation and the new index doesn't exist, it will be created

### Removed

- **CUMULUS-2258**
  - Removed `tea_stack_name` variable from `tf-modules/distribution/variables.tf` and `tf-modules/cumulus/variables.tf`
  - Removed `egress_lambda_log_group` and `egress_lambda_log_subscription_filter` resources from `tf-modules/distribution/main.tf`

## [v4.0.0] 2020-11-20

### Migration notes

- Update the name of your `cumulus_message_adapter_lambda_layer_arn` variable for the `cumulus` module to `cumulus_message_adapter_lambda_layer_version_arn`. The value of the variable should remain the same (a layer version ARN of a Lambda layer for the [`cumulus-message-adapter`](https://github.com/nasa/cumulus-message-adapter/).
- **CUMULUS-2138** - Update all workflows using the `MoveGranules` step to add `UpdateGranulesCmrMetadataFileLinksStep`that runs after it. See the example [`IngestAndPublishWorkflow`](https://github.com/nasa/cumulus/blob/master/example/cumulus-tf/ingest_and_publish_granule_workflow.asl.json) for reference.
- **CUMULUS-2251**
  - Because it has been removed from the `cumulus` module, a new resource definition for `egress_api_gateway_log_subscription_filter` must be added to `cumulus-tf/main.tf`. For reference on how to define this resource, see [`example/cumulus-tf/main.tf`](https://github.com/nasa/cumulus/blob/master/example/cumulus-tf/main.tf).

### Added

- **CUMULUS-2248**
  - Updates Integration Tests README to point to new fake provider template.
- **CUMULUS-2239**
  - Add resource declaration to create a VPC endpoint in tea-map-cache module if `deploy_to_ngap` is false.
- **CUMULUS-2063**
  - Adds a new, optional query parameter to the `/collections[&getMMT=true]` and `/collections/active[&getMMT=true]` endpoints. When a user provides a value of `true` for `getMMT` in the query parameters, the endpoint will search CMR and update each collection's results with new key `MMTLink` containing a link to the MMT (Metadata Management Tool) if a CMR collection id is found.
- **CUMULUS-2170**
  - Adds ability to filter granule inventory reports
- **CUMULUS-2211**
  - Adds `granules/bulkReingest` endpoint to `@cumulus/api`
- **CUMULUS-2251**
  - Adds `log_api_gateway_to_cloudwatch` variable to `example/cumulus-tf/variables.tf`.
  - Adds `log_api_gateway_to_cloudwatch` variable to `thin_egress_app` module definition.

### Changed

- **CUMULUS-2216**
  - `/collection` and `/collection/active` endpoints now return collections without granule aggregate statistics by default. The original behavior is preserved and can be found by including a query param of `includeStats=true` on the request to the endpoint.
  - The `es/collections` Collection class takes a new parameter includeStats. It no longer appends granule aggregate statistics to the returned results by default. One must set the new parameter to any non-false value.
- **CUMULUS-2201**
  - Update `dbIndexer` lambda to process requests in serial
  - Fixes ingestPdrWithNodeNameSpec parsePdr provider error
- **CUMULUS-2251**
  - Moves Egress Api Gateway Log Group Filter from `tf-modules/distribution/main.tf` to `example/cumulus-tf/main.tf`

### Fixed

- **CUMULUS-2251**
  - This fixes a deployment error caused by depending on the `thin_egress_app` module output for a resource count.

### Removed

- **CUMULUS-2251**
  - Removes `tea_api_egress_log_group` variable from `tf-modules/distribution/variables.tf` and `tf-modules/cumulus/variables.tf`.

### BREAKING CHANGES

- **CUMULUS-2138** - CMR metadata update behavior has been removed from the `move-granules` task into a
new `update-granules-cmr-metadata-file-links` task.
- **CUMULUS-2216**
  - `/collection` and `/collection/active` endpoints now return collections without granule aggregate statistics by default. The original behavior is preserved and can be found by including a query param of `includeStats=true` on the request to the endpoint.  This is likely to affect the dashboard only but included here for the change of behavior.
- **[1956](https://github.com/nasa/cumulus/issues/1956)**
  - Update the name of the `cumulus_message_adapter_lambda_layer_arn` output from the `cumulus-message-adapter` module to `cumulus_message_adapter_lambda_layer_version_arn`. The output value has changed from being the ARN of the Lambda layer **without a version** to the ARN of the Lambda layer **with a version**.
  - Update the variable name in the `cumulus` and `ingest` modules from `cumulus_message_adapter_lambda_layer_arn` to `cumulus_message_adapter_lambda_layer_version_arn`

## [v3.0.1] 2020-10-21

- **CUMULUS-2203**
  - Update Core tasks to use
    [cumulus-message-adapter-js](https://github.com/nasa/cumulus-message-adapter-js)
    v2.0.0 to resolve memory leak/lambda ENOMEM constant failure issue.   This
    issue caused lambdas to slowly use all memory in the run environment and
    prevented AWS from halting/restarting warmed instances when task code was
    throwing consistent errors under load.

- **CUMULUS-2232**
  - Updated versions for `ajv`, `lodash`, `googleapis`, `archiver`, and
    `@cumulus/aws-client` to remediate vulnerabilities found in SNYK scan.

### Fixed

- **CUMULUS-2233**
  - Fixes /s3credentials bug where the expiration time on the cookie was set to a time that is always expired, so authentication was never being recognized as complete by the API. Consequently, the user would end up in a redirect loop and requests to /s3credentials would never complete successfully. The bug was caused by the fact that the code setting the expiration time for the cookie was expecting a time value in milliseconds, but was receiving the expirationTime from the EarthdataLoginClient in seconds. This bug has been fixed by converting seconds into milliseconds. Unit tests were added to test that the expiration time has been converted to milliseconds and checking that the cookie's expiration time is greater than the current time.

## [v3.0.0] 2020-10-7

### MIGRATION STEPS

- **CUMULUS-2099**
  - All references to `meta.queues` in workflow configuration must be replaced with references to queue URLs from Terraform resources. See the updated [data cookbooks](https://nasa.github.io/cumulus/docs/data-cookbooks/about-cookbooks) or example [Discover Granules workflow configuration](https://github.com/nasa/cumulus/blob/master/example/cumulus-tf/discover_granules_workflow.asl.json).
  - The steps for configuring queued execution throttling have changed. See the [updated documentation](https://nasa.github.io/cumulus/docs/data-cookbooks/throttling-queued-executions).
  - In addition to the configuration for execution throttling, the internal mechanism for tracking executions by queue has changed. As a result, you should **disable any rules or workflows scheduling executions via a throttled queue** before upgrading. Otherwise, you may be at risk of having **twice as many executions** as are configured for the queue while the updated tracking is deployed. You can re-enable these rules/workflows once the upgrade is complete.

- **CUMULUS-2111**
  - **Before you re-deploy your `cumulus-tf` module**, note that the [`thin-egress-app`][thin-egress-app] is no longer deployed by default as part of the `cumulus` module, so you must add the TEA module to your deployment and manually modify your Terraform state **to avoid losing your API gateway and impacting any Cloudfront endpoints pointing to those gateways**. If you don't care about losing your API gateway and impacting Cloudfront endpoints, you can ignore the instructions for manually modifying state.

    1. Add the [`thin-egress-app`][thin-egress-app] module to your `cumulus-tf` deployment as shown in the [Cumulus example deployment](https://github.com/nasa/cumulus/tree/master/example/cumulus-tf/main.tf).

         - Note that the values for `tea_stack_name` variable to the `cumulus` module and the `stack_name` variable to the `thin_egress_app` module **must match**
         - Also, if you are specifying the `stage_name` variable to the `thin_egress_app` module, **the value of the `tea_api_gateway_stage` variable to the `cumulus` module must match it**

    2. **If you want to preserve your existing `thin-egress-app` API gateway and avoid having to update your Cloudfront endpoint for distribution, then you must follow these instructions**: <https://nasa.github.io/cumulus/docs/upgrade-notes/migrate_tea_standalone>. Otherwise, you can re-deploy as usual.

  - If you provide your own custom bucket map to TEA as a standalone module, **you must ensure that your custom bucket map includes mappings for the `protected` and `public` buckets specified in your `cumulus-tf/terraform.tfvars`, otherwise Cumulus may not be able to determine the correct distribution URL for ingested files and you may encounter errors**

- **CUMULUS-2197**
  - EMS resources are now optional, and `ems_deploy` is set to `false` by default, which will delete your EMS resources.
  - If you would like to keep any deployed EMS resources, add the `ems_deploy` variable set to `true` in your `cumulus-tf/terraform.tfvars`

### BREAKING CHANGES

- **CUMULUS-2200**
  - Changes return from 303 redirect to 200 success for `Granule Inventory`'s
    `/reconciliationReport` returns.  The user (dashboard) must read the value
    of `url` from the return to get the s3SignedURL and then download the report.
- **CUMULUS-2099**
  - `meta.queues` has been removed from Cumulus core workflow messages.
  - `@cumulus/sf-sqs-report` workflow task no longer reads the reporting queue URL from `input.meta.queues.reporting` on the incoming event. Instead, it requires that the queue URL be set as the `reporting_queue_url` environment variable on the deployed Lambda.
- **CUMULUS-2111**
  - The deployment of the `thin-egress-app` module has be removed from `tf-modules/distribution`, which is a part of the `tf-modules/cumulus` module. Thus, the `thin-egress-app` module is no longer deployed for you by default. See the migration steps for details about how to add deployment for the `thin-egress-app`.
- **CUMULUS-2141**
  - The `parse-pdr` task has been updated to respect the `NODE_NAME` property in
    a PDR's `FILE_GROUP`. If a `NODE_NAME` is present, the task will query the
    Cumulus API for a provider with that host. If a provider is found, the
    output granule from the task will contain a `provider` property containing
    that provider. If `NODE_NAME` is set but a provider with that host cannot be
    found in the API, or if multiple providers are found with that same host,
    the task will fail.
  - The `queue-granules` task has been updated to expect an optional
    `granule.provider` property on each granule. If present, the granule will be
    enqueued using that provider. If not present, the task's `config.provider`
    will be used instead.
- **CUMULUS-2197**
  - EMS resources are now optional and will not be deployed by default. See migration steps for information
    about how to deploy EMS resources.

#### CODE CHANGES

- The `@cumulus/api-client.providers.getProviders` function now takes a
  `queryStringParameters` parameter which can be used to filter the providers
  which are returned
- The `@cumulus/aws-client/S3.getS3ObjectReadStreamAsync` function has been
  removed. It read the entire S3 object into memory before returning a read
  stream, which could cause Lambdas to run out of memory. Use
  `@cumulus/aws-client/S3.getObjectReadStream` instead.
- The `@cumulus/ingest/util.lookupMimeType` function now returns `undefined`
  rather than `null` if the mime type could not be found.
- The `@cumulus/ingest/lock.removeLock` function now returns `undefined`
- The `@cumulus/ingest/granule.generateMoveFileParams` function now returns
  `source: undefined` and `target :undefined` on the response object if either could not be
  determined. Previously, `null` had been returned.
- The `@cumulus/ingest/recursion.recursion` function must now be imported using
  `const { recursion } = require('@cumulus/ingest/recursion');`
- The `@cumulus/ingest/granule.getRenamedS3File` function has been renamed to
  `listVersionedObjects`
- `@cumulus/common.http` has been removed
- `@cumulus/common/http.download` has been removed

### Added

- **CUMULUS-1855**
  - Fixed SyncGranule task to return an empty granules list when given an empty
    (or absent) granules list on input, rather than throwing an exception
- **CUMULUS-1955**
  - Added `@cumulus/aws-client/S3.getObject` to get an AWS S3 object
  - Added `@cumulus/aws-client/S3.waitForObject` to get an AWS S3 object,
    retrying, if necessary
- **CUMULUS-1961**
  - Adds `startTimestamp` and `endTimestamp` parameters to endpoint
    `reconcilationReports`.  Setting these values will filter the returned
    report to cumulus data that falls within the timestamps. It also causes the
    report to be one directional, meaning cumulus is only reconciled with CMR,
    but not the other direction. The Granules will be filtered by their
    `updatedAt` values. Collections are filtered by the updatedAt time of their
    granules, i.e. Collections with granules that are updatedAt a time between
    the time parameters will be returned in the reconciliation reports.
  - Adds `startTimestamp` and `endTimestamp` parameters to create-reconciliation-reports
    lambda function. If either of these params is passed in with a value that can be
    converted to a date object, the inter-platform comparison between Cumulus and CMR will
    be one way.  That is, collections, granules, and files will be filtered by time for
    those found in Cumulus and only those compared to the CMR holdings. For the moment
    there is not enough information to change the internal consistency check, and S3 vs
    Cumulus comparisons are unchanged by the timestamps.
- **CUMULUS-1962**
  - Adds `location` as parameter to `/reconciliationReports` endpoint. Options are `S3`
    resulting in a S3 vs. Cumulus database search or `CMR` resulting in CMR vs. Cumulus database search.
- **CUMULUS-1963**
  - Adds `granuleId` as input parameter to `/reconcilationReports`
    endpoint. Limits inputs parameters to either `collectionId` or `granuleId`
    and will fail to create the report if both are provided.  Adding granuleId
    will find collections in Cumulus by granuleId and compare those one way
    with those in CMR.
  - `/reconciliationReports` now validates any input json before starting the
    async operation and the lambda handler no longer validates input
    parameters.
- **CUMULUS-1964**
  - Reports can now be filtered on provider
- **CUMULUS-1965**
  - Adds `collectionId` parameter to the `/reconcilationReports`
    endpoint. Setting this value will limit the scope of the reconcilation
    report to only the input collectionId when comparing Cumulus and
    CMR. `collectionId` is provided an array of strings e.g. `[shortname___version, shortname2___version2]`
- **CUMULUS-2107**
  - Added a new task, `update-cmr-access-constraints`, that will set access constraints in CMR Metadata.
    Currently supports UMMG-JSON and Echo10XML, where it will configure `AccessConstraints` and
    `RestrictionFlag/RestrictionComment`, respectively.
  - Added an operator doc on how to configure and run the access constraint update workflow, which will update the metadata using the new task, and then publish the updated metadata to CMR.
  - Added an operator doc on bulk operations.
- **CUMULUS-2111**
  - Added variables to `cumulus` module:
    - `tea_api_egress_log_group`
    - `tea_external_api_endpoint`
    - `tea_internal_api_endpoint`
    - `tea_rest_api_id`
    - `tea_rest_api_root_resource_id`
    - `tea_stack_name`
  - Added variables to `distribution` module:
    - `tea_api_egress_log_group`
    - `tea_external_api_endpoint`
    - `tea_internal_api_endpoint`
    - `tea_rest_api_id`
    - `tea_rest_api_root_resource_id`
    - `tea_stack_name`
- **CUMULUS-2112**
  - Added `@cumulus/api/lambdas/internal-reconciliation-report`, so create-reconciliation-report
    lambda can create `Internal` reconciliation report
- **CUMULUS-2116**
  - Added `@cumulus/api/models/granule.unpublishAndDeleteGranule` which
  unpublishes a granule from CMR and deletes it from Cumulus, but does not
  update the record to `published: false` before deletion
- **CUMULUS-2113**
  - Added Granule not found report to reports endpoint
  - Update reports to return breakdown by Granule of files both in DynamoDB and S3
- **CUMULUS-2123**
  - Added `cumulus-rds-tf` DB cluster module to `tf-modules` that adds a
    serverless RDS Aurora/PostgreSQL database cluster to meet the PostgreSQL
    requirements for future releases.
  - Updated the default Cumulus module to take the following new required variables:
    - rds_user_access_secret_arn:
      AWS Secrets Manager secret ARN containing a JSON string of DB credentials
      (containing at least host, password, port as keys)
    - rds_security_group:
      RDS Security Group that provides connection access to the RDS cluster
  - Updated API lambdas and default ECS cluster to add them to the
    `rds_security_group` for database access
- **CUMULUS-2126**
  - The collections endpoint now writes to the RDS database
- **CUMULUS-2127**
  - Added migration to create collections relation for RDS database
- **CUMULUS-2129**
  - Added `data-migration1` Terraform module and Lambda to migrate data from Dynamo to RDS
    - Added support to Lambda for migrating collections data from Dynamo to RDS
- **CUMULUS-2155**
  - Added `rds_connection_heartbeat` to `cumulus` and `data-migration` tf
    modules.  If set to true, this diagnostic variable instructs Core's database
    code to fire off a connection 'heartbeat' query and log the timing/results
    for diagnostic purposes, and retry certain connection timeouts once.
    This option is disabled by default
- **CUMULUS-2156**
  - Support array inputs parameters for `Internal` reconciliation report
- **CUMULUS-2157**
  - Added support to `data-migration1` Lambda for migrating providers data from Dynamo to RDS
    - The migration process for providers will convert any credentials that are stored unencrypted or encrypted with an S3 keypair provider to be encrypted with a KMS key instead
- **CUMULUS-2161**
  - Rules now support an `executionNamePrefix` property. If set, any executions
    triggered as a result of that rule will use that prefix in the name of the
    execution.
  - The `QueueGranules` task now supports an `executionNamePrefix` property. Any
    executions queued by that task will use that prefix in the name of the
    execution. See the
    [example workflow](./example/cumulus-tf/discover_granules_with_execution_name_prefix_workflow.asl.json)
    for usage.
  - The `QueuePdrs` task now supports an `executionNamePrefix` config property.
    Any executions queued by that task will use that prefix in the name of the
    execution. See the
    [example workflow](./example/cumulus-tf/discover_and_queue_pdrs_with_execution_name_prefix_workflow.asl.json)
    for usage.
- **CUMULUS-2162**
  - Adds new report type to `/reconciliationReport` endpoint.  The new report
    is `Granule Inventory`. This report is a CSV file of all the granules in
    the Cumulus DB. This report will eventually replace the existing
    `granules-csv` endpoint which has been deprecated.
- **CUMULUS-2197**
  - Added `ems_deploy` variable to the `cumulus` module. This is set to false by default, except
    for our example deployment, where it is needed for integration tests.

### Changed

- Upgraded version of [TEA](https://github.com/asfadmin/thin-egress-app/) deployed with Cumulus to build 88.
- **CUMULUS-2107**
  - Updated the `applyWorkflow` functionality on the granules endpoint to take a `meta` property to pass into the workflow message.
  - Updated the `BULK_GRANULE` functionality on the granules endpoint to support the above `applyWorkflow` change.
- **CUMULUS-2111**
  - Changed `distribution_api_gateway_stage` variable for `cumulus` module to `tea_api_gateway_stage`
  - Changed `api_gateway_stage` variable for `distribution` module to `tea_api_gateway_stage`
- **CUMULUS-2224**
  - Updated `/reconciliationReport`'s file reconciliation to include `"EXTENDED METADATA"` as a valid CMR relatedUrls Type.

### Fixed

- **CUMULUS-2168**
  - Fixed issue where large number of documents (generally logs) in the
    `cumulus` elasticsearch index results in the collection granule stats
    queries failing for the collections list api endpoint
- **CUMULUS-1955**
  - Due to AWS's eventual consistency model, it was possible for PostToCMR to
    publish an earlier version of a CMR metadata file, rather than the latest
    version created in a workflow.  This fix guarantees that the latest version
    is published, as expected.
- **CUMULUS-1961**
  - Fixed `activeCollections` query only returning 10 results
- **CUMULUS-2201**
  - Fix Reconciliation Report integration test failures by waiting for collections appear
    in es list and ingesting a fake granule xml file to CMR
- **CUMULUS-2015**
  - Reduced concurrency of `QueueGranules` task. That task now has a
    `config.concurrency` option that defaults to `3`.
- **CUMULUS-2116**
  - Fixed a race condition with bulk granule delete causing deleted granules to still appear in Elasticsearch. Granules removed via bulk delete should now be removed from Elasticsearch.
- **CUMULUS-2163**
  - Remove the `public-read` ACL from the `move-granules` task
- **CUMULUS-2164**
  - Fix issue where `cumulus` index is recreated and attached to an alias if it has been previously deleted
- **CUMULUS-2195**
  - Fixed issue with redirect from `/token` not working when using a Cloudfront endpoint to access the Cumulus API with Launchpad authentication enabled. The redirect should now work properly whether you are using a plain API gateway URL or a Cloudfront endpoint pointing at an API gateway URL.
- **CUMULUS-2200**
  - Fixed issue where __in and __not queries were stripping spaces from values

### Deprecated

- **CUMULUS-1955**
  - `@cumulus/aws-client/S3.getS3Object()`
  - `@cumulus/message/Queue.getQueueNameByUrl()`
  - `@cumulus/message/Queue.getQueueName()`
- **CUMULUS-2162**
  - `@cumulus/api/endpoints/granules-csv/list()`

### Removed

- **CUMULUS-2111**
  - Removed `distribution_url` and `distribution_redirect_uri` outputs from the `cumulus` module
  - Removed variables from the `cumulus` module:
    - `distribution_url`
    - `log_api_gateway_to_cloudwatch`
    - `thin_egress_cookie_domain`
    - `thin_egress_domain_cert_arn`
    - `thin_egress_download_role_in_region_arn`
    - `thin_egress_jwt_algo`
    - `thin_egress_jwt_secret_name`
    - `thin_egress_lambda_code_dependency_archive_key`
    - `thin_egress_stack_name`
  - Removed outputs from the `distribution` module:
    - `distribution_url`
    - `internal_tea_api`
    - `rest_api_id`
    - `thin_egress_app_redirect_uri`
  - Removed variables from the `distribution` module:
    - `bucket_map_key`
    - `distribution_url`
    - `log_api_gateway_to_cloudwatch`
    - `thin_egress_cookie_domain`
    - `thin_egress_domain_cert_arn`
    - `thin_egress_download_role_in_region_arn`
    - `thin_egress_jwt_algo`
    - `thin_egress_jwt_secret_name`
    - `thin_egress_lambda_code_dependency_archive_key`
- **CUMULUS-2157**
  - Removed `providerSecretsMigration` and `verifyProviderSecretsMigration` lambdas
- Removed deprecated `@cumulus/sf-sns-report` task
- Removed code:
  - `@cumulus/aws-client/S3.calculateS3ObjectChecksum`
  - `@cumulus/aws-client/S3.getS3ObjectReadStream`
  - `@cumulus/cmrjs.getFullMetadata`
  - `@cumulus/cmrjs.getMetadata`
  - `@cumulus/common/util.isNil`
  - `@cumulus/common/util.isNull`
  - `@cumulus/common/util.isUndefined`
  - `@cumulus/common/util.lookupMimeType`
  - `@cumulus/common/util.mkdtempSync`
  - `@cumulus/common/util.negate`
  - `@cumulus/common/util.noop`
  - `@cumulus/common/util.omit`
  - `@cumulus/common/util.renameProperty`
  - `@cumulus/common/util.sleep`
  - `@cumulus/common/util.thread`
  - `@cumulus/ingest/granule.copyGranuleFile`
  - `@cumulus/ingest/granule.moveGranuleFile`
  - `@cumulus/integration-tests/api/rules.deleteRule`
  - `@cumulus/integration-tests/api/rules.getRule`
  - `@cumulus/integration-tests/api/rules.listRules`
  - `@cumulus/integration-tests/api/rules.postRule`
  - `@cumulus/integration-tests/api/rules.rerunRule`
  - `@cumulus/integration-tests/api/rules.updateRule`
  - `@cumulus/integration-tests/sfnStep.parseStepMessage`
  - `@cumulus/message/Queue.getQueueName`
  - `@cumulus/message/Queue.getQueueNameByUrl`

## v2.0.2+ Backport releases

Release v2.0.1 was the last release on the 2.0.x release series.

Changes after this version on the 2.0.x release series are limited
security/requested feature patches and will not be ported forward to future
releases unless there is a corresponding CHANGELOG entry.

For up-to-date CHANGELOG for the maintenance release branch see
[CHANGELOG.md](https://github.com/nasa/cumulus/blob/release-2.0.x/CHANGELOG.md)
from the 2.0.x branch.

For the most recent release information for the maintenance branch please see
the [release page](https://github.com/nasa/cumulus/releases)

## [v2.0.7] 2020-10-1 - [BACKPORT]

### Fixed

- CVE-2020-7720
  - Updated common `node-forge` dependency to 0.10.0 to address CVE finding

### [v2.0.6] 2020-09-25 - [BACKPORT]

### Fixed

- **CUMULUS-2168**
  - Fixed issue where large number of documents (generally logs) in the
    `cumulus` elasticsearch index results in the collection granule stats
    queries failing for the collections list api endpoint

### [v2.0.5] 2020-09-15 - [BACKPORT]

#### Added

- Added `thin_egress_stack_name` variable to `cumulus` and `distribution` Terraform modules to allow overriding the default Cloudformation stack name used for the `thin-egress-app`. **Please note that if you change/set this value for an existing deployment, it will destroy and re-create your API gateway for the `thin-egress-app`.**

#### Fixed

- Fix collection list queries. Removed fixes to collection stats, which break queries for a large number of granules.

### [v2.0.4] 2020-09-08 - [BACKPORT]

#### Changed

- Upgraded version of [TEA](https://github.com/asfadmin/thin-egress-app/) deployed with Cumulus to build 88.

### [v2.0.3] 2020-09-02 - [BACKPORT]

#### Fixed

- **CUMULUS-1961**
  - Fixed `activeCollections` query only returning 10 results

- **CUMULUS-2039**
  - Fix issue causing SyncGranules task to run out of memory on large granules

#### CODE CHANGES

- The `@cumulus/aws-client/S3.getS3ObjectReadStreamAsync` function has been
  removed. It read the entire S3 object into memory before returning a read
  stream, which could cause Lambdas to run out of memory. Use
  `@cumulus/aws-client/S3.getObjectReadStream` instead.

### [v2.0.2] 2020-08-17 - [BACKPORT]

#### CODE CHANGES

- The `@cumulus/ingest/util.lookupMimeType` function now returns `undefined`
  rather than `null` if the mime type could not be found.
- The `@cumulus/ingest/lock.removeLock` function now returns `undefined`

#### Added

- **CUMULUS-2116**
  - Added `@cumulus/api/models/granule.unpublishAndDeleteGranule` which
  unpublishes a granule from CMR and deletes it from Cumulus, but does not
  update the record to `published: false` before deletion

### Fixed

- **CUMULUS-2116**
  - Fixed a race condition with bulk granule delete causing deleted granules to still appear in Elasticsearch. Granules removed via bulk delete should now be removed from Elasticsearch.

## [v2.0.1] 2020-07-28

### Added

- **CUMULUS-1886**
  - Added `multiple sort keys` support to `@cumulus/api`
- **CUMULUS-2099**
  - `@cumulus/message/Queue.getQueueUrl` to get the queue URL specified in a Cumulus workflow message, if any.

### Fixed

- **[PR 1790](https://github.com/nasa/cumulus/pull/1790)**
  - Fixed bug with request headers in `@cumulus/launchpad-auth` causing Launchpad token requests to fail

## [v2.0.0] 2020-07-23

### BREAKING CHANGES

- Changes to the `@cumulus/api-client` package
  - The `CumulusApiClientError` class must now be imported using
    `const { CumulusApiClientError } = require('@cumulus/api-client/CumulusApiClientError')`
- The `@cumulus/sftp-client/SftpClient` class must now be imported using
  `const { SftpClient } = require('@cumulus/sftp-client');`
- Instances of `@cumulus/ingest/SftpProviderClient` no longer implicitly connect
  when `download`, `list`, or `sync` are called. You must call `connect` on the
  provider client before issuing one of those calls. Failure to do so will
  result in a "Client not connected" exception being thrown.
- Instances of `@cumulus/ingest/SftpProviderClient` no longer implicitly
  disconnect from the SFTP server when `list` is called.
- Instances of `@cumulus/sftp-client/SftpClient` must now be explicitly closed
  by calling `.end()`
- Instances of `@cumulus/sftp-client/SftpClient` no longer implicitly connect to
  the server when `download`, `unlink`, `syncToS3`, `syncFromS3`, and `list` are
  called. You must explicitly call `connect` before calling one of those
  methods.
- Changes to the `@cumulus/common` package
  - `cloudwatch-event.getSfEventMessageObject()` now returns `undefined` if the
    message could not be found or could not be parsed. It previously returned
    `null`.
  - `S3KeyPairProvider.decrypt()` now throws an exception if the bucket
    containing the key cannot be determined.
  - `S3KeyPairProvider.decrypt()` now throws an exception if the stack cannot be
    determined.
  - `S3KeyPairProvider.encrypt()` now throws an exception if the bucket
    containing the key cannot be determined.
  - `S3KeyPairProvider.encrypt()` now throws an exception if the stack cannot be
    determined.
  - `sns-event.getSnsEventMessageObject()` now returns `undefined` if it could
    not be parsed. It previously returned `null`.
  - The `aws` module has been removed.
  - The `BucketsConfig.buckets` property is now read-only and private
  - The `test-utils.validateConfig()` function now resolves to `undefined`
    rather than `true`.
  - The `test-utils.validateInput()` function now resolves to `undefined` rather
    than `true`.
  - The `test-utils.validateOutput()` function now resolves to `undefined`
    rather than `true`.
  - The static `S3KeyPairProvider.retrieveKey()` function has been removed.
- Changes to the `@cumulus/cmrjs` package
  - `@cumulus/cmrjs.constructOnlineAccessUrl()` and
    `@cumulus/cmrjs/cmr-utils.constructOnlineAccessUrl()` previously took a
    `buckets` parameter, which was an instance of
    `@cumulus/common/BucketsConfig`. They now take a `bucketTypes` parameter,
    which is a simple object mapping bucket names to bucket types. Example:
    `{ 'private-1': 'private', 'public-1': 'public' }`
  - `@cumulus/cmrjs.reconcileCMRMetadata()` and
    `@cumulus/cmrjs/cmr-utils.reconcileCMRMetadata()` now take a **required**
    `bucketTypes` parameter, which is a simple object mapping bucket names to
    bucket types. Example: `{ 'private-1': 'private', 'public-1': 'public' }`
  - `@cumulus/cmrjs.updateCMRMetadata()` and
    `@cumulus/cmrjs/cmr-utils.updateCMRMetadata()` previously took an optional
    `inBuckets` parameter, which was an instance of
    `@cumulus/common/BucketsConfig`. They now take a **required** `bucketTypes`
    parameter, which is a simple object mapping bucket names to bucket types.
    Example: `{ 'private-1': 'private', 'public-1': 'public' }`
- The minimum supported version of all published Cumulus packages is now Node
  12.18.0
  - Tasks using the `cumuluss/cumulus-ecs-task` Docker image must be updated to
    `cumuluss/cumulus-ecs-task:1.7.0`. This can be done by updating the `image`
    property of any tasks defined using the `cumulus_ecs_service` Terraform
    module.
- Changes to `@cumulus/aws-client/S3`
  - The signature of the `getObjectSize` function has changed. It now takes a
    params object with three properties:
    - **s3**: an instance of an AWS.S3 object
    - **bucket**
    - **key**
  - The `getObjectSize` function will no longer retry if the object does not
    exist
- **CUMULUS-1861**
  - `@cumulus/message/Collections.getCollectionIdFromMessage` now throws a
    `CumulusMessageError` if `collectionName` and `collectionVersion` are missing
    from `meta.collection`.   Previously this method would return
    `'undefined___undefined'` instead
  - `@cumulus/integration-tests/addCollections` now returns an array of collections that
    were added rather than the count of added collections
- **CUMULUS-1930**
  - The `@cumulus/common/util.uuid()` function has been removed
- **CUMULUS-1955**
  - `@cumulus/aws-client/S3.multipartCopyObject` now returns an object with the
    AWS `etag` of the destination object
  - `@cumulus/ingest/S3ProviderClient.list` now sets a file object's `path`
    property to `undefined` instead of `null` when the file is at the top level
    of its bucket
  - The `sync` methods of the following classes in the `@cumulus/ingest` package
    now return an object with the AWS `s3uri` and `etag` of the destination file
    (they previously returned only a string representing the S3 URI)
    - `FtpProviderClient`
    - `HttpProviderClient`
    - `S3ProviderClient`
    - `SftpProviderClient`
- **CUMULUS-1958**
  - The following methods exported from `@cumulus/cmr-js/cmr-utils` were made
    async, and added distributionBucketMap as a parameter:
    - constructOnlineAccessUrl
    - generateFileUrl
    - reconcileCMRMetadata
    - updateCMRMetadata
- **CUMULUS-1969**
  - The `DiscoverPdrs` task now expects `provider_path` to be provided at
    `event.config.provider_path`, not `event.config.collection.provider_path`
  - `event.config.provider_path` is now a required parameter of the
    `DiscoverPdrs` task
  - `event.config.collection` is no longer a parameter to the `DiscoverPdrs`
    task
  - Collections no longer support the `provider_path` property. The tasks that
    relied on that property are now referencing `config.meta.provider_path`.
    Workflows should be updated accordingly.
- **CUMULUS-1977**
  - Moved bulk granule deletion endpoint from `/bulkDelete` to
    `/granules/bulkDelete`
- **CUMULUS-1991**
  - Updated CMR metadata generation to use "Download file.hdf" (where `file.hdf` is the filename of the given resource) as the resource description instead of "File to download"
  - CMR metadata updates now respect changes to resource descriptions (previously only changes to resource URLs were respected)

### MIGRATION STEPS

- Due to an issue with the AWS API Gateway and how the Thin Egress App Cloudformation template applies updates, you may need to redeploy your
  `thin-egress-app-EgressGateway` manually as a one time migration step.    If your deployment fails with an
  error similar to:

  ```bash
  Error: Lambda function (<stack>-tf-TeaCache) returned error: ({"errorType":"HTTPError","errorMessage":"Response code 404 (Not Found)"})
  ```

  Then follow the [AWS
  instructions](https://docs.aws.amazon.com/apigateway/latest/developerguide/how-to-deploy-api-with-console.html)
  to `Redeploy a REST API to a stage` for your egress API and re-run `terraform
  apply`.

### Added

- **CUMULUS-2081**
  - Add Integrator Guide section for onboarding
  - Add helpful tips documentation

- **CUMULUS-1902**
  - Add Common Use Cases section under Operator Docs

- **CUMULUS-2058**
  - Added `lambda_processing_role_name` as an output from the `cumulus` module
    to provide the processing role name
- **CUMULUS-1417**
  - Added a `checksumFor` property to collection `files` config. Set this
    property on a checksum file's definition matching the `regex` of the target
    file. More details in the ['Data Cookbooks
    Setup'](https://nasa.github.io/cumulus/docs/next/data-cookbooks/setup)
    documentation.
  - Added `checksumFor` validation to collections model.
- **CUMULUS-1956**
  - Added `@cumulus/earthata-login-client` package
  - The `/s3credentials` endpoint that is deployed as part of distribution now
    supports authentication using tokens created by a different application. If
    a request contains the `EDL-ClientId` and `EDL-Token` headers,
    authentication will be handled using that token rather than attempting to
    use OAuth.
  - `@cumulus/earthata-login-client.getTokenUsername()` now accepts an
    `xRequestId` argument, which will be included as the `X-Request-Id` header
    when calling Earthdata Login.
  - If the `s3Credentials` endpoint is invoked with an EDL token and an
    `X-Request-Id` header, that `X-Request-Id` header will be forwarded to
    Earthata Login.
- **CUMULUS-1957**
  - If EDL token authentication is being used, and the `EDL-Client-Name` header
    is set, `@the-client-name` will be appended to the end of the Earthdata
    Login username that is used as the `RoleSessionName` of the temporary IAM
    credentials. This value will show up in the AWS S3 server access logs.
- **CUMULUS-1958**
  - Add the ability for users to specify a `bucket_map_key` to the `cumulus`
    terraform module as an override for the default .yaml values that are passed
    to TEA by Core.    Using this option *requires* that each configured
    Cumulus 'distribution' bucket (e.g. public/protected buckets) have a single
    TEA mapping.  Multiple maps per bucket are not supported.
  - Updated Generating a distribution URL, the MoveGranules task and all CMR
    reconciliation functionality to utilize the TEA bucket map override.
  - Updated deploy process to utilize a bootstrap 'tea-map-cache' lambda that
    will, after deployment of Cumulus Core's TEA instance, query TEA for all
    protected/public buckets and generate a mapping configuration used
    internally by Core.  This object is also exposed as an output of the Cumulus
    module as `distribution_bucket_map`.
- **CUMULUS-1961**
  - Replaces DynamoDB for Elasticsearch for reconciliationReportForCumulusCMR
    comparisons between Cumulus and CMR.
- **CUMULUS-1970**
  - Created the `add-missing-file-checksums` workflow task
  - Added `@cumulus/aws-client/S3.calculateObjectHash()` function
  - Added `@cumulus/aws-client/S3.getObjectReadStream()` function
- **CUMULUS-1887**
  - Add additional fields to the granule CSV download file
- **CUMULUS-2019**
  - Add `infix` search to es query builder `@cumulus/api/es/es/queries` to
    support partial matching of the keywords

### Changed

- **CUMULUS-2032**
  - Updated @cumulus/ingest/HttpProviderClient to utilize a configuration key
    `httpListTimeout` to set the default timeout for discovery HTTP/HTTPS
    requests, and updates the default for the provider to 5 minutes (300 seconds).
  - Updated the DiscoverGranules and DiscoverPDRs tasks to utilize the updated
    configuration value if set via workflow config, and updates the default for
    these tasks to 5 minutes (300 seconds).

- **CUMULUS-176**
  - The API will now respond with a 400 status code when a request body contains
    invalid JSON. It had previously returned a 500 status code.
- **CUMULUS-1861**
  - Updates Rule objects to no longer require a collection.
  - Changes the DLQ behavior for `sfEventSqsToDbRecords` and
    `sfEventSqsToDbRecordsInputQueue`. Previously failure to write a database
    record would result in lambda success, and an error log in the CloudWatch
    logs.   The lambda has been updated to manually add a record to
    the `sfEventSqsToDbRecordsDeadLetterQueue` if the granule, execution, *or*
    pdr record fails to write, in addition to the previous error logging.
- **CUMULUS-1956**
  - The `/s3credentials` endpoint that is deployed as part of distribution now
    supports authentication using tokens created by a different application. If
    a request contains the `EDL-ClientId` and `EDL-Token` headers,
    authentication will be handled using that token rather than attempting to
    use OAuth.
- **CUMULUS-1977**
  - API endpoint POST `/granules/bulk` now returns a 202 status on a successful
    response instead of a 200 response
  - API endpoint DELETE `/granules/<granule-id>` now returns a 404 status if the
    granule record was already deleted
  - `@cumulus/api/models/Granule.update()` now returns the updated granule
    record
  - Implemented POST `/granules/bulkDelete` API endpoint to support deleting
    granules specified by ID or returned by the provided query in the request
    body. If the request is successful, the endpoint returns the async operation
    ID that has been started to remove the granules.
    - To use a query in the request body, your deployment must be
      [configured to access the Elasticsearch host for ESDIS metrics](https://nasa.github.io/cumulus/docs/additional-deployment-options/cloudwatch-logs-delivery#esdis-metrics)
      in your environment
  - Added `@cumulus/api/models/Granule.getRecord()` method to return raw record
    from DynamoDB
  - Added `@cumulus/api/models/Granule.delete()` method which handles deleting
    the granule record from DynamoDB and the granule files from S3
- **CUMULUS-1982**
  - The `globalConnectionLimit` property of providers is now optional and
    defaults to "unlimited"
- **CUMULUS-1997**
  - Added optional `launchpad` configuration to `@cumulus/hyrax-metadata-updates` task config schema.
- **CUMULUS-1991**
  - `@cumulus/cmrjs/src/cmr-utils/constructOnlineAccessUrls()` now throws an error if `cmrGranuleUrlType = "distribution"` and no distribution endpoint argument is provided
- **CUMULUS-2011**
  - Reconciliation reports are now generated within an AsyncOperation
- **CUMULUS-2016**
  - Upgrade TEA to version 79

### Fixed

- **CUMULUS-1991**
  - Added missing `DISTRIBUTION_ENDPOINT` environment variable for API lambdas. This environment variable is required for API requests to move granules.

- **CUMULUS-1961**
  - Fixed granules and executions query params not getting sent to API in granule list operation in `@cumulus/api-client`

### Deprecated

- `@cumulus/aws-client/S3.calculateS3ObjectChecksum()`
- `@cumulus/aws-client/S3.getS3ObjectReadStream()`
- `@cumulus/common/log.convertLogLevel()`
- `@cumulus/collection-config-store`
- `@cumulus/common/util.sleep()`

- **CUMULUS-1930**
  - `@cumulus/common/log.convertLogLevel()`
  - `@cumulus/common/util.isNull()`
  - `@cumulus/common/util.isUndefined()`
  - `@cumulus/common/util.negate()`
  - `@cumulus/common/util.noop()`
  - `@cumulus/common/util.isNil()`
  - `@cumulus/common/util.renameProperty()`
  - `@cumulus/common/util.lookupMimeType()`
  - `@cumulus/common/util.thread()`
  - `@cumulus/common/util.mkdtempSync()`

### Removed

- The deprecated `@cumulus/common.bucketsConfigJsonObject` function has been
  removed
- The deprecated `@cumulus/common.CollectionConfigStore` class has been removed
- The deprecated `@cumulus/common.concurrency` module has been removed
- The deprecated `@cumulus/common.constructCollectionId` function has been
  removed
- The deprecated `@cumulus/common.launchpad` module has been removed
- The deprecated `@cumulus/common.LaunchpadToken` class has been removed
- The deprecated `@cumulus/common.Semaphore` class has been removed
- The deprecated `@cumulus/common.stringUtils` module has been removed
- The deprecated `@cumulus/common/aws.cloudwatchlogs` function has been removed
- The deprecated `@cumulus/common/aws.deleteS3Files` function has been removed
- The deprecated `@cumulus/common/aws.deleteS3Object` function has been removed
- The deprecated `@cumulus/common/aws.dynamodb` function has been removed
- The deprecated `@cumulus/common/aws.dynamodbDocClient` function has been
  removed
- The deprecated `@cumulus/common/aws.getExecutionArn` function has been removed
- The deprecated `@cumulus/common/aws.headObject` function has been removed
- The deprecated `@cumulus/common/aws.listS3ObjectsV2` function has been removed
- The deprecated `@cumulus/common/aws.parseS3Uri` function has been removed
- The deprecated `@cumulus/common/aws.promiseS3Upload` function has been removed
- The deprecated `@cumulus/common/aws.recursivelyDeleteS3Bucket` function has
  been removed
- The deprecated `@cumulus/common/aws.s3CopyObject` function has been removed
- The deprecated `@cumulus/common/aws.s3ObjectExists` function has been removed
- The deprecated `@cumulus/common/aws.s3PutObject` function has been removed
- The deprecated `@cumulus/common/bucketsConfigJsonObject` function has been
  removed
- The deprecated `@cumulus/common/CloudWatchLogger` class has been removed
- The deprecated `@cumulus/common/collection-config-store.CollectionConfigStore`
  class has been removed
- The deprecated `@cumulus/common/collection-config-store.constructCollectionId`
  function has been removed
- The deprecated `@cumulus/common/concurrency.limit` function has been removed
- The deprecated `@cumulus/common/concurrency.mapTolerant` function has been
  removed
- The deprecated `@cumulus/common/concurrency.promiseUrl` function has been
  removed
- The deprecated `@cumulus/common/concurrency.toPromise` function has been
  removed
- The deprecated `@cumulus/common/concurrency.unless` function has been removed
- The deprecated `@cumulus/common/config.parseConfig` function has been removed
- The deprecated `@cumulus/common/config.resolveResource` function has been
  removed
- The deprecated `@cumulus/common/DynamoDb.get` function has been removed
- The deprecated `@cumulus/common/DynamoDb.scan` function has been removed
- The deprecated `@cumulus/common/FieldPattern` class has been removed
- The deprecated `@cumulus/common/launchpad.getLaunchpadToken` function has been
  removed
- The deprecated `@cumulus/common/launchpad.validateLaunchpadToken` function has
  been removed
- The deprecated `@cumulus/common/LaunchpadToken` class has been removed
- The deprecated `@cumulus/common/message.buildCumulusMeta` function has been
  removed
- The deprecated `@cumulus/common/message.buildQueueMessageFromTemplate`
  function has been removed
- The deprecated `@cumulus/common/message.getCollectionIdFromMessage` function
  has been removed
- The deprecated `@cumulus/common/message.getMaximumExecutions` function has
  been removed
- The deprecated `@cumulus/common/message.getMessageExecutionArn` function has
  been removed
- The deprecated `@cumulus/common/message.getMessageExecutionName` function has
  been removed
- The deprecated `@cumulus/common/message.getMessageFromTemplate` function has
  been removed
- The deprecated `@cumulus/common/message.getMessageGranules` function has been
  removed
- The deprecated `@cumulus/common/message.getMessageStateMachineArn` function
  has been removed
- The deprecated `@cumulus/common/message.getQueueName` function has been
  removed
- The deprecated `@cumulus/common/message.getQueueNameByUrl` function has been
  removed
- The deprecated `@cumulus/common/message.hasQueueAndExecutionLimit` function
  has been removed
- The deprecated `@cumulus/common/Semaphore` class has been removed
- The deprecated `@cumulus/common/string.globalReplace` function has been removed
- The deprecated `@cumulus/common/string.isNonEmptyString` function has been
  removed
- The deprecated `@cumulus/common/string.isValidHostname` function has been
  removed
- The deprecated `@cumulus/common/string.match` function has been removed
- The deprecated `@cumulus/common/string.matches` function has been removed
- The deprecated `@cumulus/common/string.replace` function has been removed
- The deprecated `@cumulus/common/string.toLower` function has been removed
- The deprecated `@cumulus/common/string.toUpper` function has been removed
- The deprecated `@cumulus/common/testUtils.getLocalstackEndpoint` function has been removed
- The deprecated `@cumulus/common/util.setErrorStack` function has been removed
- The `@cumulus/common/util.uuid` function has been removed
- The deprecated `@cumulus/common/workflows.getWorkflowArn` function has been
  removed
- The deprecated `@cumulus/common/workflows.getWorkflowFile` function has been
  removed
- The deprecated `@cumulus/common/workflows.getWorkflowList` function has been
  removed
- The deprecated `@cumulus/common/workflows.getWorkflowTemplate` function has
  been removed
- `@cumulus/aws-client/StepFunctions.toSfnExecutionName()`
- `@cumulus/aws-client/StepFunctions.fromSfnExecutionName()`
- `@cumulus/aws-client/StepFunctions.getExecutionArn()`
- `@cumulus/aws-client/StepFunctions.getExecutionUrl()`
- `@cumulus/aws-client/StepFunctions.getStateMachineArn()`
- `@cumulus/aws-client/StepFunctions.pullStepFunctionEvent()`
- `@cumulus/common/test-utils/throttleOnce()`
- `@cumulus/integration-tests/api/distribution.invokeApiDistributionLambda()`
- `@cumulus/integration-tests/api/distribution.getDistributionApiRedirect()`
- `@cumulus/integration-tests/api/distribution.getDistributionApiFileStream()`

## [v1.24.0] 2020-06-03

### BREAKING CHANGES

- **CUMULUS-1969**
  - The `DiscoverPdrs` task now expects `provider_path` to be provided at
    `event.config.provider_path`, not `event.config.collection.provider_path`
  - `event.config.provider_path` is now a required parameter of the
    `DiscoverPdrs` task
  - `event.config.collection` is no longer a parameter to the `DiscoverPdrs`
    task
  - Collections no longer support the `provider_path` property. The tasks that
    relied on that property are now referencing `config.meta.provider_path`.
    Workflows should be updated accordingly.

- **CUMULUS-1997**
  - `@cumulus/cmr-client/CMRSearchConceptQueue` parameters have been changed to take a `cmrSettings` object containing clientId, provider, and auth information. This can be generated using `@cumulus/cmrjs/cmr-utils/getCmrSettings`. The `cmrEnvironment` variable has been removed.

### Added

- **CUMULUS-1800**
  - Added task configuration setting named `syncChecksumFiles` to the
    SyncGranule task. This setting is `false` by default, but when set to
    `true`, all checksum files associated with data files that are downloaded
    will be downloaded as well.
- **CUMULUS-1952**
  - Updated HTTP(S) provider client to accept username/password for Basic authorization. This change adds support for Basic Authorization such as Earthdata login redirects to ingest (i.e. as implemented in SyncGranule), but not to discovery (i.e. as implemented in DiscoverGranules). Discovery still expects the provider's file system to be publicly accessible, but not the individual files and their contents.
  - **NOTE**: Using this in combination with the HTTP protocol may expose usernames and passwords to intermediary network entities. HTTPS is highly recommended.
- **CUMULUS-1997**
  - Added optional `launchpad` configuration to `@cumulus/hyrax-metadata-updates` task config schema.

### Fixed

- **CUMULUS-1997**
  - Updated all CMR operations to use configured authentication scheme
- **CUMULUS-2010**
  - Updated `@cumulus/api/launchpadSaml` to support multiple userGroup attributes from the SAML response

## [v1.23.2] 2020-05-22

### BREAKING CHANGES

- Updates to the Cumulus archive API:
  - All endpoints now return a `401` response instead of a `403` for any request where the JWT passed as a Bearer token is invalid.
  - POST `/refresh` and DELETE `/token/<token>` endpoints now return a `401` response for requests with expired tokens

- **CUMULUS-1894**
  - `@cumulus/ingest/granule.handleDuplicateFile()`
    - The `copyOptions` parameter has been removed
    - An `ACL` parameter has been added
  - `@cumulus/ingest/granule.renameS3FileWithTimestamp()`
    - Now returns `undefined`

- **CUMULUS-1896**
  Updated all Cumulus core lambdas to utilize the new message adapter streaming interface via [cumulus-message-adapter-js v1.2.0](https://github.com/nasa/cumulus-message-adapter-js/releases/tag/v1.2.0).   Users of this version of Cumulus (or later) must utilize version 1.3.0 or greater of the [cumulus-message-adapter](https://github.com/nasa/cumulus-message-adapter) to support core lambdas.

- **CUMULUS-1912**
  - `@cumulus/api` reconciliationReports list endpoint returns a list of reconciliationReport records instead of S3Uri.

- **CUMULUS-1969**
  - The `DiscoverGranules` task now expects `provider_path` to be provided at
    `event.config.provider_path`, not `event.config.collection.provider_path`
  - `config.provider_path` is now a required parameter of the `DiscoverGranules`
    task

### MIGRATION STEPS

- To take advantage of the new TTL-based access token expiration implemented in CUMULUS-1777 (see notes below) and clear out existing records in your access tokens table, do the following:
  1. Log out of any active dashboard sessions
  2. Use the AWS console or CLI to delete your `<prefix>-AccessTokensTable` DynamoDB table
  3. [Re-deploy your `data-persistence` module](https://nasa.github.io/cumulus/docs/deployment/upgrade-readme#update-data-persistence-resources), which should re-create the `<prefix>-AccessTokensTable` DynamoDB table
  4. Return to using the Cumulus API/dashboard as normal
- This release requires the Cumulus Message Adapter layer deployed with Cumulus Core to be at least 1.3.0, as the core lambdas have updated to [cumulus-message-adapter-js v1.2.0](https://github.com/nasa/cumulus-message-adapter-js/releases/tag/v1.2.0) and the new CMA interface.  As a result, users should:
  1. Follow the [Cumulus Message Adapter (CMA) deployment instructions](https://nasa.github.io/cumulus/docs/deployment/deployment-readme#deploy-the-cumulus-message-adapter-layer) and install a CMA layer version >=1.3.0
  2. If you are using any custom Node.js Lambdas in your workflows **and** the Cumulus CMA layer/`cumulus-message-adapter-js`, you must update your lambda to use [cumulus-message-adapter-js v1.2.0](https://github.com/nasa/cumulus-message-adapter-js/releases/tag/v1.2.0) and follow the migration instructions in the release notes. Prior versions of `cumulus-message-adapter-js` are not compatible with CMA >= 1.3.0.
- Migrate existing s3 reconciliation report records to database (CUMULUS-1911):
  - After update your `data persistence` module and Cumulus resources, run the command:

  ```bash
  ./node_modules/.bin/cumulus-api migrate --stack `<your-terraform-deployment-prefix>` --migrationVersion migration5
  ```

### Added

- Added a limit for concurrent Elasticsearch requests when doing an index from database operation
- Added the `es_request_concurrency` parameter to the archive and cumulus Terraform modules

- **CUMULUS-1995**
  - Added the `es_index_shards` parameter to the archive and cumulus Terraform modules to configure the number of shards for the ES index
    - If you have an existing ES index, you will need to [reindex](https://nasa.github.io/cumulus-api/#reindex) and then [change index](https://nasa.github.io/cumulus-api/#change-index) to take advantage of shard updates

- **CUMULUS-1894**
  - Added `@cumulus/aws-client/S3.moveObject()`

- **CUMULUS-1911**
  - Added ReconciliationReports table
  - Updated CreateReconciliationReport lambda to save Reconciliation Report records to database
  - Updated dbIndexer and IndexFromDatabase lambdas to index Reconciliation Report records to Elasticsearch
  - Added migration_5 to migrate existing s3 reconciliation report records to database and Elasticsearch
  - Updated `@cumulus/api` package, `tf-modules/archive` and `tf-modules/data-persistence` Terraform modules

- **CUMULUS-1916**
  - Added util function for seeding reconciliation reports when running API locally in dashboard

### Changed

- **CUMULUS-1777**
  - The `expirationTime` property is now a **required field** of the access tokens model.
  - Updated the `AccessTokens` table to set a [TTL](https://docs.aws.amazon.com/amazondynamodb/latest/developerguide/howitworks-ttl.html) on the `expirationTime` field in `tf-modules/data-persistence/dynamo.tf`. As a result, access token records in this table whose `expirationTime` has passed should be **automatically deleted by DynamoDB**.
  - Updated all code creating access token records in the Dynamo `AccessTokens` table to set the `expirationTime` field value in seconds from the epoch.
- **CUMULUS-1912**
  - Updated reconciliationReports endpoints to query against Elasticsearch, delete report from both database and s3
  - Added `@cumulus/api-client/reconciliationReports`
- **CUMULUS-1999**
  - Updated `@cumulus/common/util.deprecate()` so that only a single deprecation notice is printed for each name/version combination

### Fixed

- **CUMULUS-1894**
  - The `SyncGranule` task can now handle files larger than 5 GB
- **CUMULUS-1987**
  - `Remove granule from CMR` operation in `@cumulus/api` now passes token to CMR when fetching granule metadata, allowing removal of private granules
- **CUMULUS-1993**
  - For a given queue, the `sqs-message-consumer` Lambda will now only schedule workflows for rules matching the queue **and the collection information in each queue message (if any)**
    - The consumer also now only reads each queue message **once per Lambda invocation**, whereas previously each message was read **once per queue rule per Lambda invocation**
  - Fixed bug preventing the deletion of multiple SNS rules that share the same SNS topic

### Deprecated

- **CUMULUS-1894**
  - `@cumulus/ingest/granule.copyGranuleFile()`
  - `@cumulus/ingest/granule.moveGranuleFile()`

- **CUMULUS-1987** - Deprecated the following functions:
  - `@cumulus/cmrjs/getMetadata(cmrLink)` -> `@cumulus/cmr-client/CMR.getGranuleMetadata(cmrLink)`
  - `@cumulus/cmrjs/getFullMetadata(cmrLink)`

## [v1.22.1] 2020-05-04

**Note**: v1.22.0 was not released as a package due to npm/release concerns.  Users upgrading to 1.22.x should start with 1.22.1

### Added

- **CUMULUS-1894**
  - Added `@cumulus/aws-client/S3.multipartCopyObject()`
- **CUMULUS-408**
  - Added `certificateUri` field to provider schema. This optional field allows operators to specify an S3 uri to a CA bundle to use for HTTPS requests.
- **CUMULUS-1787**
  - Added `collections/active` endpoint for returning collections with active granules in `@cumulus/api`
- **CUMULUS-1799**
  - Added `@cumulus/common/stack.getBucketsConfigKey()` to return the S3 key for the buckets config object
  - Added `@cumulus/common/workflows.getWorkflowFileKey()` to return the S3 key for a workflow definition object
  - Added `@cumulus/common/workflows.getWorkflowsListKeyPrefix()` to return the S3 key prefix for objects containing workflow definitions
  - Added `@cumulus/message` package containing utilities for building and parsing Cumulus messages
- **CUMULUS-1850**
  - Added `@cumulus/aws-client/Kinesis.describeStream()` to get a Kinesis stream description
- **CUMULUS-1853**
  - Added `@cumulus/integration-tests/collections.createCollection()`
  - Added `@cumulus/integration-tests/executions.findExecutionArn()`
  - Added `@cumulus/integration-tests/executions.getExecutionWithStatus()`
  - Added `@cumulus/integration-tests/granules.getGranuleWithStatus()`
  - Added `@cumulus/integration-tests/providers.createProvider()`
  - Added `@cumulus/integration-tests/rules.createOneTimeRule()`

### Changed

- **CUMULUS-1682**
  - Moved all `@cumulus/ingest/parse-pdr` code into the `parse-pdr` task as it had become tightly coupled with that task's handler and was not used anywhere else. Unit tests also restored.
- **CUMULUS-1820**
  - Updated the Thin Egress App module used in `tf-modules/distribution/main.tf` to build 74. [See the release notes](https://github.com/asfadmin/thin-egress-app/releases/tag/tea-build.74).
- **CUMULUS-1852**
  - Updated POST endpoints for `/collections`, `/providers`, and `/rules` to log errors when returning a 500 response
  - Updated POST endpoint for `/collections`:
    - Return a 400 response when the `name` or `version` fields are missing
    - Return a 409 response if the collection already exists
    - Improved error messages to be more explicit
  - Updated POST endpoint for `/providers`:
    - Return a 400 response if the `host` field value is invalid
    - Return a 409 response if the provider already exists
  - Updated POST endpoint for `/rules`:
    - Return a 400 response if rule `name` is invalid
    - Return a 400 response if rule `type` is invalid
- **CUMULUS-1891**
  - Updated the following endpoints using async operations to return a 503 error if the ECS task  cannot be started and a 500 response for a non-specific error:
    - POST `/replays`
    - POST `/bulkDelete`
    - POST `/elasticsearch/index-from-database`
    - POST `/granules/bulk`

### Fixed

- **CUMULUS-408**
  - Fixed HTTPS discovery and ingest.

- **CUMULUS-1850**
  - Fixed a bug in Kinesis event processing where the message consumer would not properly filter available rules based on the collection information in the event and the Kinesis stream ARN

- **CUMULUS-1853**
  - Fixed a bug where attempting to create a rule containing a payload property
    would fail schema validation.

- **CUMULUS-1854**
  - Rule schema is validated before starting workflows or creating event source mappings

- **CUMULUS-1974**
  - Fixed @cumulus/api webpack config for missing underscore object due to underscore update

- **CUMULUS-2210**
  - Fixed `cmr_oauth_provider` variable not being propagated to reconciliation reports

### Deprecated

- **CUMULUS-1799** - Deprecated the following code. For cases where the code was moved into another package, the new code location is noted:
  - `@cumulus/aws-client/StepFunctions.fromSfnExecutionName()`
  - `@cumulus/aws-client/StepFunctions.toSfnExecutionName()`
  - `@cumulus/aws-client/StepFunctions.getExecutionArn()` -> `@cumulus/message/Executions.buildExecutionArn()`
  - `@cumulus/aws-client/StepFunctions.getExecutionUrl()` -> `@cumulus/message/Executions.getExecutionUrlFromArn()`
  - `@cumulus/aws-client/StepFunctions.getStateMachineArn()` -> `@cumulus/message/Executions.getStateMachineArnFromExecutionArn()`
  - `@cumulus/aws-client/StepFunctions.pullStepFunctionEvent()` -> `@cumulus/message/StepFunctions.pullStepFunctionEvent()`
  - `@cumulus/common/bucketsConfigJsonObject()`
  - `@cumulus/common/CloudWatchLogger`
  - `@cumulus/common/collection-config-store/CollectionConfigStore` -> `@cumulus/collection-config-store`
  - `@cumulus/common/collection-config-store.constructCollectionId()` -> `@cumulus/message/Collections.constructCollectionId`
  - `@cumulus/common/concurrency.limit()`
  - `@cumulus/common/concurrency.mapTolerant()`
  - `@cumulus/common/concurrency.promiseUrl()`
  - `@cumulus/common/concurrency.toPromise()`
  - `@cumulus/common/concurrency.unless()`
  - `@cumulus/common/config.buildSchema()`
  - `@cumulus/common/config.parseConfig()`
  - `@cumulus/common/config.resolveResource()`
  - `@cumulus/common/config.resourceToArn()`
  - `@cumulus/common/FieldPattern`
  - `@cumulus/common/launchpad.getLaunchpadToken()` -> `@cumulus/launchpad-auth/index.getLaunchpadToken()`
  - `@cumulus/common/LaunchpadToken` -> `@cumulus/launchpad-auth/LaunchpadToken`
  - `@cumulus/common/launchpad.validateLaunchpadToken()` -> `@cumulus/launchpad-auth/index.validateLaunchpadToken()`
  - `@cumulus/common/message.buildCumulusMeta()` -> `@cumulus/message/Build.buildCumulusMeta()`
  - `@cumulus/common/message.buildQueueMessageFromTemplate()` -> `@cumulus/message/Build.buildQueueMessageFromTemplate()`
  - `@cumulus/common/message.getCollectionIdFromMessage()` -> `@cumulus/message/Collections.getCollectionIdFromMessage()`
  - `@cumulus/common/message.getMessageExecutionArn()` -> `@cumulus/message/Executions.getMessageExecutionArn()`
  - `@cumulus/common/message.getMessageExecutionName()` -> `@cumulus/message/Executions.getMessageExecutionName()`
  - `@cumulus/common/message.getMaximumExecutions()` -> `@cumulus/message/Queue.getMaximumExecutions()`
  - `@cumulus/common/message.getMessageFromTemplate()`
  - `@cumulus/common/message.getMessageStateMachineArn()` -> `@cumulus/message/Executions.getMessageStateMachineArn()`)
  - `@cumulus/common/message.getMessageGranules()` -> `@cumulus/message/Granules.getMessageGranules()`
  - `@cumulus/common/message.getQueueNameByUrl()` -> `@cumulus/message/Queue.getQueueNameByUrl()`
  - `@cumulus/common/message.getQueueName()` -> `@cumulus/message/Queue.getQueueName()`)
  - `@cumulus/common/message.hasQueueAndExecutionLimit()` -> `@cumulus/message/Queue.hasQueueAndExecutionLimit()`
  - `@cumulus/common/Semaphore`
  - `@cumulus/common/test-utils.throttleOnce()`
  - `@cumulus/common/workflows.getWorkflowArn()`
  - `@cumulus/common/workflows.getWorkflowFile()`
  - `@cumulus/common/workflows.getWorkflowList()`
  - `@cumulus/common/workflows.getWorkflowTemplate()`
  - `@cumulus/integration-tests/sfnStep/SfnStep.parseStepMessage()` -> `@cumulus/message/StepFunctions.parseStepMessage()`
- **CUMULUS-1858** - Deprecated the following functions.
  - `@cumulus/common/string.globalReplace()`
  - `@cumulus/common/string.isNonEmptyString()`
  - `@cumulus/common/string.isValidHostname()`
  - `@cumulus/common/string.match()`
  - `@cumulus/common/string.matches()`
  - `@cumulus/common/string.replace()`
  - `@cumulus/common/string.toLower()`
  - `@cumulus/common/string.toUpper()`

### Removed

- **CUMULUS-1799**: Deprecated code removals:
  - Removed from `@cumulus/common/aws`:
    - `pullStepFunctionEvent()`
  - Removed `@cumulus/common/sfnStep`
  - Removed `@cumulus/common/StepFunctions`

## [v1.21.0] 2020-03-30

### PLEASE NOTE

- **CUMULUS-1762**: the `messageConsumer` for `sns` and `kinesis`-type rules now fetches
  the collection information from the message. You should ensure that your rule's collection
  name and version match what is in the message for these ingest messages to be processed.
  If no matching rule is found, an error will be thrown and logged in the
  `messageConsumer` Lambda function's log group.

### Added

- **CUMULUS-1629**`
  - Updates discover-granules task to respect/utilize duplicateHandling configuration such that
    - skip:               Duplicates will be filtered from the granule list
    - error:              Duplicates encountered will result in step failure
    - replace, version:   Duplicates will be ignored and handled as normal.
  - Adds a new copy of the API lambda `PrivateApiLambda()` which is configured to not require authentication. This Lambda is not connected to an API gateway
  - Adds `@cumulus/api-client` with functions for use by workflow lambdas to call the API when needed

- **CUMULUS-1732**
  - Added Python task/activity workflow and integration test (`PythonReferenceSpec`) to test `cumulus-message-adapter-python`and `cumulus-process-py` integration.
- **CUMULUS-1795**
  - Added an IAM policy on the Cumulus EC2 creation to enable SSM when the `deploy_to_ngap` flag is true

### Changed

- **CUMULUS-1762**
  - the `messageConsumer` for `sns` and `kinesis`-type rules now fetches the collection
    information from the message.

### Deprecated

- **CUMULUS-1629**
  - Deprecate `granulesApi`, `rulesApi`, `emsApi`, `executionsAPI` from `@cumulus/integration-test/api` in favor of code moved to `@cumulus/api-client`

### Removed

- **CUMULUS-1799**: Deprecated code removals
  - Removed deprecated method `@cumulus/api/models/Granule.createGranulesFromSns()`
  - Removed deprecated method `@cumulus/api/models/Granule.removeGranuleFromCmr()`
  - Removed from `@cumulus/common/aws`:
    - `apigateway()`
    - `buildS3Uri()`
    - `calculateS3ObjectChecksum()`
    - `cf()`
    - `cloudwatch()`
    - `cloudwatchevents()`
    - `cloudwatchlogs()`
    - `createAndWaitForDynamoDbTable()`
    - `createQueue()`
    - `deleteSQSMessage()`
    - `describeCfStackResources()`
    - `downloadS3File()`
    - `downloadS3Files()`
    - `DynamoDbSearchQueue` class
    - `dynamodbstreams()`
    - `ec2()`
    - `ecs()`
    - `fileExists()`
    - `findResourceArn()`
    - `fromSfnExecutionName()`
    - `getFileBucketAndKey()`
    - `getJsonS3Object()`
    - `getQueueUrl()`
    - `getObjectSize()`
    - `getS3ObjectReadStream()`
    - `getSecretString()`
    - `getStateMachineArn()`
    - `headObject()`
    - `isThrottlingException()`
    - `kinesis()`
    - `lambda()`
    - `listS3Objects()`
    - `promiseS3Upload()`
    - `publishSnsMessage()`
    - `putJsonS3Object()`
    - `receiveSQSMessages()`
    - `s3CopyObject()`
    - `s3GetObjectTagging()`
    - `s3Join()`
    - `S3ListObjectsV2Queue` class
    - `s3TagSetToQueryString()`
    - `s3PutObjectTagging()`
    - `secretsManager()`
    - `sendSQSMessage()`
    - `sfn()`
    - `sns()`
    - `sqs()`
    - `sqsQueueExists()`
    - `toSfnExecutionName()`
    - `uploadS3FileStream()`
    - `uploadS3Files()`
    - `validateS3ObjectChecksum()`
  - Removed `@cumulus/common/CloudFormationGateway` class
  - Removed `@cumulus/common/concurrency/Mutex` class
  - Removed `@cumulus/common/errors`
  - Removed `@cumulus/common/sftp`
  - Removed `@cumulus/common/string.unicodeEscape`
  - Removed `@cumulus/cmrjs/cmr-utils.getGranuleId()`
  - Removed `@cumulus/cmrjs/cmr-utils.getCmrFiles()`
  - Removed `@cumulus/cmrjs/cmr/CMR` class
  - Removed `@cumulus/cmrjs/cmr/CMRSearchConceptQueue` class
  - Removed `@cumulus/cmrjs/utils.getHost()`
  - Removed `@cumulus/cmrjs/utils.getIp()`
  - Removed `@cumulus/cmrjs/utils.hostId()`
  - Removed `@cumulus/cmrjs/utils/ummVersion()`
  - Removed `@cumulus/cmrjs/utils.updateToken()`
  - Removed `@cumulus/cmrjs/utils.validateUMMG()`
  - Removed `@cumulus/ingest/aws.getEndpoint()`
  - Removed `@cumulus/ingest/aws.getExecutionUrl()`
  - Removed `@cumulus/ingest/aws/invoke()`
  - Removed `@cumulus/ingest/aws/CloudWatch` class
  - Removed `@cumulus/ingest/aws/ECS` class
  - Removed `@cumulus/ingest/aws/Events` class
  - Removed `@cumulus/ingest/aws/SQS` class
  - Removed `@cumulus/ingest/aws/StepFunction` class
  - Removed `@cumulus/ingest/util.normalizeProviderPath()`
  - Removed `@cumulus/integration-tests/index.listCollections()`
  - Removed `@cumulus/integration-tests/index.listProviders()`
  - Removed `@cumulus/integration-tests/index.rulesList()`
  - Removed `@cumulus/integration-tests/api/api.addCollectionApi()`

## [v1.20.0] 2020-03-12

### BREAKING CHANGES

- **CUMULUS-1714**
  - Changed the format of the message sent to the granule SNS Topic. Message includes the granule record under `record` and the type of event under `event`. Messages with `deleted` events will have the record that was deleted with a `deletedAt` timestamp. Options for `event` are `Create | Update | Delete`
- **CUMULUS-1769** - `deploy_to_ngap` is now a **required** variable for the `tf-modules/cumulus` module. **For those deploying to NGAP environments, this variable should always be set to `true`.**

### Notable changes

- **CUMULUS-1739** - You can now exclude Elasticsearch from your `tf-modules/data-persistence` deployment (via `include_elasticsearch = false`) and your `tf-modules/cumulus` module will still deploy successfully.

- **CUMULUS-1769** - If you set `deploy_to_ngap = true` for the `tf-modules/archive` Terraform module, **you can only deploy your archive API gateway as `PRIVATE`**, not `EDGE`.

### Added

- Added `@cumulus/aws-client/S3.getS3ObjectReadStreamAsync()` to deal with S3 eventual consistency issues by checking for the existence an S3 object with retries before getting a readable stream for that object.
- **CUMULUS-1769**
  - Added `deploy_to_ngap` boolean variable for the `tf-modules/cumulus` and `tf-modules/archive` Terraform modules. This variable is required. **For those deploying to NGAP environments, this variable should always be set to `true`.**
- **HYRAX-70**
  - Add the hyrax-metadata-update task

### Changed

- [`AccessToken.get()`](https://github.com/nasa/cumulus/blob/master/packages/api/models/access-tokens.js) now enforces [strongly consistent reads from DynamoDB](https://docs.aws.amazon.com/amazondynamodb/latest/developerguide/HowItWorks.ReadConsistency.html)
- **CUMULUS-1739**
  - Updated `tf-modules/data-persistence` to make Elasticsearch alarm resources and outputs conditional on the `include_elasticsearch` variable
  - Updated `@cumulus/aws-client/S3.getObjectSize` to include automatic retries for any failures from `S3.headObject`
- **CUMULUS-1784**
  - Updated `@cumulus/api/lib/DistributionEvent.remoteIP()` to parse the IP address in an S3 access log from the `A-sourceip` query parameter if present, otherwise fallback to the original parsing behavior.
- **CUMULUS-1768**
  - The `stats/summary` endpoint reports the distinct collections for the number of granules reported

### Fixed

- **CUMULUS-1739** - Fixed the `tf-modules/cumulus` and `tf-modules/archive` modules to make these Elasticsearch variables truly optional:
  - `elasticsearch_domain_arn`
  - `elasticsearch_hostname`
  - `elasticsearch_security_group_id`

- **CUMULUS-1768**
  - Fixed the `stats/` endpoint so that data is correctly filtered by timestamp and `processingTime` is calculated correctly.

- **CUMULUS-1769**
  - In the `tf-modules/archive` Terraform module, the `lifecycle` block ignoring changes to the `policy` of the archive API gateway is now only enforced if `deploy_to_ngap = true`. This fixes a bug where users deploying outside of NGAP could not update their API gateway's resource policy when going from `PRIVATE` to `EDGE`, preventing their API from being accessed publicly.

- **CUMULUS-1775**
  - Fix/update api endpoint to use updated google auth endpoints such that it will work with new accounts

### Removed

- **CUMULUS-1768**
  - Removed API endpoints `stats/histogram` and `stats/average`. All advanced stats needs should be acquired from Cloud Metrics or similarly configured ELK stack.

## [v1.19.0] 2020-02-28

### BREAKING CHANGES

- **CUMULUS-1736**
  - The `@cumulus/discover-granules` task now sets the `dataType` of discovered
    granules based on the `name` of the configured collection, not the
    `dataType`.
  - The config schema of the `@cumulus/discover-granules` task now requires that
    collections contain a `version`.
  - The `@cumulus/sync-granule` task will set the `dataType` and `version` of a
    granule based on the configured collection if those fields are not already
    set on the granule. Previously it was using the `dataType` field of the
    configured collection, then falling back to the `name` field of the
    collection. This update will just use the `name` field of the collection to
    set the `dataType` field of the granule.

- **CUMULUS-1446**
  - Update the `@cumulus/integration-tests/api/executions.getExecution()`
    function to parse the response and return the execution, rather than return
    the full API response.

- **CUMULUS-1672**
  - The `cumulus` Terraform module in previous releases set a
    `Deployment = var.prefix` tag on all resources that it managed. In this
    release, a `tags` input variable has been added to the `cumulus` Terraform
    module to allow resource tagging to be customized. No default tags will be
    applied to Cumulus-managed resources. To replicate the previous behavior,
    set `tags = { Deployment: var.prefix }` as an input variable for the
    `cumulus` Terraform module.

- **CUMULUS-1684 Migration Instructions**
  - In previous releases, a provider's username and password were encrypted
    using a custom encryption library. That has now been updated to use KMS.
    This release includes a Lambda function named
    `<prefix>-ProviderSecretsMigration`, which will re-encrypt existing
    provider credentials to use KMS. After this release has been deployed, you
    will need to manually invoke that Lambda function using either the AWS CLI
    or AWS Console. It should only need to be successfully run once.
  - Future releases of Cumulus will invoke a
    `<prefix>-VerifyProviderSecretsMigration` Lambda function as part of the
    deployment, which will cause the deployment to fail if the migration
    Lambda has not been run.

- **CUMULUS-1718**
  - The `@cumulus/sf-sns-report` task for reporting mid-workflow updates has been retired.
  This task was used as the `PdrStatusReport` task in our ParsePdr example workflow.
  If you have a ParsePdr or other workflow using this task, use `@cumulus/sf-sqs-report` instead.
  Trying to deploy the old task will result in an error as the cumulus module no longer exports `sf_sns_report_task`.
  - Migration instruction: In your workflow definition, for each step using the old task change:
  `"Resource": "${module.cumulus.sf_sns_report_task.task_arn}"`
  to
  `"Resource": "${module.cumulus.sf_sqs_report_task.task_arn}"`

- **CUMULUS-1755**
  - The `thin_egress_jwt_secret_name` variable for the `tf-modules/cumulus` Terraform module is now **required**. This variable is passed on to the Thin Egress App in `tf-modules/distribution/main.tf`, which uses the keys stored in the secret to sign JWTs. See the [Thin Egress App documentation on how to create a value for this secret](https://github.com/asfadmin/thin-egress-app#setting-up-the-jwt-cookie-secrets).

### Added

- **CUMULUS-1446**
  - Add `@cumulus/common/FileUtils.readJsonFile()` function
  - Add `@cumulus/common/FileUtils.readTextFile()` function
  - Add `@cumulus/integration-tests/api/collections.createCollection()` function
  - Add `@cumulus/integration-tests/api/collections.deleteCollection()` function
  - Add `@cumulus/integration-tests/api/collections.getCollection()` function
  - Add `@cumulus/integration-tests/api/providers.getProvider()` function
  - Add `@cumulus/integration-tests/index.getExecutionOutput()` function
  - Add `@cumulus/integration-tests/index.loadCollection()` function
  - Add `@cumulus/integration-tests/index.loadProvider()` function
  - Add `@cumulus/integration-tests/index.readJsonFilesFromDir()` function

- **CUMULUS-1672**
  - Add a `tags` input variable to the `archive` Terraform module
  - Add a `tags` input variable to the `cumulus` Terraform module
  - Add a `tags` input variable to the `cumulus_ecs_service` Terraform module
  - Add a `tags` input variable to the `data-persistence` Terraform module
  - Add a `tags` input variable to the `distribution` Terraform module
  - Add a `tags` input variable to the `ingest` Terraform module
  - Add a `tags` input variable to the `s3-replicator` Terraform module

- **CUMULUS-1707**
  - Enable logrotate on ECS cluster

- **CUMULUS-1684**
  - Add a `@cumulus/aws-client/KMS` library of KMS-related functions
  - Add `@cumulus/aws-client/S3.getTextObject()`
  - Add `@cumulus/sftp-client` package
  - Create `ProviderSecretsMigration` Lambda function
  - Create `VerifyProviderSecretsMigration` Lambda function

- **CUMULUS-1548**
  - Add ability to put default Cumulus logs in Metrics' ELK stack
  - Add ability to add custom logs to Metrics' ELK Stack

- **CUMULUS-1702**
  - When logs are sent to Metrics' ELK stack, the logs endpoints will return results from there

- **CUMULUS-1459**
  - Async Operations are indexed in Elasticsearch
  - To index any existing async operations you'll need to perform an index from
    database function.

- **CUMULUS-1717**
  - Add `@cumulus/aws-client/deleteAndWaitForDynamoDbTableNotExists`, which
    deletes a DynamoDB table and waits to ensure the table no longer exists
  - Added `publishGranules` Lambda to handle publishing granule messages to SNS when granule records are written to DynamoDB
  - Added `@cumulus/api/models/Granule.storeGranulesFromCumulusMessage` to store granules from a Cumulus message to DynamoDB

- **CUMULUS-1718**
  - Added `@cumulus/sf-sqs-report` task to allow mid-workflow reporting updates.
  - Added `stepfunction_event_reporter_queue_url` and `sf_sqs_report_task` outputs to the `cumulus` module.
  - Added `publishPdrs` Lambda to handle publishing PDR messages to SNS when PDR records are written to DynamoDB.
  - Added `@cumulus/api/models/Pdr.storePdrFromCumulusMessage` to store PDRs from a Cumulus message to DynamoDB.
  - Added `@cumulus/aws-client/parseSQSMessageBody` to parse an SQS message body string into an object.

- **Ability to set custom backend API url in the archive module**
  - Add `api_url` definition in `tf-modules/cumulus/archive.tf`
  - Add `archive_api_url` variable in `tf-modules/cumulus/variables.tf`

- **CUMULUS-1741**
  - Added an optional `elasticsearch_security_group_ids` variable to the
    `data-persistence` Terraform module to allow additional security groups to
    be assigned to the Elasticsearch Domain.

- **CUMULUS-1752**
  - Added `@cumulus/integration-tests/api/distribution.invokeTEADistributionLambda` to simulate a request to the [Thin Egress App](https://github.com/asfadmin/thin-egress-app) by invoking the Lambda and getting a response payload.
  - Added `@cumulus/integration-tests/api/distribution.getTEARequestHeaders` to generate necessary request headers for a request to the Thin Egress App
  - Added `@cumulus/integration-tests/api/distribution.getTEADistributionApiFileStream` to get a response stream for a file served by Thin Egress App
  - Added `@cumulus/integration-tests/api/distribution.getTEADistributionApiRedirect` to get a redirect response from the Thin Egress App

- **CUMULUS-1755**
  - Added `@cumulus/aws-client/CloudFormation.describeCfStack()` to describe a Cloudformation stack
  - Added `@cumulus/aws-client/CloudFormation.getCfStackParameterValues()` to get multiple parameter values for a Cloudformation stack

### Changed

- **CUMULUS-1725**
  - Moved the logic that updates the granule files cache Dynamo table into its
    own Lambda function called `granuleFilesCacheUpdater`.

- **CUMULUS-1736**
  - The `collections` model in the API package now determines the name of a
    collection based on the `name` property, rather than using `dataType` and
    then falling back to `name`.
  - The `@cumulus/integration-tests.loadCollection()` function no longer appends
    the postfix to the end of the collection's `dataType`.
  - The `@cumulus/integration-tests.addCollections()` function no longer appends
    the postfix to the end of the collection's `dataType`.

- **CUMULUS-1672**
  - Add a `retryOptions` parameter to the `@cumulus/aws-client/S3.headObject`
     function, which will retry if the object being queried does not exist.

- **CUMULUS-1446**
  - Mark the `@cumulus/integration-tests/api.addCollectionApi()` function as
    deprecated
  - Mark the `@cumulus/integration-tests/index.listCollections()` function as
    deprecated
  - Mark the `@cumulus/integration-tests/index.listProviders()` function as
    deprecated
  - Mark the `@cumulus/integration-tests/index.rulesList()` function as
    deprecated

- **CUMULUS-1672**
  - Previously, the `cumulus` module defaulted to setting a
    `Deployment = var.prefix` tag on all resources that it managed. In this
    release, the `cumulus` module will now accept a `tags` input variable that
    defines the tags to be assigned to all resources that it manages.
  - Previously, the `data-persistence` module defaulted to setting a
    `Deployment = var.prefix` tag on all resources that it managed. In this
    release, the `data-persistence` module will now accept a `tags` input
    variable that defines the tags to be assigned to all resources that it
    manages.
  - Previously, the `distribution` module defaulted to setting a
    `Deployment = var.prefix` tag on all resources that it managed. In this
    release, the `distribution` module will now accept a `tags` input variable
    that defines the tags to be assigned to all resources that it manages.
  - Previously, the `ingest` module defaulted to setting a
    `Deployment = var.prefix` tag on all resources that it managed. In this
    release, the `ingest` module will now accept a `tags` input variable that
    defines the tags to be assigned to all resources that it manages.
  - Previously, the `s3-replicator` module defaulted to setting a
    `Deployment = var.prefix` tag on all resources that it managed. In this
    release, the `s3-replicator` module will now accept a `tags` input variable
    that defines the tags to be assigned to all resources that it manages.

- **CUMULUS-1684**
  - Update the API package to encrypt provider credentials using KMS instead of
    using RSA keys stored in S3

- **CUMULUS-1717**
  - Changed name of `cwSfExecutionEventToDb` Lambda to `cwSfEventToDbRecords`
  - Updated `cwSfEventToDbRecords` to write granule records to DynamoDB from the incoming Cumulus message

- **CUMULUS-1718**
  - Renamed `cwSfEventToDbRecords` to `sfEventSqsToDbRecords` due to architecture change to being a consumer of an SQS queue of Step Function Cloudwatch events.
  - Updated `sfEventSqsToDbRecords` to write PDR records to DynamoDB from the incoming Cumulus message
  - Moved `data-cookbooks/sns.md` to `data-cookbooks/ingest-notifications.md` and updated it to reflect recent changes.

- **CUMULUS-1748**
  - (S)FTP discovery tasks now use the provider-path as-is instead of forcing it to a relative path.
  - Improved error handling to catch permission denied FTP errors better and log them properly. Workflows will still fail encountering this error and we intend to consider that approach in a future ticket.

- **CUMULUS-1752**
  - Moved class for parsing distribution events to its own file: `@cumulus/api/lib/DistributionEvent.js`
    - Updated `DistributionEvent` to properly parse S3 access logs generated by requests from the [Thin Egress App](https://github.com/asfadmin/thin-egress-app)

- **CUMULUS-1753** - Changes to `@cumulus/ingest/HttpProviderClient.js`:
  - Removed regex filter in `HttpProviderClient.list()` that was used to return only files with an extension between 1 and 4 characters long. `HttpProviderClient.list()` will now return all files linked from the HTTP provider host.

- **CUMULUS-1755**
  - Updated the Thin Egress App module used in `tf-modules/distribution/main.tf` to build 61. [See the release notes](https://github.com/asfadmin/thin-egress-app/releases/tag/tea-build.61).

- **CUMULUS-1757**
  - Update @cumulus/cmr-client CMRSearchConceptQueue to take optional cmrEnvironment parameter

### Deprecated

- **CUMULUS-1684**
  - Deprecate `@cumulus/common/key-pair-provider/S3KeyPairProvider`
  - Deprecate `@cumulus/common/key-pair-provider/S3KeyPairProvider.encrypt()`
  - Deprecate `@cumulus/common/key-pair-provider/S3KeyPairProvider.decrypt()`
  - Deprecate `@cumulus/common/kms/KMS`
  - Deprecate `@cumulus/common/kms/KMS.encrypt()`
  - Deprecate `@cumulus/common/kms/KMS.decrypt()`
  - Deprecate `@cumulus/common/sftp.Sftp`

- **CUMULUS-1717**
  - Deprecate `@cumulus/api/models/Granule.createGranulesFromSns`

- **CUMULUS-1718**
  - Deprecate `@cumulus/sf-sns-report`.
    - This task has been updated to always throw an error directing the user to use `@cumulus/sf-sqs-report` instead. This was done because there is no longer an SNS topic to which to publish, and no consumers to listen to it.

- **CUMULUS-1748**
  - Deprecate `@cumulus/ingest/util.normalizeProviderPath`

- **CUMULUS-1752**
  - Deprecate `@cumulus/integration-tests/api/distribution.getDistributionApiFileStream`
  - Deprecate `@cumulus/integration-tests/api/distribution.getDistributionApiRedirect`
  - Deprecate `@cumulus/integration-tests/api/distribution.invokeApiDistributionLambda`

### Removed

- **CUMULUS-1684**
  - Remove the deployment script that creates encryption keys and stores them to
    S3

- **CUMULUS-1768**
  - Removed API endpoints `stats/histogram` and `stats/average`. All advanced stats needs should be acquired from Cloud Metrics or similarly configured ELK stack.

### Fixed

- **Fix default values for urs_url in variables.tf files**
  - Remove trailing `/` from default `urs_url` values.

- **CUMULUS-1610** - Add the Elasticsearch security group to the EC2 security groups

- **CUMULUS-1740** - `cumulus_meta.workflow_start_time` is now set in Cumulus
  messages

- **CUMULUS-1753** - Fixed `@cumulus/ingest/HttpProviderClient.js` to properly handle HTTP providers with:
  - Multiple link tags (e.g. `<a>`) per line of source code
  - Link tags in uppercase or lowercase (e.g. `<A>`)
  - Links with filepaths in the link target (e.g. `<a href="/path/to/file.txt">`). These files will be returned from HTTP file discovery **as the file name only** (e.g. `file.txt`).

- **CUMULUS-1768**
  - Fix an issue in the stats endpoints in `@cumulus/api` to send back stats for the correct type

## [v1.18.0] 2020-02-03

### BREAKING CHANGES

- **CUMULUS-1686**

  - `ecs_cluster_instance_image_id` is now a _required_ variable of the `cumulus` module, instead of optional.

- **CUMULUS-1698**

  - Change variable `saml_launchpad_metadata_path` to `saml_launchpad_metadata_url` in the `tf-modules/cumulus` Terraform module.

- **CUMULUS-1703**
  - Remove the unused `forceDownload` option from the `sync-granule` tasks's config
  - Remove the `@cumulus/ingest/granule.Discover` class
  - Remove the `@cumulus/ingest/granule.Granule` class
  - Remove the `@cumulus/ingest/pdr.Discover` class
  - Remove the `@cumulus/ingest/pdr.Granule` class
  - Remove the `@cumulus/ingest/parse-pdr.parsePdr` function

### Added

- **CUMULUS-1040**

  - Added `@cumulus/aws-client` package to provide utilities for working with AWS services and the Node.js AWS SDK
  - Added `@cumulus/errors` package which exports error classes for use in Cumulus workflow code
  - Added `@cumulus/integration-tests/sfnStep` to provide utilities for parsing step function execution histories

- **CUMULUS-1102**

  - Adds functionality to the @cumulus/api package for better local testing.
    - Adds data seeding for @cumulus/api's localAPI.
      - seed functions allow adding collections, executions, granules, pdrs, providers, and rules to a Localstack Elasticsearch and DynamoDB via `addCollections`, `addExecutions`, `addGranules`, `addPdrs`, `addProviders`, and `addRules`.
    - Adds `eraseDataStack` function to local API server code allowing resetting of local datastack for testing (ES and DynamoDB).
    - Adds optional parameters to the @cumulus/api bin serve to allow for launching the api without destroying the current data.

- **CUMULUS-1697**

  - Added the `@cumulus/tf-inventory` package that provides command line utilities for managing Terraform resources in your AWS account

- **CUMULUS-1703**

  - Add `@cumulus/aws-client/S3.createBucket` function
  - Add `@cumulus/aws-client/S3.putFile` function
  - Add `@cumulus/common/string.isNonEmptyString` function
  - Add `@cumulus/ingest/FtpProviderClient` class
  - Add `@cumulus/ingest/HttpProviderClient` class
  - Add `@cumulus/ingest/S3ProviderClient` class
  - Add `@cumulus/ingest/SftpProviderClient` class
  - Add `@cumulus/ingest/providerClientUtils.buildProviderClient` function
  - Add `@cumulus/ingest/providerClientUtils.fetchTextFile` function

- **CUMULUS-1731**

  - Add new optional input variables to the Cumulus Terraform module to support TEA upgrade:
    - `thin_egress_cookie_domain` - Valid domain for Thin Egress App cookie
    - `thin_egress_domain_cert_arn` - Certificate Manager SSL Cert ARN for Thin
      Egress App if deployed outside NGAP/CloudFront
    - `thin_egress_download_role_in_region_arn` - ARN for reading of Thin Egress
      App data buckets for in-region requests
    - `thin_egress_jwt_algo` - Algorithm with which to encode the Thin Egress
      App JWT cookie
    - `thin_egress_jwt_secret_name` - Name of AWS secret where keys for the Thin
      Egress App JWT encode/decode are stored
    - `thin_egress_lambda_code_dependency_archive_key` - Thin Egress App - S3
      Key of packaged python modules for lambda dependency layer

- **CUMULUS-1733**
  - Add `discovery-filtering` operator doc to document previously undocumented functionality.

- **CUMULUS-1737**
  - Added the `cumulus-test-cleanup` module to run a nightly cleanup on resources left over from the integration tests run from the `example/spec` directory.

### Changed

- **CUMULUS-1102**

  - Updates `@cumulus/api/auth/testAuth` to use JWT instead of random tokens.
  - Updates the default AMI for the ecs_cluster_instance_image_id.

- **CUMULUS-1622**

  - Mutex class has been deprecated in `@cumulus/common/concurrency` and will be removed in a future release.

- **CUMULUS-1686**

  - Changed `ecs_cluster_instance_image_id` to be a required variable of the `cumulus` module and removed the default value.
    The default was not available across accounts and regions, nor outside of NGAP and therefore not particularly useful.

- **CUMULUS-1688**

  - Updated `@cumulus/aws.receiveSQSMessages` not to replace `message.Body` with a parsed object. This behavior was undocumented and confusing as received messages appeared to contradict AWS docs that state `message.Body` is always a string.
  - Replaced `sf_watcher` CloudWatch rule from `cloudwatch-events.tf` with an EventSourceMapping on `sqs2sf` mapped to the `start_sf` SQS queue (in `event-sources.tf`).
  - Updated `sqs2sf` with an EventSourceMapping handler and unit test.

- **CUMULUS-1698**

  - Change variable `saml_launchpad_metadata_path` to `saml_launchpad_metadata_url` in the `tf-modules/cumulus` Terraform module.
  - Updated `@cumulus/api/launchpadSaml` to download launchpad IDP metadata from configured location when the metadata in s3 is not valid, and to work with updated IDP metadata and SAML response.

- **CUMULUS-1731**
  - Upgrade the version of the Thin Egress App deployed by Cumulus to v48
    - Note: New variables available, see the 'Added' section of this changelog.

### Fixed

- **CUMULUS-1664**

  - Updated `dbIndexer` Lambda to remove hardcoded references to DynamoDB table names.

- **CUMULUS-1733**
  - Fixed granule discovery recursion algorithm used in S/FTP protocols.

### Removed

- **CUMULUS-1481**
  - removed `process` config and output from PostToCmr as it was not required by the task nor downstream steps, and should still be in the output message's `meta` regardless.

### Deprecated

- **CUMULUS-1040**
  - Deprecated the following code. For cases where the code was moved into another package, the new code location is noted:
    - `@cumulus/common/CloudFormationGateway` -> `@cumulus/aws-client/CloudFormationGateway`
    - `@cumulus/common/DynamoDb` -> `@cumulus/aws-client/DynamoDb`
    - `@cumulus/common/errors` -> `@cumulus/errors`
    - `@cumulus/common/StepFunctions` -> `@cumulus/aws-client/StepFunctions`
    - All of the exported functions in `@cumulus/commmon/aws` (moved into `@cumulus/aws-client`), except:
      - `@cumulus/common/aws/isThrottlingException` -> `@cumulus/errors/isThrottlingException`
      - `@cumulus/common/aws/improveStackTrace` (not deprecated)
      - `@cumulus/common/aws/retryOnThrottlingException` (not deprecated)
    - `@cumulus/common/sfnStep/SfnStep.parseStepMessage` -> `@cumulus/integration-tests/sfnStep/SfnStep.parseStepMessage`
    - `@cumulus/common/sfnStep/ActivityStep` -> `@cumulus/integration-tests/sfnStep/ActivityStep`
    - `@cumulus/common/sfnStep/LambdaStep` -> `@cumulus/integration-tests/sfnStep/LambdaStep`
    - `@cumulus/common/string/unicodeEscape` -> `@cumulus/aws-client/StepFunctions.unicodeEscape`
    - `@cumulus/common/util/setErrorStack` -> `@cumulus/aws-client/util/setErrorStack`
    - `@cumulus/ingest/aws/invoke` -> `@cumulus/aws-client/Lambda/invoke`
    - `@cumulus/ingest/aws/CloudWatch.bucketSize`
    - `@cumulus/ingest/aws/CloudWatch.cw`
    - `@cumulus/ingest/aws/ECS.ecs`
    - `@cumulus/ingest/aws/ECS`
    - `@cumulus/ingest/aws/Events.putEvent` -> `@cumulus/aws-client/CloudwatchEvents.putEvent`
    - `@cumulus/ingest/aws/Events.deleteEvent` -> `@cumulus/aws-client/CloudwatchEvents.deleteEvent`
    - `@cumulus/ingest/aws/Events.deleteTarget` -> `@cumulus/aws-client/CloudwatchEvents.deleteTarget`
    - `@cumulus/ingest/aws/Events.putTarget` -> `@cumulus/aws-client/CloudwatchEvents.putTarget`
    - `@cumulus/ingest/aws/SQS.attributes` -> `@cumulus/aws-client/SQS.getQueueAttributes`
    - `@cumulus/ingest/aws/SQS.deleteMessage` -> `@cumulus/aws-client/SQS.deleteSQSMessage`
    - `@cumulus/ingest/aws/SQS.deleteQueue` -> `@cumulus/aws-client/SQS.deleteQueue`
    - `@cumulus/ingest/aws/SQS.getUrl` -> `@cumulus/aws-client/SQS.getQueueUrlByName`
    - `@cumulus/ingest/aws/SQS.receiveMessage` -> `@cumulus/aws-client/SQS.receiveSQSMessages`
    - `@cumulus/ingest/aws/SQS.sendMessage` -> `@cumulus/aws-client/SQS.sendSQSMessage`
    - `@cumulus/ingest/aws/StepFunction.getExecutionStatus` -> `@cumulus/aws-client/StepFunction.getExecutionStatus`
    - `@cumulus/ingest/aws/StepFunction.getExecutionUrl` -> `@cumulus/aws-client/StepFunction.getExecutionUrl`

## [v1.17.0] - 2019-12-31

### BREAKING CHANGES

- **CUMULUS-1498**
  - The `@cumulus/cmrjs.publish2CMR` function expects that the value of its
    `creds.password` parameter is a plaintext password.
  - Rather than using an encrypted password from the `cmr_password` environment
    variable, the `@cumulus/cmrjs.updateCMRMetadata` function now looks for an
    environment variable called `cmr_password_secret_name` and fetches the CMR
    password from that secret in AWS Secrets Manager.
  - The `@cumulus/post-to-cmr` task now expects a
    `config.cmr.passwordSecretName` value, rather than `config.cmr.password`.
    The CMR password will be fetched from that secret in AWS Secrets Manager.

### Added

- **CUMULUS-630**

  - Added support for replaying Kinesis records on a stream into the Cumulus Kinesis workflow triggering mechanism: either all the records, or some time slice delimited by start and end timestamps.
  - Added `/replays` endpoint to the operator API for triggering replays.
  - Added `Replay Kinesis Messages` documentation to Operator Docs.
  - Added `manualConsumer` lambda function to consume a Kinesis stream. Used by the replay AsyncOperation.

- **CUMULUS-1687**
  - Added new API endpoint for listing async operations at `/asyncOperations`
  - All asyncOperations now include the fields `description` and `operationType`. `operationType` can be one of the following. [`Bulk Delete`, `Bulk Granules`, `ES Index`, `Kinesis Replay`]

### Changed

- **CUMULUS-1626**

  - Updates Cumulus to use node10/CMA 1.1.2 for all of its internal lambdas in prep for AWS node 8 EOL

- **CUMULUS-1498**
  - Remove the DynamoDB Users table. The list of OAuth users who are allowed to
    use the API is now stored in S3.
  - The CMR password and Launchpad passphrase are now stored in Secrets Manager

## [v1.16.1] - 2019-12-6

**Please note**:

- The `region` argument to the `cumulus` Terraform module has been removed. You may see a warning or error if you have that variable populated.
- Your workflow tasks should use the following versions of the CMA libraries to utilize new granule, parentArn, asyncOperationId, and stackName fields on the logs:
  - `cumulus-message-adapter-js` version 1.0.10+
  - `cumulus-message-adapter-python` version 1.1.1+
  - `cumulus-message-adapter-java` version 1.2.11+
- The `data-persistence` module no longer manages the creation of an Elasticsearch service-linked role for deploying Elasticsearch to a VPC. Follow the [deployment instructions on preparing your VPC](https://nasa.github.io/cumulus/docs/deployment/deployment-readme#vpc-subnets-and-security-group) for guidance on how to create the Elasticsearch service-linked role manually.
- There is now a `distribution_api_gateway_stage` variable for the `tf-modules/cumulus` Terraform module that will be used as the API gateway stage name used for the distribution API (Thin Egress App)
- Default value for the `urs_url` variable is now `https://uat.urs.earthdata.nasa.gov/` in the `tf-modules/cumulus` and `tf-modules/archive` Terraform modules. So deploying the `cumulus` module without a `urs_url` variable set will integrate your Cumulus deployment with the UAT URS environment.

### Added

- **CUMULUS-1563**

  - Added `custom_domain_name` variable to `tf-modules/data-persistence` module

- **CUMULUS-1654**
  - Added new helpers to `@cumulus/common/execution-history`:
    - `getStepExitedEvent()` returns the `TaskStateExited` event in a workflow execution history after the given step completion/failure event
    - `getTaskExitedEventOutput()` returns the output message for a `TaskStateExited` event in a workflow execution history

### Changed

- **CUMULUS-1578**

  - Updates SAML launchpad configuration to authorize via configured userGroup.
    [See the NASA specific documentation (protected)](https://wiki.earthdata.nasa.gov/display/CUMULUS/Cumulus+SAML+Launchpad+Integration)

- **CUMULUS-1579**

  - Elasticsearch list queries use `match` instead of `term`. `term` had been analyzing the terms and not supporting `-` in the field values.

- **CUMULUS-1619**

  - Adds 4 new keys to `@cumulus/logger` to display granules, parentArn, asyncOperationId, and stackName.
  - Depends on `cumulus-message-adapter-js` version 1.0.10+. Cumulus tasks updated to use this version.

- **CUMULUS-1654**

  - Changed `@cumulus/common/SfnStep.parseStepMessage()` to a static class method

- **CUMULUS-1641**
  - Added `meta.retries` and `meta.visibilityTimeout` properties to sqs-type rule. To create sqs-type rule, you're required to configure a dead-letter queue on your queue.
  - Added `sqsMessageRemover` lambda which removes the message from SQS queue upon successful workflow execution.
  - Updated `sqsMessageConsumer` lambda to not delete message from SQS queue, and to retry the SQS message for configured number of times.

### Removed

- Removed `create_service_linked_role` variable from `tf-modules/data-persistence` module.

- **CUMULUS-1321**
  - The `region` argument to the `cumulus` Terraform module has been removed

### Fixed

- **CUMULUS-1668** - Fixed a race condition where executions may not have been
  added to the database correctly
- **CUMULUS-1654** - Fixed issue with `publishReports` Lambda not including workflow execution error information for failed workflows with a single step
- Fixed `tf-modules/cumulus` module so that the `urs_url` variable is passed on to its invocation of the `tf-modules/archive` module

## [v1.16.0] - 2019-11-15

### Added

- **CUMULUS-1321**

  - A `deploy_distribution_s3_credentials_endpoint` variable has been added to
    the `cumulus` Terraform module. If true, the NGAP-backed S3 credentials
    endpoint will be added to the Thin Egress App's API. Default: true

- **CUMULUS-1544**

  - Updated the `/granules/bulk` endpoint to correctly query Elasticsearch when
    granule ids are not provided.

- **CUMULUS-1580**
  - Added `/granules/bulk` endpoint to `@cumulus/api` to perform bulk actions on granules given either a list of granule ids or an Elasticsearch query and the workflow to perform.

### Changed

- **CUMULUS-1561**

  - Fix the way that we are handling Terraform provider version requirements
  - Pass provider configs into child modules using the method that the
    [Terraform documentation](https://www.terraform.io/docs/configuration/modules.html#providers-within-modules)
    suggests
  - Remove the `region` input variable from the `s3_access_test` Terraform module
  - Remove the `aws_profile` and `aws_region` input variables from the
    `s3-replicator` Terraform module

- **CUMULUS-1639**
  - Because of
    [S3's Data Consistency Model](https://docs.aws.amazon.com/AmazonS3/latest/dev/Introduction.html#BasicsObjects),
    there may be situations where a GET operation for an object can temporarily
    return a `NoSuchKey` response even if that object _has_ been created. The
    `@cumulus/common/aws.getS3Object()` function has been updated to support
    retries if a `NoSuchKey` response is returned by S3. This behavior can be
    enabled by passing a `retryOptions` object to that function. Supported
    values for that object can be found here:
    <https://github.com/tim-kos/node-retry#retryoperationoptions>

### Removed

- **CUMULUS-1559**
  - `logToSharedDestination` has been migrated to the Terraform deployment as `log_api_gateway_to_cloudwatch` and will ONLY apply to egress lambdas.
    Due to the differences in the Terraform deployment model, we cannot support a global log subscription toggle for a configurable subset of lambdas.
    However, setting up your own log forwarding for a Lambda with Terraform is fairly simple, as you will only need to add SubscriptionFilters to your Terraform configuration, one per log group.
    See [the Terraform documentation](https://www.terraform.io/docs/providers/aws/r/cloudwatch_log_subscription_filter.html) for details on how to do this.
    An empty FilterPattern ("") will capture all logs in a group.

## [v1.15.0] - 2019-11-04

### BREAKING CHANGES

- **CUMULUS-1644** - When a workflow execution begins or ends, the workflow
  payload is parsed and any new or updated PDRs or granules referenced in that
  workflow are stored to the Cumulus archive. The defined interface says that a
  PDR in `payload.pdr` will be added to the archive, and any granules in
  `payload.granules` will also be added to the archive. In previous releases,
  PDRs found in `meta.pdr` and granules found in `meta.input_granules` were also
  added to the archive. This caused unexpected behavior and has been removed.
  Only PDRs from `payload.pdr` and granules from `payload.granules` will now be
  added to the Cumulus archive.

- **CUMULUS-1449** - Cumulus now uses a universal workflow template when
  starting a workflow that contains general information specific to the
  deployment, but not specific to the workflow. Workflow task configs must be
  defined using AWS step function parameters. As part of this change,
  `CumulusConfig` has been retired and task configs must now be defined under
  the `cma.task_config` key in the Parameters section of a step function
  definition.

  **Migration instructions**:

  NOTE: These instructions require the use of Cumulus Message Adapter v1.1.x+.
  Please ensure you are using a compatible version before attempting to migrate
  workflow configurations. When defining workflow steps, remove any
  `CumulusConfig` section, as shown below:

  ```yaml
  ParsePdr:
    CumulusConfig:
      provider: "{$.meta.provider}"
      bucket: "{$.meta.buckets.internal.name}"
      stack: "{$.meta.stack}"
  ```

  Instead, use AWS Parameters to pass `task_config` for the task directly into
  the Cumulus Message Adapter:

  ```yaml
  ParsePdr:
    Parameters:
      cma:
        event.$: "$"
        task_config:
          provider: "{$.meta.provider}"
          bucket: "{$.meta.buckets.internal.name}"
          stack: "{$.meta.stack}"
  ```

  In this example, the `cma` key is used to pass parameters to the message
  adapter. Using `task_config` in combination with `event.$: '$'` allows the
  message adapter to process `task_config` as the `config` passed to the Cumulus
  task. See `example/workflows/sips.yml` in the core repository for further
  examples of how to set the Parameters.

  Additionally, workflow configurations for the `QueueGranules` and `QueuePdrs`
  tasks need to be updated:

  - `queue-pdrs` config changes:
    - `parsePdrMessageTemplateUri` replaced with `parsePdrWorkflow`, which is
      the workflow name (i.e. top-level name in `config.yml`, e.g. 'ParsePdr').
    - `internalBucket` and `stackName` configs now required to look up
      configuration from the deployment. Brings the task config in line with
      that of `queue-granules`.
  - `queue-granules` config change: `ingestGranuleMessageTemplateUri` replaced
    with `ingestGranuleWorkflow`, which is the workflow name (e.g.
    'IngestGranule').

- **CUMULUS-1396** - **Workflow steps at the beginning and end of a workflow
  using the `SfSnsReport` Lambda have now been deprecated (e.g. `StartStatus`,
  `StopStatus`) and should be removed from your workflow definitions**. These
  steps were used for publishing ingest notifications and have been replaced by
  an implementation using Cloudwatch events for Step Functions to trigger a
  Lambda that publishes ingest notifications. For further detail on how ingest
  notifications are published, see the notes below on **CUMULUS-1394**. For
  examples of how to update your workflow definitions, see our
  [example workflow definitions](https://github.com/nasa/cumulus/blob/master/example/workflows/).

- **CUMULUS-1470**
  - Remove Cumulus-defined ECS service autoscaling, allowing integrators to
    better customize autoscaling to meet their needs. In order to use
    autoscaling with ECS services, appropriate
    `AWS::ApplicationAutoScaling::ScalableTarget`,
    `AWS::ApplicationAutoScaling::ScalingPolicy`, and `AWS::CloudWatch::Alarm`
    resources should be defined in a kes overrides file. See
    [this example](https://github.com/nasa/cumulus/blob/release-1.15.x/example/overrides/app/cloudformation.template.yml)
    for an example.
  - The following config parameters are no longer used:
    - ecs.services.\<NAME\>.minTasks
    - ecs.services.\<NAME\>.maxTasks
    - ecs.services.\<NAME\>.scaleInActivityScheduleTime
    - ecs.services.\<NAME\>.scaleInAdjustmentPercent
    - ecs.services.\<NAME\>.scaleOutActivityScheduleTime
    - ecs.services.\<NAME\>.scaleOutAdjustmentPercent
    - ecs.services.\<NAME\>.activityName

### Added

- **CUMULUS-1100**

  - Added 30-day retention properties to all log groups that were missing those policies.

- **CUMULUS-1396**

  - Added `@cumulus/common/sfnStep`:
    - `LambdaStep` - A class for retrieving and parsing input and output to Lambda steps in AWS Step Functions
    - `ActivityStep` - A class for retrieving and parsing input and output to ECS activity steps in AWS Step Functions

- **CUMULUS-1574**

  - Added `GET /token` endpoint for SAML authorization when cumulus is protected by Launchpad.
    This lets a user retrieve a token by hand that can be presented to the API.

- **CUMULUS-1625**

  - Added `sf_start_rate` variable to the `ingest` Terraform module, equivalent to `sqs_consumer_rate` in the old model, but will not be automatically applied to custom queues as that was.

- **CUMULUS-1513**
  - Added `sqs`-type rule support in the Cumulus API `@cumulus/api`
  - Added `sqsMessageConsumer` lambda which processes messages from the SQS queues configured in the `sqs` rules.

### Changed

- **CUMULUS-1639**

  - Because of
    [S3's Data Consistency Model](https://docs.aws.amazon.com/AmazonS3/latest/dev/Introduction.html#BasicsObjects),
    there may be situations where a GET operation for an object can temporarily
    return a `NoSuchKey` response even if that object _has_ been created. The
    `@cumulus/common/aws.getS3Object()` function will now retry up to 10 times
    if a `NoSuchKey` response is returned by S3. This can behavior can be
    overridden by passing `{ retries: 0 }` as the `retryOptions` argument.

- **CUMULUS-1449**

  - `queue-pdrs` & `queue-granules` config changes. Details in breaking changes section.
  - Cumulus now uses a universal workflow template when starting workflow that contains general information specific to the deployment, but not specific to the workflow.
  - Changed the way workflow configs are defined, from `CumulusConfig` to a `task_config` AWS Parameter.

- **CUMULUS-1452**

  - Changed the default ECS docker storage drive to `devicemapper`

- **CUMULUS-1453**
  - Removed config schema for `@cumulus/sf-sns-report` task
  - Updated `@cumulus/sf-sns-report` to always assume that it is running as an intermediate step in a workflow, not as the first or last step

### Removed

- **CUMULUS-1449**
  - Retired `CumulusConfig` as part of step function definitions, as this is an artifact of the way Kes parses workflow definitions that was not possible to migrate to Terraform. Use AWS Parameters and the `task_config` key instead. See change note above.
  - Removed individual workflow templates.

### Fixed

- **CUMULUS-1620** - Fixed bug where `message_adapter_version` does not correctly inject the CMA

- **CUMULUS-1396** - Updated `@cumulus/common/StepFunctions.getExecutionHistory()` to recursively fetch execution history when `nextToken` is returned in response

- **CUMULUS-1571** - Updated `@cumulus/common/DynamoDb.get()` to throw any errors encountered when trying to get a record and the record does exist

- **CUMULUS-1452**
  - Updated the EC2 initialization scripts to use full volume size for docker storage
  - Changed the default ECS docker storage drive to `devicemapper`

## [v1.14.5] - 2019-12-30 - [BACKPORT]

### Updated

- **CUMULUS-1626**
  - Updates Cumulus to use node10/CMA 1.1.2 for all of its internal lambdas in prep for AWS node 8 EOL

## [v1.14.4] - 2019-10-28

### Fixed

- **CUMULUS-1632** - Pinned `aws-elasticsearch-connector` package in `@cumulus/api` to version `8.1.3`, since `8.2.0` includes breaking changes

## [v1.14.3] - 2019-10-18

### Fixed

- **CUMULUS-1620** - Fixed bug where `message_adapter_version` does not correctly inject the CMA

- **CUMULUS-1572** - A granule is now included in discovery results even when
  none of its files has a matching file type in the associated collection
  configuration. Previously, if all files for a granule were unmatched by a file
  type configuration, the granule was excluded from the discovery results.
  Further, added support for a `boolean` property
  `ignoreFilesConfigForDiscovery`, which controls how a granule's files are
  filtered at discovery time.

## [v1.14.2] - 2019-10-08

### BREAKING CHANGES

Your Cumulus Message Adapter version should be pinned to `v1.0.13` or lower in your `app/config.yml` using `message_adapter_version: v1.0.13` OR you should use the workflow migration steps below to work with CMA v1.1.1+.

- **CUMULUS-1394** - The implementation of the `SfSnsReport` Lambda requires additional environment variables for integration with the new ingest notification SNS topics. Therefore, **you must update the definition of `SfSnsReport` in your `lambdas.yml` like so**:

```yaml
SfSnsReport:
  handler: index.handler
  timeout: 300
  source: node_modules/@cumulus/sf-sns-report/dist
  tables:
    - ExecutionsTable
  envs:
    execution_sns_topic_arn:
      function: Ref
      value: reportExecutionsSns
    granule_sns_topic_arn:
      function: Ref
      value: reportGranulesSns
    pdr_sns_topic_arn:
      function: Ref
      value: reportPdrsSns
```

- **CUMULUS-1447** -
  The newest release of the Cumulus Message Adapter (v1.1.1) requires that parameterized configuration be used for remote message functionality. Once released, Kes will automatically bring in CMA v1.1.1 without additional configuration.

  **Migration instructions**
  Oversized messages are no longer written to S3 automatically. In order to utilize remote messaging functionality, configure a `ReplaceConfig` AWS Step Function parameter on your CMA task:

  ```yaml
  ParsePdr:
    Parameters:
      cma:
        event.$: "$"
        ReplaceConfig:
          FullMessage: true
  ```

  Accepted fields in `ReplaceConfig` include `MaxSize`, `FullMessage`, `Path` and `TargetPath`.
  See https://github.com/nasa/cumulus-message-adapter/blob/master/CONTRACT.md#remote-message-configuration for full details.

  As this change is backward compatible in Cumulus Core, users wishing to utilize the previous version of the CMA may opt to transition to using a CMA lambda layer, or set `message_adapter_version` in their configuration to a version prior to v1.1.0.

### PLEASE NOTE

- **CUMULUS-1394** - Ingest notifications are now provided via 3 separate SNS topics for executions, granules, and PDRs, instead of a single `sftracker` SNS topic. Whereas the `sftracker` SNS topic received a full Cumulus execution message, the new topics all receive generated records for the given object. The new topics are only published to if the given object exists for the current execution. For a given execution/granule/PDR, **two messages will be received by each topic**: one message indicating that ingest is running and another message indicating that ingest has completed or failed. The new SNS topics are:

  - `reportExecutions` - Receives 1 message per execution
  - `reportGranules` - Receives 1 message per granule in an execution
  - `reportPdrs` - Receives 1 message per PDR

### Added

- **CUMULUS-639**

  - Adds SAML JWT and launchpad token authentication to Cumulus API (configurable)
    - **NOTE** to authenticate with Launchpad ensure your launchpad user_id is in the `<prefix>-UsersTable`
    - when Cumulus configured to protect API via Launchpad:
      - New endpoints
        - `GET /saml/login` - starting point for SAML SSO creates the login request url and redirects to the SAML Identity Provider Service (IDP)
        - `POST /saml/auth` - SAML Assertion Consumer Service. POST receiver from SAML IDP. Validates response, logs the user in, and returns a SAML-based JWT.
    - Disabled endpoints
      - `POST /refresh`
      - Changes authorization worklow:
      - `ensureAuthorized` now presumes the bearer token is a JWT and tries to validate. If the token is malformed, it attempts to validate the token against Launchpad. This allows users to bring their own token as described here https://wiki.earthdata.nasa.gov/display/CUMULUS/Cumulus+API+with+Launchpad+Authentication. But it also allows dashboard users to manually authenticate via Launchpad SAML to receive a Launchpad-based JWT.

- **CUMULUS-1394**
  - Added `Granule.generateGranuleRecord()` method to granules model to generate a granule database record from a Cumulus execution message
  - Added `Pdr.generatePdrRecord()` method to PDRs model to generate a granule database record from a Cumulus execution message
  - Added helpers to `@cumulus/common/message`:
    - `getMessageExecutionName()` - Get the execution name from a Cumulus execution message
    - `getMessageStateMachineArn()` - Get the state machine ARN from a Cumulus execution message
    - `getMessageExecutionArn()` - Get the execution ARN for a Cumulus execution message
    - `getMessageGranules()` - Get the granules from a Cumulus execution message, if any.
  - Added `@cumulus/common/cloudwatch-event/isFailedSfStatus()` to determine if a Step Function status from a Cloudwatch event is a failed status

### Changed

- **CUMULUS-1308**

  - HTTP PUT of a Collection, Provider, or Rule via the Cumulus API now
    performs full replacement of the existing object with the object supplied
    in the request payload. Previous behavior was to perform a modification
    (partial update) by merging the existing object with the (possibly partial)
    object in the payload, but this did not conform to the HTTP standard, which
    specifies PATCH as the means for modifications rather than replacements.

- **CUMULUS-1375**

  - Migrate Cumulus from deprecated Elasticsearch JS client to new, supported one in `@cumulus/api`

- **CUMULUS-1485** Update `@cumulus/cmr-client` to return error message from CMR for validation failures.

- **CUMULUS-1394**

  - Renamed `Execution.generateDocFromPayload()` to `Execution.generateRecord()` on executions model. The method generates an execution database record from a Cumulus execution message.

- **CUMULUS-1432**

  - `logs` endpoint takes the level parameter as a string and not a number
  - Elasticsearch term query generation no longer converts numbers to boolean

- **CUMULUS-1447**

  - Consolidated all remote message handling code into @common/aws
  - Update remote message code to handle updated CMA remote message flags
  - Update example SIPS workflows to utilize Parameterized CMA configuration

- **CUMULUS-1448** Refactor workflows that are mutating cumulus_meta to utilize meta field

- **CUMULUS-1451**

  - Elasticsearch cluster setting `auto_create_index` will be set to false. This had been causing issues in the bootstrap lambda on deploy.

- **CUMULUS-1456**
  - `@cumulus/api` endpoints default error handler uses `boom` package to format errors, which is consistent with other API endpoint errors.

### Fixed

- **CUMULUS-1432** `logs` endpoint filter correctly filters logs by level
- **CUMULUS-1484** `useMessageAdapter` now does not set CUMULUS_MESSAGE_ADAPTER_DIR when `true`

### Removed

- **CUMULUS-1394**
  - Removed `sfTracker` SNS topic. Replaced by three new SNS topics for granule, execution, and PDR ingest notifications.
  - Removed unused functions from `@cumulus/common/aws`:
    - `getGranuleS3Params()`
    - `setGranuleStatus()`

## [v1.14.1] - 2019-08-29

### Fixed

- **CUMULUS-1455**

  - CMR token links updated to point to CMR legacy services rather than echo

- **CUMULUS-1211**
  - Errors thrown during granule discovery are no longer swallowed and ignored.
    Rather, errors are propagated to allow for proper error-handling and
    meaningful messaging.

## [v1.14.0] - 2019-08-22

### PLEASE NOTE

- We have encountered transient lambda service errors in our integration testing. Please handle transient service errors following [these guidelines](https://docs.aws.amazon.com/step-functions/latest/dg/bp-lambda-serviceexception.html). The workflows in the `example/workflows` folder have been updated with retries configured for these errors.

- **CUMULUS-799** added additional IAM permissions to support reading CloudWatch and API Gateway, so **you will have to redeploy your IAM stack.**

- **CUMULUS-800** Several items:

  - **Delete existing API Gateway stages**: To allow enabling of API Gateway logging, Cumulus now creates and manages a Stage resource during deployment. Before upgrading Cumulus, it is necessary to delete the API Gateway stages on both the Backend API and the Distribution API. Instructions are included in the documentation under [Delete API Gateway Stages](https://nasa.github.io/cumulus/docs/additional-deployment-options/delete-api-gateway-stages).

  - **Set up account permissions for API Gateway to write to CloudWatch**: In a one time operation for your AWS account, to enable CloudWatch Logs for API Gateway, you must first grant the API Gateway permission to read and write logs to CloudWatch for your account. The `AmazonAPIGatewayPushToCloudWatchLogs` managed policy (with an ARN of `arn:aws:iam::aws:policy/service-role/AmazonAPIGatewayPushToCloudWatchLogs`) has all the required permissions. You can find a simple how to in the documentation under [Enable API Gateway Logging.](https://nasa.github.io/cumulus/docs/additional-deployment-options/enable-gateway-logging-permissions)

  - **Configure API Gateway to write logs to CloudWatch** To enable execution logging for the distribution API set `config.yaml` `apiConfigs.distribution.logApigatewayToCloudwatch` value to `true`. More information [Enable API Gateway Logs](https://nasa.github.io/cumulus/docs/additional-deployment-options/enable-api-logs)

  - **Configure CloudWatch log delivery**: It is possible to deliver CloudWatch API execution and access logs to a cross-account shared AWS::Logs::Destination. An operator does this by adding the key `logToSharedDestination` to the `config.yml` at the default level with a value of a writable log destination. More information in the documentation under [Configure CloudWatch Logs Delivery.](https://nasa.github.io/cumulus/docs/additional-deployment-options/configure-cloudwatch-logs-delivery)

  - **Additional Lambda Logging**: It is now possible to configure any lambda to deliver logs to a shared subscriptions by setting `logToSharedDestination` to the ARN of a writable location (either an AWS::Logs::Destination or a Kinesis Stream) on any lambda config. Documentation for [Lambda Log Subscriptions](https://nasa.github.io/cumulus/docs/additional-deployment-options/additional-lambda-logging)

  - **Configure S3 Server Access Logs**: If you are running Cumulus in an NGAP environment you may [configure S3 Server Access Logs](https://nasa.github.io/cumulus/docs/next/deployment/server_access_logging) to be delivered to a shared bucket where the Metrics Team will ingest the logs into their ELK stack. Contact the Metrics team for permission and location.

- **CUMULUS-1368** The Cumulus distribution API has been deprecated and is being replaced by ASF's Thin Egress App. By default, the distribution API will not deploy. Please follow [the instructions for deploying and configuring Thin Egress](https://nasa.github.io/cumulus/docs/deployment/thin_egress_app).

To instead continue to deploy and use the legacy Cumulus distribution app, add the following to your `config.yml`:

```yaml
deployDistributionApi: true
```

If you deploy with no distribution app your deployment will succeed but you may encounter errors in your workflows, particularly in the `MoveGranule` task.

- **CUMULUS-1418** Users who are packaging the CMA in their Lambdas outside of Cumulus may need to update their Lambda configuration. Please see `BREAKING CHANGES` below for details.

### Added

- **CUMULUS-642**
  - Adds Launchpad as an authentication option for the Cumulus API.
  - Updated deployment documentation and added [instructions to setup Cumulus API Launchpad authentication](https://wiki.earthdata.nasa.gov/display/CUMULUS/Cumulus+API+with+Launchpad+Authentication)
- **CUMULUS-1418**
  - Adds usage docs/testing of lambda layers (introduced in PR1125), updates Core example tasks to use the updated `cumulus-ecs-task` and a CMA layer instead of kes CMA injection.
  - Added Terraform module to publish CMA as layer to user account.
- **PR1125** - Adds `layers` config option to support deploying Lambdas with layers
- **PR1128** - Added `useXRay` config option to enable AWS X-Ray for Lambdas.
- **CUMULUS-1345**
  - Adds new variables to the app deployment under `cmr`.
  - `cmrEnvironment` values are `SIT`, `UAT`, or `OPS` with `UAT` as the default.
  - `cmrLimit` and `cmrPageSize` have been added as configurable options.
- **CUMULUS-1273**
  - Added lambda function EmsProductMetadataReport to generate EMS Product Metadata report
- **CUMULUS-1226**
  - Added API endpoint `elasticsearch/index-from-database` to index to an Elasticsearch index from the database for recovery purposes and `elasticsearch/indices-status` to check the status of Elasticsearch indices via the API.
- **CUMULUS-824**
  - Added new Collection parameter `reportToEms` to configure whether the collection is reported to EMS
- **CUMULUS-1357**
  - Added new BackendApi endpoint `ems` that generates EMS reports.
- **CUMULUS-1241**
  - Added information about queues with maximum execution limits defined to default workflow templates (`meta.queueExecutionLimits`)
- **CUMULUS-1311**
  - Added `@cumulus/common/message` with various message parsing/preparation helpers
- **CUMULUS-812**

  - Added support for limiting the number of concurrent executions started from a queue. [See the data cookbook](https://nasa.github.io/cumulus/docs/data-cookbooks/throttling-queued-executions) for more information.

- **CUMULUS-1337**

  - Adds `cumulus.stackName` value to the `instanceMetadata` endpoint.

- **CUMULUS-1368**

  - Added `cmrGranuleUrlType` to the `@cumulus/move-granules` task. This determines what kind of links go in the CMR files. The options are `distribution`, `s3`, or `none`, with the default being distribution. If there is no distribution API being used with Cumulus, you must set the value to `s3` or `none`.

- Added `packages/s3-replicator` Terraform module to allow same-region s3 replication to metrics bucket.

- **CUMULUS-1392**

  - Added `tf-modules/report-granules` Terraform module which processes granule ingest notifications received via SNS and stores granule data to a database. The module includes:
    - SNS topic for publishing granule ingest notifications
    - Lambda to process granule notifications and store data
    - IAM permissions for the Lambda
    - Subscription for the Lambda to the SNS topic

- **CUMULUS-1393**

  - Added `tf-modules/report-pdrs` Terraform module which processes PDR ingest notifications received via SNS and stores PDR data to a database. The module includes:
    - SNS topic for publishing PDR ingest notifications
    - Lambda to process PDR notifications and store data
    - IAM permissions for the Lambda
    - Subscription for the Lambda to the SNS topic
  - Added unit tests for `@cumulus/api/models/pdrs.createPdrFromSns()`

- **CUMULUS-1400**

  - Added `tf-modules/report-executions` Terraform module which processes workflow execution information received via SNS and stores it to a database. The module includes:
    - SNS topic for publishing execution data
    - Lambda to process and store execution data
    - IAM permissions for the Lambda
    - Subscription for the Lambda to the SNS topic
  - Added `@cumulus/common/sns-event` which contains helpers for SNS events:
    - `isSnsEvent()` returns true if event is from SNS
    - `getSnsEventMessage()` extracts and parses the message from an SNS event
    - `getSnsEventMessageObject()` extracts and parses message object from an SNS event
  - Added `@cumulus/common/cloudwatch-event` which contains helpers for Cloudwatch events:
    - `isSfExecutionEvent()` returns true if event is from Step Functions
    - `isTerminalSfStatus()` determines if a Step Function status from a Cloudwatch event is a terminal status
    - `getSfEventStatus()` gets the Step Function status from a Cloudwatch event
    - `getSfEventDetailValue()` extracts a Step Function event detail field from a Cloudwatch event
    - `getSfEventMessageObject()` extracts and parses Step Function detail object from a Cloudwatch event

- **CUMULUS-1429**

  - Added `tf-modules/data-persistence` Terraform module which includes resources for data persistence in Cumulus:
    - DynamoDB tables
    - Elasticsearch with optional support for VPC
    - Cloudwatch alarm for number of Elasticsearch nodes

- **CUMULUS-1379** CMR Launchpad Authentication
  - Added `launchpad` configuration to `@cumulus/deployment/app/config.yml`, and cloudformation templates, workflow message, lambda configuration, api endpoint configuration
  - Added `@cumulus/common/LaunchpadToken` and `@cumulus/common/launchpad` to provide methods to get token and validate token
  - Updated lambdas to use Launchpad token for CMR actions (ingest and delete granules)
  - Updated deployment documentation and added [instructions to setup CMR client for Launchpad authentication](https://wiki.earthdata.nasa.gov/display/CUMULUS/CMR+Launchpad+Authentication)

## Changed

- **CUMULUS-1232**

  - Added retries to update `@cumulus/cmr-client` `updateToken()`

- **CUMULUS-1245 CUMULUS-795**

  - Added additional `ems` configuration parameters for sending the ingest reports to EMS
  - Added functionality to send daily ingest reports to EMS

- **CUMULUS-1241**

  - Removed the concept of "priority levels" and added ability to define a number of maximum concurrent executions per SQS queue
  - Changed mapping of Cumulus message properties for the `sqs2sfThrottle` lambda:
    - Queue name is read from `cumulus_meta.queueName`
    - Maximum executions for the queue is read from `meta.queueExecutionLimits[queueName]`, where `queueName` is `cumulus_meta.queueName`
  - Changed `sfSemaphoreDown` lambda to only attempt decrementing semaphores when:
    - the message is for a completed/failed/aborted/timed out workflow AND
    - `cumulus_meta.queueName` exists on the Cumulus message AND
    - An entry for the queue name (`cumulus_meta.queueName`) exists in the the object `meta.queueExecutionLimits` on the Cumulus message

- **CUMULUS-1338**

  - Updated `sfSemaphoreDown` lambda to be triggered via AWS Step Function Cloudwatch events instead of subscription to `sfTracker` SNS topic

- **CUMULUS-1311**

  - Updated `@cumulus/queue-granules` to set `cumulus_meta.queueName` for queued execution messages
  - Updated `@cumulus/queue-pdrs` to set `cumulus_meta.queueName` for queued execution messages
  - Updated `sqs2sfThrottle` lambda to immediately decrement queue semaphore value if dispatching Step Function execution throws an error

- **CUMULUS-1362**

  - Granule `processingStartTime` and `processingEndTime` will be set to the execution start time and end time respectively when there is no sync granule or post to cmr task present in the workflow

- **CUMULUS-1400**
  - Deprecated `@cumulus/ingest/aws/getExecutionArn`. Use `@cumulus/common/aws/getExecutionArn` instead.

### Fixed

- **CUMULUS-1439**

  - Fix bug with rule.logEventArn deletion on Kinesis rule update and fix unit test to verify

- **CUMULUS-796**

  - Added production information (collection ShortName and Version, granuleId) to EMS distribution report
  - Added functionality to send daily distribution reports to EMS

- **CUMULUS-1319**

  - Fixed a bug where granule ingest times were not being stored to the database

- **CUMULUS-1356**

  - The `Collection` model's `delete` method now _removes_ the specified item
    from the collection config store that was inserted by the `create` method.
    Previously, this behavior was missing.

- **CUMULUS-1374**
  - Addressed audit concerns (https://www.npmjs.com/advisories/782) in api package

### BREAKING CHANGES

### Changed

- **CUMULUS-1418**
  - Adding a default `cmaDir` key to configuration will cause `CUMULUS_MESSAGE_ADAPTER_DIR` to be set by default to `/opt` for any Lambda not setting `useCma` to true, or explicitly setting the CMA environment variable. In lambdas that package the CMA independently of the Cumulus packaging. Lambdas manually packaging the CMA should have their Lambda configuration updated to set the CMA path, or alternately if not using the CMA as a Lambda layer in this deployment set `cmaDir` to `./cumulus-message-adapter`.

### Removed

- **CUMULUS-1337**

  - Removes the S3 Access Metrics package added in CUMULUS-799

- **PR1130**
  - Removed code deprecated since v1.11.1:
    - Removed `@cumulus/common/step-functions`. Use `@cumulus/common/StepFunctions` instead.
    - Removed `@cumulus/api/lib/testUtils.fakeFilesFactory`. Use `@cumulus/api/lib/testUtils.fakeFileFactory` instead.
    - Removed `@cumulus/cmrjs/cmr` functions: `searchConcept`, `ingestConcept`, `deleteConcept`. Use the functions in `@cumulus/cmr-client` instead.
    - Removed `@cumulus/ingest/aws.getExecutionHistory`. Use `@cumulus/common/StepFunctions.getExecutionHistory` instead.

## [v1.13.5] - 2019-08-29 - [BACKPORT]

### Fixed

- **CUMULUS-1455** - CMR token links updated to point to CMR legacy services rather than echo

## [v1.13.4] - 2019-07-29

- **CUMULUS-1411** - Fix deployment issue when using a template override

## [v1.13.3] - 2019-07-26

- **CUMULUS-1345** Full backport of CUMULUS-1345 features - Adds new variables to the app deployment under `cmr`.
  - `cmrEnvironment` values are `SIT`, `UAT`, or `OPS` with `UAT` as the default.
  - `cmrLimit` and `cmrPageSize` have been added as configurable options.

## [v1.13.2] - 2019-07-25

- Re-release of v1.13.1 to fix broken npm packages.

## [v1.13.1] - 2019-07-22

- **CUMULUS-1374** - Resolve audit compliance with lodash version for api package subdependency
- **CUMULUS-1412** - Resolve audit compliance with googleapi package
- **CUMULUS-1345** - Backported CMR environment setting in getUrl to address immediate user need. CMR_ENVIRONMENT can now be used to set the CMR environment to OPS/SIT

## [v1.13.0] - 2019-5-20

### PLEASE NOTE

**CUMULUS-802** added some additional IAM permissions to support ECS autoscaling, so **you will have to redeploy your IAM stack.**
As a result of the changes for **CUMULUS-1193**, **CUMULUS-1264**, and **CUMULUS-1310**, **you must delete your existing stacks (except IAM) before deploying this version of Cumulus.**
If running Cumulus within a VPC and extended downtime is acceptable, we recommend doing this at the end of the day to allow AWS backend resources and network interfaces to be cleaned up overnight.

### BREAKING CHANGES

- **CUMULUS-1228**

  - The default AMI used by ECS instances is now an NGAP-compliant AMI. This
    will be a breaking change for non-NGAP deployments. If you do not deploy to
    NGAP, you will need to find the AMI ID of the
    [most recent Amazon ECS-optimized AMI](https://docs.aws.amazon.com/AmazonECS/latest/developerguide/ecs-optimized_AMI.html),
    and set the `ecs.amiid` property in your config. Instructions for finding
    the most recent NGAP AMI can be found using
    [these instructions](https://wiki.earthdata.nasa.gov/display/ESKB/Select+an+NGAP+Created+AMI).

- **CUMULUS-1310**

  - Database resources (DynamoDB, ElasticSearch) have been moved to an independent `db` stack.
    Migrations for this version will need to be user-managed. (e.g. [elasticsearch](https://docs.aws.amazon.com/elasticsearch-service/latest/developerguide/es-version-migration.html#snapshot-based-migration) and [dynamoDB](https://docs.aws.amazon.com/datapipeline/latest/DeveloperGuide/dp-template-exports3toddb.html)).
    Order of stack deployment is `iam` -> `db` -> `app`.
  - All stacks can now be deployed using a single `config.yml` file, i.e.: `kes cf deploy --kes-folder app --template node_modules/@cumulus/deployment/[iam|db|app] [...]`
    Backwards-compatible. For development, please re-run `npm run bootstrap` to build new `kes` overrides.
    Deployment docs have been updated to show how to deploy a single-config Cumulus instance.
  - `params` have been moved: Nest `params` fields under `app`, `db` or `iam` to override all Parameters for a particular stack's cloudformation template. Backwards-compatible with multi-config setups.
  - `stackName` and `stackNameNoDash` have been retired. Use `prefix` and `prefixNoDash` instead.
  - The `iams` section in `app/config.yml` IAM roles has been deprecated as a user-facing parameter,
    _unless_ your IAM role ARNs do not match the convention shown in `@cumulus/deployment/app/config.yml`
  - The `vpc.securityGroup` will need to be set with a pre-existing security group ID to use Cumulus in a VPC. Must allow inbound HTTP(S) (Port 443).

- **CUMULUS-1212**

  - `@cumulus/post-to-cmr` will now fail if any granules being processed are missing a metadata file. You can set the new config option `skipMetaCheck` to `true` to pass post-to-cmr without a metadata file.

- **CUMULUS-1232**

  - `@cumulus/sync-granule` will no longer silently pass if no checksum data is provided. It will use input
    from the granule object to:
    - Verify checksum if `checksumType` and `checksumValue` are in the file record OR a checksum file is provided
      (throws `InvalidChecksum` on fail), else log warning that no checksum is available.
    - Then, verify synced S3 file size if `file.size` is in the file record (throws `UnexpectedFileSize` on fail),
      else log warning that no file size is available.
    - Pass the step.

- **CUMULUS-1264**

  - The Cloudformation templating and deployment configuration has been substantially refactored.
    - `CumulusApiDefault` nested stack resource has been renamed to `CumulusApiDistribution`
    - `CumulusApiV1` nested stack resource has been renamed to `CumulusApiBackend`
  - The `urs: true` config option for when defining your lambdas (e.g. in `lambdas.yml`) has been deprecated. There are two new options to replace it:
    - `urs_redirect: 'token'`: This will expose a `TOKEN_REDIRECT_ENDPOINT` environment variable to your lambda that references the `/token` endpoint on the Cumulus backend API
    - `urs_redirect: 'distribution'`: This will expose a `DISTRIBUTION_REDIRECT_ENDPOINT` environment variable to your lambda that references the `/redirect` endpoint on the Cumulus distribution API

- **CUMULUS-1193**

  - The elasticsearch instance is moved behind the VPC.
  - Your account will need an Elasticsearch Service Linked role. This is a one-time setup for the account. You can follow the instructions to use the AWS console or AWS CLI [here](https://docs.aws.amazon.com/IAM/latest/UserGuide/using-service-linked-roles.html) or use the following AWS CLI command: `aws iam create-service-linked-role --aws-service-name es.amazonaws.com`

- **CUMULUS-802**

  - ECS `maxInstances` must be greater than `minInstances`. If you use defaults, no change is required.

- **CUMULUS-1269**
  - Brought Cumulus data models in line with CNM JSON schema:
    - Renamed file object `fileType` field to `type`
    - Renamed file object `fileSize` field to `size`
    - Renamed file object `checksumValue` field to `checksum` where not already done.
    - Added `ancillary` and `linkage` type support to file objects.

### Added

- **CUMULUS-799**

  - Added an S3 Access Metrics package which will take S3 Server Access Logs and
    write access metrics to CloudWatch

- **CUMULUS-1242** - Added `sqs2sfThrottle` lambda. The lambda reads SQS messages for queued executions and uses semaphores to only start new executions if the maximum number of executions defined for the priority key (`cumulus_meta.priorityKey`) has not been reached. Any SQS messages that are read but not used to start executions remain in the queue.

- **CUMULUS-1240**

  - Added `sfSemaphoreDown` lambda. This lambda receives SNS messages and for each message it decrements the semaphore used to track the number of running executions if:
    - the message is for a completed/failed workflow AND
    - the message contains a level of priority (`cumulus_meta.priorityKey`)
  - Added `sfSemaphoreDown` lambda as a subscriber to the `sfTracker` SNS topic

- **CUMULUS-1265**

  - Added `apiConfigs` configuration option to configure API Gateway to be private
  - All internal lambdas configured to run inside the VPC by default
  - Removed references to `NoVpc` lambdas from documentation and `example` folder.

- **CUMULUS-802**
  - Adds autoscaling of ECS clusters
  - Adds autoscaling of ECS services that are handling StepFunction activities

## Changed

- Updated `@cumulus/ingest/http/httpMixin.list()` to trim trailing spaces on discovered filenames

- **CUMULUS-1310**

  - Database resources (DynamoDB, ElasticSearch) have been moved to an independent `db` stack.
    This will enable future updates to avoid affecting database resources or requiring migrations.
    Migrations for this version will need to be user-managed.
    (e.g. [elasticsearch](https://docs.aws.amazon.com/elasticsearch-service/latest/developerguide/es-version-migration.html#snapshot-based-migration) and [dynamoDB](https://docs.aws.amazon.com/datapipeline/latest/DeveloperGuide/dp-template-exports3toddb.html)).
    Order of stack deployment is `iam` -> `db` -> `app`.
  - All stacks can now be deployed using a single `config.yml` file, i.e.: `kes cf deploy --kes-folder app --template node_modules/@cumulus/deployment/[iam|db|app] [...]`
    Backwards-compatible. Please re-run `npm run bootstrap` to build new `kes` overrides.
    Deployment docs have been updated to show how to deploy a single-config Cumulus instance.
  - `params` fields should now be nested under the stack key (i.e. `app`, `db` or `iam`) to provide Parameters for a particular stack's cloudformation template,
    for use with single-config instances. Keys _must_ match the name of the deployment package folder (`app`, `db`, or `iam`).
    Backwards-compatible with multi-config setups.
  - `stackName` and `stackNameNoDash` have been retired as user-facing config parameters. Use `prefix` and `prefixNoDash` instead.
    This will be used to create stack names for all stacks in a single-config use case.
    `stackName` may still be used as an override in multi-config usage, although this is discouraged.
    Warning: overriding the `db` stack's `stackName` will require you to set `dbStackName` in your `app/config.yml`.
    This parameter is required to fetch outputs from the `db` stack to reference in the `app` stack.
  - The `iams` section in `app/config.yml` IAM roles has been retired as a user-facing parameter,
    _unless_ your IAM role ARNs do not match the convention shown in `@cumulus/deployment/app/config.yml`
    In that case, overriding `iams` in your own config is recommended.
  - `iam` and `db` `cloudformation.yml` file names will have respective prefixes (e.g `iam.cloudformation.yml`).
  - Cumulus will now only attempt to create reconciliation reports for buckets of the `private`, `public` and `protected` types.
  - Cumulus will no longer set up its own security group.
    To pass a pre-existing security group for in-VPC deployments as a parameter to the Cumulus template, populate `vpc.securityGroup` in `config.yml`.
    This security group must allow inbound HTTP(S) traffic (Port 443). SSH traffic (Port 22) must be permitted for SSH access to ECS instances.
  - Deployment docs have been updated with examples for the new deployment model.

- **CUMULUS-1236**

  - Moves access to public files behind the distribution endpoint. Authentication is not required, but direct http access has been disallowed.

- **CUMULUS-1223**

  - Adds unauthenticated access for public bucket files to the Distribution API. Public files should be requested the same way as protected files, but for public files a redirect to a self-signed S3 URL will happen without requiring authentication with Earthdata login.

- **CUMULUS-1232**

  - Unifies duplicate handling in `ingest/granule.handleDuplicateFile` for maintainability.
  - Changed `ingest/granule.ingestFile` and `move-granules/index.moveFileRequest` to use new function.
  - Moved file versioning code to `ingest/granule.moveGranuleFileWithVersioning`
  - `ingest/granule.verifyFile` now also tests `file.size` for verification if it is in the file record and throws
    `UnexpectedFileSize` error for file size not matching input.
  - `ingest/granule.verifyFile` logs warnings if checksum and/or file size are not available.

- **CUMULUS-1193**

  - Moved reindex CLI functionality to an API endpoint. See [API docs](https://nasa.github.io/cumulus-api/#elasticsearch-1)

- **CUMULUS-1207**
  - No longer disable lambda event source mappings when disabling a rule

### Fixed

- Updated Lerna publish script so that published Cumulus packages will pin their dependencies on other Cumulus packages to exact versions (e.g. `1.12.1` instead of `^1.12.1`)

- **CUMULUS-1203**

  - Fixes IAM template's use of intrinsic functions such that IAM template overrides now work with kes

- **CUMULUS-1268**
  - Deployment will not fail if there are no ES alarms or ECS services

## [v1.12.1] - 2019-4-8

## [v1.12.0] - 2019-4-4

Note: There was an issue publishing 1.12.0. Upgrade to 1.12.1.

### BREAKING CHANGES

- **CUMULUS-1139**

  - `granule.applyWorkflow` uses the new-style granule record as input to workflows.

- **CUMULUS-1171**

  - Fixed provider handling in the API to make it consistent between protocols.
    NOTE: This is a breaking change. When applying this upgrade, users will need to:
    1. Disable all workflow rules
    2. Update any `http` or `https` providers so that the host field only
       contains a valid hostname or IP address, and the port field contains the
       provider port.
    3. Perform the deployment
    4. Re-enable workflow rules

- **CUMULUS-1176**:

  - `@cumulus/move-granules` input expectations have changed. `@cumulus/files-to-granules` is a new intermediate task to perform input translation in the old style.
    See the Added and Changed sections of this release changelog for more information.

- **CUMULUS-670**

  - The behavior of ParsePDR and related code has changed in this release. PDRs with FILE_TYPEs that do not conform to the PDR ICD (+ TGZ) (https://cdn.earthdata.nasa.gov/conduit/upload/6376/ESDS-RFC-030v1.0.pdf) will fail to parse.

- **CUMULUS-1208**
  - The granule object input to `@cumulus/queue-granules` will now be added to ingest workflow messages **as is**. In practice, this means that if you are using `@cumulus/queue-granules` to trigger ingest workflows and your granule objects input have invalid properties, then your ingest workflows will fail due to schema validation errors.

### Added

- **CUMULUS-777**
  - Added new cookbook entry on configuring Cumulus to track ancillary files.
- **CUMULUS-1183**
  - Kes overrides will now abort with a warning if a workflow step is configured without a corresponding
    lambda configuration
- **CUMULUS-1223**

  - Adds convenience function `@cumulus/common/bucketsConfigJsonObject` for fetching stack's bucket configuration as an object.

- **CUMULUS-853**
  - Updated FakeProcessing example lambda to include option to generate fake browse
  - Added feature documentation for ancillary metadata export, a new cookbook entry describing a workflow with ancillary metadata generation(browse), and related task definition documentation
- **CUMULUS-805**
  - Added a CloudWatch alarm to check running ElasticSearch instances, and a CloudWatch dashboard to view the health of ElasticSearch
  - Specify `AWS_REGION` in `.env` to be used by deployment script
- **CUMULUS-803**
  - Added CloudWatch alarms to check running tasks of each ECS service, and add the alarms to CloudWatch dashboard
- **CUMULUS-670**
  - Added Ancillary Metadata Export feature (see https://nasa.github.io/cumulus/docs/features/ancillary_metadata for more information)
  - Added new Collection file parameter "fileType" that allows configuration of workflow granule file fileType
- **CUMULUS-1184** - Added kes logging output to ensure we always see the state machine reference before failures due to configuration
- **CUMULUS-1105** - Added a dashboard endpoint to serve the dashboard from an S3 bucket
- **CUMULUS-1199** - Moves `s3credentials` endpoint from the backend to the distribution API.
- **CUMULUS-666**
  - Added `@api/endpoints/s3credentials` to allow EarthData Login authorized users to retrieve temporary security credentials for same-region direct S3 access.
- **CUMULUS-671**
  - Added `@packages/integration-tests/api/distribution/getDistributionApiS3SignedUrl()` to return the S3 signed URL for a file protected by the distribution API
- **CUMULUS-672**
  - Added `cmrMetadataFormat` and `cmrConceptId` to output for individual granules from `@cumulus/post-to-cmr`. `cmrMetadataFormat` will be read from the `cmrMetadataFormat` generated for each granule in `@cumulus/cmrjs/publish2CMR()`
  - Added helpers to `@packages/integration-tests/api/distribution`:
    - `getDistributionApiFileStream()` returns a stream to download files protected by the distribution API
    - `getDistributionFileUrl()` constructs URLs for requesting files from the distribution API
- **CUMULUS-1185** `@cumulus/api/models/Granule.removeGranuleFromCmrByGranule` to replace `@cumulus/api/models/Granule.removeGranuleFromCmr` and use the Granule UR from the CMR metadata to remove the granule from CMR

- **CUMULUS-1101**

  - Added new `@cumulus/checksum` package. This package provides functions to calculate and validate checksums.
  - Added new checksumming functions to `@cumulus/common/aws`: `calculateS3ObjectChecksum` and `validateS3ObjectChecksum`, which depend on the `checksum` package.

- CUMULUS-1171

  - Added `@cumulus/common` API documentation to `packages/common/docs/API.md`
  - Added an `npm run build-docs` task to `@cumulus/common`
  - Added `@cumulus/common/string#isValidHostname()`
  - Added `@cumulus/common/string#match()`
  - Added `@cumulus/common/string#matches()`
  - Added `@cumulus/common/string#toLower()`
  - Added `@cumulus/common/string#toUpper()`
  - Added `@cumulus/common/URLUtils#buildURL()`
  - Added `@cumulus/common/util#isNil()`
  - Added `@cumulus/common/util#isNull()`
  - Added `@cumulus/common/util#isUndefined()`
  - Added `@cumulus/common/util#negate()`

- **CUMULUS-1176**

  - Added new `@cumulus/files-to-granules` task to handle converting file array output from `cumulus-process` tasks into granule objects.
    Allows simplification of `@cumulus/move-granules` and `@cumulus/post-to-cmr`, see Changed section for more details.

- CUMULUS-1151 Compare the granule holdings in CMR with Cumulus' internal data store
- CUMULUS-1152 Compare the granule file holdings in CMR with Cumulus' internal data store

### Changed

- **CUMULUS-1216** - Updated `@cumulus/ingest/granule/ingestFile` to download files to expected staging location.
- **CUMULUS-1208** - Updated `@cumulus/ingest/queue/enqueueGranuleIngestMessage()` to not transform granule object passed to it when building an ingest message
- **CUMULUS-1198** - `@cumulus/ingest` no longer enforces any expectations about whether `provider_path` contains a leading slash or not.
- **CUMULUS-1170**
  - Update scripts and docs to use `npm` instead of `yarn`
  - Use `package-lock.json` files to ensure matching versions of npm packages
  - Update CI builds to use `npm ci` instead of `npm install`
- **CUMULUS-670**
  - Updated ParsePDR task to read standard PDR types+ (+ tgz as an external customer requirement) and add a fileType to granule-files on Granule discovery
  - Updated ParsePDR to fail if unrecognized type is used
  - Updated all relevant task schemas to include granule->files->filetype as a string value
  - Updated tests/test fixtures to include the fileType in the step function/task inputs and output validations as needed
  - Updated MoveGranules task to handle incoming configuration with new "fileType" values and to add them as appropriate to the lambda output.
  - Updated DiscoverGranules step/related workflows to read new Collection file parameter fileType that will map a discovered file to a workflow fileType
  - Updated CNM parser to add the fileType to the defined granule file fileType on ingest and updated integration tests to verify/validate that behavior
  - Updated generateEcho10XMLString in cmr-utils.js to use a map/related library to ensure order as CMR requires ordering for their online resources.
  - Updated post-to-cmr task to appropriately export CNM filetypes to CMR in echo10/UMM exports
- **CUMULUS-1139** - Granules stored in the API contain a `files` property. That schema has been greatly
  simplified and now better matches the CNM format.
  - The `name` property has been renamed to `fileName`.
  - The `filepath` property has been renamed to `key`.
  - The `checksumValue` property has been renamed to `checksum`.
  - The `path` property has been removed.
  - The `url_path` property has been removed.
  - The `filename` property (which contained an `s3://` URL) has been removed, and the `bucket`
    and `key` properties should be used instead. Any requests sent to the API containing a `granule.files[].filename`
    property will be rejected, and any responses coming back from the API will not contain that
    `filename` property.
  - A `source` property has been added, which is a URL indicating the original source of the file.
  - `@cumulus/ingest/granule.moveGranuleFiles()` no longer includes a `filename` field in its
    output. The `bucket` and `key` fields should be used instead.
- **CUMULUS-672**

  - Changed `@cumulus/integration-tests/api/EarthdataLogin.getEarthdataLoginRedirectResponse` to `@cumulus/integration-tests/api/EarthdataLogin.getEarthdataAccessToken`. The new function returns an access response from Earthdata login, if successful.
  - `@cumulus/integration-tests/cmr/getOnlineResources` now accepts an object of options, including `cmrMetadataFormat`. Based on the `cmrMetadataFormat`, the function will correctly retrieve the online resources for each metadata format (ECHO10, UMM-G)

- **CUMULUS-1101**

  - Moved `@cumulus/common/file/getFileChecksumFromStream` into `@cumulus/checksum`, and renamed it to `generateChecksumFromStream`.
    This is a breaking change for users relying on `@cumulus/common/file/getFileChecksumFromStream`.
  - Refactored `@cumulus/ingest/Granule` to depend on new `common/aws` checksum functions and remove significantly present checksumming code.
    - Deprecated `@cumulus/ingest/granule.validateChecksum`. Replaced with `@cumulus/ingest/granule.verifyFile`.
    - Renamed `granule.getChecksumFromFile` to `granule.retrieveSuppliedFileChecksumInformation` to be more accurate.
  - Deprecated `@cumulus/common/aws.checksumS3Objects`. Use `@cumulus/common/aws.calculateS3ObjectChecksum` instead.

- CUMULUS-1171

  - Fixed provider handling in the API to make it consistent between protocols.
    Before this change, FTP providers were configured using the `host` and
    `port` properties. HTTP providers ignored `port` and `protocol`, and stored
    an entire URL in the `host` property. Updated the API to only accept valid
    hostnames or IP addresses in the `provider.host` field. Updated ingest code
    to properly build HTTP and HTTPS URLs from `provider.protocol`,
    `provider.host`, and `provider.port`.
  - The default provider port was being set to 21, no matter what protocol was
    being used. Removed that default.

- **CUMULUS-1176**

  - `@cumulus/move-granules` breaking change:
    Input to `move-granules` is now expected to be in the form of a granules object (i.e. `{ granules: [ { ... }, { ... } ] }`);
    For backwards compatibility with array-of-files outputs from processing steps, use the new `@cumulus/files-to-granules` task as an intermediate step.
    This task will perform the input translation. This change allows `move-granules` to be simpler and behave more predictably.
    `config.granuleIdExtraction` and `config.input_granules` are no longer needed/used by `move-granules`.
  - `@cumulus/post-to-cmr`: `config.granuleIdExtraction` is no longer needed/used by `post-to-cmr`.

- CUMULUS-1174
  - Better error message and stacktrace for S3KeyPairProvider error reporting.

### Fixed

- **CUMULUS-1218** Reconciliation report will now scan only completed granules.
- `@cumulus/api` files and granules were not getting indexed correctly because files indexing was failing in `db-indexer`
- `@cumulus/deployment` A bug in the Cloudformation template was preventing the API from being able to be launched in a VPC, updated the IAM template to give the permissions to be able to run the API in a VPC

### Deprecated

- `@cumulus/api/models/Granule.removeGranuleFromCmr`, instead use `@cumulus/api/models/Granule.removeGranuleFromCmrByGranule`
- `@cumulus/ingest/granule.validateChecksum`, instead use `@cumulus/ingest/granule.verifyFile`
- `@cumulus/common/aws.checksumS3Objects`, instead use `@cumulus/common/aws.calculateS3ObjectChecksum`
- `@cumulus/cmrjs`: `getGranuleId` and `getCmrFiles` are deprecated due to changes in input handling.

## [v1.11.3] - 2019-3-5

### Added

- **CUMULUS-1187** - Added `@cumulus/ingest/granule/duplicateHandlingType()` to determine how duplicate files should be handled in an ingest workflow

### Fixed

- **CUMULUS-1187** - workflows not respecting the duplicate handling value specified in the collection
- Removed refreshToken schema requirement for OAuth

## [v1.11.2] - 2019-2-15

### Added

- CUMULUS-1169
  - Added a `@cumulus/common/StepFunctions` module. It contains functions for querying the AWS
    StepFunctions API. These functions have the ability to retry when a ThrottlingException occurs.
  - Added `@cumulus/common/aws.retryOnThrottlingException()`, which will wrap a function in code to
    retry on ThrottlingExceptions.
  - Added `@cumulus/common/test-utils.throttleOnce()`, which will cause a function to return a
    ThrottlingException the first time it is called, then return its normal result after that.
- CUMULUS-1103 Compare the collection holdings in CMR with Cumulus' internal data store
- CUMULUS-1099 Add support for UMMG JSON metadata versions > 1.4.
  - If a version is found in the metadata object, that version is used for processing and publishing to CMR otherwise, version 1.4 is assumed.
- CUMULUS-678
  - Added support for UMMG json v1.4 metadata files.
    `reconcileCMRMetadata` added to `@cumulus/cmrjs` to update metadata record with new file locations.
    `@cumulus/common/errors` adds two new error types `CMRMetaFileNotFound` and `InvalidArgument`.
    `@cumulus/common/test-utils` adds new function `randomId` to create a random string with id to help in debugging.
    `@cumulus/common/BucketsConfig` adds a new helper class `BucketsConfig` for working with bucket stack configuration and bucket names.
    `@cumulus/common/aws` adds new function `s3PutObjectTagging` as a convenience for the aws [s3().putObjectTagging](https://docs.aws.amazon.com/AWSJavaScriptSDK/latest/AWS/S3.html#putObjectTagging-property) function.
    `@cumulus/cmrjs` Adds: - `isCMRFile` - Identify an echo10(xml) or UMMG(json) metadata file. - `metadataObjectFromCMRFile` Read and parse CMR XML file from s3. - `updateCMRMetadata` Modify a cmr metadata (xml/json) file with updated information. - `publish2CMR` Posts XML or UMMG CMR data to CMR service. - `reconcileCMRMetadata` Reconciles cmr metadata file after a file moves.
- Adds some ECS and other permissions to StepRole to enable running ECS tasks from a workflow
- Added Apache logs to cumulus api and distribution lambdas
- **CUMULUS-1119** - Added `@cumulus/integration-tests/api/EarthdataLogin.getEarthdataLoginRedirectResponse` helper for integration tests to handle login with Earthdata and to return response from redirect to Cumulus API
- **CUMULUS-673** Added `@cumulus/common/file/getFileChecksumFromStream` to get file checksum from a readable stream

### Fixed

- CUMULUS-1123
  - Cloudformation template overrides now work as expected

### Changed

- CUMULUS-1169
  - Deprecated the `@cumulus/common/step-functions` module.
  - Updated code that queries the StepFunctions API to use the retry-enabled functions from
    `@cumulus/common/StepFunctions`
- CUMULUS-1121
  - Schema validation is now strongly enforced when writing to the database.
    Additional properties are not allowed and will result in a validation error.
- CUMULUS-678
  `tasks/move-granules` simplified and refactored to use functionality from cmrjs.
  `ingest/granules.moveGranuleFiles` now just moves granule files and returns a list of the updated files. Updating metadata now handled by `@cumulus/cmrjs/reconcileCMRMetadata`.
  `move-granules.updateGranuleMetadata` refactored and bugs fixed in the case of a file matching multiple collection.files.regexps.
  `getCmrXmlFiles` simplified and now only returns an object with the cmrfilename and the granuleId.
  `@cumulus/test-processing` - test processing task updated to generate UMM-G metadata

- CUMULUS-1043

  - `@cumulus/api` now uses [express](http://expressjs.com/) as the API engine.
  - All `@cumulus/api` endpoints on ApiGateway are consolidated to a single endpoint the uses `{proxy+}` definition.
  - All files under `packages/api/endpoints` along with associated tests are updated to support express's request and response objects.
  - Replaced environment variables `internal`, `bucket` and `systemBucket` with `system_bucket`.
  - Update `@cumulus/integration-tests` to work with updated cumulus-api express endpoints

- `@cumulus/integration-tests` - `buildAndExecuteWorkflow` and `buildWorkflow` updated to take a `meta` param to allow for additional fields to be added to the workflow `meta`

- **CUMULUS-1049** Updated `Retrieve Execution Status API` in `@cumulus/api`: If the execution doesn't exist in Step Function API, Cumulus API returns the execution status information from the database.

- **CUMULUS-1119**
  - Renamed `DISTRIBUTION_URL` environment variable to `DISTRIBUTION_ENDPOINT`
  - Renamed `DEPLOYMENT_ENDPOINT` environment variable to `DISTRIBUTION_REDIRECT_ENDPOINT`
  - Renamed `API_ENDPOINT` environment variable to `TOKEN_REDIRECT_ENDPOINT`

### Removed

- Functions deprecated before 1.11.0:
  - @cumulus/api/models/base: static Manager.createTable() and static Manager.deleteTable()
  - @cumulus/ingest/aws/S3
  - @cumulus/ingest/aws/StepFunction.getExecution()
  - @cumulus/ingest/aws/StepFunction.pullEvent()
  - @cumulus/ingest/consumer.Consume
  - @cumulus/ingest/granule/Ingest.getBucket()

### Deprecated

`@cmrjs/ingestConcept`, instead use the CMR object methods. `@cmrjs/CMR.ingestGranule` or `@cmrjs/CMR.ingestCollection`
`@cmrjs/searchConcept`, instead use the CMR object methods. `@cmrjs/CMR.searchGranules` or `@cmrjs/CMR.searchCollections`
`@cmrjs/deleteConcept`, instead use the CMR object methods. `@cmrjs/CMR.deleteGranule` or `@cmrjs/CMR.deleteCollection`

## [v1.11.1] - 2018-12-18

**Please Note**

- Ensure your `app/config.yml` has a `clientId` specified in the `cmr` section. This will allow CMR to identify your requests for better support and metrics.
  - For an example, please see [the example config](https://github.com/nasa/cumulus/blob/1c7e2bf41b75da9f87004c4e40fbcf0f39f56794/example/app/config.yml#L128).

### Added

- Added a `/tokenDelete` endpoint in `@cumulus/api` to delete access token records

### Changed

- CUMULUS-678
  `@cumulus/ingest/crypto` moved and renamed to `@cumulus/common/key-pair-provider`
  `@cumulus/ingest/aws` function: `KMSDecryptionFailed` and class: `KMS` extracted and moved to `@cumulus/common` and `KMS` is exported as `KMSProvider` from `@cumulus/common/key-pair-provider`
  `@cumulus/ingest/granule` functions: `publish`, `getGranuleId`, `getXMLMetadataAsString`, `getMetadataBodyAndTags`, `parseXmlString`, `getCmrXMLFiles`, `postS3Object`, `contructOnlineAccessUrls`, `updateMetadata`, extracted and moved to `@cumulus/cmrjs`
  `getGranuleId`, `getCmrXMLFiles`, `publish`, `updateMetadata` removed from `@cumulus/ingest/granule` and added to `@cumulus/cmrjs`;
  `updateMetadata` renamed `updateCMRMetadata`.
  `@cumulus/ingest` test files renamed.
- **CUMULUS-1070**
  - Add `'Client-Id'` header to all `@cumulus/cmrjs` requests (made via `searchConcept`, `ingestConcept`, and `deleteConcept`).
  - Updated `cumulus/example/app/config.yml` entry for `cmr.clientId` to use stackName for easier CMR-side identification.

## [v1.11.0] - 2018-11-30

**Please Note**

- Redeploy IAM roles:
  - CUMULUS-817 includes a migration that requires reconfiguration/redeployment of IAM roles. Please see the [upgrade instructions](https://nasa.github.io/cumulus/docs/upgrade/1.11.0) for more information.
  - CUMULUS-977 includes a few new SNS-related permissions added to the IAM roles that will require redeployment of IAM roles.
- `cumulus-message-adapter` v1.0.13+ is required for `@cumulus/api` granule reingest API to work properly. The latest version should be downloaded automatically by kes.
- A `TOKEN_SECRET` value (preferably 256-bit for security) must be added to `.env` to securely sign JWTs used for authorization in `@cumulus/api`

### Changed

- **CUUMULUS-1000** - Distribution endpoint now persists logins, instead of
  redirecting to Earthdata Login on every request
- **CUMULUS-783 CUMULUS-790** - Updated `@cumulus/sync-granule` and `@cumulus/move-granules` tasks to always overwrite existing files for manually-triggered reingest.
- **CUMULUS-906** - Updated `@cumulus/api` granule reingest API to
  - add `reingestGranule: true` and `forceDuplicateOverwrite: true` to Cumulus message `cumulus_meta.cumulus_context` field to indicate that the workflow is a manually triggered re-ingest.
  - return warning message to operator when duplicateHandling is not `replace`
  - `cumulus-message-adapter` v1.0.13+ is required.
- **CUMULUS-793** - Updated the granule move PUT request in `@cumulus/api` to reject the move with a 409 status code if one or more of the files already exist at the destination location
- Updated `@cumulus/helloworld` to use S3 to store state for pass on retry tests
- Updated `@cumulus/ingest`:
  - [Required for MAAP] `http.js#list` will now find links with a trailing whitespace
  - Removed code from `granule.js` which looked for files in S3 using `{ Bucket: discoveredFile.bucket, Key: discoveredFile.name }`. This is obsolete since `@cumulus/ingest` uses a `file-staging` and `constructCollectionId()` directory prefixes by default.
- **CUMULUS-989**
  - Updated `@cumulus/api` to use [JWT (JSON Web Token)](https://jwt.io/introduction/) as the transport format for API authorization tokens and to use JWT verification in the request authorization
  - Updated `/token` endpoint in `@cumulus/api` to return tokens as JWTs
  - Added a `/refresh` endpoint in `@cumulus/api` to request new access tokens from the OAuth provider using the refresh token
  - Added `refreshAccessToken` to `@cumulus/api/lib/EarthdataLogin` to manage refresh token requests with the Earthdata OAuth provider

### Added

- **CUMULUS-1050**
  - Separated configuration flags for originalPayload/finalPayload cleanup such that they can be set to different retention times
- **CUMULUS-798**
  - Added daily Executions cleanup CloudWatch event that triggers cleanExecutions lambda
  - Added cleanExecutions lambda that removes finalPayload/originalPayload field entries for records older than configured timeout value (execution_payload_retention_period), with a default of 30 days
- **CUMULUS-815/816**
  - Added 'originalPayload' and 'finalPayload' fields to Executions table
  - Updated Execution model to populate originalPayload with the execution payload on record creation
  - Updated Execution model code to populate finalPayload field with the execution payload on execution completion
  - Execution API now exposes the above fields
- **CUMULUS-977**
  - Rename `kinesisConsumer` to `messageConsumer` as it handles both Kinesis streams and SNS topics as of this version.
  - Add `sns`-type rule support. These rules create a subscription between an SNS topic and the `messageConsumer`.
    When a message is received, `messageConsumer` is triggered and passes the SNS message (JSON format expected) in
    its entirety to the workflow in the `payload` field of the Cumulus message. For more information on sns-type rules,
    see the [documentation](https://nasa.github.io/cumulus/docs/data-cookbooks/setup#rules).
- **CUMULUS-975**
  - Add `KinesisInboundEventLogger` and `KinesisOutboundEventLogger` API lambdas. These lambdas
    are utilized to dump incoming and outgoing ingest workflow kinesis streams
    to cloudwatch for analytics in case of AWS/stream failure.
  - Update rules model to allow tracking of log_event ARNs related to
    Rule event logging. Kinesis rule types will now automatically log
    incoming events via a Kinesis event triggered lambda.
    CUMULUS-975-migration-4
  - Update migration code to require explicit migration names per run
  - Added migration_4 to migrate/update existing Kinesis rules to have a log event mapping
  - Added new IAM policy for migration lambda
- **CUMULUS-775**
  - Adds a instance metadata endpoint to the `@cumulus/api` package.
  - Adds a new convenience function `hostId` to the `@cumulus/cmrjs` to help build environment specific cmr urls.
  - Fixed `@cumulus/cmrjs.searchConcept` to search and return CMR results.
  - Modified `@cumulus/cmrjs.CMR.searchGranule` and `@cumulus/cmrjs.CMR.searchCollection` to include CMR's provider as a default parameter to searches.
- **CUMULUS-965**
  - Add `@cumulus/test-data.loadJSONTestData()`,
    `@cumulus/test-data.loadTestData()`, and
    `@cumulus/test-data.streamTestData()` to safely load test data. These
    functions should be used instead of using `require()` to load test data,
    which could lead to tests interfering with each other.
  - Add a `@cumulus/common/util/deprecate()` function to mark a piece of code as
    deprecated
- **CUMULUS-986**
  - Added `waitForTestExecutionStart` to `@cumulus/integration-tests`
- **CUMULUS-919**
  - In `@cumulus/deployment`, added support for NGAP permissions boundaries for IAM roles with `useNgapPermissionBoundary` flag in `iam/config.yml`. Defaults to false.

### Fixed

- Fixed a bug where FTP sockets were not closed after an error, keeping the Lambda function active until it timed out [CUMULUS-972]
- **CUMULUS-656**
  - The API will no longer allow the deletion of a provider if that provider is
    referenced by a rule
  - The API will no longer allow the deletion of a collection if that collection
    is referenced by a rule
- Fixed a bug where `@cumulus/sf-sns-report` was not pulling large messages from S3 correctly.

### Deprecated

- `@cumulus/ingest/aws/StepFunction.pullEvent()`. Use `@cumulus/common/aws.pullStepFunctionEvent()`.
- `@cumulus/ingest/consumer.Consume` due to unpredictable implementation. Use `@cumulus/ingest/consumer.Consumer`.
  Call `Consumer.consume()` instead of `Consume.read()`.

## [v1.10.4] - 2018-11-28

### Added

- **CUMULUS-1008**
  - New `config.yml` parameter for SQS consumers: `sqs_consumer_rate: (default 500)`, which is the maximum number of
    messages the consumer will attempt to process per execution. Currently this is only used by the sf-starter consumer,
    which runs every minute by default, making this a messages-per-minute upper bound. SQS does not guarantee the number
    of messages returned per call, so this is not a fixed rate of consumption, only attempted number of messages received.

### Deprecated

- `@cumulus/ingest/consumer.Consume` due to unpredictable implementation. Use `@cumulus/ingest/consumer.Consumer`.

### Changed

- Backported update of `packages/api` dependency `@mapbox/dyno` to `1.4.2` to mitigate `event-stream` vulnerability.

## [v1.10.3] - 2018-10-31

### Added

- **CUMULUS-817**
  - Added AWS Dead Letter Queues for lambdas that are scheduled asynchronously/such that failures show up only in cloudwatch logs.
- **CUMULUS-956**
  - Migrated developer documentation and data-cookbooks to Docusaurus
    - supports versioning of documentation
  - Added `docs/docs-how-to.md` to outline how to do things like add new docs or locally install for testing.
  - Deployment/CI scripts have been updated to work with the new format
- **CUMULUS-811**
  - Added new S3 functions to `@cumulus/common/aws`:
    - `aws.s3TagSetToQueryString`: converts S3 TagSet array to querystring (for use with upload()).
    - `aws.s3PutObject`: Returns promise of S3 `putObject`, which puts an object on S3
    - `aws.s3CopyObject`: Returns promise of S3 `copyObject`, which copies an object in S3 to a new S3 location
    - `aws.s3GetObjectTagging`: Returns promise of S3 `getObjectTagging`, which returns an object containing an S3 TagSet.
  - `@/cumulus/common/aws.s3PutObject` defaults to an explicit `ACL` of 'private' if not overridden.
  - `@/cumulus/common/aws.s3CopyObject` defaults to an explicit `TaggingDirective` of 'COPY' if not overridden.

### Deprecated

- **CUMULUS-811**
  - Deprecated `@cumulus/ingest/aws.S3`. Member functions of this class will now
    log warnings pointing to similar functionality in `@cumulus/common/aws`.

## [v1.10.2] - 2018-10-24

### Added

- **CUMULUS-965**
  - Added a `@cumulus/logger` package
- **CUMULUS-885**
  - Added 'human readable' version identifiers to Lambda Versioning lambda aliases
- **CUMULUS-705**
  - Note: Make sure to update the IAM stack when deploying this update.
  - Adds an AsyncOperations model and associated DynamoDB table to the
    `@cumulus/api` package
  - Adds an /asyncOperations endpoint to the `@cumulus/api` package, which can
    be used to fetch the status of an AsyncOperation.
  - Adds a /bulkDelete endpoint to the `@cumulus/api` package, which performs an
    asynchronous bulk-delete operation. This is a stub right now which is only
    intended to demonstration how AsyncOperations work.
  - Adds an AsyncOperation ECS task to the `@cumulus/api` package, which will
    fetch an Lambda function, run it in ECS, and then store the result to the
    AsyncOperations table in DynamoDB.
- **CUMULUS-851** - Added workflow lambda versioning feature to allow in-flight workflows to use lambda versions that were in place when a workflow was initiated

  - Updated Kes custom code to remove logic that used the CMA file key to determine template compilation logic. Instead, utilize a `customCompilation` template configuration flag to indicate a template should use Cumulus's kes customized methods instead of 'core'.
  - Added `useWorkflowLambdaVersions` configuration option to enable the lambdaVersioning feature set. **This option is set to true by default** and should be set to false to disable the feature.
  - Added uniqueIdentifier configuration key to S3 sourced lambdas to optionally support S3 lambda resource versioning within this scheme. This key must be unique for each modified version of the lambda package and must be updated in configuration each time the source changes.
  - Added a new nested stack template that will create a `LambdaVersions` stack that will take lambda parameters from the base template, generate lambda versions/aliases and return outputs with references to the most 'current' lambda alias reference, and updated 'core' template to utilize these outputs (if `useWorkflowLambdaVersions` is enabled).

- Created a `@cumulus/api/lib/OAuth2` interface, which is implemented by the
  `@cumulus/api/lib/EarthdataLogin` and `@cumulus/api/lib/GoogleOAuth2` classes.
  Endpoints that need to handle authentication will determine which class to use
  based on environment variables. This also greatly simplifies testing.
- Added `@cumulus/api/lib/assertions`, containing more complex AVA test assertions
- Added PublishGranule workflow to publish a granule to CMR without full reingest. (ingest-in-place capability)

- `@cumulus/integration-tests` new functionality:
  - `listCollections` to list collections from a provided data directory
  - `deleteCollection` to delete list of collections from a deployed stack
  - `cleanUpCollections` combines the above in one function.
  - `listProviders` to list providers from a provided data directory
  - `deleteProviders` to delete list of providers from a deployed stack
  - `cleanUpProviders` combines the above in one function.
  - `@cumulus/integrations-tests/api.js`: `deleteGranule` and `deletePdr` functions to make `DELETE` requests to Cumulus API
  - `rules` API functionality for posting and deleting a rule and listing all rules
  - `wait-for-deploy` lambda for use in the redeployment tests
- `@cumulus/ingest/granule.js`: `ingestFile` inserts new `duplicate_found: true` field in the file's record if a duplicate file already exists on S3.
- `@cumulus/api`: `/execution-status` endpoint requests and returns complete execution output if execution output is stored in S3 due to size.
- Added option to use environment variable to set CMR host in `@cumulus/cmrjs`.
- **CUMULUS-781** - Added integration tests for `@cumulus/sync-granule` when `duplicateHandling` is set to `replace` or `skip`
- **CUMULUS-791** - `@cumulus/move-granules`: `moveFileRequest` inserts new `duplicate_found: true` field in the file's record if a duplicate file already exists on S3. Updated output schema to document new `duplicate_found` field.

### Removed

- Removed `@cumulus/common/fake-earthdata-login-server`. Tests can now create a
  service stub based on `@cumulus/api/lib/OAuth2` if testing requires handling
  authentication.

### Changed

- **CUMULUS-940** - modified `@cumulus/common/aws` `receiveSQSMessages` to take a parameter object instead of positional parameters. All defaults remain the same, but now access to long polling is available through `options.waitTimeSeconds`.
- **CUMULUS-948** - Update lambda functions `CNMToCMA` and `CnmResponse` in the `cumulus-data-shared` bucket and point the default stack to them.
- **CUMULUS-782** - Updated `@cumulus/sync-granule` task and `Granule.ingestFile` in `@cumulus/ingest` to keep both old and new data when a destination file with different checksum already exists and `duplicateHandling` is `version`
- Updated the config schema in `@cumulus/move-granules` to include the `moveStagedFiles` param.
- **CUMULUS-778** - Updated config schema and documentation in `@cumulus/sync-granule` to include `duplicateHandling` parameter for specifying how duplicate filenames should be handled
- **CUMULUS-779** - Updated `@cumulus/sync-granule` to throw `DuplicateFile` error when destination files already exist and `duplicateHandling` is `error`
- **CUMULUS-780** - Updated `@cumulus/sync-granule` to use `error` as the default for `duplicateHandling` when it is not specified
- **CUMULUS-780** - Updated `@cumulus/api` to use `error` as the default value for `duplicateHandling` in the `Collection` model
- **CUMULUS-785** - Updated the config schema and documentation in `@cumulus/move-granules` to include `duplicateHandling` parameter for specifying how duplicate filenames should be handled
- **CUMULUS-786, CUMULUS-787** - Updated `@cumulus/move-granules` to throw `DuplicateFile` error when destination files already exist and `duplicateHandling` is `error` or not specified
- **CUMULUS-789** - Updated `@cumulus/move-granules` to keep both old and new data when a destination file with different checksum already exists and `duplicateHandling` is `version`

### Fixed

- `getGranuleId` in `@cumulus/ingest` bug: `getGranuleId` was constructing an error using `filename` which was undefined. The fix replaces `filename` with the `uri` argument.
- Fixes to `del` in `@cumulus/api/endpoints/granules.js` to not error/fail when not all files exist in S3 (e.g. delete granule which has only 2 of 3 files ingested).
- `@cumulus/deployment/lib/crypto.js` now checks for private key existence properly.

## [v1.10.1] - 2018-09-4

### Fixed

- Fixed cloudformation template errors in `@cumulus/deployment/`
  - Replaced references to Fn::Ref: with Ref:
  - Moved long form template references to a newline

## [v1.10.0] - 2018-08-31

### Removed

- Removed unused and broken code from `@cumulus/common`
  - Removed `@cumulus/common/test-helpers`
  - Removed `@cumulus/common/task`
  - Removed `@cumulus/common/message-source`
  - Removed the `getPossiblyRemote` function from `@cumulus/common/aws`
  - Removed the `startPromisedSfnExecution` function from `@cumulus/common/aws`
  - Removed the `getCurrentSfnTask` function from `@cumulus/common/aws`

### Changed

- **CUMULUS-839** - In `@cumulus/sync-granule`, 'collection' is now an optional config parameter

### Fixed

- **CUMULUS-859** Moved duplicate code in `@cumulus/move-granules` and `@cumulus/post-to-cmr` to `@cumulus/ingest`. Fixed imports making assumptions about directory structure.
- `@cumulus/ingest/consumer` correctly limits the number of messages being received and processed from SQS. Details:
  - **Background:** `@cumulus/api` includes a lambda `<stack-name>-sqs2sf` which processes messages from the `<stack-name>-startSF` SQS queue every minute. The `sqs2sf` lambda uses `@cumulus/ingest/consumer` to receive and process messages from SQS.
  - **Bug:** More than `messageLimit` number of messages were being consumed and processed from the `<stack-name>-startSF` SQS queue. Many step functions were being triggered simultaneously by the lambda `<stack-name>-sqs2sf` (which consumes every minute from the `startSF` queue) and resulting in step function failure with the error: `An error occurred (ThrottlingException) when calling the GetExecutionHistory`.
  - **Fix:** `@cumulus/ingest/consumer#processMessages` now processes messages until `timeLimit` has passed _OR_ once it receives up to `messageLimit` messages. `sqs2sf` is deployed with a [default `messageLimit` of 10](https://github.com/nasa/cumulus/blob/670000c8a821ff37ae162385f921c40956e293f7/packages/deployment/app/config.yml#L147).
  - **IMPORTANT NOTE:** `consumer` will actually process up to `messageLimit * 2 - 1` messages. This is because sometimes `receiveSQSMessages` will return less than `messageLimit` messages and thus the consumer will continue to make calls to `receiveSQSMessages`. For example, given a `messageLimit` of 10 and subsequent calls to `receiveSQSMessages` returns up to 9 messages, the loop will continue and a final call could return up to 10 messages.

## [v1.9.1] - 2018-08-22

**Please Note** To take advantage of the added granule tracking API functionality, updates are required for the message adapter and its libraries. You should be on the following versions:

- `cumulus-message-adapter` 1.0.9+
- `cumulus-message-adapter-js` 1.0.4+
- `cumulus-message-adapter-java` 1.2.7+
- `cumulus-message-adapter-python` 1.0.5+

### Added

- **CUMULUS-687** Added logs endpoint to search for logs from a specific workflow execution in `@cumulus/api`. Added integration test.
- **CUMULUS-836** - `@cumulus/deployment` supports a configurable docker storage driver for ECS. ECS can be configured with either `devicemapper` (the default storage driver for AWS ECS-optimized AMIs) or `overlay2` (the storage driver used by the NGAP 2.0 AMI). The storage driver can be configured in `app/config.yml` with `ecs.docker.storageDriver: overlay2 | devicemapper`. The default is `overlay2`.
  - To support this configuration, a [Handlebars](https://handlebarsjs.com/) helper `ifEquals` was added to `packages/deployment/lib/kes.js`.
- **CUMULUS-836** - `@cumulus/api` added IAM roles required by the NGAP 2.0 AMI. The NGAP 2.0 AMI runs a script `register_instances_with_ssm.py` which requires the ECS IAM role to include `ec2:DescribeInstances` and `ssm:GetParameter` permissions.

### Fixed

- **CUMULUS-836** - `@cumulus/deployment` uses `overlay2` driver by default and does not attempt to write `--storage-opt dm.basesize` to fix [this error](https://github.com/moby/moby/issues/37039).
- **CUMULUS-413** Kinesis processing now captures all errors.
  - Added kinesis fallback mechanism when errors occur during record processing.
  - Adds FallbackTopicArn to `@cumulus/api/lambdas.yml`
  - Adds fallbackConsumer lambda to `@cumulus/api`
  - Adds fallbackqueue option to lambda definitions capture lambda failures after three retries.
  - Adds kinesisFallback SNS topic to signal incoming errors from kinesis stream.
  - Adds kinesisFailureSQS to capture fully failed events from all retries.
- **CUMULUS-855** Adds integration test for kinesis' error path.
- **CUMULUS-686** Added workflow task name and version tracking via `@cumulus/api` executions endpoint under new `tasks` property, and under `workflow_tasks` in step input/output.
  - Depends on `cumulus-message-adapter` 1.0.9+, `cumulus-message-adapter-js` 1.0.4+, `cumulus-message-adapter-java` 1.2.7+ and `cumulus-message-adapter-python` 1.0.5+
- **CUMULUS-771**
  - Updated sync-granule to stream the remote file to s3
  - Added integration test for ingesting granules from ftp provider
  - Updated http/https integration tests for ingesting granules from http/https providers
- **CUMULUS-862** Updated `@cumulus/integration-tests` to handle remote lambda output
- **CUMULUS-856** Set the rule `state` to have default value `ENABLED`

### Changed

- In `@cumulus/deployment`, changed the example app config.yml to have additional IAM roles

## [v1.9.0] - 2018-08-06

**Please note** additional information and upgrade instructions [here](https://nasa.github.io/cumulus/docs/upgrade/1.9.0)

### Added

- **CUMULUS-712** - Added integration tests verifying expected behavior in workflows
- **GITC-776-2** - Add support for versioned collections

### Fixed

- **CUMULUS-832**
  - Fixed indentation in example config.yml in `@cumulus/deployment`
  - Fixed issue with new deployment using the default distribution endpoint in `@cumulus/deployment` and `@cumulus/api`

## [v1.8.1] - 2018-08-01

**Note** IAM roles should be re-deployed with this release.

- **Cumulus-726**
  - Added function to `@cumulus/integration-tests`: `sfnStep` includes `getStepInput` which returns the input to the schedule event of a given step function step.
  - Added IAM policy `@cumulus/deployment`: Lambda processing IAM role includes `kinesis::PutRecord` so step function lambdas can write to kinesis streams.
- **Cumulus Community Edition**
  - Added Google OAuth authentication token logic to `@cumulus/api`. Refactored token endpoint to use environment variable flag `OAUTH_PROVIDER` when determining with authentication method to use.
  - Added API Lambda memory configuration variable `api_lambda_memory` to `@cumulus/api` and `@cumulus/deployment`.

### Changed

- **Cumulus-726**
  - Changed function in `@cumulus/api`: `models/rules.js#addKinesisEventSource` was modified to call to `deleteKinesisEventSource` with all required parameters (rule's name, arn and type).
  - Changed function in `@cumulus/integration-tests`: `getStepOutput` can now be used to return output of failed steps. If users of this function want the output of a failed event, they can pass a third parameter `eventType` as `'failure'`. This function will work as always for steps which completed successfully.

### Removed

- **Cumulus-726**

  - Configuration change to `@cumulus/deployment`: Removed default auto scaling configuration for Granules and Files DynamoDB tables.

- **CUMULUS-688**
  - Add integration test for ExecutionStatus
  - Function addition to `@cumulus/integration-tests`: `api` includes `getExecutionStatus` which returns the execution status from the Cumulus API

## [v1.8.0] - 2018-07-23

### Added

- **CUMULUS-718** Adds integration test for Kinesis triggering a workflow.

- **GITC-776-3** Added more flexibility for rules. You can now edit all fields on the rule's record
  We may need to update the api documentation to reflect this.

- **CUMULUS-681** - Add ingest-in-place action to granules endpoint

  - new applyWorkflow action at PUT /granules/{granuleid} Applying a workflow starts an execution of the provided workflow and passes the granule record as payload.
    Parameter(s):
    - workflow - the workflow name

- **CUMULUS-685** - Add parent exeuction arn to the execution which is triggered from a parent step function

### Changed

- **CUMULUS-768** - Integration tests get S3 provider data from shared data folder

### Fixed

- **CUMULUS-746** - Move granule API correctly updates record in dynamo DB and cmr xml file
- **CUMULUS-766** - Populate database fileSize field from S3 if value not present in Ingest payload

## [v1.7.1] - 2018-07-27 - [BACKPORT]

### Fixed

- **CUMULUS-766** - Backport from 1.8.0 - Populate database fileSize field from S3 if value not present in Ingest payload

## [v1.7.0] - 2018-07-02

### Please note: [Upgrade Instructions](https://nasa.github.io/cumulus/docs/upgrade/1.7.0)

### Added

- **GITC-776-2** - Add support for versioned collections
- **CUMULUS-491** - Add granule reconciliation API endpoints.
- **CUMULUS-480** Add support for backup and recovery:
  - Add DynamoDB tables for granules, executions and pdrs
  - Add ability to write all records to S3
  - Add ability to download all DynamoDB records in form json files
  - Add ability to upload records to DynamoDB
  - Add migration scripts for copying granule, pdr and execution records from ElasticSearch to DynamoDB
  - Add IAM support for batchWrite on dynamoDB
-
- **CUMULUS-508** - `@cumulus/deployment` cloudformation template allows for lambdas and ECS clusters to have multiple AZ availability.
  - `@cumulus/deployment` also ensures docker uses `devicemapper` storage driver.
- **CUMULUS-755** - `@cumulus/deployment` Add DynamoDB autoscaling support.
  - Application developers can add autoscaling and override default values in their deployment's `app/config.yml` file using a `{TableName}Table:` key.

### Fixed

- **CUMULUS-747** - Delete granule API doesn't delete granule files in s3 and granule in elasticsearch
  - update the StreamSpecification DynamoDB tables to have StreamViewType: "NEW_AND_OLD_IMAGES"
  - delete granule files in s3
- **CUMULUS-398** - Fix not able to filter executions by workflow
- **CUMULUS-748** - Fix invalid lambda .zip files being validated/uploaded to AWS
- **CUMULUS-544** - Post to CMR task has UAT URL hard-coded
  - Made configurable: PostToCmr now requires CMR_ENVIRONMENT env to be set to 'SIT' or 'OPS' for those CMR environments. Default is UAT.

### Changed

- **GITC-776-4** - Changed Discover-pdrs to not rely on collection but use provider_path in config. It also has an optional filterPdrs regex configuration parameter

- **CUMULUS-710** - In the integration test suite, `getStepOutput` returns the output of the first successful step execution or last failed, if none exists

## [v1.6.0] - 2018-06-06

### Please note: [Upgrade Instructions](https://nasa.github.io/cumulus/docs/upgrade/1.6.0)

### Fixed

- **CUMULUS-602** - Format all logs sent to Elastic Search.
  - Extract cumulus log message and index it to Elastic Search.

### Added

- **CUMULUS-556** - add a mechanism for creating and running migration scripts on deployment.
- **CUMULUS-461** Support use of metadata date and other components in `url_path` property

### Changed

- **CUMULUS-477** Update bucket configuration to support multiple buckets of the same type:
  - Change the structure of the buckets to allow for more than one bucket of each type. The bucket structure is now:
    bucket-key:
    name: <bucket-name>
    type: <type> i.e. internal, public, etc.
  - Change IAM and app deployment configuration to support new bucket structure
  - Update tasks and workflows to support new bucket structure
  - Replace instances where buckets.internal is relied upon to either use the system bucket or a configured bucket
  - Move IAM template to the deployment package. NOTE: You now have to specify '--template node_modules/@cumulus/deployment/iam' in your IAM deployment
  - Add IAM cloudformation template support to filter buckets by type

## [v1.5.5] - 2018-05-30

### Added

- **CUMULUS-530** - PDR tracking through Queue-granules
  - Add optional `pdr` property to the sync-granule task's input config and output payload.
- **CUMULUS-548** - Create a Lambda task that generates EMS distribution reports
  - In order to supply EMS Distribution Reports, you must enable S3 Server
    Access Logging on any S3 buckets used for distribution. See [How Do I Enable Server Access Logging for an S3 Bucket?](https://docs.aws.amazon.com/AmazonS3/latest/user-guide/server-access-logging.html)
    The "Target bucket" setting should point at the Cumulus internal bucket.
    The "Target prefix" should be
    "<STACK_NAME>/ems-distribution/s3-server-access-logs/", where "STACK_NAME"
    is replaced with the name of your Cumulus stack.

### Fixed

- **CUMULUS-546 - Kinesis Consumer should catch and log invalid JSON**
  - Kinesis Consumer lambda catches and logs errors so that consumer doesn't get stuck in a loop re-processing bad json records.
- EMS report filenames are now based on their start time instead of the time
  instead of the time that the report was generated
- **CUMULUS-552 - Cumulus API returns different results for the same collection depending on query**
  - The collection, provider and rule records in elasticsearch are now replaced with records from dynamo db when the dynamo db records are updated.

### Added

- `@cumulus/deployment`'s default cloudformation template now configures storage for Docker to match the configured ECS Volume. The template defines Docker's devicemapper basesize (`dm.basesize`) using `ecs.volumeSize`. This addresses ECS default of limiting Docker containers to 10GB of storage ([Read more](https://aws.amazon.com/premiumsupport/knowledge-center/increase-default-ecs-docker-limit/)).

## [v1.5.4] - 2018-05-21

### Added

- **CUMULUS-535** - EMS Ingest, Archive, Archive Delete reports
  - Add lambda EmsReport to create daily EMS Ingest, Archive, Archive Delete reports
  - ems.provider property added to `@cumulus/deployment/app/config.yml`.
    To change the provider name, please add `ems: provider` property to `app/config.yml`.
- **CUMULUS-480** Use DynamoDB to store granules, pdrs and execution records
  - Activate PointInTime feature on DynamoDB tables
  - Increase test coverage on api package
  - Add ability to restore metadata records from json files to DynamoDB
- **CUMULUS-459** provide API endpoint for moving granules from one location on s3 to another

## [v1.5.3] - 2018-05-18

### Fixed

- **CUMULUS-557 - "Add dataType to DiscoverGranules output"**
  - Granules discovered by the DiscoverGranules task now include dataType
  - dataType is now a required property for granules used as input to the
    QueueGranules task
- **CUMULUS-550** Update deployment app/config.yml to force elasticsearch updates for deleted granules

## [v1.5.2] - 2018-05-15

### Fixed

- **CUMULUS-514 - "Unable to Delete the Granules"**
  - updated cmrjs.deleteConcept to return success if the record is not found
    in CMR.

### Added

- **CUMULUS-547** - The distribution API now includes an
  "earthdataLoginUsername" query parameter when it returns a signed S3 URL
- **CUMULUS-527 - "parse-pdr queues up all granules and ignores regex"**
  - Add an optional config property to the ParsePdr task called
    "granuleIdFilter". This property is a regular expression that is applied
    against the filename of the first file of each granule contained in the
    PDR. If the regular expression matches, then the granule is included in
    the output. Defaults to '.', which will match all granules in the PDR.
- File checksums in PDRs now support MD5
- Deployment support to subscribe to an SNS topic that already exists
- **CUMULUS-470, CUMULUS-471** In-region S3 Policy lambda added to API to update bucket policy for in-region access.
- **CUMULUS-533** Added fields to granule indexer to support EMS ingest and archive record creation
- **CUMULUS-534** Track deleted granules
  - added `deletedgranule` type to `cumulus` index.
  - **Important Note:** Force custom bootstrap to re-run by adding this to
    app/config.yml `es: elasticSearchMapping: 7`
- You can now deploy cumulus without ElasticSearch. Just add `es: null` to your `app/config.yml` file. This is only useful for debugging purposes. Cumulus still requires ElasticSearch to properly operate.
- `@cumulus/integration-tests` includes and exports the `addRules` function, which seeds rules into the DynamoDB table.
- Added capability to support EFS in cloud formation template. Also added
  optional capability to ssh to your instance and privileged lambda functions.
- Added support to force discovery of PDRs that have already been processed
  and filtering of selected data types
- `@cumulus/cmrjs` uses an environment variable `USER_IP_ADDRESS` or fallback
  IP address of `10.0.0.0` when a public IP address is not available. This
  supports lambda functions deployed into a VPC's private subnet, where no
  public IP address is available.

### Changed

- **CUMULUS-550** Custom bootstrap automatically adds new types to index on
  deployment

## [v1.5.1] - 2018-04-23

### Fixed

- add the missing dist folder to the hello-world task
- disable uglifyjs on the built version of the pdr-status-check (read: https://github.com/webpack-contrib/uglifyjs-webpack-plugin/issues/264)

## [v1.5.0] - 2018-04-23

### Changed

- Removed babel from all tasks and packages and increased minimum node requirements to version 8.10
- Lambda functions created by @cumulus/deployment will use node8.10 by default
- Moved [cumulus-integration-tests](https://github.com/nasa/cumulus-integration-tests) to the `example` folder CUMULUS-512
- Streamlined all packages dependencies (e.g. remove redundant dependencies and make sure versions are the same across packages)
- **CUMULUS-352:** Update Cumulus Elasticsearch indices to use [index aliases](https://www.elastic.co/guide/en/elasticsearch/reference/current/indices-aliases.html).
- **CUMULUS-519:** ECS tasks are no longer restarted after each CF deployment unless `ecs.restartTasksOnDeploy` is set to true
- **CUMULUS-298:** Updated log filterPattern to include all CloudWatch logs in ElasticSearch
- **CUMULUS-518:** Updates to the SyncGranule config schema
  - `granuleIdExtraction` is no longer a property
  - `process` is now an optional property
  - `provider_path` is no longer a property

### Fixed

- **CUMULUS-455 "Kes deployments using only an updated message adapter do not get automatically deployed"**
  - prepended the hash value of cumulus-message-adapter.zip file to the zip file name of lambda which uses message adapter.
  - the lambda function will be redeployed when message adapter or lambda function are updated
- Fixed a bug in the bootstrap lambda function where it stuck during update process
- Fixed a bug where the sf-sns-report task did not return the payload of the incoming message as the output of the task [CUMULUS-441]

### Added

- **CUMULUS-352:** Add reindex CLI to the API package.
- **CUMULUS-465:** Added mock http/ftp/sftp servers to the integration tests
- Added a `delete` method to the `@common/CollectionConfigStore` class
- **CUMULUS-467 "@cumulus/integration-tests or cumulus-integration-tests should seed provider and collection in deployed DynamoDB"**
  - `example` integration-tests populates providers and collections to database
  - `example` workflow messages are populated from workflow templates in s3, provider and collection information in database, and input payloads. Input templates are removed.
  - added `https` protocol to provider schema

## [v1.4.1] - 2018-04-11

### Fixed

- Sync-granule install

## [v1.4.0] - 2018-04-09

### Fixed

- **CUMULUS-392 "queue-granules not returning the sfn-execution-arns queued"**
  - updated queue-granules to return the sfn-execution-arns queued and pdr if exists.
  - added pdr to ingest message meta.pdr instead of payload, so the pdr information doesn't get lost in the ingest workflow, and ingested granule in elasticsearch has pdr name.
  - fixed sf-sns-report schema, remove the invalid part
  - fixed pdr-status-check schema, the failed execution contains arn and reason
- **CUMULUS-206** make sure homepage and repository urls exist in package.json files of tasks and packages

### Added

- Example folder with a cumulus deployment example

### Changed

- [CUMULUS-450](https://bugs.earthdata.nasa.gov/browse/CUMULUS-450) - Updated
  the config schema of the **queue-granules** task
  - The config no longer takes a "collection" property
  - The config now takes an "internalBucket" property
  - The config now takes a "stackName" property
- [CUMULUS-450](https://bugs.earthdata.nasa.gov/browse/CUMULUS-450) - Updated
  the config schema of the **parse-pdr** task
  - The config no longer takes a "collection" property
  - The "stack", "provider", and "bucket" config properties are now
    required
- **CUMULUS-469** Added a lambda to the API package to prototype creating an S3 bucket policy for direct, in-region S3 access for the prototype bucket

### Removed

- Removed the `findTmpTestDataDirectory()` function from
  `@cumulus/common/test-utils`

### Fixed

- [CUMULUS-450](https://bugs.earthdata.nasa.gov/browse/CUMULUS-450)
  - The **queue-granules** task now enqueues a **sync-granule** task with the
    correct collection config for that granule based on the granule's
    data-type. It had previously been using the collection config from the
    config of the **queue-granules** task, which was a problem if the granules
    being queued belonged to different data-types.
  - The **parse-pdr** task now handles the case where a PDR contains granules
    with different data types, and uses the correct granuleIdExtraction for
    each granule.

### Added

- **CUMULUS-448** Add code coverage checking using [nyc](https://github.com/istanbuljs/nyc).

## [v1.3.0] - 2018-03-29

### Deprecated

- discover-s3-granules is deprecated. The functionality is provided by the discover-granules task

### Fixed

- **CUMULUS-331:** Fix aws.downloadS3File to handle non-existent key
- Using test ftp provider for discover-granules testing [CUMULUS-427]
- **CUMULUS-304: "Add AWS API throttling to pdr-status-check task"** Added concurrency limit on SFN API calls. The default concurrency is 10 and is configurable through Lambda environment variable CONCURRENCY.
- **CUMULUS-414: "Schema validation not being performed on many tasks"** revised npm build scripts of tasks that use cumulus-message-adapter to place schema directories into dist directories.
- **CUMULUS-301:** Update all tests to use test-data package for testing data.
- **CUMULUS-271: "Empty response body from rules PUT endpoint"** Added the updated rule to response body.
- Increased memory allotment for `CustomBootstrap` lambda function. Resolves failed deployments where `CustomBootstrap` lambda function was failing with error `Process exited before completing request`. This was causing deployments to stall, fail to update and fail to rollback. This error is thrown when the lambda function tries to use more memory than it is allotted.
- Cumulus repository folders structure updated:
  - removed the `cumulus` folder altogether
  - moved `cumulus/tasks` to `tasks` folder at the root level
  - moved the tasks that are not converted to use CMA to `tasks/.not_CMA_compliant`
  - updated paths where necessary

### Added

- `@cumulus/integration-tests` - Added support for testing the output of an ECS activity as well as a Lambda function.

## [v1.2.0] - 2018-03-20

### Fixed

- Update vulnerable npm packages [CUMULUS-425]
- `@cumulus/api`: `kinesis-consumer.js` uses `sf-scheduler.js#schedule` instead of placing a message directly on the `startSF` SQS queue. This is a fix for [CUMULUS-359](https://bugs.earthdata.nasa.gov/browse/CUMULUS-359) because `sf-scheduler.js#schedule` looks up the provider and collection data in DynamoDB and adds it to the `meta` object of the enqueued message payload.
- `@cumulus/api`: `kinesis-consumer.js` catches and logs errors instead of doing an error callback. Before this change, `kinesis-consumer` was failing to process new records when an existing record caused an error because it would call back with an error and stop processing additional records. It keeps trying to process the record causing the error because it's "position" in the stream is unchanged. Catching and logging the errors is part 1 of the fix. Proposed part 2 is to enqueue the error and the message on a "dead-letter" queue so it can be processed later ([CUMULUS-413](https://bugs.earthdata.nasa.gov/browse/CUMULUS-413)).
- **CUMULUS-260: "PDR page on dashboard only shows zeros."** The PDR stats in LPDAAC are all 0s, even if the dashboard has been fixed to retrieve the correct fields. The current version of pdr-status-check has a few issues.
  - pdr is not included in the input/output schema. It's available from the input event. So the pdr status and stats are not updated when the ParsePdr workflow is complete. Adding the pdr to the input/output of the task will fix this.
  - pdr-status-check doesn't update pdr stats which prevent the real time pdr progress from showing up in the dashboard. To solve this, added lambda function sf-sns-report which is copied from @cumulus/api/lambdas/sf-sns-broadcast with modification, sf-sns-report can be used to report step function status anywhere inside a step function. So add step sf-sns-report after each pdr-status-check, we will get the PDR status progress at real time.
  - It's possible an execution is still in the queue and doesn't exist in sfn yet. Added code to handle 'ExecutionDoesNotExist' error when checking the execution status.
- Fixed `aws.cloudwatchevents()` typo in `packages/ingest/aws.js`. This typo was the root cause of the error: `Error: Could not process scheduled_ingest, Error: : aws.cloudwatchevents is not a constructor` seen when trying to update a rule.

### Removed

- `@cumulus/ingest/aws`: Remove queueWorkflowMessage which is no longer being used by `@cumulus/api`'s `kinesis-consumer.js`.

## [v1.1.4] - 2018-03-15

### Added

- added flag `useList` to parse-pdr [CUMULUS-404]

### Fixed

- Pass encrypted password to the ApiGranule Lambda function [CUMULUS-424]

## [v1.1.3] - 2018-03-14

### Fixed

- Changed @cumulus/deployment package install behavior. The build process will happen after installation

## [v1.1.2] - 2018-03-14

### Added

- added tools to @cumulus/integration-tests for local integration testing
- added end to end testing for discovering and parsing of PDRs
- `yarn e2e` command is available for end to end testing

### Fixed

- **CUMULUS-326: "Occasionally encounter "Too Many Requests" on deployment"** The api gateway calls will handle throttling errors
- **CUMULUS-175: "Dashboard providers not in sync with AWS providers."** The root cause of this bug - DynamoDB operations not showing up in Elasticsearch - was shared by collections and rules. The fix was to update providers', collections' and rules; POST, PUT and DELETE endpoints to operate on DynamoDB and using DynamoDB streams to update Elasticsearch. The following packages were made:
  - `@cumulus/deployment` deploys DynamoDB streams for the Collections, Providers and Rules tables as well as a new lambda function called `dbIndexer`. The `dbIndexer` lambda has an event source mapping which listens to each of the DynamoDB streams. The dbIndexer lambda receives events referencing operations on the DynamoDB table and updates the elasticsearch cluster accordingly.
  - The `@cumulus/api` endpoints for collections, providers and rules _only_ query DynamoDB, with the exception of LIST endpoints and the collections' GET endpoint.

### Updated

- Broke up `kes.override.js` of @cumulus/deployment to multiple modules and moved to a new location
- Expanded @cumulus/deployment test coverage
- all tasks were updated to use cumulus-message-adapter-js 1.0.1
- added build process to integration-tests package to babelify it before publication
- Update @cumulus/integration-tests lambda.js `getLambdaOutput` to return the entire lambda output. Previously `getLambdaOutput` returned only the payload.

## [v1.1.1] - 2018-03-08

### Removed

- Unused queue lambda in api/lambdas [CUMULUS-359]

### Fixed

- Kinesis message content is passed to the triggered workflow [CUMULUS-359]
- Kinesis message queues a workflow message and does not write to rules table [CUMULUS-359]

## [v1.1.0] - 2018-03-05

### Added

- Added a `jlog` function to `common/test-utils` to aid in test debugging
- Integration test package with command line tool [CUMULUS-200] by @laurenfrederick
- Test for FTP `useList` flag [CUMULUS-334] by @kkelly51

### Updated

- The `queue-pdrs` task now uses the [cumulus-message-adapter-js](https://github.com/nasa/cumulus-message-adapter-js)
  library
- Updated the `queue-pdrs` JSON schemas
- The test-utils schema validation functions now throw an error if validation
  fails
- The `queue-granules` task now uses the [cumulus-message-adapter-js](https://github.com/nasa/cumulus-message-adapter-js)
  library
- Updated the `queue-granules` JSON schemas

### Removed

- Removed the `getSfnExecutionByName` function from `common/aws`
- Removed the `getGranuleStatus` function from `common/aws`

## [v1.0.1] - 2018-02-27

### Added

- More tests for discover-pdrs, dicover-granules by @yjpa7145
- Schema validation utility for tests by @yjpa7145

### Changed

- Fix an FTP listing bug for servers that do not support STAT [CUMULUS-334] by @kkelly51

## [v1.0.0] - 2018-02-23


<<<<<<< HEAD
[Unreleased]: https://github.com/nasa/cumulus/compare/v20.1.2...HEAD
[v20.1.2]: https://github.com/nasa/cumulus/compare/v20.1.1...v20.1.2
=======
[Unreleased]: https://github.com/nasa/cumulus/compare/v20.1.1...HEAD
>>>>>>> 7dc4e19b
[v20.1.1]: https://github.com/nasa/cumulus/compare/v20.0.1...v20.1.1
[v20.0.1]: https://github.com/nasa/cumulus/compare/v20.0.0...v20.0.1
[v20.0.0]: https://github.com/nasa/cumulus/compare/v19.1.0...v20.0.0
[v19.1.0]: https://github.com/nasa/cumulus/compare/v19.0.0...v19.1.0
[v19.0.0]: https://github.com/nasa/cumulus/compare/v18.5.5...v19.0.0
[v18.5.5]: https://github.com/nasa/cumulus/compare/v18.5.3...v18.5.5
[v18.5.3]: https://github.com/nasa/cumulus/compare/v18.5.2...v18.5.3
[v18.5.2]: https://github.com/nasa/cumulus/compare/v18.5.1...v18.5.2
[v18.5.1]: https://github.com/nasa/cumulus/compare/v18.5.0...v18.5.1
[v18.5.0]: https://github.com/nasa/cumulus/compare/v18.4.0...v18.5.0
[v18.4.0]: https://github.com/nasa/cumulus/compare/v18.3.4...v18.4.0
[v18.3.4]: https://github.com/nasa/cumulus/compare/v18.3.3...v18.3.4
[v18.3.3]: https://github.com/nasa/cumulus/compare/v18.3.2...v18.3.3
[v18.3.2]: https://github.com/nasa/cumulus/compare/v18.3.1...v18.3.2
[v18.3.1]: https://github.com/nasa/cumulus/compare/v18.2.2...v18.3.1
[v18.2.2]: https://github.com/nasa/cumulus/compare/v18.2.1...v18.2.2
[v18.2.1]: https://github.com/nasa/cumulus/compare/v18.2.0...v18.2.1
[v18.2.0]: https://github.com/nasa/cumulus/compare/v18.1.0...v18.2.0
[v18.1.0]: https://github.com/nasa/cumulus/compare/v18.0.0...v18.1.0
[v18.0.0]: https://github.com/nasa/cumulus/compare/v17.0.0...v18.0.0
[v17.0.0]: https://github.com/nasa/cumulus/compare/v16.1.3...v17.0.0
[v16.1.3]: https://github.com/nasa/cumulus/compare/v16.1.2...v16.1.3
[v16.1.2]: https://github.com/nasa/cumulus/compare/v16.1.1...v16.1.2
[v16.1.1]: https://github.com/nasa/cumulus/compare/v16.0.0...v16.1.1
[v16.0.0]: https://github.com/nasa/cumulus/compare/v15.0.4...v16.0.0
[v15.0.4]: https://github.com/nasa/cumulus/compare/v15.0.3...v15.0.4
[v15.0.3]: https://github.com/nasa/cumulus/compare/v15.0.2...v15.0.3
[v15.0.2]: https://github.com/nasa/cumulus/compare/v15.0.1...v15.0.2
[v15.0.1]: https://github.com/nasa/cumulus/compare/v15.0.0...v15.0.1
[v15.0.0]: https://github.com/nasa/cumulus/compare/v14.1.0...v15.0.0
[v14.1.0]: https://github.com/nasa/cumulus/compare/v14.0.0...v14.1.0
[v14.0.0]: https://github.com/nasa/cumulus/compare/v13.4.0...v14.0.0
[v13.4.0]: https://github.com/nasa/cumulus/compare/v13.3.2...v13.4.0
[v13.3.2]: https://github.com/nasa/cumulus/compare/v13.3.0...v13.3.2
[v13.3.0]: https://github.com/nasa/cumulus/compare/v13.2.1...v13.3.0
[v13.2.1]: https://github.com/nasa/cumulus/compare/v13.2.0...v13.2.1
[v13.2.0]: https://github.com/nasa/cumulus/compare/v13.1.0...v13.2.0
[v13.1.0]: https://github.com/nasa/cumulus/compare/v13.0.1...v13.1.0
[v13.0.1]: https://github.com/nasa/cumulus/compare/v13.0.0...v13.0.1
[v13.0.0]: https://github.com/nasa/cumulus/compare/v12.0.3...v13.0.0
[v12.0.3]: https://github.com/nasa/cumulus/compare/v12.0.2...v12.0.3
[v12.0.2]: https://github.com/nasa/cumulus/compare/v12.0.1...v12.0.2
[v12.0.1]: https://github.com/nasa/cumulus/compare/v12.0.0...v12.0.1
[v12.0.0]: https://github.com/nasa/cumulus/compare/v11.1.8...v12.0.0
[v11.1.8]: https://github.com/nasa/cumulus/compare/v11.1.7...v11.1.8
[v11.1.7]: https://github.com/nasa/cumulus/compare/v11.1.5...v11.1.7
[v11.1.5]: https://github.com/nasa/cumulus/compare/v11.1.4...v11.1.5
[v11.1.4]: https://github.com/nasa/cumulus/compare/v11.1.3...v11.1.4
[v11.1.3]: https://github.com/nasa/cumulus/compare/v11.1.2...v11.1.3
[v11.1.2]: https://github.com/nasa/cumulus/compare/v11.1.1...v11.1.2
[v11.1.1]: https://github.com/nasa/cumulus/compare/v11.1.0...v11.1.1
[v11.1.0]: https://github.com/nasa/cumulus/compare/v11.0.0...v11.1.0
[v11.0.0]: https://github.com/nasa/cumulus/compare/v10.1.3...v11.0.0
[v10.1.3]: https://github.com/nasa/cumulus/compare/v10.1.2...v10.1.3
[v10.1.2]: https://github.com/nasa/cumulus/compare/v10.1.1...v10.1.2
[v10.1.1]: https://github.com/nasa/cumulus/compare/v10.1.0...v10.1.1
[v10.1.0]: https://github.com/nasa/cumulus/compare/v10.0.1...v10.1.0
[v10.0.1]: https://github.com/nasa/cumulus/compare/v10.0.0...v10.0.1
[v10.0.0]: https://github.com/nasa/cumulus/compare/v9.9.0...v10.0.0
[v9.9.3]: https://github.com/nasa/cumulus/compare/v9.9.2...v9.9.3
[v9.9.2]: https://github.com/nasa/cumulus/compare/v9.9.1...v9.9.2
[v9.9.1]: https://github.com/nasa/cumulus/compare/v9.9.0...v9.9.1
[v9.9.0]: https://github.com/nasa/cumulus/compare/v9.8.0...v9.9.0
[v9.8.0]: https://github.com/nasa/cumulus/compare/v9.7.0...v9.8.0
[v9.7.1]: https://github.com/nasa/cumulus/compare/v9.7.0...v9.7.1
[v9.7.0]: https://github.com/nasa/cumulus/compare/v9.6.0...v9.7.0
[v9.6.0]: https://github.com/nasa/cumulus/compare/v9.5.0...v9.6.0
[v9.5.0]: https://github.com/nasa/cumulus/compare/v9.4.0...v9.5.0
[v9.4.1]: https://github.com/nasa/cumulus/compare/v9.3.0...v9.4.1
[v9.4.0]: https://github.com/nasa/cumulus/compare/v9.3.0...v9.4.0
[v9.3.0]: https://github.com/nasa/cumulus/compare/v9.2.2...v9.3.0
[v9.2.2]: https://github.com/nasa/cumulus/compare/v9.2.1...v9.2.2
[v9.2.1]: https://github.com/nasa/cumulus/compare/v9.2.0...v9.2.1
[v9.2.0]: https://github.com/nasa/cumulus/compare/v9.1.0...v9.2.0
[v9.1.0]: https://github.com/nasa/cumulus/compare/v9.0.1...v9.1.0
[v9.0.1]: https://github.com/nasa/cumulus/compare/v9.0.0...v9.0.1
[v9.0.0]: https://github.com/nasa/cumulus/compare/v8.1.0...v9.0.0
[v8.1.0]: https://github.com/nasa/cumulus/compare/v8.0.0...v8.1.0
[v8.0.0]: https://github.com/nasa/cumulus/compare/v7.2.0...v8.0.0
[v7.2.0]: https://github.com/nasa/cumulus/compare/v7.1.0...v7.2.0
[v7.1.0]: https://github.com/nasa/cumulus/compare/v7.0.0...v7.1.0
[v7.0.0]: https://github.com/nasa/cumulus/compare/v6.0.0...v7.0.0
[v6.0.0]: https://github.com/nasa/cumulus/compare/v5.0.1...v6.0.0
[v5.0.1]: https://github.com/nasa/cumulus/compare/v5.0.0...v5.0.1
[v5.0.0]: https://github.com/nasa/cumulus/compare/v4.0.0...v5.0.0
[v4.0.0]: https://github.com/nasa/cumulus/compare/v3.0.1...v4.0.0
[v3.0.1]: https://github.com/nasa/cumulus/compare/v3.0.0...v3.0.1
[v3.0.0]: https://github.com/nasa/cumulus/compare/v2.0.1...v3.0.0
[v2.0.7]: https://github.com/nasa/cumulus/compare/v2.0.6...v2.0.7
[v2.0.6]: https://github.com/nasa/cumulus/compare/v2.0.5...v2.0.6
[v2.0.5]: https://github.com/nasa/cumulus/compare/v2.0.4...v2.0.5
[v2.0.4]: https://github.com/nasa/cumulus/compare/v2.0.3...v2.0.4
[v2.0.3]: https://github.com/nasa/cumulus/compare/v2.0.2...v2.0.3
[v2.0.2]: https://github.com/nasa/cumulus/compare/v2.0.1...v2.0.2
[v2.0.1]: https://github.com/nasa/cumulus/compare/v1.24.0...v2.0.1
[v2.0.0]: https://github.com/nasa/cumulus/compare/v1.24.0...v2.0.0
[v1.24.0]: https://github.com/nasa/cumulus/compare/v1.23.2...v1.24.0
[v1.23.2]: https://github.com/nasa/cumulus/compare/v1.22.1...v1.23.2
[v1.22.1]: https://github.com/nasa/cumulus/compare/v1.21.0...v1.22.1
[v1.21.0]: https://github.com/nasa/cumulus/compare/v1.20.0...v1.21.0
[v1.20.0]: https://github.com/nasa/cumulus/compare/v1.19.0...v1.20.0
[v1.19.0]: https://github.com/nasa/cumulus/compare/v1.18.0...v1.19.0
[v1.18.0]: https://github.com/nasa/cumulus/compare/v1.17.0...v1.18.0
[v1.17.0]: https://github.com/nasa/cumulus/compare/v1.16.1...v1.17.0
[v1.16.1]: https://github.com/nasa/cumulus/compare/v1.16.0...v1.16.1
[v1.16.0]: https://github.com/nasa/cumulus/compare/v1.15.0...v1.16.0
[v1.15.0]: https://github.com/nasa/cumulus/compare/v1.14.5...v1.15.0
[v1.14.5]: https://github.com/nasa/cumulus/compare/v1.14.4...v1.14.5
[v1.14.4]: https://github.com/nasa/cumulus/compare/v1.14.3...v1.14.4
[v1.14.3]: https://github.com/nasa/cumulus/compare/v1.14.2...v1.14.3
[v1.14.2]: https://github.com/nasa/cumulus/compare/v1.14.1...v1.14.2
[v1.14.1]: https://github.com/nasa/cumulus/compare/v1.14.0...v1.14.1
[v1.14.0]: https://github.com/nasa/cumulus/compare/v1.13.5...v1.14.0
[v1.13.5]: https://github.com/nasa/cumulus/compare/v1.13.4...v1.13.5
[v1.13.4]: https://github.com/nasa/cumulus/compare/v1.13.3...v1.13.4
[v1.13.3]: https://github.com/nasa/cumulus/compare/v1.13.2...v1.13.3
[v1.13.2]: https://github.com/nasa/cumulus/compare/v1.13.1...v1.13.2
[v1.13.1]: https://github.com/nasa/cumulus/compare/v1.13.0...v1.13.1
[v1.13.0]: https://github.com/nasa/cumulus/compare/v1.12.1...v1.13.0
[v1.12.1]: https://github.com/nasa/cumulus/compare/v1.12.0...v1.12.1
[v1.12.0]: https://github.com/nasa/cumulus/compare/v1.11.3...v1.12.0
[v1.11.3]: https://github.com/nasa/cumulus/compare/v1.11.2...v1.11.3
[v1.11.2]: https://github.com/nasa/cumulus/compare/v1.11.1...v1.11.2
[v1.11.1]: https://github.com/nasa/cumulus/compare/v1.11.0...v1.11.1
[v1.11.0]: https://github.com/nasa/cumulus/compare/v1.10.4...v1.11.0
[v1.10.4]: https://github.com/nasa/cumulus/compare/v1.10.3...v1.10.4
[v1.10.3]: https://github.com/nasa/cumulus/compare/v1.10.2...v1.10.3
[v1.10.2]: https://github.com/nasa/cumulus/compare/v1.10.1...v1.10.2
[v1.10.1]: https://github.com/nasa/cumulus/compare/v1.10.0...v1.10.1
[v1.10.0]: https://github.com/nasa/cumulus/compare/v1.9.1...v1.10.0
[v1.9.1]: https://github.com/nasa/cumulus/compare/v1.9.0...v1.9.1
[v1.9.0]: https://github.com/nasa/cumulus/compare/v1.8.1...v1.9.0
[v1.8.1]: https://github.com/nasa/cumulus/compare/v1.8.0...v1.8.1
[v1.8.0]: https://github.com/nasa/cumulus/compare/v1.7.0...v1.8.0
[v1.7.0]: https://github.com/nasa/cumulus/compare/v1.6.0...v1.7.0
[v1.6.0]: https://github.com/nasa/cumulus/compare/v1.5.5...v1.6.0
[v1.5.5]: https://github.com/nasa/cumulus/compare/v1.5.4...v1.5.5
[v1.5.4]: https://github.com/nasa/cumulus/compare/v1.5.3...v1.5.4
[v1.5.3]: https://github.com/nasa/cumulus/compare/v1.5.2...v1.5.3
[v1.5.2]: https://github.com/nasa/cumulus/compare/v1.5.1...v1.5.2
[v1.5.1]: https://github.com/nasa/cumulus/compare/v1.5.0...v1.5.1
[v1.5.0]: https://github.com/nasa/cumulus/compare/v1.4.1...v1.5.0
[v1.4.1]: https://github.com/nasa/cumulus/compare/v1.4.0...v1.4.1
[v1.4.0]: https://github.com/nasa/cumulus/compare/v1.3.0...v1.4.0
[v1.3.0]: https://github.com/nasa/cumulus/compare/v1.2.0...v1.3.0
[v1.2.0]: https://github.com/nasa/cumulus/compare/v1.1.4...v1.2.0
[v1.1.4]: https://github.com/nasa/cumulus/compare/v1.1.3...v1.1.4
[v1.1.3]: https://github.com/nasa/cumulus/compare/v1.1.2...v1.1.3
[v1.1.2]: https://github.com/nasa/cumulus/compare/v1.1.1...v1.1.2
[v1.1.1]: https://github.com/nasa/cumulus/compare/v1.0.1...v1.1.1
[v1.1.0]: https://github.com/nasa/cumulus/compare/v1.0.1...v1.1.0
[v1.0.1]: https://github.com/nasa/cumulus/compare/v1.0.0...v1.0.1
[v1.0.0]: https://github.com/nasa/cumulus/compare/pre-v1-release...v1.0.0

[thin-egress-app]: <https://github.com/asfadmin/thin-egress-app> "Thin Egress App"<|MERGE_RESOLUTION|>--- conflicted
+++ resolved
@@ -6,11 +6,9 @@
 
 ## [Unreleased]
 
-<<<<<<< HEAD
+
 ## [v20.1.2] 2025-04-22
 
-=======
->>>>>>> 7dc4e19b
 ### Added
 
 - **CUMULUS-3868**
@@ -42,11 +40,8 @@
 
 ### Fixed
 
-<<<<<<< HEAD
 - **CUMULUS-3868**
   - exclude package cloudflare:sockets" in webpack.config throughout to prevent packaging bug
-=======
->>>>>>> 7dc4e19b
 - **CUMULUS-3752**
   - Fixed api return codes expected in api-client for bulkPatch and bulkPatchGranuleCollections
 - **CUMULUS-3394**
@@ -72,14 +67,11 @@
 
 ## [v20.1.1] 2025-03-26
 
-<<<<<<< HEAD
 ### Notable Changes
 
 - Users upgrading to Release v20.1.x **must first deploy Release v20.0.x** to allow for Cumulus module reconfiguration of workflow/framework lambdas. Once this deployment is complete, users may upgrade to Release v20.1.x.
 - Release v20.1.x includes an update (CUMULUS-3994) that will **permanently delete** the Elasticsearch domain. Ensure that the Elasticsearch domain is no longer needed before applying this update.
 
-=======
->>>>>>> 7dc4e19b
 ### Changed
 
 - **CUMULUS-3994**
@@ -8601,12 +8593,8 @@
 ## [v1.0.0] - 2018-02-23
 
 
-<<<<<<< HEAD
 [Unreleased]: https://github.com/nasa/cumulus/compare/v20.1.2...HEAD
 [v20.1.2]: https://github.com/nasa/cumulus/compare/v20.1.1...v20.1.2
-=======
-[Unreleased]: https://github.com/nasa/cumulus/compare/v20.1.1...HEAD
->>>>>>> 7dc4e19b
 [v20.1.1]: https://github.com/nasa/cumulus/compare/v20.0.1...v20.1.1
 [v20.0.1]: https://github.com/nasa/cumulus/compare/v20.0.0...v20.0.1
 [v20.0.0]: https://github.com/nasa/cumulus/compare/v19.1.0...v20.0.0
