--- conflicted
+++ resolved
@@ -27,6 +27,8 @@
 
 - **CUMULUS-3574**
   - Updated `@cumulus/api/lib/writeRecords/write-granules` to write all granule files in a single batch.
+- **CUMULUS-4188**
+  - Updated `example/cumulus-tf/orca.tf` to use v10.1.5
 
 ### Fixed
 
@@ -99,11 +101,6 @@
   - Update all Python dependencies to use boto >=1.40.29
   - Update all Core integration lambdas to use Python 3.12
   - Update external CNM lambdas to run on Java 21 in integration
-<<<<<<< HEAD
-- **CUMULUS-4188**
-  - Updated `example/cumulus-tf/orca.tf` to use v10.1.4
-=======
->>>>>>> 41b1a636
 - **CUMULUS-4191**
   - Updated `messageConsumer` and `sqsMessageConsumer` Lambdas to apply rule filtering
     based on the provider from the record message.
