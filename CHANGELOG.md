--- conflicted
+++ resolved
@@ -82,15 +82,11 @@
   - Added user guide on querying dead-letter-archive messages using AWS Athena.
 
 ### Changed
-<<<<<<< HEAD
-
-=======
 - **CUMULUS-3519**
   - Updates SQS and SNS code to AWS SDK V3 Syntax
 - **CUMULUS-3609**
   - Adds dla-migration lambda to async-operations to be used for updating existing DLA records
   - Moved hoistCumulusMessageDetails function from write-db-dlq-records-to-s3 lambda to @cumulus/message/DeadLetterMessage
->>>>>>> e5d8ce6f
 - **CUMULUS-3613**
   - Updated writeDbRecordsDLQtoS3 lambda to write messages to `YYYY-MM-DD` subfolder of S3 dead letter archive.
 - **CUMULUS-3518**
@@ -109,10 +105,7 @@
 - **CUMULUS-2902**
   - Removes `aws-sdk` from `es-client` package by replacing credential fetching with
   the `@aws-sdk/credential-providers` AWS SDK v3 package.
-<<<<<<< HEAD
   - Removes `aws-sdk` from all cumulus packages and replaces usages with AWS SDK v3 clients.
-=======
->>>>>>> e5d8ce6f
 - **CUMULUS-3456**
   - Added stateMachineArn, executionArn, collectionId, providerId, granules, status, time, and error fields to Dead Letter Archive message
   - Added cumulusError field to records in sfEventSqsToDbRecordsDeadLetterQueue
