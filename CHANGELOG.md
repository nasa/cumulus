# Changelog

All notable changes to this project will be documented in this file.

The format is based on [Keep a Changelog](http://keepachangelog.com/en/1.0.0/).

## [Unreleased]

<<<<<<< HEAD
### Added

- **CUMULUS-2470**
  - Added `/s3credentials` endpoint for distribution API
=======
### BREAKING CHANGES

- **CUMULUS-2434**
  - To use the updated `update-granules-cmr-metadata-file-links` task, the granule UMM-G metadata should have version 1.6.2 or later, since CMR s3 link type 'GET DATA VIA DIRECT ACCESS' is not valid until UMM-G version [1.6.2](https://cdn.earthdata.nasa.gov/umm/granule/v1.6.2/umm-g-json-schema.json)
  
- **CUMULUS-2488**
  - Removed all EMS reporting including lambdas, endpoints, params, etc as all
  reporting is now handled through Cloud Metrics

### Changed

- **CUMULUS-2434**
  - Updated `@cumulus/cmrjs` `updateCMRMetadata` and related functions to add both HTTPS URLS and S3 URIs to CMR metadata.
  - Updated `update-granules-cmr-metadata-file-links` task to add both HTTPS URLs and S3 URIs to the OnlineAccessURLs field of CMR metadata. The task configuration parameter `cmrGranuleUrlType` now has default value `both`.
  - To use the updated `update-granules-cmr-metadata-file-links` task, the granule UMM-G metadata should have version 1.6.2 or later, since CMR s3 link type 'GET DATA VIA DIRECT ACCESS' is not valid until UMM-G version [1.6.2](https://cdn.earthdata.nasa.gov/umm/granule/v1.6.2/umm-g-json-schema.json)

## [v9.0.1] 2021-05-07

### Migration Steps

Please review the migration steps for 9.0.0 as this release is only a patch to
correct a failure in our build script and push out corrected release artifacts. The previous migration steps still apply.

### Changed

- Corrected `@cumulus/db` configuration to correctly build package.

## [v9.0.0] 2021-05-03
>>>>>>> 46b6546b

### Migration steps

- This release of Cumulus enables integration with a PostgreSQL database for archiving Cumulus data. There are several upgrade steps involved, **some of which need to be done before redeploying Cumulus**. See the [documentation on upgrading to the RDS release](https://nasa.github.io/cumulus/docs/upgrade-notes/upgrade-rds).

### BREAKING CHANGES

- **CUMULUS-2185** - RDS Migration Epic
  - **CUMULUS-2191**
    - Removed the following from the `@cumulus/api/models.asyncOperation` class in
      favor of the added `@cumulus/async-operations` module:
      - `start`
      - `startAsyncOperations`
  - **CUMULUS-2187**
    - The `async-operations` endpoint will now omit `output` instead of
      returning `none` when the operation did not return output.
  - **CUMULUS-2309**
    - Removed `@cumulus/api/models/granule.unpublishAndDeleteGranule` in favor
      of `@cumulus/api/lib/granule-remove-from-cmr.unpublishGranule` and
      `@cumulus/api/lib/granule-delete.deleteGranuleAndFiles`.
  - **CUMULUS-2385**
    - Updated `sf-event-sqs-to-db-records` to write a granule's files to
      PostgreSQL only after the workflow has exited the `Running` status.
      Please note that any workflow that uses `sf_sqs_report_task` for
      mid-workflow updates will be impacted.
    - Changed PostgreSQL `file` schema and TypeScript type definition to require
      `bucket` and `key` fields.
    - Updated granule/file write logic to mark a granule's status as "failed"
  - **CUMULUS-2455**
    - API `move granule` endpoint now moves granule files on a per-file basis
    - API `move granule` endpoint on granule file move failure will retain the
      file at it's original location, but continue to move any other granule
      files.
    - Removed the `move` method from the `@cumulus/api/models.granule` class.
      logic is now handled in `@cumulus/api/endpoints/granules` and is
      accessible via the Core API.

### Added

- **CUMULUS-2185** - RDS Migration Epic
  - **CUMULUS-2130**
    - Added postgres-migration-count-tool lambda/ECS task to allow for
      evaluation of database state
    - Added /migrationCounts api endpoint that allows running of the
      postgres-migration-count-tool as an asyncOperation
  - **CUMULUS-2394**
    - Updated PDR and Granule writes to check the step function
      workflow_start_time against the createdAt field for each record to ensure
      old records do not overwrite newer ones for legacy Dynamo and PostgreSQL
      writes
  - **CUMULUS-2188**
    - Added `data-migration2` Lambda to be run after `data-migration1`
    - Added logic to `data-migration2` Lambda for migrating execution records
      from DynamoDB to PostgreSQL
  - **CUMULUS-2191**
    - Added `@cumulus/async-operations` to core packages, exposing
      `startAsyncOperation` which will handle starting an async operation and
      adding an entry to both PostgreSQL and DynamoDb
  - **CUMULUS-2127**
    - Add schema migration for `collections` table
  - **CUMULUS-2129**
    - Added logic to `data-migration1` Lambda for migrating collection records
      from Dynamo to PostgreSQL
  - **CUMULUS-2157**
    - Add schema migration for `providers` table
    - Added logic to `data-migration1` Lambda for migrating provider records
      from Dynamo to PostgreSQL
  - **CUMULUS-2187**
    - Added logic to `data-migration1` Lambda for migrating async operation
      records from Dynamo to PostgreSQL
  - **CUMULUS-2198**
    - Added logic to `data-migration1` Lambda for migrating rule records from
      DynamoDB to PostgreSQL
  - **CUMULUS-2182**
    - Add schema migration for PDRs table
  - **CUMULUS-2230**
    - Add schema migration for `rules` table
  - **CUMULUS-2183**
    - Add schema migration for `asyncOperations` table
  - **CUMULUS-2184**
    - Add schema migration for `executions` table
  - **CUMULUS-2257**
    - Updated PostgreSQL table and column names to snake_case
    - Added `translateApiAsyncOperationToPostgresAsyncOperation` function to `@cumulus/db`
  - **CUMULUS-2186**
    - Added logic to `data-migration2` Lambda for migrating PDR records from
      DynamoDB to PostgreSQL
  - **CUMULUS-2235**
    - Added initial ingest load spec test/utility
  - **CUMULUS-2167**
    - Added logic to `data-migration2` Lambda for migrating Granule records from
      DynamoDB to PostgreSQL and parse Granule records to store File records in
      RDS.
  - **CUMULUS-2367**
    - Added `granules_executions` table to PostgreSQL schema to allow for a
      many-to-many relationship between granules and executions
      - The table refers to granule and execution records using foreign keys
        defined with ON CASCADE DELETE, which means that any time a granule or
        execution record is deleted, all of the records in the
        `granules_executions` table referring to that record will also be
        deleted.
    - Added `upsertGranuleWithExecutionJoinRecord` helper to `@cumulus/db` to
      allow for upserting a granule record and its corresponding
      `granules_execution` record
  - **CUMULUS-2128**
    - Added helper functions:
      - `@cumulus/db/translate/file/translateApiFiletoPostgresFile`
      - `@cumulus/db/translate/file/translateApiGranuletoPostgresGranule`
      - `@cumulus/message/Providers/getMessageProvider`
  - **CUMULUS-2190**
    - Added helper functions:
      - `@cumulus/message/Executions/getMessageExecutionOriginalPayload`
      - `@cumulus/message/Executions/getMessageExecutionFinalPayload`
      - `@cumulus/message/workflows/getMessageWorkflowTasks`
      - `@cumulus/message/workflows/getMessageWorkflowStartTime`
      - `@cumulus/message/workflows/getMessageWorkflowStopTime`
      - `@cumulus/message/workflows/getMessageWorkflowName`
  - **CUMULUS-2192**
    - Added helper functions:
      - `@cumulus/message/PDRs/getMessagePdrRunningExecutions`
      - `@cumulus/message/PDRs/getMessagePdrCompletedExecutions`
      - `@cumulus/message/PDRs/getMessagePdrFailedExecutions`
      - `@cumulus/message/PDRs/getMessagePdrStats`
      - `@cumulus/message/PDRs/getPdrPercentCompletion`
      - `@cumulus/message/workflows/getWorkflowDuration`
  - **CUMULUS-2199**
    - Added `translateApiRuleToPostgresRule` to `@cumulus/db` to translate API
      Rule to conform to Postgres Rule definition.
  - **CUMUlUS-2128**
    - Added "upsert" logic to the `sfEventSqsToDbRecords` Lambda for granule and
      file writes to the core PostgreSQL database
  - **CUMULUS-2199**
    - Updated Rules endpoint to write rules to core PostgreSQL database in
      addition to DynamoDB and to delete rules from the PostgreSQL database in
      addition to DynamoDB.
    - Updated `create` in Rules Model to take in optional `createdAt` parameter
      which sets the value of createdAt if not specified during function call.
  - **CUMULUS-2189**
    - Updated Provider endpoint logic to write providers in parallel to Core
      PostgreSQL database
    - Update integration tests to utilize API calls instead of direct
      api/model/Provider calls
  - **CUMULUS-2191**
    - Updated cumuluss/async-operation task to write async-operations to the
      PostgreSQL database.
  - **CUMULUS-2228**
    - Added logic to the `sfEventSqsToDbRecords` Lambda to write execution, PDR,
      and granule records to the core PostgreSQL database in parallel with
      writes to DynamoDB
  - **CUMUlUS-2190**
    - Added "upsert" logic to the `sfEventSqsToDbRecords` Lambda for PDR writes
      to the core PostgreSQL database
  - **CUMUlUS-2192**
    - Added "upsert" logic to the `sfEventSqsToDbRecords` Lambda for execution
      writes to the core PostgreSQL database
  - **CUMULUS-2187**
    - The `async-operations` endpoint will now omit `output` instead of
      returning `none` when the operation did not return output.
  - **CUMULUS-2167**
    - Change PostgreSQL schema definition for `files` to remove `filename` and
      `name` and only support `file_name`.
    - Change PostgreSQL schema definition for `files` to remove `size` to only
      support `file_size`.
    - Change `PostgresFile` to remove duplicate fields `filename` and `name` and
      rename `size` to `file_size`.
  - **CUMULUS-2266**
    - Change `sf-event-sqs-to-db-records` behavior to discard and not throw an
      error on an out-of-order/delayed message so as not to have it be sent to
      the DLQ.
  - **CUMULUS-2305**
    - Changed `DELETE /pdrs/{pdrname}` API behavior to also delete record from
      PostgreSQL database.
  - **CUMULUS-2309**
    - Changed `DELETE /granules/{granuleName}` API behavior to also delete
      record from PostgreSQL database.
    - Changed `Bulk operation BULK_GRANULE_DELETE` API behavior to also delete
      records from PostgreSQL database.
  - **CUMULUS-2367**
    - Updated `granule_cumulus_id` foreign key to granule in PostgreSQL `files`
      table to use a CASCADE delete, so records in the files table are
      automatically deleted by the database when the corresponding granule is
      deleted.
  - **CUMULUS-2407**
    - Updated data-migration1 and data-migration2 Lambdas to use UPSERT instead
      of UPDATE when migrating dynamoDB records to PostgreSQL.
    - Changed data-migration1 and data-migration2 logic to only update already
      migrated records if the incoming record update has a newer timestamp
  - **CUMULUS-2329**
    - Add `write-db-dlq-records-to-s3` lambda.
    - Add terraform config to automatically write db records DLQ messages to an
      s3 archive on the system bucket.
    - Add unit tests and a component spec test for the above.
  - **CUMULUS-2380**
    - Add `process-dead-letter-archive` lambda to pick up and process dead letters in the S3 system bucket dead letter archive.
    - Add `/deadLetterArchive/recoverCumulusMessages` endpoint to trigger an async operation to leverage this capability on demand.
    - Add unit tests and integration test for all of the above.
  - **CUMULUS-2406**
    - Updated parallel write logic to ensure that updatedAt/updated_at
      timestamps are the same in Dynamo/PG on record write for the following
      data types:
      - async operations
      - granules
      - executions
      - PDRs
  - **CUMULUS-2446**
    - Remove schema validation check against DynamoDB table for collections when
      migrating records from DynamoDB to core PostgreSQL database.
  - **CUMULUS-2447**
    - Changed `translateApiAsyncOperationToPostgresAsyncOperation` to call
      `JSON.stringify` and then `JSON.parse` on output.
  - **CUMULUS-2313**
    - Added `postgres-migration-async-operation` lambda to start an ECS task to
      run a the `data-migration2` lambda.
    - Updated `async_operations` table to include `Data Migration 2` as a new
      `operation_type`.
    - Updated `cumulus-tf/variables.tf` to include `optional_dynamo_tables` that
      will be merged with `dynamo_tables`.
  - **CUMULUS-2451**
    - Added summary type file `packages/db/src/types/summary.ts` with
      `MigrationSummary` and `DataMigration1` and `DataMigration2` types.
    - Updated `data-migration1` and `data-migration2` lambdas to return
      `MigrationSummary` objects.
    - Added logging for every batch of 100 records processed for executions,
      granules and files, and PDRs.
    - Removed `RecordAlreadyMigrated` logs in `data-migration1` and
      `data-migration2`
  - **CUMULUS-2452**
    - Added support for only migrating certain granules by specifying the
      `granuleSearchParams.granuleId` or `granuleSearchParams.collectionId`
      properties in the payload for the
      `<prefix>-postgres-migration-async-operation` Lambda
    - Added support for only running certain migrations for data-migration2 by
      specifying the `migrationsList` property in the payload for the
      `<prefix>-postgres-migration-async-operation` Lambda
  - **CUMULUS-2453**
    - Created `storeErrors` function which stores errors in system bucket.
    - Updated `executions` and `granulesAndFiles` data migrations to call `storeErrors` to store migration errors.
    - Added `system_bucket` variable to `data-migration2`.
  - **CUMULUS-2455**
    - Move granules API endpoint records move updates for migrated granule files
      if writing any of the granule files fails.
  - **CUMULUS-2468**
    - Added support for doing [DynamoDB parallel scanning](https://docs.aws.amazon.com/amazondynamodb/latest/developerguide/Scan.html#Scan.ParallelScan) for `executions` and `granules` migrations to improve performance. The behavior of the parallel scanning and writes can be controlled via the following properties on the event input to the `<prefix>-postgres-migration-async-operation` Lambda:
      - `granuleMigrationParams.parallelScanSegments`: How many segments to divide your granules DynamoDB table into for parallel scanning
      - `granuleMigrationParams.parallelScanLimit`: The maximum number of granule records to evaluate for each parallel scanning segment of the DynamoDB table
      - `granuleMigrationParams.writeConcurrency`: The maximum number of concurrent granule/file writes to perform to the PostgreSQL database across all DynamoDB segments
      - `executionMigrationParams.parallelScanSegments`: How many segments to divide your executions DynamoDB table into for parallel scanning
      - `executionMigrationParams.parallelScanLimit`: The maximum number of execution records to evaluate for each parallel scanning segment of the DynamoDB table
      - `executionMigrationParams.writeConcurrency`: The maximum number of concurrent execution writes to perform to the PostgreSQL database across all DynamoDB segments
  - **CUMULUS-2468** - Added `@cumulus/aws-client/DynamoDb.parallelScan` helper to perform [parallel scanning on DynamoDb tables](https://docs.aws.amazon.com/amazondynamodb/latest/developerguide/Scan.html#Scan.ParallelScan)
  - **CUMULUS-2507**
    - Updated granule record write logic to set granule status to `failed` in both Postgres and DynamoDB if any/all of its files fail to write to the database.

### Deprecated

- **CUMULUS-2185** - RDS Migration Epic
  - **CUMULUS-2455**
    - `@cumulus/ingest/moveGranuleFiles`

## [v8.1.0] 2021-04-29

### Added

- **CUMULUS-2348**
  - The `@cumulus/api` `/granules` and `/granules/{granuleId}` endpoints now take `getRecoveryStatus` parameter
  to include recoveryStatus in result granule(s)
  - The `@cumulus/api-client.granules.getGranule` function takes a `query` parameter which can be used to
  request additional granule information.
  - Published `@cumulus/api@7.2.1-alpha.0` for dashboard testing
- **CUMULUS-2469**
  - Added `tf-modules/cumulus_distribution` module to standup a skeleton distribution api

## [v8.0.0] 2021-04-08

### BREAKING CHANGES

- **CUMULUS-2428**
  - Changed `/granules/bulk` to use `queueUrl` property instead of a `queueName` property for setting the queue to use for scheduling bulk granule workflows

### Notable changes

- Bulk granule operations endpoint now supports setting a custom queue for scheduling workflows via the `queueUrl` property in the request body. If provided, this value should be the full URL for an SQS queue.

### Added

- **CUMULUS-2374**
  - Add cookbok entry for queueing PostToCmr step
  - Add example workflow to go with cookbook
- **CUMULUS-2421**
  - Added **experimental** `ecs_include_docker_cleanup_cronjob` boolean variable to the Cumulus module to enable cron job to clean up docker root storage blocks in ECS cluster template for non-`device-mapper` storage drivers. Default value is `false`. This fulfills a specific user support request. This feature is otherwise untested and will remain so until we can iterate with a better, more general-purpose solution. Use of this feature is **NOT** recommended unless you are certain you need it.

- **CUMULUS-1808**
  - Add additional error messaging in `deleteSnsTrigger` to give users more context about where to look to resolve ResourceNotFound error when disabling or deleting a rule.

### Fixed

- **CUMULUS-2281**
  - Changed discover-granules task to write discovered granules directly to
    logger, instead of via environment variable. This fixes a problem where a
    large number of found granules prevents this lambda from running as an
    activity with an E2BIG error.

## [v7.2.0] 2021-03-23

### Added

- **CUMULUS-2346**
  - Added orca API endpoint to `@cumulus/api` to get recovery status
  - Add `CopyToGlacier` step to [example IngestAndPublishGranuleWithOrca workflow](https://github.com/nasa/cumulus/blob/master/example/cumulus-tf/ingest_and_publish_granule_with_orca_workflow.tf)

### Changed

- **HYRAX-357**
  - Format of NGAP OPeNDAP URL changed and by default now is referring to concept id and optionally can include short name and version of collection.
  - `addShortnameAndVersionIdToConceptId` field has been added to the config inputs of the `hyrax-metadata-updates` task

## [v7.1.0] 2021-03-12

### Notable changes

- `sync-granule` task will now properly handle syncing 0 byte files to S3
- SQS/Kinesis rules now support scheduling workflows to a custom queue via the `rule.queueUrl` property. If provided, this value should be the full URL for an SQS queue.

### Added

- `tf-modules/cumulus` module now supports a `cmr_custom_host` variable that can
  be used to set to an arbitray  host for making CMR requests (e.g.
  `https://custom-cmr-host.com`).
- Added `buckets` variable to `tf-modules/archive`
- **CUMULUS-2345**
  - Deploy ORCA with Cumulus, see `example/cumulus-tf/orca.tf` and `example/cumulus-tf/terraform.tfvars.example`
  - Add `CopyToGlacier` step to [example IngestAndPublishGranule workflow](https://github.com/nasa/cumulus/blob/master/example/cumulus-tf/ingest_and_publish_granule_workflow.asl.json)
- **CUMULUS-2424**
  - Added `childWorkflowMeta` to `queue-pdrs` config. An object passed to this config value will be merged into a child workflow message's `meta` object. For an example of how this can be used, see `example/cumulus-tf/discover_and_queue_pdrs_with_child_workflow_meta_workflow.asl.json`.
- **CUMULUS-2427**
  - Added support for using a custom queue with SQS and Kinesis rules. Whatever queue URL is set on the `rule.queueUrl` property will be used to schedule workflows for that rule. This change allows SQS/Kinesis rules to use [any throttled queues defined for a deployment](https://nasa.github.io/cumulus/docs/data-cookbooks/throttling-queued-executions).

### Fixed

- **CUMULUS-2394**
  - Updated PDR and Granule writes to check the step function `workflow_start_time` against
      the `createdAt` field  for each record to ensure old records do not
      overwrite newer ones

### Changed

- `<prefix>-lambda-api-gateway` IAM role used by API Gateway Lambda now
  supports accessing all buckets defined in your `buckets` variable except
  "internal" buckets
- Updated the default scroll duration used in ESScrollSearch and part of the
  reconcilation report functions as a result of testing and seeing timeouts
  at its current value of 2min.
- **CUMULUS-2355**
  - Added logic to disable `/s3Credentials` endpoint based upon value for
    environment variable `DISABLE_S3_CREDENTIALS`. If set to "true", the
    endpoint will not dispense S3 credentials and instead return a message
    indicating that the endpoint has been disabled.
- **CUMULUS-2355**
  - Added logic to disable `/s3Credentials` endpoint based upon value for environment variable `DISABLE_S3_CREDENTIALS`. If set to "true",  the endpoint will not dispense S3 credentials and instead return a message indicating that the endpoint has been disabled.
- **CUMULUS-2397**
  - Updated `/elasticsearch` endpoint's `reindex` function to prevent
    reindexing when source and destination indices are the same.
- **CUMULUS-2420**
  - Updated test function `waitForAsyncOperationStatus` to take a retryObject
    and use exponential backoff.  Increased the total test duration for both
    AsycOperation specs and the ReconciliationReports tests.
  - Updated the default scroll duration used in ESScrollSearch and part of the
    reconcilation report functions as a result of testing and seeing timeouts
    at its current value of 2min.
- **CUMULUS-2427**
  - Removed `queueUrl` from the parameters object for `@cumulus/message/Build.buildQueueMessageFromTemplate`
  - Removed `queueUrl` from the parameters object for `@cumulus/message/Build.buildCumulusMeta`

### Fixed

- Fixed issue in `@cumulus/ingest/S3ProviderClient.sync()` preventing 0 byte files from being synced to S3.

### Removed

- Removed variables from `tf-modules/archive`:
  - `private_buckets`
  - `protected_buckets`
  - `public_buckets`

## [v7.0.0] 2021-02-22

### BREAKING CHANGES

- **CUMULUS-2362** - Endpoints for the logs (/logs) will now throw an error unless Metrics is set up

### Added

- **CUMULUS-2345**
  - Deploy ORCA with Cumulus, see `example/cumulus-tf/orca.tf` and `example/cumulus-tf/terraform.tfvars.example`
  - Add `CopyToGlacier` step to [example IngestAndPublishGranule workflow](https://github.com/nasa/cumulus/blob/master/example/cumulus-tf/ingest_and_publish_granule_workflow.asl.json)
- **CUMULUS-2376**
  - Added `cmrRevisionId` as an optional parameter to `post-to-cmr` that will be used when publishing metadata to CMR.
- **CUMULUS-2412**
  - Adds function `getCollectionsByShortNameAndVersion` to @cumulus/cmrjs that performs a compound query to CMR to retrieve collection information on a list of collections. This replaces a series of calls to the CMR for each collection with a single call on the `/collections` endpoint and should improve performance when CMR return times are increased.

### Changed

- **CUMULUS-2362**
  - Logs endpoints only work with Metrics set up
- **CUMULUS-2376**
  - Updated `publishUMMGJSON2CMR` to take in an optional `revisionId` parameter.
  - Updated `publishUMMGJSON2CMR` to throw an error if optional `revisionId` does not match resulting revision ID.
  - Updated `publishECHO10XML2CMR` to take in an optional `revisionId` parameter.
  - Updated `publishECHO10XML2CMR` to throw an error if optional `revisionId` does not match resulting revision ID.
  - Updated `publish2CMR` to take in optional `cmrRevisionId`.
  - Updated `getWriteHeaders` to take in an optional CMR Revision ID.
  - Updated `ingestGranule` to take in an optional CMR Revision ID to pass to `getWriteHeaders`.
  - Updated `ingestUMMGranule` to take in an optional CMR Revision ID to pass to `getWriteHeaders`.
- **CUMULUS-2350**
  - Updates the examples on the `/s3credentialsREADME`, to include Python and
    JavaScript code demonstrating how to refrsh  the s3credential for
    programatic access.
- **CUMULUS-2383**
  - PostToCMR task will return CMRInternalError when a `500` status is returned from CMR

## [v6.0.0] 2021-02-16

### MIGRATION NOTES

- **CUMULUS-2255** - Cumulus has upgraded its supported version of Terraform
  from **0.12.12** to **0.13.6**. Please see the [instructions to upgrade your
  deployments](https://github.com/nasa/cumulus/blob/master/docs/upgrade-notes/upgrading-tf-version-0.13.6.md).

- **CUMULUS-2350**
  - If the  `/s3credentialsREADME`, does not appear to be working after
    deploymnt, [manual redeployment](https://docs.aws.amazon.com/apigateway/latest/developerguide/how-to-deploy-api-with-console.html)
    of the API-gateway stage may be necessary to finish the deployment.

### BREAKING CHANGES

- **CUMULUS-2255** - Cumulus has upgraded its supported version of Terraform from **0.12.12** to **0.13.6**.

### Added

- **CUMULUS-2291**
  - Add provider filter to Granule Inventory Report
- **CUMULUS-2300**
  - Added `childWorkflowMeta` to `queue-granules` config. Object passed to this
    value will be merged into a child workflow message's  `meta` object. For an
    example of how this can be used, see
    `example/cumulus-tf/discover_granules_workflow.asl.json`.
- **CUMULUS-2350**
  - Adds an unprotected endpoint, `/s3credentialsREADME`, to the
    s3-credentials-endpoint that displays  information on how to use the
    `/s3credentials` endpoint
- **CUMULUS-2368**
  - Add QueueWorkflow task
- **CUMULUS-2391**
  - Add reportToEms to collections.files file schema
- **CUMULUS-2395**
  - Add Core module parameter `ecs_custom_sg_ids` to Cumulus module to allow for
    custom security group mappings
- **CUMULUS-2402**
  - Officially expose `sftp()` for use in `@cumulus/sftp-client`

### Changed

- **CUMULUS-2323**
  - The sync granules task when used with the s3 provider now uses the
    `source_bucket` key in `granule.files` objects.  If incoming payloads using
    this task have a `source_bucket` value for a file using the s3 provider, the
    task will attempt to sync from the bucket defined in the file's
    `source_bucket` key instead of the `provider`.
    - Updated `S3ProviderClient.sync` to allow for an optional bucket parameter
      in support of the changed behavior.
  - Removed `addBucketToFile` and related code from sync-granules task

- **CUMULUS-2255**
  - Updated Terraform deployment code syntax for compatibility with version 0.13.6
- **CUMULUS-2321**
  - Updated API endpoint GET `/reconciliationReports/{name}` to return the
    pre-signe s3 URL in addition to report data

### Fixed

- Updated `hyrax-metadata-updates` task so the opendap url has Type 'USE SERVICE API'

- **CUMULUS-2310**
  - Use valid filename for reconciliation report
- **CUMULUS-2351**
  - Inventory report no longer includes the File/Granule relation object in the
    okCountByGranules key of a report.  The information is only included when a
    'Granule Not Found' report is run.

### Removed

- **CUMULUS-2364**
  - Remove the internal Cumulus logging lambda (log2elasticsearch)

## [v5.0.1] 2021-01-27

### Changed

- **CUMULUS-2344**
  - Elasticsearch API now allows you to reindex to an index that already exists
  - If using the Change Index operation and the new index doesn't exist, it will be created
  - Regarding instructions for CUMULUS-2020, you can now do a change index
    operation before a reindex operation. This will
    ensure that new data will end up in the new index while Elasticsearch is reindexing.

- **CUMULUS-2351**
  - Inventory report no longer includes the File/Granule relation object in the okCountByGranules key of a report. The information is only included when a 'Granule Not Found' report is run.

### Removed

- **CUMULUS-2367**
  - Removed `execution_cumulus_id` column from granules RDS schema and data type

## [v5.0.0] 2021-01-12

### BREAKING CHANGES

- **CUMULUS-2020**
  - Elasticsearch data mappings have been updated to improve search and the API
    has been update to reflect those changes. See Migration notes on how to
    update the Elasticsearch mappings.

### Migration notes

- **CUMULUS-2020**
  - Elasticsearch data mappings have been updated to improve search. For
    example, case insensitive searching will now work (e.g. 'MOD' and 'mod' will
    return the same granule results). To use the improved Elasticsearch queries,
    [reindex](https://nasa.github.io/cumulus-api/#reindex) to create a new index
    with the correct types. Then perform a [change
    index](https://nasa.github.io/cumulus-api/#change-index) operation to use
    the new index.
- **CUMULUS-2258**
  - Because the `egress_lambda_log_group` and
    `egress_lambda_log_subscription_filter` resource were removed from the
    `cumulus` module, new definitions for these resources must be added to
    `cumulus-tf/main.tf`. For reference on how to define these resources, see
    [`example/cumulus-tf/thin_egress_app.tf`](https://github.com/nasa/cumulus/blob/master/example/cumulus-tf/thin_egress_app.tf).
  - The `tea_stack_name` variable being passed into the `cumulus` module should be removed
- **CUMULUS-2344**
  - Regarding instructions for CUMULUS-2020, you can now do a change index operation before a reindex operation. This will
    ensure that new data will end up in the new index while Elasticsearch is reindexing.

### BREAKING CHANGES

- **CUMULUS-2020**
  - Elasticsearch data mappings have been updated to improve search and the API has been updated to reflect those changes. See Migration notes on how to update the Elasticsearch mappings.

### Added

- **CUMULUS-2318**
  - Added`async_operation_image` as `cumulus` module variable to allow for override of the async_operation container image.  Users can optionally specify a non-default docker image for use with Core async operations.
- **CUMULUS-2219**
  - Added `lzards-backup` Core task to facilitate making LZARDS backup requests in Cumulus ingest workflows
- **CUMULUS-2092**
  - Add documentation for Granule Not Found Reports
- **HYRAX-320**
  - `@cumulus/hyrax-metadata-updates`Add component URI encoding for entry title id and granule ur to allow for values with special characters in them. For example, EntryTitleId 'Sentinel-6A MF/Jason-CS L2 Advanced Microwave Radiometer (AMR-C) NRT Geophysical Parameters' Now, URLs generated from such values will be encoded correctly and parsable by HyraxInTheCloud
- **CUMULUS-1370**
  - Add documentation for Getting Started section including FAQs
- **CUMULUS-2092**
  - Add documentation for Granule Not Found Reports
- **CUMULUS-2219**
  - Added `lzards-backup` Core task to facilitate making LZARDS backup requests in Cumulus ingest workflows
- **CUMULUS-2280**
  - In local api, retry to create tables if they fail to ensure localstack has had time to start fully.
- **CUMULUS-2290**
  - Add `queryFields` to granule schema, and this allows workflow tasks to add queryable data to granule record. For reference on how to add data to `queryFields` field, see [`example/cumulus-tf/kinesis_trigger_test_workflow.tf`](https://github.com/nasa/cumulus/blob/master/example/cumulus-tf/kinesis_trigger_test_workflow.tf).
- **CUMULUS-2318**
  - Added`async_operation_image` as `cumulus` module variable to allow for override of the async_operation container image.  Users can optionally specify a non-default docker image for use with Core async operations.

### Changed

- **CUMULUS-2020**
  - Updated Elasticsearch mappings to support case-insensitive search
- **CUMULUS-2124**
  - cumulus-rds-tf terraform module now takes engine_version as an input variable.
- **CUMULUS-2279**
  - Changed the formatting of granule CMR links: instead of a link to the `/search/granules.json` endpoint, now it is a direct link to `/search/concepts/conceptid.format`
- **CUMULUS-2296**
  - Improved PDR spec compliance of `parse-pdr` by updating `@cumulus/pvl` to parse fields in a manner more consistent with the PDR ICD, with respect to numbers and dates. Anything not matching the ICD expectations, or incompatible with Javascript parsing, will be parsed as a string instead.
- **CUMULUS-2344**
  - Elasticsearch API now allows you to reindex to an index that already exists
  - If using the Change Index operation and the new index doesn't exist, it will be created

### Removed

- **CUMULUS-2258**
  - Removed `tea_stack_name` variable from `tf-modules/distribution/variables.tf` and `tf-modules/cumulus/variables.tf`
  - Removed `egress_lambda_log_group` and `egress_lambda_log_subscription_filter` resources from `tf-modules/distribution/main.tf`

## [v4.0.0] 2020-11-20

### Migration notes

- Update the name of your `cumulus_message_adapter_lambda_layer_arn` variable for the `cumulus` module to `cumulus_message_adapter_lambda_layer_version_arn`. The value of the variable should remain the same (a layer version ARN of a Lambda layer for the [`cumulus-message-adapter`](https://github.com/nasa/cumulus-message-adapter/).
- **CUMULUS-2138** - Update all workflows using the `MoveGranules` step to add `UpdateGranulesCmrMetadataFileLinksStep`that runs after it. See the example [`IngestAndPublishWorkflow`](https://github.com/nasa/cumulus/blob/master/example/cumulus-tf/ingest_and_publish_granule_workflow.asl.json) for reference.
- **CUMULUS-2251**
  - Because it has been removed from the `cumulus` module, a new resource definition for `egress_api_gateway_log_subscription_filter` must be added to `cumulus-tf/main.tf`. For reference on how to define this resource, see [`example/cumulus-tf/main.tf`](https://github.com/nasa/cumulus/blob/master/example/cumulus-tf/main.tf).

### Added

- **CUMULUS-2248**
  - Updates Integration Tests README to point to new fake provider template.
- **CUMULUS-2239**
  - Add resource declaration to create a VPC endpoint in tea-map-cache module if `deploy_to_ngap` is false.
- **CUMULUS-2063**
  - Adds a new, optional query parameter to the `/collections[&getMMT=true]` and `/collections/active[&getMMT=true]` endpoints. When a user provides a value of `true` for `getMMT` in the query parameters, the endpoint will search CMR and update each collection's results with new key `MMTLink` containing a link to the MMT (Metadata Management Tool) if a CMR collection id is found.
- **CUMULUS-2170**
  - Adds ability to filter granule inventory reports
- **CUMULUS-2211**
  - Adds `granules/bulkReingest` endpoint to `@cumulus/api`
- **CUMULUS-2251**
  - Adds `log_api_gateway_to_cloudwatch` variable to `example/cumulus-tf/variables.tf`.
  - Adds `log_api_gateway_to_cloudwatch` variable to `thin_egress_app` module definition.

### Changed

- **CUMULUS-2216**
  - `/collection` and `/collection/active` endpoints now return collections without granule aggregate statistics by default. The original behavior is preserved and can be found by including a query param of `includeStats=true` on the request to the endpoint.
  - The `es/collections` Collection class takes a new parameter includeStats. It no longer appends granule aggregate statistics to the returned results by default. One must set the new parameter to any non-false value.
- **CUMULUS-2201**
  - Update `dbIndexer` lambda to process requests in serial
  - Fixes ingestPdrWithNodeNameSpec parsePdr provider error
- **CUMULUS-2251**
  - Moves Egress Api Gateway Log Group Filter from `tf-modules/distribution/main.tf` to `example/cumulus-tf/main.tf`

### Fixed

- **CUMULUS-2251**
  - This fixes a deployment error caused by depending on the `thin_egress_app` module output for a resource count.

### Removed

- **CUMULUS-2251**
  - Removes `tea_api_egress_log_group` variable from `tf-modules/distribution/variables.tf` and `tf-modules/cumulus/variables.tf`.

### BREAKING CHANGES

- **CUMULUS-2138** - CMR metadata update behavior has been removed from the `move-granules` task into a
new `update-granules-cmr-metadata-file-links` task.
- **CUMULUS-2216**
  - `/collection` and `/collection/active` endpoints now return collections without granule aggregate statistics by default. The original behavior is preserved and can be found by including a query param of `includeStats=true` on the request to the endpoint.  This is likely to affect the dashboard only but included here for the change of behavior.
- **[1956](https://github.com/nasa/cumulus/issues/1956)**
  - Update the name of the `cumulus_message_adapter_lambda_layer_arn` output from the `cumulus-message-adapter` module to `cumulus_message_adapter_lambda_layer_version_arn`. The output value has changed from being the ARN of the Lambda layer **without a version** to the ARN of the Lambda layer **with a version**.
  - Update the variable name in the `cumulus` and `ingest` modules from `cumulus_message_adapter_lambda_layer_arn` to `cumulus_message_adapter_lambda_layer_version_arn`

## [v3.0.1] 2020-10-21

- **CUMULUS-2203**
  - Update Core tasks to use
    [cumulus-message-adapter-js](https://github.com/nasa/cumulus-message-adapter-js)
    v2.0.0 to resolve memory leak/lambda ENOMEM constant failure issue.   This
    issue caused lambdas to slowly use all memory in the run environment and
    prevented AWS from halting/restarting warmed instances when task code was
    throwing consistent errors under load.

- **CUMULUS-2232**
  - Updated versions for `ajv`, `lodash`, `googleapis`, `archiver`, and
    `@cumulus/aws-client` to remediate vulnerabilities found in SNYK scan.

### Fixed

- **CUMULUS-2233**
  - Fixes /s3credentials bug where the expiration time on the cookie was set to a time that is always expired, so authentication was never being recognized as complete by the API. Consequently, the user would end up in a redirect loop and requests to /s3credentials would never complete successfully. The bug was caused by the fact that the code setting the expiration time for the cookie was expecting a time value in milliseconds, but was receiving the expirationTime from the EarthdataLoginClient in seconds. This bug has been fixed by converting seconds into milliseconds. Unit tests were added to test that the expiration time has been converted to milliseconds and checking that the cookie's expiration time is greater than the current time.

## [v3.0.0] 2020-10-7

### MIGRATION STEPS

- **CUMULUS-2099**
  - All references to `meta.queues` in workflow configuration must be replaced with references to queue URLs from Terraform resources. See the updated [data cookbooks](https://nasa.github.io/cumulus/docs/data-cookbooks/about-cookbooks) or example [Discover Granules workflow configuration](https://github.com/nasa/cumulus/blob/master/example/cumulus-tf/discover_granules_workflow.asl.json).
  - The steps for configuring queued execution throttling have changed. See the [updated documentation](https://nasa.github.io/cumulus/docs/data-cookbooks/throttling-queued-executions).
  - In addition to the configuration for execution throttling, the internal mechanism for tracking executions by queue has changed. As a result, you should **disable any rules or workflows scheduling executions via a throttled queue** before upgrading. Otherwise, you may be at risk of having **twice as many executions** as are configured for the queue while the updated tracking is deployed. You can re-enable these rules/workflows once the upgrade is complete.

- **CUMULUS-2111**
  - **Before you re-deploy your `cumulus-tf` module**, note that the [`thin-egress-app`][thin-egress-app] is no longer deployed by default as part of the `cumulus` module, so you must add the TEA module to your deployment and manually modify your Terraform state **to avoid losing your API gateway and impacting any Cloudfront endpoints pointing to those gateways**. If you don't care about losing your API gateway and impacting Cloudfront endpoints, you can ignore the instructions for manually modifying state.

    1. Add the [`thin-egress-app`][thin-egress-app] module to your `cumulus-tf` deployment as shown in the [Cumulus example deployment](https://github.com/nasa/cumulus/tree/master/example/cumulus-tf/main.tf).

         - Note that the values for `tea_stack_name` variable to the `cumulus` module and the `stack_name` variable to the `thin_egress_app` module **must match**
         - Also, if you are specifying the `stage_name` variable to the `thin_egress_app` module, **the value of the `tea_api_gateway_stage` variable to the `cumulus` module must match it**

    2. **If you want to preserve your existing `thin-egress-app` API gateway and avoid having to update your Cloudfront endpoint for distribution, then you must follow these instructions**: <https://nasa.github.io/cumulus/docs/upgrade-notes/migrate_tea_standalone>. Otherwise, you can re-deploy as usual.

  - If you provide your own custom bucket map to TEA as a standalone module, **you must ensure that your custom bucket map includes mappings for the `protected` and `public` buckets specified in your `cumulus-tf/terraform.tfvars`, otherwise Cumulus may not be able to determine the correct distribution URL for ingested files and you may encounter errors**

- **CUMULUS-2197**
  - EMS resources are now optional, and `ems_deploy` is set to `false` by default, which will delete your EMS resources.
  - If you would like to keep any deployed EMS resources, add the `ems_deploy` variable set to `true` in your `cumulus-tf/terraform.tfvars`

### BREAKING CHANGES

- **CUMULUS-2200**
  - Changes return from 303 redirect to 200 success for `Granule Inventory`'s
    `/reconciliationReport` returns.  The user (dashboard) must read the value
    of `url` from the return to get the s3SignedURL and then download the report.
- **CUMULUS-2099**
  - `meta.queues` has been removed from Cumulus core workflow messages.
  - `@cumulus/sf-sqs-report` workflow task no longer reads the reporting queue URL from `input.meta.queues.reporting` on the incoming event. Instead, it requires that the queue URL be set as the `reporting_queue_url` environment variable on the deployed Lambda.
- **CUMULUS-2111**
  - The deployment of the `thin-egress-app` module has be removed from `tf-modules/distribution`, which is a part of the `tf-modules/cumulus` module. Thus, the `thin-egress-app` module is no longer deployed for you by default. See the migration steps for details about how to add deployment for the `thin-egress-app`.
- **CUMULUS-2141**
  - The `parse-pdr` task has been updated to respect the `NODE_NAME` property in
    a PDR's `FILE_GROUP`. If a `NODE_NAME` is present, the task will query the
    Cumulus API for a provider with that host. If a provider is found, the
    output granule from the task will contain a `provider` property containing
    that provider. If `NODE_NAME` is set but a provider with that host cannot be
    found in the API, or if multiple providers are found with that same host,
    the task will fail.
  - The `queue-granules` task has been updated to expect an optional
    `granule.provider` property on each granule. If present, the granule will be
    enqueued using that provider. If not present, the task's `config.provider`
    will be used instead.
- **CUMULUS-2197**
  - EMS resources are now optional and will not be deployed by default. See migration steps for information
    about how to deploy EMS resources.

#### CODE CHANGES

- The `@cumulus/api-client.providers.getProviders` function now takes a
  `queryStringParameters` parameter which can be used to filter the providers
  which are returned
- The `@cumulus/aws-client/S3.getS3ObjectReadStreamAsync` function has been
  removed. It read the entire S3 object into memory before returning a read
  stream, which could cause Lambdas to run out of memory. Use
  `@cumulus/aws-client/S3.getObjectReadStream` instead.
- The `@cumulus/ingest/util.lookupMimeType` function now returns `undefined`
  rather than `null` if the mime type could not be found.
- The `@cumulus/ingest/lock.removeLock` function now returns `undefined`
- The `@cumulus/ingest/granule.generateMoveFileParams` function now returns
  `source: undefined` and `target :undefined` on the response object if either could not be
  determined. Previously, `null` had been returned.
- The `@cumulus/ingest/recursion.recursion` function must now be imported using
  `const { recursion } = require('@cumulus/ingest/recursion');`
- The `@cumulus/ingest/granule.getRenamedS3File` function has been renamed to
  `listVersionedObjects`
- `@cumulus/common.http` has been removed
- `@cumulus/common/http.download` has been removed

### Added

- **CUMULUS-1855**
  - Fixed SyncGranule task to return an empty granules list when given an empty
    (or absent) granules list on input, rather than throwing an exception
- **CUMULUS-1955**
  - Added `@cumulus/aws-client/S3.getObject` to get an AWS S3 object
  - Added `@cumulus/aws-client/S3.waitForObject` to get an AWS S3 object,
    retrying, if necessary
- **CUMULUS-1961**
  - Adds `startTimestamp` and `endTimestamp` parameters to endpoint
    `reconcilationReports`.  Setting these values will filter the returned
    report to cumulus data that falls within the timestamps. It also causes the
    report to be one directional, meaning cumulus is only reconciled with CMR,
    but not the other direction. The Granules will be filtered by their
    `updatedAt` values. Collections are filtered by the updatedAt time of their
    granules, i.e. Collections with granules that are updatedAt a time between
    the time parameters will be returned in the reconciliation reports.
  - Adds `startTimestamp` and `endTimestamp` parameters to create-reconciliation-reports
    lambda function. If either of these params is passed in with a value that can be
    converted to a date object, the inter-platform comparison between Cumulus and CMR will
    be one way.  That is, collections, granules, and files will be filtered by time for
    those found in Cumulus and only those compared to the CMR holdings. For the moment
    there is not enough information to change the internal consistency check, and S3 vs
    Cumulus comparisons are unchanged by the timestamps.
- **CUMULUS-1962**
  - Adds `location` as parameter to `/reconciliationReports` endpoint. Options are `S3`
    resulting in a S3 vs. Cumulus database search or `CMR` resulting in CMR vs. Cumulus database search.
- **CUMULUS-1963**
  - Adds `granuleId` as input parameter to `/reconcilationReports`
    endpoint. Limits inputs parameters to either `collectionId` or `granuleId`
    and will fail to create the report if both are provided.  Adding granuleId
    will find collections in Cumulus by granuleId and compare those one way
    with those in CMR.
  - `/reconciliationReports` now validates any input json before starting the
    async operation and the lambda handler no longer validates input
    parameters.
- **CUMULUS-1964**
  - Reports can now be filtered on provider
- **CUMULUS-1965**
  - Adds `collectionId` parameter to the `/reconcilationReports`
    endpoint. Setting this value will limit the scope of the reconcilation
    report to only the input collectionId when comparing Cumulus and
    CMR. `collectionId` is provided an array of strings e.g. `[shortname___version, shortname2___version2]`
- **CUMULUS-2107**
  - Added a new task, `update-cmr-access-constraints`, that will set access constraints in CMR Metadata.
    Currently supports UMMG-JSON and Echo10XML, where it will configure `AccessConstraints` and
    `RestrictionFlag/RestrictionComment`, respectively.
  - Added an operator doc on how to configure and run the access constraint update workflow, which will update the metadata using the new task, and then publish the updated metadata to CMR.
  - Added an operator doc on bulk operations.
- **CUMULUS-2111**
  - Added variables to `cumulus` module:
    - `tea_api_egress_log_group`
    - `tea_external_api_endpoint`
    - `tea_internal_api_endpoint`
    - `tea_rest_api_id`
    - `tea_rest_api_root_resource_id`
    - `tea_stack_name`
  - Added variables to `distribution` module:
    - `tea_api_egress_log_group`
    - `tea_external_api_endpoint`
    - `tea_internal_api_endpoint`
    - `tea_rest_api_id`
    - `tea_rest_api_root_resource_id`
    - `tea_stack_name`
- **CUMULUS-2112**
  - Added `@cumulus/api/lambdas/internal-reconciliation-report`, so create-reconciliation-report
    lambda can create `Internal` reconciliation report
- **CUMULUS-2116**
  - Added `@cumulus/api/models/granule.unpublishAndDeleteGranule` which
  unpublishes a granule from CMR and deletes it from Cumulus, but does not
  update the record to `published: false` before deletion
- **CUMULUS-2113**
  - Added Granule not found report to reports endpoint
  - Update reports to return breakdown by Granule of files both in DynamoDB and S3
- **CUMULUS-2123**
  - Added `cumulus-rds-tf` DB cluster module to `tf-modules` that adds a
    severless RDS Aurora/ PostgreSQL  database cluster to meet the PostgreSQL
    requirements for future releases.
  - Updated the default Cumulus module to take the following new required variables:
    - rds_user_access_secret_arn:
      AWS Secrets Manager secret ARN containing a JSON string of DB credentials
      (containing at least host, password, port as keys)
    - rds_security_group:
      RDS Security Group that provides connection access to the RDS cluster
  - Updated API lambdas and default ECS cluster to add them to the
    `rds_security_group` for database access
- **CUMULUS-2126**
  - The collections endpoint now writes to the RDS database
- **CUMULUS-2127**
  - Added migration to create collections relation for RDS database
- **CUMULUS-2129**
  - Added `data-migration1` Terraform module and Lambda to migrate data from Dynamo to RDS
    - Added support to Lambda for migrating collections data from Dynamo to RDS
- **CUMULUS-2155**
  - Added `rds_connection_heartbeat` to `cumulus` and `data-migration` tf
    modules.  If set to true, this diagnostic variable instructs Core's database
    code to fire off a connection 'heartbeat' query and log the timing/results
    for diagnostic purposes, and retry certain connection timeouts once.
    This option is disabled by default
- **CUMULUS-2156**
  - Support array inputs parameters for `Internal` reconciliation report
- **CUMULUS-2157**
  - Added support to `data-migration1` Lambda for migrating providers data from Dynamo to RDS
    - The migration process for providers will convert any credentials that are stored unencrypted or encrypted with an S3 keypair provider to be encrypted with a KMS key instead
- **CUMULUS-2161**
  - Rules now support an `executionNamePrefix` property. If set, any executions
    triggered as a result of that rule will use that prefix in the name of the
    execution.
  - The `QueueGranules` task now supports an `executionNamePrefix` property. Any
    executions queued by that task will use that prefix in the name of the
    execution. See the
    [example workflow](./example/cumulus-tf/discover_granules_with_execution_name_prefix_workflow.asl.json)
    for usage.
  - The `QueuePdrs` task now supports an `executionNamePrefix` config property.
    Any executions queued by that task will use that prefix in the name of the
    execution. See the
    [example workflow](./example/cumulus-tf/discover_and_queue_pdrs_with_execution_name_prefix_workflow.asl.json)
    for usage.
- **CUMULUS-2162**
  - Adds new report type to `/reconciliationReport` endpoint.  The new report
    is `Granule Inventory`. This report is a CSV file of all the granules in
    the Cumulus DB. This report will eventually replace the existing
    `granules-csv` endpoint which has been deprecated.
- **CUMULUS-2197**
  - Added `ems_deploy` variable to the `cumulus` module. This is set to false by default, except
    for our example deployment, where it is needed for integration tests.

### Changed

- Upgraded version of [TEA](https://github.com/asfadmin/thin-egress-app/) deployed with Cumulus to build 88.
- **CUMULUS-2107**
  - Updated the `applyWorkflow` functionality on the granules endpoint to take a `meta` property to pass into the workflow message.
  - Updated the `BULK_GRANULE` functionality on the granules endpoint to support the above `applyWorkflow` change.
- **CUMULUS-2111**
  - Changed `distribution_api_gateway_stage` variable for `cumulus` module to `tea_api_gateway_stage`
  - Changed `api_gateway_stage` variable for `distribution` module to `tea_api_gateway_stage`
- **CUMULUS-2224**
  - Updated `/reconciliationReport`'s file reconciliation to include `"EXTENDED METADATA"` as a valid CMR relatedUrls Type.

### Fixed

- **CUMULUS-2168**
  - Fixed issue where large number of documents (generally logs) in the
    `cumulus` elasticsearch index results in the collection granule stats
    queries failing for the collections list api endpoint
- **CUMULUS-1955**
  - Due to AWS's eventual consistency model, it was possible for PostToCMR to
    publish an earlier version of a CMR metadata file, rather than the latest
    version created in a workflow.  This fix guarantees that the latest version
    is published, as expected.
- **CUMULUS-1961**
  - Fixed `activeCollections` query only returning 10 results
- **CUMULUS-2201**
  - Fix Reconciliation Report integration test failures by waiting for collections appear
    in es list and ingesting a fake granule xml file to CMR
- **CUMULUS-2015**
  - Reduced concurrency of `QueueGranules` task. That task now has a
    `config.concurrency` option that defaults to `3`.
- **CUMULUS-2116**
  - Fixed a race condition with bulk granule delete causing deleted granules to still appear in Elasticsearch. Granules removed via bulk delete should now be removed from Elasticsearch.
- **CUMULUS-2163**
  - Remove the `public-read` ACL from the `move-granules` task
- **CUMULUS-2164**
  - Fix issue where `cumulus` index is recreated and attached to an alias if it has been previously deleted
- **CUMULUS-2195**
  - Fixed issue with redirect from `/token` not working when using a Cloudfront endpoint to access the Cumulus API with Launchpad authentication enabled. The redirect should now work properly whether you are using a plain API gateway URL or a Cloudfront endpoint pointing at an API gateway URL.
- **CUMULUS-2200**
  - Fixed issue where __in and __not queries were stripping spaces from values

### Deprecated

- **CUMULUS-1955**
  - `@cumulus/aws-client/S3.getS3Object()`
  - `@cumulus/message/Queue.getQueueNameByUrl()`
  - `@cumulus/message/Queue.getQueueName()`
- **CUMULUS-2162**
  - `@cumulus/api/endpoints/granules-csv/list()`

### Removed

- **CUMULUS-2111**
  - Removed `distribution_url` and `distribution_redirect_uri` outputs from the `cumulus` module
  - Removed variables from the `cumulus` module:
    - `distribution_url`
    - `log_api_gateway_to_cloudwatch`
    - `thin_egress_cookie_domain`
    - `thin_egress_domain_cert_arn`
    - `thin_egress_download_role_in_region_arn`
    - `thin_egress_jwt_algo`
    - `thin_egress_jwt_secret_name`
    - `thin_egress_lambda_code_dependency_archive_key`
    - `thin_egress_stack_name`
  - Removed outputs from the `distribution` module:
    - `distribution_url`
    - `internal_tea_api`
    - `rest_api_id`
    - `thin_egress_app_redirect_uri`
  - Removed variables from the `distribution` module:
    - `bucket_map_key`
    - `distribution_url`
    - `log_api_gateway_to_cloudwatch`
    - `thin_egress_cookie_domain`
    - `thin_egress_domain_cert_arn`
    - `thin_egress_download_role_in_region_arn`
    - `thin_egress_jwt_algo`
    - `thin_egress_jwt_secret_name`
    - `thin_egress_lambda_code_dependency_archive_key`
- **CUMULUS-2157**
  - Removed `providerSecretsMigration` and `verifyProviderSecretsMigration` lambdas
- Removed deprecated `@cumulus/sf-sns-report` task
- Removed code:
  - `@cumulus/aws-client/S3.calculateS3ObjectChecksum`
  - `@cumulus/aws-client/S3.getS3ObjectReadStream`
  - `@cumulus/cmrjs.getFullMetadata`
  - `@cumulus/cmrjs.getMetadata`
  - `@cumulus/common/util.isNil`
  - `@cumulus/common/util.isNull`
  - `@cumulus/common/util.isUndefined`
  - `@cumulus/common/util.lookupMimeType`
  - `@cumulus/common/util.mkdtempSync`
  - `@cumulus/common/util.negate`
  - `@cumulus/common/util.noop`
  - `@cumulus/common/util.omit`
  - `@cumulus/common/util.renameProperty`
  - `@cumulus/common/util.sleep`
  - `@cumulus/common/util.thread`
  - `@cumulus/ingest/granule.copyGranuleFile`
  - `@cumulus/ingest/granule.moveGranuleFile`
  - `@cumulus/integration-tests/api/rules.deleteRule`
  - `@cumulus/integration-tests/api/rules.getRule`
  - `@cumulus/integration-tests/api/rules.listRules`
  - `@cumulus/integration-tests/api/rules.postRule`
  - `@cumulus/integration-tests/api/rules.rerunRule`
  - `@cumulus/integration-tests/api/rules.updateRule`
  - `@cumulus/integration-tests/sfnStep.parseStepMessage`
  - `@cumulus/message/Queue.getQueueName`
  - `@cumulus/message/Queue.getQueueNameByUrl`

## v2.0.2+ Backport releases

Release v2.0.1 was the last release on the 2.0.x release series.

Changes after this version on the 2.0.x release series are limited
security/requested feature patches and will not be ported forward to future
releases unless there is a corresponding CHANGELOG entry.

For up-to-date CHANGELOG for the maintenance release branch see
[CHANGELOG.md](https://github.com/nasa/cumulus/blob/release-2.0.x/CHANGELOG.md)
from the 2.0.x branch.

For the most recent release information for the maintenance branch please see
the [release page](https://github.com/nasa/cumulus/releases)

## [v2.0.7] 2020-10-1 - [BACKPORT]

### Fixed

- CVE-2020-7720
  - Updated common `node-forge` dependency to 0.10.0 to address CVE finding

### [v2.0.6] 2020-09-25 - [BACKPORT]

### Fixed

- **CUMULUS-2168**
  - Fixed issue where large number of documents (generally logs) in the
    `cumulus` elasticsearch index results in the collection granule stats
    queries failing for the collections list api endpoint

### [v2.0.5] 2020-09-15 - [BACKPORT]

#### Added

- Added `thin_egress_stack_name` variable to `cumulus` and `distribution` Terraform modules to allow overriding the default Cloudformation stack name used for the `thin-egress-app`. **Please note that if you change/set this value for an existing deployment, it will destroy and re-create your API gateway for the `thin-egress-app`.**

#### Fixed

- Fix collection list queries. Removed fixes to collection stats, which break queries for a large number of granules.

### [v2.0.4] 2020-09-08 - [BACKPORT]

#### Changed

- Upgraded version of [TEA](https://github.com/asfadmin/thin-egress-app/) deployed with Cumulus to build 88.

### [v2.0.3] 2020-09-02 - [BACKPORT]

#### Fixed

- **CUMULUS-1961**
  - Fixed `activeCollections` query only returning 10 results

- **CUMULUS-2039**
  - Fix issue causing SyncGranules task to run out of memory on large granules

#### CODE CHANGES

- The `@cumulus/aws-client/S3.getS3ObjectReadStreamAsync` function has been
  removed. It read the entire S3 object into memory before returning a read
  stream, which could cause Lambdas to run out of memory. Use
  `@cumulus/aws-client/S3.getObjectReadStream` instead.

### [v2.0.2] 2020-08-17 - [BACKPORT]

#### CODE CHANGES

- The `@cumulus/ingest/util.lookupMimeType` function now returns `undefined`
  rather than `null` if the mime type could not be found.
- The `@cumulus/ingest/lock.removeLock` function now returns `undefined`

#### Added

- **CUMULUS-2116**
  - Added `@cumulus/api/models/granule.unpublishAndDeleteGranule` which
  unpublishes a granule from CMR and deletes it from Cumulus, but does not
  update the record to `published: false` before deletion

### Fixed

- **CUMULUS-2116**
  - Fixed a race condition with bulk granule delete causing deleted granules to still appear in Elasticsearch. Granules removed via bulk delete should now be removed from Elasticsearch.

## [v2.0.1] 2020-07-28

### Added

- **CUMULUS-1886**
  - Added `multiple sort keys` support to `@cumulus/api`
- **CUMULUS-2099**
  - `@cumulus/message/Queue.getQueueUrl` to get the queue URL specified in a Cumulus workflow message, if any.

### Fixed

- **[PR 1790](https://github.com/nasa/cumulus/pull/1790)**
  - Fixed bug with request headers in `@cumulus/launchpad-auth` causing Launchpad token requests to fail

## [v2.0.0] 2020-07-23

### BREAKING CHANGES

- Changes to the `@cumulus/api-client` package
  - The `CumulusApiClientError` class must now be imported using
    `const { CumulusApiClientError } = require('@cumulus/api-client/CumulusApiClientError')`
- The `@cumulus/sftp-client/SftpClient` class must now be imported using
  `const { SftpClient } = require('@cumulus/sftp-client');`
- Instances of `@cumulus/ingest/SftpProviderClient` no longer implicitly connect
  when `download`, `list`, or `sync` are called. You must call `connect` on the
  provider client before issuing one of those calls. Failure to do so will
  result in a "Client not connected" exception being thrown.
- Instances of `@cumulus/ingest/SftpProviderClient` no longer implicitly
  disconnect from the SFTP server when `list` is called.
- Instances of `@cumulus/sftp-client/SftpClient` must now be expclicitly closed
  by calling `.end()`
- Instances of `@cumulus/sftp-client/SftpClient` no longer implicitly connect to
  the server when `download`, `unlink`, `syncToS3`, `syncFromS3`, and `list` are
  called. You must explicitly call `connect` before calling one of those
  methods.
- Changes to the `@cumulus/common` package
  - `cloudwatch-event.getSfEventMessageObject()` now returns `undefined` if the
    message could not be found or could not be parsed. It previously returned
    `null`.
  - `S3KeyPairProvider.decrypt()` now throws an exception if the bucket
    containing the key cannot be determined.
  - `S3KeyPairProvider.decrypt()` now throws an exception if the stack cannot be
    determined.
  - `S3KeyPairProvider.encrypt()` now throws an exception if the bucket
    containing the key cannot be determined.
  - `S3KeyPairProvider.encrypt()` now throws an exception if the stack cannot be
    determined.
  - `sns-event.getSnsEventMessageObject()` now returns `undefined` if it could
    not be parsed. It previously returned `null`.
  - The `aws` module has been removed.
  - The `BucketsConfig.buckets` property is now read-only and private
  - The `test-utils.validateConfig()` function now resolves to `undefined`
    rather than `true`.
  - The `test-utils.validateInput()` function now resolves to `undefined` rather
    than `true`.
  - The `test-utils.validateOutput()` function now resolves to `undefined`
    rather than `true`.
  - The static `S3KeyPairProvider.retrieveKey()` function has been removed.
- Changes to the `@cumulus/cmrjs` package
  - `@cumulus/cmrjs.constructOnlineAccessUrl()` and
    `@cumulus/cmrjs/cmr-utils.constructOnlineAccessUrl()` previously took a
    `buckets` parameter, which was an instance of
    `@cumulus/common/BucketsConfig`. They now take a `bucketTypes` parameter,
    which is a simple object mapping bucket names to bucket types. Example:
    `{ 'private-1': 'private', 'public-1': 'public' }`
  - `@cumulus/cmrjs.reconcileCMRMetadata()` and
    `@cumulus/cmrjs/cmr-utils.reconcileCMRMetadata()` now take a **required**
    `bucketTypes` parameter, which is a simple object mapping bucket names to
    bucket types. Example: `{ 'private-1': 'private', 'public-1': 'public' }`
  - `@cumulus/cmrjs.updateCMRMetadata()` and
    `@cumulus/cmrjs/cmr-utils.updateCMRMetadata()` previously took an optional
    `inBuckets` parameter, which was an instance of
    `@cumulus/common/BucketsConfig`. They now take a **required** `bucketTypes`
    parameter, which is a simple object mapping bucket names to bucket types.
    Example: `{ 'private-1': 'private', 'public-1': 'public' }`
- The minimum supported version of all published Cumulus packages is now Node
  12.18.0
  - Tasks using the `cumuluss/cumulus-ecs-task` Docker image must be updated to
    `cumuluss/cumulus-ecs-task:1.7.0`. This can be done by updating the `image`
    property of any tasks defined using the `cumulus_ecs_service` Terraform
    module.
- Changes to `@cumulus/aws-client/S3`
  - The signature of the `getObjectSize` function has changed. It now takes a
    params object with three properties:
    - **s3**: an instance of an AWS.S3 object
    - **bucket**
    - **key**
  - The `getObjectSize` function will no longer retry if the object does not
    exist
- **CUMULUS-1861**
  - `@cumulus/message/Collections.getCollectionIdFromMessage` now throws a
    `CumulusMessageError` if `collectionName` and `collectionVersion` are missing
    from `meta.collection`.   Previously this method would return
    `'undefined___undefined'` instead
  - `@cumulus/integration-tests/addCollections` now returns an array of collections that
    were added rather than the count of added collections
- **CUMULUS-1930**
  - The `@cumulus/common/util.uuid()` function has been removed
- **CUMULUS-1955**
  - `@cumulus/aws-client/S3.multipartCopyObject` now returns an object with the
    AWS `etag` of the destination object
  - `@cumulus/ingest/S3ProviderClient.list` now sets a file object's `path`
    property to `undefined` instead of `null` when the file is at the top level
    of its bucket
  - The `sync` methods of the following classes in the `@cumulus/ingest` package
    now return an object with the AWS `s3uri` and `etag` of the destination file
    (they previously returned only a string representing the S3 URI)
    - `FtpProviderClient`
    - `HttpProviderClient`
    - `S3ProviderClient`
    - `SftpProviderClient`
- **CUMULUS-1958**
  - The following methods exported from `@cumulus/cmr-js/cmr-utils` were made
    async, and added distributionBucketMap as a parameter:
    - constructOnlineAccessUrl
    - generateFileUrl
    - reconcileCMRMetadata
    - updateCMRMetadata
- **CUMULUS-1969**
  - The `DiscoverPdrs` task now expects `provider_path` to be provided at
    `event.config.provider_path`, not `event.config.collection.provider_path`
  - `event.config.provider_path` is now a required parameter of the
    `DiscoverPdrs` task
  - `event.config.collection` is no longer a parameter to the `DiscoverPdrs`
    task
  - Collections no longer support the `provider_path` property. The tasks that
    relied on that property are now referencing `config.meta.provider_path`.
    Workflows should be updated accordingly.
- **CUMULUS-1977**
  - Moved bulk granule deletion endpoint from `/bulkDelete` to
    `/granules/bulkDelete`
- **CUMULUS-1991**
  - Updated CMR metadata generation to use "Download file.hdf" (where `file.hdf` is the filename of the given resource) as the resource description instead of "File to download"
  - CMR metadata updates now respect changes to resource descriptions (previously only changes to resource URLs were respected)

### MIGRATION STEPS

- Due to an issue with the AWS API Gateway and how the Thin Egress App Cloudformation template applies updates, you may need to redeploy your
  `thin-egress-app-EgressGateway` manually as a one time migration step.    If your deployment fails with an
  error similar to:

  ```bash
  Error: Lambda function (<stack>-tf-TeaCache) returned error: ({"errorType":"HTTPError","errorMessage":"Response code 404 (Not Found)"})
  ```

  Then follow the [AWS
  instructions](https://docs.aws.amazon.com/apigateway/latest/developerguide/how-to-deploy-api-with-console.html)
  to `Redeploy a REST API to a stage` for your egress API and re-run `terraform
  apply`.

### Added

- **CUMULUS-2081**
  - Add Integrator Guide section for onboarding
  - Add helpful tips documentation

- **CUMULUS-1902**
  - Add Common Use Cases section under Operator Docs

- **CUMULUS-2058**
  - Added `lambda_processing_role_name` as an output from the `cumulus` module
    to provide the processing role name
- **CUMULUS-1417**
  - Added a `checksumFor` property to collection `files` config. Set this
    property on a checksum file's definition matching the `regex` of the target
    file. More details in the ['Data Cookbooks
    Setup'](https://nasa.github.io/cumulus/docs/next/data-cookbooks/setup)
    documentation.
  - Added `checksumFor` validation to collections model.
- **CUMULUS-1956**
  - Added `@cumulus/earthata-login-client` package
  - The `/s3credentials` endpoint that is deployed as part of distribution now
    supports authentication using tokens created by a different application. If
    a request contains the `EDL-ClientId` and `EDL-Token` headers,
    authentication will be handled using that token rather than attempting to
    use OAuth.
  - `@cumulus/earthata-login-client.getTokenUsername()` now accepts an
    `xRequestId` argument, which will be included as the `X-Request-Id` header
    when calling Earthdata Login.
  - If the `s3Credentials` endpoint is invoked with an EDL token and an
    `X-Request-Id` header, that `X-Request-Id` header will be forwarded to
    Earthata Login.
- **CUMULUS-1957**
  - If EDL token authentication is being used, and the `EDL-Client-Name` header
    is set, `@the-client-name` will be appended to the end of the Earthdata
    Login username that is used as the `RoleSessionName` of the temporary IAM
    credentials. This value will show up in the AWS S3 server access logs.
- **CUMULUS-1958**
  - Add the ability for users to specify a `bucket_map_key` to the `cumulus`
    terraform module as an override for the default .yaml values that are passed
    to TEA by Core.    Using this option *requires* that each configured
    Cumulus 'distribution' bucket (e.g. public/protected buckets) have a single
    TEA mapping.  Multiple maps per bucket are not supported.
  - Updated Generating a distribution URL, the MoveGranules task and all CMR
    reconciliation functionality to utilize the TEA bucket map override.
  - Updated deploy process to utilize a bootstrap 'tea-map-cache' lambda that
    will, after deployment of Cumulus Core's TEA instance, query TEA for all
    protected/public buckets and generate a mapping configuration used
    internally by Core.  This object is also exposed as an output of the Cumulus
    module as `distribution_bucket_map`.
- **CUMULUS-1961**
  - Replaces DynamoDB for Elasticsearch for reconciliationReportForCumulusCMR
    comparisons between Cumulus and CMR.
- **CUMULUS-1970**
  - Created the `add-missing-file-checksums` workflow task
  - Added `@cumulus/aws-client/S3.calculateObjectHash()` function
  - Added `@cumulus/aws-client/S3.getObjectReadStream()` function
- **CUMULUS-1887**
  - Add additional fields to the granule CSV download file
- **CUMULUS-2019**
  - Add `infix` search to es query builder `@cumulus/api/es/es/queries` to
    support partial matching of the keywords

### Changed

- **CUMULUS-2032**
  - Updated @cumulus/ingest/HttpProviderClient to utilize a configuration key
    `httpListTimeout` to set the default timeout for discovery HTTP/HTTPS
    requests, and updates the default for the provider to 5 minutes (300 seconds).
  - Updated the DiscoverGranules and DiscoverPDRs tasks to utilize the updated
    configuration value if set via workflow config, and updates the default for
    these tasks to 5 minutes (300 seconds).

- **CUMULUS-176**
  - The API will now respond with a 400 status code when a request body contains
    invalid JSON. It had previously returned a 500 status code.
- **CUMULUS-1861**
  - Updates Rule objects to no longer require a collection.
  - Changes the DLQ behavior for `sfEventSqsToDbRecords` and
    `sfEventSqsToDbRecordsInputQueue`. Previously failure to write a database
    record would result in lambda success, and an error log in the CloudWatch
    logs.   The lambda has been updated to manually add a record to
    the `sfEventSqsToDbRecordsDeadLetterQueue` if the granule, execution, *or*
    pdr record fails to write, in addition to the previous error logging.
- **CUMULUS-1956**
  - The `/s3credentials` endpoint that is deployed as part of distribution now
    supports authentication using tokens created by a different application. If
    a request contains the `EDL-ClientId` and `EDL-Token` headers,
    authentication will be handled using that token rather than attempting to
    use OAuth.
- **CUMULUS-1977**
  - API endpoint POST `/granules/bulk` now returns a 202 status on a successful
    response instead of a 200 response
  - API endpoint DELETE `/granules/<granule-id>` now returns a 404 status if the
    granule record was already deleted
  - `@cumulus/api/models/Granule.update()` now returns the updated granule
    record
  - Implemented POST `/granules/bulkDelete` API endpoint to support deleting
    granules specified by ID or returned by the provided query in the request
    body. If the request is successful, the endpoint returns the async operation
    ID that has been started to remove the granules.
    - To use a query in the request body, your deployment must be
      [configured to access the Elasticsearch host for ESDIS metrics](https://nasa.github.io/cumulus/docs/additional-deployment-options/cloudwatch-logs-delivery#esdis-metrics)
      in your environment
  - Added `@cumulus/api/models/Granule.getRecord()` method to return raw record
    from DynamoDB
  - Added `@cumulus/api/models/Granule.delete()` method which handles deleting
    the granule record from DynamoDB and the granule files from S3
- **CUMULUS-1982**
  - The `globalConnectionLimit` property of providers is now optional and
    defaults to "unlimited"
- **CUMULUS-1997**
  - Added optional `launchpad` configuration to `@cumulus/hyrax-metadata-updates` task config schema.
- **CUMULUS-1991**
  - `@cumulus/cmrjs/src/cmr-utils/constructOnlineAccessUrls()` now throws an error if `cmrGranuleUrlType = "distribution"` and no distribution endpoint argument is provided
- **CUMULUS-2011**
  - Reconciliation reports are now generated within an AsyncOperation
- **CUMULUS-2016**
  - Upgrade TEA to version 79

### Fixed

- **CUMULUS-1991**
  - Added missing `DISTRIBUTION_ENDPOINT` environment variable for API lambdas. This environment variable is required for API requests to move granules.

- **CUMULUS-1961**
  - Fixed granules and executions query params not getting sent to API in granule list operation in `@cumulus/api-client`

### Deprecated

- `@cumulus/aws-client/S3.calculateS3ObjectChecksum()`
- `@cumulus/aws-client/S3.getS3ObjectReadStream()`
- `@cumulus/common/log.convertLogLevel()`
- `@cumulus/collection-config-store`
- `@cumulus/common/util.sleep()`

- **CUMULUS-1930**
  - `@cumulus/common/log.convertLogLevel()`
  - `@cumulus/common/util.isNull()`
  - `@cumulus/common/util.isUndefined()`
  - `@cumulus/common/util.negate()`
  - `@cumulus/common/util.noop()`
  - `@cumulus/common/util.isNil()`
  - `@cumulus/common/util.renameProperty()`
  - `@cumulus/common/util.lookupMimeType()`
  - `@cumulus/common/util.thread()`
  - `@cumulus/common/util.mkdtempSync()`

### Removed

- The deprecated `@cumulus/common.bucketsConfigJsonObject` function has been
  removed
- The deprecated `@cumulus/common.CollectionConfigStore` class has been removed
- The deprecated `@cumulus/common.concurrency` module has been removed
- The deprecated `@cumulus/common.constructCollectionId` function has been
  removed
- The deprecated `@cumulus/common.launchpad` module has been removed
- The deprecated `@cumulus/common.LaunchpadToken` class has been removed
- The deprecated `@cumulus/common.Semaphore` class has been removed
- The deprecated `@cumulus/common.stringUtils` module has been removed
- The deprecated `@cumulus/common/aws.cloudwatchlogs` function has been removed
- The deprecated `@cumulus/common/aws.deleteS3Files` function has been removed
- The deprecated `@cumulus/common/aws.deleteS3Object` function has been removed
- The deprecated `@cumulus/common/aws.dynamodb` function has been removed
- The deprecated `@cumulus/common/aws.dynamodbDocClient` function has been
  removed
- The deprecated `@cumulus/common/aws.getExecutionArn` function has been removed
- The deprecated `@cumulus/common/aws.headObject` function has been removed
- The deprecated `@cumulus/common/aws.listS3ObjectsV2` function has been removed
- The deprecated `@cumulus/common/aws.parseS3Uri` function has been removed
- The deprecated `@cumulus/common/aws.promiseS3Upload` function has been removed
- The deprecated `@cumulus/common/aws.recursivelyDeleteS3Bucket` function has
  been removed
- The deprecated `@cumulus/common/aws.s3CopyObject` function has been removed
- The deprecated `@cumulus/common/aws.s3ObjectExists` function has been removed
- The deprecated `@cumulus/common/aws.s3PutObject` function has been removed
- The deprecated `@cumulus/common/bucketsConfigJsonObject` function has been
  removed
- The deprecated `@cumulus/common/CloudWatchLogger` class has been removed
- The deprecated `@cumulus/common/collection-config-store.CollectionConfigStore`
  class has been removed
- The deprecated `@cumulus/common/collection-config-store.constructCollectionId`
  function has been removed
- The deprecated `@cumulus/common/concurrency.limit` function has been removed
- The deprecated `@cumulus/common/concurrency.mapTolerant` function has been
  removed
- The deprecated `@cumulus/common/concurrency.promiseUrl` function has been
  removed
- The deprecated `@cumulus/common/concurrency.toPromise` function has been
  removed
- The deprecated `@cumulus/common/concurrency.unless` function has been removed
- The deprecated `@cumulus/common/config.parseConfig` function has been removed
- The deprecated `@cumulus/common/config.resolveResource` function has been
  removed
- The deprecated `@cumulus/common/DynamoDb.get` function has been removed
- The deprecated `@cumulus/common/DynamoDb.scan` function has been removed
- The deprecated `@cumulus/common/FieldPattern` class has been removed
- The deprecated `@cumulus/common/launchpad.getLaunchpadToken` function has been
  removed
- The deprecated `@cumulus/common/launchpad.validateLaunchpadToken` function has
  been removed
- The deprecated `@cumulus/common/LaunchpadToken` class has been removed
- The deprecated `@cumulus/common/message.buildCumulusMeta` function has been
  removed
- The deprecated `@cumulus/common/message.buildQueueMessageFromTemplate`
  function has been removed
- The deprecated `@cumulus/common/message.getCollectionIdFromMessage` function
  has been removed
- The deprecated `@cumulus/common/message.getMaximumExecutions` function has
  been removed
- The deprecated `@cumulus/common/message.getMessageExecutionArn` function has
  been removed
- The deprecated `@cumulus/common/message.getMessageExecutionName` function has
  been removed
- The deprecated `@cumulus/common/message.getMessageFromTemplate` function has
  been removed
- The deprecated `@cumulus/common/message.getMessageGranules` function has been
  removed
- The deprecated `@cumulus/common/message.getMessageStateMachineArn` function
  has been removed
- The deprecated `@cumulus/common/message.getQueueName` function has been
  removed
- The deprecated `@cumulus/common/message.getQueueNameByUrl` function has been
  removed
- The deprecated `@cumulus/common/message.hasQueueAndExecutionLimit` function
  has been removed
- The deprecated `@cumulus/common/Semaphore` class has been removed
- The deprecated `@cumulus/common/string.globalReplace` functon has been removed
- The deprecated `@cumulus/common/string.isNonEmptyString` functon has been
  removed
- The deprecated `@cumulus/common/string.isValidHostname` functon has been
  removed
- The deprecated `@cumulus/common/string.match` functon has been removed
- The deprecated `@cumulus/common/string.matches` functon has been removed
- The deprecated `@cumulus/common/string.replace` functon has been removed
- The deprecated `@cumulus/common/string.toLower` functon has been removed
- The deprecated `@cumulus/common/string.toUpper` functon has been removed
- The deprecated `@cumulus/common/testUtils.getLocalstackEndpoint` function has been removed
- The deprecated `@cumulus/common/util.setErrorStack` function has been removed
- The `@cumulus/common/util.uuid` function has been removed
- The deprecated `@cumulus/common/workflows.getWorkflowArn` function has been
  removed
- The deprecated `@cumulus/common/workflows.getWorkflowFile` function has been
  removed
- The deprecated `@cumulus/common/workflows.getWorkflowList` function has been
  removed
- The deprecated `@cumulus/common/workflows.getWorkflowTemplate` function has
  been removed
- `@cumulus/aws-client/StepFunctions.toSfnExecutionName()`
- `@cumulus/aws-client/StepFunctions.fromSfnExecutionName()`
- `@cumulus/aws-client/StepFunctions.getExecutionArn()`
- `@cumulus/aws-client/StepFunctions.getExecutionUrl()`
- `@cumulus/aws-client/StepFunctions.getStateMachineArn()`
- `@cumulus/aws-client/StepFunctions.pullStepFunctionEvent()`
- `@cumulus/common/test-utils/throttleOnce()`
- `@cumulus/integration-tests/api/distribution.invokeApiDistributionLambda()`
- `@cumulus/integration-tests/api/distribution.getDistributionApiRedirect()`
- `@cumulus/integration-tests/api/distribution.getDistributionApiFileStream()`

## [v1.24.0] 2020-06-03

### BREAKING CHANGES

- **CUMULUS-1969**
  - The `DiscoverPdrs` task now expects `provider_path` to be provided at
    `event.config.provider_path`, not `event.config.collection.provider_path`
  - `event.config.provider_path` is now a required parameter of the
    `DiscoverPdrs` task
  - `event.config.collection` is no longer a parameter to the `DiscoverPdrs`
    task
  - Collections no longer support the `provider_path` property. The tasks that
    relied on that property are now referencing `config.meta.provider_path`.
    Workflows should be updated accordingly.

- **CUMULUS-1997**
  - `@cumulus/cmr-client/CMRSearchConceptQueue` parameters have been changed to take a `cmrSettings` object containing clientId, provider, and auth information. This can be generated using `@cumulus/cmrjs/cmr-utils/getCmrSettings`. The `cmrEnvironment` variable has been removed.

### Added

- **CUMULUS-1800**
  - Added task configuration setting named `syncChecksumFiles` to the
    SyncGranule task. This setting is `false` by default, but when set to
    `true`, all checksum files associated with data files that are downloaded
    will be downloaded as well.
- **CUMULUS-1952**
  - Updated HTTP(S) provider client to accept username/password for Basic authorization. This change adds support for Basic Authorization such as Earthdata login redirects to ingest (i.e. as implemented in SyncGranule), but not to discovery (i.e. as implemented in DiscoverGranules). Discovery still expects the provider's file system to be publicly accessible, but not the individual files and their contents.
  - **NOTE**: Using this in combination with the HTTP protocol may expose usernames and passwords to intermediary network entities. HTTPS is highly recommended.
- **CUMULUS-1997**
  - Added optional `launchpad` configuration to `@cumulus/hyrax-metadata-updates` task config schema.

### Fixed

- **CUMULUS-1997**
  - Updated all CMR operations to use configured authentication scheme
- **CUMULUS-2010**
  - Updated `@cumulus/api/launchpadSaml` to support multiple userGroup attributes from the SAML response

## [v1.23.2] 2020-05-22

### BREAKING CHANGES

- Updates to the Cumulus archive API:
  - All endpoints now return a `401` response instead of a `403` for any request where the JWT passed as a Bearer token is invalid.
  - POST `/refresh` and DELETE `/token/<token>` endpoints now return a `401` response for requests with expired tokens

- **CUMULUS-1894**
  - `@cumulus/ingest/granule.handleDuplicateFile()`
    - The `copyOptions` parameter has been removed
    - An `ACL` parameter has been added
  - `@cumulus/ingest/granule.renameS3FileWithTimestamp()`
    - Now returns `undefined`

- **CUMULUS-1896**
  Updated all Cumulus core lambdas to utilize the new message adapter streaming interface via [cumulus-message-adapter-js v1.2.0](https://github.com/nasa/cumulus-message-adapter-js/releases/tag/v1.2.0).   Users of this version of Cumulus (or later) must utilize version 1.3.0 or greater of the [cumulus-message-adapter](https://github.com/nasa/cumulus-message-adapter) to support core lambdas.

- **CUMULUS-1912**
  - `@cumulus/api` reconciliationReports list endpoint returns a list of reconciliationReport records instead of S3Uri.

- **CUMULUS-1969**
  - The `DiscoverGranules` task now expects `provider_path` to be provided at
    `event.config.provider_path`, not `event.config.collection.provider_path`
  - `config.provider_path` is now a required parameter of the `DiscoverGranules`
    task

### MIGRATION STEPS

- To take advantage of the new TTL-based access token expiration implemented in CUMULUS-1777 (see notes below) and clear out existing records in your access tokens table, do the following:
  1. Log out of any active dashboard sessions
  2. Use the AWS console or CLI to delete your `<prefix>-AccessTokensTable` DynamoDB table
  3. [Re-deploy your `data-persistence` module](https://nasa.github.io/cumulus/docs/deployment/upgrade-readme#update-data-persistence-resources), which should re-create the `<prefix>-AccessTokensTable` DynamoDB table
  4. Return to using the Cumulus API/dashboard as normal
- This release requires the Cumulus Message Adapter layer deployed with Cumulus Core to be at least 1.3.0, as the core lambdas have updated to [cumulus-message-adapter-js v1.2.0](https://github.com/nasa/cumulus-message-adapter-js/releases/tag/v1.2.0) and the new CMA interface.  As a result, users should:
  1. Follow the [Cumulus Message Adapter (CMA) deployment instructions](https://nasa.github.io/cumulus/docs/deployment/deployment-readme#deploy-the-cumulus-message-adapter-layer) and install a CMA layer version >=1.3.0
  2. If you are using any custom Node.js Lambdas in your workflows **and** the Cumulus CMA layer/`cumulus-message-adapter-js`, you must update your lambda to use [cumulus-message-adapter-js v1.2.0](https://github.com/nasa/cumulus-message-adapter-js/releases/tag/v1.2.0) and follow the migration instructions in the release notes. Prior versions of `cumulus-message-adapter-js` are not compatible with CMA >= 1.3.0.
- Migrate existing s3 reconciliation report records to database (CUMULUS-1911):
  - After update your `data persistence` module and Cumulus resources, run the command:

  ```bash
  ./node_modules/.bin/cumulus-api migrate --stack `<your-terraform-deployment-prefix>` --migrationVersion migration5
  ```

### Added

- Added a limit for concurrent Elasticsearch requests when doing an index from database operation
- Added the `es_request_concurrency` parameter to the archive and cumulus Terraform modules

- **CUMULUS-1995**
  - Added the `es_index_shards` parameter to the archive and cumulus Terraform modules to configure the number of shards for the ES index
    - If you have an existing ES index, you will need to [reindex](https://nasa.github.io/cumulus-api/#reindex) and then [change index](https://nasa.github.io/cumulus-api/#change-index) to take advantage of shard updates

- **CUMULUS-1894**
  - Added `@cumulus/aws-client/S3.moveObject()`

- **CUMULUS-1911**
  - Added ReconciliationReports table
  - Updated CreateReconciliationReport lambda to save Reconciliation Report records to database
  - Updated dbIndexer and IndexFromDatabase lambdas to index Reconciliation Report records to Elasticsearch
  - Added migration_5 to migrate existing s3 reconciliation report records to database and Elasticsearch
  - Updated `@cumulus/api` package, `tf-modules/archive` and `tf-modules/data-persistence` Terraform modules

- **CUMULUS-1916**
  - Added util function for seeding reconciliation reports when running API locally in dashboard

### Changed

- **CUMULUS-1777**
  - The `expirationTime` property is now a **required field** of the access tokens model.
  - Updated the `AccessTokens` table to set a [TTL](https://docs.aws.amazon.com/amazondynamodb/latest/developerguide/howitworks-ttl.html) on the `expirationTime` field in `tf-modules/data-persistence/dynamo.tf`. As a result, access token records in this table whose `expirationTime` has passed should be **automatically deleted by DynamoDB**.
  - Updated all code creating access token records in the Dynamo `AccessTokens` table to set the `expirationTime` field value in seconds from the epoch.
- **CUMULUS-1912**
  - Updated reconciliationReports endpoints to query against Elasticsearch, delete report from both database and s3
  - Added `@cumulus/api-client/reconciliationReports`
- **CUMULUS-1999**
  - Updated `@cumulus/common/util.deprecate()` so that only a single deprecation notice is printed for each name/version combination

### Fixed

- **CUMULUS-1894**
  - The `SyncGranule` task can now handle files larger than 5 GB
- **CUMULUS-1987**
  - `Remove granule from CMR` operation in `@cumulus/api` now passes token to CMR when fetching granule metadata, allowing removal of private granules
- **CUMULUS-1993**
  - For a given queue, the `sqs-message-consumer` Lambda will now only schedule workflows for rules matching the queue **and the collection information in each queue message (if any)**
    - The consumer also now only reads each queue message **once per Lambda invocation**, whereas previously each message was read **once per queue rule per Lambda invocation**
  - Fixed bug preventing the deletion of multiple SNS rules that share the same SNS topic

### Deprecated

- **CUMULUS-1894**
  - `@cumulus/ingest/granule.copyGranuleFile()`
  - `@cumulus/ingest/granule.moveGranuleFile()`

- **CUMULUS-1987** - Deprecated the following functions:
  - `@cumulus/cmrjs/getMetadata(cmrLink)` -> `@cumulus/cmr-client/CMR.getGranuleMetadata(cmrLink)`
  - `@cumulus/cmrjs/getFullMetadata(cmrLink)`

## [v1.22.1] 2020-05-04

**Note**: v1.22.0 was not released as a package due to npm/release concerns.  Users upgrading to 1.22.x should start with 1.22.1

### Added

- **CUMULUS-1894**
  - Added `@cumulus/aws-client/S3.multipartCopyObject()`
- **CUMULUS-408**
  - Added `certificateUri` field to provider schema. This optional field allows operators to specify an S3 uri to a CA bundle to use for HTTPS requests.
- **CUMULUS-1787**
  - Added `collections/active` endpoint for returning collections with active granules in `@cumulus/api`
- **CUMULUS-1799**
  - Added `@cumulus/common/stack.getBucketsConfigKey()` to return the S3 key for the buckets config object
  - Added `@cumulus/common/workflows.getWorkflowFileKey()` to return the S3 key for a workflow definition object
  - Added `@cumulus/common/workflows.getWorkflowsListKeyPrefix()` to return the S3 key prefix for objects containing workflow definitions
  - Added `@cumulus/message` package containing utilities for building and parsing Cumulus messages
- **CUMULUS-1850**
  - Added `@cumulus/aws-client/Kinesis.describeStream()` to get a Kinesis stream description
- **CUMULUS-1853**
  - Added `@cumulus/integration-tests/collections.createCollection()`
  - Added `@cumulus/integration-tests/executions.findExecutionArn()`
  - Added `@cumulus/integration-tests/executions.getExecutionWithStatus()`
  - Added `@cumulus/integration-tests/granules.getGranuleWithStatus()`
  - Added `@cumulus/integration-tests/providers.createProvider()`
  - Added `@cumulus/integration-tests/rules.createOneTimeRule()`

### Changed

- **CUMULUS-1682**
  - Moved all `@cumulus/ingest/parse-pdr` code into the `parse-pdr` task as it had become tightly coupled with that task's handler and was not used anywhere else. Unit tests also restored.
- **CUMULUS-1820**
  - Updated the Thin Egress App module used in `tf-modules/distribution/main.tf` to build 74. [See the release notes](https://github.com/asfadmin/thin-egress-app/releases/tag/tea-build.74).
- **CUMULUS-1852**
  - Updated POST endpoints for `/collections`, `/providers`, and `/rules` to log errors when returning a 500 response
  - Updated POST endpoint for `/collections`:
    - Return a 400 response when the `name` or `version` fields are missing
    - Return a 409 response if the collection already exists
    - Improved error messages to be more explicit
  - Updated POST endpoint for `/providers`:
    - Return a 400 response if the `host` field value is invalid
    - Return a 409 response if the provider already exists
  - Updated POST endpoint for `/rules`:
    - Return a 400 response if rule `name` is invalid
    - Return a 400 response if rule `type` is invalid
- **CUMULUS-1891**
  - Updated the following endpoints using async operations to return a 503 error if the ECS task  cannot be started and a 500 response for a non-specific error:
    - POST `/replays`
    - POST `/bulkDelete`
    - POST `/elasticsearch/index-from-database`
    - POST `/granules/bulk`

### Fixed

- **CUMULUS-408**
  - Fixed HTTPS discovery and ingest.

- **CUMULUS-1850**
  - Fixed a bug in Kinesis event processing where the message consumer would not properly filter available rules based on the collection information in the event and the Kinesis stream ARN

- **CUMULUS-1853**
  - Fixed a bug where attempting to create a rule containing a payload property
    would fail schema validation.

- **CUMULUS-1854**
  - Rule schema is validated before starting workflows or creating event source mappings

- **CUMULUS-1974**
  - Fixed @cumulus/api webpack config for missing underscore object due to underscore update

- **CUMULUS-2210**
  - Fixed `cmr_oauth_provider` variable not being propogated to reconciliation reports

### Deprecated

- **CUMULUS-1799** - Deprecated the following code. For cases where the code was moved into another package, the new code location is noted:
  - `@cumulus/aws-client/StepFunctions.fromSfnExecutionName()`
  - `@cumulus/aws-client/StepFunctions.toSfnExecutionName()`
  - `@cumulus/aws-client/StepFunctions.getExecutionArn()` -> `@cumulus/message/Executions.buildExecutionArn()`
  - `@cumulus/aws-client/StepFunctions.getExecutionUrl()` -> `@cumulus/message/Executions.getExecutionUrlFromArn()`
  - `@cumulus/aws-client/StepFunctions.getStateMachineArn()` -> `@cumulus/message/Executions.getStateMachineArnFromExecutionArn()`
  - `@cumulus/aws-client/StepFunctions.pullStepFunctionEvent()` -> `@cumulus/message/StepFunctions.pullStepFunctionEvent()`
  - `@cumulus/common/bucketsConfigJsonObject()`
  - `@cumulus/common/CloudWatchLogger`
  - `@cumulus/common/collection-config-store/CollectionConfigStore` -> `@cumulus/collection-config-store`
  - `@cumulus/common/collection-config-store.constructCollectionId()` -> `@cumulus/message/Collections.constructCollectionId`
  - `@cumulus/common/concurrency.limit()`
  - `@cumulus/common/concurrency.mapTolerant()`
  - `@cumulus/common/concurrency.promiseUrl()`
  - `@cumulus/common/concurrency.toPromise()`
  - `@cumulus/common/concurrency.unless()`
  - `@cumulus/common/config.buildSchema()`
  - `@cumulus/common/config.parseConfig()`
  - `@cumulus/common/config.resolveResource()`
  - `@cumulus/common/config.resourceToArn()`
  - `@cumulus/common/FieldPattern`
  - `@cumulus/common/launchpad.getLaunchpadToken()` -> `@cumulus/launchpad-auth/index.getLaunchpadToken()`
  - `@cumulus/common/LaunchpadToken` -> `@cumulus/launchpad-auth/LaunchpadToken`
  - `@cumulus/common/launchpad.validateLaunchpadToken()` -> `@cumulus/launchpad-auth/index.validateLaunchpadToken()`
  - `@cumulus/common/message.buildCumulusMeta()` -> `@cumulus/message/Build.buildCumulusMeta()`
  - `@cumulus/common/message.buildQueueMessageFromTemplate()` -> `@cumulus/message/Build.buildQueueMessageFromTemplate()`
  - `@cumulus/common/message.getCollectionIdFromMessage()` -> `@cumulus/message/Collections.getCollectionIdFromMessage()`
  - `@cumulus/common/message.getMessageExecutionArn()` -> `@cumulus/message/Executions.getMessageExecutionArn()`
  - `@cumulus/common/message.getMessageExecutionName()` -> `@cumulus/message/Executions.getMessageExecutionName()`
  - `@cumulus/common/message.getMaximumExecutions()` -> `@cumulus/message/Queue.getMaximumExecutions()`
  - `@cumulus/common/message.getMessageFromTemplate()`
  - `@cumulus/common/message.getMessageStateMachineArn()` -> `@cumulus/message/Executions.getMessageStateMachineArn()`)
  - `@cumulus/common/message.getMessageGranules()` -> `@cumulus/message/Granules.getMessageGranules()`
  - `@cumulus/common/message.getQueueNameByUrl()` -> `@cumulus/message/Queue.getQueueNameByUrl()`
  - `@cumulus/common/message.getQueueName()` -> `@cumulus/message/Queue.getQueueName()`)
  - `@cumulus/common/message.hasQueueAndExecutionLimit()` -> `@cumulus/message/Queue.hasQueueAndExecutionLimit()`
  - `@cumulus/common/Semaphore`
  - `@cumulus/common/test-utils.throttleOnce()`
  - `@cumulus/common/workflows.getWorkflowArn()`
  - `@cumulus/common/workflows.getWorkflowFile()`
  - `@cumulus/common/workflows.getWorkflowList()`
  - `@cumulus/common/workflows.getWorkflowTemplate()`
  - `@cumulus/integration-tests/sfnStep/SfnStep.parseStepMessage()` -> `@cumulus/message/StepFunctions.parseStepMessage()`
- **CUMULUS-1858** - Deprecated the following functions.
  - `@cumulus/common/string.globalReplace()`
  - `@cumulus/common/string.isNonEmptyString()`
  - `@cumulus/common/string.isValidHostname()`
  - `@cumulus/common/string.match()`
  - `@cumulus/common/string.matches()`
  - `@cumulus/common/string.replace()`
  - `@cumulus/common/string.toLower()`
  - `@cumulus/common/string.toUpper()`

### Removed

- **CUMULUS-1799**: Deprecated code removals:
  - Removed from `@cumulus/common/aws`:
    - `pullStepFunctionEvent()`
  - Removed `@cumulus/common/sfnStep`
  - Removed `@cumulus/common/StepFunctions`

## [v1.21.0] 2020-03-30

### PLEASE NOTE

- **CUMULUS-1762**: the `messageConsumer` for `sns` and `kinesis`-type rules now fetches
  the collection information from the message. You should ensure that your rule's collection
  name and version match what is in the message for these ingest messages to be processed.
  If no matching rule is found, an error will be thrown and logged in the
  `messageConsumer` Lambda function's log group.

### Added

- **CUMULUS-1629**`
  - Updates discover-granules task to respect/utilize duplicateHandling configuration such that
    - skip:               Duplicates will be filtered from the granule list
    - error:              Duplicates encountered will result in step failure
    - replace, version:   Duplicates will be ignored and handled as normal.
  - Adds a new copy of the API lambda `PrivateApiLambda()` which is configured to not require authentication. This Lambda is not connected to an API gateway
  - Adds `@cumulus/api-client` with functions for use by workflow lambdas to call the API when needed

- **CUMULUS-1732**
  - Added Python task/activity workflow and integration test (`PythonReferenceSpec`) to test `cumulus-message-adapter-python`and `cumulus-process-py` integration.
- **CUMULUS-1795**
  - Added an IAM policy on the Cumulus EC2 creation to enable SSM when the `deploy_to_ngap` flag is true

### Changed

- **CUMULUS-1762**
  - the `messageConsumer` for `sns` and `kinesis`-type rules now fetches the collection
    information from the message.

### Deprecated

- **CUMULUS-1629**
  - Deprecate `granulesApi`, `rulesApi`, `emsApi`, `executionsAPI` from `@cumulus/integration-test/api` in favor of code moved to `@cumulus/api-client`

### Removed

- **CUMULUS-1799**: Deprecated code removals
  - Removed deprecated method `@cumulus/api/models/Granule.createGranulesFromSns()`
  - Removed deprecated method `@cumulus/api/models/Granule.removeGranuleFromCmr()`
  - Removed from `@cumulus/common/aws`:
    - `apigateway()`
    - `buildS3Uri()`
    - `calculateS3ObjectChecksum()`
    - `cf()`
    - `cloudwatch()`
    - `cloudwatchevents()`
    - `cloudwatchlogs()`
    - `createAndWaitForDynamoDbTable()`
    - `createQueue()`
    - `deleteSQSMessage()`
    - `describeCfStackResources()`
    - `downloadS3File()`
    - `downloadS3Files()`
    - `DynamoDbSearchQueue` class
    - `dynamodbstreams()`
    - `ec2()`
    - `ecs()`
    - `fileExists()`
    - `findResourceArn()`
    - `fromSfnExecutionName()`
    - `getFileBucketAndKey()`
    - `getJsonS3Object()`
    - `getQueueUrl()`
    - `getObjectSize()`
    - `getS3ObjectReadStream()`
    - `getSecretString()`
    - `getStateMachineArn()`
    - `headObject()`
    - `isThrottlingException()`
    - `kinesis()`
    - `lambda()`
    - `listS3Objects()`
    - `promiseS3Upload()`
    - `publishSnsMessage()`
    - `putJsonS3Object()`
    - `receiveSQSMessages()`
    - `s3CopyObject()`
    - `s3GetObjectTagging()`
    - `s3Join()`
    - `S3ListObjectsV2Queue` class
    - `s3TagSetToQueryString()`
    - `s3PutObjectTagging()`
    - `secretsManager()`
    - `sendSQSMessage()`
    - `sfn()`
    - `sns()`
    - `sqs()`
    - `sqsQueueExists()`
    - `toSfnExecutionName()`
    - `uploadS3FileStream()`
    - `uploadS3Files()`
    - `validateS3ObjectChecksum()`
  - Removed `@cumulus/common/CloudFormationGateway` class
  - Removed `@cumulus/common/concurrency/Mutex` class
  - Removed `@cumulus/common/errors`
  - Removed `@cumulus/common/sftp`
  - Removed `@cumulus/common/string.unicodeEscape`
  - Removed `@cumulus/cmrjs/cmr-utils.getGranuleId()`
  - Removed `@cumulus/cmrjs/cmr-utils.getCmrFiles()`
  - Removed `@cumulus/cmrjs/cmr/CMR` class
  - Removed `@cumulus/cmrjs/cmr/CMRSearchConceptQueue` class
  - Removed `@cumulus/cmrjs/utils.getHost()`
  - Removed `@cumulus/cmrjs/utils.getIp()`
  - Removed `@cumulus/cmrjs/utils.hostId()`
  - Removed `@cumulus/cmrjs/utils/ummVersion()`
  - Removed `@cumulus/cmrjs/utils.updateToken()`
  - Removed `@cumulus/cmrjs/utils.validateUMMG()`
  - Removed `@cumulus/ingest/aws.getEndpoint()`
  - Removed `@cumulus/ingest/aws.getExecutionUrl()`
  - Removed `@cumulus/ingest/aws/invoke()`
  - Removed `@cumulus/ingest/aws/CloudWatch` class
  - Removed `@cumulus/ingest/aws/ECS` class
  - Removed `@cumulus/ingest/aws/Events` class
  - Removed `@cumulus/ingest/aws/SQS` class
  - Removed `@cumulus/ingest/aws/StepFunction` class
  - Removed `@cumulus/ingest/util.normalizeProviderPath()`
  - Removed `@cumulus/integration-tests/index.listCollections()`
  - Removed `@cumulus/integration-tests/index.listProviders()`
  - Removed `@cumulus/integration-tests/index.rulesList()`
  - Removed `@cumulus/integration-tests/api/api.addCollectionApi()`

## [v1.20.0] 2020-03-12

### BREAKING CHANGES

- **CUMULUS-1714**
  - Changed the format of the message sent to the granule SNS Topic. Message includes the granule record under `record` and the type of event under `event`. Messages with `deleted` events will have the record that was deleted with a `deletedAt` timestamp. Options for `event` are `Create | Update | Delete`
- **CUMULUS-1769** - `deploy_to_ngap` is now a **required** variable for the `tf-modules/cumulus` module. **For those deploying to NGAP environments, this variable should always be set to `true`.**

### Notable changes

- **CUMULUS-1739** - You can now exclude Elasticsearch from your `tf-modules/data-persistence` deployment (via `include_elasticsearch = false`) and your `tf-modules/cumulus` module will still deploy successfully.

- **CUMULUS-1769** - If you set `deploy_to_ngap = true` for the `tf-modules/archive` Terraform module, **you can only deploy your archive API gateway as `PRIVATE`**, not `EDGE`.

### Added

- Added `@cumulus/aws-client/S3.getS3ObjectReadStreamAsync()` to deal with S3 eventual consistency issues by checking for the existence an S3 object with retries before getting a readable stream for that object.
- **CUMULUS-1769**
  - Added `deploy_to_ngap` boolean variable for the `tf-modules/cumulus` and `tf-modules/archive` Terraform modules. This variable is required. **For those deploying to NGAP environments, this variable should always be set to `true`.**
- **HYRAX-70**
  - Add the hyrax-metadata-update task

### Changed

- [`AccessToken.get()`](https://github.com/nasa/cumulus/blob/master/packages/api/models/access-tokens.js) now enforces [strongly consistent reads from DynamoDB](https://docs.aws.amazon.com/amazondynamodb/latest/developerguide/HowItWorks.ReadConsistency.html)
- **CUMULUS-1739**
  - Updated `tf-modules/data-persistence` to make Elasticsearch alarm resources and outputs conditional on the `include_elasticsearch` variable
  - Updated `@cumulus/aws-client/S3.getObjectSize` to include automatic retries for any failures from `S3.headObject`
- **CUMULUS-1784**
  - Updated `@cumulus/api/lib/DistributionEvent.remoteIP()` to parse the IP address in an S3 access log from the `A-sourceip` query parameter if present, otherwise fallback to the original parsing behavior.
- **CUMULUS-1768**
  - The `stats/summary` endpoint reports the distinct collections for the number of granules reported

### Fixed

- **CUMULUS-1739** - Fixed the `tf-modules/cumulus` and `tf-modules/archive` modules to make these Elasticsearch variables truly optional:
  - `elasticsearch_domain_arn`
  - `elasticsearch_hostname`
  - `elasticsearch_security_group_id`

- **CUMULUS-1768**
  - Fixed the `stats/` endpoint so that data is correctly filtered by timestamp and `processingTime` is calculated correctly.

- **CUMULUS-1769**
  - In the `tf-modules/archive` Terraform module, the `lifecycle` block ignoring changes to the `policy` of the archive API gateway is now only enforced if `deploy_to_ngap = true`. This fixes a bug where users deploying outside of NGAP could not update their API gateway's resource policy when going from `PRIVATE` to `EDGE`, preventing their API from being accessed publicly.

- **CUMULUS-1775**
  - Fix/update api endpoint to use updated google auth endpoints such that it will work with new accounts

### Removed

- **CUMULUS-1768**
  - Removed API endpoints `stats/histogram` and `stats/average`. All advanced stats needs should be acquired from Cloud Metrics or similarly configured ELK stack.

## [v1.19.0] 2020-02-28

### BREAKING CHANGES

- **CUMULUS-1736**
  - The `@cumulus/discover-granules` task now sets the `dataType` of discovered
    granules based on the `name` of the configured collection, not the
    `dataType`.
  - The config schema of the `@cumulus/discover-granules` task now requires that
    collections contain a `version`.
  - The `@cumulus/sync-granule` task will set the `dataType` and `version` of a
    granule based on the configured collection if those fields are not already
    set on the granule. Previously it was using the `dataType` field of the
    configured collection, then falling back to the `name` field of the
    collection. This update will just use the `name` field of the collection to
    set the `dataType` field of the granule.

- **CUMULUS-1446**
  - Update the `@cumulus/integration-tests/api/executions.getExecution()`
    function to parse the response and return the execution, rather than return
    the full API response.

- **CUMULUS-1672**
  - The `cumulus` Terraform module in previous releases set a
    `Deployment = var.prefix` tag on all resources that it managed. In this
    release, a `tags` input variable has been added to the `cumulus` Terraform
    module to allow resource tagging to be customized. No default tags will be
    applied to Cumulus-managed resources. To replicate the previous behavior,
    set `tags = { Deployment: var.prefix }` as an input variable for the
    `cumulus` Terraform module.

- **CUMULUS-1684 Migration Instructions**
  - In previous releases, a provider's username and password were encrypted
    using a custom encryption library. That has now been updated to use KMS.
    This release includes a Lambda function named
    `<prefix>-ProviderSecretsMigration`, which will re-encrypt existing
    provider credentials to use KMS. After this release has been deployed, you
    will need to manually invoke that Lambda function using either the AWS CLI
    or AWS Console. It should only need to be successfully run once.
  - Future releases of Cumulus will invoke a
    `<prefix>-VerifyProviderSecretsMigration` Lambda function as part of the
    deployment, which will cause the deployment to fail if the migration
    Lambda has not been run.

- **CUMULUS-1718**
  - The `@cumulus/sf-sns-report` task for reporting mid-workflow updates has been retired.
  This task was used as the `PdrStatusReport` task in our ParsePdr example workflow.
  If you have a ParsePdr or other workflow using this task, use `@cumulus/sf-sqs-report` instead.
  Trying to deploy the old task will result in an error as the cumulus module no longer exports `sf_sns_report_task`.
  - Migration instruction: In your workflow definition, for each step using the old task change:
  `"Resource": "${module.cumulus.sf_sns_report_task.task_arn}"`
  to
  `"Resource": "${module.cumulus.sf_sqs_report_task.task_arn}"`

- **CUMULUS-1755**
  - The `thin_egress_jwt_secret_name` variable for the `tf-modules/cumulus` Terraform module is now **required**. This variable is passed on to the Thin Egress App in `tf-modules/distribution/main.tf`, which uses the keys stored in the secret to sign JWTs. See the [Thin Egress App documentation on how to create a value for this secret](https://github.com/asfadmin/thin-egress-app#setting-up-the-jwt-cookie-secrets).

### Added

- **CUMULUS-1446**
  - Add `@cumulus/common/FileUtils.readJsonFile()` function
  - Add `@cumulus/common/FileUtils.readTextFile()` function
  - Add `@cumulus/integration-tests/api/collections.createCollection()` function
  - Add `@cumulus/integration-tests/api/collections.deleteCollection()` function
  - Add `@cumulus/integration-tests/api/collections.getCollection()` function
  - Add `@cumulus/integration-tests/api/providers.getProvider()` function
  - Add `@cumulus/integration-tests/index.getExecutionOutput()` function
  - Add `@cumulus/integration-tests/index.loadCollection()` function
  - Add `@cumulus/integration-tests/index.loadProvider()` function
  - Add `@cumulus/integration-tests/index.readJsonFilesFromDir()` function

- **CUMULUS-1672**
  - Add a `tags` input variable to the `archive` Terraform module
  - Add a `tags` input variable to the `cumulus` Terraform module
  - Add a `tags` input variable to the `cumulus_ecs_service` Terraform module
  - Add a `tags` input variable to the `data-persistence` Terraform module
  - Add a `tags` input variable to the `distribution` Terraform module
  - Add a `tags` input variable to the `ingest` Terraform module
  - Add a `tags` input variable to the `s3-replicator` Terraform module

- **CUMULUS-1707**
  - Enable logrotate on ECS cluster

- **CUMULUS-1684**
  - Add a `@cumulus/aws-client/KMS` library of KMS-related functions
  - Add `@cumulus/aws-client/S3.getTextObject()`
  - Add `@cumulus/sftp-client` package
  - Create `ProviderSecretsMigration` Lambda function
  - Create `VerifyProviderSecretsMigration` Lambda function

- **CUMULUS-1548**
  - Add ability to put default Cumulus logs in Metrics' ELK stack
  - Add ability to add custom logs to Metrics' ELK Stack

- **CUMULUS-1702**
  - When logs are sent to Metrics' ELK stack, the logs endpoints will return results from there

- **CUMULUS-1459**
  - Async Operations are indexed in Elasticsearch
  - To index any existing async operations you'll need to perform an index from
    database function.

- **CUMULUS-1717**
  - Add `@cumulus/aws-client/deleteAndWaitForDynamoDbTableNotExists`, which
    deletes a DynamoDB table and waits to ensure the table no longer exists
  - Added `publishGranules` Lambda to handle publishing granule messages to SNS when granule records are written to DynamoDB
  - Added `@cumulus/api/models/Granule.storeGranulesFromCumulusMessage` to store granules from a Cumulus message to DynamoDB

- **CUMULUS-1718**
  - Added `@cumulus/sf-sqs-report` task to allow mid-workflow reporting updates.
  - Added `stepfunction_event_reporter_queue_url` and `sf_sqs_report_task` outputs to the `cumulus` module.
  - Added `publishPdrs` Lambda to handle publishing PDR messages to SNS when PDR records are written to DynamoDB.
  - Added `@cumulus/api/models/Pdr.storePdrFromCumulusMessage` to store PDRs from a Cumulus message to DynamoDB.
  - Added `@cumulus/aws-client/parseSQSMessageBody` to parse an SQS message body string into an object.

- **Ability to set custom backend API url in the archive module**
  - Add `api_url` definition in `tf-modules/cumulus/archive.tf`
  - Add `archive_api_url` variable in `tf-modules/cumulus/variables.tf`

- **CUMULUS-1741**
  - Added an optional `elasticsearch_security_group_ids` variable to the
    `data-persistence` Terraform module to allow additional security groups to
    be assigned to the Elasticsearch Domain.

- **CUMULUS-1752**
  - Added `@cumulus/integration-tests/api/distribution.invokeTEADistributionLambda` to simulate a request to the [Thin Egress App](https://github.com/asfadmin/thin-egress-app) by invoking the Lambda and getting a response payload.
  - Added `@cumulus/integration-tests/api/distribution.getTEARequestHeaders` to generate necessary request headers for a request to the Thin Egress App
  - Added `@cumulus/integration-tests/api/distribution.getTEADistributionApiFileStream` to get a response stream for a file served by Thin Egress App
  - Added `@cumulus/integration-tests/api/distribution.getTEADistributionApiRedirect` to get a redirect response from the Thin Egress App

- **CUMULUS-1755**
  - Added `@cumulus/aws-client/CloudFormation.describeCfStack()` to describe a Cloudformation stack
  - Added `@cumulus/aws-client/CloudFormation.getCfStackParameterValues()` to get multiple parameter values for a Cloudformation stack

### Changed

- **CUMULUS-1725**
  - Moved the logic that updates the granule files cache Dynamo table into its
    own Lambda function called `granuleFilesCacheUpdater`.

- **CUMULUS-1736**
  - The `collections` model in the API package now determines the name of a
    collection based on the `name` property, rather than using `dataType` and
    then falling back to `name`.
  - The `@cumulus/integration-tests.loadCollection()` function no longer appends
    the postfix to the end of the collection's `dataType`.
  - The `@cumulus/integration-tests.addCollections()` function no longer appends
    the postfix to the end of the collection's `dataType`.

- **CUMULUS-1672**
  - Add a `retryOptions` parameter to the `@cumulus/aws-client/S3.headObject`
     function, which will retry if the object being queried does not exist.

- **CUMULUS-1446**
  - Mark the `@cumulus/integration-tests/api.addCollectionApi()` function as
    deprecated
  - Mark the `@cumulus/integration-tests/index.listCollections()` function as
    deprecated
  - Mark the `@cumulus/integration-tests/index.listProviders()` function as
    deprecated
  - Mark the `@cumulus/integration-tests/index.rulesList()` function as
    deprecated

- **CUMULUS-1672**
  - Previously, the `cumulus` module defaulted to setting a
    `Deployment = var.prefix` tag on all resources that it managed. In this
    release, the `cumulus` module will now accept a `tags` input variable that
    defines the tags to be assigned to all resources that it manages.
  - Previously, the `data-persistence` module defaulted to setting a
    `Deployment = var.prefix` tag on all resources that it managed. In this
    release, the `data-persistence` module will now accept a `tags` input
    variable that defines the tags to be assigned to all resources that it
    manages.
  - Previously, the `distribution` module defaulted to setting a
    `Deployment = var.prefix` tag on all resources that it managed. In this
    release, the `distribution` module will now accept a `tags` input variable
    that defines the tags to be assigned to all resources that it manages.
  - Previously, the `ingest` module defaulted to setting a
    `Deployment = var.prefix` tag on all resources that it managed. In this
    release, the `ingest` module will now accept a `tags` input variable that
    defines the tags to be assigned to all resources that it manages.
  - Previously, the `s3-replicator` module defaulted to setting a
    `Deployment = var.prefix` tag on all resources that it managed. In this
    release, the `s3-replicator` module will now accept a `tags` input variable
    that defines the tags to be assigned to all resources that it manages.

- **CUMULUS-1684**
  - Update the API package to encrypt provider credentials using KMS instead of
    using RSA keys stored in S3

- **CUMULUS-1717**
  - Changed name of `cwSfExecutionEventToDb` Lambda to `cwSfEventToDbRecords`
  - Updated `cwSfEventToDbRecords` to write granule records to DynamoDB from the incoming Cumulus message

- **CUMULUS-1718**
  - Renamed `cwSfEventToDbRecords` to `sfEventSqsToDbRecords` due to architecture change to being a consumer of an SQS queue of Step Function Cloudwatch events.
  - Updated `sfEventSqsToDbRecords` to write PDR records to DynamoDB from the incoming Cumulus message
  - Moved `data-cookbooks/sns.md` to `data-cookbooks/ingest-notifications.md` and updated it to reflect recent changes.

- **CUMULUS-1748**
  - (S)FTP discovery tasks now use the provider-path as-is instead of forcing it to a relative path.
  - Improved error handling to catch permission denied FTP errors better and log them properly. Workflows will still fail encountering this error and we intend to consider that approach in a future ticket.

- **CUMULUS-1752**
  - Moved class for parsing distribution events to its own file: `@cumulus/api/lib/DistributionEvent.js`
    - Updated `DistributionEvent` to properly parse S3 access logs generated by requests from the [Thin Egress App](https://github.com/asfadmin/thin-egress-app)

- **CUMULUS-1753** - Changes to `@cumulus/ingest/HttpProviderClient.js`:
  - Removed regex filter in `HttpProviderClient.list()` that was used to return only files with an extension between 1 and 4 characters long. `HttpProviderClient.list()` will now return all files linked from the HTTP provider host.

- **CUMULUS-1755**
  - Updated the Thin Egress App module used in `tf-modules/distribution/main.tf` to build 61. [See the release notes](https://github.com/asfadmin/thin-egress-app/releases/tag/tea-build.61).

- **CUMULUS-1757**
  - Update @cumulus/cmr-client CMRSearchConceptQueue to take optional cmrEnvironment parameter

### Deprecated

- **CUMULUS-1684**
  - Deprecate `@cumulus/common/key-pair-provider/S3KeyPairProvider`
  - Deprecate `@cumulus/common/key-pair-provider/S3KeyPairProvider.encrypt()`
  - Deprecate `@cumulus/common/key-pair-provider/S3KeyPairProvider.decrypt()`
  - Deprecate `@cumulus/common/kms/KMS`
  - Deprecate `@cumulus/common/kms/KMS.encrypt()`
  - Deprecate `@cumulus/common/kms/KMS.decrypt()`
  - Deprecate `@cumulus/common/sftp.Sftp`

- **CUMULUS-1717**
  - Deprecate `@cumulus/api/models/Granule.createGranulesFromSns`

- **CUMULUS-1718**
  - Deprecate `@cumulus/sf-sns-report`.
    - This task has been updated to always throw an error directing the user to use `@cumulus/sf-sqs-report` instead. This was done because there is no longer an SNS topic to which to publish, and no consumers to listen to it.

- **CUMULUS-1748**
  - Deprecate `@cumulus/ingest/util.normalizeProviderPath`

- **CUMULUS-1752**
  - Deprecate `@cumulus/integration-tests/api/distribution.getDistributionApiFileStream`
  - Deprecate `@cumulus/integration-tests/api/distribution.getDistributionApiRedirect`
  - Deprecate `@cumulus/integration-tests/api/distribution.invokeApiDistributionLambda`

### Removed

- **CUMULUS-1684**
  - Remove the deployment script that creates encryption keys and stores them to
    S3

- **CUMULUS-1768**
  - Removed API endpoints `stats/histogram` and `stats/average`. All advanced stats needs should be acquired from Cloud Metrics or similarly configured ELK stack.

### Fixed

- **Fix default values for urs_url in variables.tf files**
  - Remove trailing `/` from default `urs_url` values.

- **CUMULUS-1610** - Add the Elasticsearch security group to the EC2 security groups

- **CUMULUS-1740** - `cumulus_meta.workflow_start_time` is now set in Cumulus
  messages

- **CUMULUS-1753** - Fixed `@cumulus/ingest/HttpProviderClient.js` to properly handle HTTP providers with:
  - Multiple link tags (e.g. `<a>`) per line of source code
  - Link tags in uppercase or lowercase (e.g. `<A>`)
  - Links with filepaths in the link target (e.g. `<a href="/path/to/file.txt">`). These files will be returned from HTTP file discovery **as the file name only** (e.g. `file.txt`).

- **CUMULUS-1768**
  - Fix an issue in the stats endpoints in `@cumulus/api` to send back stats for the correct type

## [v1.18.0] 2020-02-03

### BREAKING CHANGES

- **CUMULUS-1686**

  - `ecs_cluster_instance_image_id` is now a _required_ variable of the `cumulus` module, instead of optional.

- **CUMULUS-1698**

  - Change variable `saml_launchpad_metadata_path` to `saml_launchpad_metadata_url` in the `tf-modules/cumulus` Terraform module.

- **CUMULUS-1703**
  - Remove the unused `forceDownload` option from the `sync-granule` tasks's config
  - Remove the `@cumulus/ingest/granule.Discover` class
  - Remove the `@cumulus/ingest/granule.Granule` class
  - Remove the `@cumulus/ingest/pdr.Discover` class
  - Remove the `@cumulus/ingest/pdr.Granule` class
  - Remove the `@cumulus/ingest/parse-pdr.parsePdr` function

### Added

- **CUMULUS-1040**

  - Added `@cumulus/aws-client` package to provide utilities for working with AWS services and the Node.js AWS SDK
  - Added `@cumulus/errors` package which exports error classes for use in Cumulus workflow code
  - Added `@cumulus/integration-tests/sfnStep` to provide utilities for parsing step function execution histories

- **CUMULUS-1102**

  - Adds functionality to the @cumulus/api package for better local testing.
    - Adds data seeding for @cumulus/api's localAPI.
      - seed functions allow adding collections, executions, granules, pdrs, providers, and rules to a Localstack Elasticsearch and DynamoDB via `addCollections`, `addExecutions`, `addGranules`, `addPdrs`, `addProviders`, and `addRules`.
    - Adds `eraseDataStack` function to local API server code allowing resetting of local datastack for testing (ES and DynamoDB).
    - Adds optional parameters to the @cumulus/api bin serve to allow for launching the api without destroying the current data.

- **CUMULUS-1697**

  - Added the `@cumulus/tf-inventory` package that provides command line utilities for managing Terraform resources in your AWS account

- **CUMULUS-1703**

  - Add `@cumulus/aws-client/S3.createBucket` function
  - Add `@cumulus/aws-client/S3.putFile` function
  - Add `@cumulus/common/string.isNonEmptyString` function
  - Add `@cumulus/ingest/FtpProviderClient` class
  - Add `@cumulus/ingest/HttpProviderClient` class
  - Add `@cumulus/ingest/S3ProviderClient` class
  - Add `@cumulus/ingest/SftpProviderClient` class
  - Add `@cumulus/ingest/providerClientUtils.buildProviderClient` function
  - Add `@cumulus/ingest/providerClientUtils.fetchTextFile` function

- **CUMULUS-1731**

  - Add new optional input variables to the Cumulus Terraform module to support TEA upgrade:
    - `thin_egress_cookie_domain` - Valid domain for Thin Egress App cookie
    - `thin_egress_domain_cert_arn` - Certificate Manager SSL Cert ARN for Thin
      Egress App if deployed outside NGAP/CloudFront
    - `thin_egress_download_role_in_region_arn` - ARN for reading of Thin Egress
      App data buckets for in-region requests
    - `thin_egress_jwt_algo` - Algorithm with which to encode the Thin Egress
      App JWT cookie
    - `thin_egress_jwt_secret_name` - Name of AWS secret where keys for the Thin
      Egress App JWT encode/decode are stored
    - `thin_egress_lambda_code_dependency_archive_key` - Thin Egress App - S3
      Key of packaged python modules for lambda dependency layer

- **CUMULUS-1733**
  - Add `discovery-filtering` operator doc to document previously undocumented functionality.

- **CUMULUS-1737**
  - Added the `cumulus-test-cleanup` module to run a nightly cleanup on resources left over from the integration tests run from the `example/spec` directory.

### Changed

- **CUMULUS-1102**

  - Updates `@cumulus/api/auth/testAuth` to use JWT instead of random tokens.
  - Updates the default AMI for the ecs_cluster_instance_image_id.

- **CUMULUS-1622**

  - Mutex class has been deprecated in `@cumulus/common/concurrency` and will be removed in a future release.

- **CUMULUS-1686**

  - Changed `ecs_cluster_instance_image_id` to be a required variable of the `cumulus` module and removed the default value.
    The default was not available across accounts and regions, nor outside of NGAP and therefore not particularly useful.

- **CUMULUS-1688**

  - Updated `@cumulus/aws.receiveSQSMessages` not to replace `message.Body` with a parsed object. This behavior was undocumented and confusing as received messages appeared to contradict AWS docs that state `message.Body` is always a string.
  - Replaced `sf_watcher` CloudWatch rule from `cloudwatch-events.tf` with an EventSourceMapping on `sqs2sf` mapped to the `start_sf` SQS queue (in `event-sources.tf`).
  - Updated `sqs2sf` with an EventSourceMapping handler and unit test.

- **CUMULUS-1698**

  - Change variable `saml_launchpad_metadata_path` to `saml_launchpad_metadata_url` in the `tf-modules/cumulus` Terraform module.
  - Updated `@cumulus/api/launchpadSaml` to download launchpad IDP metadata from configured location when the metadata in s3 is not valid, and to work with updated IDP metadata and SAML response.

- **CUMULUS-1731**
  - Upgrade the version of the Thin Egress App deployed by Cumulus to v48
    - Note: New variables available, see the 'Added' section of this changelog.

### Fixed

- **CUMULUS-1664**

  - Updated `dbIndexer` Lambda to remove hardcoded references to DynamoDB table names.

- **CUMULUS-1733**
  - Fixed granule discovery recursion algorithm used in S/FTP protocols.

### Removed

- **CUMULUS-1481**
  - removed `process` config and output from PostToCmr as it was not required by the task nor downstream steps, and should still be in the output message's `meta` regardless.

### Deprecated

- **CUMULUS-1040**
  - Deprecated the following code. For cases where the code was moved into another package, the new code location is noted:
    - `@cumulus/common/CloudFormationGateway` -> `@cumulus/aws-client/CloudFormationGateway`
    - `@cumulus/common/DynamoDb` -> `@cumulus/aws-client/DynamoDb`
    - `@cumulus/common/errors` -> `@cumulus/errors`
    - `@cumulus/common/StepFunctions` -> `@cumulus/aws-client/StepFunctions`
    - All of the exported functions in `@cumulus/commmon/aws` (moved into `@cumulus/aws-client`), except:
      - `@cumulus/common/aws/isThrottlingException` -> `@cumulus/errors/isThrottlingException`
      - `@cumulus/common/aws/improveStackTrace` (not deprecated)
      - `@cumulus/common/aws/retryOnThrottlingException` (not deprecated)
    - `@cumulus/common/sfnStep/SfnStep.parseStepMessage` -> `@cumulus/integration-tests/sfnStep/SfnStep.parseStepMessage`
    - `@cumulus/common/sfnStep/ActivityStep` -> `@cumulus/integration-tests/sfnStep/ActivityStep`
    - `@cumulus/common/sfnStep/LambdaStep` -> `@cumulus/integration-tests/sfnStep/LambdaStep`
    - `@cumulus/common/string/unicodeEscape` -> `@cumulus/aws-client/StepFunctions.unicodeEscape`
    - `@cumulus/common/util/setErrorStack` -> `@cumulus/aws-client/util/setErrorStack`
    - `@cumulus/ingest/aws/invoke` -> `@cumulus/aws-client/Lambda/invoke`
    - `@cumulus/ingest/aws/CloudWatch.bucketSize`
    - `@cumulus/ingest/aws/CloudWatch.cw`
    - `@cumulus/ingest/aws/ECS.ecs`
    - `@cumulus/ingest/aws/ECS`
    - `@cumulus/ingest/aws/Events.putEvent` -> `@cumulus/aws-client/CloudwatchEvents.putEvent`
    - `@cumulus/ingest/aws/Events.deleteEvent` -> `@cumulus/aws-client/CloudwatchEvents.deleteEvent`
    - `@cumulus/ingest/aws/Events.deleteTarget` -> `@cumulus/aws-client/CloudwatchEvents.deleteTarget`
    - `@cumulus/ingest/aws/Events.putTarget` -> `@cumulus/aws-client/CloudwatchEvents.putTarget`
    - `@cumulus/ingest/aws/SQS.attributes` -> `@cumulus/aws-client/SQS.getQueueAttributes`
    - `@cumulus/ingest/aws/SQS.deleteMessage` -> `@cumulus/aws-client/SQS.deleteSQSMessage`
    - `@cumulus/ingest/aws/SQS.deleteQueue` -> `@cumulus/aws-client/SQS.deleteQueue`
    - `@cumulus/ingest/aws/SQS.getUrl` -> `@cumulus/aws-client/SQS.getQueueUrlByName`
    - `@cumulus/ingest/aws/SQS.receiveMessage` -> `@cumulus/aws-client/SQS.receiveSQSMessages`
    - `@cumulus/ingest/aws/SQS.sendMessage` -> `@cumulus/aws-client/SQS.sendSQSMessage`
    - `@cumulus/ingest/aws/StepFunction.getExecutionStatus` -> `@cumulus/aws-client/StepFunction.getExecutionStatus`
    - `@cumulus/ingest/aws/StepFunction.getExecutionUrl` -> `@cumulus/aws-client/StepFunction.getExecutionUrl`

## [v1.17.0] - 2019-12-31

### BREAKING CHANGES

- **CUMULUS-1498**
  - The `@cumulus/cmrjs.publish2CMR` function expects that the value of its
    `creds.password` parameter is a plaintext password.
  - Rather than using an encrypted password from the `cmr_password` environment
    variable, the `@cumulus/cmrjs.updateCMRMetadata` function now looks for an
    environment variable called `cmr_password_secret_name` and fetches the CMR
    password from that secret in AWS Secrets Manager.
  - The `@cumulus/post-to-cmr` task now expects a
    `config.cmr.passwordSecretName` value, rather than `config.cmr.password`.
    The CMR password will be fetched from that secret in AWS Secrets Manager.

### Added

- **CUMULUS-630**

  - Added support for replaying Kinesis records on a stream into the Cumulus Kinesis workflow triggering mechanism: either all the records, or some time slice delimited by start and end timestamps.
  - Added `/replays` endpoint to the operator API for triggering replays.
  - Added `Replay Kinesis Messages` documentation to Operator Docs.
  - Added `manualConsumer` lambda function to consume a Kinesis stream. Used by the replay AsyncOperation.

- **CUMULUS-1687**
  - Added new API endpoint for listing async operations at `/asyncOperations`
  - All asyncOperations now include the fields `description` and `operationType`. `operationType` can be one of the following. [`Bulk Delete`, `Bulk Granules`, `ES Index`, `Kinesis Replay`]

### Changed

- **CUMULUS-1626**

  - Updates Cumulus to use node10/CMA 1.1.2 for all of its internal lambdas in prep for AWS node 8 EOL

- **CUMULUS-1498**
  - Remove the DynamoDB Users table. The list of OAuth users who are allowed to
    use the API is now stored in S3.
  - The CMR password and Launchpad passphrase are now stored in Secrets Manager

## [v1.16.1] - 2019-12-6

**Please note**:

- The `region` argument to the `cumulus` Terraform module has been removed. You may see a warning or error if you have that variable populated.
- Your workflow tasks should use the following versions of the CMA libraries to utilize new granule, parentArn, asyncOperationId, and stackName fields on the logs:
  - `cumulus-message-adapter-js` version 1.0.10+
  - `cumulus-message-adapter-python` version 1.1.1+
  - `cumulus-message-adapter-java` version 1.2.11+
- The `data-persistence` module no longer manages the creation of an Elasticsearch service-linked role for deploying Elasticsearch to a VPC. Follow the [deployment instructions on preparing your VPC](https://nasa.github.io/cumulus/docs/deployment/deployment-readme#vpc-subnets-and-security-group) for guidance on how to create the Elasticsearch service-linked role manually.
- There is now a `distribution_api_gateway_stage` variable for the `tf-modules/cumulus` Terraform module that will be used as the API gateway stage name used for the distribution API (Thin Egress App)
- Default value for the `urs_url` variable is now `https://uat.urs.earthdata.nasa.gov/` in the `tf-modules/cumulus` and `tf-modules/archive` Terraform modules. So deploying the `cumulus` module without a `urs_url` variable set will integrate your Cumulus deployment with the UAT URS environment.

### Added

- **CUMULUS-1563**

  - Added `custom_domain_name` variable to `tf-modules/data-persistence` module

- **CUMULUS-1654**
  - Added new helpers to `@cumulus/common/execution-history`:
    - `getStepExitedEvent()` returns the `TaskStateExited` event in a workflow execution history after the given step completion/failure event
    - `getTaskExitedEventOutput()` returns the output message for a `TaskStateExited` event in a workflow execution history

### Changed

- **CUMULUS-1578**

  - Updates SAML launchpad configuration to authorize via configured userGroup.
    [See the NASA specific documentation (protected)](https://wiki.earthdata.nasa.gov/display/CUMULUS/Cumulus+SAML+Launchpad+Integration)

- **CUMULUS-1579**

  - Elasticsearch list queries use `match` instead of `term`. `term` had been analyzing the terms and not supporting `-` in the field values.

- **CUMULUS-1619**

  - Adds 4 new keys to `@cumulus/logger` to display granules, parentArn, asyncOperationId, and stackName.
  - Depends on `cumulus-message-adapter-js` version 1.0.10+. Cumulus tasks updated to use this version.

- **CUMULUS-1654**

  - Changed `@cumulus/common/SfnStep.parseStepMessage()` to a static class method

- **CUMULUS-1641**
  - Added `meta.retries` and `meta.visibilityTimeout` properties to sqs-type rule. To create sqs-type rule, you're required to configure a dead-letter queue on your queue.
  - Added `sqsMessageRemover` lambda which removes the message from SQS queue upon successful workflow execution.
  - Updated `sqsMessageConsumer` lambda to not delete message from SQS queue, and to retry the SQS message for configured number of times.

### Removed

- Removed `create_service_linked_role` variable from `tf-modules/data-persistence` module.

- **CUMULUS-1321**
  - The `region` argument to the `cumulus` Terraform module has been removed

### Fixed

- **CUMULUS-1668** - Fixed a race condition where executions may not have been
  added to the database correctly
- **CUMULUS-1654** - Fixed issue with `publishReports` Lambda not including workflow execution error information for failed workflows with a single step
- Fixed `tf-modules/cumulus` module so that the `urs_url` variable is passed on to its invocation of the `tf-modules/archive` module

## [v1.16.0] - 2019-11-15

### Added

- **CUMULUS-1321**

  - A `deploy_distribution_s3_credentials_endpoint` variable has been added to
    the `cumulus` Terraform module. If true, the NGAP-backed S3 credentials
    endpoint will be added to the Thin Egress App's API. Default: true

- **CUMULUS-1544**

  - Updated the `/granules/bulk` endpoint to correctly query Elasticsearch when
    granule ids are not provided.

- **CUMULUS-1580**
  - Added `/granules/bulk` endpoint to `@cumulus/api` to perform bulk actions on granules given either a list of granule ids or an Elasticsearch query and the workflow to perform.

### Changed

- **CUMULUS-1561**

  - Fix the way that we are handling Terraform provider version requirements
  - Pass provider configs into child modules using the method that the
    [Terraform documentation](https://www.terraform.io/docs/configuration/modules.html#providers-within-modules)
    suggests
  - Remove the `region` input variable from the `s3_access_test` Terraform module
  - Remove the `aws_profile` and `aws_region` input variables from the
    `s3-replicator` Terraform module

- **CUMULUS-1639**
  - Because of
    [S3's Data Consistency Model](https://docs.aws.amazon.com/AmazonS3/latest/dev/Introduction.html#BasicsObjects),
    there may be situations where a GET operation for an object can temporarily
    return a `NoSuchKey` response even if that object _has_ been created. The
    `@cumulus/common/aws.getS3Object()` function has been updated to support
    retries if a `NoSuchKey` response is returned by S3. This behavior can be
    enabled by passing a `retryOptions` object to that function. Supported
    values for that object can be found here:
    <https://github.com/tim-kos/node-retry#retryoperationoptions>

### Removed

- **CUMULUS-1559**
  - `logToSharedDestination` has been migrated to the Terraform deployment as `log_api_gateway_to_cloudwatch` and will ONLY apply to egress lambdas.
    Due to the differences in the Terraform deployment model, we cannot support a global log subscription toggle for a configurable subset of lambdas.
    However, setting up your own log forwarding for a Lambda with Terraform is fairly simple, as you will only need to add SubscriptionFilters to your Terraform configuration, one per log group.
    See [the Terraform documentation](https://www.terraform.io/docs/providers/aws/r/cloudwatch_log_subscription_filter.html) for details on how to do this.
    An empty FilterPattern ("") will capture all logs in a group.

## [v1.15.0] - 2019-11-04

### BREAKING CHANGES

- **CUMULUS-1644** - When a workflow execution begins or ends, the workflow
  payload is parsed and any new or updated PDRs or granules referenced in that
  workflow are stored to the Cumulus archive. The defined interface says that a
  PDR in `payload.pdr` will be added to the archive, and any granules in
  `payload.granules` will also be added to the archive. In previous releases,
  PDRs found in `meta.pdr` and granules found in `meta.input_granules` were also
  added to the archive. This caused unexpected behavior and has been removed.
  Only PDRs from `payload.pdr` and granules from `payload.granules` will now be
  added to the Cumulus archive.

- **CUMULUS-1449** - Cumulus now uses a universal workflow template when
  starting a workflow that contains general information specific to the
  deployment, but not specific to the workflow. Workflow task configs must be
  defined using AWS step function parameters. As part of this change,
  `CumulusConfig` has been retired and task configs must now be defined under
  the `cma.task_config` key in the Parameters section of a step function
  definition.

  **Migration instructions**:

  NOTE: These instructions require the use of Cumulus Message Adapter v1.1.x+.
  Please ensure you are using a compatible version before attempting to migrate
  workflow configurations. When defining workflow steps, remove any
  `CumulusConfig` section, as shown below:

  ```yaml
  ParsePdr:
    CumulusConfig:
      provider: "{$.meta.provider}"
      bucket: "{$.meta.buckets.internal.name}"
      stack: "{$.meta.stack}"
  ```

  Instead, use AWS Parameters to pass `task_config` for the task directly into
  the Cumulus Message Adapter:

  ```yaml
  ParsePdr:
    Parameters:
      cma:
        event.$: "$"
        task_config:
          provider: "{$.meta.provider}"
          bucket: "{$.meta.buckets.internal.name}"
          stack: "{$.meta.stack}"
  ```

  In this example, the `cma` key is used to pass parameters to the message
  adapter. Using `task_config` in combination with `event.$: '$'` allows the
  message adapter to process `task_config` as the `config` passed to the Cumulus
  task. See `example/workflows/sips.yml` in the core repository for further
  examples of how to set the Parameters.

  Additionally, workflow configurations for the `QueueGranules` and `QueuePdrs`
  tasks need to be updated:

  - `queue-pdrs` config changes:
    - `parsePdrMessageTemplateUri` replaced with `parsePdrWorkflow`, which is
      the workflow name (i.e. top-level name in `config.yml`, e.g. 'ParsePdr').
    - `internalBucket` and `stackName` configs now required to look up
      configuration from the deployment. Brings the task config in line with
      that of `queue-granules`.
  - `queue-granules` config change: `ingestGranuleMessageTemplateUri` replaced
    with `ingestGranuleWorkflow`, which is the workflow name (e.g.
    'IngestGranule').

- **CUMULUS-1396** - **Workflow steps at the beginning and end of a workflow
  using the `SfSnsReport` Lambda have now been deprecated (e.g. `StartStatus`,
  `StopStatus`) and should be removed from your workflow definitions**. These
  steps were used for publishing ingest notifications and have been replaced by
  an implementation using Cloudwatch events for Step Functions to trigger a
  Lambda that publishes ingest notifications. For further detail on how ingest
  notifications are published, see the notes below on **CUMULUS-1394**. For
  examples of how to update your workflow definitions, see our
  [example workflow definitions](https://github.com/nasa/cumulus/blob/master/example/workflows/).

- **CUMULUS-1470**
  - Remove Cumulus-defined ECS service autoscaling, allowing integrators to
    better customize autoscaling to meet their needs. In order to use
    autoscaling with ECS services, appropriate
    `AWS::ApplicationAutoScaling::ScalableTarget`,
    `AWS::ApplicationAutoScaling::ScalingPolicy`, and `AWS::CloudWatch::Alarm`
    resources should be defined in a kes overrides file. See
    [this example](https://github.com/nasa/cumulus/blob/release-1.15.x/example/overrides/app/cloudformation.template.yml)
    for an example.
  - The following config parameters are no longer used:
    - ecs.services.\<NAME\>.minTasks
    - ecs.services.\<NAME\>.maxTasks
    - ecs.services.\<NAME\>.scaleInActivityScheduleTime
    - ecs.services.\<NAME\>.scaleInAdjustmentPercent
    - ecs.services.\<NAME\>.scaleOutActivityScheduleTime
    - ecs.services.\<NAME\>.scaleOutAdjustmentPercent
    - ecs.services.\<NAME\>.activityName

### Added

- **CUMULUS-1100**

  - Added 30-day retention properties to all log groups that were missing those policies.

- **CUMULUS-1396**

  - Added `@cumulus/common/sfnStep`:
    - `LambdaStep` - A class for retrieving and parsing input and output to Lambda steps in AWS Step Functions
    - `ActivityStep` - A class for retrieving and parsing input and output to ECS activity steps in AWS Step Functions

- **CUMULUS-1574**

  - Added `GET /token` endpoint for SAML authorization when cumulus is protected by Launchpad.
    This lets a user retieve a token by hand that can be presented to the API.

- **CUMULUS-1625**

  - Added `sf_start_rate` variable to the `ingest` Terraform module, equivalent to `sqs_consumer_rate` in the old model, but will not be automatically applied to custom queues as that was.

- **CUMULUS-1513**
  - Added `sqs`-type rule support in the Cumulus API `@cumulus/api`
  - Added `sqsMessageConsumer` lambda which processes messages from the SQS queues configured in the `sqs` rules.

### Changed

- **CUMULUS-1639**

  - Because of
    [S3's Data Consistency Model](https://docs.aws.amazon.com/AmazonS3/latest/dev/Introduction.html#BasicsObjects),
    there may be situations where a GET operation for an object can temporarily
    return a `NoSuchKey` response even if that object _has_ been created. The
    `@cumulus/common/aws.getS3Object()` function will now retry up to 10 times
    if a `NoSuchKey` response is returned by S3. This can behavior can be
    overridden by passing `{ retries: 0 }` as the `retryOptions` argument.

- **CUMULUS-1449**

  - `queue-pdrs` & `queue-granules` config changes. Details in breaking changes section.
  - Cumulus now uses a universal workflow template when starting workflow that contains general information specific to the deployment, but not specific to the workflow.
  - Changed the way workflow configs are defined, from `CumulusConfig` to a `task_config` AWS Parameter.

- **CUMULUS-1452**

  - Changed the default ECS docker storage drive to `devicemapper`

- **CUMULUS-1453**
  - Removed config schema for `@cumulus/sf-sns-report` task
  - Updated `@cumulus/sf-sns-report` to always assume that it is running as an intermediate step in a workflow, not as the first or last step

### Removed

- **CUMULUS-1449**
  - Retired `CumulusConfig` as part of step function definitions, as this is an artifact of the way Kes parses workflow definitions that was not possible to migrate to Terraform. Use AWS Parameters and the `task_config` key instead. See change note above.
  - Removed individual workflow templates.

### Fixed

- **CUMULUS-1620** - Fixed bug where `message_adapter_version` does not correctly inject the CMA

- **CUMULUS-1396** - Updated `@cumulus/common/StepFunctions.getExecutionHistory()` to recursively fetch execution history when `nextToken` is returned in response

- **CUMULUS-1571** - Updated `@cumulus/common/DynamoDb.get()` to throw any errors encountered when trying to get a record and the record does exist

- **CUMULUS-1452**
  - Updated the EC2 initialization scripts to use full volume size for docker storage
  - Changed the default ECS docker storage drive to `devicemapper`

## [v1.14.5] - 2019-12-30 - [BACKPORT]

### Updated

- **CUMULUS-1626**
  - Updates Cumulus to use node10/CMA 1.1.2 for all of its internal lambdas in prep for AWS node 8 EOL

## [v1.14.4] - 2019-10-28

### Fixed

- **CUMULUS-1632** - Pinned `aws-elasticsearch-connector` package in `@cumulus/api` to version `8.1.3`, since `8.2.0` includes breaking changes

## [v1.14.3] - 2019-10-18

### Fixed

- **CUMULUS-1620** - Fixed bug where `message_adapter_version` does not correctly inject the CMA

- **CUMULUS-1572** - A granule is now included in discovery results even when
  none of its files has a matching file type in the associated collection
  configuration. Previously, if all files for a granule were unmatched by a file
  type configuration, the granule was excluded from the discovery results.
  Further, added support for a `boolean` property
  `ignoreFilesConfigForDiscovery`, which controls how a granule's files are
  filtered at discovery time.

## [v1.14.2] - 2019-10-08

### BREAKING CHANGES

Your Cumulus Message Adapter version should be pinned to `v1.0.13` or lower in your `app/config.yml` using `message_adapter_version: v1.0.13` OR you should use the workflow migration steps below to work with CMA v1.1.1+.

- **CUMULUS-1394** - The implementation of the `SfSnsReport` Lambda requires additional environment variables for integration with the new ingest notification SNS topics. Therefore, **you must update the definition of `SfSnsReport` in your `lambdas.yml` like so**:

```yaml
SfSnsReport:
  handler: index.handler
  timeout: 300
  source: node_modules/@cumulus/sf-sns-report/dist
  tables:
    - ExecutionsTable
  envs:
    execution_sns_topic_arn:
      function: Ref
      value: reportExecutionsSns
    granule_sns_topic_arn:
      function: Ref
      value: reportGranulesSns
    pdr_sns_topic_arn:
      function: Ref
      value: reportPdrsSns
```

- **CUMULUS-1447** -
  The newest release of the Cumulus Message Adapter (v1.1.1) requires that parameterized configuration be used for remote message functionality. Once released, Kes will automatically bring in CMA v1.1.1 without additional configuration.

  **Migration instructions**
  Oversized messages are no longer written to S3 automatically. In order to utilize remote messaging functionality, configure a `ReplaceConfig` AWS Step Function parameter on your CMA task:

  ```yaml
  ParsePdr:
    Parameters:
      cma:
        event.$: "$"
        ReplaceConfig:
          FullMessage: true
  ```

  Accepted fields in `ReplaceConfig` include `MaxSize`, `FullMessage`, `Path` and `TargetPath`.
  See https://github.com/nasa/cumulus-message-adapter/blob/master/CONTRACT.md#remote-message-configuration for full details.

  As this change is backward compatible in Cumulus Core, users wishing to utilize the previous version of the CMA may opt to transition to using a CMA lambda layer, or set `message_adapter_version` in their configuration to a version prior to v1.1.0.

### PLEASE NOTE

- **CUMULUS-1394** - Ingest notifications are now provided via 3 separate SNS topics for executions, granules, and PDRs, instead of a single `sftracker` SNS topic. Whereas the `sftracker` SNS topic received a full Cumulus execution message, the new topics all receive generated records for the given object. The new topics are only published to if the given object exists for the current execution. For a given execution/granule/PDR, **two messages will be received by each topic**: one message indicating that ingest is running and another message indicating that ingest has completed or failed. The new SNS topics are:

  - `reportExecutions` - Receives 1 message per execution
  - `reportGranules` - Receives 1 message per granule in an execution
  - `reportPdrs` - Receives 1 message per PDR

### Added

- **CUMULUS-639**

  - Adds SAML JWT and launchpad token authentication to Cumulus API (configurable)
    - **NOTE** to authenticate with Launchpad ensure your launchpad user_id is in the `<prefix>-UsersTable`
    - when Cumulus configured to protect API via Launchpad:
      - New endpoints
        - `GET /saml/login` - starting point for SAML SSO creates the login request url and redirects to the SAML Identity Provider Service (IDP)
        - `POST /saml/auth` - SAML Assertion Consumer Service. POST receiver from SAML IDP. Validates response, logs the user in, and returnes a SAML-based JWT.
    - Disabled endpoints
      - `POST /refresh`
      - Changes authorization worklow:
      - `ensureAuthorized` now presumes the bearer token is a JWT and tries to validate. If the token is malformed, it attempts to validate the token against Launchpad. This allows users to bring their own token as described here https://wiki.earthdata.nasa.gov/display/CUMULUS/Cumulus+API+with+Launchpad+Authentication. But it also allows dashboard users to manually authenticate via Launchpad SAML to receive a Launchpad-based JWT.

- **CUMULUS-1394**
  - Added `Granule.generateGranuleRecord()` method to granules model to generate a granule database record from a Cumulus execution message
  - Added `Pdr.generatePdrRecord()` method to PDRs model to generate a granule database record from a Cumulus execution message
  - Added helpers to `@cumulus/common/message`:
    - `getMessageExecutionName()` - Get the execution name from a Cumulus execution message
    - `getMessageStateMachineArn()` - Get the state machine ARN from a Cumulus execution message
    - `getMessageExecutionArn()` - Get the execution ARN for a Cumulus execution message
    - `getMessageGranules()` - Get the granules from a Cumulus execution message, if any.
  - Added `@cumulus/common/cloudwatch-event/isFailedSfStatus()` to determine if a Step Function status from a Cloudwatch event is a failed status

### Changed

- **CUMULUS-1308**

  - HTTP PUT of a Collection, Provider, or Rule via the Cumulus API now
    performs full replacement of the existing object with the object supplied
    in the request payload. Previous behavior was to perform a modification
    (partial update) by merging the existing object with the (possibly partial)
    object in the payload, but this did not conform to the HTTP standard, which
    specifies PATCH as the means for modifications rather than replacements.

- **CUMULUS-1375**

  - Migrate Cumulus from deprecated Elasticsearch JS client to new, supported one in `@cumulus/api`

- **CUMULUS-1485** Update `@cumulus/cmr-client` to return error message from CMR for validation failures.

- **CUMULUS-1394**

  - Renamed `Execution.generateDocFromPayload()` to `Execution.generateRecord()` on executions model. The method generates an execution database record from a Cumulus execution message.

- **CUMULUS-1432**

  - `logs` endpoint takes the level parameter as a string and not a number
  - Elasticsearch term query generation no longer converts numbers to boolean

- **CUMULUS-1447**

  - Consolidated all remote message handling code into @common/aws
  - Update remote message code to handle updated CMA remote message flags
  - Update example SIPS workflows to utilize Parameterized CMA configuration

- **CUMULUS-1448** Refactor workflows that are mutating cumulus_meta to utilize meta field

- **CUMULUS-1451**

  - Elasticsearch cluster setting `auto_create_index` will be set to false. This had been causing issues in the bootstrap lambda on deploy.

- **CUMULUS-1456**
  - `@cumulus/api` endpoints default error handler uses `boom` package to format errors, which is consistent with other API endpoint errors.

### Fixed

- **CUMULUS-1432** `logs` endpoint filter correctly filters logs by level
- **CUMULUS-1484** `useMessageAdapter` now does not set CUMULUS_MESSAGE_ADAPTER_DIR when `true`

### Removed

- **CUMULUS-1394**
  - Removed `sfTracker` SNS topic. Replaced by three new SNS topics for granule, execution, and PDR ingest notifications.
  - Removed unused functions from `@cumulus/common/aws`:
    - `getGranuleS3Params()`
    - `setGranuleStatus()`

## [v1.14.1] - 2019-08-29

### Fixed

- **CUMULUS-1455**

  - CMR token links updated to point to CMR legacy services rather than echo

- **CUMULUS-1211**
  - Errors thrown during granule discovery are no longer swallowed and ignored.
    Rather, errors are propagated to allow for proper error-handling and
    meaningful messaging.

## [v1.14.0] - 2019-08-22

### PLEASE NOTE

- We have encountered transient lambda service errors in our integration testing. Please handle transient service errors following [these guidelines](https://docs.aws.amazon.com/step-functions/latest/dg/bp-lambda-serviceexception.html). The workflows in the `example/workflows` folder have been updated with retries configured for these errors.

- **CUMULUS-799** added additional IAM permissions to support reading CloudWatch and API Gateway, so **you will have to redeploy your IAM stack.**

- **CUMULUS-800** Several items:

  - **Delete existing API Gateway stages**: To allow enabling of API Gateway logging, Cumulus now creates and manages a Stage resource during deployment. Before upgrading Cumulus, it is necessary to delete the API Gateway stages on both the Backend API and the Distribution API. Instructions are included in the documenation under [Delete API Gateway Stages](https://nasa.github.io/cumulus/docs/additional-deployment-options/delete-api-gateway-stages).

  - **Set up account permissions for API Gateway to write to CloudWatch**: In a one time operation for your AWS account, to enable CloudWatch Logs for API Gateway, you must first grant the API Gateway permission to read and write logs to CloudWatch for your account. The `AmazonAPIGatewayPushToCloudWatchLogs` managed policy (with an ARN of `arn:aws:iam::aws:policy/service-role/AmazonAPIGatewayPushToCloudWatchLogs`) has all the required permissions. You can find a simple how to in the documentation under [Enable API Gateway Logging.](https://nasa.github.io/cumulus/docs/additional-deployment-options/enable-gateway-logging-permissions)

  - **Configure API Gateway to write logs to CloudWatch** To enable execution logging for the distribution API set `config.yaml` `apiConfigs.distribution.logApigatewayToCloudwatch` value to `true`. More information [Enable API Gateway Logs](https://nasa.github.io/cumulus/docs/additional-deployment-options/enable-api-logs)

  - **Configure CloudWatch log delivery**: It is possible to deliver CloudWatch API execution and access logs to a cross-account shared AWS::Logs::Destination. An operator does this by adding the key `logToSharedDestination` to the `config.yml` at the default level with a value of a writable log destination. More information in the documenation under [Configure CloudWatch Logs Delivery.](https://nasa.github.io/cumulus/docs/additional-deployment-options/configure-cloudwatch-logs-delivery)

  - **Additional Lambda Logging**: It is now possible to configure any lambda to deliver logs to a shared subscriptions by setting `logToSharedDestination` to the ARN of a writable location (either an AWS::Logs::Destination or a Kinesis Stream) on any lambda config. Documentation for [Lambda Log Subscriptions](https://nasa.github.io/cumulus/docs/additional-deployment-options/additional-lambda-logging)

  - **Configure S3 Server Access Logs**: If you are running Cumulus in an NGAP environment you may [configure S3 Server Access Logs](https://nasa.github.io/cumulus/docs/next/deployment/server_access_logging) to be delivered to a shared bucket where the Metrics Team will ingest the logs into their ELK stack. Contact the Metrics team for permission and location.

- **CUMULUS-1368** The Cumulus distribution API has been deprecated and is being replaced by ASF's Thin Egress App. By default, the distribution API will not deploy. Please follow [the instructions for deploying and configuring Thin Egress](https://nasa.github.io/cumulus/docs/deployment/thin_egress_app).

To instead continue to deploy and use the legacy Cumulus distribution app, add the following to your `config.yml`:

```yaml
deployDistributionApi: true
```

If you deploy with no distribution app your deployment will succeed but you may encounter errors in your workflows, particularly in the `MoveGranule` task.

- **CUMULUS-1418** Users who are packaging the CMA in their Lambdas outside of Cumulus may need to update their Lambda configuration. Please see `BREAKING CHANGES` below for details.

### Added

- **CUMULUS-642**
  - Adds Launchpad as an authentication option for the Cumulus API.
  - Updated deployment documentation and added [instructions to setup Cumulus API Launchpad authentication](https://wiki.earthdata.nasa.gov/display/CUMULUS/Cumulus+API+with+Launchpad+Authentication)
- **CUMULUS-1418**
  - Adds usage docs/testing of lambda layers (introduced in PR1125), updates Core example tasks to use the updated `cumulus-ecs-task` and a CMA layer instead of kes CMA injection.
  - Added Terraform module to publish CMA as layer to user account.
- **PR1125** - Adds `layers` config option to support deploying Lambdas with layers
- **PR1128** - Added `useXRay` config option to enable AWS X-Ray for Lambdas.
- **CUMULUS-1345**
  - Adds new variables to the app deployment under `cmr`.
  - `cmrEnvironment` values are `SIT`, `UAT`, or `OPS` with `UAT` as the default.
  - `cmrLimit` and `cmrPageSize` have been added as configurable options.
- **CUMULUS-1273**
  - Added lambda function EmsProductMetadataReport to generate EMS Product Metadata report
- **CUMULUS-1226**
  - Added API endpoint `elasticsearch/index-from-database` to index to an Elasticsearch index from the database for recovery purposes and `elasticsearch/indices-status` to check the status of Elasticsearch indices via the API.
- **CUMULUS-824**
  - Added new Collection parameter `reportToEms` to configure whether the collection is reported to EMS
- **CUMULUS-1357**
  - Added new BackendApi endpoint `ems` that generates EMS reports.
- **CUMULUS-1241**
  - Added information about queues with maximum execution limits defined to default workflow templates (`meta.queueExecutionLimits`)
- **CUMULUS-1311**
  - Added `@cumulus/common/message` with various message parsing/preparation helpers
- **CUMULUS-812**

  - Added support for limiting the number of concurrent executions started from a queue. [See the data cookbook](https://nasa.github.io/cumulus/docs/data-cookbooks/throttling-queued-executions) for more information.

- **CUMULUS-1337**

  - Adds `cumulus.stackName` value to the `instanceMetadata` endpoint.

- **CUMULUS-1368**

  - Added `cmrGranuleUrlType` to the `@cumulus/move-granules` task. This determines what kind of links go in the CMR files. The options are `distribution`, `s3`, or `none`, with the default being distribution. If there is no distribution API being used with Cumulus, you must set the value to `s3` or `none`.

- Added `packages/s3-replicator` Terraform module to allow same-region s3 replication to metrics bucket.

- **CUMULUS-1392**

  - Added `tf-modules/report-granules` Terraform module which processes granule ingest notifications received via SNS and stores granule data to a database. The module includes:
    - SNS topic for publishing granule ingest notifications
    - Lambda to process granule notifications and store data
    - IAM permissions for the Lambda
    - Subscription for the Lambda to the SNS topic

- **CUMULUS-1393**

  - Added `tf-modules/report-pdrs` Terraform module which processes PDR ingest notifications received via SNS and stores PDR data to a database. The module includes:
    - SNS topic for publishing PDR ingest notifications
    - Lambda to process PDR notifications and store data
    - IAM permissions for the Lambda
    - Subscription for the Lambda to the SNS topic
  - Added unit tests for `@cumulus/api/models/pdrs.createPdrFromSns()`

- **CUMULUS-1400**

  - Added `tf-modules/report-executions` Terraform module which processes workflow execution information received via SNS and stores it to a database. The module includes:
    - SNS topic for publishing execution data
    - Lambda to process and store execution data
    - IAM permissions for the Lambda
    - Subscription for the Lambda to the SNS topic
  - Added `@cumulus/common/sns-event` which contains helpers for SNS events:
    - `isSnsEvent()` returns true if event is from SNS
    - `getSnsEventMessage()` extracts and parses the message from an SNS event
    - `getSnsEventMessageObject()` extracts and parses message object from an SNS event
  - Added `@cumulus/common/cloudwatch-event` which contains helpers for Cloudwatch events:
    - `isSfExecutionEvent()` returns true if event is from Step Functions
    - `isTerminalSfStatus()` determines if a Step Function status from a Cloudwatch event is a terminal status
    - `getSfEventStatus()` gets the Step Function status from a Cloudwatch event
    - `getSfEventDetailValue()` extracts a Step Function event detail field from a Cloudwatch event
    - `getSfEventMessageObject()` extracts and parses Step Function detail object from a Cloudwatch event

- **CUMULUS-1429**

  - Added `tf-modules/data-persistence` Terraform module which includes resources for data persistence in Cumulus:
    - DynamoDB tables
    - Elasticsearch with optional support for VPC
    - Cloudwatch alarm for number of Elasticsearch nodes

- **CUMULUS-1379** CMR Launchpad Authentication
  - Added `launchpad` configuration to `@cumulus/deployment/app/config.yml`, and cloudformation templates, workflow message, lambda configuration, api endpoint configuration
  - Added `@cumulus/common/LaunchpadToken` and `@cumulus/common/launchpad` to provide methods to get token and validate token
  - Updated lambdas to use Launchpad token for CMR actions (ingest and delete granules)
  - Updated deployment documentation and added [instructions to setup CMR client for Launchpad authentication](https://wiki.earthdata.nasa.gov/display/CUMULUS/CMR+Launchpad+Authentication)

## Changed

- **CUMULUS-1232**

  - Added retries to update `@cumulus/cmr-client` `updateToken()`

- **CUMULUS-1245 CUMULUS-795**

  - Added additional `ems` configuration parameters for sending the ingest reports to EMS
  - Added functionality to send daily ingest reports to EMS

- **CUMULUS-1241**

  - Removed the concept of "priority levels" and added ability to define a number of maximum concurrent executions per SQS queue
  - Changed mapping of Cumulus message properties for the `sqs2sfThrottle` lambda:
    - Queue name is read from `cumulus_meta.queueName`
    - Maximum executions for the queue is read from `meta.queueExecutionLimits[queueName]`, where `queueName` is `cumulus_meta.queueName`
  - Changed `sfSemaphoreDown` lambda to only attempt decrementing semaphores when:
    - the message is for a completed/failed/aborted/timed out workflow AND
    - `cumulus_meta.queueName` exists on the Cumulus message AND
    - An entry for the queue name (`cumulus_meta.queueName`) exists in the the object `meta.queueExecutionLimits` on the Cumulus message

- **CUMULUS-1338**

  - Updated `sfSemaphoreDown` lambda to be triggered via AWS Step Function Cloudwatch events instead of subscription to `sfTracker` SNS topic

- **CUMULUS-1311**

  - Updated `@cumulus/queue-granules` to set `cumulus_meta.queueName` for queued execution messages
  - Updated `@cumulus/queue-pdrs` to set `cumulus_meta.queueName` for queued execution messages
  - Updated `sqs2sfThrottle` lambda to immediately decrement queue semaphore value if dispatching Step Function execution throws an error

- **CUMULUS-1362**

  - Granule `processingStartTime` and `processingEndTime` will be set to the execution start time and end time respectively when there is no sync granule or post to cmr task present in the workflow

- **CUMULUS-1400**
  - Deprecated `@cumulus/ingest/aws/getExecutionArn`. Use `@cumulus/common/aws/getExecutionArn` instead.

### Fixed

- **CUMULUS-1439**

  - Fix bug with rule.logEventArn deletion on Kinesis rule update and fix unit test to verify

- **CUMULUS-796**

  - Added production information (collection ShortName and Version, granuleId) to EMS distribution report
  - Added functionality to send daily distribution reports to EMS

- **CUMULUS-1319**

  - Fixed a bug where granule ingest times were not being stored to the database

- **CUMULUS-1356**

  - The `Collection` model's `delete` method now _removes_ the specified item
    from the collection config store that was inserted by the `create` method.
    Previously, this behavior was missing.

- **CUMULUS-1374**
  - Addressed audit concerns (https://www.npmjs.com/advisories/782) in api package

### BREAKING CHANGES

### Changed

- **CUMULUS-1418**
  - Adding a default `cmaDir` key to configuration will cause `CUMULUS_MESSAGE_ADAPTER_DIR` to be set by default to `/opt` for any Lambda not setting `useCma` to true, or explicitly setting the CMA environment variable. In lambdas that package the CMA independently of the Cumulus packaging. Lambdas manually packaging the CMA should have their Lambda configuration updated to set the CMA path, or alternately if not using the CMA as a Lambda layer in this deployment set `cmaDir` to `./cumulus-message-adapter`.

### Removed

- **CUMULUS-1337**

  - Removes the S3 Access Metrics package added in CUMULUS-799

- **PR1130**
  - Removed code deprecated since v1.11.1:
    - Removed `@cumulus/common/step-functions`. Use `@cumulus/common/StepFunctions` instead.
    - Removed `@cumulus/api/lib/testUtils.fakeFilesFactory`. Use `@cumulus/api/lib/testUtils.fakeFileFactory` instead.
    - Removed `@cumulus/cmrjs/cmr` functions: `searchConcept`, `ingestConcept`, `deleteConcept`. Use the functions in `@cumulus/cmr-client` instead.
    - Removed `@cumulus/ingest/aws.getExecutionHistory`. Use `@cumulus/common/StepFunctions.getExecutionHistory` instead.

## [v1.13.5] - 2019-08-29 - [BACKPORT]

### Fixed

- **CUMULUS-1455** - CMR token links updated to point to CMR legacy services rather than echo

## [v1.13.4] - 2019-07-29

- **CUMULUS-1411** - Fix deployment issue when using a template override

## [v1.13.3] - 2019-07-26

- **CUMULUS-1345** Full backport of CUMULUS-1345 features - Adds new variables to the app deployment under `cmr`.
  - `cmrEnvironment` values are `SIT`, `UAT`, or `OPS` with `UAT` as the default.
  - `cmrLimit` and `cmrPageSize` have been added as configurable options.

## [v1.13.2] - 2019-07-25

- Re-release of v1.13.1 to fix broken npm packages.

## [v1.13.1] - 2019-07-22

- **CUMULUS-1374** - Resolve audit compliance with lodash version for api package subdependency
- **CUMULUS-1412** - Resolve audit compliance with googleapi package
- **CUMULUS-1345** - Backported CMR environment setting in getUrl to address immediate user need. CMR_ENVIRONMENT can now be used to set the CMR environment to OPS/SIT

## [v1.13.0] - 2019-5-20

### PLEASE NOTE

**CUMULUS-802** added some additional IAM permissions to support ECS autoscaling, so **you will have to redeploy your IAM stack.**
As a result of the changes for **CUMULUS-1193**, **CUMULUS-1264**, and **CUMULUS-1310**, **you must delete your existing stacks (except IAM) before deploying this version of Cumulus.**
If running Cumulus within a VPC and extended downtime is acceptable, we recommend doing this at the end of the day to allow AWS backend resources and network interfaces to be cleaned up overnight.

### BREAKING CHANGES

- **CUMULUS-1228**

  - The default AMI used by ECS instances is now an NGAP-compliant AMI. This
    will be a breaking change for non-NGAP deployments. If you do not deploy to
    NGAP, you will need to find the AMI ID of the
    [most recent Amazon ECS-optimized AMI](https://docs.aws.amazon.com/AmazonECS/latest/developerguide/ecs-optimized_AMI.html),
    and set the `ecs.amiid` property in your config. Instructions for finding
    the most recent NGAP AMI can be found using
    [these instructions](https://wiki.earthdata.nasa.gov/display/ESKB/Select+an+NGAP+Created+AMI).

- **CUMULUS-1310**

  - Database resources (DynamoDB, ElasticSearch) have been moved to an independent `db` stack.
    Migrations for this version will need to be user-managed. (e.g. [elasticsearch](https://docs.aws.amazon.com/elasticsearch-service/latest/developerguide/es-version-migration.html#snapshot-based-migration) and [dynamoDB](https://docs.aws.amazon.com/datapipeline/latest/DeveloperGuide/dp-template-exports3toddb.html)).
    Order of stack deployment is `iam` -> `db` -> `app`.
  - All stacks can now be deployed using a single `config.yml` file, i.e.: `kes cf deploy --kes-folder app --template node_modules/@cumulus/deployment/[iam|db|app] [...]`
    Backwards-compatible. For development, please re-run `npm run bootstrap` to build new `kes` overrides.
    Deployment docs have been updated to show how to deploy a single-config Cumulus instance.
  - `params` have been moved: Nest `params` fields under `app`, `db` or `iam` to override all Parameters for a particular stack's cloudformation template. Backwards-compatible with multi-config setups.
  - `stackName` and `stackNameNoDash` have been retired. Use `prefix` and `prefixNoDash` instead.
  - The `iams` section in `app/config.yml` IAM roles has been deprecated as a user-facing parameter,
    _unless_ your IAM role ARNs do not match the convention shown in `@cumulus/deployment/app/config.yml`
  - The `vpc.securityGroup` will need to be set with a pre-existing security group ID to use Cumulus in a VPC. Must allow inbound HTTP(S) (Port 443).

- **CUMULUS-1212**

  - `@cumulus/post-to-cmr` will now fail if any granules being processed are missing a metadata file. You can set the new config option `skipMetaCheck` to `true` to pass post-to-cmr without a metadata file.

- **CUMULUS-1232**

  - `@cumulus/sync-granule` will no longer silently pass if no checksum data is provided. It will use input
    from the granule object to:
    - Verify checksum if `checksumType` and `checksumValue` are in the file record OR a checksum file is provided
      (throws `InvalidChecksum` on fail), else log warning that no checksum is available.
    - Then, verify synced S3 file size if `file.size` is in the file record (throws `UnexpectedFileSize` on fail),
      else log warning that no file size is available.
    - Pass the step.

- **CUMULUS-1264**

  - The Cloudformation templating and deployment configuration has been substantially refactored.
    - `CumulusApiDefault` nested stack resource has been renamed to `CumulusApiDistribution`
    - `CumulusApiV1` nested stack resource has been renamed to `CumulusApiBackend`
  - The `urs: true` config option for when defining your lambdas (e.g. in `lambdas.yml`) has been deprecated. There are two new options to replace it:
    - `urs_redirect: 'token'`: This will expose a `TOKEN_REDIRECT_ENDPOINT` environment variable to your lambda that references the `/token` endpoint on the Cumulus backend API
    - `urs_redirect: 'distribution'`: This will expose a `DISTRIBUTION_REDIRECT_ENDPOINT` environment variable to your lambda that references the `/redirect` endpoint on the Cumulus distribution API

- **CUMULUS-1193**

  - The elasticsearch instance is moved behind the VPC.
  - Your account will need an Elasticsearch Service Linked role. This is a one-time setup for the account. You can follow the instructions to use the AWS console or AWS CLI [here](https://docs.aws.amazon.com/IAM/latest/UserGuide/using-service-linked-roles.html) or use the following AWS CLI command: `aws iam create-service-linked-role --aws-service-name es.amazonaws.com`

- **CUMULUS-802**

  - ECS `maxInstances` must be greater than `minInstances`. If you use defaults, no change is required.

- **CUMULUS-1269**
  - Brought Cumulus data models in line with CNM JSON schema:
    - Renamed file object `fileType` field to `type`
    - Renamed file object `fileSize` field to `size`
    - Renamed file object `checksumValue` field to `checksum` where not already done.
    - Added `ancillary` and `linkage` type support to file objects.

### Added

- **CUMULUS-799**

  - Added an S3 Access Metrics package which will take S3 Server Access Logs and
    write access metrics to CloudWatch

- **CUMULUS-1242** - Added `sqs2sfThrottle` lambda. The lambda reads SQS messages for queued executions and uses semaphores to only start new executions if the maximum number of executions defined for the priority key (`cumulus_meta.priorityKey`) has not been reached. Any SQS messages that are read but not used to start executions remain in the queue.

- **CUMULUS-1240**

  - Added `sfSemaphoreDown` lambda. This lambda receives SNS messages and for each message it decrements the semaphore used to track the number of running executions if:
    - the message is for a completed/failed workflow AND
    - the message contains a level of priority (`cumulus_meta.priorityKey`)
  - Added `sfSemaphoreDown` lambda as a subscriber to the `sfTracker` SNS topic

- **CUMULUS-1265**

  - Added `apiConfigs` configuration option to configure API Gateway to be private
  - All internal lambdas configured to run inside the VPC by default
  - Removed references to `NoVpc` lambdas from documentation and `example` folder.

- **CUMULUS-802**
  - Adds autoscaling of ECS clusters
  - Adds autoscaling of ECS services that are handling StepFunction activities

## Changed

- Updated `@cumulus/ingest/http/httpMixin.list()` to trim trailing spaces on discovered filenames

- **CUMULUS-1310**

  - Database resources (DynamoDB, ElasticSearch) have been moved to an independent `db` stack.
    This will enable future updates to avoid affecting database resources or requiring migrations.
    Migrations for this version will need to be user-managed.
    (e.g. [elasticsearch](https://docs.aws.amazon.com/elasticsearch-service/latest/developerguide/es-version-migration.html#snapshot-based-migration) and [dynamoDB](https://docs.aws.amazon.com/datapipeline/latest/DeveloperGuide/dp-template-exports3toddb.html)).
    Order of stack deployment is `iam` -> `db` -> `app`.
  - All stacks can now be deployed using a single `config.yml` file, i.e.: `kes cf deploy --kes-folder app --template node_modules/@cumulus/deployment/[iam|db|app] [...]`
    Backwards-compatible. Please re-run `npm run bootstrap` to build new `kes` overrides.
    Deployment docs have been updated to show how to deploy a single-config Cumulus instance.
  - `params` fields should now be nested under the stack key (i.e. `app`, `db` or `iam`) to provide Parameters for a particular stack's cloudformation template,
    for use with single-config instances. Keys _must_ match the name of the deployment package folder (`app`, `db`, or `iam`).
    Backwards-compatible with multi-config setups.
  - `stackName` and `stackNameNoDash` have been retired as user-facing config parameters. Use `prefix` and `prefixNoDash` instead.
    This will be used to create stack names for all stacks in a single-config use case.
    `stackName` may still be used as an override in multi-config usage, although this is discouraged.
    Warning: overriding the `db` stack's `stackName` will require you to set `dbStackName` in your `app/config.yml`.
    This parameter is required to fetch outputs from the `db` stack to reference in the `app` stack.
  - The `iams` section in `app/config.yml` IAM roles has been retired as a user-facing parameter,
    _unless_ your IAM role ARNs do not match the convention shown in `@cumulus/deployment/app/config.yml`
    In that case, overriding `iams` in your own config is recommended.
  - `iam` and `db` `cloudformation.yml` file names will have respective prefixes (e.g `iam.cloudformation.yml`).
  - Cumulus will now only attempt to create reconciliation reports for buckets of the `private`, `public` and `protected` types.
  - Cumulus will no longer set up its own security group.
    To pass a pre-existing security group for in-VPC deployments as a parameter to the Cumulus template, populate `vpc.securityGroup` in `config.yml`.
    This security group must allow inbound HTTP(S) traffic (Port 443). SSH traffic (Port 22) must be permitted for SSH access to ECS instances.
  - Deployment docs have been updated with examples for the new deployment model.

- **CUMULUS-1236**

  - Moves access to public files behind the distribution endpoint. Authentication is not required, but direct http access has been disallowed.

- **CUMULUS-1223**

  - Adds unauthenticated access for public bucket files to the Distribution API. Public files should be requested the same way as protected files, but for public files a redirect to a self-signed S3 URL will happen without requiring authentication with Earthdata login.

- **CUMULUS-1232**

  - Unifies duplicate handling in `ingest/granule.handleDuplicateFile` for maintainability.
  - Changed `ingest/granule.ingestFile` and `move-granules/index.moveFileRequest` to use new function.
  - Moved file versioning code to `ingest/granule.moveGranuleFileWithVersioning`
  - `ingest/granule.verifyFile` now also tests `file.size` for verification if it is in the file record and throws
    `UnexpectedFileSize` error for file size not matching input.
  - `ingest/granule.verifyFile` logs warnings if checksum and/or file size are not available.

- **CUMULUS-1193**

  - Moved reindex CLI functionality to an API endpoint. See [API docs](https://nasa.github.io/cumulus-api/#elasticsearch-1)

- **CUMULUS-1207**
  - No longer disable lambda event source mappings when disabling a rule

### Fixed

- Updated Lerna publish script so that published Cumulus packages will pin their dependencies on other Cumulus packages to exact versions (e.g. `1.12.1` instead of `^1.12.1`)

- **CUMULUS-1203**

  - Fixes IAM template's use of intrinsic functions such that IAM template overrides now work with kes

- **CUMULUS-1268**
  - Deployment will not fail if there are no ES alarms or ECS services

## [v1.12.1] - 2019-4-8

## [v1.12.0] - 2019-4-4

Note: There was an issue publishing 1.12.0. Upgrade to 1.12.1.

### BREAKING CHANGES

- **CUMULUS-1139**

  - `granule.applyWorkflow` uses the new-style granule record as input to workflows.

- **CUMULUS-1171**

  - Fixed provider handling in the API to make it consistent between protocols.
    NOTE: This is a breaking change. When applying this upgrade, users will need to:
    1. Disable all workflow rules
    2. Update any `http` or `https` providers so that the host field only
       contains a valid hostname or IP address, and the port field contains the
       provider port.
    3. Perform the deployment
    4. Re-enable workflow rules

- **CUMULUS-1176**:

  - `@cumulus/move-granules` input expectations have changed. `@cumulus/files-to-granules` is a new intermediate task to perform input translation in the old style.
    See the Added and Changed sections of this release changelog for more information.

- **CUMULUS-670**

  - The behavior of ParsePDR and related code has changed in this release. PDRs with FILE_TYPEs that do not conform to the PDR ICD (+ TGZ) (https://cdn.earthdata.nasa.gov/conduit/upload/6376/ESDS-RFC-030v1.0.pdf) will fail to parse.

- **CUMULUS-1208**
  - The granule object input to `@cumulus/queue-granules` will now be added to ingest workflow messages **as is**. In practice, this means that if you are using `@cumulus/queue-granules` to trigger ingest workflows and your granule objects input have invalid properties, then your ingest workflows will fail due to schema validation errors.

### Added

- **CUMULUS-777**
  - Added new cookbook entry on configuring Cumulus to track ancillary files.
- **CUMULUS-1183**
  - Kes overrides will now abort with a warning if a workflow step is configured without a corresponding
    lambda configuration
- **CUMULUS-1223**

  - Adds convenience function `@cumulus/common/bucketsConfigJsonObject` for fetching stack's bucket configuration as an object.

- **CUMULUS-853**
  - Updated FakeProcessing example lambda to include option to generate fake browse
  - Added feature documentation for ancillary metadata export, a new cookbook entry describing a workflow with ancillary metadata generation(browse), and related task definition documentation
- **CUMULUS-805**
  - Added a CloudWatch alarm to check running ElasticSearch instances, and a CloudWatch dashboard to view the health of ElasticSearch
  - Specify `AWS_REGION` in `.env` to be used by deployment script
- **CUMULUS-803**
  - Added CloudWatch alarms to check running tasks of each ECS service, and add the alarms to CloudWatch dashboard
- **CUMULUS-670**
  - Added Ancillary Metadata Export feature (see https://nasa.github.io/cumulus/docs/features/ancillary_metadata for more information)
  - Added new Collection file parameter "fileType" that allows configuration of workflow granule file fileType
- **CUMULUS-1184** - Added kes logging output to ensure we always see the state machine reference before failures due to configuration
- **CUMULUS-1105** - Added a dashboard endpoint to serve the dashboard from an S3 bucket
- **CUMULUS-1199** - Moves `s3credentials` endpoint from the backend to the distribution API.
- **CUMULUS-666**
  - Added `@api/endpoints/s3credentials` to allow EarthData Login authorized users to retrieve temporary security credentials for same-region direct S3 access.
- **CUMULUS-671**
  - Added `@packages/integration-tests/api/distribution/getDistributionApiS3SignedUrl()` to return the S3 signed URL for a file protected by the distribution API
- **CUMULUS-672**
  - Added `cmrMetadataFormat` and `cmrConceptId` to output for individual granules from `@cumulus/post-to-cmr`. `cmrMetadataFormat` will be read from the `cmrMetadataFormat` generated for each granule in `@cumulus/cmrjs/publish2CMR()`
  - Added helpers to `@packages/integration-tests/api/distribution`:
    - `getDistributionApiFileStream()` returns a stream to download files protected by the distribution API
    - `getDistributionFileUrl()` constructs URLs for requesting files from the distribution API
- **CUMULUS-1185** `@cumulus/api/models/Granule.removeGranuleFromCmrByGranule` to replace `@cumulus/api/models/Granule.removeGranuleFromCmr` and use the Granule UR from the CMR metadata to remove the granule from CMR

- **CUMULUS-1101**

  - Added new `@cumulus/checksum` package. This package provides functions to calculate and validate checksums.
  - Added new checksumming functions to `@cumulus/common/aws`: `calculateS3ObjectChecksum` and `validateS3ObjectChecksum`, which depend on the `checksum` package.

- CUMULUS-1171

  - Added `@cumulus/common` API documentation to `packages/common/docs/API.md`
  - Added an `npm run build-docs` task to `@cumulus/common`
  - Added `@cumulus/common/string#isValidHostname()`
  - Added `@cumulus/common/string#match()`
  - Added `@cumulus/common/string#matches()`
  - Added `@cumulus/common/string#toLower()`
  - Added `@cumulus/common/string#toUpper()`
  - Added `@cumulus/common/URLUtils#buildURL()`
  - Added `@cumulus/common/util#isNil()`
  - Added `@cumulus/common/util#isNull()`
  - Added `@cumulus/common/util#isUndefined()`
  - Added `@cumulus/common/util#negate()`

- **CUMULUS-1176**

  - Added new `@cumulus/files-to-granules` task to handle converting file array output from `cumulus-process` tasks into granule objects.
    Allows simplification of `@cumulus/move-granules` and `@cumulus/post-to-cmr`, see Changed section for more details.

- CUMULUS-1151 Compare the granule holdings in CMR with Cumulus' internal data store
- CUMULUS-1152 Compare the granule file holdings in CMR with Cumulus' internal data store

### Changed

- **CUMULUS-1216** - Updated `@cumulus/ingest/granule/ingestFile` to download files to expected staging location.
- **CUMULUS-1208** - Updated `@cumulus/ingest/queue/enqueueGranuleIngestMessage()` to not transform granule object passed to it when building an ingest message
- **CUMULUS-1198** - `@cumulus/ingest` no longer enforces any expectations about whether `provider_path` contains a leading slash or not.
- **CUMULUS-1170**
  - Update scripts and docs to use `npm` instead of `yarn`
  - Use `package-lock.json` files to ensure matching versions of npm packages
  - Update CI builds to use `npm ci` instead of `npm install`
- **CUMULUS-670**
  - Updated ParsePDR task to read standard PDR types+ (+ tgz as an external customer requirement) and add a fileType to granule-files on Granule discovery
  - Updated ParsePDR to fail if unrecognized type is used
  - Updated all relevant task schemas to include granule->files->filetype as a string value
  - Updated tests/test fixtures to include the fileType in the step function/task inputs and output validations as needed
  - Updated MoveGranules task to handle incoming configuration with new "fileType" values and to add them as appropriate to the lambda output.
  - Updated DiscoverGranules step/related workflows to read new Collection file parameter fileType that will map a discovered file to a workflow fileType
  - Updated CNM parser to add the fileType to the defined granule file fileType on ingest and updated integration tests to verify/validate that behavior
  - Updated generateEcho10XMLString in cmr-utils.js to use a map/related library to ensure order as CMR requires ordering for their online resources.
  - Updated post-to-cmr task to appropriately export CNM filetypes to CMR in echo10/UMM exports
- **CUMULUS-1139** - Granules stored in the API contain a `files` property. That schema has been greatly
  simplified and now better matches the CNM format.
  - The `name` property has been renamed to `fileName`.
  - The `filepath` property has been renamed to `key`.
  - The `checksumValue` property has been renamed to `checksum`.
  - The `path` property has been removed.
  - The `url_path` property has been removed.
  - The `filename` property (which contained an `s3://` URL) has been removed, and the `bucket`
    and `key` properties should be used instead. Any requests sent to the API containing a `granule.files[].filename`
    property will be rejected, and any responses coming back from the API will not contain that
    `filename` property.
  - A `source` property has been added, which is a URL indicating the original source of the file.
  - `@cumulus/ingest/granule.moveGranuleFiles()` no longer includes a `filename` field in its
    output. The `bucket` and `key` fields should be used instead.
- **CUMULUS-672**

  - Changed `@cumulus/integration-tests/api/EarthdataLogin.getEarthdataLoginRedirectResponse` to `@cumulus/integration-tests/api/EarthdataLogin.getEarthdataAccessToken`. The new function returns an access response from Earthdata login, if successful.
  - `@cumulus/integration-tests/cmr/getOnlineResources` now accepts an object of options, including `cmrMetadataFormat`. Based on the `cmrMetadataFormat`, the function will correctly retrieve the online resources for each metadata format (ECHO10, UMM-G)

- **CUMULUS-1101**

  - Moved `@cumulus/common/file/getFileChecksumFromStream` into `@cumulus/checksum`, and renamed it to `generateChecksumFromStream`.
    This is a breaking change for users relying on `@cumulus/common/file/getFileChecksumFromStream`.
  - Refactored `@cumulus/ingest/Granule` to depend on new `common/aws` checksum functions and remove significantly present checksumming code.
    - Deprecated `@cumulus/ingest/granule.validateChecksum`. Replaced with `@cumulus/ingest/granule.verifyFile`.
    - Renamed `granule.getChecksumFromFile` to `granule.retrieveSuppliedFileChecksumInformation` to be more accurate.
  - Deprecated `@cumulus/common/aws.checksumS3Objects`. Use `@cumulus/common/aws.calculateS3ObjectChecksum` instead.

- CUMULUS-1171

  - Fixed provider handling in the API to make it consistent between protocols.
    Before this change, FTP providers were configured using the `host` and
    `port` properties. HTTP providers ignored `port` and `protocol`, and stored
    an entire URL in the `host` property. Updated the API to only accept valid
    hostnames or IP addresses in the `provider.host` field. Updated ingest code
    to properly build HTTP and HTTPS URLs from `provider.protocol`,
    `provider.host`, and `provider.port`.
  - The default provider port was being set to 21, no matter what protocol was
    being used. Removed that default.

- **CUMULUS-1176**

  - `@cumulus/move-granules` breaking change:
    Input to `move-granules` is now expected to be in the form of a granules object (i.e. `{ granules: [ { ... }, { ... } ] }`);
    For backwards compatibility with array-of-files outputs from processing steps, use the new `@cumulus/files-to-granules` task as an intermediate step.
    This task will perform the input translation. This change allows `move-granules` to be simpler and behave more predictably.
    `config.granuleIdExtraction` and `config.input_granules` are no longer needed/used by `move-granules`.
  - `@cumulus/post-to-cmr`: `config.granuleIdExtraction` is no longer needed/used by `post-to-cmr`.

- CUMULUS-1174
  - Better error message and stacktrace for S3KeyPairProvider error reporting.

### Fixed

- **CUMULUS-1218** Reconciliation report will now scan only completed granules.
- `@cumulus/api` files and granules were not getting indexed correctly because files indexing was failing in `db-indexer`
- `@cumulus/deployment` A bug in the Cloudformation template was preventing the API from being able to be launched in a VPC, updated the IAM template to give the permissions to be able to run the API in a VPC

### Deprecated

- `@cumulus/api/models/Granule.removeGranuleFromCmr`, instead use `@cumulus/api/models/Granule.removeGranuleFromCmrByGranule`
- `@cumulus/ingest/granule.validateChecksum`, instead use `@cumulus/ingest/granule.verifyFile`
- `@cumulus/common/aws.checksumS3Objects`, instead use `@cumulus/common/aws.calculateS3ObjectChecksum`
- `@cumulus/cmrjs`: `getGranuleId` and `getCmrFiles` are deprecated due to changes in input handling.

## [v1.11.3] - 2019-3-5

### Added

- **CUMULUS-1187** - Added `@cumulus/ingest/granule/duplicateHandlingType()` to determine how duplicate files should be handled in an ingest workflow

### Fixed

- **CUMULUS-1187** - workflows not respecting the duplicate handling value specified in the collection
- Removed refreshToken schema requirement for OAuth

## [v1.11.2] - 2019-2-15

### Added

- CUMULUS-1169
  - Added a `@cumulus/common/StepFunctions` module. It contains functions for querying the AWS
    StepFunctions API. These functions have the ability to retry when a ThrottlingException occurs.
  - Added `@cumulus/common/aws.retryOnThrottlingException()`, which will wrap a function in code to
    retry on ThrottlingExceptions.
  - Added `@cumulus/common/test-utils.throttleOnce()`, which will cause a function to return a
    ThrottlingException the first time it is called, then return its normal result after that.
- CUMULUS-1103 Compare the collection holdings in CMR with Cumulus' internal data store
- CUMULUS-1099 Add support for UMMG JSON metadata versions > 1.4.
  - If a version is found in the metadata object, that version is used for processing and publishing to CMR otherwise, version 1.4 is assumed.
- CUMULUS-678
  - Added support for UMMG json v1.4 metadata files.
    `reconcileCMRMetadata` added to `@cumulus/cmrjs` to update metadata record with new file locations.
    `@cumulus/common/errors` adds two new error types `CMRMetaFileNotFound` and `InvalidArgument`.
    `@cumulus/common/test-utils` adds new function `randomId` to create a random string with id to help in debugging.
    `@cumulus/common/BucketsConfig` adds a new helper class `BucketsConfig` for working with bucket stack configuration and bucket names.
    `@cumulus/common/aws` adds new function `s3PutObjectTagging` as a convenience for the aws [s3().putObjectTagging](https://docs.aws.amazon.com/AWSJavaScriptSDK/latest/AWS/S3.html#putObjectTagging-property) function.
    `@cumulus/cmrjs` Adds: - `isCMRFile` - Identify an echo10(xml) or UMMG(json) metadata file. - `metadataObjectFromCMRFile` Read and parse CMR XML file from s3. - `updateCMRMetadata` Modify a cmr metadata (xml/json) file with updated information. - `publish2CMR` Posts XML or UMMG CMR data to CMR service. - `reconcileCMRMetadata` Reconciles cmr metadata file after a file moves.
- Adds some ECS and other permissions to StepRole to enable running ECS tasks from a workflow
- Added Apache logs to cumulus api and distribution lambdas
- **CUMULUS-1119** - Added `@cumulus/integration-tests/api/EarthdataLogin.getEarthdataLoginRedirectResponse` helper for integration tests to handle login with Earthdata and to return response from redirect to Cumulus API
- **CUMULUS-673** Added `@cumulus/common/file/getFileChecksumFromStream` to get file checksum from a readable stream

### Fixed

- CUMULUS-1123
  - Cloudformation template overrides now work as expected

### Changed

- CUMULUS-1169
  - Deprecated the `@cumulus/common/step-functions` module.
  - Updated code that queries the StepFunctions API to use the retry-enabled functions from
    `@cumulus/common/StepFunctions`
- CUMULUS-1121
  - Schema validation is now strongly enforced when writing to the database.
    Additional properties are not allowed and will result in a validation error.
- CUMULUS-678
  `tasks/move-granules` simplified and refactored to use functionality from cmrjs.
  `ingest/granules.moveGranuleFiles` now just moves granule files and returns a list of the updated files. Updating metadata now handled by `@cumulus/cmrjs/reconcileCMRMetadata`.
  `move-granules.updateGranuleMetadata` refactored and bugs fixed in the case of a file matching multiple collection.files.regexps.
  `getCmrXmlFiles` simplified and now only returns an object with the cmrfilename and the granuleId.
  `@cumulus/test-processing` - test processing task updated to generate UMM-G metadata

- CUMULUS-1043

  - `@cumulus/api` now uses [express](http://expressjs.com/) as the API engine.
  - All `@cumulus/api` endpoints on ApiGateway are consolidated to a single endpoint the uses `{proxy+}` definition.
  - All files under `packages/api/endpoints` along with associated tests are updated to support express's request and response objects.
  - Replaced environment variables `internal`, `bucket` and `systemBucket` with `system_bucket`.
  - Update `@cumulus/integration-tests` to work with updated cumulus-api express endpoints

- `@cumulus/integration-tests` - `buildAndExecuteWorkflow` and `buildWorkflow` updated to take a `meta` param to allow for additional fields to be added to the workflow `meta`

- **CUMULUS-1049** Updated `Retrieve Execution Status API` in `@cumulus/api`: If the execution doesn't exist in Step Function API, Cumulus API returns the execution status information from the database.

- **CUMULUS-1119**
  - Renamed `DISTRIBUTION_URL` environment variable to `DISTRIBUTION_ENDPOINT`
  - Renamed `DEPLOYMENT_ENDPOINT` environment variable to `DISTRIBUTION_REDIRECT_ENDPOINT`
  - Renamed `API_ENDPOINT` environment variable to `TOKEN_REDIRECT_ENDPOINT`

### Removed

- Functions deprecated before 1.11.0:
  - @cumulus/api/models/base: static Manager.createTable() and static Manager.deleteTable()
  - @cumulus/ingest/aws/S3
  - @cumulus/ingest/aws/StepFunction.getExecution()
  - @cumulus/ingest/aws/StepFunction.pullEvent()
  - @cumulus/ingest/consumer.Consume
  - @cumulus/ingest/granule/Ingest.getBucket()

### Deprecated

`@cmrjs/ingestConcept`, instead use the CMR object methods. `@cmrjs/CMR.ingestGranule` or `@cmrjs/CMR.ingestCollection`
`@cmrjs/searchConcept`, instead use the CMR object methods. `@cmrjs/CMR.searchGranules` or `@cmrjs/CMR.searchCollections`
`@cmrjs/deleteConcept`, instead use the CMR object methods. `@cmrjs/CMR.deleteGranule` or `@cmrjs/CMR.deleteCollection`

## [v1.11.1] - 2018-12-18

**Please Note**

- Ensure your `app/config.yml` has a `clientId` specified in the `cmr` section. This will allow CMR to identify your requests for better support and metrics.
  - For an example, please see [the example config](https://github.com/nasa/cumulus/blob/1c7e2bf41b75da9f87004c4e40fbcf0f39f56794/example/app/config.yml#L128).

### Added

- Added a `/tokenDelete` endpoint in `@cumulus/api` to delete access token records

### Changed

- CUMULUS-678
  `@cumulus/ingest/crypto` moved and renamed to `@cumulus/common/key-pair-provider`
  `@cumulus/ingest/aws` function: `KMSDecryptionFailed` and class: `KMS` extracted and moved to `@cumulus/common` and `KMS` is exported as `KMSProvider` from `@cumulus/common/key-pair-provider`
  `@cumulus/ingest/granule` functions: `publish`, `getGranuleId`, `getXMLMetadataAsString`, `getMetadataBodyAndTags`, `parseXmlString`, `getCmrXMLFiles`, `postS3Object`, `contructOnlineAccessUrls`, `updateMetadata`, extracted and moved to `@cumulus/cmrjs`
  `getGranuleId`, `getCmrXMLFiles`, `publish`, `updateMetadata` removed from `@cumulus/ingest/granule` and added to `@cumulus/cmrjs`;
  `updateMetadata` renamed `updateCMRMetadata`.
  `@cumulus/ingest` test files renamed.
- **CUMULUS-1070**
  - Add `'Client-Id'` header to all `@cumulus/cmrjs` requests (made via `searchConcept`, `ingestConcept`, and `deleteConcept`).
  - Updated `cumulus/example/app/config.yml` entry for `cmr.clientId` to use stackName for easier CMR-side identification.

## [v1.11.0] - 2018-11-30

**Please Note**

- Redeploy IAM roles:
  - CUMULUS-817 includes a migration that requires reconfiguration/redeployment of IAM roles. Please see the [upgrade instructions](https://nasa.github.io/cumulus/docs/upgrade/1.11.0) for more information.
  - CUMULUS-977 includes a few new SNS-related permissions added to the IAM roles that will require redeployment of IAM roles.
- `cumulus-message-adapter` v1.0.13+ is required for `@cumulus/api` granule reingest API to work properly. The latest version should be downloaded automatically by kes.
- A `TOKEN_SECRET` value (preferably 256-bit for security) must be added to `.env` to securely sign JWTs used for authorization in `@cumulus/api`

### Changed

- **CUUMULUS-1000** - Distribution endpoint now persists logins, instead of
  redirecting to Earthdata Login on every request
- **CUMULUS-783 CUMULUS-790** - Updated `@cumulus/sync-granule` and `@cumulus/move-granules` tasks to always overwrite existing files for manually-triggered reingest.
- **CUMULUS-906** - Updated `@cumulus/api` granule reingest API to
  - add `reingestGranule: true` and `forceDuplicateOverwrite: true` to Cumulus message `cumulus_meta.cumulus_context` field to indicate that the workflow is a manually triggered re-ingest.
  - return warning message to operator when duplicateHandling is not `replace`
  - `cumulus-message-adapter` v1.0.13+ is required.
- **CUMULUS-793** - Updated the granule move PUT request in `@cumulus/api` to reject the move with a 409 status code if one or more of the files already exist at the destination location
- Updated `@cumulus/helloworld` to use S3 to store state for pass on retry tests
- Updated `@cumulus/ingest`:
  - [Required for MAAP] `http.js#list` will now find links with a trailing whitespace
  - Removed code from `granule.js` which looked for files in S3 using `{ Bucket: discoveredFile.bucket, Key: discoveredFile.name }`. This is obsolete since `@cumulus/ingest` uses a `file-staging` and `constructCollectionId()` directory prefixes by default.
- **CUMULUS-989**
  - Updated `@cumulus/api` to use [JWT (JSON Web Token)](https://jwt.io/introduction/) as the transport format for API authorization tokens and to use JWT verification in the request authorization
  - Updated `/token` endpoint in `@cumulus/api` to return tokens as JWTs
  - Added a `/refresh` endpoint in `@cumulus/api` to request new access tokens from the OAuth provider using the refresh token
  - Added `refreshAccessToken` to `@cumulus/api/lib/EarthdataLogin` to manage refresh token requests with the Earthdata OAuth provider

### Added

- **CUMULUS-1050**
  - Separated configuration flags for originalPayload/finalPayload cleanup such that they can be set to different retention times
- **CUMULUS-798**
  - Added daily Executions cleanup CloudWatch event that triggers cleanExecutions lambda
  - Added cleanExecutions lambda that removes finalPayload/originalPayload field entries for records older than configured timeout value (execution_payload_retention_period), with a default of 30 days
- **CUMULUS-815/816**
  - Added 'originalPayload' and 'finalPayload' fields to Executions table
  - Updated Execution model to populate originalPayload with the execution payload on record creation
  - Updated Execution model code to populate finalPayload field with the execution payload on execution completion
  - Execution API now exposes the above fields
- **CUMULUS-977**
  - Rename `kinesisConsumer` to `messageConsumer` as it handles both Kinesis streams and SNS topics as of this version.
  - Add `sns`-type rule support. These rules create a subscription between an SNS topic and the `messageConsumer`.
    When a message is received, `messageConsumer` is triggered and passes the SNS message (JSON format expected) in
    its entirety to the workflow in the `payload` field of the Cumulus message. For more information on sns-type rules,
    see the [documentation](https://nasa.github.io/cumulus/docs/data-cookbooks/setup#rules).
- **CUMULUS-975**
  - Add `KinesisInboundEventLogger` and `KinesisOutboundEventLogger` API lambdas. These lambdas
    are utilized to dump incoming and outgoing ingest workflow kinesis streams
    to cloudwatch for analytics in case of AWS/stream failure.
  - Update rules model to allow tracking of log_event ARNs related to
    Rule event logging. Kinesis rule types will now automatically log
    incoming events via a Kinesis event triggered lambda.
    CUMULUS-975-migration-4
  - Update migration code to require explicit migration names per run
  - Added migration_4 to migrate/update exisitng Kinesis rules to have a log event mapping
  - Added new IAM policy for migration lambda
- **CUMULUS-775**
  - Adds a instance metadata endpoint to the `@cumulus/api` package.
  - Adds a new convenience function `hostId` to the `@cumulus/cmrjs` to help build environment specific cmr urls.
  - Fixed `@cumulus/cmrjs.searchConcept` to search and return CMR results.
  - Modified `@cumulus/cmrjs.CMR.searchGranule` and `@cumulus/cmrjs.CMR.searchCollection` to include CMR's provider as a default parameter to searches.
- **CUMULUS-965**
  - Add `@cumulus/test-data.loadJSONTestData()`,
    `@cumulus/test-data.loadTestData()`, and
    `@cumulus/test-data.streamTestData()` to safely load test data. These
    functions should be used instead of using `require()` to load test data,
    which could lead to tests interferring with each other.
  - Add a `@cumulus/common/util/deprecate()` function to mark a piece of code as
    deprecated
- **CUMULUS-986**
  - Added `waitForTestExecutionStart` to `@cumulus/integration-tests`
- **CUMULUS-919**
  - In `@cumulus/deployment`, added support for NGAP permissions boundaries for IAM roles with `useNgapPermissionBoundary` flag in `iam/config.yml`. Defaults to false.

### Fixed

- Fixed a bug where FTP sockets were not closed after an error, keeping the Lambda function active until it timed out [CUMULUS-972]
- **CUMULUS-656**
  - The API will no longer allow the deletion of a provider if that provider is
    referenced by a rule
  - The API will no longer allow the deletion of a collection if that collection
    is referenced by a rule
- Fixed a bug where `@cumulus/sf-sns-report` was not pulling large messages from S3 correctly.

### Deprecated

- `@cumulus/ingest/aws/StepFunction.pullEvent()`. Use `@cumulus/common/aws.pullStepFunctionEvent()`.
- `@cumulus/ingest/consumer.Consume` due to unpredictable implementation. Use `@cumulus/ingest/consumer.Consumer`.
  Call `Consumer.consume()` instead of `Consume.read()`.

## [v1.10.4] - 2018-11-28

### Added

- **CUMULUS-1008**
  - New `config.yml` parameter for SQS consumers: `sqs_consumer_rate: (default 500)`, which is the maximum number of
    messages the consumer will attempt to process per execution. Currently this is only used by the sf-starter consumer,
    which runs every minute by default, making this a messages-per-minute upper bound. SQS does not guarantee the number
    of messages returned per call, so this is not a fixed rate of consumption, only attempted number of messages received.

### Deprecated

- `@cumulus/ingest/consumer.Consume` due to unpredictable implementation. Use `@cumulus/ingest/consumer.Consumer`.

### Changed

- Backported update of `packages/api` dependency `@mapbox/dyno` to `1.4.2` to mitigate `event-stream` vulnerability.

## [v1.10.3] - 2018-10-31

### Added

- **CUMULUS-817**
  - Added AWS Dead Letter Queues for lambdas that are scheduled asynchronously/such that failures show up only in cloudwatch logs.
- **CUMULUS-956**
  - Migrated developer documentation and data-cookbooks to Docusaurus
    - supports versioning of documentation
  - Added `docs/docs-how-to.md` to outline how to do things like add new docs or locally install for testing.
  - Deployment/CI scripts have been updated to work with the new format
- **CUMULUS-811**
  - Added new S3 functions to `@cumulus/common/aws`:
    - `aws.s3TagSetToQueryString`: converts S3 TagSet array to querystring (for use with upload()).
    - `aws.s3PutObject`: Returns promise of S3 `putObject`, which puts an object on S3
    - `aws.s3CopyObject`: Returns promise of S3 `copyObject`, which copies an object in S3 to a new S3 location
    - `aws.s3GetObjectTagging`: Returns promise of S3 `getObjectTagging`, which returns an object containing an S3 TagSet.
  - `@/cumulus/common/aws.s3PutObject` defaults to an explicit `ACL` of 'private' if not overridden.
  - `@/cumulus/common/aws.s3CopyObject` defaults to an explicit `TaggingDirective` of 'COPY' if not overridden.

### Deprecated

- **CUMULUS-811**
  - Deprecated `@cumulus/ingest/aws.S3`. Member functions of this class will now
    log warnings pointing to similar functionality in `@cumulus/common/aws`.

## [v1.10.2] - 2018-10-24

### Added

- **CUMULUS-965**
  - Added a `@cumulus/logger` package
- **CUMULUS-885**
  - Added 'human readable' version identifiers to Lambda Versioning lambda aliases
- **CUMULUS-705**
  - Note: Make sure to update the IAM stack when deploying this update.
  - Adds an AsyncOperations model and associated DynamoDB table to the
    `@cumulus/api` package
  - Adds an /asyncOperations endpoint to the `@cumulus/api` package, which can
    be used to fetch the status of an AsyncOperation.
  - Adds a /bulkDelete endpoint to the `@cumulus/api` package, which performs an
    asynchronous bulk-delete operation. This is a stub right now which is only
    intended to demonstration how AsyncOperations work.
  - Adds an AsyncOperation ECS task to the `@cumulus/api` package, which will
    fetch an Lambda function, run it in ECS, and then store the result to the
    AsyncOperations table in DynamoDB.
- **CUMULUS-851** - Added workflow lambda versioning feature to allow in-flight workflows to use lambda versions that were in place when a workflow was initiated

  - Updated Kes custom code to remove logic that used the CMA file key to determine template compilation logic. Instead, utilize a `customCompilation` template configuration flag to indicate a template should use Cumulus's kes customized methods instead of 'core'.
  - Added `useWorkflowLambdaVersions` configuration option to enable the lambdaVersioning feature set. **This option is set to true by default** and should be set to false to disable the feature.
  - Added uniqueIdentifier configuration key to S3 sourced lambdas to optionally support S3 lambda resource versioning within this scheme. This key must be unique for each modified version of the lambda package and must be updated in configuration each time the source changes.
  - Added a new nested stack template that will create a `LambdaVersions` stack that will take lambda parameters from the base template, generate lambda versions/aliases and return outputs with references to the most 'current' lambda alias reference, and updated 'core' template to utilize these outputs (if `useWorkflowLambdaVersions` is enabled).

- Created a `@cumulus/api/lib/OAuth2` interface, which is implemented by the
  `@cumulus/api/lib/EarthdataLogin` and `@cumulus/api/lib/GoogleOAuth2` classes.
  Endpoints that need to handle authentication will determine which class to use
  based on environment variables. This also greatly simplifies testing.
- Added `@cumulus/api/lib/assertions`, containing more complex AVA test assertions
- Added PublishGranule workflow to publish a granule to CMR without full reingest. (ingest-in-place capability)

- `@cumulus/integration-tests` new functionality:
  - `listCollections` to list collections from a provided data directory
  - `deleteCollection` to delete list of collections from a deployed stack
  - `cleanUpCollections` combines the above in one function.
  - `listProviders` to list providers from a provided data directory
  - `deleteProviders` to delete list of providers from a deployed stack
  - `cleanUpProviders` combines the above in one function.
  - `@cumulus/integrations-tests/api.js`: `deleteGranule` and `deletePdr` functions to make `DELETE` requests to Cumulus API
  - `rules` API functionality for posting and deleting a rule and listing all rules
  - `wait-for-deploy` lambda for use in the redeployment tests
- `@cumulus/ingest/granule.js`: `ingestFile` inserts new `duplicate_found: true` field in the file's record if a duplicate file already exists on S3.
- `@cumulus/api`: `/execution-status` endpoint requests and returns complete execution output if execution output is stored in S3 due to size.
- Added option to use environment variable to set CMR host in `@cumulus/cmrjs`.
- **CUMULUS-781** - Added integration tests for `@cumulus/sync-granule` when `duplicateHandling` is set to `replace` or `skip`
- **CUMULUS-791** - `@cumulus/move-granules`: `moveFileRequest` inserts new `duplicate_found: true` field in the file's record if a duplicate file already exists on S3. Updated output schema to document new `duplicate_found` field.

### Removed

- Removed `@cumulus/common/fake-earthdata-login-server`. Tests can now create a
  service stub based on `@cumulus/api/lib/OAuth2` if testing requires handling
  authentication.

### Changed

- **CUMULUS-940** - modified `@cumulus/common/aws` `receiveSQSMessages` to take a parameter object instead of positional parameters. All defaults remain the same, but now access to long polling is available through `options.waitTimeSeconds`.
- **CUMULUS-948** - Update lambda functions `CNMToCMA` and `CnmResponse` in the `cumulus-data-shared` bucket and point the default stack to them.
- **CUMULUS-782** - Updated `@cumulus/sync-granule` task and `Granule.ingestFile` in `@cumulus/ingest` to keep both old and new data when a destination file with different checksum already exists and `duplicateHandling` is `version`
- Updated the config schema in `@cumulus/move-granules` to include the `moveStagedFiles` param.
- **CUMULUS-778** - Updated config schema and documentation in `@cumulus/sync-granule` to include `duplicateHandling` parameter for specifying how duplicate filenames should be handled
- **CUMULUS-779** - Updated `@cumulus/sync-granule` to throw `DuplicateFile` error when destination files already exist and `duplicateHandling` is `error`
- **CUMULUS-780** - Updated `@cumulus/sync-granule` to use `error` as the default for `duplicateHandling` when it is not specified
- **CUMULUS-780** - Updated `@cumulus/api` to use `error` as the default value for `duplicateHandling` in the `Collection` model
- **CUMULUS-785** - Updated the config schema and documentation in `@cumulus/move-granules` to include `duplicateHandling` parameter for specifying how duplicate filenames should be handled
- **CUMULUS-786, CUMULUS-787** - Updated `@cumulus/move-granules` to throw `DuplicateFile` error when destination files already exist and `duplicateHandling` is `error` or not specified
- **CUMULUS-789** - Updated `@cumulus/move-granules` to keep both old and new data when a destination file with different checksum already exists and `duplicateHandling` is `version`

### Fixed

- `getGranuleId` in `@cumulus/ingest` bug: `getGranuleId` was constructing an error using `filename` which was undefined. The fix replaces `filename` with the `uri` argument.
- Fixes to `del` in `@cumulus/api/endpoints/granules.js` to not error/fail when not all files exist in S3 (e.g. delete granule which has only 2 of 3 files ingested).
- `@cumulus/deployment/lib/crypto.js` now checks for private key existence properly.

## [v1.10.1] - 2018-09-4

### Fixed

- Fixed cloudformation template errors in `@cumulus/deployment/`
  - Replaced references to Fn::Ref: with Ref:
  - Moved long form template references to a newline

## [v1.10.0] - 2018-08-31

### Removed

- Removed unused and broken code from `@cumulus/common`
  - Removed `@cumulus/common/test-helpers`
  - Removed `@cumulus/common/task`
  - Removed `@cumulus/common/message-source`
  - Removed the `getPossiblyRemote` function from `@cumulus/common/aws`
  - Removed the `startPromisedSfnExecution` function from `@cumulus/common/aws`
  - Removed the `getCurrentSfnTask` function from `@cumulus/common/aws`

### Changed

- **CUMULUS-839** - In `@cumulus/sync-granule`, 'collection' is now an optional config parameter

### Fixed

- **CUMULUS-859** Moved duplicate code in `@cumulus/move-granules` and `@cumulus/post-to-cmr` to `@cumulus/ingest`. Fixed imports making assumptions about directory structure.
- `@cumulus/ingest/consumer` correctly limits the number of messages being received and processed from SQS. Details:
  - **Background:** `@cumulus/api` includes a lambda `<stack-name>-sqs2sf` which processes messages from the `<stack-name>-startSF` SQS queue every minute. The `sqs2sf` lambda uses `@cumulus/ingest/consumer` to receive and process messages from SQS.
  - **Bug:** More than `messageLimit` number of messages were being consumed and processed from the `<stack-name>-startSF` SQS queue. Many step functions were being triggered simultaneously by the lambda `<stack-name>-sqs2sf` (which consumes every minute from the `startSF` queue) and resulting in step function failure with the error: `An error occurred (ThrottlingException) when calling the GetExecutionHistory`.
  - **Fix:** `@cumulus/ingest/consumer#processMessages` now processes messages until `timeLimit` has passed _OR_ once it receives up to `messageLimit` messages. `sqs2sf` is deployed with a [default `messageLimit` of 10](https://github.com/nasa/cumulus/blob/670000c8a821ff37ae162385f921c40956e293f7/packages/deployment/app/config.yml#L147).
  - **IMPORTANT NOTE:** `consumer` will actually process up to `messageLimit * 2 - 1` messages. This is because sometimes `receiveSQSMessages` will return less than `messageLimit` messages and thus the consumer will continue to make calls to `receiveSQSMessages`. For example, given a `messageLimit` of 10 and subsequent calls to `receiveSQSMessages` returns up to 9 messages, the loop will continue and a final call could return up to 10 messages.

## [v1.9.1] - 2018-08-22

**Please Note** To take advantage of the added granule tracking API functionality, updates are required for the message adapter and its libraries. You should be on the following versions:

- `cumulus-message-adapter` 1.0.9+
- `cumulus-message-adapter-js` 1.0.4+
- `cumulus-message-adapter-java` 1.2.7+
- `cumulus-message-adapter-python` 1.0.5+

### Added

- **CUMULUS-687** Added logs endpoint to search for logs from a specific workflow execution in `@cumulus/api`. Added integration test.
- **CUMULUS-836** - `@cumulus/deployment` supports a configurable docker storage driver for ECS. ECS can be configured with either `devicemapper` (the default storage driver for AWS ECS-optimized AMIs) or `overlay2` (the storage driver used by the NGAP 2.0 AMI). The storage driver can be configured in `app/config.yml` with `ecs.docker.storageDriver: overlay2 | devicemapper`. The default is `overlay2`.
  - To support this configuration, a [Handlebars](https://handlebarsjs.com/) helper `ifEquals` was added to `packages/deployment/lib/kes.js`.
- **CUMULUS-836** - `@cumulus/api` added IAM roles required by the NGAP 2.0 AMI. The NGAP 2.0 AMI runs a script `register_instances_with_ssm.py` which requires the ECS IAM role to include `ec2:DescribeInstances` and `ssm:GetParameter` permissions.

### Fixed

- **CUMULUS-836** - `@cumulus/deployment` uses `overlay2` driver by default and does not attempt to write `--storage-opt dm.basesize` to fix [this error](https://github.com/moby/moby/issues/37039).
- **CUMULUS-413** Kinesis processing now captures all errrors.
  - Added kinesis fallback mechanism when errors occur during record processing.
  - Adds FallbackTopicArn to `@cumulus/api/lambdas.yml`
  - Adds fallbackConsumer lambda to `@cumulus/api`
  - Adds fallbackqueue option to lambda definitions capture lambda failures after three retries.
  - Adds kinesisFallback SNS topic to signal incoming errors from kinesis stream.
  - Adds kinesisFailureSQS to capture fully failed events from all retries.
- **CUMULUS-855** Adds integration test for kinesis' error path.
- **CUMULUS-686** Added workflow task name and version tracking via `@cumulus/api` executions endpoint under new `tasks` property, and under `workflow_tasks` in step input/output.
  - Depends on `cumulus-message-adapter` 1.0.9+, `cumulus-message-adapter-js` 1.0.4+, `cumulus-message-adapter-java` 1.2.7+ and `cumulus-message-adapter-python` 1.0.5+
- **CUMULUS-771**
  - Updated sync-granule to stream the remote file to s3
  - Added integration test for ingesting granules from ftp provider
  - Updated http/https integration tests for ingesting granules from http/https providers
- **CUMULUS-862** Updated `@cumulus/integration-tests` to handle remote lambda output
- **CUMULUS-856** Set the rule `state` to have default value `ENABLED`

### Changed

- In `@cumulus/deployment`, changed the example app config.yml to have additional IAM roles

## [v1.9.0] - 2018-08-06

**Please note** additional information and upgrade instructions [here](https://nasa.github.io/cumulus/docs/upgrade/1.9.0)

### Added

- **CUMULUS-712** - Added integration tests verifying expected behavior in workflows
- **GITC-776-2** - Add support for versioned collections

### Fixed

- **CUMULUS-832**
  - Fixed indentation in example config.yml in `@cumulus/deployment`
  - Fixed issue with new deployment using the default distribution endpoint in `@cumulus/deployment` and `@cumulus/api`

## [v1.8.1] - 2018-08-01

**Note** IAM roles should be re-deployed with this release.

- **Cumulus-726**
  - Added function to `@cumulus/integration-tests`: `sfnStep` includes `getStepInput` which returns the input to the schedule event of a given step function step.
  - Added IAM policy `@cumulus/deployment`: Lambda processing IAM role includes `kinesis::PutRecord` so step function lambdas can write to kinesis streams.
- **Cumulus Community Edition**
  - Added Google OAuth authentication token logic to `@cumulus/api`. Refactored token endpoint to use environment variable flag `OAUTH_PROVIDER` when determining with authentication method to use.
  - Added API Lambda memory configuration variable `api_lambda_memory` to `@cumulus/api` and `@cumulus/deployment`.

### Changed

- **Cumulus-726**
  - Changed function in `@cumulus/api`: `models/rules.js#addKinesisEventSource` was modified to call to `deleteKinesisEventSource` with all required parameters (rule's name, arn and type).
  - Changed function in `@cumulus/integration-tests`: `getStepOutput` can now be used to return output of failed steps. If users of this function want the output of a failed event, they can pass a third parameter `eventType` as `'failure'`. This function will work as always for steps which completed successfully.

### Removed

- **Cumulus-726**

  - Configuration change to `@cumulus/deployment`: Removed default auto scaling configuration for Granules and Files DynamoDB tables.

- **CUMULUS-688**
  - Add integration test for ExecutionStatus
  - Function addition to `@cumulus/integration-tests`: `api` includes `getExecutionStatus` which returns the execution status from the Cumulus API

## [v1.8.0] - 2018-07-23

### Added

- **CUMULUS-718** Adds integration test for Kinesis triggering a workflow.

- **GITC-776-3** Added more flexibility for rules. You can now edit all fields on the rule's record
  We may need to update the api documentation to reflect this.

- **CUMULUS-681** - Add ingest-in-place action to granules endpoint

  - new applyWorkflow action at PUT /granules/{granuleid} Applying a workflow starts an execution of the provided workflow and passes the granule record as payload.
    Parameter(s):
    - workflow - the workflow name

- **CUMULUS-685** - Add parent exeuction arn to the execution which is triggered from a parent step function

### Changed

- **CUMULUS-768** - Integration tests get S3 provider data from shared data folder

### Fixed

- **CUMULUS-746** - Move granule API correctly updates record in dynamo DB and cmr xml file
- **CUMULUS-766** - Populate database fileSize field from S3 if value not present in Ingest payload

## [v1.7.1] - 2018-07-27 - [BACKPORT]

### Fixed

- **CUMULUS-766** - Backport from 1.8.0 - Populate database fileSize field from S3 if value not present in Ingest payload

## [v1.7.0] - 2018-07-02

### Please note: [Upgrade Instructions](https://nasa.github.io/cumulus/docs/upgrade/1.7.0)

### Added

- **GITC-776-2** - Add support for versioned collectons
- **CUMULUS-491** - Add granule reconciliation API endpoints.
- **CUMULUS-480** Add suport for backup and recovery:
  - Add DynamoDB tables for granules, executions and pdrs
  - Add ability to write all records to S3
  - Add ability to download all DynamoDB records in form json files
  - Add ability to upload records to DynamoDB
  - Add migration scripts for copying granule, pdr and execution records from ElasticSearch to DynamoDB
  - Add IAM support for batchWrite on dynamoDB
-
- **CUMULUS-508** - `@cumulus/deployment` cloudformation template allows for lambdas and ECS clusters to have multiple AZ availability.
  - `@cumulus/deployment` also ensures docker uses `devicemapper` storage driver.
- **CUMULUS-755** - `@cumulus/deployment` Add DynamoDB autoscaling support.
  - Application developers can add autoscaling and override default values in their deployment's `app/config.yml` file using a `{TableName}Table:` key.

### Fixed

- **CUMULUS-747** - Delete granule API doesn't delete granule files in s3 and granule in elasticsearch
  - update the StreamSpecification DynamoDB tables to have StreamViewType: "NEW_AND_OLD_IMAGES"
  - delete granule files in s3
- **CUMULUS-398** - Fix not able to filter executions by workflow
- **CUMULUS-748** - Fix invalid lambda .zip files being validated/uploaded to AWS
- **CUMULUS-544** - Post to CMR task has UAT URL hard-coded
  - Made configurable: PostToCmr now requires CMR_ENVIRONMENT env to be set to 'SIT' or 'OPS' for those CMR environments. Default is UAT.

### Changed

- **GITC-776-4** - Changed Discover-pdrs to not rely on collection but use provider_path in config. It also has an optional filterPdrs regex configuration parameter

- **CUMULUS-710** - In the integration test suite, `getStepOutput` returns the output of the first successful step execution or last failed, if none exists

## [v1.6.0] - 2018-06-06

### Please note: [Upgrade Instructions](https://nasa.github.io/cumulus/docs/upgrade/1.6.0)

### Fixed

- **CUMULUS-602** - Format all logs sent to Elastic Search.
  - Extract cumulus log message and index it to Elastic Search.

### Added

- **CUMULUS-556** - add a mechanism for creating and running migration scripts on deployment.
- **CUMULUS-461** Support use of metadata date and other components in `url_path` property

### Changed

- **CUMULUS-477** Update bucket configuration to support multiple buckets of the same type:
  - Change the structure of the buckets to allow for more than one bucket of each type. The bucket structure is now:
    bucket-key:
    name: <bucket-name>
    type: <type> i.e. internal, public, etc.
  - Change IAM and app deployment configuration to support new bucket structure
  - Update tasks and workflows to support new bucket structure
  - Replace instances where buckets.internal is relied upon to either use the system bucket or a configured bucket
  - Move IAM template to the deployment package. NOTE: You now have to specify '--template node_modules/@cumulus/deployment/iam' in your IAM deployment
  - Add IAM cloudformation template support to filter buckets by type

## [v1.5.5] - 2018-05-30

### Added

- **CUMULUS-530** - PDR tracking through Queue-granules
  - Add optional `pdr` property to the sync-granule task's input config and output payload.
- **CUMULUS-548** - Create a Lambda task that generates EMS distribution reports
  - In order to supply EMS Distribution Reports, you must enable S3 Server
    Access Logging on any S3 buckets used for distribution. See [How Do I Enable Server Access Logging for an S3 Bucket?](https://docs.aws.amazon.com/AmazonS3/latest/user-guide/server-access-logging.html)
    The "Target bucket" setting should point at the Cumulus internal bucket.
    The "Target prefix" should be
    "<STACK_NAME>/ems-distribution/s3-server-access-logs/", where "STACK_NAME"
    is replaced with the name of your Cumulus stack.

### Fixed

- **CUMULUS-546 - Kinesis Consumer should catch and log invalid JSON**
  - Kinesis Consumer lambda catches and logs errors so that consumer doesn't get stuck in a loop re-processing bad json records.
- EMS report filenames are now based on their start time instead of the time
  instead of the time that the report was generated
- **CUMULUS-552 - Cumulus API returns different results for the same collection depending on query**
  - The collection, provider and rule records in elasticsearch are now replaced with records from dynamo db when the dynamo db records are updated.

### Added

- `@cumulus/deployment`'s default cloudformation template now configures storage for Docker to match the configured ECS Volume. The template defines Docker's devicemapper basesize (`dm.basesize`) using `ecs.volumeSize`. This addresses ECS default of limiting Docker containers to 10GB of storage ([Read more](https://aws.amazon.com/premiumsupport/knowledge-center/increase-default-ecs-docker-limit/)).

## [v1.5.4] - 2018-05-21

### Added

- **CUMULUS-535** - EMS Ingest, Archive, Archive Delete reports
  - Add lambda EmsReport to create daily EMS Ingest, Archive, Archive Delete reports
  - ems.provider property added to `@cumulus/deployment/app/config.yml`.
    To change the provider name, please add `ems: provider` property to `app/config.yml`.
- **CUMULUS-480** Use DynamoDB to store granules, pdrs and execution records
  - Activate PointInTime feature on DynamoDB tables
  - Increase test coverage on api package
  - Add ability to restore metadata records from json files to DynamoDB
- **CUMULUS-459** provide API endpoint for moving granules from one location on s3 to another

## [v1.5.3] - 2018-05-18

### Fixed

- **CUMULUS-557 - "Add dataType to DiscoverGranules output"**
  - Granules discovered by the DiscoverGranules task now include dataType
  - dataType is now a required property for granules used as input to the
    QueueGranules task
- **CUMULUS-550** Update deployment app/config.yml to force elasticsearch updates for deleted granules

## [v1.5.2] - 2018-05-15

### Fixed

- **CUMULUS-514 - "Unable to Delete the Granules"**
  - updated cmrjs.deleteConcept to return success if the record is not found
    in CMR.

### Added

- **CUMULUS-547** - The distribution API now includes an
  "earthdataLoginUsername" query parameter when it returns a signed S3 URL
- **CUMULUS-527 - "parse-pdr queues up all granules and ignores regex"**
  - Add an optional config property to the ParsePdr task called
    "granuleIdFilter". This property is a regular expression that is applied
    against the filename of the first file of each granule contained in the
    PDR. If the regular expression matches, then the granule is included in
    the output. Defaults to '.', which will match all granules in the PDR.
- File checksums in PDRs now support MD5
- Deployment support to subscribe to an SNS topic that already exists
- **CUMULUS-470, CUMULUS-471** In-region S3 Policy lambda added to API to update bucket policy for in-region access.
- **CUMULUS-533** Added fields to granule indexer to support EMS ingest and archive record creation
- **CUMULUS-534** Track deleted granules
  - added `deletedgranule` type to `cumulus` index.
  - **Important Note:** Force custom bootstrap to re-run by adding this to
    app/config.yml `es: elasticSearchMapping: 7`
- You can now deploy cumulus without ElasticSearch. Just add `es: null` to your `app/config.yml` file. This is only useful for debugging purposes. Cumulus still requires ElasticSearch to properly operate.
- `@cumulus/integration-tests` includes and exports the `addRules` function, which seeds rules into the DynamoDB table.
- Added capability to support EFS in cloud formation template. Also added
  optional capability to ssh to your instance and privileged lambda functions.
- Added support to force discovery of PDRs that have already been processed
  and filtering of selected data types
- `@cumulus/cmrjs` uses an environment variable `USER_IP_ADDRESS` or fallback
  IP address of `10.0.0.0` when a public IP address is not available. This
  supports lambda functions deployed into a VPC's private subnet, where no
  public IP address is available.

### Changed

- **CUMULUS-550** Custom bootstrap automatically adds new types to index on
  deployment

## [v1.5.1] - 2018-04-23

### Fixed

- add the missing dist folder to the hello-world task
- disable uglifyjs on the built version of the pdr-status-check (read: https://github.com/webpack-contrib/uglifyjs-webpack-plugin/issues/264)

## [v1.5.0] - 2018-04-23

### Changed

- Removed babel from all tasks and packages and increased minimum node requirements to version 8.10
- Lambda functions created by @cumulus/deployment will use node8.10 by default
- Moved [cumulus-integration-tests](https://github.com/nasa/cumulus-integration-tests) to the `example` folder CUMULUS-512
- Streamlined all packages dependencies (e.g. remove redundant dependencies and make sure versions are the same across packages)
- **CUMULUS-352:** Update Cumulus Elasticsearch indices to use [index aliases](https://www.elastic.co/guide/en/elasticsearch/reference/current/indices-aliases.html).
- **CUMULUS-519:** ECS tasks are no longer restarted after each CF deployment unless `ecs.restartTasksOnDeploy` is set to true
- **CUMULUS-298:** Updated log filterPattern to include all CloudWatch logs in ElasticSearch
- **CUMULUS-518:** Updates to the SyncGranule config schema
  - `granuleIdExtraction` is no longer a property
  - `process` is now an optional property
  - `provider_path` is no longer a property

### Fixed

- **CUMULUS-455 "Kes deployments using only an updated message adapter do not get automatically deployed"**
  - prepended the hash value of cumulus-message-adapter.zip file to the zip file name of lambda which uses message adapter.
  - the lambda function will be redeployed when message adapter or lambda function are updated
- Fixed a bug in the bootstrap lambda function where it stuck during update process
- Fixed a bug where the sf-sns-report task did not return the payload of the incoming message as the output of the task [CUMULUS-441]

### Added

- **CUMULUS-352:** Add reindex CLI to the API package.
- **CUMULUS-465:** Added mock http/ftp/sftp servers to the integration tests
- Added a `delete` method to the `@common/CollectionConfigStore` class
- **CUMULUS-467 "@cumulus/integration-tests or cumulus-integration-tests should seed provider and collection in deployed DynamoDB"**
  - `example` integration-tests populates providers and collections to database
  - `example` workflow messages are populated from workflow templates in s3, provider and collection information in database, and input payloads. Input templates are removed.
  - added `https` protocol to provider schema

## [v1.4.1] - 2018-04-11

### Fixed

- Sync-granule install

## [v1.4.0] - 2018-04-09

### Fixed

- **CUMULUS-392 "queue-granules not returning the sfn-execution-arns queued"**
  - updated queue-granules to return the sfn-execution-arns queued and pdr if exists.
  - added pdr to ingest message meta.pdr instead of payload, so the pdr information doesn't get lost in the ingest workflow, and ingested granule in elasticsearch has pdr name.
  - fixed sf-sns-report schema, remove the invalid part
  - fixed pdr-status-check schema, the failed execution contains arn and reason
- **CUMULUS-206** make sure homepage and repository urls exist in package.json files of tasks and packages

### Added

- Example folder with a cumulus deployment example

### Changed

- [CUMULUS-450](https://bugs.earthdata.nasa.gov/browse/CUMULUS-450) - Updated
  the config schema of the **queue-granules** task
  - The config no longer takes a "collection" property
  - The config now takes an "internalBucket" property
  - The config now takes a "stackName" property
- [CUMULUS-450](https://bugs.earthdata.nasa.gov/browse/CUMULUS-450) - Updated
  the config schema of the **parse-pdr** task
  - The config no longer takes a "collection" property
  - The "stack", "provider", and "bucket" config properties are now
    required
- **CUMULUS-469** Added a lambda to the API package to prototype creating an S3 bucket policy for direct, in-region S3 access for the prototype bucket

### Removed

- Removed the `findTmpTestDataDirectory()` function from
  `@cumulus/common/test-utils`

### Fixed

- [CUMULUS-450](https://bugs.earthdata.nasa.gov/browse/CUMULUS-450)
  - The **queue-granules** task now enqueues a **sync-granule** task with the
    correct collection config for that granule based on the granule's
    data-type. It had previously been using the collection config from the
    config of the **queue-granules** task, which was a problem if the granules
    being queued belonged to different data-types.
  - The **parse-pdr** task now handles the case where a PDR contains granules
    with different data types, and uses the correct granuleIdExtraction for
    each granule.

### Added

- **CUMULUS-448** Add code coverage checking using [nyc](https://github.com/istanbuljs/nyc).

## [v1.3.0] - 2018-03-29

### Deprecated

- discover-s3-granules is deprecated. The functionality is provided by the discover-granules task

### Fixed

- **CUMULUS-331:** Fix aws.downloadS3File to handle non-existent key
- Using test ftp provider for discover-granules testing [CUMULUS-427]
- **CUMULUS-304: "Add AWS API throttling to pdr-status-check task"** Added concurrency limit on SFN API calls. The default concurrency is 10 and is configurable through Lambda environment variable CONCURRENCY.
- **CUMULUS-414: "Schema validation not being performed on many tasks"** revised npm build scripts of tasks that use cumulus-message-adapter to place schema directories into dist directories.
- **CUMULUS-301:** Update all tests to use test-data package for testing data.
- **CUMULUS-271: "Empty response body from rules PUT endpoint"** Added the updated rule to response body.
- Increased memory allotment for `CustomBootstrap` lambda function. Resolves failed deployments where `CustomBootstrap` lambda function was failing with error `Process exited before completing request`. This was causing deployments to stall, fail to update and fail to rollback. This error is thrown when the lambda function tries to use more memory than it is allotted.
- Cumulus repository folders structure updated:
  - removed the `cumulus` folder altogether
  - moved `cumulus/tasks` to `tasks` folder at the root level
  - moved the tasks that are not converted to use CMA to `tasks/.not_CMA_compliant`
  - updated paths where necessary

### Added

- `@cumulus/integration-tests` - Added support for testing the output of an ECS activity as well as a Lambda function.

## [v1.2.0] - 2018-03-20

### Fixed

- Update vulnerable npm packages [CUMULUS-425]
- `@cumulus/api`: `kinesis-consumer.js` uses `sf-scheduler.js#schedule` instead of placing a message directly on the `startSF` SQS queue. This is a fix for [CUMULUS-359](https://bugs.earthdata.nasa.gov/browse/CUMULUS-359) because `sf-scheduler.js#schedule` looks up the provider and collection data in DynamoDB and adds it to the `meta` object of the enqueued message payload.
- `@cumulus/api`: `kinesis-consumer.js` catches and logs errors instead of doing an error callback. Before this change, `kinesis-consumer` was failing to process new records when an existing record caused an error because it would call back with an error and stop processing additional records. It keeps trying to process the record causing the error because it's "position" in the stream is unchanged. Catching and logging the errors is part 1 of the fix. Proposed part 2 is to enqueue the error and the message on a "dead-letter" queue so it can be processed later ([CUMULUS-413](https://bugs.earthdata.nasa.gov/browse/CUMULUS-413)).
- **CUMULUS-260: "PDR page on dashboard only shows zeros."** The PDR stats in LPDAAC are all 0s, even if the dashboard has been fixed to retrieve the correct fields. The current version of pdr-status-check has a few issues.
  - pdr is not included in the input/output schema. It's available from the input event. So the pdr status and stats are not updated when the ParsePdr workflow is complete. Adding the pdr to the input/output of the task will fix this.
  - pdr-status-check doesn't update pdr stats which prevent the real time pdr progress from showing up in the dashboard. To solve this, added lambda function sf-sns-report which is copied from @cumulus/api/lambdas/sf-sns-broadcast with modification, sf-sns-report can be used to report step function status anywhere inside a step function. So add step sf-sns-report after each pdr-status-check, we will get the PDR status progress at real time.
  - It's possible an execution is still in the queue and doesn't exist in sfn yet. Added code to handle 'ExecutionDoesNotExist' error when checking the execution status.
- Fixed `aws.cloudwatchevents()` typo in `packages/ingest/aws.js`. This typo was the root cause of the error: `Error: Could not process scheduled_ingest, Error: : aws.cloudwatchevents is not a constructor` seen when trying to update a rule.

### Removed

- `@cumulus/ingest/aws`: Remove queueWorkflowMessage which is no longer being used by `@cumulus/api`'s `kinesis-consumer.js`.

## [v1.1.4] - 2018-03-15

### Added

- added flag `useList` to parse-pdr [CUMULUS-404]

### Fixed

- Pass encrypted password to the ApiGranule Lambda function [CUMULUS-424]

## [v1.1.3] - 2018-03-14

### Fixed

- Changed @cumulus/deployment package install behavior. The build process will happen after installation

## [v1.1.2] - 2018-03-14

### Added

- added tools to @cumulus/integration-tests for local integration testing
- added end to end testing for discovering and parsing of PDRs
- `yarn e2e` command is available for end to end testing

### Fixed

- **CUMULUS-326: "Occasionally encounter "Too Many Requests" on deployment"** The api gateway calls will handle throttling errors
- **CUMULUS-175: "Dashboard providers not in sync with AWS providers."** The root cause of this bug - DynamoDB operations not showing up in Elasticsearch - was shared by collections and rules. The fix was to update providers', collections' and rules; POST, PUT and DELETE endpoints to operate on DynamoDB and using DynamoDB streams to update Elasticsearch. The following packages were made:
  - `@cumulus/deployment` deploys DynamoDB streams for the Collections, Providers and Rules tables as well as a new lambda function called `dbIndexer`. The `dbIndexer` lambda has an event source mapping which listens to each of the DynamoDB streams. The dbIndexer lambda receives events referencing operations on the DynamoDB table and updates the elasticsearch cluster accordingly.
  - The `@cumulus/api` endpoints for collections, providers and rules _only_ query DynamoDB, with the exception of LIST endpoints and the collections' GET endpoint.

### Updated

- Broke up `kes.override.js` of @cumulus/deployment to multiple modules and moved to a new location
- Expanded @cumulus/deployment test coverage
- all tasks were updated to use cumulus-message-adapter-js 1.0.1
- added build process to integration-tests package to babelify it before publication
- Update @cumulus/integration-tests lambda.js `getLambdaOutput` to return the entire lambda output. Previously `getLambdaOutput` returned only the payload.

## [v1.1.1] - 2018-03-08

### Removed

- Unused queue lambda in api/lambdas [CUMULUS-359]

### Fixed

- Kinesis message content is passed to the triggered workflow [CUMULUS-359]
- Kinesis message queues a workflow message and does not write to rules table [CUMULUS-359]

## [v1.1.0] - 2018-03-05

### Added

- Added a `jlog` function to `common/test-utils` to aid in test debugging
- Integration test package with command line tool [CUMULUS-200] by @laurenfrederick
- Test for FTP `useList` flag [CUMULUS-334] by @kkelly51

### Updated

- The `queue-pdrs` task now uses the [cumulus-message-adapter-js](https://github.com/nasa/cumulus-message-adapter-js)
  library
- Updated the `queue-pdrs` JSON schemas
- The test-utils schema validation functions now throw an error if validation
  fails
- The `queue-granules` task now uses the [cumulus-message-adapter-js](https://github.com/nasa/cumulus-message-adapter-js)
  library
- Updated the `queue-granules` JSON schemas

### Removed

- Removed the `getSfnExecutionByName` function from `common/aws`
- Removed the `getGranuleStatus` function from `common/aws`

## [v1.0.1] - 2018-02-27

### Added

- More tests for discover-pdrs, dicover-granules by @yjpa7145
- Schema validation utility for tests by @yjpa7145

### Changed

- Fix an FTP listing bug for servers that do not support STAT [CUMULUS-334] by @kkelly51

## [v1.0.0] - 2018-02-23

[unreleased]: https://github.com/nasa/cumulus/compare/v9.0.1...HEAD
[v9.0.1]: https://github.com/nasa/cumulus/compare/v9.0.0...v9.0.1
[v9.0.0]: https://github.com/nasa/cumulus/compare/v8.1.0...v9.0.0
[v8.1.0]: https://github.com/nasa/cumulus/compare/v8.0.0...v8.1.0
[v8.0.0]: https://github.com/nasa/cumulus/compare/v7.2.0...v8.0.0
[v7.2.0]: https://github.com/nasa/cumulus/compare/v7.1.0...v7.2.0
[v7.1.0]: https://github.com/nasa/cumulus/compare/v7.0.0...v7.1.0
[v7.0.0]: https://github.com/nasa/cumulus/compare/v6.0.0...v7.0.0
[v6.0.0]: https://github.com/nasa/cumulus/compare/v5.0.1...v6.0.0
[v5.0.1]: https://github.com/nasa/cumulus/compare/v5.0.0...v5.0.1
[v5.0.0]: https://github.com/nasa/cumulus/compare/v4.0.0...v5.0.0
[v4.0.0]: https://github.com/nasa/cumulus/compare/v3.0.1...v4.0.0
[v3.0.1]: https://github.com/nasa/cumulus/compare/v3.0.0...v3.0.1
[v3.0.0]: https://github.com/nasa/cumulus/compare/v2.0.1...v3.0.0
[v2.0.7]: https://github.com/nasa/cumulus/compare/v2.0.6...v2.0.7
[v2.0.6]: https://github.com/nasa/cumulus/compare/v2.0.5...v2.0.6
[v2.0.5]: https://github.com/nasa/cumulus/compare/v2.0.4...v2.0.5
[v2.0.4]: https://github.com/nasa/cumulus/compare/v2.0.3...v2.0.4
[v2.0.3]: https://github.com/nasa/cumulus/compare/v2.0.2...v2.0.3
[v2.0.2]: https://github.com/nasa/cumulus/compare/v2.0.1...v2.0.2
[v2.0.1]: https://github.com/nasa/cumulus/compare/v1.24.0...v2.0.1
[v2.0.0]: https://github.com/nasa/cumulus/compare/v1.24.0...v2.0.0
[v1.24.0]: https://github.com/nasa/cumulus/compare/v1.23.2...v1.24.0
[v1.23.2]: https://github.com/nasa/cumulus/compare/v1.22.1...v1.23.2
[v1.22.1]: https://github.com/nasa/cumulus/compare/v1.21.0...v1.22.1
[v1.21.0]: https://github.com/nasa/cumulus/compare/v1.20.0...v1.21.0
[v1.20.0]: https://github.com/nasa/cumulus/compare/v1.19.0...v1.20.0
[v1.19.0]: https://github.com/nasa/cumulus/compare/v1.18.0...v1.19.0
[v1.18.0]: https://github.com/nasa/cumulus/compare/v1.17.0...v1.18.0
[v1.17.0]: https://github.com/nasa/cumulus/compare/v1.16.1...v1.17.0
[v1.16.1]: https://github.com/nasa/cumulus/compare/v1.16.0...v1.16.1
[v1.16.0]: https://github.com/nasa/cumulus/compare/v1.15.0...v1.16.0
[v1.15.0]: https://github.com/nasa/cumulus/compare/v1.14.5...v1.15.0
[v1.14.5]: https://github.com/nasa/cumulus/compare/v1.14.4...v1.14.5
[v1.14.4]: https://github.com/nasa/cumulus/compare/v1.14.3...v1.14.4
[v1.14.3]: https://github.com/nasa/cumulus/compare/v1.14.2...v1.14.3
[v1.14.2]: https://github.com/nasa/cumulus/compare/v1.14.1...v1.14.2
[v1.14.1]: https://github.com/nasa/cumulus/compare/v1.14.0...v1.14.1
[v1.14.0]: https://github.com/nasa/cumulus/compare/v1.13.5...v1.14.0
[v1.13.5]: https://github.com/nasa/cumulus/compare/v1.13.4...v1.13.5
[v1.13.4]: https://github.com/nasa/cumulus/compare/v1.13.3...v1.13.4
[v1.13.3]: https://github.com/nasa/cumulus/compare/v1.13.2...v1.13.3
[v1.13.2]: https://github.com/nasa/cumulus/compare/v1.13.1...v1.13.2
[v1.13.1]: https://github.com/nasa/cumulus/compare/v1.13.0...v1.13.1
[v1.13.0]: https://github.com/nasa/cumulus/compare/v1.12.1...v1.13.0
[v1.12.1]: https://github.com/nasa/cumulus/compare/v1.12.0...v1.12.1
[v1.12.0]: https://github.com/nasa/cumulus/compare/v1.11.3...v1.12.0
[v1.11.3]: https://github.com/nasa/cumulus/compare/v1.11.2...v1.11.3
[v1.11.2]: https://github.com/nasa/cumulus/compare/v1.11.1...v1.11.2
[v1.11.1]: https://github.com/nasa/cumulus/compare/v1.11.0...v1.11.1
[v1.11.0]: https://github.com/nasa/cumulus/compare/v1.10.4...v1.11.0
[v1.10.4]: https://github.com/nasa/cumulus/compare/v1.10.3...v1.10.4
[v1.10.3]: https://github.com/nasa/cumulus/compare/v1.10.2...v1.10.3
[v1.10.2]: https://github.com/nasa/cumulus/compare/v1.10.1...v1.10.2
[v1.10.1]: https://github.com/nasa/cumulus/compare/v1.10.0...v1.10.1
[v1.10.0]: https://github.com/nasa/cumulus/compare/v1.9.1...v1.10.0
[v1.9.1]: https://github.com/nasa/cumulus/compare/v1.9.0...v1.9.1
[v1.9.0]: https://github.com/nasa/cumulus/compare/v1.8.1...v1.9.0
[v1.8.1]: https://github.com/nasa/cumulus/compare/v1.8.0...v1.8.1
[v1.8.0]: https://github.com/nasa/cumulus/compare/v1.7.0...v1.8.0
[v1.7.0]: https://github.com/nasa/cumulus/compare/v1.6.0...v1.7.0
[v1.6.0]: https://github.com/nasa/cumulus/compare/v1.5.5...v1.6.0
[v1.5.5]: https://github.com/nasa/cumulus/compare/v1.5.4...v1.5.5
[v1.5.4]: https://github.com/nasa/cumulus/compare/v1.5.3...v1.5.4
[v1.5.3]: https://github.com/nasa/cumulus/compare/v1.5.2...v1.5.3
[v1.5.2]: https://github.com/nasa/cumulus/compare/v1.5.1...v1.5.2
[v1.5.1]: https://github.com/nasa/cumulus/compare/v1.5.0...v1.5.1
[v1.5.0]: https://github.com/nasa/cumulus/compare/v1.4.1...v1.5.0
[v1.4.1]: https://github.com/nasa/cumulus/compare/v1.4.0...v1.4.1
[v1.4.0]: https://github.com/nasa/cumulus/compare/v1.3.0...v1.4.0
[v1.3.0]: https://github.com/nasa/cumulus/compare/v1.2.0...v1.3.0
[v1.2.0]: https://github.com/nasa/cumulus/compare/v1.1.4...v1.2.0
[v1.1.4]: https://github.com/nasa/cumulus/compare/v1.1.3...v1.1.4
[v1.1.3]: https://github.com/nasa/cumulus/compare/v1.1.2...v1.1.3
[v1.1.2]: https://github.com/nasa/cumulus/compare/v1.1.1...v1.1.2
[v1.1.1]: https://github.com/nasa/cumulus/compare/v1.0.1...v1.1.1
[v1.1.0]: https://github.com/nasa/cumulus/compare/v1.0.1...v1.1.0
[v1.0.1]: https://github.com/nasa/cumulus/compare/v1.0.0...v1.0.1
[v1.0.0]: https://github.com/nasa/cumulus/compare/pre-v1-release...v1.0.0

[thin-egress-app]: <https://github.com/asfadmin/thin-egress-app> "Thin Egress App"<|MERGE_RESOLUTION|>--- conflicted
+++ resolved
@@ -6,12 +6,6 @@
 
 ## [Unreleased]
 
-<<<<<<< HEAD
-### Added
-
-- **CUMULUS-2470**
-  - Added `/s3credentials` endpoint for distribution API
-=======
 ### BREAKING CHANGES
 
 - **CUMULUS-2434**
@@ -21,6 +15,11 @@
   - Removed all EMS reporting including lambdas, endpoints, params, etc as all
   reporting is now handled through Cloud Metrics
 
+### Added
+
+- **CUMULUS-2470**
+  - Added `/s3credentials` endpoint for distribution API
+
 ### Changed
 
 - **CUMULUS-2434**
@@ -40,7 +39,6 @@
 - Corrected `@cumulus/db` configuration to correctly build package.
 
 ## [v9.0.0] 2021-05-03
->>>>>>> 46b6546b
 
 ### Migration steps
 
