--- conflicted
+++ resolved
@@ -6,7 +6,6 @@
 
 ## [Unreleased]
 
-<<<<<<< HEAD
 ### BREAKING CHANGES
 
 - **CUMULUS-2328**
@@ -22,8 +21,6 @@
     configure this module, see
     [`example/cumulus-tf/s3_credentials.tf`](https://github.com/nasa/cumulus/blob/master/example/cumulus-tf/s3_credentials.tf)
 
-=======
->>>>>>> 89044dc7
 ### Notable changes
 
 - `sync-granule` task will now properly handle syncing 0 byte files to S3
@@ -59,14 +56,14 @@
     environment variable `DISABLE_S3_CREDENTIALS`. If set to "true", the
     endpoint will not dispense S3 credentials and instead return a message
     indicating that the endpoint has been disabled.
-<<<<<<< HEAD
+- **CUMULUS-2355**
+  - Added logic to disable `/s3Credentials` endpoint based upon value for
+    environment variable `DISABLE_S3_CREDENTIALS`. If set to "true", the
+    endpoint will not dispense S3 credentials and instead return a message
+    indicating that the endpoint has been disabled.
 - **CUMULUS-2397**
   - Updated `/elasticsearch` endpoint's `reindex` function to prevent
     reindexing when source and destination indices are the same.
-=======
-- **CUMULUS-2355**
-  - Added logic to disable `/s3Credentials` endpoint based upon value for environment variable `DISABLE_S3_CREDENTIALS`. If set to "true",  the endpoint will not dispense S3 credentials and instead return a message indicating that the endpoint has been disabled.
->>>>>>> 89044dc7
 - **CUMULUS-2420**
   - Updated test function `waitForAsyncOperationStatus` to take a retryObject
     and use exponential backoff.  Increased the total test duration for both
