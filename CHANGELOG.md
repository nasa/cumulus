--- conflicted
+++ resolved
@@ -8,16 +8,13 @@
 
 ### Replace ElasticSearch Phase 2
 
-<<<<<<< HEAD
 - **CUMULUS-3235**
   - Updated `asyncOperations` api endpoint to query postgres
-=======
 - **CUMULUS-3236**
   - Update API AsyncOperation endpoints `POST` and `DEL` to not update
     Elasticsearch
   - Update `@cumlus/api/ecs/async-operation` to not update Elasticsearch index when
     reporting status of async operation
->>>>>>> 227bfee7
 
 ### Migration Notes
 
