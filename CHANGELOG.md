--- conflicted
+++ resolved
@@ -44,18 +44,13 @@
     terraform configuration value or utilize `lzardsProvider` as part of the task
     workflow configuration
   - Minor refactor of `@cumulus/lzards-api-client` to:
-<<<<<<< HEAD
     - Use proper ECMAScript import for `@cumulus/launchpad-auth`
     - Update incorrect docstring
-=======
-   - Use proper ECMAScript import for `@cumulus/launchpad-auth`
-   - Update incorrect docstring
 
 ### Changed
 
 - **CUMULUS-2896**
   - Updated Secrets Manager code to AWS SDK v3.
->>>>>>> 81538405
 - **CUMULUS-3497**
   - Updated `example/cumulus-tf/orca.tf` to use v9.0.4
 - **CUMULUS-3527**
