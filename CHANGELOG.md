# Changelog

All notable changes to this project will be documented in this file.

The format is based on [Keep a Changelog](http://keepachangelog.com/en/1.0.0/).

## Unreleased

### Migration Notes

#### CUMULUS-3449 Please follow instructions before upgrading Cumulus.

- The updates in CUMULUS-3449 requires manual update to postgres database in production environment. Please follow
  [Update Cumulus_id Type and Indexes](https://nasa.github.io/cumulus/docs/next/upgrade-notes/update-cumulus_id-type-indexes-CUMULUS-3449)

#### CUMULUS-3617 Migration of DLA messages should be performed after Cumulus is upgraded.

Instructions for migrating old DLA (Dead Letter Archive) messages to new format:

- `YYYY-MM-DD` subfolders to organize by date
- new top level fields for simplified search and analysis
- captured error message

To invoke the Lambda and start the DLA migration, you can use the AWS Console or CLI:

```bash
aws lambda invoke --function-name $PREFIX-migrationHelperAsyncOperation \
  --payload $(echo '{"operationType": "DLA Migration"}' | base64) $OUTFILE
```

- `PREFIX` is your Cumulus deployment prefix.
- `OUTFILE` (**optional**) is the filepath where the Lambda output will be saved.

The Lambda will trigger an Async Operation and return an `id` such as:

```json
{"id":"41c9fbbf-a031-4dd8-91cc-8ec2d8b5e31a","description":"Migrate Dead Letter Archive Messages",
"operationType":"DLA Migration","status":"RUNNING",
"taskArn":"arn:aws:ecs:us-east-1:AWSID:task/$PREFIX-CumulusECSCluster/123456789"}
```

which you can then query the Async Operations [API Endpoint](https://nasa.github.io/cumulus-api/#retrieve-async-operation) for
the output or status of your request. If you want to directly observe the progress of the migration as it runs, you can view
the CloudWatch logs for your async operations (e.g. `PREFIX-AsyncOperationEcsLogs`).

### Breaking Changes

- **CUMULUS-2889**
  - Removed unused CloudWatch Logs AWS SDK client. This change removes the CloudWatch Logs
    client from the `@cumulus/aws-client` package.
- **CUMULUS-2890**
  - Removed unused CloudWatch AWS SDK client. This change removes the CloudWatch client
    from the `@cumulus/aws-client` package.
- **CUMULUS-3323**
  - Updated `@cumulus/db` to by default set the `ssl` option for knex, and
    reject non-SSL connections via use of the `rejectUnauthorized` configuration
    flag.   This causes all Cumulus database connections to require SSL (CA or
    self-signed) and reject connectivity if the database does not provide SSL.
    Users using serverless v1/`cumulus-rds-tf` should not be impacted by this
    change as certs are provided by default.   Users using databases that do not
    provide SSL should update their database secret with the optional value
    `disableSSL` set to `true`
  - Updated `cumulus-rds-tf` to set `rds.force_ssl` to `1`, forcing SSL enabled
    connections in the `db_parameters` configuration.   Users of this module
    defining their own `db_parameters` should make this configuration change to allow only SSL
    connections to the RDS datastore.
- **CUMULUS-2897**
  - Removed unused Systems Manager AWS SDK client. This change removes the Systems Manager client
    from the `@cumulus/aws-client` package.
- **CUMULUS-3449**
  - Updated the following database columns to BIGINT: executions.cumulus_id, executions.parent_cumulus_id,
    files.granule_cumulus_id, granules_executions.granule_cumulus_id, granules_executions.execution_cumulus_id
    and pdrs.execution_cumulus_id
  - Changed granules table unique constraint to granules_collection_cumulus_id_granule_id_unique
  - Added indexes granules_granule_id_index and granules_provider_collection_cumulus_id_granule_id_index
    to granules table

### Added
- **CUMULUS-3614**
  - `tf-modules/monitoring` module now deploys Glue table for querying dead-letter-archive messages.
- **CUMULUS-3616**
  - Added user guide on querying dead-letter-archive messages using AWS Athena.

### Changed
<<<<<<< HEAD
- **lkfjlk**
  - dla guarantees de-nested SQS message bodies, preferring outermost metadata as found.
=======
- **CUMULUS-3570**
  - Updated Kinesis docs to support latest AWS UI and recommend server-side encryption.
- **CUMULUS-3519**
  - Updates SQS and SNS code to AWS SDK V3 Syntax
>>>>>>> d28bb492
- **CUMULUS-3609**
  - Adds dla-migration lambda to async-operations to be used for updating existing DLA records
  - Moved hoistCumulusMessageDetails function from write-db-dlq-records-to-s3 lambda to @cumulus/message/DeadLetterMessage
- **CUMULUS-3613**
  - Updated writeDbRecordsDLQtoS3 lambda to write messages to `YYYY-MM-DD` subfolder of S3 dead letter archive.
- **CUMULUS-3518**
  - Update existing usage of `@cumulus/aws-client` lambda service to use AWS SDK v3 `send` syntax
  - Update Discover Granules lambda default memory to 1024 MB
- **CUMULUS-3600**
  - Update docs to clarify CloudFront HTTPS DIT requirements.
- **CUMULUS-2892**
  - Updates `aws-client`'s EC2 client to use AWS SDK v3.
- **CUMULUS-2896**
  - Updated Secrets Manager code to AWS SDK v3.
- **CUMULUS-2901**
  - Updated STS code to AWS SDK v3.
- **CUMULUS-2898**
  - Update Step Functions code to AWS SDK v3
- **CUMULUS-2902**
  - Removes `aws-sdk` from `es-client` package by replacing credential fetching with
  the `@aws-sdk/credential-providers` AWS SDK v3 package.
  - Removes `aws-sdk` from all cumulus packages and replaces usages with AWS SDK v3 clients.
- **CUMULUS-3456**
  - Added stateMachineArn, executionArn, collectionId, providerId, granules, status, time, and error fields to Dead Letter Archive message
  - Added cumulusError field to records in sfEventSqsToDbRecordsDeadLetterQueue
- **CUMULUS-3323**
  - Added `disableSSL` as a valid database secret key - setting this in your database credentials will
    disable SSL for all Core database connection attempts.
  - Added `rejectUnauthorized` as a valid database secret key - setting
    this to `false` in your database credentials will allow self-signed certs/certs with an unrecognized authority.
  - Updated the default parameter group for `cumulus-rds-tf` to set `force_ssl`
    to 1.   This setting for the Aurora Serverless v1 database disallows non-SSL
    connections to the database, and is intended to help enforce security
    compliance rules.  This update can be opted-out by supplying a non-default
    `db_parameters` set in the terraform configuration.
- **CUMULUS-3425**
  - Update `@cumulus/lzards-backup` task to either respect the `lzards_provider`
    terraform configuration value or utilize `lzardsProvider` as part of the task
    workflow configuration
  - Minor refactor of `@cumulus/lzards-api-client` to:
    - Use proper ECMAScript import for `@cumulus/launchpad-auth`
    - Update incorrect docstring
- **CUMULUS-3449**
  - Updated `@cumulus/db` package and configure knex hook postProcessResponse to convert the return string
    from columns ending with "cumulus_id" to number.
- **CUMULUS-3497**
  - Updated `example/cumulus-tf/orca.tf` to use v9.0.4
- **CUMULUS-3527**
  - Added suppport for additional kex algorithms in the sftp-client.
- **CUMULUS-3610**
  - Updated `aws-client`'s ES client to use AWS SDK v3.
- **CUMULUS-3617**
  - Added lambdas to migrate DLA messages to `YYYY-MM-DD` subfolder
  - Updated `@cumulus/aws-client/S3/recursivelyDeleteS3Bucket` to handle bucket with more than 1000 objects.

### Fixed

- **CUMULUS-3323**
  - Minor edits to errant integration test titles (dyanmo->postgres)
- **CUMULUS-3587**
  - Ported https://github.com/scottcorgan/express-boom into API/lib to allow
    updates of sub-dependencies and maintain without refactoring errors in
    API/etc wholesale
  - Addresses [CVE-2020-36604](https://github.com/advisories/GHSA-c429-5p7v-vgjp)
- **Audit Issues**
  - Addressed [CVE-2023-45133](https://github.com/advisories/GHSA-67hx-6x53-jw92) by
    updating babel packages and .babelrc

## [v18.2.0] 2023-02-02

### Migration Notes

From this release forward, Cumulus Core will be tested against PostgreSQL v13. Users
should migrate their datastores to Aurora PostgreSQL 13.9+ compatible data
stores as soon as possible after upgrading to this release.

#### Database Upgrade

Users utilizing the `cumulus-rds-tf` module should reference [cumulus-rds-tf
upgrade
instructions](https://nasa.github.io/cumulus/docs/upgrade-notes/upgrade-rds-cluster-tf-postgres-13).

### Breaking Changes

- **CUMULUS-2889**
  - Removed unused CloudWatch Logs AWS SDK client. This change removes the CloudWatch Logs
    client from the `@cumulus/aws-client` package.
- **CUMULUS-2890**
  - Removed unused CloudWatch AWS SDK client. This change removes the CloudWatch client
    from the `@cumulus/aws-client` package.

### Changed

- **CUMULUS-3492**
  - add teclark to select-stack.js
- **CUMULUS-3444**
  - Update `cumulus-rds-tf` module to take additional parameters in support of
    migration from Aurora PostgreSQl v11 to v13.   See Migration Notes for more details
- **CUMULUS-3564**
  - Update webpack configuration to explicitly disable chunking
- **CUMULUS-2891**
  - Updated ECS code to aws sdk v3
- **CUMULUS-2895**
  - Updated KMS code to aws sdk v3
- **CUMULUS-2888**
  - Update CloudWatch Events code to AWS SDK v3
- **CUMULUS-2893**
  - Updated Kinesis code to AWS SDK v3
- **CUMULUS-3555**
  - Revert 3540, un-stubbing cmr facing tests
  - Raise memory_size of ftpPopulateTestLambda to 512MB
- **CUMULUS-2887**
  - Updated CloudFormation code to aws sdk v3
- **CUMULUS-2899**
  - Updated SNS code to aws sdk v3
- **CUMULUS_3499**
  - Update AWS-SDK dependency pin to "2.1490" to prevent SQS issue.  Dependency
    pin expected to be changed with the resolution to CUMULUS-2900
- **CUMULUS-2894**
  - Update Lambda code to AWS SDK v3
- **CUMULUS-3432**
  - Update `cumulus-rds-tf` `engine_version` to `13.9`
  - Update `cumulus-rds-tf` `parameter_group_family` to `aurora-postgresql13`
  - Update development/local stack postgres image version to postgres:13.9-alpine
- **CUMULUS-2900**
  - Update SQS code to AWS SDK v3
- **CUMULUS-3352**
  - Update example project to use CMA v2.0.3 for integration testing
  - Update example deployment to deploy cnmResponse lambda version
    2.1.1-aplha.2-SNAPSHOT
  - Update example deployment to deploy cnmToGranule lambda
    version 1.7.0-alpha.2-SNAPSHOT
- **CUMULUS-3501**
  - Updated CreateReconciliationReport lambda to save report record to Elasticsearch.
  - Created docker image cumuluss/async-operation:48 from v16.1.2, and used it as default async_operation_image.
- **CUMULUS-3502**
  - Upgraded localstack to v3.0.0 to support recent aws-sdk releases and update unit tests.
- **CUMULUS-3540**
  - stubbed cmr interfaces in integration tests allow integration tests to pass
  - needed while cmr is failing to continue needed releases and progress
  - this change should be reverted ASAP when cmr is working as needed again
- **CUMULUS-3547**
  - Updated ECS Cluster `/dev/xvdcz` EBS volumes so they're encrypted.

### Fixed

- **CUMULUS-3177**
  - changed `_removeGranuleFromCmr` function for granule `bulkDelete` to not throw an error and instead catch the error when the granule is not found in CMR
- **CUMULUS-3293**
  - Process Dead Letter Archive is fixed to properly copy objects from `/sqs/` to `/failed-sqs/` location
- **CUMULUS-3467**
  - Added `childWorkflowMeta` to `QueueWorkflow` task configuration
- **CUMULUS-3474**
  - Fixed overridden changes to `rules.buildPayload' to restore changes from ticket `CUMULUS-2969` which limited the definition object to `name` and `arn` to
    account for AWS character limits.
- **CUMULUS-3479**
  - Fixed typo in s3-replicator resource declaration where `var.lambda_memory_size` is supposed to be `var.lambda_memory_sizes`
- **CUMULUS-3510**
  - Fixed `@cumulus/api` `validateAndUpdateSqsRule` method to allow 0 retries and 0 visibilityTimeout
    in rule's meta.  This fix from CUMULUS-2863 was not in release 16 and later.
- **CUMULUS-3562**
  - updated crypto-js to 4.2.0
  - updated aws-sdk/client-api-gateway to 3.499 to avoid older crypto-js dependency

## [v18.1.0] 2023-10-25

### MIGRATION notes

#### Rules API Endpoint Versioning

As part of the work on CUMULUS-3095, we have added a required header for the
rules PUT/PATCH endpoints -- to ensure that older clients/utilities do not
unexpectedly make destructive use of those endpoints, a validation check of a
header value against supported versions has been implemented.

Moving forward, if a breaking change is made to an existing endpoint that
requires user updates, as part of that update we will set the current version of
the core API and require a header that confirms the client is compatible with
the version required or greater.

In this instance, the rules PUT/PATCH
endpoints will require a `Cumulus-API-Version` value of at least `2`.

```bash
 curl --request PUT https://example.com/rules/repeat_test\
 --header 'Cumulus-API-Version: 2'\
 --header 'Content-Type: application/json'\
 --header 'Authorization: Bearer ReplaceWithToken'\
 --data ...
```

Users/clients that do not make use of these endpoints will not be impacted.

### Breaking Changes

- **CUMULUS-3427**
  - Changed the naming conventions for memory size and timeouts configuration to simply the lambda name

### Notable Changes

- **CUMULUS-3095**
  - Added `PATCH` rules endpoint to update rule which works as the existing `PUT` endpoint.
  - Updated `PUT` rules endpoint to replace rule.

### Added

- **CUMULUS-3218**
  - Added optional `maxDownloadTime` field to `provider` schema
  - Added `max_download_time` column to PostgreSQL `providers` table
  - Updated `@cumulus/ingest/lock` to check expired locks based on `provider.maxDownloadTime`

### Changed

- **CUMULUS-3095**
  - Updated `@cumulus/api-client/rules` to have`replaceRule` and `updateRule` methods.
  - Updated mapping for rule Elasticsearch records to prevent dynamic field for keys under
    `meta` and `payload`, and fixed `rule` field mapping.
- **CUMULUS-3351**
  - Updated `constructOnlineAccessUrls()` to group CMR online access URLs by link type.
- **CUMULUS-3377**
  - Added configuration option to cumulus-tf/terraform.tfvars to include sns:Subscribe access policy for
    executions, granules, collections, and PDRs report topics.
- **CUMULUS-3392**
  - Modify cloudwatch rule by deleting `custom`
- **CUMULUS-3434**
  - Updated `@cumulus/orca-recovery-adapter` task to output both input granules and recovery output.
  - Updated `example/cumulus-tf/orca.tf` to use v9.0.0.

### Fixed

- **CUMULUS-3095**
  - Added back `rule` schema validation which is missing after RDS phase 3.
  - Fixed a bug for creating rule with tags.
- **CUMULUS-3286**
  - Fixed `@cumulus/cmrjs/cmr-utils/getGranuleTemporalInfo` and `@cumulus/message/Granules/getGranuleCmrTemporalInfo`
    to handle non-existing cmr file.
  - Updated mapping for granule and deletedgranule Elasticsearch records to prevent dynamic field for keys under
    `queryFields`.
  - Updated mapping for collection Elasticsearch records to prevent dynamic field for keys under `meta`.
- **CUMULUS-3393**
  - Fixed `PUT` collection endpoint to update collection configuration in S3.
- **CUMULUS-3427**
  - Fixed issue where some lambda and task memory sizes and timeouts were not configurable
- **@aws-sdk upgrade**
  - Fixed TS compilation error on aws-client package caused by @aws-sdk/client-dynamodb 3.433.0 upgrade

## [v18.0.0] 2023-08-28

### Notable Changes

- **CUMULUS-3270**
  - update python lambdas to use python3.10
  - update dependencies to use python3.10 including cumulus-message-adapter, cumulus-message-adapter-python and cumulus-process-py
- **CUMULUS-3259**
  - Updated Terraform version from 0.13.6 to 1.5.3. Please see the [instructions to upgrade your deployments](https://github.com/nasa/cumulus/blob/master/docs/upgrade-notes/upgrading-tf-version-1.5.3.md).

### Changed

- **CUMULUS-3366**
  - Added logging to the `collectionRuleMatcher` Rules Helper, which is used by the sqs-message-consumer and message-consumer Lambdas,
    to report when an incoming message's collection does not match any rules.

## [v17.0.0] 2023-08-09

### MIGRATION notes

- This release updates the `hashicorp/aws` provider required by Cumulus to `~> 5.0`
  which in turn requires updates to all modules deployed with Core in the same stack
  to use a compatible provider version.
- This update is *not* compatible with prior stack states - Terraform will not
  allow redeployment of a prior version of Cumulus using an older version of
  the provider.  Please be sure to validate the install changeset is what you
  expect prior to upgrading to this version.
- Upgrading Cumulus to v17 from prior versions should only require the usual
  terraform init/apply steps.  As always **be sure** to inspect the `terraform plan` or
  `terraform apply` changeset to ensure the changes between providers are what
  you're expecting for all modules you've chosen to deploy with Cumulus

### Notable Changes

- **CUMULUS-3258**
  - @cumulus/api is now compatible *only* with Orca >= 8.1.0.    Prior versions of
    Orca are not compatible with Cumulus 17+
  - Updated all hashicorp terraform AWS provider configs to ~> 5.0
    - Upstream/downstream terraform modules will need to utilize an AWS provider
      that matches this range

### Breaking Changes

- **CUMULUS-3258**
  - Update @cumulus/api/lib/orca/getOrcaRecoveryStatusByGranuleCollection
    to @cumulus/api/lib/orca/getOrcaRecoveryStatusByGranuleIdAndCollection and
    add collectionId to arguments to support Orca v8+ required use of
    collectionId

  - Updated all terraform AWS providers to ~> 5.0

### Changed

- **CUMULUS-3258**
  - Update all Core integration tests/integrations to be compatible with Orca >=
    v8.1.0 only

### Fixed

- **CUMULUS-3319**
  - Removed @cumulus/api/models/schema and changed all references to
    @cumulus/api/lib/schema in docs and related models
  - Removed @cumulus/api/models/errors.js
  - Updated API granule write logic to cause postgres schema/db write failures on an individual granule file write to result  in a thrown error/400 return instead of a 200 return and a 'silent' update of the granule to failed status.
  - Update api/lib/_writeGranule/_writeGranulefiles logic to allow for schema failures on individual granule writes via an optional method parameter in _writeGranules, and an update to the API granule write calls.
  - Updated thrown error to include information related to automatic failure behavior in addition to the stack trace.

## [v16.1.3] 2024-1-15

**Please note** changes in 16.1.3 may not yet be released in future versions, as this
is a backport/patch release on the 16.x series of releases.  Updates that are
included in the future will have a corresponding CHANGELOG entry in future releases.

### Changed

- **CUMULUS_3499
  - Update AWS-SDK dependency pin to "2.1490" to prevent SQS issue.  Dependency
    pin expected to be changed with the resolution to CUMULUS-2900

### Fixed

- **CUMULUS-3474**
  - Fixed overriden changes to `rules.buildPayload' to restore changes from
    ticket `CUMULUS-2969` which limited the definition object to `name` and `arn` to
    account for AWS character limits.
- **CUMULUS-3501**
  - Updated CreateReconciliationReport lambda to save report record to Elasticsearch.
  - Created docker image cumuluss/async-operation:48 from v16.1.2, and used it as default async_operation_image.
- **CUMULUS-3510**
  - Fixed `@cumulus/api` `validateAndUpdateSqsRule` method to allow 0 retries and 0 visibilityTimeout
    in rule's meta.  This fix from CUMULUS-2863 was not in release 16 and later.
- **CUMULUS-3540**
  - stubbed cmr interfaces in integration tests allow integration tests to pass
  - needed while cmr is failing to continue needed releases and progress
  - this change should be reverted ASAP when cmr is working as needed again

## [v16.1.2] 2023-11-01

**Please note** changes in 16.1.2 may not yet be released in future versions, as this
is a backport/patch release on the 16.x series of releases.  Updates that are
included in the future will have a corresponding CHANGELOG entry in future releases.

### Added

- **CUMULUS-3218**
  - Added optional `maxDownloadTime` field to `provider` schema
  - Added `max_download_time` column to PostgreSQL `providers` table
  - Updated `@cumulus/ingest/lock` to check expired locks based on `provider.maxDownloadTime`

### Fixed

- **@aws-sdk upgrade**
  - Fixed TS compilation error on aws-client package caused by @aws-sdk/client-dynamodb 3.433.0 upgrade
  - Updated mapping for collection Elasticsearch records to prevent dynamic field for keys under `meta`.
- **CUMULUS-3286**
  - Fixed `@cumulus/cmrjs/cmr-utils/getGranuleTemporalInfo` and `@cumulus/message/Granules/getGranuleCmrTemporalInfo`
    to handle non-existing cmr file.
  - Updated mapping for granule and deletedgranule Elasticsearch records to prevent dynamic field for keys under
    `queryFields`.
- **CUMULUS-3293**
  - Process Dead Letter Archive is fixed to properly copy objects from `/sqs/` to `/failed-sqs/` location
- **CUMULUS-3393**
  - Fixed `PUT` collection endpoint to update collection configuration in S3.
- **CUMULUS-3467**
  - Added `childWorkflowMeta` to `QueueWorkflow` task configuration

## [v16.1.1] 2023-08-03

### Notable Changes

- The async_operation_image property of cumulus module should be updated to pull
  the ECR image for cumuluss/async-operation:47

### Added

- **CUMULUS-3298**
  - Added extra time to the buffer for replacing the launchpad token before it
    expires to alleviate CMR error messages
- **CUMULUS-3220**
  - Created a new send-pan task
- **CUMULUS-3287**
  - Added variable to allow the aws_ecs_task_definition health check to be configurable.
  - Added clarity to how the bucket field needs to be configured for the
    move-granules task definition

### Changed

- Security upgrade node from 14.19.3-buster to 14.21.1-buster
- **CUMULUS-2985**
  - Changed `onetime` rules RuleTrigger to only execute when the state is `ENABLED` and updated documentation to reflect the change
  - Changed the `invokeRerun` function to only re-run enabled rules
- **CUMULUS-3188**
  - Updated QueueGranules to support queueing granules that meet the required API granule schema.
  - Added optional additional properties to queue-granules input schema
- **CUMULUS-3252**
  - Updated example/cumulus-tf/orca.tf to use orca v8.0.1
  - Added cumulus task `@cumulus/orca-copy-to-archive-adapter`, and add the task to `tf-modules/ingest`
  - Updated `tf-modules/cumulus` module to take variable `orca_lambda_copy_to_archive_arn` and pass to `tf-modules/ingest`
  - Updated `example/cumulus-tf/ingest_and_publish_granule_with_orca_workflow.tf` `CopyToGlacier` (renamed to `CopyToArchive`) step to call
    `orca_copy_to_archive_adapter_task`
- **CUMULUS-3253**
  - Added cumulus task `@cumulus/orca-recovery-adapter`, and add the task to `tf-modules/ingest`
  - Updated `tf-modules/cumulus` module to take variable `orca_sfn_recovery_workflow_arn` and pass to `tf-modules/ingest`
  - Added `example/cumulus-tf/orca_recovery_adapter_workflow.tf`, `OrcaRecoveryAdapterWorkflow` workflow has `OrcaRecoveryAdapter` task
    to call the ORCA recovery step-function.
  - Updated `example/data/collections/` collection configuration `meta.granuleRecoveryWorkflow` to use `OrcaRecoveryAdapterWorkflow`
- **CUMULUS-3215**
  - Create reconciliation reports will properly throw errors and set the async
    operation status correctly to failed if there is an error.
  - Knex calls relating to reconciliation reports will retry if there is a
    connection terminated unexpectedly error
  - Improved logging for async operation
  - Set default async_operation_image_version to 47
- **CUMULUS-3024**
  - Combined unit testing of @cumulus/api/lib/rulesHelpers to a single test file
    `api/tests/lib/test-rulesHelpers` and removed extraneous test files.
- **CUMULUS-3209**
  - Apply brand color with high contrast settings for both (light and dark) themes.
  - Cumulus logo can be seen when scrolling down.
  - "Back to Top" button matches the brand color for both themes.
  - Update "note", "info", "tip", "caution", and "warning" components to [new admonition styling](https://docusaurus.io/docs/markdown-features/admonitions).
  - Add updated arch diagram for both themes.
- **CUMULUS-3203**
  - Removed ACL setting of private on S3.multipartCopyObject() call
  - Removed ACL setting of private for s3PutObject()
  - Removed ACL confguration on sync-granules task
  - Update documentation on dashboard deployment to exclude ACL public-read setting
- **CUMULUS-3245**
  - Update SQS consumer logic to catch ExecutionAlreadyExists error and
    delete SQS message accordingly.
  - Add ReportBatchItemFailures to event source mapping start_sf_mapping
- **CUMULUS-3357**
  - `@cumulus/queue-granules` is now written in TypeScript
  - `@cumulus/schemas` can now generate TypeScript interfaces for the task input, output and config.
- Added missing name to throttle_queue_watcher Cloudwatch event in `throttled-queue.tf`


### Fixed

- **CUMULUS-3258**
  - Fix un-prefixed s3 lifecycle configuration ID from CUMULUS-2915
- **CUMULUS-2625**
  - Optimized heap memory and api load in queue-granules task to scale to larger workloads.
- **CUMULUS-3265**
  - Fixed `@cumulus/api` `getGranulesForPayload` function to query cloud metrics es when needed.
- **CUMULUS-3389**
  - Updated runtime of `send-pan` and `startAsyncOperation` lambdas to `nodejs16.x`

## [v16.0.0] 2023-05-09

### Notable Changes

- The async_operation_image property of cumulus module should be updated to pull
  the ECR image for cumuluss/async-operation:46

### MIGRATION notes

#### PI release version

When updating directly to v16 from prior releases older that V15, please make sure to
read through all prior release notes.

Notable migration concerns since the last PI release version (11.1.x):

- [v14.1.0] - Postgres compatibility update to Aurora PostgreSQL 11.13.
- [v13.1.0] - Postgres update to add `files_granules_cumulus_id_index` to the
  `files` table may require manual steps depending on load.

#### RDS Phase 3 migration notes

This release includes updates that remove existing DynamoDB tables as part of
release deployment process.   This release *cannot* be properly rolled back in
production as redeploying a prior version of Cumulus will not recover the
associated Dynamo tables.

Please read the full change log for RDS Phase 3 and consult the [RDS Phase 3 update
documentation](https://nasa.github.io/cumulus/docs/next/upgrade-notes/upgrade-rds-phase-3-release)

#### API Endpoint Versioning

As part of the work on CUMULUS-3072, we have added a required header for the
granule PUT/PATCH endpoints -- to ensure that older clients/utilities do not
unexpectedly make destructive use of those endpoints, a validation check of a
header value against supported versions has been implemented.

Moving forward, if a breaking change is made to an existing endpoint that
requires user updates, as part of that update we will set the current version of
the core API and require a header that confirms the client is compatible with
the version required or greater.

In this instance, the granule PUT/PATCH
endpoints will require a `Cumulus-API-Version` value of at least `2`.

```bash
 curl --request PUT https://example.com/granules/granuleId.A19990103.006.1000\
 --header 'Cumulus-API-Version: 2'\
 --header 'Content-Type: application/json'\
 --header 'Authorization: Bearer ReplaceWithToken'\
 --data ...
```

Users/clients that do not make use of these endpoints will not be impacted.

### RDS Phase 3
#### Breaking Changes

- **CUMULUS-2688**
  - Updated bulk operation logic to use collectionId in addition to granuleId to fetch granules.
  - Tasks using the `bulk-operation` Lambda should provide collectionId and granuleId e.g. { granuleId: xxx, collectionId: xxx }
- **CUMULUS-2856**
  - Update execution PUT endpoint to no longer respect message write constraints and update all values passed in

#### Changed

- **CUMULUS-3282**
  - Updated internal granule endpoint parameters from :granuleName to :granuleId
    for maintenance/consistency reasons
- **CUMULUS-2312** - RDS Migration Epic Phase 3
  - **CUMULUS-2645**
    - Removed unused index functionality for all tables other than
      `ReconciliationReportsTable` from `dbIndexer` lambda
  - **CUMULUS-2398**
    - Remove all dynamoDB updates for `@cumulus/api/ecs/async-operation/*`
    - Updates all api endpoints with updated signature for
      `asyncOperationsStart` calls
    - Remove all dynamoDB models calls from async-operations api endpoints
  - **CUMULUS-2801**
    - Move `getFilesExistingAtLocation`from api granules model to api/lib, update granules put
      endpoint to remove model references
  - **CUMULUS-2804**
    - Updates api/lib/granule-delete.deleteGranuleAndFiles:
      - Updates dynamoGranule -> apiGranule in the signature and throughout the dependent code
      - Updates logic to make apiGranule optional, but pgGranule required, and
        all lookups use postgres instead of ES/implied apiGranule values
      - Updates logic to make pgGranule optional - in this case the logic removes the entry from ES only
    - Removes all dynamo model logic from api/endpoints/granules
    - Removes dynamo write logic from api/lib/writeRecords.*
    - Removes dynamo write logic from api/lib/ingest.*
    - Removes all granule model calls from api/lambdas/bulk-operations and any dependencies
    - Removes dynamo model calls from api/lib/granule-remove-from-cmr.unpublishGranule
    - Removes Post Deployment execution check from sf-event-sqs-to-db-records
    - Moves describeGranuleExecution from api granule model to api/lib/executions.js
  - **CUMULUS-2806**
    - Remove DynamoDB logic from executions `POST` endpoint
    - Remove DynamoDB logic from sf-event-sqs-to-db-records lambda execution writes.
    - Remove DynamoDB logic from executions `PUT` endpoint
  - **CUMULUS-2808**
    - Remove DynamoDB logic from executions `DELETE` endpoint
  - **CUMULUS-2809**
    - Remove DynamoDB logic from providers `PUT` endpoint
    - Updates DB models asyncOperation, provider and rule to return all fields on upsert.
  - **CUMULUS-2810**
    - Removes addition of DynamoDB record from API endpoint POST /provider/<name>
  - **CUMULUS-2811**
    - Removes deletion of DynamoDB record from API endpoint DELETE /provider/<name>
  - **CUMULUS-2817**
    - Removes deletion of DynamoDB record from API endpoint DELETE /collection/<name>/<version>
  - **CUMULUS-2814**
    - Move event resources deletion logic from `rulesModel` to `rulesHelper`
  - **CUMULUS-2815**
    - Move File Config and Core Config validation logic for Postgres Collections from `api/models/collections.js` to `api/lib/utils.js`
  - **CUMULUS-2813**
    - Removes creation and deletion of DynamoDB record from API endpoint POST /rules/
  - **CUMULUS-2816**
    - Removes addition of DynamoDB record from API endpoint POST /collections
  - **CUMULUS-2797**
    - Move rule helper functions to separate rulesHelpers file
  - **CUMULUS-2821**
    - Remove DynamoDB logic from `sfEventSqsToDbRecords` lambda
  - **CUMULUS-2856**
    - Update API/Message write logic to handle nulls as deletion in execution PUT/message write logic

#### Added

- **CUMULUS-2312** - RDS Migration Epic Phase 3
  - **CUMULUS-2813**
    - Added function `create` in the `db` model for Rules
      to return an array of objects containing all columns of the created record.
  - **CUMULUS-2812**
    - Move event resources logic from `rulesModel` to `rulesHelper`
  - **CUMULUS-2820**
    - Remove deletion of DynamoDB record from API endpoint DELETE /pdr/<pdrName>
  - **CUMULUS-2688**
    - Add new endpoint to fetch granules by collectionId as well as granuleId: GET /collectionId/granuleId
    - Add new endpoints to update and delete granules by collectionId as well as
      granuleId

#### Removed

- **CUMULUS-2994**
  - Delete code/lambdas that publish DynamoDB stream events to SNS
- **CUMULUS-3226**
  - Removed Dynamo Async Operations table
- **CUMULUS-3199**
  - Removed DbIndexer lambda and all associated terraform resources
- **CUMULUS-3009**
  - Removed Dynamo PDRs table
- **CUMULUS-3008**
  - Removed DynamoDB Collections table
- **CUMULUS-2815**
  - Remove update of DynamoDB record from API endpoint PUT /collections/<name>/<version>
- **CUMULUS-2814**
  - Remove DynamoDB logic from rules `DELETE` endpoint
- **CUMULUS-2812**
  - Remove DynamoDB logic from rules `PUT` endpoint
- **CUMULUS-2798**
  - Removed AsyncOperations model
- **CUMULUS-2797**
- **CUMULUS-2795**
  - Removed API executions model
- **CUMULUS-2796**
  - Remove API pdrs model and all related test code
  - Remove API Rules model and all related test code
- **CUMULUS-2794**
  - Remove API Collections model and all related test code
  - Remove lambdas/postgres-migration-count-tool, api/endpoints/migrationCounts and api-client/migrationCounts
  - Remove lambdas/data-migration1 tool
  - Remove lambdas/data-migration2 and
    lambdas/postgres-migration-async-operation
- **CUMULUS-2793**
  - Removed Provider Dynamo model and related test code
- **CUMULUS-2792**
  - Remove API Granule model and all related test code
  - Remove granule-csv endpoint
- **CUMULUS-2645**
  - Removed dynamo structural migrations and related code from `@cumulus/api`
  - Removed `executeMigrations` lambda
  - Removed `granuleFilesCacheUpdater` lambda
  - Removed dynamo files table from `data-persistence` module.  *This table and
    all of its data will be removed on deployment*.

### Added
- **CUMULUS-3072**
  - Added `replaceGranule` to `@cumulus/api-client/granules` to add usage of the
    updated RESTful PUT logic
- **CUMULUS-3121**
  - Added a map of variables for the cloud_watch_log retention_in_days for the various cloudwatch_log_groups, as opposed to keeping them hardcoded at 30 days. Can be configured by adding the <module>_<cloudwatch_log_group_name>_log_retention value in days to the cloudwatch_log_retention_groups map variable
- **CUMULUS-3201**
  - Added support for sha512 as checksumType for LZARDs backup task.

### Changed

- **CUMULUS-3315**
  - Updated `@cumulus/api-client/granules.bulkOperation` to remove `ids`
    parameter in favor of `granules` parameter, in the form of a
    `@cumulus/types/ApiGranule` that requires the following keys: `[granuleId, collectionId]`
- **CUMULUS-3307**
  - Pinned cumulus dependency on `pg` to `v8.10.x`
- **CUMULUS-3279**
  - Updated core dependencies on `xml2js` to `v0.5.0`
  - Forcibly updated downstream dependency for `xml2js` in `saml2-js` to
    `v0.5.0`
  - Added audit-ci CVE override until July 1 to allow for Core package releases
- **CUMULUS-3106**
  - Updated localstack version to 1.4.0 and removed 'skip' from all skipped tests
- **CUMULUS-3115**
  - Fixed DiscoverGranules' workflow's duplicateHandling when set to `skip` or `error` to stop retrying
    after receiving a 404 Not Found Response Error from the `cumulus-api`.
- **CUMULUS-3165**
  - Update example/cumulus-tf/orca.tf to use orca v6.0.3

### Fixed

- **CUMULUS-3315**
  - Update CI scripts to use shell logic/GNU timeout to bound test timeouts
    instead of NPM `parallel` package, as timeouts were not resulting in
    integration test failure
- **CUMULUS-3223**
  - Update `@cumulus/cmrjs/cmr-utils.getGranuleTemporalInfo` to handle the error when the cmr file s3url is not available
  - Update `sfEventSqsToDbRecords` lambda to return [partial batch failure](https://docs.aws.amazon.com/lambda/latest/dg/with-sqs.html#services-sqs-batchfailurereporting),
    and only reprocess messages when cumulus message can't be retrieved from the execution events.
  - Update `@cumulus/cumulus-message-adapter-js` to `2.0.5` for all cumulus tasks

## [v15.0.4] 2023-06-23

### Changed

- **CUMULUS-3307**
  - Pinned cumulus dependency on `pg` to `v8.10.x`

### Fixed

- **CUMULUS-3115**
  - Fixed DiscoverGranules' workflow's duplicateHandling when set to `skip` or `error` to stop retrying
    after receiving a 404 Not Found Response Error from the `cumulus-api`.
- **CUMULUS-3315**
  - Update CI scripts to use shell logic/GNU timeout to bound test timeouts
    instead of NPM `parallel` package, as timeouts were not resulting in
    integration test failure
- **CUMULUS-3223**
  - Update `@cumulus/cmrjs/cmr-utils.getGranuleTemporalInfo` to handle the error when the cmr file s3url is not available
  - Update `sfEventSqsToDbRecords` lambda to return [partial batch failure](https://docs.aws.amazon.com/lambda/latest/dg/with-sqs.html#services-sqs-batchfailurereporting),
    and only reprocess messages when cumulus message can't be retrieved from the execution events.
  - Update `@cumulus/cumulus-message-adapter-js` to `2.0.5` for all cumulus tasks

## [v15.0.3] 2023-04-28

### Fixed

- **CUMULUS-3243**
  - Updated granule delete logic to delete granule which is not in DynamoDB
  - Updated granule unpublish logic to handle granule which is not in DynamoDB and/or CMR

## [v15.0.2] 2023-04-25

### Fixed

- **CUMULUS-3120**
  - Fixed a bug by adding in `default_log_retention_periods` and `cloudwatch_log_retention_periods`
  to Cumulus modules so they can be used during deployment for configuring cloudwatch retention periods, for more information check here: [retention document](https://nasa.github.io/cumulus/docs/configuration/cloudwatch-retention)
  - Updated cloudwatch retention documentation to reflect the bugfix changes

## [v15.0.1] 2023-04-20

### Changed

- **CUMULUS-3279**
  - Updated core dependencies on `xml2js` to `v0.5.0`
  - Forcibly updated downstream dependency for `xml2js` in `saml2-js` to
    `v0.5.0`
  - Added audit-ci CVE override until July 1 to allow for Core package releases

## Fixed

- **CUMULUS-3285**
  - Updated `api/lib/distribution.js isAuthBearTokenRequest` to handle non-Bearer authorization header

## [v15.0.0] 2023-03-10

### Breaking Changes

- **CUMULUS-3147**
  - The minimum supported version for all published Cumulus Core npm packages is now Node 16.19.0
  - Tasks using the `cumuluss/cumulus-ecs-task` Docker image must be updated to `cumuluss/cumulus-ecs-task:1.9.0.` which is built with node:16.19.0-alpine.  This can be done by updating the `image` property of any tasks defined using the `cumulus_ecs_service` Terraform module.
  - Updated Dockerfile of async operation docker image to build from node:16.19.0-buster
  - Published new tag [`44` of `cumuluss/async-operation` to Docker Hub](https://hub.docker.com/layers/cumuluss/async-operation/44/images/sha256-8d757276714153e4ab8c24a2b7b6b9ffee14cc78b482d9924e7093af88362b04?context=explore).
  - The `async_operation_image` property of `cumulus` module must be updated to pull the ECR image for `cumuluss/async-operation:44`.

### Changed

- **CUMULUS-2997**
  - Migrate Cumulus Docs to Docusaurus v2 and DocSearch v3.
- **CUMULUS-3044**
  - Deployment section:
    - Consolidate and migrate Cumulus deployment (public facing) content from wiki to Cumulus Docs in GitHub.
    - Update links to make sure that the user can maintain flow between the wiki and GitHub deployment documentation.
    - Organize and update sidebar to include categories for similar deployment topics.
- **CUMULUS-3147**
  - Set example/cumulus-tf default async_operation_image_version to 44.
  - Set example/cumulus-tf default ecs_task_image_version to 1.9.0.
- **CUMULUS-3166**
  - Updated example/cumulus-tf/thin_egress_app.tf to use tea 1.3.2

### Fixed

- **CUMULUS-3187**
  - Restructured Earthdata Login class to be individual methods as opposed to a Class Object
  - Removed typescript no-checks and reformatted EarthdataLogin code to be more type friendly

## [v14.1.0] 2023-02-27

### MIGRATION notes

#### PostgreSQL compatibility update

From this release forward Core will be tested against PostgreSQL 11   Existing
release compatibility testing was done for release 11.1.8/14.0.0+.   Users
should migrate their datastores to Aurora PostgreSQL 11.13+ compatible data stores
as soon as possible.

Users utilizing the `cumulus-rds-tf` module will have upgraded/had their
database clusters forcibly upgraded at the next maintenance window after 31 Jan
2023.   Our guidance to mitigate this issue is to do a manual (outside of
terraform) upgrade.   This will result in the cluster being upgraded with a
manually set parameter group not managed by terraform.

If you manually upgraded and the cluster is now on version 11.13, to continue
using the `cumulus-rds-tf` module *once upgraded* update following module
configuration values if set, or allow their defaults to be utilized:

```terraform
parameter_group_family = "aurora-postgresql11"
engine_version = 11.13
```

When you apply this update, the original PostgreSQL v10 parameter group will be
removed, and recreated using PG11 defaults/configured terraform values and
update the database cluster to use the new configuration.

### Added

- **CUMULUS-3193**
  - Add a Python version file
- **CUMULUS-3121**
  - Added a map of variables in terraform for custom configuration of cloudwatch_log_groups' retention periods.
    Please refer to the [Cloudwatch-Retention] (https://nasa.github.io/cumulus/docs/configuration/cloudwatch-retention)
    section of the Cumulus documentation in order for more detailed information and an example into how to do this.
- **CUMULUS-3071**
  - Added 'PATCH' granules endpoint as an exact duplicate of the existing `PUT`
    endpoint.    In future releases the `PUT` endpoint will be replaced with valid PUT logic
    behavior (complete overwrite) in a future release.   **The existing PUT
    implementation is deprecated** and users should move all existing usage of
    `PUT` to `PATCH` before upgrading to a release with `CUMULUS-3072`.

### Fixed

- **CUMULUS-3033**
  - Fixed `granuleEsQuery` to properly terminate if `body.hit.total.value` is 0.

- The `getLambdaAliases` function has been removed from the `@cumulus/integration-tests` package
- The `getLambdaVersions` function has been removed from the `@cumulus/integration-tests` package
- **CUMULUS-3117**
  - Update `@cumulus/es-client/indexer.js` to properly handle framework write
    constraints for queued granules.    Queued writes will now be properly
    dropped from elasticsearch writes along with the primary datastore(s) when
    write constraints apply
- **CUMULUS-3134**
  - Get tests working on M1 Macs
- **CUMULUS-3148**:
  - Updates cumulus-rds-tf to use defaults for PostgreSQL 11.13
  - Update IngestGranuleSuccessSpec as test was dependant on file ordering and
    PostgreSQL 11 upgrade exposed dependency on database results in the API return
  - Update unit test container to utilize PostgreSQL 11.13 container
- **CUMULUS-3149**
  - Updates the api `/granules/bulkDelete` endpoint to take the
    following configuration keys for the bulkDelete:
    - concurrency - Number of concurrent bulk deletions to process at a time.
            Defaults to 10, increasing this value may improve throughput at the cost
            of additional database/CMR/etc load.
    - maxDbConnections - Defaults to `concurrency`, and generally should not be
        changed unless troubleshooting performance concerns.
  - Updates all bulk api endpoints to add knexDebug boolean query parameter to
    allow for debugging of database connection issues in the future.  Defaults
    to false.
  - Fixed logic defect in bulk deletion logic where an information query was
    nested in a transaction call, resulting in transactions holding knex
    connection pool connections in a blocking way that would not resolve,
    resulting in deletion failures.
- **CUMULUS-3142**
  - Fix issue from CUMULUS-3070 where undefined values for status results in
    unexpected insertion failure on PATCH.
- **CUMULUS-3181**
  - Fixed `sqsMessageRemover` lambda to correctly retrieve ENABLED sqs rules.

- **CUMULUS-3189**
  - Upgraded `cumulus-process` and `cumulus-message-adapter-python` versions to
    support pip 23.0
- **CUMULUS-3196**
  - Moved `createServer` initialization outside the `s3-credentials-endpoint` lambda
    handler to reduce file descriptor usage
- README shell snippets better support copying
- **CUMULUS-3111**
  - Fix issue where if granule update dropped due to write constraints for writeGranuleFromMessage, still possible for granule files to be written
  - Fix issue where if granule update is limited to status and timestamp values due to write constraints for writeGranuleFromMessage, Dynamo or ES granules could be out of sync with PG

### Breaking Changes

- **CUMULUS-3072**
  - Removed original PUT granule endpoint logic (in favor of utilizing new PATCH
    endpoint introduced in CUMULUS-3071)
  - Updated PUT granule endpoint to expected RESTful behavior:
    - PUT will now overwrite all non-provided fields as either non-defined or
      defaults, removing existing related database records (e.g. files,
      granule-execution linkages ) as appropriate.
    - PUT will continue to overwrite fields that are provided in the payload,
      excepting collectionId and granuleId which cannot be modified.
    - PUT will create a new granule record if one does not already exist
    - Like PATCH, the execution field is additive only - executions, once
      associated with a granule record cannot be unassociated via the granule
      endpoint.
  - /granule PUT and PATCH endpoints now require a header with values `{
    version: 2 }`
  - PUT endpoint will now only support /:collectionId/:granuleId formatted
    queries
  - `@cumulus/api-client.replaceGranule now utilizes body.collectionId to
    utilize the correct API PUT endpoint
  - Cumulus API version updated to `2`

### Changed

- **Snyk Security**
  - Upgraded jsonwebtoken from 8.5.1 to 9.0.0
  - CUMULUS-3160: Upgrade knex from 0.95.15 to 2.4.1
  - Upgraded got from 11.8.3 to ^11.8.5
- **Dependabot Security**
  - Upgraded the python package dependencies of the example lambdas
- **CUMULUS-3043**
  - Organize & link Getting Started public docs for better user guidance
  - Update Getting Started sections with current content
- **CUMULUS-3046**
  - Update 'Deployment' public docs
  - Apply grammar, link fixes, and continuity/taxonomy standards
- **CUMULUS-3071**
  - Updated `@cumulus/api-client` packages to use `PATCH` protocol for existing
    granule `PUT` calls, this change should not require user updates for
    `api-client` users.
    - `@cumulus/api-client/granules.updateGranule`
    - `@cumulus/api-client/granules.moveGranule`
    - `@cumulus/api-client/granules.updateGranule`
    - `@cumulus/api-client/granules.reingestGranule`
    - `@cumulus/api-client/granules.removeFromCMR`
    - `@cumulus/api-client/granules.applyWorkflow`
- **CUMULUS-3097**
  - Changed `@cumulus/cmr-client` package's token from Echo-Token to Earthdata Login (EDL) token in updateToken method
  - Updated CMR header and token tests to reflect the Earthdata Login changes
- **CUMULUS-3144**
  - Increased the memory of API lambda to 1280MB
- **CUMULUS-3140**
  - Update release note to include cumulus-api release
- **CUMULUS-3193**
  - Update eslint config to better support typing
- Improve linting of TS files

### Removed

- **CUMULUS-2798**
  - Removed AsyncOperations model

### Removed

- **CUMULUS-3009**
  - Removed Dynamo PDRs table

## [v14.0.0] 2022-12-08

### Breaking Changes

- **CUMULUS-2915**
  - API endpoint GET `/executions/status/${executionArn}` returns `presignedS3Url` and `data`
  - The user (dashboard) must read the `s3SignedURL` and `data` from the return
- **CUMULUS-3070/3074**
  - Updated granule PUT/POST endpoints to no longer respect message write
    constraints.  Functionally this means that:
    - Granules with older createdAt values will replace newer ones, instead of
        ignoring the write request
    - Granules that attempt to set a non-complete state (e.g. 'queued' and
        'running') will now ignore execution state/state change and always write
    - Granules being set to non-complete state will update all values passed in,
      instead of being restricted to `['createdAt', 'updatedAt', 'timestamp',
      'status', 'execution']`

### Added

- **CUMULUS-3070**
  - Remove granules dynamoDb model logic that sets default publish value on record
    validation
  - Update API granule write logic to not set default publish value on record
    updates to avoid overwrite (PATCH behavior)
  - Update API granule write logic to publish to false on record
    creation if not specified
  - Update message granule write logic to set default publish value on record
    creation update.
  - Update granule write logic to set published to default value of `false` if
    `null` is explicitly set with intention to delete the value.
  - Removed dataType/version from api granule schema
  - Added `@cumulus/api/endpoints/granules` unit to cover duration overwrite
    logic for PUT/PATCH endpoint.
- **CUMULUS-3098**
  - Added task configuration setting named `failTaskWhenFileBackupFail` to the
    `lzards-backup` task. This setting is `false` by default, but when set to
    `true`, task will fail if one of the file backup request fails.

### Changed

- Updated CI deploy process to utilize the distribution module in the published zip file which
    will be run against for the integration tests
- **CUMULUS-2915**
  - Updated API endpoint GET `/executions/status/${executionArn}` to return the
    presigned s3 URL in addition to execution status data
- **CUMULUS-3045**
  - Update GitHub FAQs:
    - Add new and refreshed content for previous sections
    - Add new dedicated Workflows section
- **CUMULUS-3070**
  - Updated API granule write logic to no longer require createdAt value in
    dynamo/API granule validation.   Write-time createdAt defaults will be set in the case
    of new API granule writes without the value set, and createdAt will be
    overwritten if it already exists.
  - Refactored granule write logic to allow PATCH behavior on API granule update
    such that existing createdAt values will be retained in case of overwrite
    across all API granule writes.
  - Updated granule write code to validate written createdAt is synced between
    datastores in cases where granule.createdAt is not provided for a new
    granule.
  - Updated @cumulus/db/translate/granules.translateApiGranuleToPostgresGranuleWithoutNilsRemoved to validate incoming values to ensure values that can't be set to null are not
  - Updated @cumulus/db/translate/granules.translateApiGranuleToPostgresGranuleWithoutNilsRemoved to handle null values in incoming ApiGranule
  - Updated @cumulus/db/types/granules.PostgresGranule typings to allow for null values
  - Added ApiGranuleRecord to @cumulus/api/granule type to represent a written/retrieved from datastore API granule record.
  - Update API/Message write logic to handle nulls as deletion in granule PUT/message write logic
- **CUMULUS-3075**
  - Changed the API endpoint return value for a granule with no files. When a granule has no files, the return value beforehand for
    the translatePostgresGranuletoApiGranule, the function which does the translation of a Postgres granule to an API granule, was
    undefined, now changed to an empty array.
  - Existing behavior which relied on the pre-disposed undefined value was changed to instead accept the empty array.
  - Standardized tests in order to expect an empty array for a granule with no files files' object instead of undefined.
- **CUMULUS-3077**
  - Updated `lambdas/data-migration2` granule and files migration to have a `removeExcessFiles` function like in write-granules that will remove file records no longer associated with a granule being migrated
- **CUMULUS-3080**
  - Changed the retention period in days from 14 to 30 for cloudwatch logs for NIST-5 compliance
- **CUMULUS-3100**
  - Updated `POST` granules endpoint to check if granuleId exists across all collections rather than a single collection.
  - Updated `PUT` granules endpoint to check if granuleId exists across a different collection and throw conflict error if so.
  - Updated logic for writing granules from a message to check if granuleId exists across a different collection and throw conflict error if so.

### Fixed

- **CUMULUS-3070**
  - Fixed inaccurate typings for PostgresGranule in @cumulus/db/types/granule
  - Fixed inaccurate typings for @cumulus/api/granules.ApiGranule and updated to
    allow null
- **CUMULUS-3104**
  - Fixed TS compilation error on aws-client package caused by @aws-sdk/client-s3 3.202.0 upgrade
- **CUMULUS-3116**
  - Reverted the default ElasticSearch sorting behavior to the pre-13.3.0 configuration
  - Results from ElasticSearch are sorted by default by the `timestamp` field. This means that the order
  is not guaranteed if two or more records have identical timestamps as there is no secondary sort/tie-breaker.

## [v13.4.0] 2022-10-31

### Notable changes

- **CUMULUS-3104**
  - Published new tag [`43` of `cumuluss/async-operation` to Docker Hub](https://hub.docker.com/layers/cumuluss/async-operation/43/images/sha256-5f989c7d45db3dde87c88c553182d1e4e250a1e09af691a84ff6aa683088b948?context=explore) which was built with node:14.19.3-buster.

### Added

- **CUMULUS-2998**
  - Added Memory Size and Timeout terraform variable configuration for the following Cumulus tasks:
    - fake_processing_task_timeout and fake_processing_task_memory_size
    - files_to_granules_task_timeout and files_to_granule_task_memory_size
    - hello_world_task_timeout and hello_world_task_memory_size
    - sf_sqs_report_task_timeout and sf_sqs_report_task_memory_size
- **CUMULUS-2986**
  - Adds Terraform memory_size configurations to lambda functions with customizable timeouts enabled (the minimum default size has also been raised from 256 MB to 512 MB)
    allowed properties include:
      - add_missing_file_checksums_task_memory_size
      - discover_granules_task_memory_size
      - discover_pdrs_task_memory_size
      - hyrax_metadata_updates_task_memory_size
      - lzards_backup_task_memory_size
      - move_granules_task_memory_size
      - parse_pdr_task_memory_size
      - pdr_status_check_task_memory_size
      - post_to_cmr_task_memory_size
      - queue_granules_task_memory_size
      - queue_pdrs_task_memory_size
      - queue_workflow_task_memory_size
      - sync_granule_task_memory_size
      - update_cmr_access_constraints_task_memory_size
      - update_granules_cmr_task_memory_size
  - Initializes the lambda_memory_size(s) variable in the Terraform variable list
  - Adds Terraform timeout variable for add_missing_file_checksums_task
- **CUMULUS-2631**
  - Added 'Bearer token' support to s3credentials endpoint
- **CUMULUS-2787**
  - Added `lzards-api-client` package to Cumulus with `submitQueryToLzards` method
- **CUMULUS-2944**
  - Added configuration to increase the limit for body-parser's JSON and URL encoded parsers to allow for larger input payloads

### Changed


- Updated `example/cumulus-tf/variables.tf` to have `cmr_oauth_provider` default to `launchpad`
- **CUMULUS-3024**
  - Update PUT /granules endpoint to operate consistently across datastores
    (PostgreSQL, ElasticSearch, DynamoDB). Previously it was possible, given a
    partial Granule payload to have different data in Dynamo/ElasticSearch and PostgreSQL
  - Given a partial Granule object, the /granules update endpoint now operates
    with behavior more consistent with a PATCH operation where fields not provided
    in the payload will not be updated in the datastores.
  - Granule translation (db/src/granules.ts) now supports removing null/undefined fields when converting from API to Postgres
    granule formats.
  - Update granule write logic: if a `null` files key is provided in an update payload (e.g. `files: null`),
    an error will be thrown. `null` files were not previously supported and would throw potentially unclear errors. This makes the error clearer and more explicit.
  - Update granule write logic: If an empty array is provided for the `files` key, all files will be removed in all datastores
- **CUMULUS-2787**
  - Updated `lzards-backup-task` to send Cumulus provider and granule createdAt values as metadata in LZARDS backup request to support querying LZARDS for reconciliation reports
- **CUMULUS-2913**
  - Changed `process-dead-letter-archive` lambda to put messages from S3 dead
    letter archive that fail to process to new S3 location.
- **CUMULUS-2974**
  - The `DELETE /granules/<granuleId>` endpoint now includes additional details about granule
    deletion, including collection, deleted granule ID, deleted files, and deletion time.
- **CUMULUS-3027**
  - Pinned typescript to ~4.7.x to address typing incompatibility issues
    discussed in https://github.com/knex/knex/pull/5279
  - Update generate-ts-build-cache script to always install root project dependencies
- **CUMULUS-3104**
  - Updated Dockerfile of async operation docker image to build from node:14.19.3-buster
  - Sets default async_operation_image version to 43.
  - Upgraded saml2-js 4.0.0, rewire to 6.0.0 to address security vulnerabilities
  - Fixed TS compilation error caused by @aws-sdk/client-s3 3.190->3.193 upgrade

## [v13.3.2] 2022-10-10 [BACKPORT]

**Please note** changes in 13.3.2 may not yet be released in future versions, as
this is a backport and patch release on the 13.3.x series of releases. Updates that
are included in the future will have a corresponding CHANGELOG entry in future
releases.

### Fixed

- **CUMULUS-2557**
  - Updated `@cumulus/aws-client/S3/moveObject` to handle zero byte files (0 byte files).
- **CUMULUS-2971**
  - Updated `@cumulus/aws-client/S3ObjectStore` class to take string query parameters and
    its methods `signGetObject` and `signHeadObject` to take parameter presignOptions
- **CUMULUS-3021**
  - Updated `@cumulus/api-client/collections` and `@cumulus/integration-tests/api` to encode
    collection version in the URI path
- **CUMULUS-3024**
  - Update PUT /granules endpoint to operate consistently across datastores
    (PostgreSQL, ElasticSearch, DynamoDB). Previously it was possible, given a
    partial Granule payload to have different data in Dynamo/ElasticSearch and PostgreSQL
  - Given a partial Granule object, the /granules update endpoint now operates
    with behavior more consistent with a PATCH operation where fields not provided
    in the payload will not be updated in the datastores.
  - Granule translation (db/src/granules.ts) now supports removing null/undefined fields when converting from API to Postgres
    granule formats.
  - Update granule write logic: if a `null` files key is provided in an update payload (e.g. `files: null`),
    an error will be thrown. `null` files were not previously supported and would throw potentially unclear errors. This makes the error clearer and more explicit.
  - Update granule write logic: If an empty array is provided for the `files` key, all files will be removed in all datastores

## [v13.3.0] 2022-8-19

### Notable Changes

- **CUMULUS-2930**
  - The `GET /granules` endpoint has a new optional query parameter:
    `searchContext`, which is used to resume listing within the same search
    context. It is provided in every response from the endpoint as
    `meta.searchContext`. The searchContext value must be submitted with every
    consequent API call, and must be fetched from each new response to maintain
    the context.
  - Use of the `searchContext` query string parameter allows listing past 10,000 results.
  - Note that using the `from` query param in a request will cause the `searchContext` to
    be ignored and also make the query subject to the 10,000 results cap again.
  - Updated `GET /granules` endpoint to leverage ElasticSearch search-after API.
    The endpoint will only use search-after when the `searchContext` parameter
    is provided in a request.

## [v13.2.1] 2022-8-10 [BACKPORT]

### Notable changes

- **CUMULUS-3019**
  - Fix file write logic to delete files by `granule_cumulus_id` instead of
    `cumulus_id`. Previous logic removed files by matching `file.cumulus_id`
    to `granule.cumulus_id`.

## [v13.2.0] 2022-8-04

### Changed

- **CUMULUS-2940**
  - Updated bulk operation lambda to utilize system wide rds_connection_timing
    configuration parameters from the main `cumulus` module
- **CUMULUS-2980**
  - Updated `ingestPdrWithNodeNameSpec.js` to use `deleteProvidersAndAllDependenciesByHost` function.
  - Removed `deleteProvidersByHost`function.
- **CUMULUS-2954**
  - Updated Backup LZARDS task to run as a single task in a step function workflow.
  - Updated task to allow user to provide `collectionId` in workflow input and
    updated task to use said `collectionId` to look up the corresponding collection record in RDS.

## [v13.1.0] 2022-7-22

### MIGRATION notes

- The changes introduced in CUMULUS-2962 will re-introduce a
  `files_granules_cumulus_id_index` on the `files` table in the RDS database.
  This index will be automatically created as part of the bootstrap lambda
  function *on deployment* of the `data-persistence` module.

  *In cases where the index is already applied, this update will have no effect*.

  **Please Note**: In some cases where ingest is occurring at high volume levels and/or the
  files table has > 150M file records, the migration may
  fail on deployment due to timing required to both acquire the table state needed for the
  migration and time to create the index given the resources available.

  For reference a rx.5 large Aurora/RDS database
  with *no activity* took roughly 6 minutes to create the index for a file table with 300M records and no active ingest, however timed out when the same migration was attempted
  in production with possible activity on the table.

  If you believe you are subject to the above consideration, you may opt to
  manually create the `files` table index *prior* to deploying this version of
  Core with the following procedure:

  -----

  - Verify you do not have the index:

  ```text
  select * from pg_indexes where tablename = 'files';

   schemaname | tablename |        indexname        | tablespace |                                       indexdef
  ------------+-----------+-------------------------+------------+---------------------------------------------------------------------------------------
   public     | files     | files_pkey              |            | CREATE UNIQUE INDEX files_pkey ON public.files USING btree (cumulus_id)
   public     | files     | files_bucket_key_unique |            | CREATE UNIQUE INDEX files_bucket_key_unique ON public.files USING btree (bucket, key)
  ```

  In this instance you should not see an `indexname` row with
  `files_granules_cumulus_id_index` as the value.     If you *do*, you should be
  clear to proceed with the installation.
  - Quiesce ingest

  Stop all ingest operations in Cumulus Core according to your operational
  procedures.    You should validate that it appears there are no active queries that
  appear to be inserting granules/files into the database as a secondary method
  of evaluating the database system state:

  ```text
  select pid, query, state, wait_event_type, wait_event from pg_stat_activity where state = 'active';
  ```

  If query rows are returned with a `query` value that involves the files table,
  make sure ingest is halted and no other granule-update activity is running on
  the system.

  Note: In rare instances if there are hung queries that are unable to resolve, it may be necessary to
  manually use psql [Server Signaling
  Functions](https://www.postgresql.org/docs/10/functions-admin.html#FUNCTIONS-ADMIN-SIGNAL)
  `pg_cancel_backend` and/or
  `pg_terminate_backend` if the migration will not complete in the next step.

  - Create the Index

  Run the following query to create the index.    Depending on the situation
  this may take many minutes to complete, and you will note your CPU load and
  disk I/O rates increase on your cluster:

  ```text
  CREATE INDEX files_granule_cumulus_id_index ON files (granule_cumulus_id);
  ```

  You should see a response like:

  ```text
  CREATE INDEX
  ```

  and can verify the index `files_granule_cumulus_id_index` was created:

  ```text
  => select * from pg_indexes where tablename = 'files';
  schemaname | tablename |           indexname            | tablespace |                                           indexdef
   ------------+-----------+--------------------------------+------------+----------------------------------------------------------------------------------------------
   public     | files     | files_pkey                     |            | CREATE UNIQUE INDEX files_pkey ON public.files USING btree (cumulus_id)
   public     | files     | files_bucket_key_unique        |            | CREATE UNIQUE INDEX files_bucket_key_unique ON public.files USING btree (bucket, key)
   public     | files     | files_granule_cumulus_id_index |            | CREATE INDEX files_granule_cumulus_id_index ON public.files USING btree (granule_cumulus_id)
  (3 rows)
  ```

  - Once this is complete, you may deploy this version of Cumulus as you
    normally would.
  **If you are unable to stop ingest for the above procedure** *and* cannot
  migrate with deployment, you may be able to manually create the index while
  writes are ongoing using postgres's `CONCURRENTLY` option for `CREATE INDEX`.
  This can have significant impacts on CPU/write IO, particularly if you are
  already using a significant amount of your cluster resources, and may result
  in failed writes or an unexpected index/database state.

  PostgreSQL's
  [documentation](https://www.postgresql.org/docs/10/sql-createindex.html#SQL-CREATEINDEX-CONCURRENTLY)
  provides more information on this option.   Please be aware it is
  **unsupported** by Cumulus at this time, so community members that opt to go
  this route should proceed with caution.

  -----

### Notable changes

- **CUMULUS-2962**
  - Re-added database structural migration to `files` table to add an index on `granule_cumulus_id`
- **CUMULUS-2929**
  - Updated `move-granule` task to check the optional collection configuration parameter
    `meta.granuleMetadataFileExtension` to determine the granule metadata file.
    If none is specified, the granule CMR metadata or ISO metadata file is used.

### Changed

- Updated Moment.js package to 2.29.4 to address security vulnerability
- **CUMULUS-2967**
  - Added fix example/spec/helpers/Provider that doesn't fail deletion 404 in
    case of deletion race conditions
### Fixed

- **CUMULUS-2995**
  - Updated Lerna package to 5.1.8 to address security vulnerability

- **CUMULUS-2863**
  - Fixed `@cumulus/api` `validateAndUpdateSqsRule` method to allow 0 retries and 0 visibilityTimeout
    in rule's meta.

- **CUMULUS-2959**
  - Fixed `@cumulus/api` `granules` module to convert numeric productVolume to string
    when an old granule record is retrieved from DynamoDB
- Fixed the following links on Cumulus docs' [Getting Started](https://nasa.github.io/cumulus/docs/getting-started) page:
    * Cumulus Deployment
    * Terraform Best Practices
    * Integrator Common Use Cases
- Also corrected the _How to Deploy Cumulus_ link in the [Glossary](https://nasa.github.io/cumulus/docs/glossary)


## [v13.0.1] 2022-7-12

- **CUMULUS-2995**
  - Updated Moment.js package to 2.29.4 to address security vulnerability

## [v13.0.0] 2022-06-13

### MIGRATION NOTES

- The changes introduced in CUMULUS-2955 should result in removal of
  `files_granule_cumulus_id_index` from the `files` table (added in the v11.1.1
  release).  The success of this operation is dependent on system ingest load.

  In rare cases where data-persistence deployment fails because the
  `postgres-db-migration` times out, it may be required to manually remove the
  index and then redeploy:

  ```text
  DROP INDEX IF EXISTS files_granule_cumulus_id_index;
  ```

### Breaking Changes

- **CUMULUS-2931**

  - Updates CustomBootstrap lambda to default to failing if attempting to remove
    a pre-existing `cumulus-alias` index that would collide with the required
    `cumulus-alias` *alias*.   A configuration parameter
    `elasticsearch_remove_index_alias_conflict`  on the `cumulus` and
    `archive` modules has been added to enable the original behavior that would
    remove the invalid index (and all it's data).
  - Updates `@cumulus/es-client.bootstrapElasticSearch` signature to be
    parameterized and accommodate a new parameter `removeAliasConflict` which
    allows/disallows the deletion of a conflicting `cumulus-alias` index

### Notable changes

- **CUMULUS-2929**
  - Updated `move-granule` task to check the optional collection configuration parameter
    `meta.granuleMetadataFileExtension` to determine the granule metadata file.
    If none is specified, the granule CMR metadata or ISO metadata file is used.

### Added

- **CUMULUS-2929**
  - Added optional collection configuration `meta.granuleMetadataFileExtension` to specify CMR metadata
    file extension for tasks that utilize metadata file lookups

- **CUMULUS-2939**
  - Added `@cumulus/api/lambdas/start-async-operation` to start an async operation

- **CUMULUS-2953**
  - Added `skipMetadataCheck` flag to config for Hyrax metadata updates task.
  - If this config flag is set to `true`, and a granule has no CMR file, the task will simply return the input values.

- **CUMULUS-2966**
  - Added extractPath operation and support of nested string replacement to `url_path` in the collection configuration

### Changed

- **CUMULUS-2965**
  - Update `cumulus-rds-tf` module to ignore `engine_version` lifecycle changes
- **CUMULUS-2967**
  - Added fix example/spec/helpers/Provider that doesn't fail deletion 404 in
    case of deletion race conditions
- **CUMULUS-2955**
  - Updates `20220126172008_files_granule_id_index` to *not* create an index on
    `granule_cumulus_id` on the files table.
  - Adds `20220609024044_remove_files_granule_id_index` migration to revert
    changes from `20220126172008_files_granule_id_index` on any deployed stacks
    that might have the index to ensure consistency in deployed stacks

- **CUMULUS-2923**
  - Changed public key setup for SFTP local testing.
- **CUMULUS-2939**
  - Updated `@cumulus/api` `granules/bulk*`, `elasticsearch/index-from-database` and
    `POST reconciliationReports` endpoints to invoke StartAsyncOperation lambda

### Fixed

- **CUMULUS-2863**
  - Fixed `@cumulus/api` `validateAndUpdateSqsRule` method to allow 0 retries
    and 0 visibilityTimeout in rule's meta.
- **CUMULUS-2961**
  - Fixed `data-migration2` granule migration logic to allow for DynamoDb granules that have a null/empty string value for `execution`.   The migration will now migrate them without a linked execution.
  - Fixed `@cumulus/api` `validateAndUpdateSqsRule` method to allow 0 retries and 0 visibilityTimeout
    in rule's meta.

- **CUMULUS-2959**
  - Fixed `@cumulus/api` `granules` module to convert numeric productVolume to string
    when an old granule record is retrieved from DynamoDB.

## [v12.0.3] 2022-10-03 [BACKPORT]

**Please note** changes in 12.0.3 may not yet be released in future versions, as
this is a backport and patch release on the 12.0.x series of releases. Updates that
are included in the future will have a corresponding CHANGELOG entry in future
releases.

### Fixed

- **CUMULUS-3024**
  - Update PUT /granules endpoint to operate consistently across datastores
    (PostgreSQL, ElasticSearch, DynamoDB). Previously it was possible, given a
    partial Granule payload to have different data in Dynamo/ElasticSearch and PostgreSQL
  - Given a partial Granule object, the /granules update endpoint now operates
    with behavior more consistent with a PATCH operation where fields not provided
    in the payload will not be updated in the datastores.
  - Granule translation (db/src/granules.ts) now supports removing null/undefined fields when converting from API to Postgres
    granule formats.
  - Update granule write logic: if a `null` files key is provided in an update payload (e.g. `files: null`),
    an error will be thrown. `null` files were not previously supported and would throw potentially unclear errors. This makes the error clearer and more explicit.
  - Update granule write logic: If an empty array is provided for the `files` key, all files will be removed in all datastores
- **CUMULUS-2971**
  - Updated `@cumulus/aws-client/S3ObjectStore` class to take string query parameters and
    its methods `signGetObject` and `signHeadObject` to take parameter presignOptions
- **CUMULUS-2557**
  - Updated `@cumulus/aws-client/S3/moveObject` to handle zero byte files (0 byte files).
- **CUMULUS-3021**
  - Updated `@cumulus/api-client/collections` and `@cumulus/integration-tests/api` to encode
    collection version in the URI path

## [v12.0.2] 2022-08-10 [BACKPORT]

**Please note** changes in 12.0.2 may not yet be released in future versions, as
this is a backport and patch release on the 12.0.x series of releases. Updates that
are included in the future will have a corresponding CHANGELOG entry in future
releases.

### Notable Changes

- **CUMULUS-3019**
  - Fix file write logic to delete files by `granule_cumulus_id` instead of
      `cumulus_id`. Previous logic removed files by matching `file.cumulus_id`
      to `granule.cumulus_id`.

## [v12.0.1] 2022-07-18

- **CUMULUS-2995**
  - Updated Moment.js package to 2.29.4 to address security vulnerability

## [v12.0.0] 2022-05-20

### Breaking Changes

- **CUMULUS-2903**

  - The minimum supported version for all published Cumulus Core npm packages is now Node 14.19.1
  - Tasks using the `cumuluss/cumulus-ecs-task` Docker image must be updated to
    `cumuluss/cumulus-ecs-task:1.8.0`. This can be done by updating the `image`
    property of any tasks defined using the `cumulus_ecs_service` Terraform
    module.

### Changed

- **CUMULUS-2932**

  - Updates `SyncGranule` task to include `disableOrDefaultAcl` function that uses
    the configuration ACL parameter to set ACL to private by default or disable ACL.
  - Updates `@cumulus/sync-granule` `download()` function to take in ACL parameter
  - Updates `@cumulus/ingest` `proceed()` function to take in ACL parameter
  - Updates `@cumulus/ingest` `addLock()` function to take in an optional ACL parameter
  - Updates `SyncGranule` example worfklow config
    `example/cumulus-tf/sync_granule_workflow.asl.json` to include `ACL`
    parameter.

## [v11.1.8] 2022-11-07 [BACKPORT]

**Please note** changes in 11.1.7 may not yet be released in future versions, as
this is a backport and patch release on the 11.1.x series of releases. Updates that
are included in the future will have a corresponding CHANGELOG entry in future
releases.

### Breaking Changes

- **CUMULUS-2903**
  - The minimum supported version for all published Cumulus Core npm packages is now Node 14.19.1
  - Tasks using the `cumuluss/cumulus-ecs-task` Docker image must be updated to
    `cumuluss/cumulus-ecs-task:1.8.0`. This can be done by updating the `image`
    property of any tasks defined using the `cumulus_ecs_service` Terraform
    module.

### Notable changes

- Published new tag [`43` of `cumuluss/async-operation` to Docker Hub](https://hub.docker.com/layers/cumuluss/async-operation/43/images/sha256-5f989c7d45db3dde87c88c553182d1e4e250a1e09af691a84ff6aa683088b948?context=explore) which was built with node:14.19.3-buster.

### Changed

- **CUMULUS-3104**
  - Updated Dockerfile of async operation docker image to build from node:14.19.3-buster
  - Sets default async_operation_image version to 43.
  - Upgraded saml2-js 4.0.0, rewire to 6.0.0 to address security vulnerabilities
  - Fixed TS compilation error on aws-client package caused by @aws-sdk/client-s3 3.202.0 upgrade

- **CUMULUS-3080**
  - Changed the retention period in days from 14 to 30 for cloudwatch logs for NIST-5 compliance

## [v11.1.7] 2022-10-05 [BACKPORT]

**Please note** changes in 11.1.7 may not yet be released in future versions, as
this is a backport and patch release on the 11.1.x series of releases. Updates that
are included in the future will have a corresponding CHANGELOG entry in future
releases.

### Fixed

- **CUMULUS-3024**
  - Update PUT /granules endpoint to operate consistently across datastores
    (PostgreSQL, ElasticSearch, DynamoDB). Previously it was possible, given a
    partial Granule payload to have different data in Dynamo/ElasticSearch and PostgreSQL
  - Given a partial Granule object, the /granules update endpoint now operates
    with behavior more consistent with a PATCH operation where fields not provided
    in the payload will not be updated in the datastores.
  - Granule translation (db/src/granules.ts) now supports removing null/undefined fields when converting from API to Postgres
    granule formats.
  - Update granule write logic: if a `null` files key is provided in an update payload (e.g. `files: null`),
    an error will be thrown. `null` files were not previously supported and would throw potentially unclear errors. This makes the error clearer and more explicit.
  - Update granule write logic: If an empty array is provided for the `files` key, all files will be removed in all datastores
- **CUMULUS-2971**
  - Updated `@cumulus/aws-client/S3ObjectStore` class to take string query parameters and
    its methods `signGetObject` and `signHeadObject` to take parameter presignOptions
- **CUMULUS-2557**
  - Updated `@cumulus/aws-client/S3/moveObject` to handle zero byte files (0 byte files).
- **CUMULUS-3021**
  - Updated `@cumulus/api-client/collections` and `@cumulus/integration-tests/api` to encode
    collection version in the URI path
- **CUMULUS-3027**
  - Pinned typescript to ~4.7.x to address typing incompatibility issues
    discussed in https://github.com/knex/knex/pull/5279
  - Update generate-ts-build-cache script to always install root project dependencies

## [v11.1.5] 2022-08-10 [BACKPORT]

**Please note** changes in 11.1.5 may not yet be released in future versions, as
this is a backport and patch release on the 11.1.x series of releases. Updates that
are included in the future will have a corresponding CHANGELOG entry in future
releases.

### Notable changes

- **CUMULUS-3019**
  - Fix file write logic to delete files by `granule_cumulus_id` instead of
      `cumulus_id`. Previous logic removed files by matching `file.cumulus_id`
      to `granule.cumulus_id`.

## [v11.1.4] 2022-07-18

**Please note** changes in 11.1.4 may not yet be released in future versions, as
this is a backport and patch release on the 11.1.x series of releases. Updates that
are included in the future will have a corresponding CHANGELOG entry in future
releases.

### MIGRATION notes


- The changes introduced in CUMULUS-2962 will re-introduce a
  `files_granules_cumulus_id_index` on the `files` table in the RDS database.
  This index will be automatically created as part of the bootstrap lambda
  function *on deployment* of the `data-persistence` module.

  *In cases where the index is already applied, this update will have no effect*.

  **Please Note**: In some cases where ingest is occurring at high volume levels and/or the
  files table has > 150M file records, the migration may
  fail on deployment due to timing required to both acquire the table state needed for the
  migration and time to create the index given the resources available.

  For reference a rx.5 large Aurora/RDS database
  with *no activity* took roughly 6 minutes to create the index for a file table with 300M records and no active ingest, however timed out when the same migration was attempted
  in production with possible activity on the table.

  If you believe you are subject to the above consideration, you may opt to
  manually create the `files` table index *prior* to deploying this version of
  Core with the following procedure:

  -----

  - Verify you do not have the index:

  ```text
  select * from pg_indexes where tablename = 'files';

   schemaname | tablename |        indexname        | tablespace |                                       indexdef
  ------------+-----------+-------------------------+------------+---------------------------------------------------------------------------------------
   public     | files     | files_pkey              |            | CREATE UNIQUE INDEX files_pkey ON public.files USING btree (cumulus_id)
   public     | files     | files_bucket_key_unique |            | CREATE UNIQUE INDEX files_bucket_key_unique ON public.files USING btree (bucket, key)
  ```

  In this instance you should not see an `indexname` row with
  `files_granules_cumulus_id_index` as the value.     If you *do*, you should be
  clear to proceed with the installation.
  - Quiesce ingest

  Stop all ingest operations in Cumulus Core according to your operational
  procedures.    You should validate that it appears there are no active queries that
  appear to be inserting granules/files into the database as a secondary method
  of evaluating the database system state:

  ```text
  select pid, query, state, wait_event_type, wait_event from pg_stat_activity where state = 'active';
  ```

  If query rows are returned with a `query` value that involves the files table,
  make sure ingest is halted and no other granule-update activity is running on
  the system.

  Note: In rare instances if there are hung queries that are unable to resolve, it may be necessary to
  manually use psql [Server Signaling
  Functions](https://www.postgresql.org/docs/10/functions-admin.html#FUNCTIONS-ADMIN-SIGNAL)
  `pg_cancel_backend` and/or
  `pg_terminate_backend` if the migration will not complete in the next step.

  - Create the Index

  Run the following query to create the index.    Depending on the situation
  this may take many minutes to complete, and you will note your CPU load and
  disk I/O rates increase on your cluster:

  ```text
  CREATE INDEX files_granule_cumulus_id_index ON files (granule_cumulus_id);
  ```

  You should see a response like:

  ```text
  CREATE INDEX
  ```

  and can verify the index `files_granule_cumulus_id_index` was created:

  ```text
  => select * from pg_indexes where tablename = 'files';
  schemaname | tablename |           indexname            | tablespace |                                           indexdef
   ------------+-----------+--------------------------------+------------+----------------------------------------------------------------------------------------------
   public     | files     | files_pkey                     |            | CREATE UNIQUE INDEX files_pkey ON public.files USING btree (cumulus_id)
   public     | files     | files_bucket_key_unique        |            | CREATE UNIQUE INDEX files_bucket_key_unique ON public.files USING btree (bucket, key)
   public     | files     | files_granule_cumulus_id_index |            | CREATE INDEX files_granule_cumulus_id_index ON public.files USING btree (granule_cumulus_id)
  (3 rows)
  ```

  - Once this is complete, you may deploy this version of Cumulus as you
    normally would.
  **If you are unable to stop ingest for the above procedure** *and* cannot
  migrate with deployment, you may be able to manually create the index while
  writes are ongoing using postgres's `CONCURRENTLY` option for `CREATE INDEX`.
  This can have significant impacts on CPU/write IO, particularly if you are
  already using a significant amount of your cluster resources, and may result
  in failed writes or an unexpected index/database state.

  PostgreSQL's
  [documentation](https://www.postgresql.org/docs/10/sql-createindex.html#SQL-CREATEINDEX-CONCURRENTLY)
  provides more information on this option.   Please be aware it is
  **unsupported** by Cumulus at this time, so community members that opt to go
  this route should proceed with caution.

  -----

### Changed

- Updated Moment.js package to 2.29.4 to address security vulnerability

## [v11.1.3] 2022-06-24

**Please note** changes in 11.1.3 may not yet be released in future versions, as
this is a backport and patch release on the 11.1.x series of releases. Updates that
are included in the future will have a corresponding CHANGELOG entry in future
releases.

### Notable changes

- **CUMULUS-2929**
  - Updated `move-granule` task to check the optional collection configuration parameter
    `meta.granuleMetadataFileExtension` to determine the granule metadata file.
    If none is specified, the granule CMR metadata or ISO metadata file is used.

### Added

- **CUMULUS-2929**
  - Added optional collection configuration `meta.granuleMetadataFileExtension` to specify CMR metadata
    file extension for tasks that utilize metadata file lookups
- **CUMULUS-2966**
  - Added extractPath operation and support of nested string replacement to `url_path` in the collection configuration
### Fixed

- **CUMULUS-2863**
  - Fixed `@cumulus/api` `validateAndUpdateSqsRule` method to allow 0 retries
    and 0 visibilityTimeout in rule's meta.
- **CUMULUS-2959**
  - Fixed `@cumulus/api` `granules` module to convert numeric productVolume to string
    when an old granule record is retrieved from DynamoDB.
- **CUMULUS-2961**
  - Fixed `data-migration2` granule migration logic to allow for DynamoDb granules that have a null/empty string value for `execution`.   The migration will now migrate them without a linked execution.

## [v11.1.2] 2022-06-13

**Please note** changes in 11.1.2 may not yet be released in future versions, as
this is a backport and patch release on the 11.1.x series of releases. Updates that
are included in the future will have a corresponding CHANGELOG entry in future
releases.

### MIGRATION NOTES

- The changes introduced in CUMULUS-2955 should result in removal of
  `files_granule_cumulus_id_index` from the `files` table (added in the v11.1.1
  release).  The success of this operation is dependent on system ingest load

  In rare cases where data-persistence deployment fails because the
  `postgres-db-migration` times out, it may be required to manually remove the
  index and then redeploy:

  ```text
  > DROP INDEX IF EXISTS postgres-db-migration;
  DROP INDEX
  ```

### Changed

- **CUMULUS-2955**
  - Updates `20220126172008_files_granule_id_index` to *not* create an index on
    `granule_cumulus_id` on the files table.
  - Adds `20220609024044_remove_files_granule_id_index` migration to revert
    changes from `20220126172008_files_granule_id_index` on any deployed stacks
    that might have the index to ensure consistency in deployed stacks

## [v11.1.1] 2022-04-26

### Added

### Changed

- **CUMULUS-2885**
  - Updated `@cumulus/aws-client` to use new AWS SDK v3 packages for S3 requests:
    - `@aws-sdk/client-s3`
    - `@aws-sdk/lib-storage`
    - `@aws-sdk/s3-request-presigner`
  - Updated code for compatibility with updated `@cumulus/aws-client` and AWS SDK v3 S3 packages:
    - `@cumulus/api`
    - `@cumulus/async-operations`
    - `@cumulus/cmrjs`
    - `@cumulus/common`
    - `@cumulus/collection-config-store`
    - `@cumulus/ingest`
    - `@cumulus/launchpad-auth`
    - `@cumulus/sftp-client`
    - `@cumulus/tf-inventory`
    - `lambdas/data-migration2`
    - `tasks/add-missing-file-checksums`
    - `tasks/hyrax-metadata-updates`
    - `tasks/lzards-backup`
    - `tasks/sync-granule`
- **CUMULUS-2886**
  - Updated `@cumulus/aws-client` to use new AWS SDK v3 packages for API Gateway requests:
    - `@aws-sdk/client-api-gateway`
- **CUMULUS-2920**
  - Update npm version for Core build to 8.6
- **CUMULUS-2922**
  - Added `@cumulus/example-lib` package to example project to allow unit tests `example/script/lib` dependency.
  - Updates Mutex unit test to address changes made in [#2902](https://github.com/nasa/cumulus/pull/2902/files)
- **CUMULUS-2924**
  - Update acquireTimeoutMillis to 400 seconds for the db-provision-lambda module to address potential timeout issues on RDS database start
- **CUMULUS-2925**
  - Updates CI to utilize `audit-ci` v6.2.0
  - Updates CI to utilize a on-container filesystem when building Core in 'uncached' mode
  - Updates CI to selectively bootstrap Core modules in the cleanup job phase
- **CUMULUS-2934**
  - Update CI Docker container build to install pipenv to prevent contention on parallel lambda builds


## [v11.1.0] 2022-04-07

### MIGRATION NOTES

- 11.1.0 is an amendment release and supersedes 11.0.0. However, follow the migration steps for 11.0.0.

- **CUMULUS-2905**
  - Updates migration script with new `migrateAndOverwrite` and
    `migrateOnlyFiles` options.

### Added

- **CUMULUS-2860**
  - Added an optional configuration parameter `skipMetadataValidation` to `hyrax-metadata-updates` task
- **CUMULUS-2870**
  - Added `last_modified_date` as output to all tasks in Terraform `ingest` module.
- **CUMULUS-NONE**
  - Added documentation on choosing and configuring RDS at `deployment/choosing_configuring_rds`.

### Changed

- **CUMULUS-2703**
  - Updated `ORCA Backup` reconciliation report to report `cumulusFilesCount` and `orcaFilesCount`
- **CUMULUS-2849**
  - Updated `@cumulus/aws-client` to use new AWS SDK v3 packages for DynamoDB requests:
    - `@aws-sdk/client-dynamodb`
    - `@aws-sdk/lib-dynamodb`
    - `@aws-sdk/util-dynamodb`
  - Updated code for compatibility with AWS SDK v3 Dynamo packages
    - `@cumulus/api`
    - `@cumulus/errors`
    - `@cumulus/tf-inventory`
    - `lambdas/data-migration2`
    - `packages/api/ecs/async-operation`
- **CUMULUS-2864**
  - Updated `@cumulus/cmr-client/ingestUMMGranule` and `@cumulus/cmr-client/ingestConcept`
    functions to not perform separate validation request
- **CUMULUS-2870**
  - Updated `hello_world_service` module to pass in `lastModified` parameter in command list to trigger a Terraform state change when the `hello_world_task` is modified.

### Fixed

- **CUMULUS-2849**
  - Fixed AWS service client memoization logic in `@cumulus/aws-client`

## [v11.0.0] 2022-03-24 [STABLE]

### v9.9->v11.0 MIGRATION NOTES

Release v11.0 is a maintenance release series, replacing v9.9.   If you are
upgrading to or past v11 from v9.9.x to this release, please pay attention to the following
migration notes from prior releases:

#### Migration steps

##### **After deploying the `data-persistence` module, but before deploying the main `cumulus` module**

- Due to a bug in the PUT `/rules/<name>` endpoint, the rule records in PostgreSQL may be
out of sync with records in DynamoDB. In order to bring the records into sync, re-deploy and re-run the
[`data-migration1` Lambda](https://nasa.github.io/cumulus/docs/upgrade-notes/upgrade-rds#3-deploy-and-run-data-migration1) with a payload of
`{"forceRulesMigration": true}`:

```shell
aws lambda invoke --function-name $PREFIX-data-migration1 \
  --payload $(echo '{"forceRulesMigration": true}' | base64) $OUTFILE
```

##### As part of the `cumulus` deployment

- Please read the [documentation on the updates to the granule files schema for our Cumulus workflow tasks and how to upgrade your deployment for compatibility](https://nasa.github.io/cumulus/docs/upgrade-notes/update-task-file-schemas).
- (Optional) Update the `task-config` for all workflows that use the `sync-granule` task to include `workflowStartTime` set to
`{$.cumulus_meta.workflow_start_time}`. See [here](https://github.com/nasa/cumulus/blob/master/example/cumulus-tf/sync_granule_workflow.asl.json#L9) for an example.

##### After the `cumulus` deployment

As part of the work on the RDS Phase 2 feature, it was decided to re-add the
granule file `type` property on the file table (detailed reasoning
https://wiki.earthdata.nasa.gov/pages/viewpage.action?pageId=219186829).  This
change was implemented as part of CUMULUS-2672/CUMULUS-2673, however granule
records ingested prior to v11 will *not* have the file.type property stored in the
PostGreSQL database, and on installation of v11 API calls to get granule.files
will not return this value. We anticipate most users are impacted by this issue.

Users that are impacted by these changes should re-run the granule migration
lambda to *only* migrate granule file records:

```shell
PAYLOAD=$(echo '{"migrationsList": ["granules"], "granuleMigrationParams": {"migrateOnlyFiles": "true"}}' | base64)
aws lambda invoke --function-name $PREFIX-postgres-migration-async-operation \
--payload $PAYLOAD $OUTFILE
```

You should note that this will *only* move files for granule records in
PostgreSQL.  **If you have not completed the phase 1 data migration or
have granule records in dynamo that are not in PostgreSQL, the migration will
report failure for both the DynamoDB granule and all the associated files and the file
records will not be updated**.

If you prefer to do a full granule and file migration, you may instead
opt to run the migration with the `migrateAndOverwrite` option instead, this will re-run a
full granule/files migration and overwrite all values in the PostgreSQL database from
what is in DynamoDB for both granules and associated files:

```shell
PAYLOAD=$(echo '{"migrationsList": ["granules"], "granuleMigrationParams": {"migrateAndOverwrite": "true"}}' | base64)
aws lambda invoke --function-name $PREFIX-postgres-migration-async-operation \
--payload $PAYLOAD $OUTFILE
```

*Please note*: Since this data migration is copying all of your granule data
from DynamoDB to PostgreSQL, it can take multiple hours (or even days) to run,
depending on how much data you have and how much parallelism you configure the
migration to use. In general, the more parallelism you configure the migration
to use, the faster it will go, but the higher load it will put on your
PostgreSQL database. Excessive database load can cause database outages and
result in data loss/recovery scenarios. Thus, the parallelism settings for the
migration are intentionally set by default to conservative values but are
configurable.      If this impacts only some of your data products you may want
to consider using other `granuleMigrationParams`.

Please see [the second data migration
docs](https://nasa.github.io/cumulus/docs/upgrade-notes/upgrade-rds#5-run-the-second-data-migration)
for more on this tool if you are unfamiliar with the various options.

### Notable changes

- **CUMULUS-2703**
  - `ORCA Backup` is now a supported `reportType` for the `POST /reconciliationReports` endpoint

### Added

- **CUMULUS-2311** - RDS Migration Epic Phase 2
  - **CUMULUS-2208**
    - Added `@cumulus/message/utils.parseException` to parse exception objects
    - Added helpers to `@cumulus/message/Granules`:
      - `getGranuleProductVolume`
      - `getGranuleTimeToPreprocess`
      - `getGranuleTimeToArchive`
      - `generateGranuleApiRecord`
    - Added `@cumulus/message/PDRs/generatePdrApiRecordFromMessage` to generate PDR from Cumulus workflow message
    - Added helpers to `@cumulus/es-client/indexer`:
      - `deleteAsyncOperation` to delete async operation records from Elasticsearch
      - `updateAsyncOperation` to update an async operation record in Elasticsearch
    - Added granules `PUT` endpoint to Cumulus API for updating a granule.
    Requests to this endpoint should be submitted **without an `action`**
    attribute in the request body.
    - Added `@cumulus/api-client/granules.updateGranule` to update granule via the API
  - **CUMULUS-2303**
    - Add translatePostgresProviderToApiProvider method to `@cumulus/db/translate/providers`
  - **CUMULUS-2306**
    - Updated API execution GET endpoint to read individual execution records
      from PostgreSQL database instead of DynamoDB
    - Updated API execution-status endpoint to read execution records from
      PostgreSQL database instead of DynamoDB
  - **CUMULUS-2302**
    - Added translatePostgresCollectionToApiCollection method to
      `@cumulus/db/translate/collections`
    - Added `searchWithUpdatedAtRange` method to
      `@cumulus/db/models/collections`
  - **CUMULUS-2301**
    - Created API asyncOperations POST endpoint to create async operations.
  - **CUMULUS-2307**
    - Updated API PDR GET endpoint to read individual PDR records from
      PostgreSQL database instead of DynamoDB
    - Added `deletePdr` to `@cumulus/api-client/pdrs`
  - **CUMULUS-2782**
    - Update API granules endpoint `move` action to update granules in the index
      and utilize postgres as the authoritative datastore
  - **CUMULUS-2769**
    - Update collection PUT endpoint to require existance of postgresql record
      and to ignore lack of dynamoDbRecord on update
  - **CUMULUS-2767**
    - Update provider PUT endpoint to require existence of PostgreSQL record
      and to ignore lack of DynamoDB record on update
  - **CUMULUS-2759**
    - Updates collection/provider/rules/granules creation (post) endpoints to
      primarily check for existence/collision in PostgreSQL database instead of DynamoDB
  - **CUMULUS-2714**
    - Added `@cumulus/db/base.deleteExcluding` method to allow for deletion of a
      record set with an exclusion list of cumulus_ids
  - **CUMULUS-2317**
    - Added `@cumulus/db/getFilesAndGranuleInfoQuery()` to build a query for searching file
    records in PostgreSQL and return specified granule information for each file
    - Added `@cumulus/db/QuerySearchClient` library to handle sequentially fetching and paging
    through results for an arbitrary PostgreSQL query
    - Added `insert` method to all `@cumulus/db` models to handle inserting multiple records into
    the database at once
    - Added `@cumulus/db/translatePostgresGranuleResultToApiGranule` helper to
    translate custom PostgreSQL granule result to API granule
  - **CUMULUS-2672**
    - Added migration to add `type` text column to Postgres database `files` table
  - **CUMULUS-2634**
    - Added new functions for upserting data to Elasticsearch:
      - `@cumulus/es-client/indexer.upsertExecution` to upsert an execution
      - `@cumulus/es-client/indexer.upsertPdr` to upsert a PDR
      - `@cumulus/es-client/indexer.upsertGranule` to upsert a granule
  - **CUMULUS-2510**
    - Added `execution_sns_topic_arn` environment variable to
      `sf_event_sqs_to_db_records` lambda TF definition.
    - Added to `sf_event_sqs_to_db_records_lambda` IAM policy to include
      permissions for SNS publish for `report_executions_topic`
    - Added `collection_sns_topic_arn` environment variable to
      `PrivateApiLambda` and `ApiEndpoints` lambdas.
    - Added `updateCollection` to `@cumulus/api-client`.
    - Added to `ecs_cluster` IAM policy to include permissions for SNS publish
      for `report_executions_sns_topic_arn`, `report_pdrs_sns_topic_arn`,
      `report_granules_sns_topic_arn`
    - Added variables for report topic ARNs to `process_dead_letter_archive.tf`
    - Added variable for granule report topic ARN to `bulk_operation.tf`
    - Added `pdr_sns_topic_arn` environment variable to
      `sf_event_sqs_to_db_records` lambda TF definition.
    - Added the new function `publishSnsMessageByDataType` in `@cumulus/api` to
      publish SNS messages to the report topics to PDRs, Collections, and
      Executions.
    - Added the following functions in `publishSnsMessageUtils` to handle
      publishing SNS messages for specific data and event types:
      - `publishCollectionUpdateSnsMessage`
      - `publishCollectionCreateSnsMessage`
      - `publishCollectionDeleteSnsMessage`
      - `publishGranuleUpdateSnsMessage`
      - `publishGranuleDeleteSnsMessage`
      - `publishGranuleCreateSnsMessage`
      - `publishExecutionSnsMessage`
      - `publishPdrSnsMessage`
      - `publishGranuleSnsMessageByEventType`
    - Added to `ecs_cluster` IAM policy to include permissions for SNS publish
      for `report_executions_topic` and `report_pdrs_topic`.
  - **CUMULUS-2315**
    - Added `paginateByCumulusId` to `@cumulus/db` `BasePgModel` to allow for paginated
      full-table select queries in support of elasticsearch indexing.
    - Added `getMaxCumulusId` to `@cumulus/db` `BasePgModel` to allow all
      derived table classes to support querying the current max `cumulus_id`.
  - **CUMULUS-2673**
    - Added `ES_HOST` environment variable to `postgres-migration-async-operation`
    Lambda using value of `elasticsearch_hostname` Terraform variable.
    - Added `elasticsearch_security_group_id` to security groups for
      `postgres-migration-async-operation` lambda.
    - Added permission for `DynamoDb:DeleteItem` to
      `postgres-migration-async-operation` lambda.
  - **CUMULUS-2778**
    - Updated default value of `async_operation_image` in
      `tf-modules/cumulus/variables.tf` to `cumuluss/async-operation:41`
    - Added `ES_HOST` environment variable to async operation ECS task
      definition to ensure that async operation tasks write to the correct
      Elasticsearch domain
- **CUMULUS-2642**
  - Reduces the reconcilation report's default maxResponseSize that returns
     the full report rather than an s3 signed url. Reports very close to the
     previous limits were failing to download, so the limit has been lowered to
     ensure all files are handled properly.
- **CUMULUS-2703**
  - Added `@cumulus/api/lambdas/reports/orca-backup-reconciliation-report` to create
    `ORCA Backup` reconciliation report

### Removed

- **CUMULUS-2311** - RDS Migration Epic Phase 2
  - **CUMULUS-2208**
    - Removed trigger for `dbIndexer` Lambda for DynamoDB tables:
      - `<prefix>-AsyncOperationsTable`
      - `<prefix>-CollectionsTable`
      - `<prefix>-ExecutionsTable`
      - `<prefix>-GranulesTable`
      - `<prefix>-PdrsTable`
      - `<prefix>-ProvidersTable`
      - `<prefix>-RulesTable`
  - **CUMULUS-2782**
    - Remove deprecated `@ingest/granule.moveGranuleFiles`
  - **CUMULUS-2770**
    - Removed `waitForModelStatus` from `example/spec/helpers/apiUtils` integration test helpers
  - **CUMULUS-2510**
    - Removed `stream_enabled` and `stream_view_type` from `executions_table` TF
      definition.
    - Removed `aws_lambda_event_source_mapping` TF definition on executions
      DynamoDB table.
    - Removed `stream_enabled` and `stream_view_type` from `collections_table`
      TF definition.
    - Removed `aws_lambda_event_source_mapping` TF definition on collections
      DynamoDB table.
    - Removed lambda `publish_collections` TF resource.
    - Removed `aws_lambda_event_source_mapping` TF definition on granules
    - Removed `stream_enabled` and `stream_view_type` from `pdrs_table` TF
      definition.
    - Removed `aws_lambda_event_source_mapping` TF definition on PDRs
      DynamoDB table.
  - **CUMULUS-2694**
    - Removed `@cumulus/api/models/granules.storeGranulesFromCumulusMessage()` method
  - **CUMULUS-2662**
    - Removed call to `addToLocalES` in POST `/granules` endpoint since it is
      redundant.
    - Removed call to `addToLocalES` in POST and PUT `/executions` endpoints
      since it is redundant.
    - Removed function `addToLocalES` from `es-client` package since it is no
      longer used.
  - **CUMULUS-2771**
    - Removed `_updateGranuleStatus` to update granule to "running" from `@cumulus/api/lib/ingest.reingestGranule`
    and `@cumulus/api/lib/ingest.applyWorkflow`

### Changed

- CVE-2022-2477
  - Update node-forge to 1.3.0 in `@cumulus/common` to address CVE-2022-2477
- **CUMULUS-2311** - RDS Migration Epic Phase 2
  - **CUMULUS_2641**
    - Update API granule schema to set productVolume as a string value
    - Update `@cumulus/message` package to set productVolume as string
      (calculated with `file.size` as a `BigInt`) to match API schema
    - Update `@cumulus/db` granule translation to translate `granule` objects to
      match the updated API schema
  - **CUMULUS-2714**
    - Updated
      - @cumulus/api/lib.writeRecords.writeGranulesFromMessage
      - @cumulus/api/lib.writeRecords.writeGranuleFromApi
      - @cumulus/api/lib.writeRecords.createGranuleFromApi
      - @cumulus/api/lib.writeRecords.updateGranuleFromApi
    - These methods now remove postgres file records that aren't contained in
        the write/update action if such file records exist.  This update
        maintains consistency with the writes to elasticsearch/dynamodb.
  - **CUMULUS-2672**
    - Updated `data-migration2` lambda to migrate Dynamo `granule.files[].type`
      instead of dropping it.
    - Updated `@cumlus/db` `translateApiFiletoPostgresFile` to retain `type`
    - Updated `@cumulus/db` `translatePostgresFileToApiFile` to retain `type`
    - Updated `@cumulus/types.api.file` to add `type` to the typing.
  - **CUMULUS-2315**
    - Update `index-from-database` lambda/ECS task and elasticsearch endpoint to read
      from PostgreSQL database
    - Update `index-from-database` endpoint to add the following configuration
      tuning parameters:
      - postgresResultPageSize -- The number of records to read from each
        postgres table per request.   Default is 1000.
      - postgresConnectionPoolSize -- The max number of connections to allow the
        index function to make to the database.  Default is 10.
      - esRequestConcurrency -- The maximium number of concurrent record
        translation/ES record update requests.   Default is 10.
  - **CUMULUS-2308**
    - Update `/granules/<granule_id>` GET endpoint to return PostgreSQL Granules instead of DynamoDB Granules
    - Update `/granules/<granule_id>` PUT endpoint to use PostgreSQL Granule as source rather than DynamoDB Granule
    - Update `unpublishGranule` (used in /granules PUT) to use PostgreSQL Granule as source rather than DynamoDB Granule
    - Update integration tests to use `waitForApiStatus` instead of `waitForModelStatus`
    - Update Granule ingest to update the Postgres Granule status as well as the DynamoDB Granule status
  - **CUMULUS-2302**
    - Update API collection GET endpoint to read individual provider records from
      PostgreSQL database instead of DynamoDB
    - Update sf-scheduler lambda to utilize API endpoint to get provider record
      from database via Private API lambda
    - Update API granule `reingest` endpoint to read collection from PostgreSQL
      database instead of DynamoDB
    - Update internal-reconciliation report to base report Collection comparison
      on PostgreSQL instead of DynamoDB
    - Moved createGranuleAndFiles `@cumulus/api` unit helper from `./lib` to
      `.test/helpers`
  - **CUMULUS-2208**
    - Moved all `@cumulus/api/es/*` code to new `@cumulus/es-client` package
    - Updated logic for collections API POST/PUT/DELETE to create/update/delete
      records directly in Elasticsearch in parallel with updates to
      DynamoDb/PostgreSQL
    - Updated logic for rules API POST/PUT/DELETE to create/update/delete
      records directly in Elasticsearch in parallel with updates to
      DynamoDb/PostgreSQL
    - Updated logic for providers API POST/PUT/DELETE to create/update/delete
      records directly in  Elasticsearch in parallel with updates to
      DynamoDb/PostgreSQL
    - Updated logic for PDRs API DELETE to delete records directly in
      Elasticsearch in parallel with deletes to DynamoDB/PostgreSQL
    - Updated logic for executions API DELETE to delete records directly in
      Elasticsearch in parallel with deletes to DynamoDB/PostgreSQL
    - Updated logic for granules API DELETE to delete records directly in
      Elasticsearch in parallel with deletes to DynamoDB/PostgreSQL
    - `sfEventSqsToDbRecords` Lambda now writes following data directly to
      Elasticsearch in parallel with writes to DynamoDB/PostgreSQL:
      - executions
      - PDRs
      - granules
    - All async operations are now written directly to Elasticsearch in parallel
      with DynamoDB/PostgreSQL
    - Updated logic for async operation API DELETE to delete records directly in
      Elasticsearch in parallel with deletes to DynamoDB/PostgreSQL
    - Moved:
      - `packages/api/lib/granules.getGranuleProductVolume` ->
      `@cumulus/message/Granules.getGranuleProductVolume`
      - `packages/api/lib/granules.getGranuleTimeToPreprocess`
      -> `@cumulus/message/Granules.getGranuleTimeToPreprocess`
      - `packages/api/lib/granules.getGranuleTimeToArchive` ->
      `@cumulus/message/Granules.getGranuleTimeToArchive`
      - `packages/api/models/Granule.generateGranuleRecord`
      -> `@cumulus/message/Granules.generateGranuleApiRecord`
  - **CUMULUS-2306**
    - Updated API local serve (`api/bin/serve.js`) setup code to add cleanup/executions
    related records
    - Updated @cumulus/db/models/granules-executions to add a delete method in
      support of local cleanup
    - Add spec/helpers/apiUtils/waitForApiStatus integration helper to retry API
      record retrievals on status in lieu of using `waitForModelStatus`
  - **CUMULUS-2303**
    - Update API provider GET endpoint to read individual provider records from
      PostgreSQL database instead of DynamoDB
    - Update sf-scheduler lambda to utilize API endpoint to get provider record
      from database via Private API lambda
  - **CUMULUS-2301**
    - Updated `getAsyncOperation` to read from PostgreSQL database instead of
      DynamoDB.
    - Added `translatePostgresAsyncOperationToApiAsyncOperation` function in
      `@cumulus/db/translate/async-operation`.
    - Updated `translateApiAsyncOperationToPostgresAsyncOperation` function to
      ensure that `output` is properly translated to an object for the
      PostgreSQL record for the following cases of `output` on the incoming API
      record:
      - `record.output` is a JSON stringified object
      - `record.output` is a JSON stringified array
      - `record.output` is a JSON stringified string
      - `record.output` is a string
  - **CUMULUS-2317**
    - Changed reconciliation reports to read file records from PostgreSQL instead of DynamoDB
  - **CUMULUS-2304**
    - Updated API rule GET endpoint to read individual rule records from
      PostgreSQL database instead of DynamoDB
    - Updated internal consumer lambdas for SNS, SQS and Kinesis to read
      rules from PostgreSQL.
  - **CUMULUS-2634**
    - Changed `sfEventSqsToDbRecords` Lambda to use new upsert helpers for executions, granules, and PDRs
    to ensure out-of-order writes are handled correctly when writing to Elasticsearch
  - **CUMULUS-2510**
    - Updated `@cumulus/api/lib/writeRecords/write-execution` to publish SNS
      messages after a successful write to Postgres, DynamoDB, and ES.
    - Updated functions `create` and `upsert` in the `db` model for Executions
      to return an array of objects containing all columns of the created or
      updated records.
    - Updated `@cumulus/api/endpoints/collections` to publish an SNS message
      after a successful collection delete, update (PUT), create (POST).
    - Updated functions `create` and `upsert` in the `db` model for Collections
      to return an array of objects containing all columns for the created or
      updated records.
    - Updated functions `create` and `upsert` in the `db` model for Granules
      to return an array of objects containing all columns for the created or
      updated records.
    - Updated `@cumulus/api/lib/writeRecords/write-granules` to publish SNS
      messages after a successful write to Postgres, DynamoDB, and ES.
    - Updated `@cumulus/api/lib/writeRecords/write-pdr` to publish SNS
      messages after a successful write to Postgres, DynamoDB, and ES.
  - **CUMULUS-2733**
    - Updated `_writeGranuleFiles` function creates an aggregate error which
      contains the workflow error, if any, as well as any error that may occur
      from writing granule files.
  - **CUMULUS-2674**
    - Updated `DELETE` endpoints for the following data types to check that record exists in
      PostgreSQL or Elasticsearch before proceeding with deletion:
      - `provider`
      - `async operations`
      - `collections`
      - `granules`
      - `executions`
      - `PDRs`
      - `rules`
  - **CUMULUS-2294**
    - Updated architecture and deployment documentation to reference RDS
  - **CUMULUS-2642**
    - Inventory and Granule Not Found Reconciliation Reports now compare
      Databse against S3 in on direction only, from Database to S3
      Objects. This means that only files in the database are compared against
      objects found on S3 and the filesInCumulus.onlyInS3 report key will
      always be empty. This significantly decreases the report output size and
      aligns with a users expectations.
    - Updates getFilesAndGranuleInfoQuery to take additional optional
      parameters `collectionIds`, `granuleIds`, and `providers` to allow
      targeting/filtering of the results.

  - **CUMULUS-2694**
    - Updated database write logic in `sfEventSqsToDbRccords` to log message if Cumulus
    workflow message is from pre-RDS deployment but still attempt parallel writing to DynamoDB
    and PostgreSQL
    - Updated database write logic in `sfEventSqsToDbRccords` to throw error if requirements to write execution to PostgreSQL cannot be met
  - **CUMULUS-2660**
    - Updated POST `/executions` endpoint to publish SNS message of created record to executions SNS topic
  - **CUMULUS-2661**
    - Updated PUT `/executions/<arn>` endpoint to publish SNS message of updated record to executions SNS topic
  - **CUMULUS-2765**
    - Updated `updateGranuleStatusToQueued` in `write-granules` to write to
      Elasticsearch and publish SNS message to granules topic.
  - **CUMULUS-2774**
    - Updated `constructGranuleSnsMessage` and `constructCollectionSnsMessage`
      to throw error if `eventType` is invalid or undefined.
  - **CUMULUS-2776**
    - Updated `getTableIndexDetails` in `db-indexer` to use correct
      `deleteFnName` for reconciliation reports.
  - **CUMULUS-2780**
    - Updated bulk granule reingest operation to read granules from PostgreSQL instead of DynamoDB.
  - **CUMULUS-2778**
    - Updated default value of `async_operation_image` in `tf-modules/cumulus/variables.tf` to `cumuluss/async-operation:38`
  - **CUMULUS-2854**
    - Updated rules model to decouple `createRuleTrigger` from `create`.
    - Updated rules POST endpoint to call `rulesModel.createRuleTrigger` directly to create rule trigger.
    - Updated rules PUT endpoints to call `rulesModel.createRuleTrigger` if update fails and reversion needs to occur.

### Fixed

- **CUMULUS-2311** - RDS Migration Epic Phase 2
  - **CUMULUS-2810**
    - Updated @cumulus/db/translate/translatePostgresProviderToApiProvider to
      correctly return provider password and updated tests to prevent
      reintroduction.
  - **CUMULUS-2778**
    - Fixed async operation docker image to correctly update record status in
    Elasticsearch
  - Updated localAPI to set additional env variable, and fixed `GET /executions/status` response
  - **CUMULUS-2877**
    - Ensure database records receive a timestamp when writing granules.

## [v10.1.3] 2022-06-28 [BACKPORT]

### Added

- **CUMULUS-2966**
  - Added extractPath operation and support of nested string replacement to `url_path` in the collection configuration

## [v10.1.2] 2022-03-11

### Added

- **CUMULUS-2859**
  - Update `postgres-db-migration` lambda timeout to default 900 seconds
  - Add `db_migration_lambda_timeout` variable to `data-persistence` module to
    allow this timeout to be user configurable
- **CUMULUS-2868**
  - Added `iam:PassRole` permission to `step_policy` in `tf-modules/ingest/iam.tf`

## [v10.1.1] 2022-03-04

### Migration steps

- Due to a bug in the PUT `/rules/<name>` endpoint, the rule records in PostgreSQL may be
out of sync with records in DynamoDB. In order to bring the records into sync, re-run the
[previously deployed `data-migration1` Lambda](https://nasa.github.io/cumulus/docs/upgrade-notes/upgrade-rds#3-deploy-and-run-data-migration1) with a payload of
`{"forceRulesMigration": true}`:

```shell
aws lambda invoke --function-name $PREFIX-data-migration1 \
  --payload $(echo '{"forceRulesMigration": true}' | base64) $OUTFILE
```

### Added

- **CUMULUS-2841**
  - Add integration test to validate PDR node provider that requires password
    credentials succeeds on ingest

- **CUMULUS-2846**
  - Added `@cumulus/db/translate/rule.translateApiRuleToPostgresRuleRaw` to translate API rule to PostgreSQL rules and
  **keep undefined fields**

### Changed

- **CUMULUS-NONE**
  - Adds logging to ecs/async-operation Docker container that launches async
    tasks on ECS. Sets default async_operation_image_version to 39.

- **CUMULUS-2845**
  - Updated rules model to decouple `createRuleTrigger` from `create`.
  - Updated rules POST endpoint to call `rulesModel.createRuleTrigger` directly to create rule trigger.
  - Updated rules PUT endpoints to call `rulesModel.createRuleTrigger` if update fails and reversion needs to occur.
- **CUMULUS-2846**
  - Updated version of `localstack/localstack` used in local unit testing to `0.11.5`

### Fixed

- Upgraded lodash to version 4.17.21 to fix vulnerability
- **CUMULUS-2845**
  - Fixed bug in POST `/rules` endpoint causing rule records to be created
  inconsistently in DynamoDB and PostgreSQL
- **CUMULUS-2846**
  - Fixed logic for `PUT /rules/<name>` endpoint causing rules to be saved
  inconsistently between DynamoDB and PostgreSQL
- **CUMULUS-2854**
  - Fixed queue granules behavior where the task was not accounting for granules that
  *already* had createdAt set. Workflows downstream in this scenario should no longer
  fail to write their granules due to order-of-db-writes constraints in the database
  update logic.

## [v10.1.0] 2022-02-23

### Added

- **CUMULUS-2775**
  - Added a configurable parameter group for the RDS serverless database cluster deployed by `tf-modules/rds-cluster-tf`. The allowed parameters for the parameter group can be found in the AWS documentation of [allowed parameters for an Aurora PostgreSQL cluster](https://docs.aws.amazon.com/AmazonRDS/latest/AuroraUserGuide/AuroraPostgreSQL.Reference.ParameterGroups.html). By default, the following parameters are specified:
    - `shared_preload_libraries`: `pg_stat_statements,auto_explain`
    - `log_min_duration_statement`: `250`
    - `auto_explain.log_min_duration`: `250`
- **CUMULUS-2781**
  - Add api_config secret to hold API/Private API lambda configuration values
- **CUMULUS-2840**
  - Added an index on `granule_cumulus_id` to the RDS files table.

### Changed

- **CUMULUS-2492**
  - Modify collectionId logic to accomodate trailing underscores in collection short names. e.g. `shortName____`
- **CUMULUS-2847**
  - Move DyanmoDb table name into API keystore and initialize only on lambda cold start
- **CUMULUS-2833**
  - Updates provider model schema titles to display on the dashboard.
- **CUMULUS-2837**
  - Update process-s3-dead-letter-archive to unpack SQS events in addition to
    Cumulus Messages
  - Update process-s3-dead-letter-archive to look up execution status using
    getCumulusMessageFromExecutionEvent (common method with sfEventSqsToDbRecords)
  - Move methods in api/lib/cwSfExecutionEventUtils to
    @cumulus/message/StepFunctions
- **CUMULUS-2775**
  - Changed the `timeout_action` to `ForceApplyCapacityChange` by default for the RDS serverless database cluster `tf-modules/rds-cluster-tf`
- **CUMULUS-2781**
  - Update API lambda to utilize api_config secret for initial environment variables

### Fixed

- **CUMULUS-2853**
  - Move OAUTH_PROVIDER to lambda env variables to address regression in CUMULUS-2781
  - Add logging output to api app router
- Added Cloudwatch permissions to `<prefix>-steprole` in `tf-modules/ingest/iam.tf` to address the
`Error: error creating Step Function State Machine (xxx): AccessDeniedException: 'arn:aws:iam::XXX:role/xxx-steprole' is not authorized to create managed-rule`
error in non-NGAP accounts:
  - `events:PutTargets`
  - `events:PutRule`
  - `events:DescribeRule`

## [v10.0.1] 2022-02-03

### Fixed

- Fixed IAM permissions issue with `<prefix>-postgres-migration-async-operation` Lambda
which prevented it from running a Fargate task for data migration.

## [v10.0.0] 2022-02-01

### Migration steps

- Please read the [documentation on the updates to the granule files schema for our Cumulus workflow tasks and how to upgrade your deployment for compatibility](https://nasa.github.io/cumulus/docs/upgrade-notes/update-task-file-schemas).
- (Optional) Update the `task-config` for all workflows that use the `sync-granule` task to include `workflowStartTime` set to
`{$.cumulus_meta.workflow_start_time}`. See [here](https://github.com/nasa/cumulus/blob/master/example/cumulus-tf/sync_granule_workflow.asl.json#L9) for an example.

### BREAKING CHANGES

- **NDCUM-624**
  - Functions in @cumulus/cmrjs renamed for consistency with `isCMRFilename` and `isCMRFile`
    - `isECHO10File` -> `isECHO10Filename`
    - `isUMMGFile` -> `isUMMGFilename`
    - `isISOFile` -> `isCMRISOFilename`
- **CUMULUS-2388**
  - In order to standardize task messaging formats, please note the updated input, output and config schemas for the following Cumulus workflow tasks:
    - add-missing-file-checksums
    - files-to-granules
    - hyrax-metadata-updates
    - lzards-backup
    - move-granules
    - post-to-cmr
    - sync-granule
    - update-cmr-access-constraints
    - update-granules-cmr-metadata-file-links
  The primary focus of the schema updates was to standardize the format of granules, and
  particularly their files data. The granule `files` object now matches the file schema in the
  Cumulus database and thus also matches the `files` object produced by the API with use cases like
  `applyWorkflow`. This includes removal of `name` and `filename` in favor of `bucket` and `key`,
  removal of certain properties such as `etag` and `duplicate_found` and outputting them as
  separate objects stored in `meta`.
  - Checksum values calculated by `@cumulus/checksum` are now converted to string to standardize
  checksum formatting across the Cumulus library.

### Notable changes

- **CUMULUS-2718**
  - The `sync-granule` task has been updated to support an optional configuration parameter `workflowStartTime`. The output payload of `sync-granule` now includes a `createdAt` time for each granule which is set to the
  provided `workflowStartTime` or falls back to `Date.now()` if not provided. Workflows using
  `sync-granule` may be updated to include this parameter with the value of `{$.cumulus_meta.workflow_start_time}` in the `task_config`.
- Updated version of `@cumulus/cumulus-message-adapter-js` from `2.0.3` to `2.0.4` for
all Cumulus workflow tasks
- **CUMULUS-2783**
  - A bug in the ECS cluster autoscaling configuration has been
resolved. ECS clusters should now correctly autoscale by adding new cluster
instances according to the [policy configuration](https://github.com/nasa/cumulus/blob/master/tf-modules/cumulus/ecs_cluster.tf).
  - Async operations that are started by these endpoints will be run as ECS tasks
  with a launch type of Fargate, not EC2:
    - `POST /deadLetterArchive/recoverCumulusMessages`
    - `POST /elasticsearch/index-from-database`
    - `POST /granules/bulk`
    - `POST /granules/bulkDelete`
    - `POST /granules/bulkReingest`
    - `POST /migrationCounts`
    - `POST /reconciliationReports`
    - `POST /replays`
    - `POST /replays/sqs`

### Added

- Upgraded version of dependencies on `knex` package from `0.95.11` to `0.95.15`
- Added Terraform data sources to `example/cumulus-tf` module to retrieve default VPC and subnets in NGAP accounts
  - Added `vpc_tag_name` variable which defines the tags used to look up a VPC. Defaults to VPC tag name used in NGAP accounts
  - Added `subnets_tag_name` variable which defines the tags used to look up VPC subnets. Defaults to a subnet tag name used in NGAP accounts
- Added Terraform data sources to `example/data-persistence-tf` module to retrieve default VPC and subnets in NGAP accounts
  - Added `vpc_tag_name` variable which defines the tags used to look up a VPC. Defaults to VPC tag name used in NGAP accounts
  - Added `subnets_tag_name` variable which defines the tags used to look up VPC subnets. Defaults to a subnet tag name used in NGAP accounts
- Added Terraform data sources to `example/rds-cluster-tf` module to retrieve default VPC and subnets in NGAP accounts
  - Added `vpc_tag_name` variable which defines the tags used to look up a VPC. Defaults to VPC tag name used in NGAP accounts
  - Added `subnets_tag_name` variable which defines the tags used to look up VPC subnets. Defaults to tag names used in subnets in for NGAP accounts
- **CUMULUS-2299**
  - Added support for SHA checksum types with hyphens (e.g. `SHA-256` vs `SHA256`) to tasks that calculate checksums.
- **CUMULUS-2439**
  - Added CMR search client setting to the CreateReconciliationReport lambda function.
  - Added `cmr_search_client_config` tfvars to the archive and cumulus terraform modules.
  - Updated CreateReconciliationReport lambda to search CMR collections with CMRSearchConceptQueue.
- **CUMULUS-2441**
  - Added support for 'PROD' CMR environment.
- **CUMULUS-2456**
  - Updated api lambdas to query ORCA Private API
  - Updated example/cumulus-tf/orca.tf to the ORCA release v4.0.0-Beta3
- **CUMULUS-2638**
  - Adds documentation to clarify bucket config object use.
- **CUMULUS-2684**
  - Added optional collection level parameter `s3MultipartChunksizeMb` to collection's `meta` field
  - Updated `move-granules` task to take in an optional config parameter s3MultipartChunksizeMb
- **CUMULUS-2747**
  - Updated data management type doc to include additional fields for provider configurations
- **CUMULUS-2773**
  - Added a document to the workflow-tasks docs describing deployment, configuration and usage of the LZARDS backup task.

### Changed

- Made `vpc_id` variable optional for `example/cumulus-tf` module
- Made `vpc_id` and `subnet_ids` variables optional for `example/data-persistence-tf` module
- Made `vpc_id` and `subnets` variables optional for `example/rds-cluster-tf` module
- Changes audit script to handle integration test failure when `USE\_CACHED\_BOOTSTRAP` is disabled.
- Increases wait time for CMR to return online resources in integration tests
- **CUMULUS-1823**
  - Updates to Cumulus rule/provider schemas to improve field titles and descriptions.
- **CUMULUS-2638**
  - Transparent to users, remove typescript type `BucketType`.
- **CUMULUS-2718**
  - Updated config for SyncGranules to support optional `workflowStartTime`
  - Updated SyncGranules to provide `createdAt` on output based on `workflowStartTime` if provided,
  falling back to `Date.now()` if not provided.
  - Updated `task_config` of SyncGranule in example workflows
- **CUMULUS-2735**
  - Updated reconciliation reports to write formatted JSON to S3 to improve readability for
    large reports
  - Updated TEA version from 102 to 121 to address TEA deployment issue with the max size of
    a policy role being exceeded
- **CUMULUS-2743**
  - Updated bamboo Dockerfile to upgrade pip as part of the image creation process
- **CUMULUS-2744**
  - GET executions/status returns associated granules for executions retrieved from the Step Function API
- **CUMULUS-2751**
  - Upgraded all Cumulus (node.js) workflow tasks to use
    `@cumulus/cumulus-message-adapter-js` version `2.0.3`, which includes an
    update cma-js to better expose CMA stderr stream output on lambda timeouts
    as well as minor logging enhancements.
- **CUMULUS-2752**
  - Add new mappings for execution records to prevent dynamic field expansion from exceeding
  Elasticsearch field limits
    - Nested objects under `finalPayload.*` will not dynamically add new fields to mapping
    - Nested objects under `originalPayload.*` will not dynamically add new fields to mapping
    - Nested keys under `tasks` will not dynamically add new fields to mapping
- **CUMULUS-2753**
  - Updated example/cumulus-tf/orca.tf to the latest ORCA release v4.0.0-Beta2 which is compatible with granule.files file schema
  - Updated /orca/recovery to call new lambdas request_status_for_granule and request_status_for_job.
  - Updated orca integration test
- [**PR #2569**](https://github.com/nasa/cumulus/pull/2569)
  - Fixed `TypeError` thrown by `@cumulus/cmrjs/cmr-utils.getGranuleTemporalInfo` when
    a granule's associated UMM-G JSON metadata file does not contain a `ProviderDates`
    element that has a `Type` of either `"Update"` or `"Insert"`.  If neither are
    present, the granule's last update date falls back to the `"Create"` type
    provider date, or `undefined`, if none is present.
- **CUMULUS-2775**
  - Changed `@cumulus/api-client/invokeApi()` to accept a single accepted status code or an array
  of accepted status codes via `expectedStatusCodes`
- [**PR #2611**](https://github.com/nasa/cumulus/pull/2611)
  - Changed `@cumulus/launchpad-auth/LaunchpadToken.requestToken` and `validateToken`
    to use the HTTPS request option `https.pfx` instead of the deprecated `pfx` option
    for providing the certificate.
- **CUMULUS-2836**
  - Updates `cmr-utils/getGranuleTemporalInfo` to search for a SingleDateTime
    element, when beginningDateTime value is not
    found in the metadata file.  The granule's temporal information is
    returned so that both beginningDateTime and endingDateTime are set to the
    discovered singleDateTimeValue.
- **CUMULUS-2756**
  - Updated `_writeGranule()` in `write-granules.js` to catch failed granule writes due to schema validation, log the failure and then attempt to set the status of the granule to `failed` if it already exists to prevent a failure from allowing the granule to get "stuck" in a non-failed status.

### Fixed

- **CUMULUS-2775**
  - Updated `@cumulus/api-client` to not log an error for 201 response from `updateGranule`
- **CUMULUS-2783**
  - Added missing lower bound on scale out policy for ECS cluster to ensure that
  the cluster will autoscale correctly.
- **CUMULUS-2835**
  - Updated `hyrax-metadata-updates` task to support reading the DatasetId from ECHO10 XML, and the EntryTitle from UMM-G JSON; these are both valid alternatives to the shortname and version ID.

## [v9.9.3] 2021-02-17 [BACKPORT]

**Please note** changes in 9.9.3 may not yet be released in future versions, as
this is a backport and patch release on the 9.9.x series of releases. Updates that
are included in the future will have a corresponding CHANGELOG entry in future
releases.

- **CUMULUS-2853**
  - Move OAUTH_PROVIDER to lambda env variables to address regression in 9.9.2/CUMULUS-2275
  - Add logging output to api app router

## [v9.9.2] 2021-02-10 [BACKPORT]

**Please note** changes in 9.9.2 may not yet be released in future versions, as
this is a backport and patch release on the 9.9.x series of releases. Updates that
are included in the future will have a corresponding CHANGELOG entry in future
releases.### Added

- **CUMULUS-2775**
  - Added a configurable parameter group for the RDS serverless database cluster deployed by `tf-modules/rds-cluster-tf`. The allowed parameters for the parameter group can be found in the AWS documentation of [allowed parameters for an Aurora PostgreSQL cluster](https://docs.aws.amazon.com/AmazonRDS/latest/AuroraUserGuide/AuroraPostgreSQL.Reference.ParameterGroups.html). By default, the following parameters are specified:
    - `shared_preload_libraries`: `pg_stat_statements,auto_explain`
    - `log_min_duration_statement`: `250`
    - `auto_explain.log_min_duration`: `250`
- **CUMULUS-2840**
  - Added an index on `granule_cumulus_id` to the RDS files table.

### Changed

- **CUMULUS-2847**
  - Move DyanmoDb table name into API keystore and initialize only on lambda cold start
- **CUMULUS-2781**
  - Add api_config secret to hold API/Private API lambda configuration values
- **CUMULUS-2775**
  - Changed the `timeout_action` to `ForceApplyCapacityChange` by default for the RDS serverless database cluster `tf-modules/rds-cluster-tf`

## [v9.9.1] 2021-02-10 [BACKPORT]

**Please note** changes in 9.9.1 may not yet be released in future versions, as
this is a backport and patch release on the 9.9.x series of releases. Updates that
are included in the future will have a corresponding CHANGELOG entry in future
releases.

### Fixed

- **CUMULUS-2775**
  - Updated `@cumulus/api-client` to not log an error for 201 response from `updateGranule`

### Changed

- Updated version of `@cumulus/cumulus-message-adapter-js` from `2.0.3` to `2.0.4` for
all Cumulus workflow tasks
- **CUMULUS-2775**
  - Changed `@cumulus/api-client/invokeApi()` to accept a single accepted status code or an array
  of accepted status codes via `expectedStatusCodes`
- **CUMULUS-2837**
  - Update process-s3-dead-letter-archive to unpack SQS events in addition to
    Cumulus Messages
  - Update process-s3-dead-letter-archive to look up execution status using
    getCumulusMessageFromExecutionEvent (common method with sfEventSqsToDbRecords)
  - Move methods in api/lib/cwSfExecutionEventUtils to
    @cumulus/message/StepFunctions

## [v9.9.0] 2021-11-03

### Added

- **NDCUM-624**: Add support for ISO metadata files for the `MoveGranules` step
  - Add function `isISOFile` to check if a given file object is an ISO file
  - `granuleToCmrFileObject` and `granulesToCmrFileObjects` now take a
    `filterFunc` argument
    - `filterFunc`'s default value is `isCMRFile`, so the previous behavior is
      maintained if no value is given for this argument
    - `MoveGranules` passes a custom filter function to
      `granulesToCmrFileObjects` to check for `isISOFile` in addition to
      `isCMRFile`, so that metadata from `.iso.xml` files can be used in the
      `urlPathTemplate`
- [**PR #2535**](https://github.com/nasa/cumulus/pull/2535)
  - NSIDC and other cumulus users had desire for returning formatted dates for
    the 'url_path' date extraction utilities. Added 'dateFormat' function as
    an option for extracting and formating the entire date. See
    docs/workflow/workflow-configuration-how-to.md for more information.
- [**PR #2548**](https://github.com/nasa/cumulus/pull/2548)
  - Updated webpack configuration for html-loader v2
- **CUMULUS-2640**
  - Added Elasticsearch client scroll setting to the CreateReconciliationReport lambda function.
  - Added `elasticsearch_client_config` tfvars to the archive and cumulus terraform modules.
- **CUMULUS-2683**
  - Added `default_s3_multipart_chunksize_mb` setting to the `move-granules` lambda function.
  - Added `default_s3_multipart_chunksize_mb` tfvars to the cumulus and ingest terraform modules.
  - Added optional parameter `chunkSize` to `@cumulus/aws-client/S3.moveObject` and
    `@cumulus/aws-client/S3.multipartCopyObject` to set the chunk size of the S3 multipart uploads.
  - Renamed optional parameter `maxChunkSize` to `chunkSize` in
    `@cumulus/aws-client/lib/S3MultipartUploads.createMultipartChunks`.

### Changed

- Upgraded all Cumulus workflow tasks to use `@cumulus/cumulus-message-adapter-js` version `2.0.1`
- **CUMULUS-2725**
  - Updated providers endpoint to return encrypted password
  - Updated providers model to try decrypting credentials before encryption to allow for better handling of updating providers
- **CUMULUS-2734**
  - Updated `@cumulus/api/launchpadSaml.launchpadPublicCertificate` to correctly retrieve
    certificate from launchpad IdP metadata with and without namespace prefix.

## [v9.8.0] 2021-10-19

### Notable changes

- Published new tag [`36` of `cumuluss/async-operation` to Docker Hub](https://hub.docker.com/layers/cumuluss/async-operation/35/images/sha256-cf777a6ef5081cd90a0f9302d45243b6c0a568e6d977c0ee2ccc5a90b12d45d0?context=explore) for compatibility with
upgrades to `knex` package and to address security vulnerabilities.

### Added

- Added `@cumulus/db/createRejectableTransaction()` to handle creating a Knex transaction that **will throw an error** if the transaction rolls back. [As of Knex 0.95+, promise rejection on transaction rollback is no longer the default behavior](https://github.com/knex/knex/blob/master/UPGRADING.md#upgrading-to-version-0950).

- **CUMULUS-2639**
  - Increases logging on reconciliation reports.

- **CUMULUS-2670**
  - Updated `lambda_timeouts` string map variable for `cumulus` module to accept a
  `update_granules_cmr_metadata_file_links_task_timeout` property
- **CUMULUS-2598**
  - Add unit and integration tests to describe queued granules as ignored when
    duplicate handling is 'skip'

### Changed

- Updated `knex` version from 0.23.11 to 0.95.11 to address security vulnerabilities
- Updated default version of async operations Docker image to `cumuluss/async-operation:36`
- **CUMULUS-2590**
  - Granule applyWorkflow, Reingest actions and Bulk operation now update granule status to `queued` when scheduling the granule.
- **CUMULUS-2643**
  - relocates system file `buckets.json` out of the
    `s3://internal-bucket/workflows` directory into
    `s3://internal-bucket/buckets`.


## [v9.7.1] 2021-12-08 [Backport]

Please note changes in 9.7.0 may not yet be released in future versions, as this is a backport and patch release on the 9.7.x series of releases. Updates that are included in the future will have a corresponding CHANGELOG entry in future releases.
Fixed

- **CUMULUS-2751**
  - Update all tasks to update to use cumulus-message-adapter-js version 2.0.4

## [v9.7.0] 2021-10-01

### Notable Changes

- **CUMULUS-2583**
  - The `queue-granules` task now updates granule status to `queued` when a granule is queued. In order to prevent issues with the private API endpoint and Lambda API request and concurrency limits, this functionality runs with limited concurrency, which may increase the task's overall runtime when large numbers of granules are being queued. If you are facing Lambda timeout errors with this task, we recommend converting your `queue-granules` task to an ECS activity. This concurrency is configurable via the task config's `concurrency` value.
- **CUMULUS-2676**
  - The `discover-granules` task has been updated to limit concurrency on checks to identify and skip already ingested granules in order to prevent issues with the private API endpoint and Lambda API request and concurrency limits. This may increase the task's overall runtime when large numbers of granules are discovered. If you are facing Lambda timeout errors with this task, we recommend converting your `discover-granules` task to an ECS activity. This concurrency is configurable via the task config's `concurrency` value.
- Updated memory of `<prefix>-sfEventSqsToDbRecords` Lambda to 1024MB

### Added

- **CUMULUS-2000**
  - Updated `@cumulus/queue-granules` to respect a new config parameter: `preferredQueueBatchSize`. Queue-granules will respect this batchsize as best as it can to batch granules into workflow payloads. As workflows generally rely on information such as collection and provider expected to be shared across all granules in a workflow, queue-granules will break batches up by collection, as well as provider if there is a `provider` field on the granule. This may result in batches that are smaller than the preferred size, but never larger ones. The default value is 1, which preserves current behavior of queueing 1 granule per workflow.
- **CUMULUS-2630**
  - Adds a new workflow `DiscoverGranulesToThrottledQueue` that discovers and writes
    granules to a throttled background queue.  This allows discovery and ingest
    of larger numbers of granules without running into limits with lambda
    concurrency.

### Changed

- **CUMULUS-2720**
  - Updated Core CI scripts to validate CHANGELOG diffs as part of the lint process
- **CUMULUS-2695**
  - Updates the example/cumulus-tf deployment to change
    `archive_api_reserved_concurrency` from 8 to 5 to use fewer reserved lambda
    functions. If you see throttling errors on the `<stack>-apiEndpoints` you
    should increase this value.
  - Updates cumulus-tf/cumulus/variables.tf to change
    `archive_api_reserved_concurrency` from 8 to 15 to prevent throttling on
    the dashboard for default deployments.
- **CUMULUS-2584**
  - Updates `api/endpoints/execution-status.js` `get` method to include associated granules, as
    an array, for the provided execution.
  - Added `getExecutionArnsByGranuleCumulusId` returning a list of executionArns sorted by most recent first,
    for an input Granule Cumulus ID in support of the move of `translatePostgresGranuleToApiGranule` from RDS-Phase2
    feature branch
  - Added `getApiExecutionCumulusIds` returning cumulus IDs for a given list of executions
- **CUMULUS-NONE**
  - Downgrades elasticsearch version in testing container to 5.3 to match AWS version.
  - Update serve.js -> `eraseDynamoTables()`. Changed the call `Promise.all()` to `Promise.allSettled()` to ensure all dynamo records (provider records in particular) are deleted prior to reseeding.

### Fixed

- **CUMULUS-2583**
  - Fixed a race condition where granules set as “queued” were not able to be set as “running” or “completed”

## [v9.6.0] 2021-09-20

### Added

- **CUMULUS-2576**
  - Adds `PUT /granules` API endpoint to update a granule
  - Adds helper `updateGranule` to `@cumulus/api-client/granules`
- **CUMULUS-2606**
  - Adds `POST /granules/{granuleId}/executions` API endpoint to associate an execution with a granule
  - Adds helper `associateExecutionWithGranule` to `@cumulus/api-client/granules`
- **CUMULUS-2583**
  - Adds `queued` as option for granule's `status` field

### Changed

- Moved `ssh2` package from `@cumulus/common` to `@cumulus/sftp-client` and
  upgraded package from `^0.8.7` to `^1.0.0` to address security vulnerability
  issue in previous version.
- **CUMULUS-2583**
  - `QueueGranules` task now updates granule status to `queued` once it is added to the queue.

- **CUMULUS-2617**
  - Use the `Authorization` header for CMR Launchpad authentication instead of the deprecated `Echo-Token` header.

### Fixed

- Added missing permission for `<prefix>_ecs_cluster_instance_role` IAM role (used when running ECS services/tasks)
to allow `kms:Decrypt` on the KMS key used to encrypt provider credentials. Adding this permission fixes the `sync-granule` task when run as an ECS activity in a Step Function, which previously failed trying to decrypt credentials for providers.

- **CUMULUS-2576**
  - Adds default value to granule's timestamp when updating a granule via API.

## [v9.5.0] 2021-09-07

### BREAKING CHANGES

- Removed `logs` record type from mappings from Elasticsearch. This change **should not have**
any adverse impact on existing deployments, even those which still contain `logs` records,
but technically it is a breaking change to the Elasticsearch mappings.
- Changed `@cumulus/api-client/asyncOperations.getAsyncOperation` to return parsed JSON body
of response and not the raw API endpoint response

### Added

- **CUMULUS-2670**
  - Updated core `cumulus` module to take lambda_timeouts string map variable that allows timeouts of ingest tasks to be configurable. Allowed properties for the mapping include:
  - discover_granules_task_timeout
  - discover_pdrs_task_timeout
  - hyrax_metadata_update_tasks_timeout
  - lzards_backup_task_timeout
  - move_granules_task_timeout
  - parse_pdr_task_timeout
  - pdr_status_check_task_timeout
  - post_to_cmr_task_timeout
  - queue_granules_task_timeout
  - queue_pdrs_task_timeout
  - queue_workflow_task_timeout
  - sync_granule_task_timeout
- **CUMULUS-2575**
  - Adds `POST /granules` API endpoint to create a granule
  - Adds helper `createGranule` to `@cumulus/api-client`
- **CUMULUS-2577**
  - Adds `POST /executions` endpoint to create an execution
- **CUMULUS-2578**
  - Adds `PUT /executions` endpoint to update an execution
- **CUMULUS-2592**
  - Adds logging when messages fail to be added to queue
- **CUMULUS-2644**
  - Pulled `delete` method for `granules-executions.ts` implemented as part of CUMULUS-2306
  from the RDS-Phase-2 feature branch in support of CUMULUS-2644.
  - Pulled `erasePostgresTables` method in `serve.js` implemented as part of CUMULUS-2644,
  and CUMULUS-2306 from the RDS-Phase-2 feature branch in support of CUMULUS-2644
  - Added `resetPostgresDb` method to support resetting between integration test suite runs

### Changed

- Updated `processDeadLetterArchive` Lambda to return an object where
`processingSucceededKeys` is an array of the S3 keys for successfully
processed objects and `processingFailedKeys` is an array of S3 keys
for objects that could not be processed
- Updated async operations to handle writing records to the databases
when output of the operation is `undefined`

- **CUMULUS-2644**
  - Moved `migration` directory from the `db-migration-lambda` to the `db` package and
  updated unit test references to migrationDir to be pulled from `@cumulus/db`
  - Updated `@cumulus/api/bin/serveUtils` to write records to PostgreSQL tables

- **CUMULUS-2575**
  - Updates model/granule to allow a granule created from API to not require an
    execution to be associated with it. This is a backwards compatible change
    that will not affect granules created in the normal way.
  - Updates `@cumulus/db/src/model/granules` functions `get` and `exists` to
    enforce parameter checking so that requests include either (granule\_id
    and collection\_cumulus\_id) or (cumulus\_id) to prevent incorrect results.
  - `@cumulus/message/src/Collections.deconstructCollectionId` has been
    modified to throw a descriptive error if the input `collectionId` is
    undefined rather than `TypeError: Cannot read property 'split' of
    undefined`. This function has also been updated to throw descriptive errors
    if an incorrectly formatted collectionId is input.

## [v9.4.1] 2022-02-14 [BACKPORT]

**Please note** changes in 9.4.1 may not yet be released in future versions, as
this is a backport and patch release on the 9.4.x series of releases. Updates that
are included in the future will have a corresponding CHANGELOG entry in future
releases.

- **CUMULUS-2847**
  - Update dynamo configuration to read from S3 instead of System Manager
    Parameter Store
  - Move api configuration initialization outside the lambda handler to
    eliminate unneded S3 calls/require config on cold-start only
  - Moved `ssh2` package from `@cumulus/common` to `@cumulus/sftp-client` and
    upgraded package from `^0.8.7` to `^1.0.0` to address security vulnerability
    issue in previous version.
  - Fixed hyrax task package.json dev dependency
  - Update CNM lambda dependencies for Core tasks
    - cumulus-cnm-response-task: 1.4.4
    - cumulus-cnm-to-granule: 1.5.4
  - Whitelist ssh2 re: https://github.com/advisories/GHSA-652h-xwhf-q4h6

## [v9.4.0] 2021-08-16

### Notable changes

- `@cumulus/sync-granule` task should now properly handle
syncing files from HTTP/HTTPS providers where basic auth is
required and involves a redirect to a different host (e.g.
downloading files protected by Earthdata Login)

### Added

- **CUMULUS-2591**
  - Adds `failedExecutionStepName` to failed execution's jsonb error records.
    This is the name of the Step Function step for the last failed event in the
    execution's event history.
- **CUMULUS-2548**
  - Added `allowed_redirects` field to PostgreSQL `providers` table
  - Added `allowedRedirects` field to DynamoDB `<prefix>-providers` table
  - Added `@cumulus/aws-client/S3.streamS3Upload` to handle uploading the contents
  of a readable stream to S3 and returning a promise
- **CUMULUS-2373**
  - Added `replaySqsMessages` lambda to replay archived incoming SQS
    messages from S3.
  - Added `/replays/sqs` endpoint to trigger an async operation for
    the `replaySqsMessages` lambda.
  - Added unit tests and integration tests for new endpoint and lambda.
  - Added `getS3PrefixForArchivedMessage` to `ingest/sqs` package to get prefix
    for an archived message.
  - Added new `async_operation` type `SQS Replay`.
- **CUMULUS-2460**
  - Adds `POST` /executions/workflows-by-granules for retrieving workflow names common to a set of granules
  - Adds `workflowsByGranules` to `@cumulus/api-client/executions`
- **CUMULUS-2635**
  - Added helper functions:
    - `@cumulus/db/translate/file/translateApiPdrToPostgresPdr`

### Fixed

- **CUMULUS-2548**
  - Fixed `@cumulus/ingest/HttpProviderClient.sync` to
properly handle basic auth when redirecting to a different
host and/or host with a different port
- **CUMULUS-2626**
  - Update [PDR migration](https://github.com/nasa/cumulus/blob/master/lambdas/data-migration2/src/pdrs.ts) to correctly find Executions by a Dynamo PDR's `execution` field
- **CUMULUS-2635**
  - Update `data-migration2` to migrate PDRs before migrating granules.
  - Update `data-migration2` unit tests testing granules migration to reference
    PDR records to better model the DB schema.
  - Update `migratePdrRecord` to use `translateApiPdrToPostgresPdr` function.

### Changed

- **CUMULUS-2373**
  - Updated `getS3KeyForArchivedMessage` in `ingest/sqs` to store SQS messages
    by `queueName`.
- **CUMULUS-2630**
  - Updates the example/cumulus-tf deployment to change
    `archive_api_reserved_concurrency` from 2 to 8 to prevent throttling with
    the dashboard.

## [v9.3.0] 2021-07-26

### BREAKING CHANGES

- All API requests made by `@cumulus/api-client` will now throw an error if the status code
does not match the expected response (200 for most requests and 202 for a few requests that
trigger async operations). Previously the helpers in this package would return the response
regardless of the status code, so you may need to update any code using helpers from this
package to catch or to otherwise handle errors that you may encounter.
- The Cumulus API Lambda function has now been configured with reserved concurrency to ensure
availability in a high-concurrency environment. However, this also caps max concurrency which
may result in throttling errors if trying to reach the Cumulus API multiple times in a short
period. Reserved concurrency can be configured with the `archive_api_reserved_concurrency`
terraform variable on the Cumulus module and increased if you are seeing throttling errors.
The default reserved concurrency value is 8.

### Notable changes

- `cmr_custom_host` variable for `cumulus` module can now be used to configure Cumulus to
  integrate with a custom CMR host name and protocol (e.g.
  `http://custom-cmr-host.com`). Note that you **must** include a protocol
  (`http://` or `https://)  if specifying a value for this variable.
- The cumulus module configuration value`rds_connetion_heartbeat` and it's
  behavior has been replaced by a more robust database connection 'retry'
  solution.   Users can remove this value from their configuration, regardless
  of value.  See the `Changed` section notes on CUMULUS-2528 for more details.

### Added

- Added user doc describing new features related to the Cumulus dead letter archive.
- **CUMULUS-2327**
  - Added reserved concurrency setting to the Cumulus API lambda function.
  - Added relevant tfvars to the archive and cumulus terraform modules.
- **CUMULUS-2460**
  - Adds `POST` /executions/search-by-granules for retrieving executions from a list of granules or granule query
  - Adds `searchExecutionsByGranules` to `@cumulus/api-client/executions`
- **CUMULUS-2475**
  - Adds `GET` endpoint to distribution API
- **CUMULUS-2463**
  - `PUT /granules` reingest action allows a user to override the default execution
    to use by providing an optional `workflowName` or `executionArn` parameter on
    the request body.
  - `PUT /granules/bulkReingest` action allows a user to override the default
    execution/workflow combination to reingest with by providing an optional
    `workflowName` on the request body.
- Adds `workflowName` and `executionArn` params to @cumulus/api-client/reingestGranules
- **CUMULUS-2476**
  - Adds handler for authenticated `HEAD` Distribution requests replicating current behavior of TEA
- **CUMULUS-2478**
  - Implemented [bucket map](https://github.com/asfadmin/thin-egress-app#bucket-mapping).
  - Implemented /locate endpoint
  - Cumulus distribution API checks the file request against bucket map:
    - retrieves the bucket and key from file path
    - determines if the file request is public based on the bucket map rather than the bucket type
    - (EDL only) restricts download from PRIVATE_BUCKETS to users who belong to certain EDL User Groups
    - bucket prefix and object prefix are supported
  - Add 'Bearer token' support as an authorization method
- **CUMULUS-2486**
  - Implemented support for custom headers
  - Added 'Bearer token' support as an authorization method
- **CUMULUS-2487**
  - Added integration test for cumulus distribution API
- **CUMULUS-2569**
  - Created bucket map cache for cumulus distribution API
- **CUMULUS-2568**
  - Add `deletePdr`/PDR deletion functionality to `@cumulus/api-client/pdrs`
  - Add `removeCollectionAndAllDependencies` to integration test helpers
  - Added `example/spec/apiUtils.waitForApiStatus` to wait for a
  record to be returned by the API with a specific value for
  `status`
  - Added `example/spec/discoverUtils.uploadS3GranuleDataForDiscovery` to upload granule data fixtures
  to S3 with a randomized granule ID for `discover-granules` based
  integration tests
  - Added `example/spec/Collections.removeCollectionAndAllDependencies` to remove a collection and
  all dependent objects (e.g. PDRs, granules, executions) from the
  database via the API
  - Added helpers to `@cumulus/api-client`:
    - `pdrs.deletePdr` - Delete a PDR via the API
    - `replays.postKinesisReplays` - Submit a POST request to the `/replays` endpoint for replaying Kinesis messages

- `@cumulus/api-client/granules.getGranuleResponse` to return the raw endpoint response from the GET `/granules/<granuleId>` endpoint

### Changed

- Moved functions from `@cumulus/integration-tests` to `example/spec/helpers/workflowUtils`:
  - `startWorkflowExecution`
  - `startWorkflow`
  - `executeWorkflow`
  - `buildWorkflow`
  - `testWorkflow`
  - `buildAndExecuteWorkflow`
  - `buildAndStartWorkflow`
- `example/spec/helpers/workflowUtils.executeWorkflow` now uses
`waitForApiStatus` to ensure that the execution is `completed` or
`failed` before resolving
- `example/spec/helpers/testUtils.updateAndUploadTestFileToBucket`
now accepts an object of parameters rather than positional
arguments
- Removed PDR from the `payload` in the input payload test fixture for reconciliation report integration tests
- The following integration tests for PDR-based workflows were
updated to use randomized granule IDs:
  - `example/spec/parallel/ingest/ingestFromPdrSpec.js`
  - `example/spec/parallel/ingest/ingestFromPdrWithChildWorkflowMetaSpec.js`
  - `example/spec/parallel/ingest/ingestFromPdrWithExecutionNamePrefixSpec.js`
  - `example/spec/parallel/ingest/ingestPdrWithNodeNameSpec.js`
- Updated the `@cumulus/api-client/CumulusApiClientError` error class to include new properties that can be accessed directly on
the error object:
  - `statusCode` - The HTTP status code of the API response
  - `apiMessage` - The message from the API response
- Added `params.pRetryOptions` parameter to
`@cumulus/api-client/granules.deleteGranule` to control the retry
behavior
- Updated `cmr_custom_host` variable to accept a full protocol and host name
(e.g. `http://cmr-custom-host.com`), whereas it previously only accepted a host name
- **CUMULUS-2482**
  - Switches the default distribution app in the `example/cumulus-tf` deployment to the new Cumulus Distribution
  - TEA is still available by following instructions in `example/README.md`
- **CUMULUS-2463**
  - Increases the duration of allowed backoff times for a successful test from
    0.5 sec to 1 sec.
- **CUMULUS-2528**
  - Removed `rds_connection_heartbeat` as a configuration option from all
    Cumulus terraform modules
  - Removed `dbHeartBeat` as an environmental switch from
    `@cumulus/db.getKnexClient` in favor of more comprehensive general db
    connect retry solution
  - Added new `rds_connection_timing_configuration` string map to allow for
    configuration and tuning of Core's internal database retry/connection
    timeout behaviors.  These values map to connection pool configuration
    values for tarn (https://github.com/vincit/tarn.js/) which Core's database
    module / knex(https://www.npmjs.com/package/knex) use for this purpose:
    - acquireTimeoutMillis
    - createRetryIntervalMillis
    - createTimeoutMillis
    - idleTimeoutMillis
    - reapIntervalMillis
      Connection errors will result in a log line prepended with 'knex failed on
      attempted connection error' and sent from '@cumulus/db/connection'
  - Updated `@cumulus/db` and all terraform mdules to set default retry
    configuration values for the database module to cover existing database
    heartbeat connection failures as well as all other knex/tarn connection
    creation failures.

### Fixed

- Fixed bug where `cmr_custom_host` variable was not properly forwarded into `archive`, `ingest`, and `sqs-message-remover` modules from `cumulus` module
- Fixed bug where `parse-pdr` set a granule's provider to the entire provider record when a `NODE_NAME`
  is present. Expected behavior consistent with other tasks is to set the provider name in that field.
- **CUMULUS-2568**
  - Update reconciliation report integration test to have better cleanup/failure behavior
  - Fixed `@cumulus/api-client/pdrs.getPdr` to request correct endpoint for returning a PDR from the API
- **CUMULUS-2620**
  - Fixed a bug where a granule could be removed from CMR but still be set as
  `published: true` and with a CMR link in the Dynamo/PostgreSQL databases. Now,
  the CMR deletion and the Dynamo/PostgreSQL record updates will all succeed or fail
  together, preventing the database records from being out of sync with CMR.
  - Fixed `@cumulus/api-client/pdrs.getPdr` to request correct
  endpoint for returning a PDR from the API

## [v9.2.2] 2021-08-06 - [BACKPORT]

**Please note** changes in 9.2.2 may not yet be released in future versions, as
this is a backport and patch release on the 9.2.x series of releases. Updates that
are included in the future will have a corresponding CHANGELOG entry in future
releases.

### Added

- **CUMULUS-2635**
  - Added helper functions:
    - `@cumulus/db/translate/file/translateApiPdrToPostgresPdr`

### Fixed

- **CUMULUS-2635**
  - Update `data-migration2` to migrate PDRs before migrating granules.
  - Update `data-migration2` unit tests testing granules migration to reference
    PDR records to better model the DB schema.
  - Update `migratePdrRecord` to use `translateApiPdrToPostgresPdr` function.

## [v9.2.1] 2021-07-29 - [BACKPORT]

### Fixed

- **CUMULUS-2626**
  - Update [PDR migration](https://github.com/nasa/cumulus/blob/master/lambdas/data-migration2/src/pdrs.ts) to correctly find Executions by a Dynamo PDR's `execution` field

## [v9.2.0] 2021-06-22

### Added

- **CUMULUS-2475**
  - Adds `GET` endpoint to distribution API
- **CUMULUS-2476**
  - Adds handler for authenticated `HEAD` Distribution requests replicating current behavior of TEA

### Changed

- **CUMULUS-2482**
  - Switches the default distribution app in the `example/cumulus-tf` deployment to the new Cumulus Distribution
  - TEA is still available by following instructions in `example/README.md`

### Fixed

- **CUMULUS-2520**
  - Fixed error that prevented `/elasticsearch/index-from-database` from starting.
- **CUMULUS-2558**
  - Fixed issue where executions original_payload would not be retained on successful execution

## [v9.1.0] 2021-06-03

### BREAKING CHANGES

- @cumulus/api-client/granules.getGranule now returns the granule record from the GET /granules/<granuleId> endpoint, not the raw endpoint response
- **CUMULUS-2434**
  - To use the updated `update-granules-cmr-metadata-file-links` task, the
    granule  UMM-G metadata should have version 1.6.2 or later, since CMR s3
    link type 'GET DATA VIA DIRECT ACCESS' is not valid until UMM-G version
    [1.6.2](https://cdn.earthdata.nasa.gov/umm/granule/v1.6.2/umm-g-json-schema.json)
- **CUMULUS-2488**
  - Removed all EMS reporting including lambdas, endpoints, params, etc as all
    reporting is now handled through Cloud Metrics
- **CUMULUS-2472**
  - Moved existing `EarthdataLoginClient` to
    `@cumulus/oauth-client/EarthdataLoginClient` and updated all references in
    Cumulus Core.
  - Rename `EarthdataLoginClient` property from `earthdataLoginUrl` to
    `loginUrl for consistency with new OAuth clients. See example in
    [oauth-client
    README](https://github.com/nasa/cumulus/blob/master/packages/oauth-client/README.md)

### Added

- **HYRAX-439** - Corrected README.md according to a new Hyrax URL format.
- **CUMULUS-2354**
  - Adds configuration options to allow `/s3credentials` endpoint to distribute
    same-region read-only tokens based on a user's CMR ACLs.
  - Configures the example deployment to enable this feature.
- **CUMULUS-2442**
  - Adds option to generate cloudfront URL to lzards-backup task. This will require a few new task config options that have been documented in the [task README](https://github.com/nasa/cumulus/blob/master/tasks/lzards-backup/README.md).
- **CUMULUS-2470**
  - Added `/s3credentials` endpoint for distribution API
- **CUMULUS-2471**
  - Add `/s3credentialsREADME` endpoint to distribution API
- **CUMULUS-2473**
  - Updated `tf-modules/cumulus_distribution` module to take earthdata or cognito credentials
  - Configured `example/cumulus-tf/cumulus_distribution.tf` to use CSDAP credentials
- **CUMULUS-2474**
  - Add `S3ObjectStore` to `aws-client`. This class allows for interaction with the S3 object store.
  - Add `object-store` package which contains abstracted object store functions for working with various cloud providers
- **CUMULUS-2477**
  - Added `/`, `/login` and `/logout` endpoints to cumulus distribution api
- **CUMULUS-2479**
  - Adds /version endpoint to distribution API
- **CUMULUS-2497**
  - Created `isISOFile()` to check if a CMR file is a CMR ISO file.
- **CUMULUS-2371**
  - Added helpers to `@cumulus/ingest/sqs`:
    - `archiveSqsMessageToS3` - archives an incoming SQS message to S3
    - `deleteArchivedMessageFromS3` - deletes a processed SQS message from S3
  - Added call to `archiveSqsMessageToS3` to `sqs-message-consumer` which
    archives all incoming SQS messages to S3.
  - Added call to `deleteArchivedMessageFrom` to `sqs-message-remover` which
    deletes archived SQS message from S3 once it has been processed.

### Changed

- **[PR2224](https://github.com/nasa/cumulus/pull/2244)**
- **CUMULUS-2208**
  - Moved all `@cumulus/api/es/*` code to new `@cumulus/es-client` package
- Changed timeout on `sfEventSqsToDbRecords` Lambda to 60 seconds to match
  timeout for Knex library to acquire database connections
- **CUMULUS-2517**
  - Updated postgres-migration-count-tool default concurrency to '1'
- **CUMULUS-2489**
  - Updated docs for Terraform references in FAQs, glossary, and in Deployment sections
- **CUMULUS-2434**
  - Updated `@cumulus/cmrjs` `updateCMRMetadata` and related functions to add
    both HTTPS URLS and S3 URIs to CMR metadata.
  - Updated `update-granules-cmr-metadata-file-links` task to add both HTTPS
    URLs and S3 URIs to the OnlineAccessURLs field of CMR metadata. The task
    configuration parameter `cmrGranuleUrlType` now has default value `both`.
  - To use the updated `update-granules-cmr-metadata-file-links` task, the
    granule UMM-G metadata should have version 1.6.2 or later, since CMR s3 link
    type 'GET DATA VIA DIRECT ACCESS' is not valid until UMM-G version
    [1.6.2](https://cdn.earthdata.nasa.gov/umm/granule/v1.6.2/umm-g-json-schema.json)
- **CUMULUS-2472**
  - Renamed `@cumulus/earthdata-login-client` to more generic
    `@cumulus/oauth-client` as a parent  class for new OAuth clients.
  - Added `@cumulus/oauth-client/CognitoClient` to interface with AWS cognito login service.
- **CUMULUS-2497**
  - Changed the `@cumulus/cmrjs` package:
    - Updated `@cumulus/cmrjs/cmr-utils.getGranuleTemporalInfo()` so it now
      returns temporal info for CMR ISO 19115 SMAP XML files.
    - Updated `@cumulus/cmrjs/cmr-utils.isCmrFilename()` to include
      `isISOFile()`.
- **CUMULUS-2532**
  - Changed integration tests to use `api-client/granules` functions as opposed to granulesApi from `@cumulus/integration-tests`.

### Fixed

- **CUMULUS-2519**
  - Update @cumulus/integration-tests.buildWorkflow to fail if provider/collection API response is not successful
- **CUMULUS-2518**
  - Update sf-event-sqs-to-db-records to not throw if a collection is not
    defined on a payload that has no granules/an empty granule payload object
- **CUMULUS-2512**
  - Updated ingest package S3 provider client to take additional parameter
    `remoteAltBucket` on `download` method to allow for per-file override of
    provider bucket for checksum
  - Updated @cumulus/ingest.fetchTextFile's signature to be parameterized and
    added `remoteAltBucket`to allow for an override of the passed in provider
    bucket for the source file
  - Update "eslint-plugin-import" to be pinned to 2.22.1
- **CUMULUS-2520**
  - Fixed error that prevented `/elasticsearch/index-from-database` from starting.
- **CUMULUS-2532**
  - Fixed integration tests to have granule deletion occur before provider and
    collection deletion in test cleanup.
- **[2231](https://github.com/nasa/cumulus/issues/2231)**
  - Fixes broken relative path links in `docs/README.md`

### Removed

- **CUMULUS-2502**
  - Removed outdated documentation regarding Kibana index patterns for metrics.

## [v9.0.1] 2021-05-07

### Migration Steps

Please review the migration steps for 9.0.0 as this release is only a patch to
correct a failure in our build script and push out corrected release artifacts. The previous migration steps still apply.

### Changed

- Corrected `@cumulus/db` configuration to correctly build package.

## [v9.0.0] 2021-05-03

### Migration steps

- This release of Cumulus enables integration with a PostgreSQL database for archiving Cumulus data. There are several upgrade steps involved, **some of which need to be done before redeploying Cumulus**. See the [documentation on upgrading to the RDS release](https://nasa.github.io/cumulus/docs/upgrade-notes/upgrade-rds).

### BREAKING CHANGES

- **CUMULUS-2185** - RDS Migration Epic
  - **CUMULUS-2191**
    - Removed the following from the `@cumulus/api/models.asyncOperation` class in
      favor of the added `@cumulus/async-operations` module:
      - `start`
      - `startAsyncOperations`
  - **CUMULUS-2187**
    - The `async-operations` endpoint will now omit `output` instead of
      returning `none` when the operation did not return output.
  - **CUMULUS-2309**
    - Removed `@cumulus/api/models/granule.unpublishAndDeleteGranule` in favor
      of `@cumulus/api/lib/granule-remove-from-cmr.unpublishGranule` and
      `@cumulus/api/lib/granule-delete.deleteGranuleAndFiles`.
  - **CUMULUS-2385**
    - Updated `sf-event-sqs-to-db-records` to write a granule's files to
      PostgreSQL only after the workflow has exited the `Running` status.
      Please note that any workflow that uses `sf_sqs_report_task` for
      mid-workflow updates will be impacted.
    - Changed PostgreSQL `file` schema and TypeScript type definition to require
      `bucket` and `key` fields.
    - Updated granule/file write logic to mark a granule's status as "failed"
  - **CUMULUS-2455**
    - API `move granule` endpoint now moves granule files on a per-file basis
    - API `move granule` endpoint on granule file move failure will retain the
      file at it's original location, but continue to move any other granule
      files.
    - Removed the `move` method from the `@cumulus/api/models.granule` class.
      logic is now handled in `@cumulus/api/endpoints/granules` and is
      accessible via the Core API.

### Added

- **CUMULUS-2185** - RDS Migration Epic
  - **CUMULUS-2130**
    - Added postgres-migration-count-tool lambda/ECS task to allow for
      evaluation of database state
    - Added /migrationCounts api endpoint that allows running of the
      postgres-migration-count-tool as an asyncOperation
  - **CUMULUS-2394**
    - Updated PDR and Granule writes to check the step function
      workflow_start_time against the createdAt field for each record to ensure
      old records do not overwrite newer ones for legacy Dynamo and PostgreSQL
      writes
  - **CUMULUS-2188**
    - Added `data-migration2` Lambda to be run after `data-migration1`
    - Added logic to `data-migration2` Lambda for migrating execution records
      from DynamoDB to PostgreSQL
  - **CUMULUS-2191**
    - Added `@cumulus/async-operations` to core packages, exposing
      `startAsyncOperation` which will handle starting an async operation and
      adding an entry to both PostgreSQL and DynamoDb
  - **CUMULUS-2127**
    - Add schema migration for `collections` table
  - **CUMULUS-2129**
    - Added logic to `data-migration1` Lambda for migrating collection records
      from Dynamo to PostgreSQL
  - **CUMULUS-2157**
    - Add schema migration for `providers` table
    - Added logic to `data-migration1` Lambda for migrating provider records
      from Dynamo to PostgreSQL
  - **CUMULUS-2187**
    - Added logic to `data-migration1` Lambda for migrating async operation
      records from Dynamo to PostgreSQL
  - **CUMULUS-2198**
    - Added logic to `data-migration1` Lambda for migrating rule records from
      DynamoDB to PostgreSQL
  - **CUMULUS-2182**
    - Add schema migration for PDRs table
  - **CUMULUS-2230**
    - Add schema migration for `rules` table
  - **CUMULUS-2183**
    - Add schema migration for `asyncOperations` table
  - **CUMULUS-2184**
    - Add schema migration for `executions` table
  - **CUMULUS-2257**
    - Updated PostgreSQL table and column names to snake_case
    - Added `translateApiAsyncOperationToPostgresAsyncOperation` function to `@cumulus/db`
  - **CUMULUS-2186**
    - Added logic to `data-migration2` Lambda for migrating PDR records from
      DynamoDB to PostgreSQL
  - **CUMULUS-2235**
    - Added initial ingest load spec test/utility
  - **CUMULUS-2167**
    - Added logic to `data-migration2` Lambda for migrating Granule records from
      DynamoDB to PostgreSQL and parse Granule records to store File records in
      RDS.
  - **CUMULUS-2367**
    - Added `granules_executions` table to PostgreSQL schema to allow for a
      many-to-many relationship between granules and executions
      - The table refers to granule and execution records using foreign keys
        defined with ON CASCADE DELETE, which means that any time a granule or
        execution record is deleted, all of the records in the
        `granules_executions` table referring to that record will also be
        deleted.
    - Added `upsertGranuleWithExecutionJoinRecord` helper to `@cumulus/db` to
      allow for upserting a granule record and its corresponding
      `granules_execution` record
  - **CUMULUS-2128**
    - Added helper functions:
      - `@cumulus/db/translate/file/translateApiFiletoPostgresFile`
      - `@cumulus/db/translate/file/translateApiGranuletoPostgresGranule`
      - `@cumulus/message/Providers/getMessageProvider`
  - **CUMULUS-2190**
    - Added helper functions:
      - `@cumulus/message/Executions/getMessageExecutionOriginalPayload`
      - `@cumulus/message/Executions/getMessageExecutionFinalPayload`
      - `@cumulus/message/workflows/getMessageWorkflowTasks`
      - `@cumulus/message/workflows/getMessageWorkflowStartTime`
      - `@cumulus/message/workflows/getMessageWorkflowStopTime`
      - `@cumulus/message/workflows/getMessageWorkflowName`
  - **CUMULUS-2192**
    - Added helper functions:
      - `@cumulus/message/PDRs/getMessagePdrRunningExecutions`
      - `@cumulus/message/PDRs/getMessagePdrCompletedExecutions`
      - `@cumulus/message/PDRs/getMessagePdrFailedExecutions`
      - `@cumulus/message/PDRs/getMessagePdrStats`
      - `@cumulus/message/PDRs/getPdrPercentCompletion`
      - `@cumulus/message/workflows/getWorkflowDuration`
  - **CUMULUS-2199**
    - Added `translateApiRuleToPostgresRule` to `@cumulus/db` to translate API
      Rule to conform to Postgres Rule definition.
  - **CUMUlUS-2128**
    - Added "upsert" logic to the `sfEventSqsToDbRecords` Lambda for granule and
      file writes to the core PostgreSQL database
  - **CUMULUS-2199**
    - Updated Rules endpoint to write rules to core PostgreSQL database in
      addition to DynamoDB and to delete rules from the PostgreSQL database in
      addition to DynamoDB.
    - Updated `create` in Rules Model to take in optional `createdAt` parameter
      which sets the value of createdAt if not specified during function call.
  - **CUMULUS-2189**
    - Updated Provider endpoint logic to write providers in parallel to Core
      PostgreSQL database
    - Update integration tests to utilize API calls instead of direct
      api/model/Provider calls
  - **CUMULUS-2191**
    - Updated cumuluss/async-operation task to write async-operations to the
      PostgreSQL database.
  - **CUMULUS-2228**
    - Added logic to the `sfEventSqsToDbRecords` Lambda to write execution, PDR,
      and granule records to the core PostgreSQL database in parallel with
      writes to DynamoDB
  - **CUMUlUS-2190**
    - Added "upsert" logic to the `sfEventSqsToDbRecords` Lambda for PDR writes
      to the core PostgreSQL database
  - **CUMUlUS-2192**
    - Added "upsert" logic to the `sfEventSqsToDbRecords` Lambda for execution
      writes to the core PostgreSQL database
  - **CUMULUS-2187**
    - The `async-operations` endpoint will now omit `output` instead of
      returning `none` when the operation did not return output.
  - **CUMULUS-2167**
    - Change PostgreSQL schema definition for `files` to remove `filename` and
      `name` and only support `file_name`.
    - Change PostgreSQL schema definition for `files` to remove `size` to only
      support `file_size`.
    - Change `PostgresFile` to remove duplicate fields `filename` and `name` and
      rename `size` to `file_size`.
  - **CUMULUS-2266**
    - Change `sf-event-sqs-to-db-records` behavior to discard and not throw an
      error on an out-of-order/delayed message so as not to have it be sent to
      the DLQ.
  - **CUMULUS-2305**
    - Changed `DELETE /pdrs/{pdrname}` API behavior to also delete record from
      PostgreSQL database.
  - **CUMULUS-2309**
    - Changed `DELETE /granules/{granuleName}` API behavior to also delete
      record from PostgreSQL database.
    - Changed `Bulk operation BULK_GRANULE_DELETE` API behavior to also delete
      records from PostgreSQL database.
  - **CUMULUS-2367**
    - Updated `granule_cumulus_id` foreign key to granule in PostgreSQL `files`
      table to use a CASCADE delete, so records in the files table are
      automatically deleted by the database when the corresponding granule is
      deleted.
  - **CUMULUS-2407**
    - Updated data-migration1 and data-migration2 Lambdas to use UPSERT instead
      of UPDATE when migrating dynamoDB records to PostgreSQL.
    - Changed data-migration1 and data-migration2 logic to only update already
      migrated records if the incoming record update has a newer timestamp
  - **CUMULUS-2329**
    - Add `write-db-dlq-records-to-s3` lambda.
    - Add terraform config to automatically write db records DLQ messages to an
      s3 archive on the system bucket.
    - Add unit tests and a component spec test for the above.
  - **CUMULUS-2380**
    - Add `process-dead-letter-archive` lambda to pick up and process dead letters in the S3 system bucket dead letter archive.
    - Add `/deadLetterArchive/recoverCumulusMessages` endpoint to trigger an async operation to leverage this capability on demand.
    - Add unit tests and integration test for all of the above.
  - **CUMULUS-2406**
    - Updated parallel write logic to ensure that updatedAt/updated_at
      timestamps are the same in Dynamo/PG on record write for the following
      data types:
      - async operations
      - granules
      - executions
      - PDRs
  - **CUMULUS-2446**
    - Remove schema validation check against DynamoDB table for collections when
      migrating records from DynamoDB to core PostgreSQL database.
  - **CUMULUS-2447**
    - Changed `translateApiAsyncOperationToPostgresAsyncOperation` to call
      `JSON.stringify` and then `JSON.parse` on output.
  - **CUMULUS-2313**
    - Added `postgres-migration-async-operation` lambda to start an ECS task to
      run a the `data-migration2` lambda.
    - Updated `async_operations` table to include `Data Migration 2` as a new
      `operation_type`.
    - Updated `cumulus-tf/variables.tf` to include `optional_dynamo_tables` that
      will be merged with `dynamo_tables`.
  - **CUMULUS-2451**
    - Added summary type file `packages/db/src/types/summary.ts` with
      `MigrationSummary` and `DataMigration1` and `DataMigration2` types.
    - Updated `data-migration1` and `data-migration2` lambdas to return
      `MigrationSummary` objects.
    - Added logging for every batch of 100 records processed for executions,
      granules and files, and PDRs.
    - Removed `RecordAlreadyMigrated` logs in `data-migration1` and
      `data-migration2`
  - **CUMULUS-2452**
    - Added support for only migrating certain granules by specifying the
      `granuleSearchParams.granuleId` or `granuleSearchParams.collectionId`
      properties in the payload for the
      `<prefix>-postgres-migration-async-operation` Lambda
    - Added support for only running certain migrations for data-migration2 by
      specifying the `migrationsList` property in the payload for the
      `<prefix>-postgres-migration-async-operation` Lambda
  - **CUMULUS-2453**
    - Created `storeErrors` function which stores errors in system bucket.
    - Updated `executions` and `granulesAndFiles` data migrations to call `storeErrors` to store migration errors.
    - Added `system_bucket` variable to `data-migration2`.
  - **CUMULUS-2455**
    - Move granules API endpoint records move updates for migrated granule files
      if writing any of the granule files fails.
  - **CUMULUS-2468**
    - Added support for doing [DynamoDB parallel scanning](https://docs.aws.amazon.com/amazondynamodb/latest/developerguide/Scan.html#Scan.ParallelScan) for `executions` and `granules` migrations to improve performance. The behavior of the parallel scanning and writes can be controlled via the following properties on the event input to the `<prefix>-postgres-migration-async-operation` Lambda:
      - `granuleMigrationParams.parallelScanSegments`: How many segments to divide your granules DynamoDB table into for parallel scanning
      - `granuleMigrationParams.parallelScanLimit`: The maximum number of granule records to evaluate for each parallel scanning segment of the DynamoDB table
      - `granuleMigrationParams.writeConcurrency`: The maximum number of concurrent granule/file writes to perform to the PostgreSQL database across all DynamoDB segments
      - `executionMigrationParams.parallelScanSegments`: How many segments to divide your executions DynamoDB table into for parallel scanning
      - `executionMigrationParams.parallelScanLimit`: The maximum number of execution records to evaluate for each parallel scanning segment of the DynamoDB table
      - `executionMigrationParams.writeConcurrency`: The maximum number of concurrent execution writes to perform to the PostgreSQL database across all DynamoDB segments
  - **CUMULUS-2468** - Added `@cumulus/aws-client/DynamoDb.parallelScan` helper to perform [parallel scanning on DynamoDb tables](https://docs.aws.amazon.com/amazondynamodb/latest/developerguide/Scan.html#Scan.ParallelScan)
  - **CUMULUS-2507**
    - Updated granule record write logic to set granule status to `failed` in both Postgres and DynamoDB if any/all of its files fail to write to the database.

### Deprecated

- **CUMULUS-2185** - RDS Migration Epic
  - **CUMULUS-2455**
    - `@cumulus/ingest/moveGranuleFiles`

## [v8.1.2] 2021-07-29

**Please note** changes in 8.1.2 may not yet be released in future versions, as this
is a backport/patch release on the 8.x series of releases.  Updates that are
included in the future will have a corresponding CHANGELOG entry in future releases.

### Notable changes

- `cmr_custom_host` variable for `cumulus` module can now be used to configure Cumulus to
integrate with a custom CMR host name and protocol (e.g. `http://custom-cmr-host.com`). Note
that you **must** include a protocol (`http://` or `https://`) if specifying a value for this
variable.
- `@cumulus/sync-granule` task should now properly handle
syncing files from HTTP/HTTPS providers where basic auth is
required and involves a redirect to a different host (e.g.
downloading files protected by Earthdata Login)

### Added

- **CUMULUS-2548**
  - Added `allowed_redirects` field to PostgreSQL `providers` table
  - Added `allowedRedirects` field to DynamoDB `<prefix>-providers` table
  - Added `@cumulus/aws-client/S3.streamS3Upload` to handle uploading the contents
  of a readable stream to S3 and returning a promise

### Changed

- Updated `cmr_custom_host` variable to accept a full protocol and host name
(e.g. `http://cmr-custom-host.com`), whereas it previously only accepted a host name

### Fixed

- Fixed bug where `cmr_custom_host` variable was not properly forwarded into `archive`, `ingest`, and `sqs-message-remover` modules from `cumulus` module
- **CUMULUS-2548**
  - Fixed `@cumulus/ingest/HttpProviderClient.sync` to
properly handle basic auth when redirecting to a different
host and/or host with a different port

## [v8.1.1] 2021-04-30 -- Patch Release

**Please note** changes in 8.1.1 may not yet be released in future versions, as this
is a backport/patch release on the 8.x series of releases.  Updates that are
included in the future will have a corresponding CHANGELOG entry in future releases.

### Added

- **CUMULUS-2497**
  - Created `isISOFile()` to check if a CMR file is a CMR ISO file.

### Fixed

- **CUMULUS-2512**
  - Updated ingest package S3 provider client to take additional parameter
    `remoteAltBucket` on `download` method to allow for per-file override of
    provider bucket for checksum
  - Updated @cumulus/ingest.fetchTextFile's signature to be parameterized and
    added `remoteAltBucket`to allow for an override of the passed in provider
    bucket for the source file
  - Update "eslint-plugin-import" to be pinned to 2.22.1

### Changed

- **CUMULUS-2497**
  - Changed the `@cumulus/cmrjs` package:
    - Updated `@cumulus/cmrjs/cmr-utils.getGranuleTemporalInfo()` so it now
      returns temporal info for CMR ISO 19115 SMAP XML files.
    - Updated `@cumulus/cmrjs/cmr-utils.isCmrFilename()` to include
      `isISOFile()`.

- **[2216](https://github.com/nasa/cumulus/issues/2216)**
  - Removed "node-forge", "xml-crypto" from audit whitelist, added "underscore"

## [v8.1.0] 2021-04-29

### Added

- **CUMULUS-2348**
  - The `@cumulus/api` `/granules` and `/granules/{granuleId}` endpoints now take `getRecoveryStatus` parameter
  to include recoveryStatus in result granule(s)
  - The `@cumulus/api-client.granules.getGranule` function takes a `query` parameter which can be used to
  request additional granule information.
  - Published `@cumulus/api@7.2.1-alpha.0` for dashboard testing
- **CUMULUS-2469**
  - Added `tf-modules/cumulus_distribution` module to standup a skeleton
    distribution api

## [v8.0.0] 2021-04-08

### BREAKING CHANGES

- **CUMULUS-2428**
  - Changed `/granules/bulk` to use `queueUrl` property instead of a `queueName` property for setting the queue to use for scheduling bulk granule workflows

### Notable changes

- Bulk granule operations endpoint now supports setting a custom queue for scheduling workflows via the `queueUrl` property in the request body. If provided, this value should be the full URL for an SQS queue.

### Added

- **CUMULUS-2374**
  - Add cookbok entry for queueing PostToCmr step
  - Add example workflow to go with cookbook
- **CUMULUS-2421**
  - Added **experimental** `ecs_include_docker_cleanup_cronjob` boolean variable to the Cumulus module to enable cron job to clean up docker root storage blocks in ECS cluster template for non-`device-mapper` storage drivers. Default value is `false`. This fulfills a specific user support request. This feature is otherwise untested and will remain so until we can iterate with a better, more general-purpose solution. Use of this feature is **NOT** recommended unless you are certain you need it.

- **CUMULUS-1808**
  - Add additional error messaging in `deleteSnsTrigger` to give users more context about where to look to resolve ResourceNotFound error when disabling or deleting a rule.

### Fixed

- **CUMULUS-2281**
  - Changed discover-granules task to write discovered granules directly to
    logger, instead of via environment variable. This fixes a problem where a
    large number of found granules prevents this lambda from running as an
    activity with an E2BIG error.

## [v7.2.0] 2021-03-23

### Added

- **CUMULUS-2346**
  - Added orca API endpoint to `@cumulus/api` to get recovery status
  - Add `CopyToGlacier` step to [example IngestAndPublishGranuleWithOrca workflow](https://github.com/nasa/cumulus/blob/master/example/cumulus-tf/ingest_and_publish_granule_with_orca_workflow.tf)

### Changed

- **HYRAX-357**
  - Format of NGAP OPeNDAP URL changed and by default now is referring to concept id and optionally can include short name and version of collection.
  - `addShortnameAndVersionIdToConceptId` field has been added to the config inputs of the `hyrax-metadata-updates` task

## [v7.1.0] 2021-03-12

### Notable changes

- `sync-granule` task will now properly handle syncing 0 byte files to S3
- SQS/Kinesis rules now support scheduling workflows to a custom queue via the `rule.queueUrl` property. If provided, this value should be the full URL for an SQS queue.

### Added

- `tf-modules/cumulus` module now supports a `cmr_custom_host` variable that can
  be used to set to an arbitrary  host for making CMR requests (e.g.
  `https://custom-cmr-host.com`).
- Added `buckets` variable to `tf-modules/archive`
- **CUMULUS-2345**
  - Deploy ORCA with Cumulus, see `example/cumulus-tf/orca.tf` and `example/cumulus-tf/terraform.tfvars.example`
  - Add `CopyToGlacier` step to [example IngestAndPublishGranule workflow](https://github.com/nasa/cumulus/blob/master/example/cumulus-tf/ingest_and_publish_granule_workflow.asl.json)
- **CUMULUS-2424**
  - Added `childWorkflowMeta` to `queue-pdrs` config. An object passed to this config value will be merged into a child workflow message's `meta` object. For an example of how this can be used, see `example/cumulus-tf/discover_and_queue_pdrs_with_child_workflow_meta_workflow.asl.json`.
- **CUMULUS-2427**
  - Added support for using a custom queue with SQS and Kinesis rules. Whatever queue URL is set on the `rule.queueUrl` property will be used to schedule workflows for that rule. This change allows SQS/Kinesis rules to use [any throttled queues defined for a deployment](https://nasa.github.io/cumulus/docs/data-cookbooks/throttling-queued-executions).

### Fixed

- **CUMULUS-2394**
  - Updated PDR and Granule writes to check the step function `workflow_start_time` against
      the `createdAt` field  for each record to ensure old records do not
      overwrite newer ones

### Changed

- `<prefix>-lambda-api-gateway` IAM role used by API Gateway Lambda now
  supports accessing all buckets defined in your `buckets` variable except
  "internal" buckets
- Updated the default scroll duration used in ESScrollSearch and part of the
  reconciliation report functions as a result of testing and seeing timeouts
  at its current value of 2min.
- **CUMULUS-2355**
  - Added logic to disable `/s3Credentials` endpoint based upon value for
    environment variable `DISABLE_S3_CREDENTIALS`. If set to "true", the
    endpoint will not dispense S3 credentials and instead return a message
    indicating that the endpoint has been disabled.
- **CUMULUS-2397**
  - Updated `/elasticsearch` endpoint's `reindex` function to prevent
    reindexing when source and destination indices are the same.
- **CUMULUS-2420**
  - Updated test function `waitForAsyncOperationStatus` to take a retryObject
    and use exponential backoff.  Increased the total test duration for both
    AsycOperation specs and the ReconciliationReports tests.
  - Updated the default scroll duration used in ESScrollSearch and part of the
    reconciliation report functions as a result of testing and seeing timeouts
    at its current value of 2min.
- **CUMULUS-2427**
  - Removed `queueUrl` from the parameters object for `@cumulus/message/Build.buildQueueMessageFromTemplate`
  - Removed `queueUrl` from the parameters object for `@cumulus/message/Build.buildCumulusMeta`

### Fixed

- Fixed issue in `@cumulus/ingest/S3ProviderClient.sync()` preventing 0 byte files from being synced to S3.

### Removed

- Removed variables from `tf-modules/archive`:
  - `private_buckets`
  - `protected_buckets`
  - `public_buckets`

## [v7.0.0] 2021-02-22

### BREAKING CHANGES

- **CUMULUS-2362** - Endpoints for the logs (/logs) will now throw an error unless Metrics is set up

### Added

- **CUMULUS-2345**
  - Deploy ORCA with Cumulus, see `example/cumulus-tf/orca.tf` and `example/cumulus-tf/terraform.tfvars.example`
  - Add `CopyToGlacier` step to [example IngestAndPublishGranule workflow](https://github.com/nasa/cumulus/blob/master/example/cumulus-tf/ingest_and_publish_granule_workflow.asl.json)
- **CUMULUS-2376**
  - Added `cmrRevisionId` as an optional parameter to `post-to-cmr` that will be used when publishing metadata to CMR.
- **CUMULUS-2412**
  - Adds function `getCollectionsByShortNameAndVersion` to @cumulus/cmrjs that performs a compound query to CMR to retrieve collection information on a list of collections. This replaces a series of calls to the CMR for each collection with a single call on the `/collections` endpoint and should improve performance when CMR return times are increased.

### Changed

- **CUMULUS-2362**
  - Logs endpoints only work with Metrics set up
- **CUMULUS-2376**
  - Updated `publishUMMGJSON2CMR` to take in an optional `revisionId` parameter.
  - Updated `publishUMMGJSON2CMR` to throw an error if optional `revisionId` does not match resulting revision ID.
  - Updated `publishECHO10XML2CMR` to take in an optional `revisionId` parameter.
  - Updated `publishECHO10XML2CMR` to throw an error if optional `revisionId` does not match resulting revision ID.
  - Updated `publish2CMR` to take in optional `cmrRevisionId`.
  - Updated `getWriteHeaders` to take in an optional CMR Revision ID.
  - Updated `ingestGranule` to take in an optional CMR Revision ID to pass to `getWriteHeaders`.
  - Updated `ingestUMMGranule` to take in an optional CMR Revision ID to pass to `getWriteHeaders`.
- **CUMULUS-2350**
  - Updates the examples on the `/s3credentialsREADME`, to include Python and
    JavaScript code demonstrating how to refrsh  the s3credential for
    programatic access.
- **CUMULUS-2383**
  - PostToCMR task will return CMRInternalError when a `500` status is returned from CMR

## [v6.0.0] 2021-02-16

### MIGRATION NOTES

- **CUMULUS-2255** - Cumulus has upgraded its supported version of Terraform
  from **0.12.12** to **0.13.6**. Please see the [instructions to upgrade your
  deployments](https://github.com/nasa/cumulus/blob/master/docs/upgrade-notes/upgrading-tf-version-0.13.6.md).

- **CUMULUS-2350**
  - If the  `/s3credentialsREADME`, does not appear to be working after
    deployment, [manual redeployment](https://docs.aws.amazon.com/apigateway/latest/developerguide/how-to-deploy-api-with-console.html)
    of the API-gateway stage may be necessary to finish the deployment.

### BREAKING CHANGES

- **CUMULUS-2255** - Cumulus has upgraded its supported version of Terraform from **0.12.12** to **0.13.6**.

### Added

- **CUMULUS-2291**
  - Add provider filter to Granule Inventory Report
- **CUMULUS-2300**
  - Added `childWorkflowMeta` to `queue-granules` config. Object passed to this
    value will be merged into a child workflow message's  `meta` object. For an
    example of how this can be used, see
    `example/cumulus-tf/discover_granules_workflow.asl.json`.
- **CUMULUS-2350**
  - Adds an unprotected endpoint, `/s3credentialsREADME`, to the
    s3-credentials-endpoint that displays  information on how to use the
    `/s3credentials` endpoint
- **CUMULUS-2368**
  - Add QueueWorkflow task
- **CUMULUS-2391**
  - Add reportToEms to collections.files file schema
- **CUMULUS-2395**
  - Add Core module parameter `ecs_custom_sg_ids` to Cumulus module to allow for
    custom security group mappings
- **CUMULUS-2402**
  - Officially expose `sftp()` for use in `@cumulus/sftp-client`

### Changed

- **CUMULUS-2323**
  - The sync granules task when used with the s3 provider now uses the
    `source_bucket` key in `granule.files` objects.  If incoming payloads using
    this task have a `source_bucket` value for a file using the s3 provider, the
    task will attempt to sync from the bucket defined in the file's
    `source_bucket` key instead of the `provider`.
    - Updated `S3ProviderClient.sync` to allow for an optional bucket parameter
      in support of the changed behavior.
  - Removed `addBucketToFile` and related code from sync-granules task

- **CUMULUS-2255**
  - Updated Terraform deployment code syntax for compatibility with version 0.13.6
- **CUMULUS-2321**
  - Updated API endpoint GET `/reconciliationReports/{name}` to return the
    presigned s3 URL in addition to report data

### Fixed

- Updated `hyrax-metadata-updates` task so the opendap url has Type 'USE SERVICE API'

- **CUMULUS-2310**
  - Use valid filename for reconciliation report
- **CUMULUS-2351**
  - Inventory report no longer includes the File/Granule relation object in the
    okCountByGranules key of a report.  The information is only included when a
    'Granule Not Found' report is run.

### Removed

- **CUMULUS-2364**
  - Remove the internal Cumulus logging lambda (log2elasticsearch)

## [v5.0.1] 2021-01-27

### Changed

- **CUMULUS-2344**
  - Elasticsearch API now allows you to reindex to an index that already exists
  - If using the Change Index operation and the new index doesn't exist, it will be created
  - Regarding instructions for CUMULUS-2020, you can now do a change index
    operation before a reindex operation. This will
    ensure that new data will end up in the new index while Elasticsearch is reindexing.

- **CUMULUS-2351**
  - Inventory report no longer includes the File/Granule relation object in the okCountByGranules key of a report. The information is only included when a 'Granule Not Found' report is run.

### Removed

- **CUMULUS-2367**
  - Removed `execution_cumulus_id` column from granules RDS schema and data type

## [v5.0.0] 2021-01-12

### BREAKING CHANGES

- **CUMULUS-2020**
  - Elasticsearch data mappings have been updated to improve search and the API
    has been update to reflect those changes. See Migration notes on how to
    update the Elasticsearch mappings.

### Migration notes

- **CUMULUS-2020**
  - Elasticsearch data mappings have been updated to improve search. For
    example, case insensitive searching will now work (e.g. 'MOD' and 'mod' will
    return the same granule results). To use the improved Elasticsearch queries,
    [reindex](https://nasa.github.io/cumulus-api/#reindex) to create a new index
    with the correct types. Then perform a [change
    index](https://nasa.github.io/cumulus-api/#change-index) operation to use
    the new index.
- **CUMULUS-2258**
  - Because the `egress_lambda_log_group` and
    `egress_lambda_log_subscription_filter` resource were removed from the
    `cumulus` module, new definitions for these resources must be added to
    `cumulus-tf/main.tf`. For reference on how to define these resources, see
    [`example/cumulus-tf/thin_egress_app.tf`](https://github.com/nasa/cumulus/blob/master/example/cumulus-tf/thin_egress_app.tf).
  - The `tea_stack_name` variable being passed into the `cumulus` module should be removed
- **CUMULUS-2344**
  - Regarding instructions for CUMULUS-2020, you can now do a change index operation before a reindex operation. This will
    ensure that new data will end up in the new index while Elasticsearch is reindexing.

### BREAKING CHANGES

- **CUMULUS-2020**
  - Elasticsearch data mappings have been updated to improve search and the API has been updated to reflect those changes. See Migration notes on how to update the Elasticsearch mappings.

### Added

- **CUMULUS-2318**
  - Added`async_operation_image` as `cumulus` module variable to allow for override of the async_operation container image.  Users can optionally specify a non-default docker image for use with Core async operations.
- **CUMULUS-2219**
  - Added `lzards-backup` Core task to facilitate making LZARDS backup requests in Cumulus ingest workflows
- **CUMULUS-2092**
  - Add documentation for Granule Not Found Reports
- **HYRAX-320**
  - `@cumulus/hyrax-metadata-updates`Add component URI encoding for entry title id and granule ur to allow for values with special characters in them. For example, EntryTitleId 'Sentinel-6A MF/Jason-CS L2 Advanced Microwave Radiometer (AMR-C) NRT Geophysical Parameters' Now, URLs generated from such values will be encoded correctly and parsable by HyraxInTheCloud
- **CUMULUS-1370**
  - Add documentation for Getting Started section including FAQs
- **CUMULUS-2092**
  - Add documentation for Granule Not Found Reports
- **CUMULUS-2219**
  - Added `lzards-backup` Core task to facilitate making LZARDS backup requests in Cumulus ingest workflows
- **CUMULUS-2280**
  - In local api, retry to create tables if they fail to ensure localstack has had time to start fully.
- **CUMULUS-2290**
  - Add `queryFields` to granule schema, and this allows workflow tasks to add queryable data to granule record. For reference on how to add data to `queryFields` field, see [`example/cumulus-tf/kinesis_trigger_test_workflow.tf`](https://github.com/nasa/cumulus/blob/master/example/cumulus-tf/kinesis_trigger_test_workflow.tf).
- **CUMULUS-2318**
  - Added`async_operation_image` as `cumulus` module variable to allow for override of the async_operation container image.  Users can optionally specify a non-default docker image for use with Core async operations.

### Changed

- **CUMULUS-2020**
  - Updated Elasticsearch mappings to support case-insensitive search
- **CUMULUS-2124**
  - cumulus-rds-tf terraform module now takes engine_version as an input variable.
- **CUMULUS-2279**
  - Changed the formatting of granule CMR links: instead of a link to the `/search/granules.json` endpoint, now it is a direct link to `/search/concepts/conceptid.format`
- **CUMULUS-2296**
  - Improved PDR spec compliance of `parse-pdr` by updating `@cumulus/pvl` to parse fields in a manner more consistent with the PDR ICD, with respect to numbers and dates. Anything not matching the ICD expectations, or incompatible with Javascript parsing, will be parsed as a string instead.
- **CUMULUS-2344**
  - Elasticsearch API now allows you to reindex to an index that already exists
  - If using the Change Index operation and the new index doesn't exist, it will be created

### Removed

- **CUMULUS-2258**
  - Removed `tea_stack_name` variable from `tf-modules/distribution/variables.tf` and `tf-modules/cumulus/variables.tf`
  - Removed `egress_lambda_log_group` and `egress_lambda_log_subscription_filter` resources from `tf-modules/distribution/main.tf`

## [v4.0.0] 2020-11-20

### Migration notes

- Update the name of your `cumulus_message_adapter_lambda_layer_arn` variable for the `cumulus` module to `cumulus_message_adapter_lambda_layer_version_arn`. The value of the variable should remain the same (a layer version ARN of a Lambda layer for the [`cumulus-message-adapter`](https://github.com/nasa/cumulus-message-adapter/).
- **CUMULUS-2138** - Update all workflows using the `MoveGranules` step to add `UpdateGranulesCmrMetadataFileLinksStep`that runs after it. See the example [`IngestAndPublishWorkflow`](https://github.com/nasa/cumulus/blob/master/example/cumulus-tf/ingest_and_publish_granule_workflow.asl.json) for reference.
- **CUMULUS-2251**
  - Because it has been removed from the `cumulus` module, a new resource definition for `egress_api_gateway_log_subscription_filter` must be added to `cumulus-tf/main.tf`. For reference on how to define this resource, see [`example/cumulus-tf/main.tf`](https://github.com/nasa/cumulus/blob/master/example/cumulus-tf/main.tf).

### Added

- **CUMULUS-2248**
  - Updates Integration Tests README to point to new fake provider template.
- **CUMULUS-2239**
  - Add resource declaration to create a VPC endpoint in tea-map-cache module if `deploy_to_ngap` is false.
- **CUMULUS-2063**
  - Adds a new, optional query parameter to the `/collections[&getMMT=true]` and `/collections/active[&getMMT=true]` endpoints. When a user provides a value of `true` for `getMMT` in the query parameters, the endpoint will search CMR and update each collection's results with new key `MMTLink` containing a link to the MMT (Metadata Management Tool) if a CMR collection id is found.
- **CUMULUS-2170**
  - Adds ability to filter granule inventory reports
- **CUMULUS-2211**
  - Adds `granules/bulkReingest` endpoint to `@cumulus/api`
- **CUMULUS-2251**
  - Adds `log_api_gateway_to_cloudwatch` variable to `example/cumulus-tf/variables.tf`.
  - Adds `log_api_gateway_to_cloudwatch` variable to `thin_egress_app` module definition.

### Changed

- **CUMULUS-2216**
  - `/collection` and `/collection/active` endpoints now return collections without granule aggregate statistics by default. The original behavior is preserved and can be found by including a query param of `includeStats=true` on the request to the endpoint.
  - The `es/collections` Collection class takes a new parameter includeStats. It no longer appends granule aggregate statistics to the returned results by default. One must set the new parameter to any non-false value.
- **CUMULUS-2201**
  - Update `dbIndexer` lambda to process requests in serial
  - Fixes ingestPdrWithNodeNameSpec parsePdr provider error
- **CUMULUS-2251**
  - Moves Egress Api Gateway Log Group Filter from `tf-modules/distribution/main.tf` to `example/cumulus-tf/main.tf`

### Fixed

- **CUMULUS-2251**
  - This fixes a deployment error caused by depending on the `thin_egress_app` module output for a resource count.

### Removed

- **CUMULUS-2251**
  - Removes `tea_api_egress_log_group` variable from `tf-modules/distribution/variables.tf` and `tf-modules/cumulus/variables.tf`.

### BREAKING CHANGES

- **CUMULUS-2138** - CMR metadata update behavior has been removed from the `move-granules` task into a
new `update-granules-cmr-metadata-file-links` task.
- **CUMULUS-2216**
  - `/collection` and `/collection/active` endpoints now return collections without granule aggregate statistics by default. The original behavior is preserved and can be found by including a query param of `includeStats=true` on the request to the endpoint.  This is likely to affect the dashboard only but included here for the change of behavior.
- **[1956](https://github.com/nasa/cumulus/issues/1956)**
  - Update the name of the `cumulus_message_adapter_lambda_layer_arn` output from the `cumulus-message-adapter` module to `cumulus_message_adapter_lambda_layer_version_arn`. The output value has changed from being the ARN of the Lambda layer **without a version** to the ARN of the Lambda layer **with a version**.
  - Update the variable name in the `cumulus` and `ingest` modules from `cumulus_message_adapter_lambda_layer_arn` to `cumulus_message_adapter_lambda_layer_version_arn`

## [v3.0.1] 2020-10-21

- **CUMULUS-2203**
  - Update Core tasks to use
    [cumulus-message-adapter-js](https://github.com/nasa/cumulus-message-adapter-js)
    v2.0.0 to resolve memory leak/lambda ENOMEM constant failure issue.   This
    issue caused lambdas to slowly use all memory in the run environment and
    prevented AWS from halting/restarting warmed instances when task code was
    throwing consistent errors under load.

- **CUMULUS-2232**
  - Updated versions for `ajv`, `lodash`, `googleapis`, `archiver`, and
    `@cumulus/aws-client` to remediate vulnerabilities found in SNYK scan.

### Fixed

- **CUMULUS-2233**
  - Fixes /s3credentials bug where the expiration time on the cookie was set to a time that is always expired, so authentication was never being recognized as complete by the API. Consequently, the user would end up in a redirect loop and requests to /s3credentials would never complete successfully. The bug was caused by the fact that the code setting the expiration time for the cookie was expecting a time value in milliseconds, but was receiving the expirationTime from the EarthdataLoginClient in seconds. This bug has been fixed by converting seconds into milliseconds. Unit tests were added to test that the expiration time has been converted to milliseconds and checking that the cookie's expiration time is greater than the current time.

## [v3.0.0] 2020-10-7

### MIGRATION STEPS

- **CUMULUS-2099**
  - All references to `meta.queues` in workflow configuration must be replaced with references to queue URLs from Terraform resources. See the updated [data cookbooks](https://nasa.github.io/cumulus/docs/data-cookbooks/about-cookbooks) or example [Discover Granules workflow configuration](https://github.com/nasa/cumulus/blob/master/example/cumulus-tf/discover_granules_workflow.asl.json).
  - The steps for configuring queued execution throttling have changed. See the [updated documentation](https://nasa.github.io/cumulus/docs/data-cookbooks/throttling-queued-executions).
  - In addition to the configuration for execution throttling, the internal mechanism for tracking executions by queue has changed. As a result, you should **disable any rules or workflows scheduling executions via a throttled queue** before upgrading. Otherwise, you may be at risk of having **twice as many executions** as are configured for the queue while the updated tracking is deployed. You can re-enable these rules/workflows once the upgrade is complete.

- **CUMULUS-2111**
  - **Before you re-deploy your `cumulus-tf` module**, note that the [`thin-egress-app`][thin-egress-app] is no longer deployed by default as part of the `cumulus` module, so you must add the TEA module to your deployment and manually modify your Terraform state **to avoid losing your API gateway and impacting any Cloudfront endpoints pointing to those gateways**. If you don't care about losing your API gateway and impacting Cloudfront endpoints, you can ignore the instructions for manually modifying state.

    1. Add the [`thin-egress-app`][thin-egress-app] module to your `cumulus-tf` deployment as shown in the [Cumulus example deployment](https://github.com/nasa/cumulus/tree/master/example/cumulus-tf/main.tf).

         - Note that the values for `tea_stack_name` variable to the `cumulus` module and the `stack_name` variable to the `thin_egress_app` module **must match**
         - Also, if you are specifying the `stage_name` variable to the `thin_egress_app` module, **the value of the `tea_api_gateway_stage` variable to the `cumulus` module must match it**

    2. **If you want to preserve your existing `thin-egress-app` API gateway and avoid having to update your Cloudfront endpoint for distribution, then you must follow these instructions**: <https://nasa.github.io/cumulus/docs/upgrade-notes/migrate_tea_standalone>. Otherwise, you can re-deploy as usual.

  - If you provide your own custom bucket map to TEA as a standalone module, **you must ensure that your custom bucket map includes mappings for the `protected` and `public` buckets specified in your `cumulus-tf/terraform.tfvars`, otherwise Cumulus may not be able to determine the correct distribution URL for ingested files and you may encounter errors**

- **CUMULUS-2197**
  - EMS resources are now optional, and `ems_deploy` is set to `false` by default, which will delete your EMS resources.
  - If you would like to keep any deployed EMS resources, add the `ems_deploy` variable set to `true` in your `cumulus-tf/terraform.tfvars`

### BREAKING CHANGES

- **CUMULUS-2200**
  - Changes return from 303 redirect to 200 success for `Granule Inventory`'s
    `/reconciliationReport` returns.  The user (dashboard) must read the value
    of `url` from the return to get the s3SignedURL and then download the report.
- **CUMULUS-2099**
  - `meta.queues` has been removed from Cumulus core workflow messages.
  - `@cumulus/sf-sqs-report` workflow task no longer reads the reporting queue URL from `input.meta.queues.reporting` on the incoming event. Instead, it requires that the queue URL be set as the `reporting_queue_url` environment variable on the deployed Lambda.
- **CUMULUS-2111**
  - The deployment of the `thin-egress-app` module has be removed from `tf-modules/distribution`, which is a part of the `tf-modules/cumulus` module. Thus, the `thin-egress-app` module is no longer deployed for you by default. See the migration steps for details about how to add deployment for the `thin-egress-app`.
- **CUMULUS-2141**
  - The `parse-pdr` task has been updated to respect the `NODE_NAME` property in
    a PDR's `FILE_GROUP`. If a `NODE_NAME` is present, the task will query the
    Cumulus API for a provider with that host. If a provider is found, the
    output granule from the task will contain a `provider` property containing
    that provider. If `NODE_NAME` is set but a provider with that host cannot be
    found in the API, or if multiple providers are found with that same host,
    the task will fail.
  - The `queue-granules` task has been updated to expect an optional
    `granule.provider` property on each granule. If present, the granule will be
    enqueued using that provider. If not present, the task's `config.provider`
    will be used instead.
- **CUMULUS-2197**
  - EMS resources are now optional and will not be deployed by default. See migration steps for information
    about how to deploy EMS resources.

#### CODE CHANGES

- The `@cumulus/api-client.providers.getProviders` function now takes a
  `queryStringParameters` parameter which can be used to filter the providers
  which are returned
- The `@cumulus/aws-client/S3.getS3ObjectReadStreamAsync` function has been
  removed. It read the entire S3 object into memory before returning a read
  stream, which could cause Lambdas to run out of memory. Use
  `@cumulus/aws-client/S3.getObjectReadStream` instead.
- The `@cumulus/ingest/util.lookupMimeType` function now returns `undefined`
  rather than `null` if the mime type could not be found.
- The `@cumulus/ingest/lock.removeLock` function now returns `undefined`
- The `@cumulus/ingest/granule.generateMoveFileParams` function now returns
  `source: undefined` and `target :undefined` on the response object if either could not be
  determined. Previously, `null` had been returned.
- The `@cumulus/ingest/recursion.recursion` function must now be imported using
  `const { recursion } = require('@cumulus/ingest/recursion');`
- The `@cumulus/ingest/granule.getRenamedS3File` function has been renamed to
  `listVersionedObjects`
- `@cumulus/common.http` has been removed
- `@cumulus/common/http.download` has been removed

### Added

- **CUMULUS-1855**
  - Fixed SyncGranule task to return an empty granules list when given an empty
    (or absent) granules list on input, rather than throwing an exception
- **CUMULUS-1955**
  - Added `@cumulus/aws-client/S3.getObject` to get an AWS S3 object
  - Added `@cumulus/aws-client/S3.waitForObject` to get an AWS S3 object,
    retrying, if necessary
- **CUMULUS-1961**
  - Adds `startTimestamp` and `endTimestamp` parameters to endpoint
    `reconcilationReports`.  Setting these values will filter the returned
    report to cumulus data that falls within the timestamps. It also causes the
    report to be one directional, meaning cumulus is only reconciled with CMR,
    but not the other direction. The Granules will be filtered by their
    `updatedAt` values. Collections are filtered by the updatedAt time of their
    granules, i.e. Collections with granules that are updatedAt a time between
    the time parameters will be returned in the reconciliation reports.
  - Adds `startTimestamp` and `endTimestamp` parameters to create-reconciliation-reports
    lambda function. If either of these params is passed in with a value that can be
    converted to a date object, the inter-platform comparison between Cumulus and CMR will
    be one way.  That is, collections, granules, and files will be filtered by time for
    those found in Cumulus and only those compared to the CMR holdings. For the moment
    there is not enough information to change the internal consistency check, and S3 vs
    Cumulus comparisons are unchanged by the timestamps.
- **CUMULUS-1962**
  - Adds `location` as parameter to `/reconciliationReports` endpoint. Options are `S3`
    resulting in a S3 vs. Cumulus database search or `CMR` resulting in CMR vs. Cumulus database search.
- **CUMULUS-1963**
  - Adds `granuleId` as input parameter to `/reconcilationReports`
    endpoint. Limits inputs parameters to either `collectionId` or `granuleId`
    and will fail to create the report if both are provided.  Adding granuleId
    will find collections in Cumulus by granuleId and compare those one way
    with those in CMR.
  - `/reconciliationReports` now validates any input json before starting the
    async operation and the lambda handler no longer validates input
    parameters.
- **CUMULUS-1964**
  - Reports can now be filtered on provider
- **CUMULUS-1965**
  - Adds `collectionId` parameter to the `/reconcilationReports`
    endpoint. Setting this value will limit the scope of the reconcilation
    report to only the input collectionId when comparing Cumulus and
    CMR. `collectionId` is provided an array of strings e.g. `[shortname___version, shortname2___version2]`
- **CUMULUS-2107**
  - Added a new task, `update-cmr-access-constraints`, that will set access constraints in CMR Metadata.
    Currently supports UMMG-JSON and Echo10XML, where it will configure `AccessConstraints` and
    `RestrictionFlag/RestrictionComment`, respectively.
  - Added an operator doc on how to configure and run the access constraint update workflow, which will update the metadata using the new task, and then publish the updated metadata to CMR.
  - Added an operator doc on bulk operations.
- **CUMULUS-2111**
  - Added variables to `cumulus` module:
    - `tea_api_egress_log_group`
    - `tea_external_api_endpoint`
    - `tea_internal_api_endpoint`
    - `tea_rest_api_id`
    - `tea_rest_api_root_resource_id`
    - `tea_stack_name`
  - Added variables to `distribution` module:
    - `tea_api_egress_log_group`
    - `tea_external_api_endpoint`
    - `tea_internal_api_endpoint`
    - `tea_rest_api_id`
    - `tea_rest_api_root_resource_id`
    - `tea_stack_name`
- **CUMULUS-2112**
  - Added `@cumulus/api/lambdas/internal-reconciliation-report`, so create-reconciliation-report
    lambda can create `Internal` reconciliation report
- **CUMULUS-2116**
  - Added `@cumulus/api/models/granule.unpublishAndDeleteGranule` which
  unpublishes a granule from CMR and deletes it from Cumulus, but does not
  update the record to `published: false` before deletion
- **CUMULUS-2113**
  - Added Granule not found report to reports endpoint
  - Update reports to return breakdown by Granule of files both in DynamoDB and S3
- **CUMULUS-2123**
  - Added `cumulus-rds-tf` DB cluster module to `tf-modules` that adds a
    serverless RDS Aurora/PostgreSQL database cluster to meet the PostgreSQL
    requirements for future releases.
  - Updated the default Cumulus module to take the following new required variables:
    - rds_user_access_secret_arn:
      AWS Secrets Manager secret ARN containing a JSON string of DB credentials
      (containing at least host, password, port as keys)
    - rds_security_group:
      RDS Security Group that provides connection access to the RDS cluster
  - Updated API lambdas and default ECS cluster to add them to the
    `rds_security_group` for database access
- **CUMULUS-2126**
  - The collections endpoint now writes to the RDS database
- **CUMULUS-2127**
  - Added migration to create collections relation for RDS database
- **CUMULUS-2129**
  - Added `data-migration1` Terraform module and Lambda to migrate data from Dynamo to RDS
    - Added support to Lambda for migrating collections data from Dynamo to RDS
- **CUMULUS-2155**
  - Added `rds_connection_heartbeat` to `cumulus` and `data-migration` tf
    modules.  If set to true, this diagnostic variable instructs Core's database
    code to fire off a connection 'heartbeat' query and log the timing/results
    for diagnostic purposes, and retry certain connection timeouts once.
    This option is disabled by default
- **CUMULUS-2156**
  - Support array inputs parameters for `Internal` reconciliation report
- **CUMULUS-2157**
  - Added support to `data-migration1` Lambda for migrating providers data from Dynamo to RDS
    - The migration process for providers will convert any credentials that are stored unencrypted or encrypted with an S3 keypair provider to be encrypted with a KMS key instead
- **CUMULUS-2161**
  - Rules now support an `executionNamePrefix` property. If set, any executions
    triggered as a result of that rule will use that prefix in the name of the
    execution.
  - The `QueueGranules` task now supports an `executionNamePrefix` property. Any
    executions queued by that task will use that prefix in the name of the
    execution. See the
    [example workflow](./example/cumulus-tf/discover_granules_with_execution_name_prefix_workflow.asl.json)
    for usage.
  - The `QueuePdrs` task now supports an `executionNamePrefix` config property.
    Any executions queued by that task will use that prefix in the name of the
    execution. See the
    [example workflow](./example/cumulus-tf/discover_and_queue_pdrs_with_execution_name_prefix_workflow.asl.json)
    for usage.
- **CUMULUS-2162**
  - Adds new report type to `/reconciliationReport` endpoint.  The new report
    is `Granule Inventory`. This report is a CSV file of all the granules in
    the Cumulus DB. This report will eventually replace the existing
    `granules-csv` endpoint which has been deprecated.
- **CUMULUS-2197**
  - Added `ems_deploy` variable to the `cumulus` module. This is set to false by default, except
    for our example deployment, where it is needed for integration tests.

### Changed

- Upgraded version of [TEA](https://github.com/asfadmin/thin-egress-app/) deployed with Cumulus to build 88.
- **CUMULUS-2107**
  - Updated the `applyWorkflow` functionality on the granules endpoint to take a `meta` property to pass into the workflow message.
  - Updated the `BULK_GRANULE` functionality on the granules endpoint to support the above `applyWorkflow` change.
- **CUMULUS-2111**
  - Changed `distribution_api_gateway_stage` variable for `cumulus` module to `tea_api_gateway_stage`
  - Changed `api_gateway_stage` variable for `distribution` module to `tea_api_gateway_stage`
- **CUMULUS-2224**
  - Updated `/reconciliationReport`'s file reconciliation to include `"EXTENDED METADATA"` as a valid CMR relatedUrls Type.

### Fixed

- **CUMULUS-2168**
  - Fixed issue where large number of documents (generally logs) in the
    `cumulus` elasticsearch index results in the collection granule stats
    queries failing for the collections list api endpoint
- **CUMULUS-1955**
  - Due to AWS's eventual consistency model, it was possible for PostToCMR to
    publish an earlier version of a CMR metadata file, rather than the latest
    version created in a workflow.  This fix guarantees that the latest version
    is published, as expected.
- **CUMULUS-1961**
  - Fixed `activeCollections` query only returning 10 results
- **CUMULUS-2201**
  - Fix Reconciliation Report integration test failures by waiting for collections appear
    in es list and ingesting a fake granule xml file to CMR
- **CUMULUS-2015**
  - Reduced concurrency of `QueueGranules` task. That task now has a
    `config.concurrency` option that defaults to `3`.
- **CUMULUS-2116**
  - Fixed a race condition with bulk granule delete causing deleted granules to still appear in Elasticsearch. Granules removed via bulk delete should now be removed from Elasticsearch.
- **CUMULUS-2163**
  - Remove the `public-read` ACL from the `move-granules` task
- **CUMULUS-2164**
  - Fix issue where `cumulus` index is recreated and attached to an alias if it has been previously deleted
- **CUMULUS-2195**
  - Fixed issue with redirect from `/token` not working when using a Cloudfront endpoint to access the Cumulus API with Launchpad authentication enabled. The redirect should now work properly whether you are using a plain API gateway URL or a Cloudfront endpoint pointing at an API gateway URL.
- **CUMULUS-2200**
  - Fixed issue where __in and __not queries were stripping spaces from values

### Deprecated

- **CUMULUS-1955**
  - `@cumulus/aws-client/S3.getS3Object()`
  - `@cumulus/message/Queue.getQueueNameByUrl()`
  - `@cumulus/message/Queue.getQueueName()`
- **CUMULUS-2162**
  - `@cumulus/api/endpoints/granules-csv/list()`

### Removed

- **CUMULUS-2111**
  - Removed `distribution_url` and `distribution_redirect_uri` outputs from the `cumulus` module
  - Removed variables from the `cumulus` module:
    - `distribution_url`
    - `log_api_gateway_to_cloudwatch`
    - `thin_egress_cookie_domain`
    - `thin_egress_domain_cert_arn`
    - `thin_egress_download_role_in_region_arn`
    - `thin_egress_jwt_algo`
    - `thin_egress_jwt_secret_name`
    - `thin_egress_lambda_code_dependency_archive_key`
    - `thin_egress_stack_name`
  - Removed outputs from the `distribution` module:
    - `distribution_url`
    - `internal_tea_api`
    - `rest_api_id`
    - `thin_egress_app_redirect_uri`
  - Removed variables from the `distribution` module:
    - `bucket_map_key`
    - `distribution_url`
    - `log_api_gateway_to_cloudwatch`
    - `thin_egress_cookie_domain`
    - `thin_egress_domain_cert_arn`
    - `thin_egress_download_role_in_region_arn`
    - `thin_egress_jwt_algo`
    - `thin_egress_jwt_secret_name`
    - `thin_egress_lambda_code_dependency_archive_key`
- **CUMULUS-2157**
  - Removed `providerSecretsMigration` and `verifyProviderSecretsMigration` lambdas
- Removed deprecated `@cumulus/sf-sns-report` task
- Removed code:
  - `@cumulus/aws-client/S3.calculateS3ObjectChecksum`
  - `@cumulus/aws-client/S3.getS3ObjectReadStream`
  - `@cumulus/cmrjs.getFullMetadata`
  - `@cumulus/cmrjs.getMetadata`
  - `@cumulus/common/util.isNil`
  - `@cumulus/common/util.isNull`
  - `@cumulus/common/util.isUndefined`
  - `@cumulus/common/util.lookupMimeType`
  - `@cumulus/common/util.mkdtempSync`
  - `@cumulus/common/util.negate`
  - `@cumulus/common/util.noop`
  - `@cumulus/common/util.omit`
  - `@cumulus/common/util.renameProperty`
  - `@cumulus/common/util.sleep`
  - `@cumulus/common/util.thread`
  - `@cumulus/ingest/granule.copyGranuleFile`
  - `@cumulus/ingest/granule.moveGranuleFile`
  - `@cumulus/integration-tests/api/rules.deleteRule`
  - `@cumulus/integration-tests/api/rules.getRule`
  - `@cumulus/integration-tests/api/rules.listRules`
  - `@cumulus/integration-tests/api/rules.postRule`
  - `@cumulus/integration-tests/api/rules.rerunRule`
  - `@cumulus/integration-tests/api/rules.updateRule`
  - `@cumulus/integration-tests/sfnStep.parseStepMessage`
  - `@cumulus/message/Queue.getQueueName`
  - `@cumulus/message/Queue.getQueueNameByUrl`

## v2.0.2+ Backport releases

Release v2.0.1 was the last release on the 2.0.x release series.

Changes after this version on the 2.0.x release series are limited
security/requested feature patches and will not be ported forward to future
releases unless there is a corresponding CHANGELOG entry.

For up-to-date CHANGELOG for the maintenance release branch see
[CHANGELOG.md](https://github.com/nasa/cumulus/blob/release-2.0.x/CHANGELOG.md)
from the 2.0.x branch.

For the most recent release information for the maintenance branch please see
the [release page](https://github.com/nasa/cumulus/releases)

## [v2.0.7] 2020-10-1 - [BACKPORT]

### Fixed

- CVE-2020-7720
  - Updated common `node-forge` dependency to 0.10.0 to address CVE finding

### [v2.0.6] 2020-09-25 - [BACKPORT]

### Fixed

- **CUMULUS-2168**
  - Fixed issue where large number of documents (generally logs) in the
    `cumulus` elasticsearch index results in the collection granule stats
    queries failing for the collections list api endpoint

### [v2.0.5] 2020-09-15 - [BACKPORT]

#### Added

- Added `thin_egress_stack_name` variable to `cumulus` and `distribution` Terraform modules to allow overriding the default Cloudformation stack name used for the `thin-egress-app`. **Please note that if you change/set this value for an existing deployment, it will destroy and re-create your API gateway for the `thin-egress-app`.**

#### Fixed

- Fix collection list queries. Removed fixes to collection stats, which break queries for a large number of granules.

### [v2.0.4] 2020-09-08 - [BACKPORT]

#### Changed

- Upgraded version of [TEA](https://github.com/asfadmin/thin-egress-app/) deployed with Cumulus to build 88.

### [v2.0.3] 2020-09-02 - [BACKPORT]

#### Fixed

- **CUMULUS-1961**
  - Fixed `activeCollections` query only returning 10 results

- **CUMULUS-2039**
  - Fix issue causing SyncGranules task to run out of memory on large granules

#### CODE CHANGES

- The `@cumulus/aws-client/S3.getS3ObjectReadStreamAsync` function has been
  removed. It read the entire S3 object into memory before returning a read
  stream, which could cause Lambdas to run out of memory. Use
  `@cumulus/aws-client/S3.getObjectReadStream` instead.

### [v2.0.2] 2020-08-17 - [BACKPORT]

#### CODE CHANGES

- The `@cumulus/ingest/util.lookupMimeType` function now returns `undefined`
  rather than `null` if the mime type could not be found.
- The `@cumulus/ingest/lock.removeLock` function now returns `undefined`

#### Added

- **CUMULUS-2116**
  - Added `@cumulus/api/models/granule.unpublishAndDeleteGranule` which
  unpublishes a granule from CMR and deletes it from Cumulus, but does not
  update the record to `published: false` before deletion

### Fixed

- **CUMULUS-2116**
  - Fixed a race condition with bulk granule delete causing deleted granules to still appear in Elasticsearch. Granules removed via bulk delete should now be removed from Elasticsearch.

## [v2.0.1] 2020-07-28

### Added

- **CUMULUS-1886**
  - Added `multiple sort keys` support to `@cumulus/api`
- **CUMULUS-2099**
  - `@cumulus/message/Queue.getQueueUrl` to get the queue URL specified in a Cumulus workflow message, if any.

### Fixed

- **[PR 1790](https://github.com/nasa/cumulus/pull/1790)**
  - Fixed bug with request headers in `@cumulus/launchpad-auth` causing Launchpad token requests to fail

## [v2.0.0] 2020-07-23

### BREAKING CHANGES

- Changes to the `@cumulus/api-client` package
  - The `CumulusApiClientError` class must now be imported using
    `const { CumulusApiClientError } = require('@cumulus/api-client/CumulusApiClientError')`
- The `@cumulus/sftp-client/SftpClient` class must now be imported using
  `const { SftpClient } = require('@cumulus/sftp-client');`
- Instances of `@cumulus/ingest/SftpProviderClient` no longer implicitly connect
  when `download`, `list`, or `sync` are called. You must call `connect` on the
  provider client before issuing one of those calls. Failure to do so will
  result in a "Client not connected" exception being thrown.
- Instances of `@cumulus/ingest/SftpProviderClient` no longer implicitly
  disconnect from the SFTP server when `list` is called.
- Instances of `@cumulus/sftp-client/SftpClient` must now be explicitly closed
  by calling `.end()`
- Instances of `@cumulus/sftp-client/SftpClient` no longer implicitly connect to
  the server when `download`, `unlink`, `syncToS3`, `syncFromS3`, and `list` are
  called. You must explicitly call `connect` before calling one of those
  methods.
- Changes to the `@cumulus/common` package
  - `cloudwatch-event.getSfEventMessageObject()` now returns `undefined` if the
    message could not be found or could not be parsed. It previously returned
    `null`.
  - `S3KeyPairProvider.decrypt()` now throws an exception if the bucket
    containing the key cannot be determined.
  - `S3KeyPairProvider.decrypt()` now throws an exception if the stack cannot be
    determined.
  - `S3KeyPairProvider.encrypt()` now throws an exception if the bucket
    containing the key cannot be determined.
  - `S3KeyPairProvider.encrypt()` now throws an exception if the stack cannot be
    determined.
  - `sns-event.getSnsEventMessageObject()` now returns `undefined` if it could
    not be parsed. It previously returned `null`.
  - The `aws` module has been removed.
  - The `BucketsConfig.buckets` property is now read-only and private
  - The `test-utils.validateConfig()` function now resolves to `undefined`
    rather than `true`.
  - The `test-utils.validateInput()` function now resolves to `undefined` rather
    than `true`.
  - The `test-utils.validateOutput()` function now resolves to `undefined`
    rather than `true`.
  - The static `S3KeyPairProvider.retrieveKey()` function has been removed.
- Changes to the `@cumulus/cmrjs` package
  - `@cumulus/cmrjs.constructOnlineAccessUrl()` and
    `@cumulus/cmrjs/cmr-utils.constructOnlineAccessUrl()` previously took a
    `buckets` parameter, which was an instance of
    `@cumulus/common/BucketsConfig`. They now take a `bucketTypes` parameter,
    which is a simple object mapping bucket names to bucket types. Example:
    `{ 'private-1': 'private', 'public-1': 'public' }`
  - `@cumulus/cmrjs.reconcileCMRMetadata()` and
    `@cumulus/cmrjs/cmr-utils.reconcileCMRMetadata()` now take a **required**
    `bucketTypes` parameter, which is a simple object mapping bucket names to
    bucket types. Example: `{ 'private-1': 'private', 'public-1': 'public' }`
  - `@cumulus/cmrjs.updateCMRMetadata()` and
    `@cumulus/cmrjs/cmr-utils.updateCMRMetadata()` previously took an optional
    `inBuckets` parameter, which was an instance of
    `@cumulus/common/BucketsConfig`. They now take a **required** `bucketTypes`
    parameter, which is a simple object mapping bucket names to bucket types.
    Example: `{ 'private-1': 'private', 'public-1': 'public' }`
- The minimum supported version of all published Cumulus packages is now Node
  12.18.0
  - Tasks using the `cumuluss/cumulus-ecs-task` Docker image must be updated to
    `cumuluss/cumulus-ecs-task:1.7.0`. This can be done by updating the `image`
    property of any tasks defined using the `cumulus_ecs_service` Terraform
    module.
- Changes to `@cumulus/aws-client/S3`
  - The signature of the `getObjectSize` function has changed. It now takes a
    params object with three properties:
    - **s3**: an instance of an AWS.S3 object
    - **bucket**
    - **key**
  - The `getObjectSize` function will no longer retry if the object does not
    exist
- **CUMULUS-1861**
  - `@cumulus/message/Collections.getCollectionIdFromMessage` now throws a
    `CumulusMessageError` if `collectionName` and `collectionVersion` are missing
    from `meta.collection`.   Previously this method would return
    `'undefined___undefined'` instead
  - `@cumulus/integration-tests/addCollections` now returns an array of collections that
    were added rather than the count of added collections
- **CUMULUS-1930**
  - The `@cumulus/common/util.uuid()` function has been removed
- **CUMULUS-1955**
  - `@cumulus/aws-client/S3.multipartCopyObject` now returns an object with the
    AWS `etag` of the destination object
  - `@cumulus/ingest/S3ProviderClient.list` now sets a file object's `path`
    property to `undefined` instead of `null` when the file is at the top level
    of its bucket
  - The `sync` methods of the following classes in the `@cumulus/ingest` package
    now return an object with the AWS `s3uri` and `etag` of the destination file
    (they previously returned only a string representing the S3 URI)
    - `FtpProviderClient`
    - `HttpProviderClient`
    - `S3ProviderClient`
    - `SftpProviderClient`
- **CUMULUS-1958**
  - The following methods exported from `@cumulus/cmr-js/cmr-utils` were made
    async, and added distributionBucketMap as a parameter:
    - constructOnlineAccessUrl
    - generateFileUrl
    - reconcileCMRMetadata
    - updateCMRMetadata
- **CUMULUS-1969**
  - The `DiscoverPdrs` task now expects `provider_path` to be provided at
    `event.config.provider_path`, not `event.config.collection.provider_path`
  - `event.config.provider_path` is now a required parameter of the
    `DiscoverPdrs` task
  - `event.config.collection` is no longer a parameter to the `DiscoverPdrs`
    task
  - Collections no longer support the `provider_path` property. The tasks that
    relied on that property are now referencing `config.meta.provider_path`.
    Workflows should be updated accordingly.
- **CUMULUS-1977**
  - Moved bulk granule deletion endpoint from `/bulkDelete` to
    `/granules/bulkDelete`
- **CUMULUS-1991**
  - Updated CMR metadata generation to use "Download file.hdf" (where `file.hdf` is the filename of the given resource) as the resource description instead of "File to download"
  - CMR metadata updates now respect changes to resource descriptions (previously only changes to resource URLs were respected)

### MIGRATION STEPS

- Due to an issue with the AWS API Gateway and how the Thin Egress App Cloudformation template applies updates, you may need to redeploy your
  `thin-egress-app-EgressGateway` manually as a one time migration step.    If your deployment fails with an
  error similar to:

  ```bash
  Error: Lambda function (<stack>-tf-TeaCache) returned error: ({"errorType":"HTTPError","errorMessage":"Response code 404 (Not Found)"})
  ```

  Then follow the [AWS
  instructions](https://docs.aws.amazon.com/apigateway/latest/developerguide/how-to-deploy-api-with-console.html)
  to `Redeploy a REST API to a stage` for your egress API and re-run `terraform
  apply`.

### Added

- **CUMULUS-2081**
  - Add Integrator Guide section for onboarding
  - Add helpful tips documentation

- **CUMULUS-1902**
  - Add Common Use Cases section under Operator Docs

- **CUMULUS-2058**
  - Added `lambda_processing_role_name` as an output from the `cumulus` module
    to provide the processing role name
- **CUMULUS-1417**
  - Added a `checksumFor` property to collection `files` config. Set this
    property on a checksum file's definition matching the `regex` of the target
    file. More details in the ['Data Cookbooks
    Setup'](https://nasa.github.io/cumulus/docs/next/data-cookbooks/setup)
    documentation.
  - Added `checksumFor` validation to collections model.
- **CUMULUS-1956**
  - Added `@cumulus/earthata-login-client` package
  - The `/s3credentials` endpoint that is deployed as part of distribution now
    supports authentication using tokens created by a different application. If
    a request contains the `EDL-ClientId` and `EDL-Token` headers,
    authentication will be handled using that token rather than attempting to
    use OAuth.
  - `@cumulus/earthata-login-client.getTokenUsername()` now accepts an
    `xRequestId` argument, which will be included as the `X-Request-Id` header
    when calling Earthdata Login.
  - If the `s3Credentials` endpoint is invoked with an EDL token and an
    `X-Request-Id` header, that `X-Request-Id` header will be forwarded to
    Earthata Login.
- **CUMULUS-1957**
  - If EDL token authentication is being used, and the `EDL-Client-Name` header
    is set, `@the-client-name` will be appended to the end of the Earthdata
    Login username that is used as the `RoleSessionName` of the temporary IAM
    credentials. This value will show up in the AWS S3 server access logs.
- **CUMULUS-1958**
  - Add the ability for users to specify a `bucket_map_key` to the `cumulus`
    terraform module as an override for the default .yaml values that are passed
    to TEA by Core.    Using this option *requires* that each configured
    Cumulus 'distribution' bucket (e.g. public/protected buckets) have a single
    TEA mapping.  Multiple maps per bucket are not supported.
  - Updated Generating a distribution URL, the MoveGranules task and all CMR
    reconciliation functionality to utilize the TEA bucket map override.
  - Updated deploy process to utilize a bootstrap 'tea-map-cache' lambda that
    will, after deployment of Cumulus Core's TEA instance, query TEA for all
    protected/public buckets and generate a mapping configuration used
    internally by Core.  This object is also exposed as an output of the Cumulus
    module as `distribution_bucket_map`.
- **CUMULUS-1961**
  - Replaces DynamoDB for Elasticsearch for reconciliationReportForCumulusCMR
    comparisons between Cumulus and CMR.
- **CUMULUS-1970**
  - Created the `add-missing-file-checksums` workflow task
  - Added `@cumulus/aws-client/S3.calculateObjectHash()` function
  - Added `@cumulus/aws-client/S3.getObjectReadStream()` function
- **CUMULUS-1887**
  - Add additional fields to the granule CSV download file
- **CUMULUS-2019**
  - Add `infix` search to es query builder `@cumulus/api/es/es/queries` to
    support partial matching of the keywords

### Changed

- **CUMULUS-2032**
  - Updated @cumulus/ingest/HttpProviderClient to utilize a configuration key
    `httpListTimeout` to set the default timeout for discovery HTTP/HTTPS
    requests, and updates the default for the provider to 5 minutes (300 seconds).
  - Updated the DiscoverGranules and DiscoverPDRs tasks to utilize the updated
    configuration value if set via workflow config, and updates the default for
    these tasks to 5 minutes (300 seconds).

- **CUMULUS-176**
  - The API will now respond with a 400 status code when a request body contains
    invalid JSON. It had previously returned a 500 status code.
- **CUMULUS-1861**
  - Updates Rule objects to no longer require a collection.
  - Changes the DLQ behavior for `sfEventSqsToDbRecords` and
    `sfEventSqsToDbRecordsInputQueue`. Previously failure to write a database
    record would result in lambda success, and an error log in the CloudWatch
    logs.   The lambda has been updated to manually add a record to
    the `sfEventSqsToDbRecordsDeadLetterQueue` if the granule, execution, *or*
    pdr record fails to write, in addition to the previous error logging.
- **CUMULUS-1956**
  - The `/s3credentials` endpoint that is deployed as part of distribution now
    supports authentication using tokens created by a different application. If
    a request contains the `EDL-ClientId` and `EDL-Token` headers,
    authentication will be handled using that token rather than attempting to
    use OAuth.
- **CUMULUS-1977**
  - API endpoint POST `/granules/bulk` now returns a 202 status on a successful
    response instead of a 200 response
  - API endpoint DELETE `/granules/<granule-id>` now returns a 404 status if the
    granule record was already deleted
  - `@cumulus/api/models/Granule.update()` now returns the updated granule
    record
  - Implemented POST `/granules/bulkDelete` API endpoint to support deleting
    granules specified by ID or returned by the provided query in the request
    body. If the request is successful, the endpoint returns the async operation
    ID that has been started to remove the granules.
    - To use a query in the request body, your deployment must be
      [configured to access the Elasticsearch host for ESDIS metrics](https://nasa.github.io/cumulus/docs/additional-deployment-options/cloudwatch-logs-delivery#esdis-metrics)
      in your environment
  - Added `@cumulus/api/models/Granule.getRecord()` method to return raw record
    from DynamoDB
  - Added `@cumulus/api/models/Granule.delete()` method which handles deleting
    the granule record from DynamoDB and the granule files from S3
- **CUMULUS-1982**
  - The `globalConnectionLimit` property of providers is now optional and
    defaults to "unlimited"
- **CUMULUS-1997**
  - Added optional `launchpad` configuration to `@cumulus/hyrax-metadata-updates` task config schema.
- **CUMULUS-1991**
  - `@cumulus/cmrjs/src/cmr-utils/constructOnlineAccessUrls()` now throws an error if `cmrGranuleUrlType = "distribution"` and no distribution endpoint argument is provided
- **CUMULUS-2011**
  - Reconciliation reports are now generated within an AsyncOperation
- **CUMULUS-2016**
  - Upgrade TEA to version 79

### Fixed

- **CUMULUS-1991**
  - Added missing `DISTRIBUTION_ENDPOINT` environment variable for API lambdas. This environment variable is required for API requests to move granules.

- **CUMULUS-1961**
  - Fixed granules and executions query params not getting sent to API in granule list operation in `@cumulus/api-client`

### Deprecated

- `@cumulus/aws-client/S3.calculateS3ObjectChecksum()`
- `@cumulus/aws-client/S3.getS3ObjectReadStream()`
- `@cumulus/common/log.convertLogLevel()`
- `@cumulus/collection-config-store`
- `@cumulus/common/util.sleep()`

- **CUMULUS-1930**
  - `@cumulus/common/log.convertLogLevel()`
  - `@cumulus/common/util.isNull()`
  - `@cumulus/common/util.isUndefined()`
  - `@cumulus/common/util.negate()`
  - `@cumulus/common/util.noop()`
  - `@cumulus/common/util.isNil()`
  - `@cumulus/common/util.renameProperty()`
  - `@cumulus/common/util.lookupMimeType()`
  - `@cumulus/common/util.thread()`
  - `@cumulus/common/util.mkdtempSync()`

### Removed

- The deprecated `@cumulus/common.bucketsConfigJsonObject` function has been
  removed
- The deprecated `@cumulus/common.CollectionConfigStore` class has been removed
- The deprecated `@cumulus/common.concurrency` module has been removed
- The deprecated `@cumulus/common.constructCollectionId` function has been
  removed
- The deprecated `@cumulus/common.launchpad` module has been removed
- The deprecated `@cumulus/common.LaunchpadToken` class has been removed
- The deprecated `@cumulus/common.Semaphore` class has been removed
- The deprecated `@cumulus/common.stringUtils` module has been removed
- The deprecated `@cumulus/common/aws.cloudwatchlogs` function has been removed
- The deprecated `@cumulus/common/aws.deleteS3Files` function has been removed
- The deprecated `@cumulus/common/aws.deleteS3Object` function has been removed
- The deprecated `@cumulus/common/aws.dynamodb` function has been removed
- The deprecated `@cumulus/common/aws.dynamodbDocClient` function has been
  removed
- The deprecated `@cumulus/common/aws.getExecutionArn` function has been removed
- The deprecated `@cumulus/common/aws.headObject` function has been removed
- The deprecated `@cumulus/common/aws.listS3ObjectsV2` function has been removed
- The deprecated `@cumulus/common/aws.parseS3Uri` function has been removed
- The deprecated `@cumulus/common/aws.promiseS3Upload` function has been removed
- The deprecated `@cumulus/common/aws.recursivelyDeleteS3Bucket` function has
  been removed
- The deprecated `@cumulus/common/aws.s3CopyObject` function has been removed
- The deprecated `@cumulus/common/aws.s3ObjectExists` function has been removed
- The deprecated `@cumulus/common/aws.s3PutObject` function has been removed
- The deprecated `@cumulus/common/bucketsConfigJsonObject` function has been
  removed
- The deprecated `@cumulus/common/CloudWatchLogger` class has been removed
- The deprecated `@cumulus/common/collection-config-store.CollectionConfigStore`
  class has been removed
- The deprecated `@cumulus/common/collection-config-store.constructCollectionId`
  function has been removed
- The deprecated `@cumulus/common/concurrency.limit` function has been removed
- The deprecated `@cumulus/common/concurrency.mapTolerant` function has been
  removed
- The deprecated `@cumulus/common/concurrency.promiseUrl` function has been
  removed
- The deprecated `@cumulus/common/concurrency.toPromise` function has been
  removed
- The deprecated `@cumulus/common/concurrency.unless` function has been removed
- The deprecated `@cumulus/common/config.parseConfig` function has been removed
- The deprecated `@cumulus/common/config.resolveResource` function has been
  removed
- The deprecated `@cumulus/common/DynamoDb.get` function has been removed
- The deprecated `@cumulus/common/DynamoDb.scan` function has been removed
- The deprecated `@cumulus/common/FieldPattern` class has been removed
- The deprecated `@cumulus/common/launchpad.getLaunchpadToken` function has been
  removed
- The deprecated `@cumulus/common/launchpad.validateLaunchpadToken` function has
  been removed
- The deprecated `@cumulus/common/LaunchpadToken` class has been removed
- The deprecated `@cumulus/common/message.buildCumulusMeta` function has been
  removed
- The deprecated `@cumulus/common/message.buildQueueMessageFromTemplate`
  function has been removed
- The deprecated `@cumulus/common/message.getCollectionIdFromMessage` function
  has been removed
- The deprecated `@cumulus/common/message.getMaximumExecutions` function has
  been removed
- The deprecated `@cumulus/common/message.getMessageExecutionArn` function has
  been removed
- The deprecated `@cumulus/common/message.getMessageExecutionName` function has
  been removed
- The deprecated `@cumulus/common/message.getMessageFromTemplate` function has
  been removed
- The deprecated `@cumulus/common/message.getMessageGranules` function has been
  removed
- The deprecated `@cumulus/common/message.getMessageStateMachineArn` function
  has been removed
- The deprecated `@cumulus/common/message.getQueueName` function has been
  removed
- The deprecated `@cumulus/common/message.getQueueNameByUrl` function has been
  removed
- The deprecated `@cumulus/common/message.hasQueueAndExecutionLimit` function
  has been removed
- The deprecated `@cumulus/common/Semaphore` class has been removed
- The deprecated `@cumulus/common/string.globalReplace` function has been removed
- The deprecated `@cumulus/common/string.isNonEmptyString` function has been
  removed
- The deprecated `@cumulus/common/string.isValidHostname` function has been
  removed
- The deprecated `@cumulus/common/string.match` function has been removed
- The deprecated `@cumulus/common/string.matches` function has been removed
- The deprecated `@cumulus/common/string.replace` function has been removed
- The deprecated `@cumulus/common/string.toLower` function has been removed
- The deprecated `@cumulus/common/string.toUpper` function has been removed
- The deprecated `@cumulus/common/testUtils.getLocalstackEndpoint` function has been removed
- The deprecated `@cumulus/common/util.setErrorStack` function has been removed
- The `@cumulus/common/util.uuid` function has been removed
- The deprecated `@cumulus/common/workflows.getWorkflowArn` function has been
  removed
- The deprecated `@cumulus/common/workflows.getWorkflowFile` function has been
  removed
- The deprecated `@cumulus/common/workflows.getWorkflowList` function has been
  removed
- The deprecated `@cumulus/common/workflows.getWorkflowTemplate` function has
  been removed
- `@cumulus/aws-client/StepFunctions.toSfnExecutionName()`
- `@cumulus/aws-client/StepFunctions.fromSfnExecutionName()`
- `@cumulus/aws-client/StepFunctions.getExecutionArn()`
- `@cumulus/aws-client/StepFunctions.getExecutionUrl()`
- `@cumulus/aws-client/StepFunctions.getStateMachineArn()`
- `@cumulus/aws-client/StepFunctions.pullStepFunctionEvent()`
- `@cumulus/common/test-utils/throttleOnce()`
- `@cumulus/integration-tests/api/distribution.invokeApiDistributionLambda()`
- `@cumulus/integration-tests/api/distribution.getDistributionApiRedirect()`
- `@cumulus/integration-tests/api/distribution.getDistributionApiFileStream()`

## [v1.24.0] 2020-06-03

### BREAKING CHANGES

- **CUMULUS-1969**
  - The `DiscoverPdrs` task now expects `provider_path` to be provided at
    `event.config.provider_path`, not `event.config.collection.provider_path`
  - `event.config.provider_path` is now a required parameter of the
    `DiscoverPdrs` task
  - `event.config.collection` is no longer a parameter to the `DiscoverPdrs`
    task
  - Collections no longer support the `provider_path` property. The tasks that
    relied on that property are now referencing `config.meta.provider_path`.
    Workflows should be updated accordingly.

- **CUMULUS-1997**
  - `@cumulus/cmr-client/CMRSearchConceptQueue` parameters have been changed to take a `cmrSettings` object containing clientId, provider, and auth information. This can be generated using `@cumulus/cmrjs/cmr-utils/getCmrSettings`. The `cmrEnvironment` variable has been removed.

### Added

- **CUMULUS-1800**
  - Added task configuration setting named `syncChecksumFiles` to the
    SyncGranule task. This setting is `false` by default, but when set to
    `true`, all checksum files associated with data files that are downloaded
    will be downloaded as well.
- **CUMULUS-1952**
  - Updated HTTP(S) provider client to accept username/password for Basic authorization. This change adds support for Basic Authorization such as Earthdata login redirects to ingest (i.e. as implemented in SyncGranule), but not to discovery (i.e. as implemented in DiscoverGranules). Discovery still expects the provider's file system to be publicly accessible, but not the individual files and their contents.
  - **NOTE**: Using this in combination with the HTTP protocol may expose usernames and passwords to intermediary network entities. HTTPS is highly recommended.
- **CUMULUS-1997**
  - Added optional `launchpad` configuration to `@cumulus/hyrax-metadata-updates` task config schema.

### Fixed

- **CUMULUS-1997**
  - Updated all CMR operations to use configured authentication scheme
- **CUMULUS-2010**
  - Updated `@cumulus/api/launchpadSaml` to support multiple userGroup attributes from the SAML response

## [v1.23.2] 2020-05-22

### BREAKING CHANGES

- Updates to the Cumulus archive API:
  - All endpoints now return a `401` response instead of a `403` for any request where the JWT passed as a Bearer token is invalid.
  - POST `/refresh` and DELETE `/token/<token>` endpoints now return a `401` response for requests with expired tokens

- **CUMULUS-1894**
  - `@cumulus/ingest/granule.handleDuplicateFile()`
    - The `copyOptions` parameter has been removed
    - An `ACL` parameter has been added
  - `@cumulus/ingest/granule.renameS3FileWithTimestamp()`
    - Now returns `undefined`

- **CUMULUS-1896**
  Updated all Cumulus core lambdas to utilize the new message adapter streaming interface via [cumulus-message-adapter-js v1.2.0](https://github.com/nasa/cumulus-message-adapter-js/releases/tag/v1.2.0).   Users of this version of Cumulus (or later) must utilize version 1.3.0 or greater of the [cumulus-message-adapter](https://github.com/nasa/cumulus-message-adapter) to support core lambdas.

- **CUMULUS-1912**
  - `@cumulus/api` reconciliationReports list endpoint returns a list of reconciliationReport records instead of S3Uri.

- **CUMULUS-1969**
  - The `DiscoverGranules` task now expects `provider_path` to be provided at
    `event.config.provider_path`, not `event.config.collection.provider_path`
  - `config.provider_path` is now a required parameter of the `DiscoverGranules`
    task

### MIGRATION STEPS

- To take advantage of the new TTL-based access token expiration implemented in CUMULUS-1777 (see notes below) and clear out existing records in your access tokens table, do the following:
  1. Log out of any active dashboard sessions
  2. Use the AWS console or CLI to delete your `<prefix>-AccessTokensTable` DynamoDB table
  3. [Re-deploy your `data-persistence` module](https://nasa.github.io/cumulus/docs/deployment/upgrade-readme#update-data-persistence-resources), which should re-create the `<prefix>-AccessTokensTable` DynamoDB table
  4. Return to using the Cumulus API/dashboard as normal
- This release requires the Cumulus Message Adapter layer deployed with Cumulus Core to be at least 1.3.0, as the core lambdas have updated to [cumulus-message-adapter-js v1.2.0](https://github.com/nasa/cumulus-message-adapter-js/releases/tag/v1.2.0) and the new CMA interface.  As a result, users should:
  1. Follow the [Cumulus Message Adapter (CMA) deployment instructions](https://nasa.github.io/cumulus/docs/deployment/deployment-readme#deploy-the-cumulus-message-adapter-layer) and install a CMA layer version >=1.3.0
  2. If you are using any custom Node.js Lambdas in your workflows **and** the Cumulus CMA layer/`cumulus-message-adapter-js`, you must update your lambda to use [cumulus-message-adapter-js v1.2.0](https://github.com/nasa/cumulus-message-adapter-js/releases/tag/v1.2.0) and follow the migration instructions in the release notes. Prior versions of `cumulus-message-adapter-js` are not compatible with CMA >= 1.3.0.
- Migrate existing s3 reconciliation report records to database (CUMULUS-1911):
  - After update your `data persistence` module and Cumulus resources, run the command:

  ```bash
  ./node_modules/.bin/cumulus-api migrate --stack `<your-terraform-deployment-prefix>` --migrationVersion migration5
  ```

### Added

- Added a limit for concurrent Elasticsearch requests when doing an index from database operation
- Added the `es_request_concurrency` parameter to the archive and cumulus Terraform modules

- **CUMULUS-1995**
  - Added the `es_index_shards` parameter to the archive and cumulus Terraform modules to configure the number of shards for the ES index
    - If you have an existing ES index, you will need to [reindex](https://nasa.github.io/cumulus-api/#reindex) and then [change index](https://nasa.github.io/cumulus-api/#change-index) to take advantage of shard updates

- **CUMULUS-1894**
  - Added `@cumulus/aws-client/S3.moveObject()`

- **CUMULUS-1911**
  - Added ReconciliationReports table
  - Updated CreateReconciliationReport lambda to save Reconciliation Report records to database
  - Updated dbIndexer and IndexFromDatabase lambdas to index Reconciliation Report records to Elasticsearch
  - Added migration_5 to migrate existing s3 reconciliation report records to database and Elasticsearch
  - Updated `@cumulus/api` package, `tf-modules/archive` and `tf-modules/data-persistence` Terraform modules

- **CUMULUS-1916**
  - Added util function for seeding reconciliation reports when running API locally in dashboard

### Changed

- **CUMULUS-1777**
  - The `expirationTime` property is now a **required field** of the access tokens model.
  - Updated the `AccessTokens` table to set a [TTL](https://docs.aws.amazon.com/amazondynamodb/latest/developerguide/howitworks-ttl.html) on the `expirationTime` field in `tf-modules/data-persistence/dynamo.tf`. As a result, access token records in this table whose `expirationTime` has passed should be **automatically deleted by DynamoDB**.
  - Updated all code creating access token records in the Dynamo `AccessTokens` table to set the `expirationTime` field value in seconds from the epoch.
- **CUMULUS-1912**
  - Updated reconciliationReports endpoints to query against Elasticsearch, delete report from both database and s3
  - Added `@cumulus/api-client/reconciliationReports`
- **CUMULUS-1999**
  - Updated `@cumulus/common/util.deprecate()` so that only a single deprecation notice is printed for each name/version combination

### Fixed

- **CUMULUS-1894**
  - The `SyncGranule` task can now handle files larger than 5 GB
- **CUMULUS-1987**
  - `Remove granule from CMR` operation in `@cumulus/api` now passes token to CMR when fetching granule metadata, allowing removal of private granules
- **CUMULUS-1993**
  - For a given queue, the `sqs-message-consumer` Lambda will now only schedule workflows for rules matching the queue **and the collection information in each queue message (if any)**
    - The consumer also now only reads each queue message **once per Lambda invocation**, whereas previously each message was read **once per queue rule per Lambda invocation**
  - Fixed bug preventing the deletion of multiple SNS rules that share the same SNS topic

### Deprecated

- **CUMULUS-1894**
  - `@cumulus/ingest/granule.copyGranuleFile()`
  - `@cumulus/ingest/granule.moveGranuleFile()`

- **CUMULUS-1987** - Deprecated the following functions:
  - `@cumulus/cmrjs/getMetadata(cmrLink)` -> `@cumulus/cmr-client/CMR.getGranuleMetadata(cmrLink)`
  - `@cumulus/cmrjs/getFullMetadata(cmrLink)`

## [v1.22.1] 2020-05-04

**Note**: v1.22.0 was not released as a package due to npm/release concerns.  Users upgrading to 1.22.x should start with 1.22.1

### Added

- **CUMULUS-1894**
  - Added `@cumulus/aws-client/S3.multipartCopyObject()`
- **CUMULUS-408**
  - Added `certificateUri` field to provider schema. This optional field allows operators to specify an S3 uri to a CA bundle to use for HTTPS requests.
- **CUMULUS-1787**
  - Added `collections/active` endpoint for returning collections with active granules in `@cumulus/api`
- **CUMULUS-1799**
  - Added `@cumulus/common/stack.getBucketsConfigKey()` to return the S3 key for the buckets config object
  - Added `@cumulus/common/workflows.getWorkflowFileKey()` to return the S3 key for a workflow definition object
  - Added `@cumulus/common/workflows.getWorkflowsListKeyPrefix()` to return the S3 key prefix for objects containing workflow definitions
  - Added `@cumulus/message` package containing utilities for building and parsing Cumulus messages
- **CUMULUS-1850**
  - Added `@cumulus/aws-client/Kinesis.describeStream()` to get a Kinesis stream description
- **CUMULUS-1853**
  - Added `@cumulus/integration-tests/collections.createCollection()`
  - Added `@cumulus/integration-tests/executions.findExecutionArn()`
  - Added `@cumulus/integration-tests/executions.getExecutionWithStatus()`
  - Added `@cumulus/integration-tests/granules.getGranuleWithStatus()`
  - Added `@cumulus/integration-tests/providers.createProvider()`
  - Added `@cumulus/integration-tests/rules.createOneTimeRule()`

### Changed

- **CUMULUS-1682**
  - Moved all `@cumulus/ingest/parse-pdr` code into the `parse-pdr` task as it had become tightly coupled with that task's handler and was not used anywhere else. Unit tests also restored.
- **CUMULUS-1820**
  - Updated the Thin Egress App module used in `tf-modules/distribution/main.tf` to build 74. [See the release notes](https://github.com/asfadmin/thin-egress-app/releases/tag/tea-build.74).
- **CUMULUS-1852**
  - Updated POST endpoints for `/collections`, `/providers`, and `/rules` to log errors when returning a 500 response
  - Updated POST endpoint for `/collections`:
    - Return a 400 response when the `name` or `version` fields are missing
    - Return a 409 response if the collection already exists
    - Improved error messages to be more explicit
  - Updated POST endpoint for `/providers`:
    - Return a 400 response if the `host` field value is invalid
    - Return a 409 response if the provider already exists
  - Updated POST endpoint for `/rules`:
    - Return a 400 response if rule `name` is invalid
    - Return a 400 response if rule `type` is invalid
- **CUMULUS-1891**
  - Updated the following endpoints using async operations to return a 503 error if the ECS task  cannot be started and a 500 response for a non-specific error:
    - POST `/replays`
    - POST `/bulkDelete`
    - POST `/elasticsearch/index-from-database`
    - POST `/granules/bulk`

### Fixed

- **CUMULUS-408**
  - Fixed HTTPS discovery and ingest.

- **CUMULUS-1850**
  - Fixed a bug in Kinesis event processing where the message consumer would not properly filter available rules based on the collection information in the event and the Kinesis stream ARN

- **CUMULUS-1853**
  - Fixed a bug where attempting to create a rule containing a payload property
    would fail schema validation.

- **CUMULUS-1854**
  - Rule schema is validated before starting workflows or creating event source mappings

- **CUMULUS-1974**
  - Fixed @cumulus/api webpack config for missing underscore object due to underscore update

- **CUMULUS-2210**
  - Fixed `cmr_oauth_provider` variable not being propagated to reconciliation reports

### Deprecated

- **CUMULUS-1799** - Deprecated the following code. For cases where the code was moved into another package, the new code location is noted:
  - `@cumulus/aws-client/StepFunctions.fromSfnExecutionName()`
  - `@cumulus/aws-client/StepFunctions.toSfnExecutionName()`
  - `@cumulus/aws-client/StepFunctions.getExecutionArn()` -> `@cumulus/message/Executions.buildExecutionArn()`
  - `@cumulus/aws-client/StepFunctions.getExecutionUrl()` -> `@cumulus/message/Executions.getExecutionUrlFromArn()`
  - `@cumulus/aws-client/StepFunctions.getStateMachineArn()` -> `@cumulus/message/Executions.getStateMachineArnFromExecutionArn()`
  - `@cumulus/aws-client/StepFunctions.pullStepFunctionEvent()` -> `@cumulus/message/StepFunctions.pullStepFunctionEvent()`
  - `@cumulus/common/bucketsConfigJsonObject()`
  - `@cumulus/common/CloudWatchLogger`
  - `@cumulus/common/collection-config-store/CollectionConfigStore` -> `@cumulus/collection-config-store`
  - `@cumulus/common/collection-config-store.constructCollectionId()` -> `@cumulus/message/Collections.constructCollectionId`
  - `@cumulus/common/concurrency.limit()`
  - `@cumulus/common/concurrency.mapTolerant()`
  - `@cumulus/common/concurrency.promiseUrl()`
  - `@cumulus/common/concurrency.toPromise()`
  - `@cumulus/common/concurrency.unless()`
  - `@cumulus/common/config.buildSchema()`
  - `@cumulus/common/config.parseConfig()`
  - `@cumulus/common/config.resolveResource()`
  - `@cumulus/common/config.resourceToArn()`
  - `@cumulus/common/FieldPattern`
  - `@cumulus/common/launchpad.getLaunchpadToken()` -> `@cumulus/launchpad-auth/index.getLaunchpadToken()`
  - `@cumulus/common/LaunchpadToken` -> `@cumulus/launchpad-auth/LaunchpadToken`
  - `@cumulus/common/launchpad.validateLaunchpadToken()` -> `@cumulus/launchpad-auth/index.validateLaunchpadToken()`
  - `@cumulus/common/message.buildCumulusMeta()` -> `@cumulus/message/Build.buildCumulusMeta()`
  - `@cumulus/common/message.buildQueueMessageFromTemplate()` -> `@cumulus/message/Build.buildQueueMessageFromTemplate()`
  - `@cumulus/common/message.getCollectionIdFromMessage()` -> `@cumulus/message/Collections.getCollectionIdFromMessage()`
  - `@cumulus/common/message.getMessageExecutionArn()` -> `@cumulus/message/Executions.getMessageExecutionArn()`
  - `@cumulus/common/message.getMessageExecutionName()` -> `@cumulus/message/Executions.getMessageExecutionName()`
  - `@cumulus/common/message.getMaximumExecutions()` -> `@cumulus/message/Queue.getMaximumExecutions()`
  - `@cumulus/common/message.getMessageFromTemplate()`
  - `@cumulus/common/message.getMessageStateMachineArn()` -> `@cumulus/message/Executions.getMessageStateMachineArn()`)
  - `@cumulus/common/message.getMessageGranules()` -> `@cumulus/message/Granules.getMessageGranules()`
  - `@cumulus/common/message.getQueueNameByUrl()` -> `@cumulus/message/Queue.getQueueNameByUrl()`
  - `@cumulus/common/message.getQueueName()` -> `@cumulus/message/Queue.getQueueName()`)
  - `@cumulus/common/message.hasQueueAndExecutionLimit()` -> `@cumulus/message/Queue.hasQueueAndExecutionLimit()`
  - `@cumulus/common/Semaphore`
  - `@cumulus/common/test-utils.throttleOnce()`
  - `@cumulus/common/workflows.getWorkflowArn()`
  - `@cumulus/common/workflows.getWorkflowFile()`
  - `@cumulus/common/workflows.getWorkflowList()`
  - `@cumulus/common/workflows.getWorkflowTemplate()`
  - `@cumulus/integration-tests/sfnStep/SfnStep.parseStepMessage()` -> `@cumulus/message/StepFunctions.parseStepMessage()`
- **CUMULUS-1858** - Deprecated the following functions.
  - `@cumulus/common/string.globalReplace()`
  - `@cumulus/common/string.isNonEmptyString()`
  - `@cumulus/common/string.isValidHostname()`
  - `@cumulus/common/string.match()`
  - `@cumulus/common/string.matches()`
  - `@cumulus/common/string.replace()`
  - `@cumulus/common/string.toLower()`
  - `@cumulus/common/string.toUpper()`

### Removed

- **CUMULUS-1799**: Deprecated code removals:
  - Removed from `@cumulus/common/aws`:
    - `pullStepFunctionEvent()`
  - Removed `@cumulus/common/sfnStep`
  - Removed `@cumulus/common/StepFunctions`

## [v1.21.0] 2020-03-30

### PLEASE NOTE

- **CUMULUS-1762**: the `messageConsumer` for `sns` and `kinesis`-type rules now fetches
  the collection information from the message. You should ensure that your rule's collection
  name and version match what is in the message for these ingest messages to be processed.
  If no matching rule is found, an error will be thrown and logged in the
  `messageConsumer` Lambda function's log group.

### Added

- **CUMULUS-1629**`
  - Updates discover-granules task to respect/utilize duplicateHandling configuration such that
    - skip:               Duplicates will be filtered from the granule list
    - error:              Duplicates encountered will result in step failure
    - replace, version:   Duplicates will be ignored and handled as normal.
  - Adds a new copy of the API lambda `PrivateApiLambda()` which is configured to not require authentication. This Lambda is not connected to an API gateway
  - Adds `@cumulus/api-client` with functions for use by workflow lambdas to call the API when needed

- **CUMULUS-1732**
  - Added Python task/activity workflow and integration test (`PythonReferenceSpec`) to test `cumulus-message-adapter-python`and `cumulus-process-py` integration.
- **CUMULUS-1795**
  - Added an IAM policy on the Cumulus EC2 creation to enable SSM when the `deploy_to_ngap` flag is true

### Changed

- **CUMULUS-1762**
  - the `messageConsumer` for `sns` and `kinesis`-type rules now fetches the collection
    information from the message.

### Deprecated

- **CUMULUS-1629**
  - Deprecate `granulesApi`, `rulesApi`, `emsApi`, `executionsAPI` from `@cumulus/integration-test/api` in favor of code moved to `@cumulus/api-client`

### Removed

- **CUMULUS-1799**: Deprecated code removals
  - Removed deprecated method `@cumulus/api/models/Granule.createGranulesFromSns()`
  - Removed deprecated method `@cumulus/api/models/Granule.removeGranuleFromCmr()`
  - Removed from `@cumulus/common/aws`:
    - `apigateway()`
    - `buildS3Uri()`
    - `calculateS3ObjectChecksum()`
    - `cf()`
    - `cloudwatch()`
    - `cloudwatchevents()`
    - `cloudwatchlogs()`
    - `createAndWaitForDynamoDbTable()`
    - `createQueue()`
    - `deleteSQSMessage()`
    - `describeCfStackResources()`
    - `downloadS3File()`
    - `downloadS3Files()`
    - `DynamoDbSearchQueue` class
    - `dynamodbstreams()`
    - `ec2()`
    - `ecs()`
    - `fileExists()`
    - `findResourceArn()`
    - `fromSfnExecutionName()`
    - `getFileBucketAndKey()`
    - `getJsonS3Object()`
    - `getQueueUrl()`
    - `getObjectSize()`
    - `getS3ObjectReadStream()`
    - `getSecretString()`
    - `getStateMachineArn()`
    - `headObject()`
    - `isThrottlingException()`
    - `kinesis()`
    - `lambda()`
    - `listS3Objects()`
    - `promiseS3Upload()`
    - `publishSnsMessage()`
    - `putJsonS3Object()`
    - `receiveSQSMessages()`
    - `s3CopyObject()`
    - `s3GetObjectTagging()`
    - `s3Join()`
    - `S3ListObjectsV2Queue` class
    - `s3TagSetToQueryString()`
    - `s3PutObjectTagging()`
    - `secretsManager()`
    - `sendSQSMessage()`
    - `sfn()`
    - `sns()`
    - `sqs()`
    - `sqsQueueExists()`
    - `toSfnExecutionName()`
    - `uploadS3FileStream()`
    - `uploadS3Files()`
    - `validateS3ObjectChecksum()`
  - Removed `@cumulus/common/CloudFormationGateway` class
  - Removed `@cumulus/common/concurrency/Mutex` class
  - Removed `@cumulus/common/errors`
  - Removed `@cumulus/common/sftp`
  - Removed `@cumulus/common/string.unicodeEscape`
  - Removed `@cumulus/cmrjs/cmr-utils.getGranuleId()`
  - Removed `@cumulus/cmrjs/cmr-utils.getCmrFiles()`
  - Removed `@cumulus/cmrjs/cmr/CMR` class
  - Removed `@cumulus/cmrjs/cmr/CMRSearchConceptQueue` class
  - Removed `@cumulus/cmrjs/utils.getHost()`
  - Removed `@cumulus/cmrjs/utils.getIp()`
  - Removed `@cumulus/cmrjs/utils.hostId()`
  - Removed `@cumulus/cmrjs/utils/ummVersion()`
  - Removed `@cumulus/cmrjs/utils.updateToken()`
  - Removed `@cumulus/cmrjs/utils.validateUMMG()`
  - Removed `@cumulus/ingest/aws.getEndpoint()`
  - Removed `@cumulus/ingest/aws.getExecutionUrl()`
  - Removed `@cumulus/ingest/aws/invoke()`
  - Removed `@cumulus/ingest/aws/CloudWatch` class
  - Removed `@cumulus/ingest/aws/ECS` class
  - Removed `@cumulus/ingest/aws/Events` class
  - Removed `@cumulus/ingest/aws/SQS` class
  - Removed `@cumulus/ingest/aws/StepFunction` class
  - Removed `@cumulus/ingest/util.normalizeProviderPath()`
  - Removed `@cumulus/integration-tests/index.listCollections()`
  - Removed `@cumulus/integration-tests/index.listProviders()`
  - Removed `@cumulus/integration-tests/index.rulesList()`
  - Removed `@cumulus/integration-tests/api/api.addCollectionApi()`

## [v1.20.0] 2020-03-12

### BREAKING CHANGES

- **CUMULUS-1714**
  - Changed the format of the message sent to the granule SNS Topic. Message includes the granule record under `record` and the type of event under `event`. Messages with `deleted` events will have the record that was deleted with a `deletedAt` timestamp. Options for `event` are `Create | Update | Delete`
- **CUMULUS-1769** - `deploy_to_ngap` is now a **required** variable for the `tf-modules/cumulus` module. **For those deploying to NGAP environments, this variable should always be set to `true`.**

### Notable changes

- **CUMULUS-1739** - You can now exclude Elasticsearch from your `tf-modules/data-persistence` deployment (via `include_elasticsearch = false`) and your `tf-modules/cumulus` module will still deploy successfully.

- **CUMULUS-1769** - If you set `deploy_to_ngap = true` for the `tf-modules/archive` Terraform module, **you can only deploy your archive API gateway as `PRIVATE`**, not `EDGE`.

### Added

- Added `@cumulus/aws-client/S3.getS3ObjectReadStreamAsync()` to deal with S3 eventual consistency issues by checking for the existence an S3 object with retries before getting a readable stream for that object.
- **CUMULUS-1769**
  - Added `deploy_to_ngap` boolean variable for the `tf-modules/cumulus` and `tf-modules/archive` Terraform modules. This variable is required. **For those deploying to NGAP environments, this variable should always be set to `true`.**
- **HYRAX-70**
  - Add the hyrax-metadata-update task

### Changed

- [`AccessToken.get()`](https://github.com/nasa/cumulus/blob/master/packages/api/models/access-tokens.js) now enforces [strongly consistent reads from DynamoDB](https://docs.aws.amazon.com/amazondynamodb/latest/developerguide/HowItWorks.ReadConsistency.html)
- **CUMULUS-1739**
  - Updated `tf-modules/data-persistence` to make Elasticsearch alarm resources and outputs conditional on the `include_elasticsearch` variable
  - Updated `@cumulus/aws-client/S3.getObjectSize` to include automatic retries for any failures from `S3.headObject`
- **CUMULUS-1784**
  - Updated `@cumulus/api/lib/DistributionEvent.remoteIP()` to parse the IP address in an S3 access log from the `A-sourceip` query parameter if present, otherwise fallback to the original parsing behavior.
- **CUMULUS-1768**
  - The `stats/summary` endpoint reports the distinct collections for the number of granules reported

### Fixed

- **CUMULUS-1739** - Fixed the `tf-modules/cumulus` and `tf-modules/archive` modules to make these Elasticsearch variables truly optional:
  - `elasticsearch_domain_arn`
  - `elasticsearch_hostname`
  - `elasticsearch_security_group_id`

- **CUMULUS-1768**
  - Fixed the `stats/` endpoint so that data is correctly filtered by timestamp and `processingTime` is calculated correctly.

- **CUMULUS-1769**
  - In the `tf-modules/archive` Terraform module, the `lifecycle` block ignoring changes to the `policy` of the archive API gateway is now only enforced if `deploy_to_ngap = true`. This fixes a bug where users deploying outside of NGAP could not update their API gateway's resource policy when going from `PRIVATE` to `EDGE`, preventing their API from being accessed publicly.

- **CUMULUS-1775**
  - Fix/update api endpoint to use updated google auth endpoints such that it will work with new accounts

### Removed

- **CUMULUS-1768**
  - Removed API endpoints `stats/histogram` and `stats/average`. All advanced stats needs should be acquired from Cloud Metrics or similarly configured ELK stack.

## [v1.19.0] 2020-02-28

### BREAKING CHANGES

- **CUMULUS-1736**
  - The `@cumulus/discover-granules` task now sets the `dataType` of discovered
    granules based on the `name` of the configured collection, not the
    `dataType`.
  - The config schema of the `@cumulus/discover-granules` task now requires that
    collections contain a `version`.
  - The `@cumulus/sync-granule` task will set the `dataType` and `version` of a
    granule based on the configured collection if those fields are not already
    set on the granule. Previously it was using the `dataType` field of the
    configured collection, then falling back to the `name` field of the
    collection. This update will just use the `name` field of the collection to
    set the `dataType` field of the granule.

- **CUMULUS-1446**
  - Update the `@cumulus/integration-tests/api/executions.getExecution()`
    function to parse the response and return the execution, rather than return
    the full API response.

- **CUMULUS-1672**
  - The `cumulus` Terraform module in previous releases set a
    `Deployment = var.prefix` tag on all resources that it managed. In this
    release, a `tags` input variable has been added to the `cumulus` Terraform
    module to allow resource tagging to be customized. No default tags will be
    applied to Cumulus-managed resources. To replicate the previous behavior,
    set `tags = { Deployment: var.prefix }` as an input variable for the
    `cumulus` Terraform module.

- **CUMULUS-1684 Migration Instructions**
  - In previous releases, a provider's username and password were encrypted
    using a custom encryption library. That has now been updated to use KMS.
    This release includes a Lambda function named
    `<prefix>-ProviderSecretsMigration`, which will re-encrypt existing
    provider credentials to use KMS. After this release has been deployed, you
    will need to manually invoke that Lambda function using either the AWS CLI
    or AWS Console. It should only need to be successfully run once.
  - Future releases of Cumulus will invoke a
    `<prefix>-VerifyProviderSecretsMigration` Lambda function as part of the
    deployment, which will cause the deployment to fail if the migration
    Lambda has not been run.

- **CUMULUS-1718**
  - The `@cumulus/sf-sns-report` task for reporting mid-workflow updates has been retired.
  This task was used as the `PdrStatusReport` task in our ParsePdr example workflow.
  If you have a ParsePdr or other workflow using this task, use `@cumulus/sf-sqs-report` instead.
  Trying to deploy the old task will result in an error as the cumulus module no longer exports `sf_sns_report_task`.
  - Migration instruction: In your workflow definition, for each step using the old task change:
  `"Resource": "${module.cumulus.sf_sns_report_task.task_arn}"`
  to
  `"Resource": "${module.cumulus.sf_sqs_report_task.task_arn}"`

- **CUMULUS-1755**
  - The `thin_egress_jwt_secret_name` variable for the `tf-modules/cumulus` Terraform module is now **required**. This variable is passed on to the Thin Egress App in `tf-modules/distribution/main.tf`, which uses the keys stored in the secret to sign JWTs. See the [Thin Egress App documentation on how to create a value for this secret](https://github.com/asfadmin/thin-egress-app#setting-up-the-jwt-cookie-secrets).

### Added

- **CUMULUS-1446**
  - Add `@cumulus/common/FileUtils.readJsonFile()` function
  - Add `@cumulus/common/FileUtils.readTextFile()` function
  - Add `@cumulus/integration-tests/api/collections.createCollection()` function
  - Add `@cumulus/integration-tests/api/collections.deleteCollection()` function
  - Add `@cumulus/integration-tests/api/collections.getCollection()` function
  - Add `@cumulus/integration-tests/api/providers.getProvider()` function
  - Add `@cumulus/integration-tests/index.getExecutionOutput()` function
  - Add `@cumulus/integration-tests/index.loadCollection()` function
  - Add `@cumulus/integration-tests/index.loadProvider()` function
  - Add `@cumulus/integration-tests/index.readJsonFilesFromDir()` function

- **CUMULUS-1672**
  - Add a `tags` input variable to the `archive` Terraform module
  - Add a `tags` input variable to the `cumulus` Terraform module
  - Add a `tags` input variable to the `cumulus_ecs_service` Terraform module
  - Add a `tags` input variable to the `data-persistence` Terraform module
  - Add a `tags` input variable to the `distribution` Terraform module
  - Add a `tags` input variable to the `ingest` Terraform module
  - Add a `tags` input variable to the `s3-replicator` Terraform module

- **CUMULUS-1707**
  - Enable logrotate on ECS cluster

- **CUMULUS-1684**
  - Add a `@cumulus/aws-client/KMS` library of KMS-related functions
  - Add `@cumulus/aws-client/S3.getTextObject()`
  - Add `@cumulus/sftp-client` package
  - Create `ProviderSecretsMigration` Lambda function
  - Create `VerifyProviderSecretsMigration` Lambda function

- **CUMULUS-1548**
  - Add ability to put default Cumulus logs in Metrics' ELK stack
  - Add ability to add custom logs to Metrics' ELK Stack

- **CUMULUS-1702**
  - When logs are sent to Metrics' ELK stack, the logs endpoints will return results from there

- **CUMULUS-1459**
  - Async Operations are indexed in Elasticsearch
  - To index any existing async operations you'll need to perform an index from
    database function.

- **CUMULUS-1717**
  - Add `@cumulus/aws-client/deleteAndWaitForDynamoDbTableNotExists`, which
    deletes a DynamoDB table and waits to ensure the table no longer exists
  - Added `publishGranules` Lambda to handle publishing granule messages to SNS when granule records are written to DynamoDB
  - Added `@cumulus/api/models/Granule.storeGranulesFromCumulusMessage` to store granules from a Cumulus message to DynamoDB

- **CUMULUS-1718**
  - Added `@cumulus/sf-sqs-report` task to allow mid-workflow reporting updates.
  - Added `stepfunction_event_reporter_queue_url` and `sf_sqs_report_task` outputs to the `cumulus` module.
  - Added `publishPdrs` Lambda to handle publishing PDR messages to SNS when PDR records are written to DynamoDB.
  - Added `@cumulus/api/models/Pdr.storePdrFromCumulusMessage` to store PDRs from a Cumulus message to DynamoDB.
  - Added `@cumulus/aws-client/parseSQSMessageBody` to parse an SQS message body string into an object.

- **Ability to set custom backend API url in the archive module**
  - Add `api_url` definition in `tf-modules/cumulus/archive.tf`
  - Add `archive_api_url` variable in `tf-modules/cumulus/variables.tf`

- **CUMULUS-1741**
  - Added an optional `elasticsearch_security_group_ids` variable to the
    `data-persistence` Terraform module to allow additional security groups to
    be assigned to the Elasticsearch Domain.

- **CUMULUS-1752**
  - Added `@cumulus/integration-tests/api/distribution.invokeTEADistributionLambda` to simulate a request to the [Thin Egress App](https://github.com/asfadmin/thin-egress-app) by invoking the Lambda and getting a response payload.
  - Added `@cumulus/integration-tests/api/distribution.getTEARequestHeaders` to generate necessary request headers for a request to the Thin Egress App
  - Added `@cumulus/integration-tests/api/distribution.getTEADistributionApiFileStream` to get a response stream for a file served by Thin Egress App
  - Added `@cumulus/integration-tests/api/distribution.getTEADistributionApiRedirect` to get a redirect response from the Thin Egress App

- **CUMULUS-1755**
  - Added `@cumulus/aws-client/CloudFormation.describeCfStack()` to describe a Cloudformation stack
  - Added `@cumulus/aws-client/CloudFormation.getCfStackParameterValues()` to get multiple parameter values for a Cloudformation stack

### Changed

- **CUMULUS-1725**
  - Moved the logic that updates the granule files cache Dynamo table into its
    own Lambda function called `granuleFilesCacheUpdater`.

- **CUMULUS-1736**
  - The `collections` model in the API package now determines the name of a
    collection based on the `name` property, rather than using `dataType` and
    then falling back to `name`.
  - The `@cumulus/integration-tests.loadCollection()` function no longer appends
    the postfix to the end of the collection's `dataType`.
  - The `@cumulus/integration-tests.addCollections()` function no longer appends
    the postfix to the end of the collection's `dataType`.

- **CUMULUS-1672**
  - Add a `retryOptions` parameter to the `@cumulus/aws-client/S3.headObject`
     function, which will retry if the object being queried does not exist.

- **CUMULUS-1446**
  - Mark the `@cumulus/integration-tests/api.addCollectionApi()` function as
    deprecated
  - Mark the `@cumulus/integration-tests/index.listCollections()` function as
    deprecated
  - Mark the `@cumulus/integration-tests/index.listProviders()` function as
    deprecated
  - Mark the `@cumulus/integration-tests/index.rulesList()` function as
    deprecated

- **CUMULUS-1672**
  - Previously, the `cumulus` module defaulted to setting a
    `Deployment = var.prefix` tag on all resources that it managed. In this
    release, the `cumulus` module will now accept a `tags` input variable that
    defines the tags to be assigned to all resources that it manages.
  - Previously, the `data-persistence` module defaulted to setting a
    `Deployment = var.prefix` tag on all resources that it managed. In this
    release, the `data-persistence` module will now accept a `tags` input
    variable that defines the tags to be assigned to all resources that it
    manages.
  - Previously, the `distribution` module defaulted to setting a
    `Deployment = var.prefix` tag on all resources that it managed. In this
    release, the `distribution` module will now accept a `tags` input variable
    that defines the tags to be assigned to all resources that it manages.
  - Previously, the `ingest` module defaulted to setting a
    `Deployment = var.prefix` tag on all resources that it managed. In this
    release, the `ingest` module will now accept a `tags` input variable that
    defines the tags to be assigned to all resources that it manages.
  - Previously, the `s3-replicator` module defaulted to setting a
    `Deployment = var.prefix` tag on all resources that it managed. In this
    release, the `s3-replicator` module will now accept a `tags` input variable
    that defines the tags to be assigned to all resources that it manages.

- **CUMULUS-1684**
  - Update the API package to encrypt provider credentials using KMS instead of
    using RSA keys stored in S3

- **CUMULUS-1717**
  - Changed name of `cwSfExecutionEventToDb` Lambda to `cwSfEventToDbRecords`
  - Updated `cwSfEventToDbRecords` to write granule records to DynamoDB from the incoming Cumulus message

- **CUMULUS-1718**
  - Renamed `cwSfEventToDbRecords` to `sfEventSqsToDbRecords` due to architecture change to being a consumer of an SQS queue of Step Function Cloudwatch events.
  - Updated `sfEventSqsToDbRecords` to write PDR records to DynamoDB from the incoming Cumulus message
  - Moved `data-cookbooks/sns.md` to `data-cookbooks/ingest-notifications.md` and updated it to reflect recent changes.

- **CUMULUS-1748**
  - (S)FTP discovery tasks now use the provider-path as-is instead of forcing it to a relative path.
  - Improved error handling to catch permission denied FTP errors better and log them properly. Workflows will still fail encountering this error and we intend to consider that approach in a future ticket.

- **CUMULUS-1752**
  - Moved class for parsing distribution events to its own file: `@cumulus/api/lib/DistributionEvent.js`
    - Updated `DistributionEvent` to properly parse S3 access logs generated by requests from the [Thin Egress App](https://github.com/asfadmin/thin-egress-app)

- **CUMULUS-1753** - Changes to `@cumulus/ingest/HttpProviderClient.js`:
  - Removed regex filter in `HttpProviderClient.list()` that was used to return only files with an extension between 1 and 4 characters long. `HttpProviderClient.list()` will now return all files linked from the HTTP provider host.

- **CUMULUS-1755**
  - Updated the Thin Egress App module used in `tf-modules/distribution/main.tf` to build 61. [See the release notes](https://github.com/asfadmin/thin-egress-app/releases/tag/tea-build.61).

- **CUMULUS-1757**
  - Update @cumulus/cmr-client CMRSearchConceptQueue to take optional cmrEnvironment parameter

### Deprecated

- **CUMULUS-1684**
  - Deprecate `@cumulus/common/key-pair-provider/S3KeyPairProvider`
  - Deprecate `@cumulus/common/key-pair-provider/S3KeyPairProvider.encrypt()`
  - Deprecate `@cumulus/common/key-pair-provider/S3KeyPairProvider.decrypt()`
  - Deprecate `@cumulus/common/kms/KMS`
  - Deprecate `@cumulus/common/kms/KMS.encrypt()`
  - Deprecate `@cumulus/common/kms/KMS.decrypt()`
  - Deprecate `@cumulus/common/sftp.Sftp`

- **CUMULUS-1717**
  - Deprecate `@cumulus/api/models/Granule.createGranulesFromSns`

- **CUMULUS-1718**
  - Deprecate `@cumulus/sf-sns-report`.
    - This task has been updated to always throw an error directing the user to use `@cumulus/sf-sqs-report` instead. This was done because there is no longer an SNS topic to which to publish, and no consumers to listen to it.

- **CUMULUS-1748**
  - Deprecate `@cumulus/ingest/util.normalizeProviderPath`

- **CUMULUS-1752**
  - Deprecate `@cumulus/integration-tests/api/distribution.getDistributionApiFileStream`
  - Deprecate `@cumulus/integration-tests/api/distribution.getDistributionApiRedirect`
  - Deprecate `@cumulus/integration-tests/api/distribution.invokeApiDistributionLambda`

### Removed

- **CUMULUS-1684**
  - Remove the deployment script that creates encryption keys and stores them to
    S3

- **CUMULUS-1768**
  - Removed API endpoints `stats/histogram` and `stats/average`. All advanced stats needs should be acquired from Cloud Metrics or similarly configured ELK stack.

### Fixed

- **Fix default values for urs_url in variables.tf files**
  - Remove trailing `/` from default `urs_url` values.

- **CUMULUS-1610** - Add the Elasticsearch security group to the EC2 security groups

- **CUMULUS-1740** - `cumulus_meta.workflow_start_time` is now set in Cumulus
  messages

- **CUMULUS-1753** - Fixed `@cumulus/ingest/HttpProviderClient.js` to properly handle HTTP providers with:
  - Multiple link tags (e.g. `<a>`) per line of source code
  - Link tags in uppercase or lowercase (e.g. `<A>`)
  - Links with filepaths in the link target (e.g. `<a href="/path/to/file.txt">`). These files will be returned from HTTP file discovery **as the file name only** (e.g. `file.txt`).

- **CUMULUS-1768**
  - Fix an issue in the stats endpoints in `@cumulus/api` to send back stats for the correct type

## [v1.18.0] 2020-02-03

### BREAKING CHANGES

- **CUMULUS-1686**

  - `ecs_cluster_instance_image_id` is now a _required_ variable of the `cumulus` module, instead of optional.

- **CUMULUS-1698**

  - Change variable `saml_launchpad_metadata_path` to `saml_launchpad_metadata_url` in the `tf-modules/cumulus` Terraform module.

- **CUMULUS-1703**
  - Remove the unused `forceDownload` option from the `sync-granule` tasks's config
  - Remove the `@cumulus/ingest/granule.Discover` class
  - Remove the `@cumulus/ingest/granule.Granule` class
  - Remove the `@cumulus/ingest/pdr.Discover` class
  - Remove the `@cumulus/ingest/pdr.Granule` class
  - Remove the `@cumulus/ingest/parse-pdr.parsePdr` function

### Added

- **CUMULUS-1040**

  - Added `@cumulus/aws-client` package to provide utilities for working with AWS services and the Node.js AWS SDK
  - Added `@cumulus/errors` package which exports error classes for use in Cumulus workflow code
  - Added `@cumulus/integration-tests/sfnStep` to provide utilities for parsing step function execution histories

- **CUMULUS-1102**

  - Adds functionality to the @cumulus/api package for better local testing.
    - Adds data seeding for @cumulus/api's localAPI.
      - seed functions allow adding collections, executions, granules, pdrs, providers, and rules to a Localstack Elasticsearch and DynamoDB via `addCollections`, `addExecutions`, `addGranules`, `addPdrs`, `addProviders`, and `addRules`.
    - Adds `eraseDataStack` function to local API server code allowing resetting of local datastack for testing (ES and DynamoDB).
    - Adds optional parameters to the @cumulus/api bin serve to allow for launching the api without destroying the current data.

- **CUMULUS-1697**

  - Added the `@cumulus/tf-inventory` package that provides command line utilities for managing Terraform resources in your AWS account

- **CUMULUS-1703**

  - Add `@cumulus/aws-client/S3.createBucket` function
  - Add `@cumulus/aws-client/S3.putFile` function
  - Add `@cumulus/common/string.isNonEmptyString` function
  - Add `@cumulus/ingest/FtpProviderClient` class
  - Add `@cumulus/ingest/HttpProviderClient` class
  - Add `@cumulus/ingest/S3ProviderClient` class
  - Add `@cumulus/ingest/SftpProviderClient` class
  - Add `@cumulus/ingest/providerClientUtils.buildProviderClient` function
  - Add `@cumulus/ingest/providerClientUtils.fetchTextFile` function

- **CUMULUS-1731**

  - Add new optional input variables to the Cumulus Terraform module to support TEA upgrade:
    - `thin_egress_cookie_domain` - Valid domain for Thin Egress App cookie
    - `thin_egress_domain_cert_arn` - Certificate Manager SSL Cert ARN for Thin
      Egress App if deployed outside NGAP/CloudFront
    - `thin_egress_download_role_in_region_arn` - ARN for reading of Thin Egress
      App data buckets for in-region requests
    - `thin_egress_jwt_algo` - Algorithm with which to encode the Thin Egress
      App JWT cookie
    - `thin_egress_jwt_secret_name` - Name of AWS secret where keys for the Thin
      Egress App JWT encode/decode are stored
    - `thin_egress_lambda_code_dependency_archive_key` - Thin Egress App - S3
      Key of packaged python modules for lambda dependency layer

- **CUMULUS-1733**
  - Add `discovery-filtering` operator doc to document previously undocumented functionality.

- **CUMULUS-1737**
  - Added the `cumulus-test-cleanup` module to run a nightly cleanup on resources left over from the integration tests run from the `example/spec` directory.

### Changed

- **CUMULUS-1102**

  - Updates `@cumulus/api/auth/testAuth` to use JWT instead of random tokens.
  - Updates the default AMI for the ecs_cluster_instance_image_id.

- **CUMULUS-1622**

  - Mutex class has been deprecated in `@cumulus/common/concurrency` and will be removed in a future release.

- **CUMULUS-1686**

  - Changed `ecs_cluster_instance_image_id` to be a required variable of the `cumulus` module and removed the default value.
    The default was not available across accounts and regions, nor outside of NGAP and therefore not particularly useful.

- **CUMULUS-1688**

  - Updated `@cumulus/aws.receiveSQSMessages` not to replace `message.Body` with a parsed object. This behavior was undocumented and confusing as received messages appeared to contradict AWS docs that state `message.Body` is always a string.
  - Replaced `sf_watcher` CloudWatch rule from `cloudwatch-events.tf` with an EventSourceMapping on `sqs2sf` mapped to the `start_sf` SQS queue (in `event-sources.tf`).
  - Updated `sqs2sf` with an EventSourceMapping handler and unit test.

- **CUMULUS-1698**

  - Change variable `saml_launchpad_metadata_path` to `saml_launchpad_metadata_url` in the `tf-modules/cumulus` Terraform module.
  - Updated `@cumulus/api/launchpadSaml` to download launchpad IDP metadata from configured location when the metadata in s3 is not valid, and to work with updated IDP metadata and SAML response.

- **CUMULUS-1731**
  - Upgrade the version of the Thin Egress App deployed by Cumulus to v48
    - Note: New variables available, see the 'Added' section of this changelog.

### Fixed

- **CUMULUS-1664**

  - Updated `dbIndexer` Lambda to remove hardcoded references to DynamoDB table names.

- **CUMULUS-1733**
  - Fixed granule discovery recursion algorithm used in S/FTP protocols.

### Removed

- **CUMULUS-1481**
  - removed `process` config and output from PostToCmr as it was not required by the task nor downstream steps, and should still be in the output message's `meta` regardless.

### Deprecated

- **CUMULUS-1040**
  - Deprecated the following code. For cases where the code was moved into another package, the new code location is noted:
    - `@cumulus/common/CloudFormationGateway` -> `@cumulus/aws-client/CloudFormationGateway`
    - `@cumulus/common/DynamoDb` -> `@cumulus/aws-client/DynamoDb`
    - `@cumulus/common/errors` -> `@cumulus/errors`
    - `@cumulus/common/StepFunctions` -> `@cumulus/aws-client/StepFunctions`
    - All of the exported functions in `@cumulus/commmon/aws` (moved into `@cumulus/aws-client`), except:
      - `@cumulus/common/aws/isThrottlingException` -> `@cumulus/errors/isThrottlingException`
      - `@cumulus/common/aws/improveStackTrace` (not deprecated)
      - `@cumulus/common/aws/retryOnThrottlingException` (not deprecated)
    - `@cumulus/common/sfnStep/SfnStep.parseStepMessage` -> `@cumulus/integration-tests/sfnStep/SfnStep.parseStepMessage`
    - `@cumulus/common/sfnStep/ActivityStep` -> `@cumulus/integration-tests/sfnStep/ActivityStep`
    - `@cumulus/common/sfnStep/LambdaStep` -> `@cumulus/integration-tests/sfnStep/LambdaStep`
    - `@cumulus/common/string/unicodeEscape` -> `@cumulus/aws-client/StepFunctions.unicodeEscape`
    - `@cumulus/common/util/setErrorStack` -> `@cumulus/aws-client/util/setErrorStack`
    - `@cumulus/ingest/aws/invoke` -> `@cumulus/aws-client/Lambda/invoke`
    - `@cumulus/ingest/aws/CloudWatch.bucketSize`
    - `@cumulus/ingest/aws/CloudWatch.cw`
    - `@cumulus/ingest/aws/ECS.ecs`
    - `@cumulus/ingest/aws/ECS`
    - `@cumulus/ingest/aws/Events.putEvent` -> `@cumulus/aws-client/CloudwatchEvents.putEvent`
    - `@cumulus/ingest/aws/Events.deleteEvent` -> `@cumulus/aws-client/CloudwatchEvents.deleteEvent`
    - `@cumulus/ingest/aws/Events.deleteTarget` -> `@cumulus/aws-client/CloudwatchEvents.deleteTarget`
    - `@cumulus/ingest/aws/Events.putTarget` -> `@cumulus/aws-client/CloudwatchEvents.putTarget`
    - `@cumulus/ingest/aws/SQS.attributes` -> `@cumulus/aws-client/SQS.getQueueAttributes`
    - `@cumulus/ingest/aws/SQS.deleteMessage` -> `@cumulus/aws-client/SQS.deleteSQSMessage`
    - `@cumulus/ingest/aws/SQS.deleteQueue` -> `@cumulus/aws-client/SQS.deleteQueue`
    - `@cumulus/ingest/aws/SQS.getUrl` -> `@cumulus/aws-client/SQS.getQueueUrlByName`
    - `@cumulus/ingest/aws/SQS.receiveMessage` -> `@cumulus/aws-client/SQS.receiveSQSMessages`
    - `@cumulus/ingest/aws/SQS.sendMessage` -> `@cumulus/aws-client/SQS.sendSQSMessage`
    - `@cumulus/ingest/aws/StepFunction.getExecutionStatus` -> `@cumulus/aws-client/StepFunction.getExecutionStatus`
    - `@cumulus/ingest/aws/StepFunction.getExecutionUrl` -> `@cumulus/aws-client/StepFunction.getExecutionUrl`

## [v1.17.0] - 2019-12-31

### BREAKING CHANGES

- **CUMULUS-1498**
  - The `@cumulus/cmrjs.publish2CMR` function expects that the value of its
    `creds.password` parameter is a plaintext password.
  - Rather than using an encrypted password from the `cmr_password` environment
    variable, the `@cumulus/cmrjs.updateCMRMetadata` function now looks for an
    environment variable called `cmr_password_secret_name` and fetches the CMR
    password from that secret in AWS Secrets Manager.
  - The `@cumulus/post-to-cmr` task now expects a
    `config.cmr.passwordSecretName` value, rather than `config.cmr.password`.
    The CMR password will be fetched from that secret in AWS Secrets Manager.

### Added

- **CUMULUS-630**

  - Added support for replaying Kinesis records on a stream into the Cumulus Kinesis workflow triggering mechanism: either all the records, or some time slice delimited by start and end timestamps.
  - Added `/replays` endpoint to the operator API for triggering replays.
  - Added `Replay Kinesis Messages` documentation to Operator Docs.
  - Added `manualConsumer` lambda function to consume a Kinesis stream. Used by the replay AsyncOperation.

- **CUMULUS-1687**
  - Added new API endpoint for listing async operations at `/asyncOperations`
  - All asyncOperations now include the fields `description` and `operationType`. `operationType` can be one of the following. [`Bulk Delete`, `Bulk Granules`, `ES Index`, `Kinesis Replay`]

### Changed

- **CUMULUS-1626**

  - Updates Cumulus to use node10/CMA 1.1.2 for all of its internal lambdas in prep for AWS node 8 EOL

- **CUMULUS-1498**
  - Remove the DynamoDB Users table. The list of OAuth users who are allowed to
    use the API is now stored in S3.
  - The CMR password and Launchpad passphrase are now stored in Secrets Manager

## [v1.16.1] - 2019-12-6

**Please note**:

- The `region` argument to the `cumulus` Terraform module has been removed. You may see a warning or error if you have that variable populated.
- Your workflow tasks should use the following versions of the CMA libraries to utilize new granule, parentArn, asyncOperationId, and stackName fields on the logs:
  - `cumulus-message-adapter-js` version 1.0.10+
  - `cumulus-message-adapter-python` version 1.1.1+
  - `cumulus-message-adapter-java` version 1.2.11+
- The `data-persistence` module no longer manages the creation of an Elasticsearch service-linked role for deploying Elasticsearch to a VPC. Follow the [deployment instructions on preparing your VPC](https://nasa.github.io/cumulus/docs/deployment/deployment-readme#vpc-subnets-and-security-group) for guidance on how to create the Elasticsearch service-linked role manually.
- There is now a `distribution_api_gateway_stage` variable for the `tf-modules/cumulus` Terraform module that will be used as the API gateway stage name used for the distribution API (Thin Egress App)
- Default value for the `urs_url` variable is now `https://uat.urs.earthdata.nasa.gov/` in the `tf-modules/cumulus` and `tf-modules/archive` Terraform modules. So deploying the `cumulus` module without a `urs_url` variable set will integrate your Cumulus deployment with the UAT URS environment.

### Added

- **CUMULUS-1563**

  - Added `custom_domain_name` variable to `tf-modules/data-persistence` module

- **CUMULUS-1654**
  - Added new helpers to `@cumulus/common/execution-history`:
    - `getStepExitedEvent()` returns the `TaskStateExited` event in a workflow execution history after the given step completion/failure event
    - `getTaskExitedEventOutput()` returns the output message for a `TaskStateExited` event in a workflow execution history

### Changed

- **CUMULUS-1578**

  - Updates SAML launchpad configuration to authorize via configured userGroup.
    [See the NASA specific documentation (protected)](https://wiki.earthdata.nasa.gov/display/CUMULUS/Cumulus+SAML+Launchpad+Integration)

- **CUMULUS-1579**

  - Elasticsearch list queries use `match` instead of `term`. `term` had been analyzing the terms and not supporting `-` in the field values.

- **CUMULUS-1619**

  - Adds 4 new keys to `@cumulus/logger` to display granules, parentArn, asyncOperationId, and stackName.
  - Depends on `cumulus-message-adapter-js` version 1.0.10+. Cumulus tasks updated to use this version.

- **CUMULUS-1654**

  - Changed `@cumulus/common/SfnStep.parseStepMessage()` to a static class method

- **CUMULUS-1641**
  - Added `meta.retries` and `meta.visibilityTimeout` properties to sqs-type rule. To create sqs-type rule, you're required to configure a dead-letter queue on your queue.
  - Added `sqsMessageRemover` lambda which removes the message from SQS queue upon successful workflow execution.
  - Updated `sqsMessageConsumer` lambda to not delete message from SQS queue, and to retry the SQS message for configured number of times.

### Removed

- Removed `create_service_linked_role` variable from `tf-modules/data-persistence` module.

- **CUMULUS-1321**
  - The `region` argument to the `cumulus` Terraform module has been removed

### Fixed

- **CUMULUS-1668** - Fixed a race condition where executions may not have been
  added to the database correctly
- **CUMULUS-1654** - Fixed issue with `publishReports` Lambda not including workflow execution error information for failed workflows with a single step
- Fixed `tf-modules/cumulus` module so that the `urs_url` variable is passed on to its invocation of the `tf-modules/archive` module

## [v1.16.0] - 2019-11-15

### Added

- **CUMULUS-1321**

  - A `deploy_distribution_s3_credentials_endpoint` variable has been added to
    the `cumulus` Terraform module. If true, the NGAP-backed S3 credentials
    endpoint will be added to the Thin Egress App's API. Default: true

- **CUMULUS-1544**

  - Updated the `/granules/bulk` endpoint to correctly query Elasticsearch when
    granule ids are not provided.

- **CUMULUS-1580**
  - Added `/granules/bulk` endpoint to `@cumulus/api` to perform bulk actions on granules given either a list of granule ids or an Elasticsearch query and the workflow to perform.

### Changed

- **CUMULUS-1561**

  - Fix the way that we are handling Terraform provider version requirements
  - Pass provider configs into child modules using the method that the
    [Terraform documentation](https://www.terraform.io/docs/configuration/modules.html#providers-within-modules)
    suggests
  - Remove the `region` input variable from the `s3_access_test` Terraform module
  - Remove the `aws_profile` and `aws_region` input variables from the
    `s3-replicator` Terraform module

- **CUMULUS-1639**
  - Because of
    [S3's Data Consistency Model](https://docs.aws.amazon.com/AmazonS3/latest/dev/Introduction.html#BasicsObjects),
    there may be situations where a GET operation for an object can temporarily
    return a `NoSuchKey` response even if that object _has_ been created. The
    `@cumulus/common/aws.getS3Object()` function has been updated to support
    retries if a `NoSuchKey` response is returned by S3. This behavior can be
    enabled by passing a `retryOptions` object to that function. Supported
    values for that object can be found here:
    <https://github.com/tim-kos/node-retry#retryoperationoptions>

### Removed

- **CUMULUS-1559**
  - `logToSharedDestination` has been migrated to the Terraform deployment as `log_api_gateway_to_cloudwatch` and will ONLY apply to egress lambdas.
    Due to the differences in the Terraform deployment model, we cannot support a global log subscription toggle for a configurable subset of lambdas.
    However, setting up your own log forwarding for a Lambda with Terraform is fairly simple, as you will only need to add SubscriptionFilters to your Terraform configuration, one per log group.
    See [the Terraform documentation](https://www.terraform.io/docs/providers/aws/r/cloudwatch_log_subscription_filter.html) for details on how to do this.
    An empty FilterPattern ("") will capture all logs in a group.

## [v1.15.0] - 2019-11-04

### BREAKING CHANGES

- **CUMULUS-1644** - When a workflow execution begins or ends, the workflow
  payload is parsed and any new or updated PDRs or granules referenced in that
  workflow are stored to the Cumulus archive. The defined interface says that a
  PDR in `payload.pdr` will be added to the archive, and any granules in
  `payload.granules` will also be added to the archive. In previous releases,
  PDRs found in `meta.pdr` and granules found in `meta.input_granules` were also
  added to the archive. This caused unexpected behavior and has been removed.
  Only PDRs from `payload.pdr` and granules from `payload.granules` will now be
  added to the Cumulus archive.

- **CUMULUS-1449** - Cumulus now uses a universal workflow template when
  starting a workflow that contains general information specific to the
  deployment, but not specific to the workflow. Workflow task configs must be
  defined using AWS step function parameters. As part of this change,
  `CumulusConfig` has been retired and task configs must now be defined under
  the `cma.task_config` key in the Parameters section of a step function
  definition.

  **Migration instructions**:

  NOTE: These instructions require the use of Cumulus Message Adapter v1.1.x+.
  Please ensure you are using a compatible version before attempting to migrate
  workflow configurations. When defining workflow steps, remove any
  `CumulusConfig` section, as shown below:

  ```yaml
  ParsePdr:
    CumulusConfig:
      provider: "{$.meta.provider}"
      bucket: "{$.meta.buckets.internal.name}"
      stack: "{$.meta.stack}"
  ```

  Instead, use AWS Parameters to pass `task_config` for the task directly into
  the Cumulus Message Adapter:

  ```yaml
  ParsePdr:
    Parameters:
      cma:
        event.$: "$"
        task_config:
          provider: "{$.meta.provider}"
          bucket: "{$.meta.buckets.internal.name}"
          stack: "{$.meta.stack}"
  ```

  In this example, the `cma` key is used to pass parameters to the message
  adapter. Using `task_config` in combination with `event.$: '$'` allows the
  message adapter to process `task_config` as the `config` passed to the Cumulus
  task. See `example/workflows/sips.yml` in the core repository for further
  examples of how to set the Parameters.

  Additionally, workflow configurations for the `QueueGranules` and `QueuePdrs`
  tasks need to be updated:

  - `queue-pdrs` config changes:
    - `parsePdrMessageTemplateUri` replaced with `parsePdrWorkflow`, which is
      the workflow name (i.e. top-level name in `config.yml`, e.g. 'ParsePdr').
    - `internalBucket` and `stackName` configs now required to look up
      configuration from the deployment. Brings the task config in line with
      that of `queue-granules`.
  - `queue-granules` config change: `ingestGranuleMessageTemplateUri` replaced
    with `ingestGranuleWorkflow`, which is the workflow name (e.g.
    'IngestGranule').

- **CUMULUS-1396** - **Workflow steps at the beginning and end of a workflow
  using the `SfSnsReport` Lambda have now been deprecated (e.g. `StartStatus`,
  `StopStatus`) and should be removed from your workflow definitions**. These
  steps were used for publishing ingest notifications and have been replaced by
  an implementation using Cloudwatch events for Step Functions to trigger a
  Lambda that publishes ingest notifications. For further detail on how ingest
  notifications are published, see the notes below on **CUMULUS-1394**. For
  examples of how to update your workflow definitions, see our
  [example workflow definitions](https://github.com/nasa/cumulus/blob/master/example/workflows/).

- **CUMULUS-1470**
  - Remove Cumulus-defined ECS service autoscaling, allowing integrators to
    better customize autoscaling to meet their needs. In order to use
    autoscaling with ECS services, appropriate
    `AWS::ApplicationAutoScaling::ScalableTarget`,
    `AWS::ApplicationAutoScaling::ScalingPolicy`, and `AWS::CloudWatch::Alarm`
    resources should be defined in a kes overrides file. See
    [this example](https://github.com/nasa/cumulus/blob/release-1.15.x/example/overrides/app/cloudformation.template.yml)
    for an example.
  - The following config parameters are no longer used:
    - ecs.services.\<NAME\>.minTasks
    - ecs.services.\<NAME\>.maxTasks
    - ecs.services.\<NAME\>.scaleInActivityScheduleTime
    - ecs.services.\<NAME\>.scaleInAdjustmentPercent
    - ecs.services.\<NAME\>.scaleOutActivityScheduleTime
    - ecs.services.\<NAME\>.scaleOutAdjustmentPercent
    - ecs.services.\<NAME\>.activityName

### Added

- **CUMULUS-1100**

  - Added 30-day retention properties to all log groups that were missing those policies.

- **CUMULUS-1396**

  - Added `@cumulus/common/sfnStep`:
    - `LambdaStep` - A class for retrieving and parsing input and output to Lambda steps in AWS Step Functions
    - `ActivityStep` - A class for retrieving and parsing input and output to ECS activity steps in AWS Step Functions

- **CUMULUS-1574**

  - Added `GET /token` endpoint for SAML authorization when cumulus is protected by Launchpad.
    This lets a user retrieve a token by hand that can be presented to the API.

- **CUMULUS-1625**

  - Added `sf_start_rate` variable to the `ingest` Terraform module, equivalent to `sqs_consumer_rate` in the old model, but will not be automatically applied to custom queues as that was.

- **CUMULUS-1513**
  - Added `sqs`-type rule support in the Cumulus API `@cumulus/api`
  - Added `sqsMessageConsumer` lambda which processes messages from the SQS queues configured in the `sqs` rules.

### Changed

- **CUMULUS-1639**

  - Because of
    [S3's Data Consistency Model](https://docs.aws.amazon.com/AmazonS3/latest/dev/Introduction.html#BasicsObjects),
    there may be situations where a GET operation for an object can temporarily
    return a `NoSuchKey` response even if that object _has_ been created. The
    `@cumulus/common/aws.getS3Object()` function will now retry up to 10 times
    if a `NoSuchKey` response is returned by S3. This can behavior can be
    overridden by passing `{ retries: 0 }` as the `retryOptions` argument.

- **CUMULUS-1449**

  - `queue-pdrs` & `queue-granules` config changes. Details in breaking changes section.
  - Cumulus now uses a universal workflow template when starting workflow that contains general information specific to the deployment, but not specific to the workflow.
  - Changed the way workflow configs are defined, from `CumulusConfig` to a `task_config` AWS Parameter.

- **CUMULUS-1452**

  - Changed the default ECS docker storage drive to `devicemapper`

- **CUMULUS-1453**
  - Removed config schema for `@cumulus/sf-sns-report` task
  - Updated `@cumulus/sf-sns-report` to always assume that it is running as an intermediate step in a workflow, not as the first or last step

### Removed

- **CUMULUS-1449**
  - Retired `CumulusConfig` as part of step function definitions, as this is an artifact of the way Kes parses workflow definitions that was not possible to migrate to Terraform. Use AWS Parameters and the `task_config` key instead. See change note above.
  - Removed individual workflow templates.

### Fixed

- **CUMULUS-1620** - Fixed bug where `message_adapter_version` does not correctly inject the CMA

- **CUMULUS-1396** - Updated `@cumulus/common/StepFunctions.getExecutionHistory()` to recursively fetch execution history when `nextToken` is returned in response

- **CUMULUS-1571** - Updated `@cumulus/common/DynamoDb.get()` to throw any errors encountered when trying to get a record and the record does exist

- **CUMULUS-1452**
  - Updated the EC2 initialization scripts to use full volume size for docker storage
  - Changed the default ECS docker storage drive to `devicemapper`

## [v1.14.5] - 2019-12-30 - [BACKPORT]

### Updated

- **CUMULUS-1626**
  - Updates Cumulus to use node10/CMA 1.1.2 for all of its internal lambdas in prep for AWS node 8 EOL

## [v1.14.4] - 2019-10-28

### Fixed

- **CUMULUS-1632** - Pinned `aws-elasticsearch-connector` package in `@cumulus/api` to version `8.1.3`, since `8.2.0` includes breaking changes

## [v1.14.3] - 2019-10-18

### Fixed

- **CUMULUS-1620** - Fixed bug where `message_adapter_version` does not correctly inject the CMA

- **CUMULUS-1572** - A granule is now included in discovery results even when
  none of its files has a matching file type in the associated collection
  configuration. Previously, if all files for a granule were unmatched by a file
  type configuration, the granule was excluded from the discovery results.
  Further, added support for a `boolean` property
  `ignoreFilesConfigForDiscovery`, which controls how a granule's files are
  filtered at discovery time.

## [v1.14.2] - 2019-10-08

### BREAKING CHANGES

Your Cumulus Message Adapter version should be pinned to `v1.0.13` or lower in your `app/config.yml` using `message_adapter_version: v1.0.13` OR you should use the workflow migration steps below to work with CMA v1.1.1+.

- **CUMULUS-1394** - The implementation of the `SfSnsReport` Lambda requires additional environment variables for integration with the new ingest notification SNS topics. Therefore, **you must update the definition of `SfSnsReport` in your `lambdas.yml` like so**:

```yaml
SfSnsReport:
  handler: index.handler
  timeout: 300
  source: node_modules/@cumulus/sf-sns-report/dist
  tables:
    - ExecutionsTable
  envs:
    execution_sns_topic_arn:
      function: Ref
      value: reportExecutionsSns
    granule_sns_topic_arn:
      function: Ref
      value: reportGranulesSns
    pdr_sns_topic_arn:
      function: Ref
      value: reportPdrsSns
```

- **CUMULUS-1447** -
  The newest release of the Cumulus Message Adapter (v1.1.1) requires that parameterized configuration be used for remote message functionality. Once released, Kes will automatically bring in CMA v1.1.1 without additional configuration.

  **Migration instructions**
  Oversized messages are no longer written to S3 automatically. In order to utilize remote messaging functionality, configure a `ReplaceConfig` AWS Step Function parameter on your CMA task:

  ```yaml
  ParsePdr:
    Parameters:
      cma:
        event.$: "$"
        ReplaceConfig:
          FullMessage: true
  ```

  Accepted fields in `ReplaceConfig` include `MaxSize`, `FullMessage`, `Path` and `TargetPath`.
  See https://github.com/nasa/cumulus-message-adapter/blob/master/CONTRACT.md#remote-message-configuration for full details.

  As this change is backward compatible in Cumulus Core, users wishing to utilize the previous version of the CMA may opt to transition to using a CMA lambda layer, or set `message_adapter_version` in their configuration to a version prior to v1.1.0.

### PLEASE NOTE

- **CUMULUS-1394** - Ingest notifications are now provided via 3 separate SNS topics for executions, granules, and PDRs, instead of a single `sftracker` SNS topic. Whereas the `sftracker` SNS topic received a full Cumulus execution message, the new topics all receive generated records for the given object. The new topics are only published to if the given object exists for the current execution. For a given execution/granule/PDR, **two messages will be received by each topic**: one message indicating that ingest is running and another message indicating that ingest has completed or failed. The new SNS topics are:

  - `reportExecutions` - Receives 1 message per execution
  - `reportGranules` - Receives 1 message per granule in an execution
  - `reportPdrs` - Receives 1 message per PDR

### Added

- **CUMULUS-639**

  - Adds SAML JWT and launchpad token authentication to Cumulus API (configurable)
    - **NOTE** to authenticate with Launchpad ensure your launchpad user_id is in the `<prefix>-UsersTable`
    - when Cumulus configured to protect API via Launchpad:
      - New endpoints
        - `GET /saml/login` - starting point for SAML SSO creates the login request url and redirects to the SAML Identity Provider Service (IDP)
        - `POST /saml/auth` - SAML Assertion Consumer Service. POST receiver from SAML IDP. Validates response, logs the user in, and returns a SAML-based JWT.
    - Disabled endpoints
      - `POST /refresh`
      - Changes authorization worklow:
      - `ensureAuthorized` now presumes the bearer token is a JWT and tries to validate. If the token is malformed, it attempts to validate the token against Launchpad. This allows users to bring their own token as described here https://wiki.earthdata.nasa.gov/display/CUMULUS/Cumulus+API+with+Launchpad+Authentication. But it also allows dashboard users to manually authenticate via Launchpad SAML to receive a Launchpad-based JWT.

- **CUMULUS-1394**
  - Added `Granule.generateGranuleRecord()` method to granules model to generate a granule database record from a Cumulus execution message
  - Added `Pdr.generatePdrRecord()` method to PDRs model to generate a granule database record from a Cumulus execution message
  - Added helpers to `@cumulus/common/message`:
    - `getMessageExecutionName()` - Get the execution name from a Cumulus execution message
    - `getMessageStateMachineArn()` - Get the state machine ARN from a Cumulus execution message
    - `getMessageExecutionArn()` - Get the execution ARN for a Cumulus execution message
    - `getMessageGranules()` - Get the granules from a Cumulus execution message, if any.
  - Added `@cumulus/common/cloudwatch-event/isFailedSfStatus()` to determine if a Step Function status from a Cloudwatch event is a failed status

### Changed

- **CUMULUS-1308**

  - HTTP PUT of a Collection, Provider, or Rule via the Cumulus API now
    performs full replacement of the existing object with the object supplied
    in the request payload. Previous behavior was to perform a modification
    (partial update) by merging the existing object with the (possibly partial)
    object in the payload, but this did not conform to the HTTP standard, which
    specifies PATCH as the means for modifications rather than replacements.

- **CUMULUS-1375**

  - Migrate Cumulus from deprecated Elasticsearch JS client to new, supported one in `@cumulus/api`

- **CUMULUS-1485** Update `@cumulus/cmr-client` to return error message from CMR for validation failures.

- **CUMULUS-1394**

  - Renamed `Execution.generateDocFromPayload()` to `Execution.generateRecord()` on executions model. The method generates an execution database record from a Cumulus execution message.

- **CUMULUS-1432**

  - `logs` endpoint takes the level parameter as a string and not a number
  - Elasticsearch term query generation no longer converts numbers to boolean

- **CUMULUS-1447**

  - Consolidated all remote message handling code into @common/aws
  - Update remote message code to handle updated CMA remote message flags
  - Update example SIPS workflows to utilize Parameterized CMA configuration

- **CUMULUS-1448** Refactor workflows that are mutating cumulus_meta to utilize meta field

- **CUMULUS-1451**

  - Elasticsearch cluster setting `auto_create_index` will be set to false. This had been causing issues in the bootstrap lambda on deploy.

- **CUMULUS-1456**
  - `@cumulus/api` endpoints default error handler uses `boom` package to format errors, which is consistent with other API endpoint errors.

### Fixed

- **CUMULUS-1432** `logs` endpoint filter correctly filters logs by level
- **CUMULUS-1484** `useMessageAdapter` now does not set CUMULUS_MESSAGE_ADAPTER_DIR when `true`

### Removed

- **CUMULUS-1394**
  - Removed `sfTracker` SNS topic. Replaced by three new SNS topics for granule, execution, and PDR ingest notifications.
  - Removed unused functions from `@cumulus/common/aws`:
    - `getGranuleS3Params()`
    - `setGranuleStatus()`

## [v1.14.1] - 2019-08-29

### Fixed

- **CUMULUS-1455**

  - CMR token links updated to point to CMR legacy services rather than echo

- **CUMULUS-1211**
  - Errors thrown during granule discovery are no longer swallowed and ignored.
    Rather, errors are propagated to allow for proper error-handling and
    meaningful messaging.

## [v1.14.0] - 2019-08-22

### PLEASE NOTE

- We have encountered transient lambda service errors in our integration testing. Please handle transient service errors following [these guidelines](https://docs.aws.amazon.com/step-functions/latest/dg/bp-lambda-serviceexception.html). The workflows in the `example/workflows` folder have been updated with retries configured for these errors.

- **CUMULUS-799** added additional IAM permissions to support reading CloudWatch and API Gateway, so **you will have to redeploy your IAM stack.**

- **CUMULUS-800** Several items:

  - **Delete existing API Gateway stages**: To allow enabling of API Gateway logging, Cumulus now creates and manages a Stage resource during deployment. Before upgrading Cumulus, it is necessary to delete the API Gateway stages on both the Backend API and the Distribution API. Instructions are included in the documentation under [Delete API Gateway Stages](https://nasa.github.io/cumulus/docs/additional-deployment-options/delete-api-gateway-stages).

  - **Set up account permissions for API Gateway to write to CloudWatch**: In a one time operation for your AWS account, to enable CloudWatch Logs for API Gateway, you must first grant the API Gateway permission to read and write logs to CloudWatch for your account. The `AmazonAPIGatewayPushToCloudWatchLogs` managed policy (with an ARN of `arn:aws:iam::aws:policy/service-role/AmazonAPIGatewayPushToCloudWatchLogs`) has all the required permissions. You can find a simple how to in the documentation under [Enable API Gateway Logging.](https://nasa.github.io/cumulus/docs/additional-deployment-options/enable-gateway-logging-permissions)

  - **Configure API Gateway to write logs to CloudWatch** To enable execution logging for the distribution API set `config.yaml` `apiConfigs.distribution.logApigatewayToCloudwatch` value to `true`. More information [Enable API Gateway Logs](https://nasa.github.io/cumulus/docs/additional-deployment-options/enable-api-logs)

  - **Configure CloudWatch log delivery**: It is possible to deliver CloudWatch API execution and access logs to a cross-account shared AWS::Logs::Destination. An operator does this by adding the key `logToSharedDestination` to the `config.yml` at the default level with a value of a writable log destination. More information in the documentation under [Configure CloudWatch Logs Delivery.](https://nasa.github.io/cumulus/docs/additional-deployment-options/configure-cloudwatch-logs-delivery)

  - **Additional Lambda Logging**: It is now possible to configure any lambda to deliver logs to a shared subscriptions by setting `logToSharedDestination` to the ARN of a writable location (either an AWS::Logs::Destination or a Kinesis Stream) on any lambda config. Documentation for [Lambda Log Subscriptions](https://nasa.github.io/cumulus/docs/additional-deployment-options/additional-lambda-logging)

  - **Configure S3 Server Access Logs**: If you are running Cumulus in an NGAP environment you may [configure S3 Server Access Logs](https://nasa.github.io/cumulus/docs/next/deployment/server_access_logging) to be delivered to a shared bucket where the Metrics Team will ingest the logs into their ELK stack. Contact the Metrics team for permission and location.

- **CUMULUS-1368** The Cumulus distribution API has been deprecated and is being replaced by ASF's Thin Egress App. By default, the distribution API will not deploy. Please follow [the instructions for deploying and configuring Thin Egress](https://nasa.github.io/cumulus/docs/deployment/thin_egress_app).

To instead continue to deploy and use the legacy Cumulus distribution app, add the following to your `config.yml`:

```yaml
deployDistributionApi: true
```

If you deploy with no distribution app your deployment will succeed but you may encounter errors in your workflows, particularly in the `MoveGranule` task.

- **CUMULUS-1418** Users who are packaging the CMA in their Lambdas outside of Cumulus may need to update their Lambda configuration. Please see `BREAKING CHANGES` below for details.

### Added

- **CUMULUS-642**
  - Adds Launchpad as an authentication option for the Cumulus API.
  - Updated deployment documentation and added [instructions to setup Cumulus API Launchpad authentication](https://wiki.earthdata.nasa.gov/display/CUMULUS/Cumulus+API+with+Launchpad+Authentication)
- **CUMULUS-1418**
  - Adds usage docs/testing of lambda layers (introduced in PR1125), updates Core example tasks to use the updated `cumulus-ecs-task` and a CMA layer instead of kes CMA injection.
  - Added Terraform module to publish CMA as layer to user account.
- **PR1125** - Adds `layers` config option to support deploying Lambdas with layers
- **PR1128** - Added `useXRay` config option to enable AWS X-Ray for Lambdas.
- **CUMULUS-1345**
  - Adds new variables to the app deployment under `cmr`.
  - `cmrEnvironment` values are `SIT`, `UAT`, or `OPS` with `UAT` as the default.
  - `cmrLimit` and `cmrPageSize` have been added as configurable options.
- **CUMULUS-1273**
  - Added lambda function EmsProductMetadataReport to generate EMS Product Metadata report
- **CUMULUS-1226**
  - Added API endpoint `elasticsearch/index-from-database` to index to an Elasticsearch index from the database for recovery purposes and `elasticsearch/indices-status` to check the status of Elasticsearch indices via the API.
- **CUMULUS-824**
  - Added new Collection parameter `reportToEms` to configure whether the collection is reported to EMS
- **CUMULUS-1357**
  - Added new BackendApi endpoint `ems` that generates EMS reports.
- **CUMULUS-1241**
  - Added information about queues with maximum execution limits defined to default workflow templates (`meta.queueExecutionLimits`)
- **CUMULUS-1311**
  - Added `@cumulus/common/message` with various message parsing/preparation helpers
- **CUMULUS-812**

  - Added support for limiting the number of concurrent executions started from a queue. [See the data cookbook](https://nasa.github.io/cumulus/docs/data-cookbooks/throttling-queued-executions) for more information.

- **CUMULUS-1337**

  - Adds `cumulus.stackName` value to the `instanceMetadata` endpoint.

- **CUMULUS-1368**

  - Added `cmrGranuleUrlType` to the `@cumulus/move-granules` task. This determines what kind of links go in the CMR files. The options are `distribution`, `s3`, or `none`, with the default being distribution. If there is no distribution API being used with Cumulus, you must set the value to `s3` or `none`.

- Added `packages/s3-replicator` Terraform module to allow same-region s3 replication to metrics bucket.

- **CUMULUS-1392**

  - Added `tf-modules/report-granules` Terraform module which processes granule ingest notifications received via SNS and stores granule data to a database. The module includes:
    - SNS topic for publishing granule ingest notifications
    - Lambda to process granule notifications and store data
    - IAM permissions for the Lambda
    - Subscription for the Lambda to the SNS topic

- **CUMULUS-1393**

  - Added `tf-modules/report-pdrs` Terraform module which processes PDR ingest notifications received via SNS and stores PDR data to a database. The module includes:
    - SNS topic for publishing PDR ingest notifications
    - Lambda to process PDR notifications and store data
    - IAM permissions for the Lambda
    - Subscription for the Lambda to the SNS topic
  - Added unit tests for `@cumulus/api/models/pdrs.createPdrFromSns()`

- **CUMULUS-1400**

  - Added `tf-modules/report-executions` Terraform module which processes workflow execution information received via SNS and stores it to a database. The module includes:
    - SNS topic for publishing execution data
    - Lambda to process and store execution data
    - IAM permissions for the Lambda
    - Subscription for the Lambda to the SNS topic
  - Added `@cumulus/common/sns-event` which contains helpers for SNS events:
    - `isSnsEvent()` returns true if event is from SNS
    - `getSnsEventMessage()` extracts and parses the message from an SNS event
    - `getSnsEventMessageObject()` extracts and parses message object from an SNS event
  - Added `@cumulus/common/cloudwatch-event` which contains helpers for Cloudwatch events:
    - `isSfExecutionEvent()` returns true if event is from Step Functions
    - `isTerminalSfStatus()` determines if a Step Function status from a Cloudwatch event is a terminal status
    - `getSfEventStatus()` gets the Step Function status from a Cloudwatch event
    - `getSfEventDetailValue()` extracts a Step Function event detail field from a Cloudwatch event
    - `getSfEventMessageObject()` extracts and parses Step Function detail object from a Cloudwatch event

- **CUMULUS-1429**

  - Added `tf-modules/data-persistence` Terraform module which includes resources for data persistence in Cumulus:
    - DynamoDB tables
    - Elasticsearch with optional support for VPC
    - Cloudwatch alarm for number of Elasticsearch nodes

- **CUMULUS-1379** CMR Launchpad Authentication
  - Added `launchpad` configuration to `@cumulus/deployment/app/config.yml`, and cloudformation templates, workflow message, lambda configuration, api endpoint configuration
  - Added `@cumulus/common/LaunchpadToken` and `@cumulus/common/launchpad` to provide methods to get token and validate token
  - Updated lambdas to use Launchpad token for CMR actions (ingest and delete granules)
  - Updated deployment documentation and added [instructions to setup CMR client for Launchpad authentication](https://wiki.earthdata.nasa.gov/display/CUMULUS/CMR+Launchpad+Authentication)

## Changed

- **CUMULUS-1232**

  - Added retries to update `@cumulus/cmr-client` `updateToken()`

- **CUMULUS-1245 CUMULUS-795**

  - Added additional `ems` configuration parameters for sending the ingest reports to EMS
  - Added functionality to send daily ingest reports to EMS

- **CUMULUS-1241**

  - Removed the concept of "priority levels" and added ability to define a number of maximum concurrent executions per SQS queue
  - Changed mapping of Cumulus message properties for the `sqs2sfThrottle` lambda:
    - Queue name is read from `cumulus_meta.queueName`
    - Maximum executions for the queue is read from `meta.queueExecutionLimits[queueName]`, where `queueName` is `cumulus_meta.queueName`
  - Changed `sfSemaphoreDown` lambda to only attempt decrementing semaphores when:
    - the message is for a completed/failed/aborted/timed out workflow AND
    - `cumulus_meta.queueName` exists on the Cumulus message AND
    - An entry for the queue name (`cumulus_meta.queueName`) exists in the the object `meta.queueExecutionLimits` on the Cumulus message

- **CUMULUS-1338**

  - Updated `sfSemaphoreDown` lambda to be triggered via AWS Step Function Cloudwatch events instead of subscription to `sfTracker` SNS topic

- **CUMULUS-1311**

  - Updated `@cumulus/queue-granules` to set `cumulus_meta.queueName` for queued execution messages
  - Updated `@cumulus/queue-pdrs` to set `cumulus_meta.queueName` for queued execution messages
  - Updated `sqs2sfThrottle` lambda to immediately decrement queue semaphore value if dispatching Step Function execution throws an error

- **CUMULUS-1362**

  - Granule `processingStartTime` and `processingEndTime` will be set to the execution start time and end time respectively when there is no sync granule or post to cmr task present in the workflow

- **CUMULUS-1400**
  - Deprecated `@cumulus/ingest/aws/getExecutionArn`. Use `@cumulus/common/aws/getExecutionArn` instead.

### Fixed

- **CUMULUS-1439**

  - Fix bug with rule.logEventArn deletion on Kinesis rule update and fix unit test to verify

- **CUMULUS-796**

  - Added production information (collection ShortName and Version, granuleId) to EMS distribution report
  - Added functionality to send daily distribution reports to EMS

- **CUMULUS-1319**

  - Fixed a bug where granule ingest times were not being stored to the database

- **CUMULUS-1356**

  - The `Collection` model's `delete` method now _removes_ the specified item
    from the collection config store that was inserted by the `create` method.
    Previously, this behavior was missing.

- **CUMULUS-1374**
  - Addressed audit concerns (https://www.npmjs.com/advisories/782) in api package

### BREAKING CHANGES

### Changed

- **CUMULUS-1418**
  - Adding a default `cmaDir` key to configuration will cause `CUMULUS_MESSAGE_ADAPTER_DIR` to be set by default to `/opt` for any Lambda not setting `useCma` to true, or explicitly setting the CMA environment variable. In lambdas that package the CMA independently of the Cumulus packaging. Lambdas manually packaging the CMA should have their Lambda configuration updated to set the CMA path, or alternately if not using the CMA as a Lambda layer in this deployment set `cmaDir` to `./cumulus-message-adapter`.

### Removed

- **CUMULUS-1337**

  - Removes the S3 Access Metrics package added in CUMULUS-799

- **PR1130**
  - Removed code deprecated since v1.11.1:
    - Removed `@cumulus/common/step-functions`. Use `@cumulus/common/StepFunctions` instead.
    - Removed `@cumulus/api/lib/testUtils.fakeFilesFactory`. Use `@cumulus/api/lib/testUtils.fakeFileFactory` instead.
    - Removed `@cumulus/cmrjs/cmr` functions: `searchConcept`, `ingestConcept`, `deleteConcept`. Use the functions in `@cumulus/cmr-client` instead.
    - Removed `@cumulus/ingest/aws.getExecutionHistory`. Use `@cumulus/common/StepFunctions.getExecutionHistory` instead.

## [v1.13.5] - 2019-08-29 - [BACKPORT]

### Fixed

- **CUMULUS-1455** - CMR token links updated to point to CMR legacy services rather than echo

## [v1.13.4] - 2019-07-29

- **CUMULUS-1411** - Fix deployment issue when using a template override

## [v1.13.3] - 2019-07-26

- **CUMULUS-1345** Full backport of CUMULUS-1345 features - Adds new variables to the app deployment under `cmr`.
  - `cmrEnvironment` values are `SIT`, `UAT`, or `OPS` with `UAT` as the default.
  - `cmrLimit` and `cmrPageSize` have been added as configurable options.

## [v1.13.2] - 2019-07-25

- Re-release of v1.13.1 to fix broken npm packages.

## [v1.13.1] - 2019-07-22

- **CUMULUS-1374** - Resolve audit compliance with lodash version for api package subdependency
- **CUMULUS-1412** - Resolve audit compliance with googleapi package
- **CUMULUS-1345** - Backported CMR environment setting in getUrl to address immediate user need. CMR_ENVIRONMENT can now be used to set the CMR environment to OPS/SIT

## [v1.13.0] - 2019-5-20

### PLEASE NOTE

**CUMULUS-802** added some additional IAM permissions to support ECS autoscaling, so **you will have to redeploy your IAM stack.**
As a result of the changes for **CUMULUS-1193**, **CUMULUS-1264**, and **CUMULUS-1310**, **you must delete your existing stacks (except IAM) before deploying this version of Cumulus.**
If running Cumulus within a VPC and extended downtime is acceptable, we recommend doing this at the end of the day to allow AWS backend resources and network interfaces to be cleaned up overnight.

### BREAKING CHANGES

- **CUMULUS-1228**

  - The default AMI used by ECS instances is now an NGAP-compliant AMI. This
    will be a breaking change for non-NGAP deployments. If you do not deploy to
    NGAP, you will need to find the AMI ID of the
    [most recent Amazon ECS-optimized AMI](https://docs.aws.amazon.com/AmazonECS/latest/developerguide/ecs-optimized_AMI.html),
    and set the `ecs.amiid` property in your config. Instructions for finding
    the most recent NGAP AMI can be found using
    [these instructions](https://wiki.earthdata.nasa.gov/display/ESKB/Select+an+NGAP+Created+AMI).

- **CUMULUS-1310**

  - Database resources (DynamoDB, ElasticSearch) have been moved to an independent `db` stack.
    Migrations for this version will need to be user-managed. (e.g. [elasticsearch](https://docs.aws.amazon.com/elasticsearch-service/latest/developerguide/es-version-migration.html#snapshot-based-migration) and [dynamoDB](https://docs.aws.amazon.com/datapipeline/latest/DeveloperGuide/dp-template-exports3toddb.html)).
    Order of stack deployment is `iam` -> `db` -> `app`.
  - All stacks can now be deployed using a single `config.yml` file, i.e.: `kes cf deploy --kes-folder app --template node_modules/@cumulus/deployment/[iam|db|app] [...]`
    Backwards-compatible. For development, please re-run `npm run bootstrap` to build new `kes` overrides.
    Deployment docs have been updated to show how to deploy a single-config Cumulus instance.
  - `params` have been moved: Nest `params` fields under `app`, `db` or `iam` to override all Parameters for a particular stack's cloudformation template. Backwards-compatible with multi-config setups.
  - `stackName` and `stackNameNoDash` have been retired. Use `prefix` and `prefixNoDash` instead.
  - The `iams` section in `app/config.yml` IAM roles has been deprecated as a user-facing parameter,
    _unless_ your IAM role ARNs do not match the convention shown in `@cumulus/deployment/app/config.yml`
  - The `vpc.securityGroup` will need to be set with a pre-existing security group ID to use Cumulus in a VPC. Must allow inbound HTTP(S) (Port 443).

- **CUMULUS-1212**

  - `@cumulus/post-to-cmr` will now fail if any granules being processed are missing a metadata file. You can set the new config option `skipMetaCheck` to `true` to pass post-to-cmr without a metadata file.

- **CUMULUS-1232**

  - `@cumulus/sync-granule` will no longer silently pass if no checksum data is provided. It will use input
    from the granule object to:
    - Verify checksum if `checksumType` and `checksumValue` are in the file record OR a checksum file is provided
      (throws `InvalidChecksum` on fail), else log warning that no checksum is available.
    - Then, verify synced S3 file size if `file.size` is in the file record (throws `UnexpectedFileSize` on fail),
      else log warning that no file size is available.
    - Pass the step.

- **CUMULUS-1264**

  - The Cloudformation templating and deployment configuration has been substantially refactored.
    - `CumulusApiDefault` nested stack resource has been renamed to `CumulusApiDistribution`
    - `CumulusApiV1` nested stack resource has been renamed to `CumulusApiBackend`
  - The `urs: true` config option for when defining your lambdas (e.g. in `lambdas.yml`) has been deprecated. There are two new options to replace it:
    - `urs_redirect: 'token'`: This will expose a `TOKEN_REDIRECT_ENDPOINT` environment variable to your lambda that references the `/token` endpoint on the Cumulus backend API
    - `urs_redirect: 'distribution'`: This will expose a `DISTRIBUTION_REDIRECT_ENDPOINT` environment variable to your lambda that references the `/redirect` endpoint on the Cumulus distribution API

- **CUMULUS-1193**

  - The elasticsearch instance is moved behind the VPC.
  - Your account will need an Elasticsearch Service Linked role. This is a one-time setup for the account. You can follow the instructions to use the AWS console or AWS CLI [here](https://docs.aws.amazon.com/IAM/latest/UserGuide/using-service-linked-roles.html) or use the following AWS CLI command: `aws iam create-service-linked-role --aws-service-name es.amazonaws.com`

- **CUMULUS-802**

  - ECS `maxInstances` must be greater than `minInstances`. If you use defaults, no change is required.

- **CUMULUS-1269**
  - Brought Cumulus data models in line with CNM JSON schema:
    - Renamed file object `fileType` field to `type`
    - Renamed file object `fileSize` field to `size`
    - Renamed file object `checksumValue` field to `checksum` where not already done.
    - Added `ancillary` and `linkage` type support to file objects.

### Added

- **CUMULUS-799**

  - Added an S3 Access Metrics package which will take S3 Server Access Logs and
    write access metrics to CloudWatch

- **CUMULUS-1242** - Added `sqs2sfThrottle` lambda. The lambda reads SQS messages for queued executions and uses semaphores to only start new executions if the maximum number of executions defined for the priority key (`cumulus_meta.priorityKey`) has not been reached. Any SQS messages that are read but not used to start executions remain in the queue.

- **CUMULUS-1240**

  - Added `sfSemaphoreDown` lambda. This lambda receives SNS messages and for each message it decrements the semaphore used to track the number of running executions if:
    - the message is for a completed/failed workflow AND
    - the message contains a level of priority (`cumulus_meta.priorityKey`)
  - Added `sfSemaphoreDown` lambda as a subscriber to the `sfTracker` SNS topic

- **CUMULUS-1265**

  - Added `apiConfigs` configuration option to configure API Gateway to be private
  - All internal lambdas configured to run inside the VPC by default
  - Removed references to `NoVpc` lambdas from documentation and `example` folder.

- **CUMULUS-802**
  - Adds autoscaling of ECS clusters
  - Adds autoscaling of ECS services that are handling StepFunction activities

## Changed

- Updated `@cumulus/ingest/http/httpMixin.list()` to trim trailing spaces on discovered filenames

- **CUMULUS-1310**

  - Database resources (DynamoDB, ElasticSearch) have been moved to an independent `db` stack.
    This will enable future updates to avoid affecting database resources or requiring migrations.
    Migrations for this version will need to be user-managed.
    (e.g. [elasticsearch](https://docs.aws.amazon.com/elasticsearch-service/latest/developerguide/es-version-migration.html#snapshot-based-migration) and [dynamoDB](https://docs.aws.amazon.com/datapipeline/latest/DeveloperGuide/dp-template-exports3toddb.html)).
    Order of stack deployment is `iam` -> `db` -> `app`.
  - All stacks can now be deployed using a single `config.yml` file, i.e.: `kes cf deploy --kes-folder app --template node_modules/@cumulus/deployment/[iam|db|app] [...]`
    Backwards-compatible. Please re-run `npm run bootstrap` to build new `kes` overrides.
    Deployment docs have been updated to show how to deploy a single-config Cumulus instance.
  - `params` fields should now be nested under the stack key (i.e. `app`, `db` or `iam`) to provide Parameters for a particular stack's cloudformation template,
    for use with single-config instances. Keys _must_ match the name of the deployment package folder (`app`, `db`, or `iam`).
    Backwards-compatible with multi-config setups.
  - `stackName` and `stackNameNoDash` have been retired as user-facing config parameters. Use `prefix` and `prefixNoDash` instead.
    This will be used to create stack names for all stacks in a single-config use case.
    `stackName` may still be used as an override in multi-config usage, although this is discouraged.
    Warning: overriding the `db` stack's `stackName` will require you to set `dbStackName` in your `app/config.yml`.
    This parameter is required to fetch outputs from the `db` stack to reference in the `app` stack.
  - The `iams` section in `app/config.yml` IAM roles has been retired as a user-facing parameter,
    _unless_ your IAM role ARNs do not match the convention shown in `@cumulus/deployment/app/config.yml`
    In that case, overriding `iams` in your own config is recommended.
  - `iam` and `db` `cloudformation.yml` file names will have respective prefixes (e.g `iam.cloudformation.yml`).
  - Cumulus will now only attempt to create reconciliation reports for buckets of the `private`, `public` and `protected` types.
  - Cumulus will no longer set up its own security group.
    To pass a pre-existing security group for in-VPC deployments as a parameter to the Cumulus template, populate `vpc.securityGroup` in `config.yml`.
    This security group must allow inbound HTTP(S) traffic (Port 443). SSH traffic (Port 22) must be permitted for SSH access to ECS instances.
  - Deployment docs have been updated with examples for the new deployment model.

- **CUMULUS-1236**

  - Moves access to public files behind the distribution endpoint. Authentication is not required, but direct http access has been disallowed.

- **CUMULUS-1223**

  - Adds unauthenticated access for public bucket files to the Distribution API. Public files should be requested the same way as protected files, but for public files a redirect to a self-signed S3 URL will happen without requiring authentication with Earthdata login.

- **CUMULUS-1232**

  - Unifies duplicate handling in `ingest/granule.handleDuplicateFile` for maintainability.
  - Changed `ingest/granule.ingestFile` and `move-granules/index.moveFileRequest` to use new function.
  - Moved file versioning code to `ingest/granule.moveGranuleFileWithVersioning`
  - `ingest/granule.verifyFile` now also tests `file.size` for verification if it is in the file record and throws
    `UnexpectedFileSize` error for file size not matching input.
  - `ingest/granule.verifyFile` logs warnings if checksum and/or file size are not available.

- **CUMULUS-1193**

  - Moved reindex CLI functionality to an API endpoint. See [API docs](https://nasa.github.io/cumulus-api/#elasticsearch-1)

- **CUMULUS-1207**
  - No longer disable lambda event source mappings when disabling a rule

### Fixed

- Updated Lerna publish script so that published Cumulus packages will pin their dependencies on other Cumulus packages to exact versions (e.g. `1.12.1` instead of `^1.12.1`)

- **CUMULUS-1203**

  - Fixes IAM template's use of intrinsic functions such that IAM template overrides now work with kes

- **CUMULUS-1268**
  - Deployment will not fail if there are no ES alarms or ECS services

## [v1.12.1] - 2019-4-8

## [v1.12.0] - 2019-4-4

Note: There was an issue publishing 1.12.0. Upgrade to 1.12.1.

### BREAKING CHANGES

- **CUMULUS-1139**

  - `granule.applyWorkflow` uses the new-style granule record as input to workflows.

- **CUMULUS-1171**

  - Fixed provider handling in the API to make it consistent between protocols.
    NOTE: This is a breaking change. When applying this upgrade, users will need to:
    1. Disable all workflow rules
    2. Update any `http` or `https` providers so that the host field only
       contains a valid hostname or IP address, and the port field contains the
       provider port.
    3. Perform the deployment
    4. Re-enable workflow rules

- **CUMULUS-1176**:

  - `@cumulus/move-granules` input expectations have changed. `@cumulus/files-to-granules` is a new intermediate task to perform input translation in the old style.
    See the Added and Changed sections of this release changelog for more information.

- **CUMULUS-670**

  - The behavior of ParsePDR and related code has changed in this release. PDRs with FILE_TYPEs that do not conform to the PDR ICD (+ TGZ) (https://cdn.earthdata.nasa.gov/conduit/upload/6376/ESDS-RFC-030v1.0.pdf) will fail to parse.

- **CUMULUS-1208**
  - The granule object input to `@cumulus/queue-granules` will now be added to ingest workflow messages **as is**. In practice, this means that if you are using `@cumulus/queue-granules` to trigger ingest workflows and your granule objects input have invalid properties, then your ingest workflows will fail due to schema validation errors.

### Added

- **CUMULUS-777**
  - Added new cookbook entry on configuring Cumulus to track ancillary files.
- **CUMULUS-1183**
  - Kes overrides will now abort with a warning if a workflow step is configured without a corresponding
    lambda configuration
- **CUMULUS-1223**

  - Adds convenience function `@cumulus/common/bucketsConfigJsonObject` for fetching stack's bucket configuration as an object.

- **CUMULUS-853**
  - Updated FakeProcessing example lambda to include option to generate fake browse
  - Added feature documentation for ancillary metadata export, a new cookbook entry describing a workflow with ancillary metadata generation(browse), and related task definition documentation
- **CUMULUS-805**
  - Added a CloudWatch alarm to check running ElasticSearch instances, and a CloudWatch dashboard to view the health of ElasticSearch
  - Specify `AWS_REGION` in `.env` to be used by deployment script
- **CUMULUS-803**
  - Added CloudWatch alarms to check running tasks of each ECS service, and add the alarms to CloudWatch dashboard
- **CUMULUS-670**
  - Added Ancillary Metadata Export feature (see https://nasa.github.io/cumulus/docs/features/ancillary_metadata for more information)
  - Added new Collection file parameter "fileType" that allows configuration of workflow granule file fileType
- **CUMULUS-1184** - Added kes logging output to ensure we always see the state machine reference before failures due to configuration
- **CUMULUS-1105** - Added a dashboard endpoint to serve the dashboard from an S3 bucket
- **CUMULUS-1199** - Moves `s3credentials` endpoint from the backend to the distribution API.
- **CUMULUS-666**
  - Added `@api/endpoints/s3credentials` to allow EarthData Login authorized users to retrieve temporary security credentials for same-region direct S3 access.
- **CUMULUS-671**
  - Added `@packages/integration-tests/api/distribution/getDistributionApiS3SignedUrl()` to return the S3 signed URL for a file protected by the distribution API
- **CUMULUS-672**
  - Added `cmrMetadataFormat` and `cmrConceptId` to output for individual granules from `@cumulus/post-to-cmr`. `cmrMetadataFormat` will be read from the `cmrMetadataFormat` generated for each granule in `@cumulus/cmrjs/publish2CMR()`
  - Added helpers to `@packages/integration-tests/api/distribution`:
    - `getDistributionApiFileStream()` returns a stream to download files protected by the distribution API
    - `getDistributionFileUrl()` constructs URLs for requesting files from the distribution API
- **CUMULUS-1185** `@cumulus/api/models/Granule.removeGranuleFromCmrByGranule` to replace `@cumulus/api/models/Granule.removeGranuleFromCmr` and use the Granule UR from the CMR metadata to remove the granule from CMR

- **CUMULUS-1101**

  - Added new `@cumulus/checksum` package. This package provides functions to calculate and validate checksums.
  - Added new checksumming functions to `@cumulus/common/aws`: `calculateS3ObjectChecksum` and `validateS3ObjectChecksum`, which depend on the `checksum` package.

- CUMULUS-1171

  - Added `@cumulus/common` API documentation to `packages/common/docs/API.md`
  - Added an `npm run build-docs` task to `@cumulus/common`
  - Added `@cumulus/common/string#isValidHostname()`
  - Added `@cumulus/common/string#match()`
  - Added `@cumulus/common/string#matches()`
  - Added `@cumulus/common/string#toLower()`
  - Added `@cumulus/common/string#toUpper()`
  - Added `@cumulus/common/URLUtils#buildURL()`
  - Added `@cumulus/common/util#isNil()`
  - Added `@cumulus/common/util#isNull()`
  - Added `@cumulus/common/util#isUndefined()`
  - Added `@cumulus/common/util#negate()`

- **CUMULUS-1176**

  - Added new `@cumulus/files-to-granules` task to handle converting file array output from `cumulus-process` tasks into granule objects.
    Allows simplification of `@cumulus/move-granules` and `@cumulus/post-to-cmr`, see Changed section for more details.

- CUMULUS-1151 Compare the granule holdings in CMR with Cumulus' internal data store
- CUMULUS-1152 Compare the granule file holdings in CMR with Cumulus' internal data store

### Changed

- **CUMULUS-1216** - Updated `@cumulus/ingest/granule/ingestFile` to download files to expected staging location.
- **CUMULUS-1208** - Updated `@cumulus/ingest/queue/enqueueGranuleIngestMessage()` to not transform granule object passed to it when building an ingest message
- **CUMULUS-1198** - `@cumulus/ingest` no longer enforces any expectations about whether `provider_path` contains a leading slash or not.
- **CUMULUS-1170**
  - Update scripts and docs to use `npm` instead of `yarn`
  - Use `package-lock.json` files to ensure matching versions of npm packages
  - Update CI builds to use `npm ci` instead of `npm install`
- **CUMULUS-670**
  - Updated ParsePDR task to read standard PDR types+ (+ tgz as an external customer requirement) and add a fileType to granule-files on Granule discovery
  - Updated ParsePDR to fail if unrecognized type is used
  - Updated all relevant task schemas to include granule->files->filetype as a string value
  - Updated tests/test fixtures to include the fileType in the step function/task inputs and output validations as needed
  - Updated MoveGranules task to handle incoming configuration with new "fileType" values and to add them as appropriate to the lambda output.
  - Updated DiscoverGranules step/related workflows to read new Collection file parameter fileType that will map a discovered file to a workflow fileType
  - Updated CNM parser to add the fileType to the defined granule file fileType on ingest and updated integration tests to verify/validate that behavior
  - Updated generateEcho10XMLString in cmr-utils.js to use a map/related library to ensure order as CMR requires ordering for their online resources.
  - Updated post-to-cmr task to appropriately export CNM filetypes to CMR in echo10/UMM exports
- **CUMULUS-1139** - Granules stored in the API contain a `files` property. That schema has been greatly
  simplified and now better matches the CNM format.
  - The `name` property has been renamed to `fileName`.
  - The `filepath` property has been renamed to `key`.
  - The `checksumValue` property has been renamed to `checksum`.
  - The `path` property has been removed.
  - The `url_path` property has been removed.
  - The `filename` property (which contained an `s3://` URL) has been removed, and the `bucket`
    and `key` properties should be used instead. Any requests sent to the API containing a `granule.files[].filename`
    property will be rejected, and any responses coming back from the API will not contain that
    `filename` property.
  - A `source` property has been added, which is a URL indicating the original source of the file.
  - `@cumulus/ingest/granule.moveGranuleFiles()` no longer includes a `filename` field in its
    output. The `bucket` and `key` fields should be used instead.
- **CUMULUS-672**

  - Changed `@cumulus/integration-tests/api/EarthdataLogin.getEarthdataLoginRedirectResponse` to `@cumulus/integration-tests/api/EarthdataLogin.getEarthdataAccessToken`. The new function returns an access response from Earthdata login, if successful.
  - `@cumulus/integration-tests/cmr/getOnlineResources` now accepts an object of options, including `cmrMetadataFormat`. Based on the `cmrMetadataFormat`, the function will correctly retrieve the online resources for each metadata format (ECHO10, UMM-G)

- **CUMULUS-1101**

  - Moved `@cumulus/common/file/getFileChecksumFromStream` into `@cumulus/checksum`, and renamed it to `generateChecksumFromStream`.
    This is a breaking change for users relying on `@cumulus/common/file/getFileChecksumFromStream`.
  - Refactored `@cumulus/ingest/Granule` to depend on new `common/aws` checksum functions and remove significantly present checksumming code.
    - Deprecated `@cumulus/ingest/granule.validateChecksum`. Replaced with `@cumulus/ingest/granule.verifyFile`.
    - Renamed `granule.getChecksumFromFile` to `granule.retrieveSuppliedFileChecksumInformation` to be more accurate.
  - Deprecated `@cumulus/common/aws.checksumS3Objects`. Use `@cumulus/common/aws.calculateS3ObjectChecksum` instead.

- CUMULUS-1171

  - Fixed provider handling in the API to make it consistent between protocols.
    Before this change, FTP providers were configured using the `host` and
    `port` properties. HTTP providers ignored `port` and `protocol`, and stored
    an entire URL in the `host` property. Updated the API to only accept valid
    hostnames or IP addresses in the `provider.host` field. Updated ingest code
    to properly build HTTP and HTTPS URLs from `provider.protocol`,
    `provider.host`, and `provider.port`.
  - The default provider port was being set to 21, no matter what protocol was
    being used. Removed that default.

- **CUMULUS-1176**

  - `@cumulus/move-granules` breaking change:
    Input to `move-granules` is now expected to be in the form of a granules object (i.e. `{ granules: [ { ... }, { ... } ] }`);
    For backwards compatibility with array-of-files outputs from processing steps, use the new `@cumulus/files-to-granules` task as an intermediate step.
    This task will perform the input translation. This change allows `move-granules` to be simpler and behave more predictably.
    `config.granuleIdExtraction` and `config.input_granules` are no longer needed/used by `move-granules`.
  - `@cumulus/post-to-cmr`: `config.granuleIdExtraction` is no longer needed/used by `post-to-cmr`.

- CUMULUS-1174
  - Better error message and stacktrace for S3KeyPairProvider error reporting.

### Fixed

- **CUMULUS-1218** Reconciliation report will now scan only completed granules.
- `@cumulus/api` files and granules were not getting indexed correctly because files indexing was failing in `db-indexer`
- `@cumulus/deployment` A bug in the Cloudformation template was preventing the API from being able to be launched in a VPC, updated the IAM template to give the permissions to be able to run the API in a VPC

### Deprecated

- `@cumulus/api/models/Granule.removeGranuleFromCmr`, instead use `@cumulus/api/models/Granule.removeGranuleFromCmrByGranule`
- `@cumulus/ingest/granule.validateChecksum`, instead use `@cumulus/ingest/granule.verifyFile`
- `@cumulus/common/aws.checksumS3Objects`, instead use `@cumulus/common/aws.calculateS3ObjectChecksum`
- `@cumulus/cmrjs`: `getGranuleId` and `getCmrFiles` are deprecated due to changes in input handling.

## [v1.11.3] - 2019-3-5

### Added

- **CUMULUS-1187** - Added `@cumulus/ingest/granule/duplicateHandlingType()` to determine how duplicate files should be handled in an ingest workflow

### Fixed

- **CUMULUS-1187** - workflows not respecting the duplicate handling value specified in the collection
- Removed refreshToken schema requirement for OAuth

## [v1.11.2] - 2019-2-15

### Added

- CUMULUS-1169
  - Added a `@cumulus/common/StepFunctions` module. It contains functions for querying the AWS
    StepFunctions API. These functions have the ability to retry when a ThrottlingException occurs.
  - Added `@cumulus/common/aws.retryOnThrottlingException()`, which will wrap a function in code to
    retry on ThrottlingExceptions.
  - Added `@cumulus/common/test-utils.throttleOnce()`, which will cause a function to return a
    ThrottlingException the first time it is called, then return its normal result after that.
- CUMULUS-1103 Compare the collection holdings in CMR with Cumulus' internal data store
- CUMULUS-1099 Add support for UMMG JSON metadata versions > 1.4.
  - If a version is found in the metadata object, that version is used for processing and publishing to CMR otherwise, version 1.4 is assumed.
- CUMULUS-678
  - Added support for UMMG json v1.4 metadata files.
    `reconcileCMRMetadata` added to `@cumulus/cmrjs` to update metadata record with new file locations.
    `@cumulus/common/errors` adds two new error types `CMRMetaFileNotFound` and `InvalidArgument`.
    `@cumulus/common/test-utils` adds new function `randomId` to create a random string with id to help in debugging.
    `@cumulus/common/BucketsConfig` adds a new helper class `BucketsConfig` for working with bucket stack configuration and bucket names.
    `@cumulus/common/aws` adds new function `s3PutObjectTagging` as a convenience for the aws [s3().putObjectTagging](https://docs.aws.amazon.com/AWSJavaScriptSDK/latest/AWS/S3.html#putObjectTagging-property) function.
    `@cumulus/cmrjs` Adds: - `isCMRFile` - Identify an echo10(xml) or UMMG(json) metadata file. - `metadataObjectFromCMRFile` Read and parse CMR XML file from s3. - `updateCMRMetadata` Modify a cmr metadata (xml/json) file with updated information. - `publish2CMR` Posts XML or UMMG CMR data to CMR service. - `reconcileCMRMetadata` Reconciles cmr metadata file after a file moves.
- Adds some ECS and other permissions to StepRole to enable running ECS tasks from a workflow
- Added Apache logs to cumulus api and distribution lambdas
- **CUMULUS-1119** - Added `@cumulus/integration-tests/api/EarthdataLogin.getEarthdataLoginRedirectResponse` helper for integration tests to handle login with Earthdata and to return response from redirect to Cumulus API
- **CUMULUS-673** Added `@cumulus/common/file/getFileChecksumFromStream` to get file checksum from a readable stream

### Fixed

- CUMULUS-1123
  - Cloudformation template overrides now work as expected

### Changed

- CUMULUS-1169
  - Deprecated the `@cumulus/common/step-functions` module.
  - Updated code that queries the StepFunctions API to use the retry-enabled functions from
    `@cumulus/common/StepFunctions`
- CUMULUS-1121
  - Schema validation is now strongly enforced when writing to the database.
    Additional properties are not allowed and will result in a validation error.
- CUMULUS-678
  `tasks/move-granules` simplified and refactored to use functionality from cmrjs.
  `ingest/granules.moveGranuleFiles` now just moves granule files and returns a list of the updated files. Updating metadata now handled by `@cumulus/cmrjs/reconcileCMRMetadata`.
  `move-granules.updateGranuleMetadata` refactored and bugs fixed in the case of a file matching multiple collection.files.regexps.
  `getCmrXmlFiles` simplified and now only returns an object with the cmrfilename and the granuleId.
  `@cumulus/test-processing` - test processing task updated to generate UMM-G metadata

- CUMULUS-1043

  - `@cumulus/api` now uses [express](http://expressjs.com/) as the API engine.
  - All `@cumulus/api` endpoints on ApiGateway are consolidated to a single endpoint the uses `{proxy+}` definition.
  - All files under `packages/api/endpoints` along with associated tests are updated to support express's request and response objects.
  - Replaced environment variables `internal`, `bucket` and `systemBucket` with `system_bucket`.
  - Update `@cumulus/integration-tests` to work with updated cumulus-api express endpoints

- `@cumulus/integration-tests` - `buildAndExecuteWorkflow` and `buildWorkflow` updated to take a `meta` param to allow for additional fields to be added to the workflow `meta`

- **CUMULUS-1049** Updated `Retrieve Execution Status API` in `@cumulus/api`: If the execution doesn't exist in Step Function API, Cumulus API returns the execution status information from the database.

- **CUMULUS-1119**
  - Renamed `DISTRIBUTION_URL` environment variable to `DISTRIBUTION_ENDPOINT`
  - Renamed `DEPLOYMENT_ENDPOINT` environment variable to `DISTRIBUTION_REDIRECT_ENDPOINT`
  - Renamed `API_ENDPOINT` environment variable to `TOKEN_REDIRECT_ENDPOINT`

### Removed

- Functions deprecated before 1.11.0:
  - @cumulus/api/models/base: static Manager.createTable() and static Manager.deleteTable()
  - @cumulus/ingest/aws/S3
  - @cumulus/ingest/aws/StepFunction.getExecution()
  - @cumulus/ingest/aws/StepFunction.pullEvent()
  - @cumulus/ingest/consumer.Consume
  - @cumulus/ingest/granule/Ingest.getBucket()

### Deprecated

`@cmrjs/ingestConcept`, instead use the CMR object methods. `@cmrjs/CMR.ingestGranule` or `@cmrjs/CMR.ingestCollection`
`@cmrjs/searchConcept`, instead use the CMR object methods. `@cmrjs/CMR.searchGranules` or `@cmrjs/CMR.searchCollections`
`@cmrjs/deleteConcept`, instead use the CMR object methods. `@cmrjs/CMR.deleteGranule` or `@cmrjs/CMR.deleteCollection`

## [v1.11.1] - 2018-12-18

**Please Note**

- Ensure your `app/config.yml` has a `clientId` specified in the `cmr` section. This will allow CMR to identify your requests for better support and metrics.
  - For an example, please see [the example config](https://github.com/nasa/cumulus/blob/1c7e2bf41b75da9f87004c4e40fbcf0f39f56794/example/app/config.yml#L128).

### Added

- Added a `/tokenDelete` endpoint in `@cumulus/api` to delete access token records

### Changed

- CUMULUS-678
  `@cumulus/ingest/crypto` moved and renamed to `@cumulus/common/key-pair-provider`
  `@cumulus/ingest/aws` function: `KMSDecryptionFailed` and class: `KMS` extracted and moved to `@cumulus/common` and `KMS` is exported as `KMSProvider` from `@cumulus/common/key-pair-provider`
  `@cumulus/ingest/granule` functions: `publish`, `getGranuleId`, `getXMLMetadataAsString`, `getMetadataBodyAndTags`, `parseXmlString`, `getCmrXMLFiles`, `postS3Object`, `contructOnlineAccessUrls`, `updateMetadata`, extracted and moved to `@cumulus/cmrjs`
  `getGranuleId`, `getCmrXMLFiles`, `publish`, `updateMetadata` removed from `@cumulus/ingest/granule` and added to `@cumulus/cmrjs`;
  `updateMetadata` renamed `updateCMRMetadata`.
  `@cumulus/ingest` test files renamed.
- **CUMULUS-1070**
  - Add `'Client-Id'` header to all `@cumulus/cmrjs` requests (made via `searchConcept`, `ingestConcept`, and `deleteConcept`).
  - Updated `cumulus/example/app/config.yml` entry for `cmr.clientId` to use stackName for easier CMR-side identification.

## [v1.11.0] - 2018-11-30

**Please Note**

- Redeploy IAM roles:
  - CUMULUS-817 includes a migration that requires reconfiguration/redeployment of IAM roles. Please see the [upgrade instructions](https://nasa.github.io/cumulus/docs/upgrade/1.11.0) for more information.
  - CUMULUS-977 includes a few new SNS-related permissions added to the IAM roles that will require redeployment of IAM roles.
- `cumulus-message-adapter` v1.0.13+ is required for `@cumulus/api` granule reingest API to work properly. The latest version should be downloaded automatically by kes.
- A `TOKEN_SECRET` value (preferably 256-bit for security) must be added to `.env` to securely sign JWTs used for authorization in `@cumulus/api`

### Changed

- **CUUMULUS-1000** - Distribution endpoint now persists logins, instead of
  redirecting to Earthdata Login on every request
- **CUMULUS-783 CUMULUS-790** - Updated `@cumulus/sync-granule` and `@cumulus/move-granules` tasks to always overwrite existing files for manually-triggered reingest.
- **CUMULUS-906** - Updated `@cumulus/api` granule reingest API to
  - add `reingestGranule: true` and `forceDuplicateOverwrite: true` to Cumulus message `cumulus_meta.cumulus_context` field to indicate that the workflow is a manually triggered re-ingest.
  - return warning message to operator when duplicateHandling is not `replace`
  - `cumulus-message-adapter` v1.0.13+ is required.
- **CUMULUS-793** - Updated the granule move PUT request in `@cumulus/api` to reject the move with a 409 status code if one or more of the files already exist at the destination location
- Updated `@cumulus/helloworld` to use S3 to store state for pass on retry tests
- Updated `@cumulus/ingest`:
  - [Required for MAAP] `http.js#list` will now find links with a trailing whitespace
  - Removed code from `granule.js` which looked for files in S3 using `{ Bucket: discoveredFile.bucket, Key: discoveredFile.name }`. This is obsolete since `@cumulus/ingest` uses a `file-staging` and `constructCollectionId()` directory prefixes by default.
- **CUMULUS-989**
  - Updated `@cumulus/api` to use [JWT (JSON Web Token)](https://jwt.io/introduction/) as the transport format for API authorization tokens and to use JWT verification in the request authorization
  - Updated `/token` endpoint in `@cumulus/api` to return tokens as JWTs
  - Added a `/refresh` endpoint in `@cumulus/api` to request new access tokens from the OAuth provider using the refresh token
  - Added `refreshAccessToken` to `@cumulus/api/lib/EarthdataLogin` to manage refresh token requests with the Earthdata OAuth provider

### Added

- **CUMULUS-1050**
  - Separated configuration flags for originalPayload/finalPayload cleanup such that they can be set to different retention times
- **CUMULUS-798**
  - Added daily Executions cleanup CloudWatch event that triggers cleanExecutions lambda
  - Added cleanExecutions lambda that removes finalPayload/originalPayload field entries for records older than configured timeout value (execution_payload_retention_period), with a default of 30 days
- **CUMULUS-815/816**
  - Added 'originalPayload' and 'finalPayload' fields to Executions table
  - Updated Execution model to populate originalPayload with the execution payload on record creation
  - Updated Execution model code to populate finalPayload field with the execution payload on execution completion
  - Execution API now exposes the above fields
- **CUMULUS-977**
  - Rename `kinesisConsumer` to `messageConsumer` as it handles both Kinesis streams and SNS topics as of this version.
  - Add `sns`-type rule support. These rules create a subscription between an SNS topic and the `messageConsumer`.
    When a message is received, `messageConsumer` is triggered and passes the SNS message (JSON format expected) in
    its entirety to the workflow in the `payload` field of the Cumulus message. For more information on sns-type rules,
    see the [documentation](https://nasa.github.io/cumulus/docs/data-cookbooks/setup#rules).
- **CUMULUS-975**
  - Add `KinesisInboundEventLogger` and `KinesisOutboundEventLogger` API lambdas. These lambdas
    are utilized to dump incoming and outgoing ingest workflow kinesis streams
    to cloudwatch for analytics in case of AWS/stream failure.
  - Update rules model to allow tracking of log_event ARNs related to
    Rule event logging. Kinesis rule types will now automatically log
    incoming events via a Kinesis event triggered lambda.
    CUMULUS-975-migration-4
  - Update migration code to require explicit migration names per run
  - Added migration_4 to migrate/update existing Kinesis rules to have a log event mapping
  - Added new IAM policy for migration lambda
- **CUMULUS-775**
  - Adds a instance metadata endpoint to the `@cumulus/api` package.
  - Adds a new convenience function `hostId` to the `@cumulus/cmrjs` to help build environment specific cmr urls.
  - Fixed `@cumulus/cmrjs.searchConcept` to search and return CMR results.
  - Modified `@cumulus/cmrjs.CMR.searchGranule` and `@cumulus/cmrjs.CMR.searchCollection` to include CMR's provider as a default parameter to searches.
- **CUMULUS-965**
  - Add `@cumulus/test-data.loadJSONTestData()`,
    `@cumulus/test-data.loadTestData()`, and
    `@cumulus/test-data.streamTestData()` to safely load test data. These
    functions should be used instead of using `require()` to load test data,
    which could lead to tests interfering with each other.
  - Add a `@cumulus/common/util/deprecate()` function to mark a piece of code as
    deprecated
- **CUMULUS-986**
  - Added `waitForTestExecutionStart` to `@cumulus/integration-tests`
- **CUMULUS-919**
  - In `@cumulus/deployment`, added support for NGAP permissions boundaries for IAM roles with `useNgapPermissionBoundary` flag in `iam/config.yml`. Defaults to false.

### Fixed

- Fixed a bug where FTP sockets were not closed after an error, keeping the Lambda function active until it timed out [CUMULUS-972]
- **CUMULUS-656**
  - The API will no longer allow the deletion of a provider if that provider is
    referenced by a rule
  - The API will no longer allow the deletion of a collection if that collection
    is referenced by a rule
- Fixed a bug where `@cumulus/sf-sns-report` was not pulling large messages from S3 correctly.

### Deprecated

- `@cumulus/ingest/aws/StepFunction.pullEvent()`. Use `@cumulus/common/aws.pullStepFunctionEvent()`.
- `@cumulus/ingest/consumer.Consume` due to unpredictable implementation. Use `@cumulus/ingest/consumer.Consumer`.
  Call `Consumer.consume()` instead of `Consume.read()`.

## [v1.10.4] - 2018-11-28

### Added

- **CUMULUS-1008**
  - New `config.yml` parameter for SQS consumers: `sqs_consumer_rate: (default 500)`, which is the maximum number of
    messages the consumer will attempt to process per execution. Currently this is only used by the sf-starter consumer,
    which runs every minute by default, making this a messages-per-minute upper bound. SQS does not guarantee the number
    of messages returned per call, so this is not a fixed rate of consumption, only attempted number of messages received.

### Deprecated

- `@cumulus/ingest/consumer.Consume` due to unpredictable implementation. Use `@cumulus/ingest/consumer.Consumer`.

### Changed

- Backported update of `packages/api` dependency `@mapbox/dyno` to `1.4.2` to mitigate `event-stream` vulnerability.

## [v1.10.3] - 2018-10-31

### Added

- **CUMULUS-817**
  - Added AWS Dead Letter Queues for lambdas that are scheduled asynchronously/such that failures show up only in cloudwatch logs.
- **CUMULUS-956**
  - Migrated developer documentation and data-cookbooks to Docusaurus
    - supports versioning of documentation
  - Added `docs/docs-how-to.md` to outline how to do things like add new docs or locally install for testing.
  - Deployment/CI scripts have been updated to work with the new format
- **CUMULUS-811**
  - Added new S3 functions to `@cumulus/common/aws`:
    - `aws.s3TagSetToQueryString`: converts S3 TagSet array to querystring (for use with upload()).
    - `aws.s3PutObject`: Returns promise of S3 `putObject`, which puts an object on S3
    - `aws.s3CopyObject`: Returns promise of S3 `copyObject`, which copies an object in S3 to a new S3 location
    - `aws.s3GetObjectTagging`: Returns promise of S3 `getObjectTagging`, which returns an object containing an S3 TagSet.
  - `@/cumulus/common/aws.s3PutObject` defaults to an explicit `ACL` of 'private' if not overridden.
  - `@/cumulus/common/aws.s3CopyObject` defaults to an explicit `TaggingDirective` of 'COPY' if not overridden.

### Deprecated

- **CUMULUS-811**
  - Deprecated `@cumulus/ingest/aws.S3`. Member functions of this class will now
    log warnings pointing to similar functionality in `@cumulus/common/aws`.

## [v1.10.2] - 2018-10-24

### Added

- **CUMULUS-965**
  - Added a `@cumulus/logger` package
- **CUMULUS-885**
  - Added 'human readable' version identifiers to Lambda Versioning lambda aliases
- **CUMULUS-705**
  - Note: Make sure to update the IAM stack when deploying this update.
  - Adds an AsyncOperations model and associated DynamoDB table to the
    `@cumulus/api` package
  - Adds an /asyncOperations endpoint to the `@cumulus/api` package, which can
    be used to fetch the status of an AsyncOperation.
  - Adds a /bulkDelete endpoint to the `@cumulus/api` package, which performs an
    asynchronous bulk-delete operation. This is a stub right now which is only
    intended to demonstration how AsyncOperations work.
  - Adds an AsyncOperation ECS task to the `@cumulus/api` package, which will
    fetch an Lambda function, run it in ECS, and then store the result to the
    AsyncOperations table in DynamoDB.
- **CUMULUS-851** - Added workflow lambda versioning feature to allow in-flight workflows to use lambda versions that were in place when a workflow was initiated

  - Updated Kes custom code to remove logic that used the CMA file key to determine template compilation logic. Instead, utilize a `customCompilation` template configuration flag to indicate a template should use Cumulus's kes customized methods instead of 'core'.
  - Added `useWorkflowLambdaVersions` configuration option to enable the lambdaVersioning feature set. **This option is set to true by default** and should be set to false to disable the feature.
  - Added uniqueIdentifier configuration key to S3 sourced lambdas to optionally support S3 lambda resource versioning within this scheme. This key must be unique for each modified version of the lambda package and must be updated in configuration each time the source changes.
  - Added a new nested stack template that will create a `LambdaVersions` stack that will take lambda parameters from the base template, generate lambda versions/aliases and return outputs with references to the most 'current' lambda alias reference, and updated 'core' template to utilize these outputs (if `useWorkflowLambdaVersions` is enabled).

- Created a `@cumulus/api/lib/OAuth2` interface, which is implemented by the
  `@cumulus/api/lib/EarthdataLogin` and `@cumulus/api/lib/GoogleOAuth2` classes.
  Endpoints that need to handle authentication will determine which class to use
  based on environment variables. This also greatly simplifies testing.
- Added `@cumulus/api/lib/assertions`, containing more complex AVA test assertions
- Added PublishGranule workflow to publish a granule to CMR without full reingest. (ingest-in-place capability)

- `@cumulus/integration-tests` new functionality:
  - `listCollections` to list collections from a provided data directory
  - `deleteCollection` to delete list of collections from a deployed stack
  - `cleanUpCollections` combines the above in one function.
  - `listProviders` to list providers from a provided data directory
  - `deleteProviders` to delete list of providers from a deployed stack
  - `cleanUpProviders` combines the above in one function.
  - `@cumulus/integrations-tests/api.js`: `deleteGranule` and `deletePdr` functions to make `DELETE` requests to Cumulus API
  - `rules` API functionality for posting and deleting a rule and listing all rules
  - `wait-for-deploy` lambda for use in the redeployment tests
- `@cumulus/ingest/granule.js`: `ingestFile` inserts new `duplicate_found: true` field in the file's record if a duplicate file already exists on S3.
- `@cumulus/api`: `/execution-status` endpoint requests and returns complete execution output if execution output is stored in S3 due to size.
- Added option to use environment variable to set CMR host in `@cumulus/cmrjs`.
- **CUMULUS-781** - Added integration tests for `@cumulus/sync-granule` when `duplicateHandling` is set to `replace` or `skip`
- **CUMULUS-791** - `@cumulus/move-granules`: `moveFileRequest` inserts new `duplicate_found: true` field in the file's record if a duplicate file already exists on S3. Updated output schema to document new `duplicate_found` field.

### Removed

- Removed `@cumulus/common/fake-earthdata-login-server`. Tests can now create a
  service stub based on `@cumulus/api/lib/OAuth2` if testing requires handling
  authentication.

### Changed

- **CUMULUS-940** - modified `@cumulus/common/aws` `receiveSQSMessages` to take a parameter object instead of positional parameters. All defaults remain the same, but now access to long polling is available through `options.waitTimeSeconds`.
- **CUMULUS-948** - Update lambda functions `CNMToCMA` and `CnmResponse` in the `cumulus-data-shared` bucket and point the default stack to them.
- **CUMULUS-782** - Updated `@cumulus/sync-granule` task and `Granule.ingestFile` in `@cumulus/ingest` to keep both old and new data when a destination file with different checksum already exists and `duplicateHandling` is `version`
- Updated the config schema in `@cumulus/move-granules` to include the `moveStagedFiles` param.
- **CUMULUS-778** - Updated config schema and documentation in `@cumulus/sync-granule` to include `duplicateHandling` parameter for specifying how duplicate filenames should be handled
- **CUMULUS-779** - Updated `@cumulus/sync-granule` to throw `DuplicateFile` error when destination files already exist and `duplicateHandling` is `error`
- **CUMULUS-780** - Updated `@cumulus/sync-granule` to use `error` as the default for `duplicateHandling` when it is not specified
- **CUMULUS-780** - Updated `@cumulus/api` to use `error` as the default value for `duplicateHandling` in the `Collection` model
- **CUMULUS-785** - Updated the config schema and documentation in `@cumulus/move-granules` to include `duplicateHandling` parameter for specifying how duplicate filenames should be handled
- **CUMULUS-786, CUMULUS-787** - Updated `@cumulus/move-granules` to throw `DuplicateFile` error when destination files already exist and `duplicateHandling` is `error` or not specified
- **CUMULUS-789** - Updated `@cumulus/move-granules` to keep both old and new data when a destination file with different checksum already exists and `duplicateHandling` is `version`

### Fixed

- `getGranuleId` in `@cumulus/ingest` bug: `getGranuleId` was constructing an error using `filename` which was undefined. The fix replaces `filename` with the `uri` argument.
- Fixes to `del` in `@cumulus/api/endpoints/granules.js` to not error/fail when not all files exist in S3 (e.g. delete granule which has only 2 of 3 files ingested).
- `@cumulus/deployment/lib/crypto.js` now checks for private key existence properly.

## [v1.10.1] - 2018-09-4

### Fixed

- Fixed cloudformation template errors in `@cumulus/deployment/`
  - Replaced references to Fn::Ref: with Ref:
  - Moved long form template references to a newline

## [v1.10.0] - 2018-08-31

### Removed

- Removed unused and broken code from `@cumulus/common`
  - Removed `@cumulus/common/test-helpers`
  - Removed `@cumulus/common/task`
  - Removed `@cumulus/common/message-source`
  - Removed the `getPossiblyRemote` function from `@cumulus/common/aws`
  - Removed the `startPromisedSfnExecution` function from `@cumulus/common/aws`
  - Removed the `getCurrentSfnTask` function from `@cumulus/common/aws`

### Changed

- **CUMULUS-839** - In `@cumulus/sync-granule`, 'collection' is now an optional config parameter

### Fixed

- **CUMULUS-859** Moved duplicate code in `@cumulus/move-granules` and `@cumulus/post-to-cmr` to `@cumulus/ingest`. Fixed imports making assumptions about directory structure.
- `@cumulus/ingest/consumer` correctly limits the number of messages being received and processed from SQS. Details:
  - **Background:** `@cumulus/api` includes a lambda `<stack-name>-sqs2sf` which processes messages from the `<stack-name>-startSF` SQS queue every minute. The `sqs2sf` lambda uses `@cumulus/ingest/consumer` to receive and process messages from SQS.
  - **Bug:** More than `messageLimit` number of messages were being consumed and processed from the `<stack-name>-startSF` SQS queue. Many step functions were being triggered simultaneously by the lambda `<stack-name>-sqs2sf` (which consumes every minute from the `startSF` queue) and resulting in step function failure with the error: `An error occurred (ThrottlingException) when calling the GetExecutionHistory`.
  - **Fix:** `@cumulus/ingest/consumer#processMessages` now processes messages until `timeLimit` has passed _OR_ once it receives up to `messageLimit` messages. `sqs2sf` is deployed with a [default `messageLimit` of 10](https://github.com/nasa/cumulus/blob/670000c8a821ff37ae162385f921c40956e293f7/packages/deployment/app/config.yml#L147).
  - **IMPORTANT NOTE:** `consumer` will actually process up to `messageLimit * 2 - 1` messages. This is because sometimes `receiveSQSMessages` will return less than `messageLimit` messages and thus the consumer will continue to make calls to `receiveSQSMessages`. For example, given a `messageLimit` of 10 and subsequent calls to `receiveSQSMessages` returns up to 9 messages, the loop will continue and a final call could return up to 10 messages.

## [v1.9.1] - 2018-08-22

**Please Note** To take advantage of the added granule tracking API functionality, updates are required for the message adapter and its libraries. You should be on the following versions:

- `cumulus-message-adapter` 1.0.9+
- `cumulus-message-adapter-js` 1.0.4+
- `cumulus-message-adapter-java` 1.2.7+
- `cumulus-message-adapter-python` 1.0.5+

### Added

- **CUMULUS-687** Added logs endpoint to search for logs from a specific workflow execution in `@cumulus/api`. Added integration test.
- **CUMULUS-836** - `@cumulus/deployment` supports a configurable docker storage driver for ECS. ECS can be configured with either `devicemapper` (the default storage driver for AWS ECS-optimized AMIs) or `overlay2` (the storage driver used by the NGAP 2.0 AMI). The storage driver can be configured in `app/config.yml` with `ecs.docker.storageDriver: overlay2 | devicemapper`. The default is `overlay2`.
  - To support this configuration, a [Handlebars](https://handlebarsjs.com/) helper `ifEquals` was added to `packages/deployment/lib/kes.js`.
- **CUMULUS-836** - `@cumulus/api` added IAM roles required by the NGAP 2.0 AMI. The NGAP 2.0 AMI runs a script `register_instances_with_ssm.py` which requires the ECS IAM role to include `ec2:DescribeInstances` and `ssm:GetParameter` permissions.

### Fixed

- **CUMULUS-836** - `@cumulus/deployment` uses `overlay2` driver by default and does not attempt to write `--storage-opt dm.basesize` to fix [this error](https://github.com/moby/moby/issues/37039).
- **CUMULUS-413** Kinesis processing now captures all errors.
  - Added kinesis fallback mechanism when errors occur during record processing.
  - Adds FallbackTopicArn to `@cumulus/api/lambdas.yml`
  - Adds fallbackConsumer lambda to `@cumulus/api`
  - Adds fallbackqueue option to lambda definitions capture lambda failures after three retries.
  - Adds kinesisFallback SNS topic to signal incoming errors from kinesis stream.
  - Adds kinesisFailureSQS to capture fully failed events from all retries.
- **CUMULUS-855** Adds integration test for kinesis' error path.
- **CUMULUS-686** Added workflow task name and version tracking via `@cumulus/api` executions endpoint under new `tasks` property, and under `workflow_tasks` in step input/output.
  - Depends on `cumulus-message-adapter` 1.0.9+, `cumulus-message-adapter-js` 1.0.4+, `cumulus-message-adapter-java` 1.2.7+ and `cumulus-message-adapter-python` 1.0.5+
- **CUMULUS-771**
  - Updated sync-granule to stream the remote file to s3
  - Added integration test for ingesting granules from ftp provider
  - Updated http/https integration tests for ingesting granules from http/https providers
- **CUMULUS-862** Updated `@cumulus/integration-tests` to handle remote lambda output
- **CUMULUS-856** Set the rule `state` to have default value `ENABLED`

### Changed

- In `@cumulus/deployment`, changed the example app config.yml to have additional IAM roles

## [v1.9.0] - 2018-08-06

**Please note** additional information and upgrade instructions [here](https://nasa.github.io/cumulus/docs/upgrade/1.9.0)

### Added

- **CUMULUS-712** - Added integration tests verifying expected behavior in workflows
- **GITC-776-2** - Add support for versioned collections

### Fixed

- **CUMULUS-832**
  - Fixed indentation in example config.yml in `@cumulus/deployment`
  - Fixed issue with new deployment using the default distribution endpoint in `@cumulus/deployment` and `@cumulus/api`

## [v1.8.1] - 2018-08-01

**Note** IAM roles should be re-deployed with this release.

- **Cumulus-726**
  - Added function to `@cumulus/integration-tests`: `sfnStep` includes `getStepInput` which returns the input to the schedule event of a given step function step.
  - Added IAM policy `@cumulus/deployment`: Lambda processing IAM role includes `kinesis::PutRecord` so step function lambdas can write to kinesis streams.
- **Cumulus Community Edition**
  - Added Google OAuth authentication token logic to `@cumulus/api`. Refactored token endpoint to use environment variable flag `OAUTH_PROVIDER` when determining with authentication method to use.
  - Added API Lambda memory configuration variable `api_lambda_memory` to `@cumulus/api` and `@cumulus/deployment`.

### Changed

- **Cumulus-726**
  - Changed function in `@cumulus/api`: `models/rules.js#addKinesisEventSource` was modified to call to `deleteKinesisEventSource` with all required parameters (rule's name, arn and type).
  - Changed function in `@cumulus/integration-tests`: `getStepOutput` can now be used to return output of failed steps. If users of this function want the output of a failed event, they can pass a third parameter `eventType` as `'failure'`. This function will work as always for steps which completed successfully.

### Removed

- **Cumulus-726**

  - Configuration change to `@cumulus/deployment`: Removed default auto scaling configuration for Granules and Files DynamoDB tables.

- **CUMULUS-688**
  - Add integration test for ExecutionStatus
  - Function addition to `@cumulus/integration-tests`: `api` includes `getExecutionStatus` which returns the execution status from the Cumulus API

## [v1.8.0] - 2018-07-23

### Added

- **CUMULUS-718** Adds integration test for Kinesis triggering a workflow.

- **GITC-776-3** Added more flexibility for rules. You can now edit all fields on the rule's record
  We may need to update the api documentation to reflect this.

- **CUMULUS-681** - Add ingest-in-place action to granules endpoint

  - new applyWorkflow action at PUT /granules/{granuleid} Applying a workflow starts an execution of the provided workflow and passes the granule record as payload.
    Parameter(s):
    - workflow - the workflow name

- **CUMULUS-685** - Add parent exeuction arn to the execution which is triggered from a parent step function

### Changed

- **CUMULUS-768** - Integration tests get S3 provider data from shared data folder

### Fixed

- **CUMULUS-746** - Move granule API correctly updates record in dynamo DB and cmr xml file
- **CUMULUS-766** - Populate database fileSize field from S3 if value not present in Ingest payload

## [v1.7.1] - 2018-07-27 - [BACKPORT]

### Fixed

- **CUMULUS-766** - Backport from 1.8.0 - Populate database fileSize field from S3 if value not present in Ingest payload

## [v1.7.0] - 2018-07-02

### Please note: [Upgrade Instructions](https://nasa.github.io/cumulus/docs/upgrade/1.7.0)

### Added

- **GITC-776-2** - Add support for versioned collections
- **CUMULUS-491** - Add granule reconciliation API endpoints.
- **CUMULUS-480** Add support for backup and recovery:
  - Add DynamoDB tables for granules, executions and pdrs
  - Add ability to write all records to S3
  - Add ability to download all DynamoDB records in form json files
  - Add ability to upload records to DynamoDB
  - Add migration scripts for copying granule, pdr and execution records from ElasticSearch to DynamoDB
  - Add IAM support for batchWrite on dynamoDB
-
- **CUMULUS-508** - `@cumulus/deployment` cloudformation template allows for lambdas and ECS clusters to have multiple AZ availability.
  - `@cumulus/deployment` also ensures docker uses `devicemapper` storage driver.
- **CUMULUS-755** - `@cumulus/deployment` Add DynamoDB autoscaling support.
  - Application developers can add autoscaling and override default values in their deployment's `app/config.yml` file using a `{TableName}Table:` key.

### Fixed

- **CUMULUS-747** - Delete granule API doesn't delete granule files in s3 and granule in elasticsearch
  - update the StreamSpecification DynamoDB tables to have StreamViewType: "NEW_AND_OLD_IMAGES"
  - delete granule files in s3
- **CUMULUS-398** - Fix not able to filter executions by workflow
- **CUMULUS-748** - Fix invalid lambda .zip files being validated/uploaded to AWS
- **CUMULUS-544** - Post to CMR task has UAT URL hard-coded
  - Made configurable: PostToCmr now requires CMR_ENVIRONMENT env to be set to 'SIT' or 'OPS' for those CMR environments. Default is UAT.

### Changed

- **GITC-776-4** - Changed Discover-pdrs to not rely on collection but use provider_path in config. It also has an optional filterPdrs regex configuration parameter

- **CUMULUS-710** - In the integration test suite, `getStepOutput` returns the output of the first successful step execution or last failed, if none exists

## [v1.6.0] - 2018-06-06

### Please note: [Upgrade Instructions](https://nasa.github.io/cumulus/docs/upgrade/1.6.0)

### Fixed

- **CUMULUS-602** - Format all logs sent to Elastic Search.
  - Extract cumulus log message and index it to Elastic Search.

### Added

- **CUMULUS-556** - add a mechanism for creating and running migration scripts on deployment.
- **CUMULUS-461** Support use of metadata date and other components in `url_path` property

### Changed

- **CUMULUS-477** Update bucket configuration to support multiple buckets of the same type:
  - Change the structure of the buckets to allow for more than one bucket of each type. The bucket structure is now:
    bucket-key:
    name: <bucket-name>
    type: <type> i.e. internal, public, etc.
  - Change IAM and app deployment configuration to support new bucket structure
  - Update tasks and workflows to support new bucket structure
  - Replace instances where buckets.internal is relied upon to either use the system bucket or a configured bucket
  - Move IAM template to the deployment package. NOTE: You now have to specify '--template node_modules/@cumulus/deployment/iam' in your IAM deployment
  - Add IAM cloudformation template support to filter buckets by type

## [v1.5.5] - 2018-05-30

### Added

- **CUMULUS-530** - PDR tracking through Queue-granules
  - Add optional `pdr` property to the sync-granule task's input config and output payload.
- **CUMULUS-548** - Create a Lambda task that generates EMS distribution reports
  - In order to supply EMS Distribution Reports, you must enable S3 Server
    Access Logging on any S3 buckets used for distribution. See [How Do I Enable Server Access Logging for an S3 Bucket?](https://docs.aws.amazon.com/AmazonS3/latest/user-guide/server-access-logging.html)
    The "Target bucket" setting should point at the Cumulus internal bucket.
    The "Target prefix" should be
    "<STACK_NAME>/ems-distribution/s3-server-access-logs/", where "STACK_NAME"
    is replaced with the name of your Cumulus stack.

### Fixed

- **CUMULUS-546 - Kinesis Consumer should catch and log invalid JSON**
  - Kinesis Consumer lambda catches and logs errors so that consumer doesn't get stuck in a loop re-processing bad json records.
- EMS report filenames are now based on their start time instead of the time
  instead of the time that the report was generated
- **CUMULUS-552 - Cumulus API returns different results for the same collection depending on query**
  - The collection, provider and rule records in elasticsearch are now replaced with records from dynamo db when the dynamo db records are updated.

### Added

- `@cumulus/deployment`'s default cloudformation template now configures storage for Docker to match the configured ECS Volume. The template defines Docker's devicemapper basesize (`dm.basesize`) using `ecs.volumeSize`. This addresses ECS default of limiting Docker containers to 10GB of storage ([Read more](https://aws.amazon.com/premiumsupport/knowledge-center/increase-default-ecs-docker-limit/)).

## [v1.5.4] - 2018-05-21

### Added

- **CUMULUS-535** - EMS Ingest, Archive, Archive Delete reports
  - Add lambda EmsReport to create daily EMS Ingest, Archive, Archive Delete reports
  - ems.provider property added to `@cumulus/deployment/app/config.yml`.
    To change the provider name, please add `ems: provider` property to `app/config.yml`.
- **CUMULUS-480** Use DynamoDB to store granules, pdrs and execution records
  - Activate PointInTime feature on DynamoDB tables
  - Increase test coverage on api package
  - Add ability to restore metadata records from json files to DynamoDB
- **CUMULUS-459** provide API endpoint for moving granules from one location on s3 to another

## [v1.5.3] - 2018-05-18

### Fixed

- **CUMULUS-557 - "Add dataType to DiscoverGranules output"**
  - Granules discovered by the DiscoverGranules task now include dataType
  - dataType is now a required property for granules used as input to the
    QueueGranules task
- **CUMULUS-550** Update deployment app/config.yml to force elasticsearch updates for deleted granules

## [v1.5.2] - 2018-05-15

### Fixed

- **CUMULUS-514 - "Unable to Delete the Granules"**
  - updated cmrjs.deleteConcept to return success if the record is not found
    in CMR.

### Added

- **CUMULUS-547** - The distribution API now includes an
  "earthdataLoginUsername" query parameter when it returns a signed S3 URL
- **CUMULUS-527 - "parse-pdr queues up all granules and ignores regex"**
  - Add an optional config property to the ParsePdr task called
    "granuleIdFilter". This property is a regular expression that is applied
    against the filename of the first file of each granule contained in the
    PDR. If the regular expression matches, then the granule is included in
    the output. Defaults to '.', which will match all granules in the PDR.
- File checksums in PDRs now support MD5
- Deployment support to subscribe to an SNS topic that already exists
- **CUMULUS-470, CUMULUS-471** In-region S3 Policy lambda added to API to update bucket policy for in-region access.
- **CUMULUS-533** Added fields to granule indexer to support EMS ingest and archive record creation
- **CUMULUS-534** Track deleted granules
  - added `deletedgranule` type to `cumulus` index.
  - **Important Note:** Force custom bootstrap to re-run by adding this to
    app/config.yml `es: elasticSearchMapping: 7`
- You can now deploy cumulus without ElasticSearch. Just add `es: null` to your `app/config.yml` file. This is only useful for debugging purposes. Cumulus still requires ElasticSearch to properly operate.
- `@cumulus/integration-tests` includes and exports the `addRules` function, which seeds rules into the DynamoDB table.
- Added capability to support EFS in cloud formation template. Also added
  optional capability to ssh to your instance and privileged lambda functions.
- Added support to force discovery of PDRs that have already been processed
  and filtering of selected data types
- `@cumulus/cmrjs` uses an environment variable `USER_IP_ADDRESS` or fallback
  IP address of `10.0.0.0` when a public IP address is not available. This
  supports lambda functions deployed into a VPC's private subnet, where no
  public IP address is available.

### Changed

- **CUMULUS-550** Custom bootstrap automatically adds new types to index on
  deployment

## [v1.5.1] - 2018-04-23

### Fixed

- add the missing dist folder to the hello-world task
- disable uglifyjs on the built version of the pdr-status-check (read: https://github.com/webpack-contrib/uglifyjs-webpack-plugin/issues/264)

## [v1.5.0] - 2018-04-23

### Changed

- Removed babel from all tasks and packages and increased minimum node requirements to version 8.10
- Lambda functions created by @cumulus/deployment will use node8.10 by default
- Moved [cumulus-integration-tests](https://github.com/nasa/cumulus-integration-tests) to the `example` folder CUMULUS-512
- Streamlined all packages dependencies (e.g. remove redundant dependencies and make sure versions are the same across packages)
- **CUMULUS-352:** Update Cumulus Elasticsearch indices to use [index aliases](https://www.elastic.co/guide/en/elasticsearch/reference/current/indices-aliases.html).
- **CUMULUS-519:** ECS tasks are no longer restarted after each CF deployment unless `ecs.restartTasksOnDeploy` is set to true
- **CUMULUS-298:** Updated log filterPattern to include all CloudWatch logs in ElasticSearch
- **CUMULUS-518:** Updates to the SyncGranule config schema
  - `granuleIdExtraction` is no longer a property
  - `process` is now an optional property
  - `provider_path` is no longer a property

### Fixed

- **CUMULUS-455 "Kes deployments using only an updated message adapter do not get automatically deployed"**
  - prepended the hash value of cumulus-message-adapter.zip file to the zip file name of lambda which uses message adapter.
  - the lambda function will be redeployed when message adapter or lambda function are updated
- Fixed a bug in the bootstrap lambda function where it stuck during update process
- Fixed a bug where the sf-sns-report task did not return the payload of the incoming message as the output of the task [CUMULUS-441]

### Added

- **CUMULUS-352:** Add reindex CLI to the API package.
- **CUMULUS-465:** Added mock http/ftp/sftp servers to the integration tests
- Added a `delete` method to the `@common/CollectionConfigStore` class
- **CUMULUS-467 "@cumulus/integration-tests or cumulus-integration-tests should seed provider and collection in deployed DynamoDB"**
  - `example` integration-tests populates providers and collections to database
  - `example` workflow messages are populated from workflow templates in s3, provider and collection information in database, and input payloads. Input templates are removed.
  - added `https` protocol to provider schema

## [v1.4.1] - 2018-04-11

### Fixed

- Sync-granule install

## [v1.4.0] - 2018-04-09

### Fixed

- **CUMULUS-392 "queue-granules not returning the sfn-execution-arns queued"**
  - updated queue-granules to return the sfn-execution-arns queued and pdr if exists.
  - added pdr to ingest message meta.pdr instead of payload, so the pdr information doesn't get lost in the ingest workflow, and ingested granule in elasticsearch has pdr name.
  - fixed sf-sns-report schema, remove the invalid part
  - fixed pdr-status-check schema, the failed execution contains arn and reason
- **CUMULUS-206** make sure homepage and repository urls exist in package.json files of tasks and packages

### Added

- Example folder with a cumulus deployment example

### Changed

- [CUMULUS-450](https://bugs.earthdata.nasa.gov/browse/CUMULUS-450) - Updated
  the config schema of the **queue-granules** task
  - The config no longer takes a "collection" property
  - The config now takes an "internalBucket" property
  - The config now takes a "stackName" property
- [CUMULUS-450](https://bugs.earthdata.nasa.gov/browse/CUMULUS-450) - Updated
  the config schema of the **parse-pdr** task
  - The config no longer takes a "collection" property
  - The "stack", "provider", and "bucket" config properties are now
    required
- **CUMULUS-469** Added a lambda to the API package to prototype creating an S3 bucket policy for direct, in-region S3 access for the prototype bucket

### Removed

- Removed the `findTmpTestDataDirectory()` function from
  `@cumulus/common/test-utils`

### Fixed

- [CUMULUS-450](https://bugs.earthdata.nasa.gov/browse/CUMULUS-450)
  - The **queue-granules** task now enqueues a **sync-granule** task with the
    correct collection config for that granule based on the granule's
    data-type. It had previously been using the collection config from the
    config of the **queue-granules** task, which was a problem if the granules
    being queued belonged to different data-types.
  - The **parse-pdr** task now handles the case where a PDR contains granules
    with different data types, and uses the correct granuleIdExtraction for
    each granule.

### Added

- **CUMULUS-448** Add code coverage checking using [nyc](https://github.com/istanbuljs/nyc).

## [v1.3.0] - 2018-03-29

### Deprecated

- discover-s3-granules is deprecated. The functionality is provided by the discover-granules task

### Fixed

- **CUMULUS-331:** Fix aws.downloadS3File to handle non-existent key
- Using test ftp provider for discover-granules testing [CUMULUS-427]
- **CUMULUS-304: "Add AWS API throttling to pdr-status-check task"** Added concurrency limit on SFN API calls. The default concurrency is 10 and is configurable through Lambda environment variable CONCURRENCY.
- **CUMULUS-414: "Schema validation not being performed on many tasks"** revised npm build scripts of tasks that use cumulus-message-adapter to place schema directories into dist directories.
- **CUMULUS-301:** Update all tests to use test-data package for testing data.
- **CUMULUS-271: "Empty response body from rules PUT endpoint"** Added the updated rule to response body.
- Increased memory allotment for `CustomBootstrap` lambda function. Resolves failed deployments where `CustomBootstrap` lambda function was failing with error `Process exited before completing request`. This was causing deployments to stall, fail to update and fail to rollback. This error is thrown when the lambda function tries to use more memory than it is allotted.
- Cumulus repository folders structure updated:
  - removed the `cumulus` folder altogether
  - moved `cumulus/tasks` to `tasks` folder at the root level
  - moved the tasks that are not converted to use CMA to `tasks/.not_CMA_compliant`
  - updated paths where necessary

### Added

- `@cumulus/integration-tests` - Added support for testing the output of an ECS activity as well as a Lambda function.

## [v1.2.0] - 2018-03-20

### Fixed

- Update vulnerable npm packages [CUMULUS-425]
- `@cumulus/api`: `kinesis-consumer.js` uses `sf-scheduler.js#schedule` instead of placing a message directly on the `startSF` SQS queue. This is a fix for [CUMULUS-359](https://bugs.earthdata.nasa.gov/browse/CUMULUS-359) because `sf-scheduler.js#schedule` looks up the provider and collection data in DynamoDB and adds it to the `meta` object of the enqueued message payload.
- `@cumulus/api`: `kinesis-consumer.js` catches and logs errors instead of doing an error callback. Before this change, `kinesis-consumer` was failing to process new records when an existing record caused an error because it would call back with an error and stop processing additional records. It keeps trying to process the record causing the error because it's "position" in the stream is unchanged. Catching and logging the errors is part 1 of the fix. Proposed part 2 is to enqueue the error and the message on a "dead-letter" queue so it can be processed later ([CUMULUS-413](https://bugs.earthdata.nasa.gov/browse/CUMULUS-413)).
- **CUMULUS-260: "PDR page on dashboard only shows zeros."** The PDR stats in LPDAAC are all 0s, even if the dashboard has been fixed to retrieve the correct fields. The current version of pdr-status-check has a few issues.
  - pdr is not included in the input/output schema. It's available from the input event. So the pdr status and stats are not updated when the ParsePdr workflow is complete. Adding the pdr to the input/output of the task will fix this.
  - pdr-status-check doesn't update pdr stats which prevent the real time pdr progress from showing up in the dashboard. To solve this, added lambda function sf-sns-report which is copied from @cumulus/api/lambdas/sf-sns-broadcast with modification, sf-sns-report can be used to report step function status anywhere inside a step function. So add step sf-sns-report after each pdr-status-check, we will get the PDR status progress at real time.
  - It's possible an execution is still in the queue and doesn't exist in sfn yet. Added code to handle 'ExecutionDoesNotExist' error when checking the execution status.
- Fixed `aws.cloudwatchevents()` typo in `packages/ingest/aws.js`. This typo was the root cause of the error: `Error: Could not process scheduled_ingest, Error: : aws.cloudwatchevents is not a constructor` seen when trying to update a rule.

### Removed

- `@cumulus/ingest/aws`: Remove queueWorkflowMessage which is no longer being used by `@cumulus/api`'s `kinesis-consumer.js`.

## [v1.1.4] - 2018-03-15

### Added

- added flag `useList` to parse-pdr [CUMULUS-404]

### Fixed

- Pass encrypted password to the ApiGranule Lambda function [CUMULUS-424]

## [v1.1.3] - 2018-03-14

### Fixed

- Changed @cumulus/deployment package install behavior. The build process will happen after installation

## [v1.1.2] - 2018-03-14

### Added

- added tools to @cumulus/integration-tests for local integration testing
- added end to end testing for discovering and parsing of PDRs
- `yarn e2e` command is available for end to end testing

### Fixed

- **CUMULUS-326: "Occasionally encounter "Too Many Requests" on deployment"** The api gateway calls will handle throttling errors
- **CUMULUS-175: "Dashboard providers not in sync with AWS providers."** The root cause of this bug - DynamoDB operations not showing up in Elasticsearch - was shared by collections and rules. The fix was to update providers', collections' and rules; POST, PUT and DELETE endpoints to operate on DynamoDB and using DynamoDB streams to update Elasticsearch. The following packages were made:
  - `@cumulus/deployment` deploys DynamoDB streams for the Collections, Providers and Rules tables as well as a new lambda function called `dbIndexer`. The `dbIndexer` lambda has an event source mapping which listens to each of the DynamoDB streams. The dbIndexer lambda receives events referencing operations on the DynamoDB table and updates the elasticsearch cluster accordingly.
  - The `@cumulus/api` endpoints for collections, providers and rules _only_ query DynamoDB, with the exception of LIST endpoints and the collections' GET endpoint.

### Updated

- Broke up `kes.override.js` of @cumulus/deployment to multiple modules and moved to a new location
- Expanded @cumulus/deployment test coverage
- all tasks were updated to use cumulus-message-adapter-js 1.0.1
- added build process to integration-tests package to babelify it before publication
- Update @cumulus/integration-tests lambda.js `getLambdaOutput` to return the entire lambda output. Previously `getLambdaOutput` returned only the payload.

## [v1.1.1] - 2018-03-08

### Removed

- Unused queue lambda in api/lambdas [CUMULUS-359]

### Fixed

- Kinesis message content is passed to the triggered workflow [CUMULUS-359]
- Kinesis message queues a workflow message and does not write to rules table [CUMULUS-359]

## [v1.1.0] - 2018-03-05

### Added

- Added a `jlog` function to `common/test-utils` to aid in test debugging
- Integration test package with command line tool [CUMULUS-200] by @laurenfrederick
- Test for FTP `useList` flag [CUMULUS-334] by @kkelly51

### Updated

- The `queue-pdrs` task now uses the [cumulus-message-adapter-js](https://github.com/nasa/cumulus-message-adapter-js)
  library
- Updated the `queue-pdrs` JSON schemas
- The test-utils schema validation functions now throw an error if validation
  fails
- The `queue-granules` task now uses the [cumulus-message-adapter-js](https://github.com/nasa/cumulus-message-adapter-js)
  library
- Updated the `queue-granules` JSON schemas

### Removed

- Removed the `getSfnExecutionByName` function from `common/aws`
- Removed the `getGranuleStatus` function from `common/aws`

## [v1.0.1] - 2018-02-27

### Added

- More tests for discover-pdrs, dicover-granules by @yjpa7145
- Schema validation utility for tests by @yjpa7145

### Changed

- Fix an FTP listing bug for servers that do not support STAT [CUMULUS-334] by @kkelly51

## [v1.0.0] - 2018-02-23

[unreleased]: https://github.com/nasa/cumulus/compare/v18.2.0...HEAD
[v18.2.0]: https://github.com/nasa/cumulus/compare/v18.1.0...v18.2.0
[v18.1.0]: https://github.com/nasa/cumulus/compare/v18.0.0...v18.1.0
[v18.0.0]: https://github.com/nasa/cumulus/compare/v17.0.0...v18.0.0
[v17.0.0]: https://github.com/nasa/cumulus/compare/v16.1.3...v17.0.0
[v16.1.3]: https://github.com/nasa/cumulus/compare/v16.1.2...v16.1.3
[v16.1.2]: https://github.com/nasa/cumulus/compare/v16.1.1...v16.1.2
[v16.1.1]: https://github.com/nasa/cumulus/compare/v16.0.0...v16.1.1
[v16.0.0]: https://github.com/nasa/cumulus/compare/v15.0.4...v16.0.0
[v15.0.4]: https://github.com/nasa/cumulus/compare/v15.0.3...v15.0.4
[v15.0.3]: https://github.com/nasa/cumulus/compare/v15.0.2...v15.0.3
[v15.0.2]: https://github.com/nasa/cumulus/compare/v15.0.1...v15.0.2
[v15.0.1]: https://github.com/nasa/cumulus/compare/v15.0.0...v15.0.1
[v15.0.0]: https://github.com/nasa/cumulus/compare/v14.1.0...v15.0.0
[v14.1.0]: https://github.com/nasa/cumulus/compare/v14.0.0...v14.1.0
[v14.0.0]: https://github.com/nasa/cumulus/compare/v13.4.0...v14.0.0
[v13.4.0]: https://github.com/nasa/cumulus/compare/v13.3.2...v13.4.0
[v13.3.2]: https://github.com/nasa/cumulus/compare/v13.3.0...v13.3.2
[v13.3.0]: https://github.com/nasa/cumulus/compare/v13.2.1...v13.3.0
[v13.2.1]: https://github.com/nasa/cumulus/compare/v13.2.0...v13.2.1
[v13.2.0]: https://github.com/nasa/cumulus/compare/v13.1.0...v13.2.0
[v13.1.0]: https://github.com/nasa/cumulus/compare/v13.0.1...v13.1.0
[v13.0.1]: https://github.com/nasa/cumulus/compare/v13.0.0...v13.0.1
[v13.0.0]: https://github.com/nasa/cumulus/compare/v12.0.3...v13.0.0
[v12.0.3]: https://github.com/nasa/cumulus/compare/v12.0.2...v12.0.3
[v12.0.2]: https://github.com/nasa/cumulus/compare/v12.0.1...v12.0.2
[v12.0.1]: https://github.com/nasa/cumulus/compare/v12.0.0...v12.0.1
[v12.0.0]: https://github.com/nasa/cumulus/compare/v11.1.8...v12.0.0
[v11.1.8]: https://github.com/nasa/cumulus/compare/v11.1.7...v11.1.8
[v11.1.7]: https://github.com/nasa/cumulus/compare/v11.1.5...v11.1.7
[v11.1.5]: https://github.com/nasa/cumulus/compare/v11.1.4...v11.1.5
[v11.1.4]: https://github.com/nasa/cumulus/compare/v11.1.3...v11.1.4
[v11.1.3]: https://github.com/nasa/cumulus/compare/v11.1.2...v11.1.3
[v11.1.2]: https://github.com/nasa/cumulus/compare/v11.1.1...v11.1.2
[v11.1.1]: https://github.com/nasa/cumulus/compare/v11.1.0...v11.1.1
[v11.1.0]: https://github.com/nasa/cumulus/compare/v11.0.0...v11.1.0
[v11.0.0]: https://github.com/nasa/cumulus/compare/v10.1.3...v11.0.0
[v10.1.3]: https://github.com/nasa/cumulus/compare/v10.1.2...v10.1.3
[v10.1.2]: https://github.com/nasa/cumulus/compare/v10.1.1...v10.1.2
[v10.1.1]: https://github.com/nasa/cumulus/compare/v10.1.0...v10.1.1
[v10.1.0]: https://github.com/nasa/cumulus/compare/v10.0.1...v10.1.0
[v10.0.1]: https://github.com/nasa/cumulus/compare/v10.0.0...v10.0.1
[v10.0.0]: https://github.com/nasa/cumulus/compare/v9.9.0...v10.0.0
[v9.9.3]: https://github.com/nasa/cumulus/compare/v9.9.2...v9.9.3
[v9.9.2]: https://github.com/nasa/cumulus/compare/v9.9.1...v9.9.2
[v9.9.1]: https://github.com/nasa/cumulus/compare/v9.9.0...v9.9.1
[v9.9.0]: https://github.com/nasa/cumulus/compare/v9.8.0...v9.9.0
[v9.8.0]: https://github.com/nasa/cumulus/compare/v9.7.0...v9.8.0
[v9.7.1]: https://github.com/nasa/cumulus/compare/v9.7.0...v9.7.1
[v9.7.0]: https://github.com/nasa/cumulus/compare/v9.6.0...v9.7.0
[v9.6.0]: https://github.com/nasa/cumulus/compare/v9.5.0...v9.6.0
[v9.5.0]: https://github.com/nasa/cumulus/compare/v9.4.0...v9.5.0
[v9.4.1]: https://github.com/nasa/cumulus/compare/v9.3.0...v9.4.1
[v9.4.0]: https://github.com/nasa/cumulus/compare/v9.3.0...v9.4.0
[v9.3.0]: https://github.com/nasa/cumulus/compare/v9.2.2...v9.3.0
[v9.2.2]: https://github.com/nasa/cumulus/compare/v9.2.1...v9.2.2
[v9.2.1]: https://github.com/nasa/cumulus/compare/v9.2.0...v9.2.1
[v9.2.0]: https://github.com/nasa/cumulus/compare/v9.1.0...v9.2.0
[v9.1.0]: https://github.com/nasa/cumulus/compare/v9.0.1...v9.1.0
[v9.0.1]: https://github.com/nasa/cumulus/compare/v9.0.0...v9.0.1
[v9.0.0]: https://github.com/nasa/cumulus/compare/v8.1.0...v9.0.0
[v8.1.0]: https://github.com/nasa/cumulus/compare/v8.0.0...v8.1.0
[v8.0.0]: https://github.com/nasa/cumulus/compare/v7.2.0...v8.0.0
[v7.2.0]: https://github.com/nasa/cumulus/compare/v7.1.0...v7.2.0
[v7.1.0]: https://github.com/nasa/cumulus/compare/v7.0.0...v7.1.0
[v7.0.0]: https://github.com/nasa/cumulus/compare/v6.0.0...v7.0.0
[v6.0.0]: https://github.com/nasa/cumulus/compare/v5.0.1...v6.0.0
[v5.0.1]: https://github.com/nasa/cumulus/compare/v5.0.0...v5.0.1
[v5.0.0]: https://github.com/nasa/cumulus/compare/v4.0.0...v5.0.0
[v4.0.0]: https://github.com/nasa/cumulus/compare/v3.0.1...v4.0.0
[v3.0.1]: https://github.com/nasa/cumulus/compare/v3.0.0...v3.0.1
[v3.0.0]: https://github.com/nasa/cumulus/compare/v2.0.1...v3.0.0
[v2.0.7]: https://github.com/nasa/cumulus/compare/v2.0.6...v2.0.7
[v2.0.6]: https://github.com/nasa/cumulus/compare/v2.0.5...v2.0.6
[v2.0.5]: https://github.com/nasa/cumulus/compare/v2.0.4...v2.0.5
[v2.0.4]: https://github.com/nasa/cumulus/compare/v2.0.3...v2.0.4
[v2.0.3]: https://github.com/nasa/cumulus/compare/v2.0.2...v2.0.3
[v2.0.2]: https://github.com/nasa/cumulus/compare/v2.0.1...v2.0.2
[v2.0.1]: https://github.com/nasa/cumulus/compare/v1.24.0...v2.0.1
[v2.0.0]: https://github.com/nasa/cumulus/compare/v1.24.0...v2.0.0
[v1.24.0]: https://github.com/nasa/cumulus/compare/v1.23.2...v1.24.0
[v1.23.2]: https://github.com/nasa/cumulus/compare/v1.22.1...v1.23.2
[v1.22.1]: https://github.com/nasa/cumulus/compare/v1.21.0...v1.22.1
[v1.21.0]: https://github.com/nasa/cumulus/compare/v1.20.0...v1.21.0
[v1.20.0]: https://github.com/nasa/cumulus/compare/v1.19.0...v1.20.0
[v1.19.0]: https://github.com/nasa/cumulus/compare/v1.18.0...v1.19.0
[v1.18.0]: https://github.com/nasa/cumulus/compare/v1.17.0...v1.18.0
[v1.17.0]: https://github.com/nasa/cumulus/compare/v1.16.1...v1.17.0
[v1.16.1]: https://github.com/nasa/cumulus/compare/v1.16.0...v1.16.1
[v1.16.0]: https://github.com/nasa/cumulus/compare/v1.15.0...v1.16.0
[v1.15.0]: https://github.com/nasa/cumulus/compare/v1.14.5...v1.15.0
[v1.14.5]: https://github.com/nasa/cumulus/compare/v1.14.4...v1.14.5
[v1.14.4]: https://github.com/nasa/cumulus/compare/v1.14.3...v1.14.4
[v1.14.3]: https://github.com/nasa/cumulus/compare/v1.14.2...v1.14.3
[v1.14.2]: https://github.com/nasa/cumulus/compare/v1.14.1...v1.14.2
[v1.14.1]: https://github.com/nasa/cumulus/compare/v1.14.0...v1.14.1
[v1.14.0]: https://github.com/nasa/cumulus/compare/v1.13.5...v1.14.0
[v1.13.5]: https://github.com/nasa/cumulus/compare/v1.13.4...v1.13.5
[v1.13.4]: https://github.com/nasa/cumulus/compare/v1.13.3...v1.13.4
[v1.13.3]: https://github.com/nasa/cumulus/compare/v1.13.2...v1.13.3
[v1.13.2]: https://github.com/nasa/cumulus/compare/v1.13.1...v1.13.2
[v1.13.1]: https://github.com/nasa/cumulus/compare/v1.13.0...v1.13.1
[v1.13.0]: https://github.com/nasa/cumulus/compare/v1.12.1...v1.13.0
[v1.12.1]: https://github.com/nasa/cumulus/compare/v1.12.0...v1.12.1
[v1.12.0]: https://github.com/nasa/cumulus/compare/v1.11.3...v1.12.0
[v1.11.3]: https://github.com/nasa/cumulus/compare/v1.11.2...v1.11.3
[v1.11.2]: https://github.com/nasa/cumulus/compare/v1.11.1...v1.11.2
[v1.11.1]: https://github.com/nasa/cumulus/compare/v1.11.0...v1.11.1
[v1.11.0]: https://github.com/nasa/cumulus/compare/v1.10.4...v1.11.0
[v1.10.4]: https://github.com/nasa/cumulus/compare/v1.10.3...v1.10.4
[v1.10.3]: https://github.com/nasa/cumulus/compare/v1.10.2...v1.10.3
[v1.10.2]: https://github.com/nasa/cumulus/compare/v1.10.1...v1.10.2
[v1.10.1]: https://github.com/nasa/cumulus/compare/v1.10.0...v1.10.1
[v1.10.0]: https://github.com/nasa/cumulus/compare/v1.9.1...v1.10.0
[v1.9.1]: https://github.com/nasa/cumulus/compare/v1.9.0...v1.9.1
[v1.9.0]: https://github.com/nasa/cumulus/compare/v1.8.1...v1.9.0
[v1.8.1]: https://github.com/nasa/cumulus/compare/v1.8.0...v1.8.1
[v1.8.0]: https://github.com/nasa/cumulus/compare/v1.7.0...v1.8.0
[v1.7.0]: https://github.com/nasa/cumulus/compare/v1.6.0...v1.7.0
[v1.6.0]: https://github.com/nasa/cumulus/compare/v1.5.5...v1.6.0
[v1.5.5]: https://github.com/nasa/cumulus/compare/v1.5.4...v1.5.5
[v1.5.4]: https://github.com/nasa/cumulus/compare/v1.5.3...v1.5.4
[v1.5.3]: https://github.com/nasa/cumulus/compare/v1.5.2...v1.5.3
[v1.5.2]: https://github.com/nasa/cumulus/compare/v1.5.1...v1.5.2
[v1.5.1]: https://github.com/nasa/cumulus/compare/v1.5.0...v1.5.1
[v1.5.0]: https://github.com/nasa/cumulus/compare/v1.4.1...v1.5.0
[v1.4.1]: https://github.com/nasa/cumulus/compare/v1.4.0...v1.4.1
[v1.4.0]: https://github.com/nasa/cumulus/compare/v1.3.0...v1.4.0
[v1.3.0]: https://github.com/nasa/cumulus/compare/v1.2.0...v1.3.0
[v1.2.0]: https://github.com/nasa/cumulus/compare/v1.1.4...v1.2.0
[v1.1.4]: https://github.com/nasa/cumulus/compare/v1.1.3...v1.1.4
[v1.1.3]: https://github.com/nasa/cumulus/compare/v1.1.2...v1.1.3
[v1.1.2]: https://github.com/nasa/cumulus/compare/v1.1.1...v1.1.2
[v1.1.1]: https://github.com/nasa/cumulus/compare/v1.0.1...v1.1.1
[v1.1.0]: https://github.com/nasa/cumulus/compare/v1.0.1...v1.1.0
[v1.0.1]: https://github.com/nasa/cumulus/compare/v1.0.0...v1.0.1
[v1.0.0]: https://github.com/nasa/cumulus/compare/pre-v1-release...v1.0.0

[thin-egress-app]: <https://github.com/asfadmin/thin-egress-app> "Thin Egress App"<|MERGE_RESOLUTION|>--- conflicted
+++ resolved
@@ -82,15 +82,12 @@
   - Added user guide on querying dead-letter-archive messages using AWS Athena.
 
 ### Changed
-<<<<<<< HEAD
 - **lkfjlk**
   - dla guarantees de-nested SQS message bodies, preferring outermost metadata as found.
-=======
 - **CUMULUS-3570**
   - Updated Kinesis docs to support latest AWS UI and recommend server-side encryption.
 - **CUMULUS-3519**
   - Updates SQS and SNS code to AWS SDK V3 Syntax
->>>>>>> d28bb492
 - **CUMULUS-3609**
   - Adds dla-migration lambda to async-operations to be used for updating existing DLA records
   - Moved hoistCumulusMessageDetails function from write-db-dlq-records-to-s3 lambda to @cumulus/message/DeadLetterMessage
