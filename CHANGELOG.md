# Changelog

All notable changes to this project will be documented in this file.

The format is based on [Keep a Changelog](http://keepachangelog.com/en/1.0.0/).

## Unreleased

### Migration steps

- Please read the [documentation on the updates to the granule files schema for our Cumulus workflow tasks and how to upgrade your deployment for compatibility](https://nasa.github.io/cumulus/docs/upgrade-notes/update-task-file-schemas).
- (Optional) Update the `task-config` for all workflows that use the `sync-granule` task to include `workflowStartTime` set to
`{$.cumulus_meta.workflow_start_time}`. See [here](https://github.com/nasa/cumulus/blob/master/example/cumulus-tf/sync_granule_workflow.asl.json#L9) for an example.

### BREAKING CHANGES

- **NDCUM-624**:
  - Functions in @cumulus/cmrjs renamed for consistency with `isCMRFilename` and `isCMRFile`
    - `isECHO10File` -> `isECHO10Filename`
    - `isUMMGFile` -> `isUMMGFilename`
    - `isISOFile` -> `isCMRISOFilename`
- **CUMULUS-2388**:
  - In order to standardize task messaging formats, please note the updated input, output and config schemas for the following Cumulus workflow tasks:
    - add-missing-file-checksums
    - files-to-granules
    - hyrax-metadata-updates
    - lzards-backup
    - move-granules
    - post-to-cmr
    - sync-granule
    - update-cmr-access-constraints
    - update-granules-cmr-metadata-file-links
  The primary focus of the schema updates was to standardize the format of granules, and
  particularly their files data. The granule `files` object now matches the file schema in the
  Cumulus database and thus also matches the `files` object produced by the API with use cases like
  `applyWorkflow`. This includes removal of `name` and `filename` in favor of `bucket` and `key`,
  removal of certain properties such as `etag` and `duplicate_found` and outputting them as
  separate objects stored in `meta`.
  - Checksum values calculated by `@cumulus/checksum` are now converted to string to standardize
  checksum formatting across the Cumulus library.

### Notable changes

- **CUMULUS-2718**
  - The `sync-granule` task has been updated to support an optional configuration parameter `workflowStartTime`. The output payload of `sync-granule` now includes a `createdAt` time for each granule which is set to the
  provided `workflowStartTime` or falls back to `Date.now()` if not provided. Workflows using
  `sync-granule` may be updated to include this parameter with the value of `{$.cumulus_meta.workflow_start_time}` in the `task_config`.

### Added

- Added Terraform data sources to `example/cumulus-tf` module to retrieve default VPC and subnets in NGAP accounts
  - Added `vpc_tag_name` variable which defines the tags used to look up a VPC. Defaults to VPC tag name used in NGAP accounts
  - Added `subnets_tag_name` variable which defines the tags used to look up VPC subnets. Defaults to a subnet tag name used in NGAP accounts
- Added Terraform data sources to `example/data-persistence-tf` module to retrieve default VPC and subnets in NGAP accounts
  - Added `vpc_tag_name` variable which defines the tags used to look up a VPC. Defaults to VPC tag name used in NGAP accounts
  - Added `subnets_tag_name` variable which defines the tags used to look up VPC subnets. Defaults to a subnet tag name used in NGAP accounts
- Added Terraform data sources to `example/rds-cluster-tf` module to retrieve default VPC and subnets in NGAP accounts
  - Added `vpc_tag_name` variable which defines the tags used to look up a VPC. Defaults to VPC tag name used in NGAP accounts
  - Added `subnets_tag_name` variable which defines the tags used to look up VPC subnets. Defaults to tag names used in subnets in for NGAP accounts
- **CUMULUS-2439**
  - Added CMR search client setting to the CreateReconciliationReport lambda function.
  - Added `cmr_search_client_config` tfvars to the archive and cumulus terraform modules.
  - Updated CreateReconciliationReport lambda to search CMR collections with CMRSearchConceptQueue.
- **CUMULUS-2638**
  - Adds documentation to clarify bucket config object use.
- **CUMULUS-2684**
  - Added optional collection level parameter `s3MultipartChunksizeMb` to collection's `meta` field
  - Updated `move-granules` task to take in an optional config parameter s3MultipartChunksizeMb
- **CUMULUS-2747**
  - Updated data management type doc to include additional fields for provider configurations
- **CUMULUS-2773**
  - Added a document to the workflow-tasks docs describing deployment, configuration and usage of the LZARDS backup task.

### Changed

<<<<<<< HEAD
- Upgraded version of dependencies on `knex` package from `0.95.11` to `0.95.12`
=======
- Made `vpc_id` variable optional for `example/cumulus-tf` module
- Made `vpc_id` and `subnet_ids` variables optional for `example/data-persistence-tf` module
- Made `vpc_id` and `subnets` variables optional for `example/rds-cluster-tf` module
>>>>>>> 24f7bb1c
- **CUMULUS-2638**
  - Transparent to users, remove typescript type `BucketType`.
- **CUMULUS-2718**
  - Updated config for SyncGranules to support optional `workflowStartTime`
  - Updated SyncGranules to provide `createdAt` on output based on `workflowStartTime` if provided,
  falling back to `Date.now()` if not provided.
  - Updated `task_config` of SyncGranule in example workflows
- **CUMULUS-2744**
  - GET executions/status returns associated granules for executions retrieved from the Step Function API
- **CUMULUS-2751**
  - Upgraded all Cumulus (node.js) workflow tasks to use
    `@cumulus/cumulus-message-adapter-js` version `2.0.3`, which includes an
    update cma-js to better expose CMA stderr stream output on lambda timeouts
    as well as minor logging enhancements.
- **CUMULUS-2752**
  - Add new mappings for execution records to prevent dynamic field expansion from exceeding
  Elasticsearch field limits
    - Nested objects under `finalPayload.*` will not dynamically add new fields to mapping
    - Nested objects under `originalPayload.*` will not dynamically add new fields to mapping
    - Nested keys under `tasks` will not dynamically add new fields to mapping
- [**PR #2569**](https://github.com/nasa/cumulus/pull/2569)
  - Fixed `TypeError` thrown by `@cumulus/cmrjs/cmr-utils.getGranuleTemporalInfo` when
    a granule's associated UMM-G JSON metadata file does not contain a `ProviderDates`
    element that has a `Type` of either `"Update"` or `"Insert"`.  If neither are
    present, the granule's last update date falls back to the `"Create"` type
    provider date, or `undefined`, if none is present.
- **CUMULUS-2735**
  - Updated reconciliation reports to write formatted JSON to S3 to improve readability for
    large reports
  - Updated TEA version from 102 to 121 to address TEA deployment issue with the max size of
    a policy role being exceeded
- **CUMULUS-2775**
  - Changed `@cumulus/api-client/invokeApi()` to accept a single accepted status code or an array
  of accepted status codes via `expectedStatusCodes`

### Fixed

- **CUMULUS-2775**
  - Updated `@cumulus/api-client` to not log an error for 201 response from `updateGranule`

## [v9.9.0] 2021-11-03

### Added

- **NDCUM-624**: Add support for ISO metadata files for the `MoveGranules` step
  - Add function `isISOFile` to check if a given file object is an ISO file
  - `granuleToCmrFileObject` and `granulesToCmrFileObjects` now take a
    `filterFunc` argument
    - `filterFunc`'s default value is `isCMRFile`, so the previous behavior is
      maintained if no value is given for this argument
    - `MoveGranules` passes a custom filter function to
      `granulesToCmrFileObjects` to check for `isISOFile` in addition to
      `isCMRFile`, so that metadata from `.iso.xml` files can be used in the
      `urlPathTemplate`
- [**PR #2535**](https://github.com/nasa/cumulus/pull/2535)
  - NSIDC and other cumulus users had desire for returning formatted dates for
    the 'url_path' date extraction utilities. Added 'dateFormat' function as
    an option for extracting and formating the entire date. See
    docs/workflow/workflow-configuration-how-to.md for more information.
- [**PR #2548**](https://github.com/nasa/cumulus/pull/2548)
  - Updated webpack configuration for html-loader v2
- **CUMULUS-2640**
  - Added Elasticsearch client scroll setting to the CreateReconciliationReport lambda function.
  - Added `elasticsearch_client_config` tfvars to the archive and cumulus terraform modules.
- **CUMULUS-2683**
  - Added `default_s3_multipart_chunksize_mb` setting to the `move-granules` lambda function.
  - Added `default_s3_multipart_chunksize_mb` tfvars to the cumulus and ingest terraform modules.
  - Added optional parameter `chunkSize` to `@cumulus/aws-client/S3.moveObject` and
    `@cumulus/aws-client/S3.multipartCopyObject` to set the chunk size of the S3 multipart uploads.
  - Renamed optional parameter `maxChunkSize` to `chunkSize` in
    `@cumulus/aws-client/lib/S3MultipartUploads.createMultipartChunks`.

### Changed

- Upgraded all Cumulus workflow tasks to use `@cumulus/cumulus-message-adapter-js` version `2.0.1`
- **CUMULUS-1823**
  - Updates to Cumulus rule/provider schemas to improve field titles and descriptions.
- **CUMULUS-2743**
  - Updated bamboo Dockerfile to upgrade pip as part of the image creation process
- **CUMULUS-2725**
  - Updated providers endpoint to return encrypted password
  - Updated providers model to try decrypting credentials before encryption to allow for better handling of updating providers
- **CUMULUS-2734**
  - Updated `@cumulus/api/launchpadSaml.launchpadPublicCertificate` to correctly retrieve
    certificate from launchpad IdP metadata with and without namespace prefix.

## [v9.8.0] 2021-10-19

### Notable changes

- Published new tag [`36` of `cumuluss/async-operation` to Docker Hub](https://hub.docker.com/layers/cumuluss/async-operation/35/images/sha256-cf777a6ef5081cd90a0f9302d45243b6c0a568e6d977c0ee2ccc5a90b12d45d0?context=explore) for compatibility with
upgrades to `knex` package and to address security vulnerabilities.

### Added

- Added `@cumulus/db/createRejectableTransaction()` to handle creating a Knex transaction that **will throw an error** if the transaction rolls back. [As of Knex 0.95+, promise rejection on transaction rollback is no longer the default behavior](https://github.com/knex/knex/blob/master/UPGRADING.md#upgrading-to-version-0950).

- **CUMULUS-2639**
  - Increases logging on reconciliation reports.

- **CUMULUS-2670**
  - Updated `lambda_timeouts` string map variable for `cumulus` module to accept a
  `update_granules_cmr_metadata_file_links_task_timeout` property
- **CUMULUS-2598**
  - Add unit and integration tests to describe queued granules as ignored when
    duplicate handling is 'skip'

### Changed

- Updated `knex` version from 0.23.11 to 0.95.11 to address security vulnerabilities
- Updated default version of async operations Docker image to `cumuluss/async-operation:36`
- **CUMULUS-2590**
  - Granule applyWorkflow, Reingest actions and Bulk operation now update granule status to `queued` when scheduling the granule.

- **CUMULUS-2643**
  - relocates system file `buckets.json` out of the
    `s3://internal-bucket/workflows` directory into
    `s3://internal-bucket/buckets`.

## [v9.7.0] 2021-10-01

### Notable Changes

- **CUMULUS-2583**
  - The `queue-granules` task now updates granule status to `queued` when a granule is queued. In order to prevent issues with the private API endpoint and Lambda API request and concurrency limits, this functionality runs with limited concurrency, which may increase the task's overall runtime when large numbers of granules are being queued. If you are facing Lambda timeout errors with this task, we recommend converting your `queue-granules` task to an ECS activity. This concurrency is configurable via the task config's `concurrency` value.
- **CUMULUS-2676**
  - The `discover-granules` task has been updated to limit concurrency on checks to identify and skip already ingested granules in order to prevent issues with the private API endpoint and Lambda API request and concurrency limits. This may increase the task's overall runtime when large numbers of granules are discovered. If you are facing Lambda timeout errors with this task, we recommend converting your `discover-granules` task to an ECS activity. This concurrency is configurable via the task config's `concurrency` value.
- Updated memory of `<prefix>-sfEventSqsToDbRecords` Lambda to 1024MB

### Added

- **CUMULUS-2000**
  - Updated `@cumulus/queue-granules` to respect a new config parameter: `preferredQueueBatchSize`. Queue-granules will respect this batchsize as best as it can to batch granules into workflow payloads. As workflows generally rely on information such as collection and provider expected to be shared across all granules in a workflow, queue-granules will break batches up by collection, as well as provider if there is a `provider` field on the granule. This may result in batches that are smaller than the preferred size, but never larger ones. The default value is 1, which preserves current behavior of queueing 1 granule per workflow.
- **CUMULUS-2630**
  - Adds a new workflow `DiscoverGranulesToThrottledQueue` that discovers and writes
    granules to a throttled background queue.  This allows discovery and ingest
    of larger numbers of granules without running into limits with lambda
    concurrency.

### Changed

- **CUMULUS-2720**
  - Updated Core CI scripts to validate CHANGELOG diffs as part of the lint process
- **CUMULUS-2695**
  - Updates the example/cumulus-tf deployment to change
    `archive_api_reserved_concurrency` from 8 to 5 to use fewer reserved lambda
    functions. If you see throttling errors on the `<stack>-apiEndpoints` you
    should increase this value.
  - Updates cumulus-tf/cumulus/variables.tf to change
    `archive_api_reserved_concurrency` from 8 to 15 to prevent throttling on
    the dashboard for default deployments.
- **CUMULUS-2584**
  - Updates `api/endpoints/execution-status.js` `get` method to include associated granules, as
    an array, for the provided execution.
  - Added `getExecutionArnsByGranuleCumulusId` returning a list of executionArns sorted by most recent first,
    for an input Granule Cumulus ID in support of the move of `translatePostgresGranuleToApiGranule` from RDS-Phase2
    feature branch
  - Added `getApiExecutionCumulusIds` returning cumulus IDs for a given list of executions
- **CUMULUS-NONE**
  - Downgrades elasticsearch version in testing container to 5.3 to match AWS version.
  - Update serve.js -> `eraseDynamoTables()`. Changed the call `Promise.all()` to `Promise.allSettled()` to ensure all dynamo records (provider records in particular) are deleted prior to reseeding.

### Fixed

- **CUMULUS-2583**
  - Fixed a race condition where granules set as “queued” were not able to be set as “running” or “completed”

## [v9.6.0] 2021-09-20

### Added

- **CUMULUS-2576**
  - Adds `PUT /granules` API endpoint to update a granule
  - Adds helper `updateGranule` to `@cumulus/api-client/granules`
- **CUMULUS-2606**
  - Adds `POST /granules/{granuleId}/executions` API endpoint to associate an execution with a granule
  - Adds helper `associateExecutionWithGranule` to `@cumulus/api-client/granules`
- **CUMULUS-2583**
  - Adds `queued` as option for granule's `status` field

### Changed

- Moved `ssh2` package from `@cumulus/common` to `@cumulus/sftp-client` and
  upgraded package from `^0.8.7` to `^1.0.0` to address security vulnerability
  issue in previous version.
- **CUMULUS-2583**
  - `QueueGranules` task now updates granule status to `queued` once it is added to the queue.

- **CUMULUS-2617**
  - Use the `Authorization` header for CMR Launchpad authentication instead of the deprecated `Echo-Token` header.

### Fixed

- Added missing permission for `<prefix>_ecs_cluster_instance_role` IAM role (used when running ECS services/tasks)
to allow `kms:Decrypt` on the KMS key used to encrypt provider credentials. Adding this permission fixes the `sync-granule` task when run as an ECS activity in a Step Function, which previously failed trying to decrypt credentials for providers.

- **CUMULUS-2576**
  - Adds default value to granule's timestamp when updating a granule via API.

## [v9.5.0] 2021-09-07

### BREAKING CHANGES

- Removed `logs` record type from mappings from Elasticsearch. This change **should not have**
any adverse impact on existing deployments, even those which still contain `logs` records,
but technically it is a breaking change to the Elasticsearch mappings.
- Changed `@cumulus/api-client/asyncOperations.getAsyncOperation` to return parsed JSON body
of response and not the raw API endpoint response

### Added

- **CUMULUS-2670**
  - Updated core `cumulus` module to take lambda_timeouts string map variable that allows timeouts of ingest tasks to be configurable. Allowed properties for the mapping include:
  - discover_granules_task_timeout
  - discover_pdrs_task_timeout
  - hyrax_metadata_update_tasks_timeout
  - lzards_backup_task_timeout
  - move_granules_task_timeout
  - parse_pdr_task_timeout
  - pdr_status_check_task_timeout
  - post_to_cmr_task_timeout
  - queue_granules_task_timeout
  - queue_pdrs_task_timeout
  - queue_workflow_task_timeout
  - sync_granule_task_timeout
- **CUMULUS-2575**
  - Adds `POST /granules` API endpoint to create a granule
  - Adds helper `createGranule` to `@cumulus/api-client`
- **CUMULUS-2577**
  - Adds `POST /executions` endpoint to create an execution
- **CUMULUS-2578**
  - Adds `PUT /executions` endpoint to update an execution
- **CUMULUS-2592**
  - Adds logging when messages fail to be added to queue
- **CUMULUS-2644**
  - Pulled `delete` method for `granules-executions.ts` implemented as part of CUMULUS-2306
  from the RDS-Phase-2 feature branch in support of CUMULUS-2644.
  - Pulled `erasePostgresTables` method in `serve.js` implemented as part of CUMULUS-2644,
  and CUMULUS-2306 from the RDS-Phase-2 feature branch in support of CUMULUS-2644
  - Added `resetPostgresDb` method to support resetting between integration test suite runs

### Changed

- Updated `processDeadLetterArchive` Lambda to return an object where
`processingSucceededKeys` is an array of the S3 keys for successfully
processed objects and `processingFailedKeys` is an array of S3 keys
for objects that could not be processed
- Updated async operations to handle writing records to the databases
when output of the operation is `undefined`

- **CUMULUS-2644**
  - Moved `migration` directory from the `db-migration-lambda` to the `db` package and
  updated unit test references to migrationDir to be pulled from `@cumulus/db`
  - Updated `@cumulus/api/bin/serveUtils` to write records to PostgreSQL tables

- **CUMULUS-2575**
  - Updates model/granule to allow a granule created from API to not require an
    execution to be associated with it. This is a backwards compatible change
    that will not affect granules created in the normal way.
  - Updates `@cumulus/db/src/model/granules` functions `get` and `exists` to
    enforce parameter checking so that requests include either (granule\_id
    and collection\_cumulus\_id) or (cumulus\_id) to prevent incorrect results.
  - `@cumulus/message/src/Collections.deconstructCollectionId` has been
    modified to throw a descriptive error if the input `collectionId` is
    undefined rather than `TypeError: Cannot read property 'split' of
    undefined`. This function has also been updated to throw descriptive errors
    if an incorrectly formatted collectionId is input.

## [v9.4.0] 2021-08-16

### Notable changes

- `@cumulus/sync-granule` task should now properly handle
syncing files from HTTP/HTTPS providers where basic auth is
required and involves a redirect to a different host (e.g.
downloading files protected by Earthdata Login)

### Added

- **CUMULUS-2591**
  - Adds `failedExecutionStepName` to failed execution's jsonb error records.
    This is the name of the Step Function step for the last failed event in the
    execution's event history.
- **CUMULUS-2548**
  - Added `allowed_redirects` field to PostgreSQL `providers` table
  - Added `allowedRedirects` field to DynamoDB `<prefix>-providers` table
  - Added `@cumulus/aws-client/S3.streamS3Upload` to handle uploading the contents
  of a readable stream to S3 and returning a promise
- **CUMULUS-2373**
  - Added `replaySqsMessages` lambda to replay archived incoming SQS
    messages from S3.
  - Added `/replays/sqs` endpoint to trigger an async operation for
    the `replaySqsMessages` lambda.
  - Added unit tests and integration tests for new endpoint and lambda.
  - Added `getS3PrefixForArchivedMessage` to `ingest/sqs` package to get prefix
    for an archived message.
  - Added new `async_operation` type `SQS Replay`.
- **CUMULUS-2460**
  - Adds `POST` /executions/workflows-by-granules for retrieving workflow names common to a set of granules
  - Adds `workflowsByGranules` to `@cumulus/api-client/executions`
- **CUMULUS-2635**
  - Added helper functions:
    - `@cumulus/db/translate/file/translateApiPdrToPostgresPdr`

### Fixed

- **CUMULUS-2548**
  - Fixed `@cumulus/ingest/HttpProviderClient.sync` to
properly handle basic auth when redirecting to a different
host and/or host with a different port
- **CUMULUS-2626**
  - Update [PDR migration](https://github.com/nasa/cumulus/blob/master/lambdas/data-migration2/src/pdrs.ts) to correctly find Executions by a Dynamo PDR's `execution` field
- **CUMULUS-2635**
  - Update `data-migration2` to migrate PDRs before migrating granules.
  - Update `data-migration2` unit tests testing granules migration to reference
    PDR records to better model the DB schema.
  - Update `migratePdrRecord` to use `translateApiPdrToPostgresPdr` function.

### Changed

- **CUMULUS-2373**
  - Updated `getS3KeyForArchivedMessage` in `ingest/sqs` to store SQS messages
    by `queueName`.
- **CUMULUS-2630**
  - Updates the example/cumulus-tf deployment to change
    `archive_api_reserved_concurrency` from 2 to 8 to prevent throttling with
    the dashboard.

## [v9.3.0] 2021-07-26

### BREAKING CHANGES

- All API requests made by `@cumulus/api-client` will now throw an error if the status code
does not match the expected response (200 for most requests and 202 for a few requests that
trigger async operations). Previously the helpers in this package would return the response
regardless of the status code, so you may need to update any code using helpers from this
package to catch or to otherwise handle errors that you may encounter.
- The Cumulus API Lambda function has now been configured with reserved concurrency to ensure
availability in a high-concurrency environment. However, this also caps max concurrency which
may result in throttling errors if trying to reach the Cumulus API multiple times in a short
period. Reserved concurrency can be configured with the `archive_api_reserved_concurrency`
terraform variable on the Cumulus module and increased if you are seeing throttling errors.
The default reserved concurrency value is 8.

### Notable changes

- `cmr_custom_host` variable for `cumulus` module can now be used to configure Cumulus to
  integrate with a custom CMR host name and protocol (e.g.
  `http://custom-cmr-host.com`). Note that you **must** include a protocol
  (`http://` or `https://)  if specifying a value for this variable.
- The cumulus module configuration value`rds_connetion_heartbeat` and it's
  behavior has been replaced by a more robust database connection 'retry'
  solution.   Users can remove this value from their configuration, regardless
  of value.  See the `Changed` section notes on CUMULUS-2528 for more details.

### Added

- Added user doc describing new features related to the Cumulus dead letter archive.
- **CUMULUS-2327**
  - Added reserved concurrency setting to the Cumulus API lambda function.
  - Added relevant tfvars to the archive and cumulus terraform modules.
- **CUMULUS-2460**
  - Adds `POST` /executions/search-by-granules for retrieving executions from a list of granules or granule query
  - Adds `searchExecutionsByGranules` to `@cumulus/api-client/executions`
- **CUMULUS-2475**
  - Adds `GET` endpoint to distribution API
- **CUMULUS-2463**
  - `PUT /granules` reingest action allows a user to override the default execution
    to use by providing an optional `workflowName` or `executionArn` parameter on
    the request body.
  - `PUT /granules/bulkReingest` action allows a user to override the default
    execution/workflow combination to reingest with by providing an optional
    `workflowName` on the request body.
- Adds `workflowName` and `executionArn` params to @cumulus/api-client/reingestGranules
- **CUMULUS-2476**
  - Adds handler for authenticated `HEAD` Distribution requests replicating current behavior of TEA
- **CUMULUS-2478**
  - Implemented [bucket map](https://github.com/asfadmin/thin-egress-app#bucket-mapping).
  - Implemented /locate endpoint
  - Cumulus distribution API checks the file request against bucket map:
    - retrieves the bucket and key from file path
    - determines if the file request is public based on the bucket map rather than the bucket type
    - (EDL only) restricts download from PRIVATE_BUCKETS to users who belong to certain EDL User Groups
    - bucket prefix and object prefix are supported
  - Add 'Bearer token' support as an authorization method
- **CUMULUS-2486**
  - Implemented support for custom headers
  - Added 'Bearer token' support as an authorization method
- **CUMULUS-2487**
  - Added integration test for cumulus distribution API
- **CUMULUS-2569**
  - Created bucket map cache for cumulus distribution API
- **CUMULUS-2568**
  - Add `deletePdr`/PDR deletion functionality to `@cumulus/api-client/pdrs`
  - Add `removeCollectionAndAllDependencies` to integration test helpers
  - Added `example/spec/apiUtils.waitForApiStatus` to wait for a
  record to be returned by the API with a specific value for
  `status`
  - Added `example/spec/discoverUtils.uploadS3GranuleDataForDiscovery` to upload granule data fixtures
  to S3 with a randomized granule ID for `discover-granules` based
  integration tests
  - Added `example/spec/Collections.removeCollectionAndAllDependencies` to remove a collection and
  all dependent objects (e.g. PDRs, granules, executions) from the
  database via the API
  - Added helpers to `@cumulus/api-client`:
    - `pdrs.deletePdr` - Delete a PDR via the API
    - `replays.postKinesisReplays` - Submit a POST request to the `/replays` endpoint for replaying Kinesis messages

### Changed

- Moved functions from `@cumulus/integration-tests` to `example/spec/helpers/workflowUtils`:
  - `startWorkflowExecution`
  - `startWorkflow`
  - `executeWorkflow`
  - `buildWorkflow`
  - `testWorkflow`
  - `buildAndExecuteWorkflow`
  - `buildAndStartWorkflow`
- `example/spec/helpers/workflowUtils.executeWorkflow` now uses
`waitForApiStatus` to ensure that the execution is `completed` or
`failed` before resolving
- `example/spec/helpers/testUtils.updateAndUploadTestFileToBucket`
now accepts an object of parameters rather than positional
arguments
- Removed PDR from the `payload` in the input payload test fixture for reconciliation report integration tests
- The following integration tests for PDR-based workflows were
updated to use randomized granule IDs:
  - `example/spec/parallel/ingest/ingestFromPdrSpec.js`
  - `example/spec/parallel/ingest/ingestFromPdrWithChildWorkflowMetaSpec.js`
  - `example/spec/parallel/ingest/ingestFromPdrWithExecutionNamePrefixSpec.js`
  - `example/spec/parallel/ingest/ingestPdrWithNodeNameSpec.js`
- Updated the `@cumulus/api-client/CumulusApiClientError` error class to include new properties that can be accessed directly on
the error object:
  - `statusCode` - The HTTP status code of the API response
  - `apiMessage` - The message from the API response
- Added `params.pRetryOptions` parameter to
`@cumulus/api-client/granules.deleteGranule` to control the retry
behavior
- Updated `cmr_custom_host` variable to accept a full protocol and host name
(e.g. `http://cmr-custom-host.com`), whereas it previously only accepted a host name
- **CUMULUS-2482**
  - Switches the default distribution app in the `example/cumulus-tf` deployment to the new Cumulus Distribution
  - TEA is still available by following instructions in `example/README.md`
- **CUMULUS-2463**
  - Increases the duration of allowed backoff times for a successful test from
    0.5 sec to 1 sec.
- **CUMULUS-2528**
  - Removed `rds_connection_heartbeat` as a configuration option from all
    Cumulus terraform modules
  - Removed `dbHeartBeat` as an environmental switch from
    `@cumulus/db.getKnexClient` in favor of more comprehensive general db
    connect retry solution
  - Added new `rds_connection_timing_configuration` string map to allow for
    configuration and tuning of Core's internal database retry/connection
    timeout behaviors.  These values map to connection pool configuration
    values for tarn (https://github.com/vincit/tarn.js/) which Core's database
    module / knex(https://www.npmjs.com/package/knex) use for this purpose:
    - acquireTimeoutMillis
    - createRetryIntervalMillis
    - createTimeoutMillis
    - idleTimeoutMillis
    - reapIntervalMillis
      Connection errors will result in a log line prepended with 'knex failed on
      attempted connection error' and sent from '@cumulus/db/connection'
  - Updated `@cumulus/db` and all terraform mdules to set default retry
    configuration values for the database module to cover existing database
    heartbeat connection failures as well as all other knex/tarn connection
    creation failures.

### Fixed

- Fixed bug where `cmr_custom_host` variable was not properly forwarded into `archive`, `ingest`, and `sqs-message-remover` modules from `cumulus` module
- Fixed bug where `parse-pdr` set a granule's provider to the entire provider record when a `NODE_NAME`
  is present. Expected behavior consistent with other tasks is to set the provider name in that field.
- **CUMULUS-2568**
  - Update reconciliation report integration test to have better cleanup/failure behavior
  - Fixed `@cumulus/api-client/pdrs.getPdr` to request correct endpoint for returning a PDR from the API
- **CUMULUS-2620**
  - Fixed a bug where a granule could be removed from CMR but still be set as
  `published: true` and with a CMR link in the Dynamo/PostgreSQL databases. Now,
  the CMR deletion and the Dynamo/PostgreSQL record updates will all succeed or fail
  together, preventing the database records from being out of sync with CMR.
  - Fixed `@cumulus/api-client/pdrs.getPdr` to request correct
  endpoint for returning a PDR from the API

## [v9.2.2] 2021-08-06 - [BACKPORT]

**Please note** changes in 9.2.2 may not yet be released in future versions, as
this is a backport and patch release on the 9.2.x series of releases. Updates that
are included in the future will have a corresponding CHANGELOG entry in future
releases.

### Added

- **CUMULUS-2635**
  - Added helper functions:
    - `@cumulus/db/translate/file/translateApiPdrToPostgresPdr`

### Fixed

- **CUMULUS-2635**
  - Update `data-migration2` to migrate PDRs before migrating granules.
  - Update `data-migration2` unit tests testing granules migration to reference
    PDR records to better model the DB schema.
  - Update `migratePdrRecord` to use `translateApiPdrToPostgresPdr` function.

## [v9.2.1] 2021-07-29 - [BACKPORT]

### Fixed

- **CUMULUS-2626**
  - Update [PDR migration](https://github.com/nasa/cumulus/blob/master/lambdas/data-migration2/src/pdrs.ts) to correctly find Executions by a Dynamo PDR's `execution` field

## [v9.2.0] 2021-06-22

### Added

- **CUMULUS-2475**
  - Adds `GET` endpoint to distribution API
- **CUMULUS-2476**
  - Adds handler for authenticated `HEAD` Distribution requests replicating current behavior of TEA

### Changed

- **CUMULUS-2482**
  - Switches the default distribution app in the `example/cumulus-tf` deployment to the new Cumulus Distribution
  - TEA is still available by following instructions in `example/README.md`

### Fixed

- **CUMULUS-2520**
  - Fixed error that prevented `/elasticsearch/index-from-database` from starting.
- **CUMULUS-2532**
  - Fixed integration tests to have granule deletion occur before provider and
    collection deletion in test cleanup.
- **CUMULUS-2558**
  - Fixed issue where executions original_payload would not be retained on successful execution

## [v9.1.0] 2021-06-03

### BREAKING CHANGES

- `@cumulus/api-client/granules.getGranule` now returns the granule record from the GET `/granules/<granuleId>` endpoint, not the raw endpoint response
- **CUMULUS-2434**
  - To use the updated `update-granules-cmr-metadata-file-links` task, the
    granule  UMM-G metadata should have version 1.6.2 or later, since CMR s3
    link type 'GET DATA VIA DIRECT ACCESS' is not valid until UMM-G version
    [1.6.2](https://cdn.earthdata.nasa.gov/umm/granule/v1.6.2/umm-g-json-schema.json)
- **CUMULUS-2488**
  - Removed all EMS reporting including lambdas, endpoints, params, etc as all
    reporting is now handled through Cloud Metrics
- **CUMULUS-2472**
  - Moved existing `EarthdataLoginClient` to
    `@cumulus/oauth-client/EarthdataLoginClient` and updated all references in
    Cumulus Core.
  - Rename `EarthdataLoginClient` property from `earthdataLoginUrl` to
    `loginUrl for consistency with new OAuth clients. See example in
    [oauth-client
    README](https://github.com/nasa/cumulus/blob/master/packages/oauth-client/README.md)

### Added

- `@cumulus/api-client/granules.getGranuleResponse` to return the raw endpoint response from the GET `/granules/<granuleId>` endpoint
- **HYRAX-439** - Corrected README.md according to a new Hyrax URL format.
- **CUMULUS-2354**
  - Adds configuration options to allow `/s3credentials` endpoint to distribute
    same-region read-only tokens based on a user's CMR ACLs.
  - Configures the example deployment to enable this feature.
- **CUMULUS-2442**
  - Adds option to generate cloudfront URL to lzards-backup task. This will require a few new task config options that have been documented in the [task README](https://github.com/nasa/cumulus/blob/master/tasks/lzards-backup/README.md).
- **CUMULUS-2470**
  - Added `/s3credentials` endpoint for distribution API
- **CUMULUS-2471**
  - Add `/s3credentialsREADME` endpoint to distribution API
- **CUMULUS-2473**
  - Updated `tf-modules/cumulus_distribution` module to take earthdata or cognito credentials
  - Configured `example/cumulus-tf/cumulus_distribution.tf` to use CSDAP credentials
- **CUMULUS-2474**
  - Add `S3ObjectStore` to `aws-client`. This class allows for interaction with the S3 object store.
  - Add `object-store` package which contains abstracted object store functions for working with various cloud providers
- **CUMULUS-2477**
  - Added `/`, `/login` and `/logout` endpoints to cumulus distribution api
- **CUMULUS-2479**
  - Adds /version endpoint to distribution API
- **CUMULUS-2497**
  - Created `isISOFile()` to check if a CMR file is a CMR ISO file.
- **CUMULUS-2371**
  - Added helpers to `@cumulus/ingest/sqs`:
    - `archiveSqsMessageToS3` - archives an incoming SQS message to S3
    - `deleteArchivedMessageFromS3` - deletes a processed SQS message from S3
  - Added call to `archiveSqsMessageToS3` to `sqs-message-consumer` which
    archives all incoming SQS messages to S3.
  - Added call to `deleteArchivedMessageFrom` to `sqs-message-remover` which
    deletes archived SQS message from S3 once it has been processed.

### Changed

- **[PR2224](https://github.com/nasa/cumulus/pull/2244)**
  - Changed timeout on `sfEventSqsToDbRecords` Lambda to 60 seconds to match
    timeout for Knex library to acquire dataase connections
- **CUMULUS-2208**
  - Moved all `@cumulus/api/es/*` code to new `@cumulus/es-client` package
- Changed timeout on `sfEventSqsToDbRecords` Lambda to 60 seconds to match
  timeout for Knex library to acquire database connections
- **CUMULUS-2517**
  - Updated postgres-migration-count-tool default concurrency to '1'

- **CUMULUS-2489**
  - Updated docs for Terraform references in FAQs, glossary, and in Deployment sections

- **CUMULUS-2434**
  - Updated `@cumulus/cmrjs` `updateCMRMetadata` and related functions to add
    both HTTPS URLS and S3 URIs to CMR metadata.
  - Updated `update-granules-cmr-metadata-file-links` task to add both HTTPS
    URLs and S3 URIs to the OnlineAccessURLs field of CMR metadata. The task
    configuration parameter `cmrGranuleUrlType` now has default value `both`.
  - To use the updated `update-granules-cmr-metadata-file-links` task, the
    granule UMM-G metadata should have version 1.6.2 or later, since CMR s3 link
    type 'GET DATA VIA DIRECT ACCESS' is not valid until UMM-G version
    [1.6.2](https://cdn.earthdata.nasa.gov/umm/granule/v1.6.2/umm-g-json-schema.json)
- **CUMULUS-2472**
  - Renamed `@cumulus/earthdata-login-client` to more generic
    `@cumulus/oauth-client` as a parnt  class for new OAuth clients.
  - Added `@cumulus/oauth-client/CognitoClient` to interface with AWS cognito login service.
- **CUMULUS-2497**
  - Changed the `@cumulus/cmrjs` package:
    - Updated `@cumulus/cmrjs/cmr-utils.getGranuleTemporalInfo()` so it now
      returns temporal info for CMR ISO 19115 SMAP XML files.
    - Updated `@cumulus/cmrjs/cmr-utils.isCmrFilename()` to include
      `isISOFile()`.
- **CUMULUS-2532**
  - Changed integration tests to use `api-client/granules` functions as opposed
    to `granulesApi` from `@cumulus/integration-tests`.

### Fixed

- **CUMULUS-2519**
  - Update @cumulus/integration-tests.buildWorkflow to fail if provider/collection API response is not successful
- **CUMULUS-2518**
  - Update sf-event-sqs-to-db-records to not throw if a collection is not
    defined on a payload that has no granules/an empty granule payload object
- **CUMULUS-2512**
  - Updated ingest package S3 provider client to take additional parameter
    `remoteAltBucket` on `download` method to allow for per-file override of
    provider bucket for checksum
  - Updated @cumulus/ingest.fetchTextFile's signature to be parameterized and
    added `remoteAltBucket`to allow for an override of the passed in provider
    bucket for the source file
  - Update "eslint-plugin-import" to be pinned to 2.22.1
- **CUMULUS-2520**
  - Fixed error that prevented `/elasticsearch/index-from-database` from starting.
- **[2231](https://github.com/nasa/cumulus/issues/2231)**
  - Fixes broken relative path links in `docs/README.md`

### Removed

- **CUMULUS-2502**
  - Removed outdated documentation regarding Kibana index patterns for metrics.

## [v9.0.1] 2021-05-07

### Migration Steps

Please review the migration steps for 9.0.0 as this release is only a patch to
correct a failure in our build script and push out corrected release artifacts. The previous migration steps still apply.

### Changed

- Corrected `@cumulus/db` configuration to correctly build package.

## [v9.0.0] 2021-05-03

### Migration steps

- This release of Cumulus enables integration with a PostgreSQL database for archiving Cumulus data. There are several upgrade steps involved, **some of which need to be done before redeploying Cumulus**. See the [documentation on upgrading to the RDS release](https://nasa.github.io/cumulus/docs/upgrade-notes/upgrade-rds).

### BREAKING CHANGES

- **CUMULUS-2185** - RDS Migration Epic
  - **CUMULUS-2191**
    - Removed the following from the `@cumulus/api/models.asyncOperation` class in
      favor of the added `@cumulus/async-operations` module:
      - `start`
      - `startAsyncOperations`
  - **CUMULUS-2187**
    - The `async-operations` endpoint will now omit `output` instead of
      returning `none` when the operation did not return output.
  - **CUMULUS-2309**
    - Removed `@cumulus/api/models/granule.unpublishAndDeleteGranule` in favor
      of `@cumulus/api/lib/granule-remove-from-cmr.unpublishGranule` and
      `@cumulus/api/lib/granule-delete.deleteGranuleAndFiles`.
  - **CUMULUS-2385**
    - Updated `sf-event-sqs-to-db-records` to write a granule's files to
      PostgreSQL only after the workflow has exited the `Running` status.
      Please note that any workflow that uses `sf_sqs_report_task` for
      mid-workflow updates will be impacted.
    - Changed PostgreSQL `file` schema and TypeScript type definition to require
      `bucket` and `key` fields.
    - Updated granule/file write logic to mark a granule's status as "failed"
  - **CUMULUS-2455**
    - API `move granule` endpoint now moves granule files on a per-file basis
    - API `move granule` endpoint on granule file move failure will retain the
      file at it's original location, but continue to move any other granule
      files.
    - Removed the `move` method from the `@cumulus/api/models.granule` class.
      logic is now handled in `@cumulus/api/endpoints/granules` and is
      accessible via the Core API.

### Added

- **CUMULUS-2185** - RDS Migration Epic
  - **CUMULUS-2130**
    - Added postgres-migration-count-tool lambda/ECS task to allow for
      evaluation of database state
    - Added /migrationCounts api endpoint that allows running of the
      postgres-migration-count-tool as an asyncOperation
  - **CUMULUS-2394**
    - Updated PDR and Granule writes to check the step function
      workflow_start_time against the createdAt field for each record to ensure
      old records do not overwrite newer ones for legacy Dynamo and PostgreSQL
      writes
  - **CUMULUS-2188**
    - Added `data-migration2` Lambda to be run after `data-migration1`
    - Added logic to `data-migration2` Lambda for migrating execution records
      from DynamoDB to PostgreSQL
  - **CUMULUS-2191**
    - Added `@cumulus/async-operations` to core packages, exposing
      `startAsyncOperation` which will handle starting an async operation and
      adding an entry to both PostgreSQL and DynamoDb
  - **CUMULUS-2127**
    - Add schema migration for `collections` table
  - **CUMULUS-2129**
    - Added logic to `data-migration1` Lambda for migrating collection records
      from Dynamo to PostgreSQL
  - **CUMULUS-2157**
    - Add schema migration for `providers` table
    - Added logic to `data-migration1` Lambda for migrating provider records
      from Dynamo to PostgreSQL
  - **CUMULUS-2187**
    - Added logic to `data-migration1` Lambda for migrating async operation
      records from Dynamo to PostgreSQL
  - **CUMULUS-2198**
    - Added logic to `data-migration1` Lambda for migrating rule records from
      DynamoDB to PostgreSQL
  - **CUMULUS-2182**
    - Add schema migration for PDRs table
  - **CUMULUS-2230**
    - Add schema migration for `rules` table
  - **CUMULUS-2183**
    - Add schema migration for `asyncOperations` table
  - **CUMULUS-2184**
    - Add schema migration for `executions` table
  - **CUMULUS-2257**
    - Updated PostgreSQL table and column names to snake_case
    - Added `translateApiAsyncOperationToPostgresAsyncOperation` function to `@cumulus/db`
  - **CUMULUS-2186**
    - Added logic to `data-migration2` Lambda for migrating PDR records from
      DynamoDB to PostgreSQL
  - **CUMULUS-2235**
    - Added initial ingest load spec test/utility
  - **CUMULUS-2167**
    - Added logic to `data-migration2` Lambda for migrating Granule records from
      DynamoDB to PostgreSQL and parse Granule records to store File records in
      RDS.
  - **CUMULUS-2367**
    - Added `granules_executions` table to PostgreSQL schema to allow for a
      many-to-many relationship between granules and executions
      - The table refers to granule and execution records using foreign keys
        defined with ON CASCADE DELETE, which means that any time a granule or
        execution record is deleted, all of the records in the
        `granules_executions` table referring to that record will also be
        deleted.
    - Added `upsertGranuleWithExecutionJoinRecord` helper to `@cumulus/db` to
      allow for upserting a granule record and its corresponding
      `granules_execution` record
  - **CUMULUS-2128**
    - Added helper functions:
      - `@cumulus/db/translate/file/translateApiFiletoPostgresFile`
      - `@cumulus/db/translate/file/translateApiGranuletoPostgresGranule`
      - `@cumulus/message/Providers/getMessageProvider`
  - **CUMULUS-2190**
    - Added helper functions:
      - `@cumulus/message/Executions/getMessageExecutionOriginalPayload`
      - `@cumulus/message/Executions/getMessageExecutionFinalPayload`
      - `@cumulus/message/workflows/getMessageWorkflowTasks`
      - `@cumulus/message/workflows/getMessageWorkflowStartTime`
      - `@cumulus/message/workflows/getMessageWorkflowStopTime`
      - `@cumulus/message/workflows/getMessageWorkflowName`
  - **CUMULUS-2192**
    - Added helper functions:
      - `@cumulus/message/PDRs/getMessagePdrRunningExecutions`
      - `@cumulus/message/PDRs/getMessagePdrCompletedExecutions`
      - `@cumulus/message/PDRs/getMessagePdrFailedExecutions`
      - `@cumulus/message/PDRs/getMessagePdrStats`
      - `@cumulus/message/PDRs/getPdrPercentCompletion`
      - `@cumulus/message/workflows/getWorkflowDuration`
  - **CUMULUS-2199**
    - Added `translateApiRuleToPostgresRule` to `@cumulus/db` to translate API
      Rule to conform to Postgres Rule definition.
  - **CUMUlUS-2128**
    - Added "upsert" logic to the `sfEventSqsToDbRecords` Lambda for granule and
      file writes to the core PostgreSQL database
  - **CUMULUS-2199**
    - Updated Rules endpoint to write rules to core PostgreSQL database in
      addition to DynamoDB and to delete rules from the PostgreSQL database in
      addition to DynamoDB.
    - Updated `create` in Rules Model to take in optional `createdAt` parameter
      which sets the value of createdAt if not specified during function call.
  - **CUMULUS-2189**
    - Updated Provider endpoint logic to write providers in parallel to Core
      PostgreSQL database
    - Update integration tests to utilize API calls instead of direct
      api/model/Provider calls
  - **CUMULUS-2191**
    - Updated cumuluss/async-operation task to write async-operations to the
      PostgreSQL database.
  - **CUMULUS-2228**
    - Added logic to the `sfEventSqsToDbRecords` Lambda to write execution, PDR,
      and granule records to the core PostgreSQL database in parallel with
      writes to DynamoDB
  - **CUMUlUS-2190**
    - Added "upsert" logic to the `sfEventSqsToDbRecords` Lambda for PDR writes
      to the core PostgreSQL database
  - **CUMUlUS-2192**
    - Added "upsert" logic to the `sfEventSqsToDbRecords` Lambda for execution
      writes to the core PostgreSQL database
  - **CUMULUS-2187**
    - The `async-operations` endpoint will now omit `output` instead of
      returning `none` when the operation did not return output.
  - **CUMULUS-2167**
    - Change PostgreSQL schema definition for `files` to remove `filename` and
      `name` and only support `file_name`.
    - Change PostgreSQL schema definition for `files` to remove `size` to only
      support `file_size`.
    - Change `PostgresFile` to remove duplicate fields `filename` and `name` and
      rename `size` to `file_size`.
  - **CUMULUS-2266**
    - Change `sf-event-sqs-to-db-records` behavior to discard and not throw an
      error on an out-of-order/delayed message so as not to have it be sent to
      the DLQ.
  - **CUMULUS-2305**
    - Changed `DELETE /pdrs/{pdrname}` API behavior to also delete record from
      PostgreSQL database.
  - **CUMULUS-2309**
    - Changed `DELETE /granules/{granuleName}` API behavior to also delete
      record from PostgreSQL database.
    - Changed `Bulk operation BULK_GRANULE_DELETE` API behavior to also delete
      records from PostgreSQL database.
  - **CUMULUS-2367**
    - Updated `granule_cumulus_id` foreign key to granule in PostgreSQL `files`
      table to use a CASCADE delete, so records in the files table are
      automatically deleted by the database when the corresponding granule is
      deleted.
  - **CUMULUS-2407**
    - Updated data-migration1 and data-migration2 Lambdas to use UPSERT instead
      of UPDATE when migrating dynamoDB records to PostgreSQL.
    - Changed data-migration1 and data-migration2 logic to only update already
      migrated records if the incoming record update has a newer timestamp
  - **CUMULUS-2329**
    - Add `write-db-dlq-records-to-s3` lambda.
    - Add terraform config to automatically write db records DLQ messages to an
      s3 archive on the system bucket.
    - Add unit tests and a component spec test for the above.
  - **CUMULUS-2380**
    - Add `process-dead-letter-archive` lambda to pick up and process dead letters in the S3 system bucket dead letter archive.
    - Add `/deadLetterArchive/recoverCumulusMessages` endpoint to trigger an async operation to leverage this capability on demand.
    - Add unit tests and integration test for all of the above.
  - **CUMULUS-2406**
    - Updated parallel write logic to ensure that updatedAt/updated_at
      timestamps are the same in Dynamo/PG on record write for the following
      data types:
      - async operations
      - granules
      - executions
      - PDRs
  - **CUMULUS-2446**
    - Remove schema validation check against DynamoDB table for collections when
      migrating records from DynamoDB to core PostgreSQL database.
  - **CUMULUS-2447**
    - Changed `translateApiAsyncOperationToPostgresAsyncOperation` to call
      `JSON.stringify` and then `JSON.parse` on output.
  - **CUMULUS-2313**
    - Added `postgres-migration-async-operation` lambda to start an ECS task to
      run a the `data-migration2` lambda.
    - Updated `async_operations` table to include `Data Migration 2` as a new
      `operation_type`.
    - Updated `cumulus-tf/variables.tf` to include `optional_dynamo_tables` that
      will be merged with `dynamo_tables`.
  - **CUMULUS-2451**
    - Added summary type file `packages/db/src/types/summary.ts` with
      `MigrationSummary` and `DataMigration1` and `DataMigration2` types.
    - Updated `data-migration1` and `data-migration2` lambdas to return
      `MigrationSummary` objects.
    - Added logging for every batch of 100 records processed for executions,
      granules and files, and PDRs.
    - Removed `RecordAlreadyMigrated` logs in `data-migration1` and
      `data-migration2`
  - **CUMULUS-2452**
    - Added support for only migrating certain granules by specifying the
      `granuleSearchParams.granuleId` or `granuleSearchParams.collectionId`
      properties in the payload for the
      `<prefix>-postgres-migration-async-operation` Lambda
    - Added support for only running certain migrations for data-migration2 by
      specifying the `migrationsList` property in the payload for the
      `<prefix>-postgres-migration-async-operation` Lambda
  - **CUMULUS-2453**
    - Created `storeErrors` function which stores errors in system bucket.
    - Updated `executions` and `granulesAndFiles` data migrations to call `storeErrors` to store migration errors.
    - Added `system_bucket` variable to `data-migration2`.
  - **CUMULUS-2455**
    - Move granules API endpoint records move updates for migrated granule files
      if writing any of the granule files fails.
  - **CUMULUS-2468**
    - Added support for doing [DynamoDB parallel scanning](https://docs.aws.amazon.com/amazondynamodb/latest/developerguide/Scan.html#Scan.ParallelScan) for `executions` and `granules` migrations to improve performance. The behavior of the parallel scanning and writes can be controlled via the following properties on the event input to the `<prefix>-postgres-migration-async-operation` Lambda:
      - `granuleMigrationParams.parallelScanSegments`: How many segments to divide your granules DynamoDB table into for parallel scanning
      - `granuleMigrationParams.parallelScanLimit`: The maximum number of granule records to evaluate for each parallel scanning segment of the DynamoDB table
      - `granuleMigrationParams.writeConcurrency`: The maximum number of concurrent granule/file writes to perform to the PostgreSQL database across all DynamoDB segments
      - `executionMigrationParams.parallelScanSegments`: How many segments to divide your executions DynamoDB table into for parallel scanning
      - `executionMigrationParams.parallelScanLimit`: The maximum number of execution records to evaluate for each parallel scanning segment of the DynamoDB table
      - `executionMigrationParams.writeConcurrency`: The maximum number of concurrent execution writes to perform to the PostgreSQL database across all DynamoDB segments
  - **CUMULUS-2468** - Added `@cumulus/aws-client/DynamoDb.parallelScan` helper to perform [parallel scanning on DynamoDb tables](https://docs.aws.amazon.com/amazondynamodb/latest/developerguide/Scan.html#Scan.ParallelScan)
  - **CUMULUS-2507**
    - Updated granule record write logic to set granule status to `failed` in both Postgres and DynamoDB if any/all of its files fail to write to the database.

### Deprecated

- **CUMULUS-2185** - RDS Migration Epic
  - **CUMULUS-2455**
    - `@cumulus/ingest/moveGranuleFiles`

## [v8.1.2] 2021-07-29

**Please note** changes in 8.1.2 may not yet be released in future versions, as this
is a backport/patch release on the 8.x series of releases.  Updates that are
included in the future will have a corresponding CHANGELOG entry in future releases.

### Notable changes

- `cmr_custom_host` variable for `cumulus` module can now be used to configure Cumulus to
integrate with a custom CMR host name and protocol (e.g. `http://custom-cmr-host.com`). Note
that you **must** include a protocol (`http://` or `https://`) if specifying a value for this
variable.
- `@cumulus/sync-granule` task should now properly handle
syncing files from HTTP/HTTPS providers where basic auth is
required and involves a redirect to a different host (e.g.
downloading files protected by Earthdata Login)

### Added

- **CUMULUS-2548**
  - Added `allowed_redirects` field to PostgreSQL `providers` table
  - Added `allowedRedirects` field to DynamoDB `<prefix>-providers` table
  - Added `@cumulus/aws-client/S3.streamS3Upload` to handle uploading the contents
  of a readable stream to S3 and returning a promise

### Changed

- Updated `cmr_custom_host` variable to accept a full protocol and host name
(e.g. `http://cmr-custom-host.com`), whereas it previously only accepted a host name

### Fixed

- Fixed bug where `cmr_custom_host` variable was not properly forwarded into `archive`, `ingest`, and `sqs-message-remover` modules from `cumulus` module
- **CUMULUS-2548**
  - Fixed `@cumulus/ingest/HttpProviderClient.sync` to
properly handle basic auth when redirecting to a different
host and/or host with a different port

## [v8.1.1] 2021-04-30 -- Patch Release

**Please note** changes in 8.1.1 may not yet be released in future versions, as this
is a backport/patch release on the 8.x series of releases.  Updates that are
included in the future will have a corresponding CHANGELOG entry in future releases.

### Added

- **CUMULUS-2497**
  - Created `isISOFile()` to check if a CMR file is a CMR ISO file.

### Fixed

- **CUMULUS-2512**
  - Updated ingest package S3 provider client to take additional parameter
    `remoteAltBucket` on `download` method to allow for per-file override of
    provider bucket for checksum
  - Updated @cumulus/ingest.fetchTextFile's signature to be parameterized and
    added `remoteAltBucket`to allow for an override of the passed in provider
    bucket for the source file
  - Update "eslint-plugin-import" to be pinned to 2.22.1

### Changed

- **CUMULUS-2497**
  - Changed the `@cumulus/cmrjs` package:
    - Updated `@cumulus/cmrjs/cmr-utils.getGranuleTemporalInfo()` so it now
      returns temporal info for CMR ISO 19115 SMAP XML files.
    - Updated `@cumulus/cmrjs/cmr-utils.isCmrFilename()` to include
      `isISOFile()`.

- **[2216](https://github.com/nasa/cumulus/issues/2216)**
  - Removed "node-forge", "xml-crypto" from audit whitelist, added "underscore"

## [v8.1.0] 2021-04-29

### Added

- **CUMULUS-2348**
  - The `@cumulus/api` `/granules` and `/granules/{granuleId}` endpoints now take `getRecoveryStatus` parameter
  to include recoveryStatus in result granule(s)
  - The `@cumulus/api-client.granules.getGranule` function takes a `query` parameter which can be used to
  request additional granule information.
  - Published `@cumulus/api@7.2.1-alpha.0` for dashboard testing
- **CUMULUS-2469**
  - Added `tf-modules/cumulus_distribution` module to standup a skeleton
    distribution api

## [v8.0.0] 2021-04-08

### BREAKING CHANGES

- **CUMULUS-2428**
  - Changed `/granules/bulk` to use `queueUrl` property instead of a `queueName` property for setting the queue to use for scheduling bulk granule workflows

### Notable changes

- Bulk granule operations endpoint now supports setting a custom queue for scheduling workflows via the `queueUrl` property in the request body. If provided, this value should be the full URL for an SQS queue.

### Added

- **CUMULUS-2374**
  - Add cookbok entry for queueing PostToCmr step
  - Add example workflow to go with cookbook
- **CUMULUS-2421**
  - Added **experimental** `ecs_include_docker_cleanup_cronjob` boolean variable to the Cumulus module to enable cron job to clean up docker root storage blocks in ECS cluster template for non-`device-mapper` storage drivers. Default value is `false`. This fulfills a specific user support request. This feature is otherwise untested and will remain so until we can iterate with a better, more general-purpose solution. Use of this feature is **NOT** recommended unless you are certain you need it.

- **CUMULUS-1808**
  - Add additional error messaging in `deleteSnsTrigger` to give users more context about where to look to resolve ResourceNotFound error when disabling or deleting a rule.

### Fixed

- **CUMULUS-2281**
  - Changed discover-granules task to write discovered granules directly to
    logger, instead of via environment variable. This fixes a problem where a
    large number of found granules prevents this lambda from running as an
    activity with an E2BIG error.

## [v7.2.0] 2021-03-23

### Added

- **CUMULUS-2346**
  - Added orca API endpoint to `@cumulus/api` to get recovery status
  - Add `CopyToGlacier` step to [example IngestAndPublishGranuleWithOrca workflow](https://github.com/nasa/cumulus/blob/master/example/cumulus-tf/ingest_and_publish_granule_with_orca_workflow.tf)

### Changed

- **HYRAX-357**
  - Format of NGAP OPeNDAP URL changed and by default now is referring to concept id and optionally can include short name and version of collection.
  - `addShortnameAndVersionIdToConceptId` field has been added to the config inputs of the `hyrax-metadata-updates` task

## [v7.1.0] 2021-03-12

### Notable changes

- `sync-granule` task will now properly handle syncing 0 byte files to S3
- SQS/Kinesis rules now support scheduling workflows to a custom queue via the `rule.queueUrl` property. If provided, this value should be the full URL for an SQS queue.

### Added

- `tf-modules/cumulus` module now supports a `cmr_custom_host` variable that can
  be used to set to an arbitrary  host for making CMR requests (e.g.
  `https://custom-cmr-host.com`).
- Added `buckets` variable to `tf-modules/archive`
- **CUMULUS-2345**
  - Deploy ORCA with Cumulus, see `example/cumulus-tf/orca.tf` and `example/cumulus-tf/terraform.tfvars.example`
  - Add `CopyToGlacier` step to [example IngestAndPublishGranule workflow](https://github.com/nasa/cumulus/blob/master/example/cumulus-tf/ingest_and_publish_granule_workflow.asl.json)
- **CUMULUS-2424**
  - Added `childWorkflowMeta` to `queue-pdrs` config. An object passed to this config value will be merged into a child workflow message's `meta` object. For an example of how this can be used, see `example/cumulus-tf/discover_and_queue_pdrs_with_child_workflow_meta_workflow.asl.json`.
- **CUMULUS-2427**
  - Added support for using a custom queue with SQS and Kinesis rules. Whatever queue URL is set on the `rule.queueUrl` property will be used to schedule workflows for that rule. This change allows SQS/Kinesis rules to use [any throttled queues defined for a deployment](https://nasa.github.io/cumulus/docs/data-cookbooks/throttling-queued-executions).

### Fixed

- **CUMULUS-2394**
  - Updated PDR and Granule writes to check the step function `workflow_start_time` against
      the `createdAt` field  for each record to ensure old records do not
      overwrite newer ones

### Changed

- `<prefix>-lambda-api-gateway` IAM role used by API Gateway Lambda now
  supports accessing all buckets defined in your `buckets` variable except
  "internal" buckets
- Updated the default scroll duration used in ESScrollSearch and part of the
  reconciliation report functions as a result of testing and seeing timeouts
  at its current value of 2min.
- **CUMULUS-2355**
  - Added logic to disable `/s3Credentials` endpoint based upon value for
    environment variable `DISABLE_S3_CREDENTIALS`. If set to "true", the
    endpoint will not dispense S3 credentials and instead return a message
    indicating that the endpoint has been disabled.
- **CUMULUS-2397**
  - Updated `/elasticsearch` endpoint's `reindex` function to prevent
    reindexing when source and destination indices are the same.
- **CUMULUS-2420**
  - Updated test function `waitForAsyncOperationStatus` to take a retryObject
    and use exponential backoff.  Increased the total test duration for both
    AsycOperation specs and the ReconciliationReports tests.
  - Updated the default scroll duration used in ESScrollSearch and part of the
    reconciliation report functions as a result of testing and seeing timeouts
    at its current value of 2min.
- **CUMULUS-2427**
  - Removed `queueUrl` from the parameters object for `@cumulus/message/Build.buildQueueMessageFromTemplate`
  - Removed `queueUrl` from the parameters object for `@cumulus/message/Build.buildCumulusMeta`

### Fixed

- Fixed issue in `@cumulus/ingest/S3ProviderClient.sync()` preventing 0 byte files from being synced to S3.

### Removed

- Removed variables from `tf-modules/archive`:
  - `private_buckets`
  - `protected_buckets`
  - `public_buckets`

## [v7.0.0] 2021-02-22

### BREAKING CHANGES

- **CUMULUS-2362** - Endpoints for the logs (/logs) will now throw an error unless Metrics is set up

### Added

- **CUMULUS-2345**
  - Deploy ORCA with Cumulus, see `example/cumulus-tf/orca.tf` and `example/cumulus-tf/terraform.tfvars.example`
  - Add `CopyToGlacier` step to [example IngestAndPublishGranule workflow](https://github.com/nasa/cumulus/blob/master/example/cumulus-tf/ingest_and_publish_granule_workflow.asl.json)
- **CUMULUS-2376**
  - Added `cmrRevisionId` as an optional parameter to `post-to-cmr` that will be used when publishing metadata to CMR.
- **CUMULUS-2412**
  - Adds function `getCollectionsByShortNameAndVersion` to @cumulus/cmrjs that performs a compound query to CMR to retrieve collection information on a list of collections. This replaces a series of calls to the CMR for each collection with a single call on the `/collections` endpoint and should improve performance when CMR return times are increased.

### Changed

- **CUMULUS-2362**
  - Logs endpoints only work with Metrics set up
- **CUMULUS-2376**
  - Updated `publishUMMGJSON2CMR` to take in an optional `revisionId` parameter.
  - Updated `publishUMMGJSON2CMR` to throw an error if optional `revisionId` does not match resulting revision ID.
  - Updated `publishECHO10XML2CMR` to take in an optional `revisionId` parameter.
  - Updated `publishECHO10XML2CMR` to throw an error if optional `revisionId` does not match resulting revision ID.
  - Updated `publish2CMR` to take in optional `cmrRevisionId`.
  - Updated `getWriteHeaders` to take in an optional CMR Revision ID.
  - Updated `ingestGranule` to take in an optional CMR Revision ID to pass to `getWriteHeaders`.
  - Updated `ingestUMMGranule` to take in an optional CMR Revision ID to pass to `getWriteHeaders`.
- **CUMULUS-2350**
  - Updates the examples on the `/s3credentialsREADME`, to include Python and
    JavaScript code demonstrating how to refrsh  the s3credential for
    programatic access.
- **CUMULUS-2383**
  - PostToCMR task will return CMRInternalError when a `500` status is returned from CMR

## [v6.0.0] 2021-02-16

### MIGRATION NOTES

- **CUMULUS-2255** - Cumulus has upgraded its supported version of Terraform
  from **0.12.12** to **0.13.6**. Please see the [instructions to upgrade your
  deployments](https://github.com/nasa/cumulus/blob/master/docs/upgrade-notes/upgrading-tf-version-0.13.6.md).

- **CUMULUS-2350**
  - If the  `/s3credentialsREADME`, does not appear to be working after
    deployment, [manual redeployment](https://docs.aws.amazon.com/apigateway/latest/developerguide/how-to-deploy-api-with-console.html)
    of the API-gateway stage may be necessary to finish the deployment.

### BREAKING CHANGES

- **CUMULUS-2255** - Cumulus has upgraded its supported version of Terraform from **0.12.12** to **0.13.6**.

### Added

- **CUMULUS-2291**
  - Add provider filter to Granule Inventory Report
- **CUMULUS-2300**
  - Added `childWorkflowMeta` to `queue-granules` config. Object passed to this
    value will be merged into a child workflow message's  `meta` object. For an
    example of how this can be used, see
    `example/cumulus-tf/discover_granules_workflow.asl.json`.
- **CUMULUS-2350**
  - Adds an unprotected endpoint, `/s3credentialsREADME`, to the
    s3-credentials-endpoint that displays  information on how to use the
    `/s3credentials` endpoint
- **CUMULUS-2368**
  - Add QueueWorkflow task
- **CUMULUS-2391**
  - Add reportToEms to collections.files file schema
- **CUMULUS-2395**
  - Add Core module parameter `ecs_custom_sg_ids` to Cumulus module to allow for
    custom security group mappings
- **CUMULUS-2402**
  - Officially expose `sftp()` for use in `@cumulus/sftp-client`

### Changed

- **CUMULUS-2323**
  - The sync granules task when used with the s3 provider now uses the
    `source_bucket` key in `granule.files` objects.  If incoming payloads using
    this task have a `source_bucket` value for a file using the s3 provider, the
    task will attempt to sync from the bucket defined in the file's
    `source_bucket` key instead of the `provider`.
    - Updated `S3ProviderClient.sync` to allow for an optional bucket parameter
      in support of the changed behavior.
  - Removed `addBucketToFile` and related code from sync-granules task

- **CUMULUS-2255**
  - Updated Terraform deployment code syntax for compatibility with version 0.13.6
- **CUMULUS-2321**
  - Updated API endpoint GET `/reconciliationReports/{name}` to return the
    pre-signe s3 URL in addition to report data

### Fixed

- Updated `hyrax-metadata-updates` task so the opendap url has Type 'USE SERVICE API'

- **CUMULUS-2310**
  - Use valid filename for reconciliation report
- **CUMULUS-2351**
  - Inventory report no longer includes the File/Granule relation object in the
    okCountByGranules key of a report.  The information is only included when a
    'Granule Not Found' report is run.

### Removed

- **CUMULUS-2364**
  - Remove the internal Cumulus logging lambda (log2elasticsearch)

## [v5.0.1] 2021-01-27

### Changed

- **CUMULUS-2344**
  - Elasticsearch API now allows you to reindex to an index that already exists
  - If using the Change Index operation and the new index doesn't exist, it will be created
  - Regarding instructions for CUMULUS-2020, you can now do a change index
    operation before a reindex operation. This will
    ensure that new data will end up in the new index while Elasticsearch is reindexing.

- **CUMULUS-2351**
  - Inventory report no longer includes the File/Granule relation object in the okCountByGranules key of a report. The information is only included when a 'Granule Not Found' report is run.

### Removed

- **CUMULUS-2367**
  - Removed `execution_cumulus_id` column from granules RDS schema and data type

## [v5.0.0] 2021-01-12

### BREAKING CHANGES

- **CUMULUS-2020**
  - Elasticsearch data mappings have been updated to improve search and the API
    has been update to reflect those changes. See Migration notes on how to
    update the Elasticsearch mappings.

### Migration notes

- **CUMULUS-2020**
  - Elasticsearch data mappings have been updated to improve search. For
    example, case insensitive searching will now work (e.g. 'MOD' and 'mod' will
    return the same granule results). To use the improved Elasticsearch queries,
    [reindex](https://nasa.github.io/cumulus-api/#reindex) to create a new index
    with the correct types. Then perform a [change
    index](https://nasa.github.io/cumulus-api/#change-index) operation to use
    the new index.
- **CUMULUS-2258**
  - Because the `egress_lambda_log_group` and
    `egress_lambda_log_subscription_filter` resource were removed from the
    `cumulus` module, new definitions for these resources must be added to
    `cumulus-tf/main.tf`. For reference on how to define these resources, see
    [`example/cumulus-tf/thin_egress_app.tf`](https://github.com/nasa/cumulus/blob/master/example/cumulus-tf/thin_egress_app.tf).
  - The `tea_stack_name` variable being passed into the `cumulus` module should be removed
- **CUMULUS-2344**
  - Regarding instructions for CUMULUS-2020, you can now do a change index operation before a reindex operation. This will
    ensure that new data will end up in the new index while Elasticsearch is reindexing.

### BREAKING CHANGES

- **CUMULUS-2020**
  - Elasticsearch data mappings have been updated to improve search and the API has been updated to reflect those changes. See Migration notes on how to update the Elasticsearch mappings.

### Added

- **CUMULUS-2318**
  - Added`async_operation_image` as `cumulus` module variable to allow for override of the async_operation container image.  Users can optionally specify a non-default docker image for use with Core async operations.
- **CUMULUS-2219**
  - Added `lzards-backup` Core task to facilitate making LZARDS backup requests in Cumulus ingest workflows
- **CUMULUS-2092**
  - Add documentation for Granule Not Found Reports
- **HYRAX-320**
  - `@cumulus/hyrax-metadata-updates`Add component URI encoding for entry title id and granule ur to allow for values with special characters in them. For example, EntryTitleId 'Sentinel-6A MF/Jason-CS L2 Advanced Microwave Radiometer (AMR-C) NRT Geophysical Parameters' Now, URLs generated from such values will be encoded correctly and parsable by HyraxInTheCloud
- **CUMULUS-1370**
  - Add documentation for Getting Started section including FAQs
- **CUMULUS-2092**
  - Add documentation for Granule Not Found Reports
- **CUMULUS-2219**
  - Added `lzards-backup` Core task to facilitate making LZARDS backup requests in Cumulus ingest workflows
- **CUMULUS-2280**
  - In local api, retry to create tables if they fail to ensure localstack has had time to start fully.
- **CUMULUS-2290**
  - Add `queryFields` to granule schema, and this allows workflow tasks to add queryable data to granule record. For reference on how to add data to `queryFields` field, see [`example/cumulus-tf/kinesis_trigger_test_workflow.tf`](https://github.com/nasa/cumulus/blob/master/example/cumulus-tf/kinesis_trigger_test_workflow.tf).
- **CUMULUS-2318**
  - Added`async_operation_image` as `cumulus` module variable to allow for override of the async_operation container image.  Users can optionally specify a non-default docker image for use with Core async operations.

### Changed

- **CUMULUS-2020**
  - Updated Elasticsearch mappings to support case-insensitive search
- **CUMULUS-2124**
  - cumulus-rds-tf terraform module now takes engine_version as an input variable.
- **CUMULUS-2279**
  - Changed the formatting of granule CMR links: instead of a link to the `/search/granules.json` endpoint, now it is a direct link to `/search/concepts/conceptid.format`
- **CUMULUS-2296**
  - Improved PDR spec compliance of `parse-pdr` by updating `@cumulus/pvl` to parse fields in a manner more consistent with the PDR ICD, with respect to numbers and dates. Anything not matching the ICD expectations, or incompatible with Javascript parsing, will be parsed as a string instead.
- **CUMULUS-2344**
  - Elasticsearch API now allows you to reindex to an index that already exists
  - If using the Change Index operation and the new index doesn't exist, it will be created

### Removed

- **CUMULUS-2258**
  - Removed `tea_stack_name` variable from `tf-modules/distribution/variables.tf` and `tf-modules/cumulus/variables.tf`
  - Removed `egress_lambda_log_group` and `egress_lambda_log_subscription_filter` resources from `tf-modules/distribution/main.tf`

## [v4.0.0] 2020-11-20

### Migration notes

- Update the name of your `cumulus_message_adapter_lambda_layer_arn` variable for the `cumulus` module to `cumulus_message_adapter_lambda_layer_version_arn`. The value of the variable should remain the same (a layer version ARN of a Lambda layer for the [`cumulus-message-adapter`](https://github.com/nasa/cumulus-message-adapter/).
- **CUMULUS-2138** - Update all workflows using the `MoveGranules` step to add `UpdateGranulesCmrMetadataFileLinksStep`that runs after it. See the example [`IngestAndPublishWorkflow`](https://github.com/nasa/cumulus/blob/master/example/cumulus-tf/ingest_and_publish_granule_workflow.asl.json) for reference.
- **CUMULUS-2251**
  - Because it has been removed from the `cumulus` module, a new resource definition for `egress_api_gateway_log_subscription_filter` must be added to `cumulus-tf/main.tf`. For reference on how to define this resource, see [`example/cumulus-tf/main.tf`](https://github.com/nasa/cumulus/blob/master/example/cumulus-tf/main.tf).

### Added

- **CUMULUS-2248**
  - Updates Integration Tests README to point to new fake provider template.
- **CUMULUS-2239**
  - Add resource declaration to create a VPC endpoint in tea-map-cache module if `deploy_to_ngap` is false.
- **CUMULUS-2063**
  - Adds a new, optional query parameter to the `/collections[&getMMT=true]` and `/collections/active[&getMMT=true]` endpoints. When a user provides a value of `true` for `getMMT` in the query parameters, the endpoint will search CMR and update each collection's results with new key `MMTLink` containing a link to the MMT (Metadata Management Tool) if a CMR collection id is found.
- **CUMULUS-2170**
  - Adds ability to filter granule inventory reports
- **CUMULUS-2211**
  - Adds `granules/bulkReingest` endpoint to `@cumulus/api`
- **CUMULUS-2251**
  - Adds `log_api_gateway_to_cloudwatch` variable to `example/cumulus-tf/variables.tf`.
  - Adds `log_api_gateway_to_cloudwatch` variable to `thin_egress_app` module definition.

### Changed

- **CUMULUS-2216**
  - `/collection` and `/collection/active` endpoints now return collections without granule aggregate statistics by default. The original behavior is preserved and can be found by including a query param of `includeStats=true` on the request to the endpoint.
  - The `es/collections` Collection class takes a new parameter includeStats. It no longer appends granule aggregate statistics to the returned results by default. One must set the new parameter to any non-false value.
- **CUMULUS-2201**
  - Update `dbIndexer` lambda to process requests in serial
  - Fixes ingestPdrWithNodeNameSpec parsePdr provider error
- **CUMULUS-2251**
  - Moves Egress Api Gateway Log Group Filter from `tf-modules/distribution/main.tf` to `example/cumulus-tf/main.tf`

### Fixed

- **CUMULUS-2251**
  - This fixes a deployment error caused by depending on the `thin_egress_app` module output for a resource count.

### Removed

- **CUMULUS-2251**
  - Removes `tea_api_egress_log_group` variable from `tf-modules/distribution/variables.tf` and `tf-modules/cumulus/variables.tf`.

### BREAKING CHANGES

- **CUMULUS-2138** - CMR metadata update behavior has been removed from the `move-granules` task into a
new `update-granules-cmr-metadata-file-links` task.
- **CUMULUS-2216**
  - `/collection` and `/collection/active` endpoints now return collections without granule aggregate statistics by default. The original behavior is preserved and can be found by including a query param of `includeStats=true` on the request to the endpoint.  This is likely to affect the dashboard only but included here for the change of behavior.
- **[1956](https://github.com/nasa/cumulus/issues/1956)**
  - Update the name of the `cumulus_message_adapter_lambda_layer_arn` output from the `cumulus-message-adapter` module to `cumulus_message_adapter_lambda_layer_version_arn`. The output value has changed from being the ARN of the Lambda layer **without a version** to the ARN of the Lambda layer **with a version**.
  - Update the variable name in the `cumulus` and `ingest` modules from `cumulus_message_adapter_lambda_layer_arn` to `cumulus_message_adapter_lambda_layer_version_arn`

## [v3.0.1] 2020-10-21

- **CUMULUS-2203**
  - Update Core tasks to use
    [cumulus-message-adapter-js](https://github.com/nasa/cumulus-message-adapter-js)
    v2.0.0 to resolve memory leak/lambda ENOMEM constant failure issue.   This
    issue caused lambdas to slowly use all memory in the run environment and
    prevented AWS from halting/restarting warmed instances when task code was
    throwing consistent errors under load.

- **CUMULUS-2232**
  - Updated versions for `ajv`, `lodash`, `googleapis`, `archiver`, and
    `@cumulus/aws-client` to remediate vulnerabilities found in SNYK scan.

### Fixed

- **CUMULUS-2233**
  - Fixes /s3credentials bug where the expiration time on the cookie was set to a time that is always expired, so authentication was never being recognized as complete by the API. Consequently, the user would end up in a redirect loop and requests to /s3credentials would never complete successfully. The bug was caused by the fact that the code setting the expiration time for the cookie was expecting a time value in milliseconds, but was receiving the expirationTime from the EarthdataLoginClient in seconds. This bug has been fixed by converting seconds into milliseconds. Unit tests were added to test that the expiration time has been converted to milliseconds and checking that the cookie's expiration time is greater than the current time.

## [v3.0.0] 2020-10-7

### MIGRATION STEPS

- **CUMULUS-2099**
  - All references to `meta.queues` in workflow configuration must be replaced with references to queue URLs from Terraform resources. See the updated [data cookbooks](https://nasa.github.io/cumulus/docs/data-cookbooks/about-cookbooks) or example [Discover Granules workflow configuration](https://github.com/nasa/cumulus/blob/master/example/cumulus-tf/discover_granules_workflow.asl.json).
  - The steps for configuring queued execution throttling have changed. See the [updated documentation](https://nasa.github.io/cumulus/docs/data-cookbooks/throttling-queued-executions).
  - In addition to the configuration for execution throttling, the internal mechanism for tracking executions by queue has changed. As a result, you should **disable any rules or workflows scheduling executions via a throttled queue** before upgrading. Otherwise, you may be at risk of having **twice as many executions** as are configured for the queue while the updated tracking is deployed. You can re-enable these rules/workflows once the upgrade is complete.

- **CUMULUS-2111**
  - **Before you re-deploy your `cumulus-tf` module**, note that the [`thin-egress-app`][thin-egress-app] is no longer deployed by default as part of the `cumulus` module, so you must add the TEA module to your deployment and manually modify your Terraform state **to avoid losing your API gateway and impacting any Cloudfront endpoints pointing to those gateways**. If you don't care about losing your API gateway and impacting Cloudfront endpoints, you can ignore the instructions for manually modifying state.

    1. Add the [`thin-egress-app`][thin-egress-app] module to your `cumulus-tf` deployment as shown in the [Cumulus example deployment](https://github.com/nasa/cumulus/tree/master/example/cumulus-tf/main.tf).

         - Note that the values for `tea_stack_name` variable to the `cumulus` module and the `stack_name` variable to the `thin_egress_app` module **must match**
         - Also, if you are specifying the `stage_name` variable to the `thin_egress_app` module, **the value of the `tea_api_gateway_stage` variable to the `cumulus` module must match it**

    2. **If you want to preserve your existing `thin-egress-app` API gateway and avoid having to update your Cloudfront endpoint for distribution, then you must follow these instructions**: <https://nasa.github.io/cumulus/docs/upgrade-notes/migrate_tea_standalone>. Otherwise, you can re-deploy as usual.

  - If you provide your own custom bucket map to TEA as a standalone module, **you must ensure that your custom bucket map includes mappings for the `protected` and `public` buckets specified in your `cumulus-tf/terraform.tfvars`, otherwise Cumulus may not be able to determine the correct distribution URL for ingested files and you may encounter errors**

- **CUMULUS-2197**
  - EMS resources are now optional, and `ems_deploy` is set to `false` by default, which will delete your EMS resources.
  - If you would like to keep any deployed EMS resources, add the `ems_deploy` variable set to `true` in your `cumulus-tf/terraform.tfvars`

### BREAKING CHANGES

- **CUMULUS-2200**
  - Changes return from 303 redirect to 200 success for `Granule Inventory`'s
    `/reconciliationReport` returns.  The user (dashboard) must read the value
    of `url` from the return to get the s3SignedURL and then download the report.
- **CUMULUS-2099**
  - `meta.queues` has been removed from Cumulus core workflow messages.
  - `@cumulus/sf-sqs-report` workflow task no longer reads the reporting queue URL from `input.meta.queues.reporting` on the incoming event. Instead, it requires that the queue URL be set as the `reporting_queue_url` environment variable on the deployed Lambda.
- **CUMULUS-2111**
  - The deployment of the `thin-egress-app` module has be removed from `tf-modules/distribution`, which is a part of the `tf-modules/cumulus` module. Thus, the `thin-egress-app` module is no longer deployed for you by default. See the migration steps for details about how to add deployment for the `thin-egress-app`.
- **CUMULUS-2141**
  - The `parse-pdr` task has been updated to respect the `NODE_NAME` property in
    a PDR's `FILE_GROUP`. If a `NODE_NAME` is present, the task will query the
    Cumulus API for a provider with that host. If a provider is found, the
    output granule from the task will contain a `provider` property containing
    that provider. If `NODE_NAME` is set but a provider with that host cannot be
    found in the API, or if multiple providers are found with that same host,
    the task will fail.
  - The `queue-granules` task has been updated to expect an optional
    `granule.provider` property on each granule. If present, the granule will be
    enqueued using that provider. If not present, the task's `config.provider`
    will be used instead.
- **CUMULUS-2197**
  - EMS resources are now optional and will not be deployed by default. See migration steps for information
    about how to deploy EMS resources.

#### CODE CHANGES

- The `@cumulus/api-client.providers.getProviders` function now takes a
  `queryStringParameters` parameter which can be used to filter the providers
  which are returned
- The `@cumulus/aws-client/S3.getS3ObjectReadStreamAsync` function has been
  removed. It read the entire S3 object into memory before returning a read
  stream, which could cause Lambdas to run out of memory. Use
  `@cumulus/aws-client/S3.getObjectReadStream` instead.
- The `@cumulus/ingest/util.lookupMimeType` function now returns `undefined`
  rather than `null` if the mime type could not be found.
- The `@cumulus/ingest/lock.removeLock` function now returns `undefined`
- The `@cumulus/ingest/granule.generateMoveFileParams` function now returns
  `source: undefined` and `target :undefined` on the response object if either could not be
  determined. Previously, `null` had been returned.
- The `@cumulus/ingest/recursion.recursion` function must now be imported using
  `const { recursion } = require('@cumulus/ingest/recursion');`
- The `@cumulus/ingest/granule.getRenamedS3File` function has been renamed to
  `listVersionedObjects`
- `@cumulus/common.http` has been removed
- `@cumulus/common/http.download` has been removed

### Added

- **CUMULUS-1855**
  - Fixed SyncGranule task to return an empty granules list when given an empty
    (or absent) granules list on input, rather than throwing an exception
- **CUMULUS-1955**
  - Added `@cumulus/aws-client/S3.getObject` to get an AWS S3 object
  - Added `@cumulus/aws-client/S3.waitForObject` to get an AWS S3 object,
    retrying, if necessary
- **CUMULUS-1961**
  - Adds `startTimestamp` and `endTimestamp` parameters to endpoint
    `reconcilationReports`.  Setting these values will filter the returned
    report to cumulus data that falls within the timestamps. It also causes the
    report to be one directional, meaning cumulus is only reconciled with CMR,
    but not the other direction. The Granules will be filtered by their
    `updatedAt` values. Collections are filtered by the updatedAt time of their
    granules, i.e. Collections with granules that are updatedAt a time between
    the time parameters will be returned in the reconciliation reports.
  - Adds `startTimestamp` and `endTimestamp` parameters to create-reconciliation-reports
    lambda function. If either of these params is passed in with a value that can be
    converted to a date object, the inter-platform comparison between Cumulus and CMR will
    be one way.  That is, collections, granules, and files will be filtered by time for
    those found in Cumulus and only those compared to the CMR holdings. For the moment
    there is not enough information to change the internal consistency check, and S3 vs
    Cumulus comparisons are unchanged by the timestamps.
- **CUMULUS-1962**
  - Adds `location` as parameter to `/reconciliationReports` endpoint. Options are `S3`
    resulting in a S3 vs. Cumulus database search or `CMR` resulting in CMR vs. Cumulus database search.
- **CUMULUS-1963**
  - Adds `granuleId` as input parameter to `/reconcilationReports`
    endpoint. Limits inputs parameters to either `collectionId` or `granuleId`
    and will fail to create the report if both are provided.  Adding granuleId
    will find collections in Cumulus by granuleId and compare those one way
    with those in CMR.
  - `/reconciliationReports` now validates any input json before starting the
    async operation and the lambda handler no longer validates input
    parameters.
- **CUMULUS-1964**
  - Reports can now be filtered on provider
- **CUMULUS-1965**
  - Adds `collectionId` parameter to the `/reconcilationReports`
    endpoint. Setting this value will limit the scope of the reconcilation
    report to only the input collectionId when comparing Cumulus and
    CMR. `collectionId` is provided an array of strings e.g. `[shortname___version, shortname2___version2]`
- **CUMULUS-2107**
  - Added a new task, `update-cmr-access-constraints`, that will set access constraints in CMR Metadata.
    Currently supports UMMG-JSON and Echo10XML, where it will configure `AccessConstraints` and
    `RestrictionFlag/RestrictionComment`, respectively.
  - Added an operator doc on how to configure and run the access constraint update workflow, which will update the metadata using the new task, and then publish the updated metadata to CMR.
  - Added an operator doc on bulk operations.
- **CUMULUS-2111**
  - Added variables to `cumulus` module:
    - `tea_api_egress_log_group`
    - `tea_external_api_endpoint`
    - `tea_internal_api_endpoint`
    - `tea_rest_api_id`
    - `tea_rest_api_root_resource_id`
    - `tea_stack_name`
  - Added variables to `distribution` module:
    - `tea_api_egress_log_group`
    - `tea_external_api_endpoint`
    - `tea_internal_api_endpoint`
    - `tea_rest_api_id`
    - `tea_rest_api_root_resource_id`
    - `tea_stack_name`
- **CUMULUS-2112**
  - Added `@cumulus/api/lambdas/internal-reconciliation-report`, so create-reconciliation-report
    lambda can create `Internal` reconciliation report
- **CUMULUS-2116**
  - Added `@cumulus/api/models/granule.unpublishAndDeleteGranule` which
  unpublishes a granule from CMR and deletes it from Cumulus, but does not
  update the record to `published: false` before deletion
- **CUMULUS-2113**
  - Added Granule not found report to reports endpoint
  - Update reports to return breakdown by Granule of files both in DynamoDB and S3
- **CUMULUS-2123**
  - Added `cumulus-rds-tf` DB cluster module to `tf-modules` that adds a
    severless RDS Aurora/ PostgreSQL  database cluster to meet the PostgreSQL
    requirements for future releases.
  - Updated the default Cumulus module to take the following new required variables:
    - rds_user_access_secret_arn:
      AWS Secrets Manager secret ARN containing a JSON string of DB credentials
      (containing at least host, password, port as keys)
    - rds_security_group:
      RDS Security Group that provides connection access to the RDS cluster
  - Updated API lambdas and default ECS cluster to add them to the
    `rds_security_group` for database access
- **CUMULUS-2126**
  - The collections endpoint now writes to the RDS database
- **CUMULUS-2127**
  - Added migration to create collections relation for RDS database
- **CUMULUS-2129**
  - Added `data-migration1` Terraform module and Lambda to migrate data from Dynamo to RDS
    - Added support to Lambda for migrating collections data from Dynamo to RDS
- **CUMULUS-2155**
  - Added `rds_connection_heartbeat` to `cumulus` and `data-migration` tf
    modules.  If set to true, this diagnostic variable instructs Core's database
    code to fire off a connection 'heartbeat' query and log the timing/results
    for diagnostic purposes, and retry certain connection timeouts once.
    This option is disabled by default
- **CUMULUS-2156**
  - Support array inputs parameters for `Internal` reconciliation report
- **CUMULUS-2157**
  - Added support to `data-migration1` Lambda for migrating providers data from Dynamo to RDS
    - The migration process for providers will convert any credentials that are stored unencrypted or encrypted with an S3 keypair provider to be encrypted with a KMS key instead
- **CUMULUS-2161**
  - Rules now support an `executionNamePrefix` property. If set, any executions
    triggered as a result of that rule will use that prefix in the name of the
    execution.
  - The `QueueGranules` task now supports an `executionNamePrefix` property. Any
    executions queued by that task will use that prefix in the name of the
    execution. See the
    [example workflow](./example/cumulus-tf/discover_granules_with_execution_name_prefix_workflow.asl.json)
    for usage.
  - The `QueuePdrs` task now supports an `executionNamePrefix` config property.
    Any executions queued by that task will use that prefix in the name of the
    execution. See the
    [example workflow](./example/cumulus-tf/discover_and_queue_pdrs_with_execution_name_prefix_workflow.asl.json)
    for usage.
- **CUMULUS-2162**
  - Adds new report type to `/reconciliationReport` endpoint.  The new report
    is `Granule Inventory`. This report is a CSV file of all the granules in
    the Cumulus DB. This report will eventually replace the existing
    `granules-csv` endpoint which has been deprecated.
- **CUMULUS-2197**
  - Added `ems_deploy` variable to the `cumulus` module. This is set to false by default, except
    for our example deployment, where it is needed for integration tests.

### Changed

- Upgraded version of [TEA](https://github.com/asfadmin/thin-egress-app/) deployed with Cumulus to build 88.
- **CUMULUS-2107**
  - Updated the `applyWorkflow` functionality on the granules endpoint to take a `meta` property to pass into the workflow message.
  - Updated the `BULK_GRANULE` functionality on the granules endpoint to support the above `applyWorkflow` change.
- **CUMULUS-2111**
  - Changed `distribution_api_gateway_stage` variable for `cumulus` module to `tea_api_gateway_stage`
  - Changed `api_gateway_stage` variable for `distribution` module to `tea_api_gateway_stage`
- **CUMULUS-2224**
  - Updated `/reconciliationReport`'s file reconciliation to include `"EXTENDED METADATA"` as a valid CMR relatedUrls Type.

### Fixed

- **CUMULUS-2168**
  - Fixed issue where large number of documents (generally logs) in the
    `cumulus` elasticsearch index results in the collection granule stats
    queries failing for the collections list api endpoint
- **CUMULUS-1955**
  - Due to AWS's eventual consistency model, it was possible for PostToCMR to
    publish an earlier version of a CMR metadata file, rather than the latest
    version created in a workflow.  This fix guarantees that the latest version
    is published, as expected.
- **CUMULUS-1961**
  - Fixed `activeCollections` query only returning 10 results
- **CUMULUS-2201**
  - Fix Reconciliation Report integration test failures by waiting for collections appear
    in es list and ingesting a fake granule xml file to CMR
- **CUMULUS-2015**
  - Reduced concurrency of `QueueGranules` task. That task now has a
    `config.concurrency` option that defaults to `3`.
- **CUMULUS-2116**
  - Fixed a race condition with bulk granule delete causing deleted granules to still appear in Elasticsearch. Granules removed via bulk delete should now be removed from Elasticsearch.
- **CUMULUS-2163**
  - Remove the `public-read` ACL from the `move-granules` task
- **CUMULUS-2164**
  - Fix issue where `cumulus` index is recreated and attached to an alias if it has been previously deleted
- **CUMULUS-2195**
  - Fixed issue with redirect from `/token` not working when using a Cloudfront endpoint to access the Cumulus API with Launchpad authentication enabled. The redirect should now work properly whether you are using a plain API gateway URL or a Cloudfront endpoint pointing at an API gateway URL.
- **CUMULUS-2200**
  - Fixed issue where __in and __not queries were stripping spaces from values

### Deprecated

- **CUMULUS-1955**
  - `@cumulus/aws-client/S3.getS3Object()`
  - `@cumulus/message/Queue.getQueueNameByUrl()`
  - `@cumulus/message/Queue.getQueueName()`
- **CUMULUS-2162**
  - `@cumulus/api/endpoints/granules-csv/list()`

### Removed

- **CUMULUS-2111**
  - Removed `distribution_url` and `distribution_redirect_uri` outputs from the `cumulus` module
  - Removed variables from the `cumulus` module:
    - `distribution_url`
    - `log_api_gateway_to_cloudwatch`
    - `thin_egress_cookie_domain`
    - `thin_egress_domain_cert_arn`
    - `thin_egress_download_role_in_region_arn`
    - `thin_egress_jwt_algo`
    - `thin_egress_jwt_secret_name`
    - `thin_egress_lambda_code_dependency_archive_key`
    - `thin_egress_stack_name`
  - Removed outputs from the `distribution` module:
    - `distribution_url`
    - `internal_tea_api`
    - `rest_api_id`
    - `thin_egress_app_redirect_uri`
  - Removed variables from the `distribution` module:
    - `bucket_map_key`
    - `distribution_url`
    - `log_api_gateway_to_cloudwatch`
    - `thin_egress_cookie_domain`
    - `thin_egress_domain_cert_arn`
    - `thin_egress_download_role_in_region_arn`
    - `thin_egress_jwt_algo`
    - `thin_egress_jwt_secret_name`
    - `thin_egress_lambda_code_dependency_archive_key`
- **CUMULUS-2157**
  - Removed `providerSecretsMigration` and `verifyProviderSecretsMigration` lambdas
- Removed deprecated `@cumulus/sf-sns-report` task
- Removed code:
  - `@cumulus/aws-client/S3.calculateS3ObjectChecksum`
  - `@cumulus/aws-client/S3.getS3ObjectReadStream`
  - `@cumulus/cmrjs.getFullMetadata`
  - `@cumulus/cmrjs.getMetadata`
  - `@cumulus/common/util.isNil`
  - `@cumulus/common/util.isNull`
  - `@cumulus/common/util.isUndefined`
  - `@cumulus/common/util.lookupMimeType`
  - `@cumulus/common/util.mkdtempSync`
  - `@cumulus/common/util.negate`
  - `@cumulus/common/util.noop`
  - `@cumulus/common/util.omit`
  - `@cumulus/common/util.renameProperty`
  - `@cumulus/common/util.sleep`
  - `@cumulus/common/util.thread`
  - `@cumulus/ingest/granule.copyGranuleFile`
  - `@cumulus/ingest/granule.moveGranuleFile`
  - `@cumulus/integration-tests/api/rules.deleteRule`
  - `@cumulus/integration-tests/api/rules.getRule`
  - `@cumulus/integration-tests/api/rules.listRules`
  - `@cumulus/integration-tests/api/rules.postRule`
  - `@cumulus/integration-tests/api/rules.rerunRule`
  - `@cumulus/integration-tests/api/rules.updateRule`
  - `@cumulus/integration-tests/sfnStep.parseStepMessage`
  - `@cumulus/message/Queue.getQueueName`
  - `@cumulus/message/Queue.getQueueNameByUrl`

## v2.0.2+ Backport releases

Release v2.0.1 was the last release on the 2.0.x release series.

Changes after this version on the 2.0.x release series are limited
security/requested feature patches and will not be ported forward to future
releases unless there is a corresponding CHANGELOG entry.

For up-to-date CHANGELOG for the maintenance release branch see
[CHANGELOG.md](https://github.com/nasa/cumulus/blob/release-2.0.x/CHANGELOG.md)
from the 2.0.x branch.

For the most recent release information for the maintenance branch please see
the [release page](https://github.com/nasa/cumulus/releases)

## [v2.0.7] 2020-10-1 - [BACKPORT]

### Fixed

- CVE-2020-7720
  - Updated common `node-forge` dependency to 0.10.0 to address CVE finding

### [v2.0.6] 2020-09-25 - [BACKPORT]

### Fixed

- **CUMULUS-2168**
  - Fixed issue where large number of documents (generally logs) in the
    `cumulus` elasticsearch index results in the collection granule stats
    queries failing for the collections list api endpoint

### [v2.0.5] 2020-09-15 - [BACKPORT]

#### Added

- Added `thin_egress_stack_name` variable to `cumulus` and `distribution` Terraform modules to allow overriding the default Cloudformation stack name used for the `thin-egress-app`. **Please note that if you change/set this value for an existing deployment, it will destroy and re-create your API gateway for the `thin-egress-app`.**

#### Fixed

- Fix collection list queries. Removed fixes to collection stats, which break queries for a large number of granules.

### [v2.0.4] 2020-09-08 - [BACKPORT]

#### Changed

- Upgraded version of [TEA](https://github.com/asfadmin/thin-egress-app/) deployed with Cumulus to build 88.

### [v2.0.3] 2020-09-02 - [BACKPORT]

#### Fixed

- **CUMULUS-1961**
  - Fixed `activeCollections` query only returning 10 results

- **CUMULUS-2039**
  - Fix issue causing SyncGranules task to run out of memory on large granules

#### CODE CHANGES

- The `@cumulus/aws-client/S3.getS3ObjectReadStreamAsync` function has been
  removed. It read the entire S3 object into memory before returning a read
  stream, which could cause Lambdas to run out of memory. Use
  `@cumulus/aws-client/S3.getObjectReadStream` instead.

### [v2.0.2] 2020-08-17 - [BACKPORT]

#### CODE CHANGES

- The `@cumulus/ingest/util.lookupMimeType` function now returns `undefined`
  rather than `null` if the mime type could not be found.
- The `@cumulus/ingest/lock.removeLock` function now returns `undefined`

#### Added

- **CUMULUS-2116**
  - Added `@cumulus/api/models/granule.unpublishAndDeleteGranule` which
  unpublishes a granule from CMR and deletes it from Cumulus, but does not
  update the record to `published: false` before deletion

### Fixed

- **CUMULUS-2116**
  - Fixed a race condition with bulk granule delete causing deleted granules to still appear in Elasticsearch. Granules removed via bulk delete should now be removed from Elasticsearch.

## [v2.0.1] 2020-07-28

### Added

- **CUMULUS-1886**
  - Added `multiple sort keys` support to `@cumulus/api`
- **CUMULUS-2099**
  - `@cumulus/message/Queue.getQueueUrl` to get the queue URL specified in a Cumulus workflow message, if any.

### Fixed

- **[PR 1790](https://github.com/nasa/cumulus/pull/1790)**
  - Fixed bug with request headers in `@cumulus/launchpad-auth` causing Launchpad token requests to fail

## [v2.0.0] 2020-07-23

### BREAKING CHANGES

- Changes to the `@cumulus/api-client` package
  - The `CumulusApiClientError` class must now be imported using
    `const { CumulusApiClientError } = require('@cumulus/api-client/CumulusApiClientError')`
- The `@cumulus/sftp-client/SftpClient` class must now be imported using
  `const { SftpClient } = require('@cumulus/sftp-client');`
- Instances of `@cumulus/ingest/SftpProviderClient` no longer implicitly connect
  when `download`, `list`, or `sync` are called. You must call `connect` on the
  provider client before issuing one of those calls. Failure to do so will
  result in a "Client not connected" exception being thrown.
- Instances of `@cumulus/ingest/SftpProviderClient` no longer implicitly
  disconnect from the SFTP server when `list` is called.
- Instances of `@cumulus/sftp-client/SftpClient` must now be expclicitly closed
  by calling `.end()`
- Instances of `@cumulus/sftp-client/SftpClient` no longer implicitly connect to
  the server when `download`, `unlink`, `syncToS3`, `syncFromS3`, and `list` are
  called. You must explicitly call `connect` before calling one of those
  methods.
- Changes to the `@cumulus/common` package
  - `cloudwatch-event.getSfEventMessageObject()` now returns `undefined` if the
    message could not be found or could not be parsed. It previously returned
    `null`.
  - `S3KeyPairProvider.decrypt()` now throws an exception if the bucket
    containing the key cannot be determined.
  - `S3KeyPairProvider.decrypt()` now throws an exception if the stack cannot be
    determined.
  - `S3KeyPairProvider.encrypt()` now throws an exception if the bucket
    containing the key cannot be determined.
  - `S3KeyPairProvider.encrypt()` now throws an exception if the stack cannot be
    determined.
  - `sns-event.getSnsEventMessageObject()` now returns `undefined` if it could
    not be parsed. It previously returned `null`.
  - The `aws` module has been removed.
  - The `BucketsConfig.buckets` property is now read-only and private
  - The `test-utils.validateConfig()` function now resolves to `undefined`
    rather than `true`.
  - The `test-utils.validateInput()` function now resolves to `undefined` rather
    than `true`.
  - The `test-utils.validateOutput()` function now resolves to `undefined`
    rather than `true`.
  - The static `S3KeyPairProvider.retrieveKey()` function has been removed.
- Changes to the `@cumulus/cmrjs` package
  - `@cumulus/cmrjs.constructOnlineAccessUrl()` and
    `@cumulus/cmrjs/cmr-utils.constructOnlineAccessUrl()` previously took a
    `buckets` parameter, which was an instance of
    `@cumulus/common/BucketsConfig`. They now take a `bucketTypes` parameter,
    which is a simple object mapping bucket names to bucket types. Example:
    `{ 'private-1': 'private', 'public-1': 'public' }`
  - `@cumulus/cmrjs.reconcileCMRMetadata()` and
    `@cumulus/cmrjs/cmr-utils.reconcileCMRMetadata()` now take a **required**
    `bucketTypes` parameter, which is a simple object mapping bucket names to
    bucket types. Example: `{ 'private-1': 'private', 'public-1': 'public' }`
  - `@cumulus/cmrjs.updateCMRMetadata()` and
    `@cumulus/cmrjs/cmr-utils.updateCMRMetadata()` previously took an optional
    `inBuckets` parameter, which was an instance of
    `@cumulus/common/BucketsConfig`. They now take a **required** `bucketTypes`
    parameter, which is a simple object mapping bucket names to bucket types.
    Example: `{ 'private-1': 'private', 'public-1': 'public' }`
- The minimum supported version of all published Cumulus packages is now Node
  12.18.0
  - Tasks using the `cumuluss/cumulus-ecs-task` Docker image must be updated to
    `cumuluss/cumulus-ecs-task:1.7.0`. This can be done by updating the `image`
    property of any tasks defined using the `cumulus_ecs_service` Terraform
    module.
- Changes to `@cumulus/aws-client/S3`
  - The signature of the `getObjectSize` function has changed. It now takes a
    params object with three properties:
    - **s3**: an instance of an AWS.S3 object
    - **bucket**
    - **key**
  - The `getObjectSize` function will no longer retry if the object does not
    exist
- **CUMULUS-1861**
  - `@cumulus/message/Collections.getCollectionIdFromMessage` now throws a
    `CumulusMessageError` if `collectionName` and `collectionVersion` are missing
    from `meta.collection`.   Previously this method would return
    `'undefined___undefined'` instead
  - `@cumulus/integration-tests/addCollections` now returns an array of collections that
    were added rather than the count of added collections
- **CUMULUS-1930**
  - The `@cumulus/common/util.uuid()` function has been removed
- **CUMULUS-1955**
  - `@cumulus/aws-client/S3.multipartCopyObject` now returns an object with the
    AWS `etag` of the destination object
  - `@cumulus/ingest/S3ProviderClient.list` now sets a file object's `path`
    property to `undefined` instead of `null` when the file is at the top level
    of its bucket
  - The `sync` methods of the following classes in the `@cumulus/ingest` package
    now return an object with the AWS `s3uri` and `etag` of the destination file
    (they previously returned only a string representing the S3 URI)
    - `FtpProviderClient`
    - `HttpProviderClient`
    - `S3ProviderClient`
    - `SftpProviderClient`
- **CUMULUS-1958**
  - The following methods exported from `@cumulus/cmr-js/cmr-utils` were made
    async, and added distributionBucketMap as a parameter:
    - constructOnlineAccessUrl
    - generateFileUrl
    - reconcileCMRMetadata
    - updateCMRMetadata
- **CUMULUS-1969**
  - The `DiscoverPdrs` task now expects `provider_path` to be provided at
    `event.config.provider_path`, not `event.config.collection.provider_path`
  - `event.config.provider_path` is now a required parameter of the
    `DiscoverPdrs` task
  - `event.config.collection` is no longer a parameter to the `DiscoverPdrs`
    task
  - Collections no longer support the `provider_path` property. The tasks that
    relied on that property are now referencing `config.meta.provider_path`.
    Workflows should be updated accordingly.
- **CUMULUS-1977**
  - Moved bulk granule deletion endpoint from `/bulkDelete` to
    `/granules/bulkDelete`
- **CUMULUS-1991**
  - Updated CMR metadata generation to use "Download file.hdf" (where `file.hdf` is the filename of the given resource) as the resource description instead of "File to download"
  - CMR metadata updates now respect changes to resource descriptions (previously only changes to resource URLs were respected)

### MIGRATION STEPS

- Due to an issue with the AWS API Gateway and how the Thin Egress App Cloudformation template applies updates, you may need to redeploy your
  `thin-egress-app-EgressGateway` manually as a one time migration step.    If your deployment fails with an
  error similar to:

  ```bash
  Error: Lambda function (<stack>-tf-TeaCache) returned error: ({"errorType":"HTTPError","errorMessage":"Response code 404 (Not Found)"})
  ```

  Then follow the [AWS
  instructions](https://docs.aws.amazon.com/apigateway/latest/developerguide/how-to-deploy-api-with-console.html)
  to `Redeploy a REST API to a stage` for your egress API and re-run `terraform
  apply`.

### Added

- **CUMULUS-2081**
  - Add Integrator Guide section for onboarding
  - Add helpful tips documentation

- **CUMULUS-1902**
  - Add Common Use Cases section under Operator Docs

- **CUMULUS-2058**
  - Added `lambda_processing_role_name` as an output from the `cumulus` module
    to provide the processing role name
- **CUMULUS-1417**
  - Added a `checksumFor` property to collection `files` config. Set this
    property on a checksum file's definition matching the `regex` of the target
    file. More details in the ['Data Cookbooks
    Setup'](https://nasa.github.io/cumulus/docs/next/data-cookbooks/setup)
    documentation.
  - Added `checksumFor` validation to collections model.
- **CUMULUS-1956**
  - Added `@cumulus/earthata-login-client` package
  - The `/s3credentials` endpoint that is deployed as part of distribution now
    supports authentication using tokens created by a different application. If
    a request contains the `EDL-ClientId` and `EDL-Token` headers,
    authentication will be handled using that token rather than attempting to
    use OAuth.
  - `@cumulus/earthata-login-client.getTokenUsername()` now accepts an
    `xRequestId` argument, which will be included as the `X-Request-Id` header
    when calling Earthdata Login.
  - If the `s3Credentials` endpoint is invoked with an EDL token and an
    `X-Request-Id` header, that `X-Request-Id` header will be forwarded to
    Earthata Login.
- **CUMULUS-1957**
  - If EDL token authentication is being used, and the `EDL-Client-Name` header
    is set, `@the-client-name` will be appended to the end of the Earthdata
    Login username that is used as the `RoleSessionName` of the temporary IAM
    credentials. This value will show up in the AWS S3 server access logs.
- **CUMULUS-1958**
  - Add the ability for users to specify a `bucket_map_key` to the `cumulus`
    terraform module as an override for the default .yaml values that are passed
    to TEA by Core.    Using this option *requires* that each configured
    Cumulus 'distribution' bucket (e.g. public/protected buckets) have a single
    TEA mapping.  Multiple maps per bucket are not supported.
  - Updated Generating a distribution URL, the MoveGranules task and all CMR
    reconciliation functionality to utilize the TEA bucket map override.
  - Updated deploy process to utilize a bootstrap 'tea-map-cache' lambda that
    will, after deployment of Cumulus Core's TEA instance, query TEA for all
    protected/public buckets and generate a mapping configuration used
    internally by Core.  This object is also exposed as an output of the Cumulus
    module as `distribution_bucket_map`.
- **CUMULUS-1961**
  - Replaces DynamoDB for Elasticsearch for reconciliationReportForCumulusCMR
    comparisons between Cumulus and CMR.
- **CUMULUS-1970**
  - Created the `add-missing-file-checksums` workflow task
  - Added `@cumulus/aws-client/S3.calculateObjectHash()` function
  - Added `@cumulus/aws-client/S3.getObjectReadStream()` function
- **CUMULUS-1887**
  - Add additional fields to the granule CSV download file
- **CUMULUS-2019**
  - Add `infix` search to es query builder `@cumulus/api/es/es/queries` to
    support partial matching of the keywords

### Changed

- **CUMULUS-2032**
  - Updated @cumulus/ingest/HttpProviderClient to utilize a configuration key
    `httpListTimeout` to set the default timeout for discovery HTTP/HTTPS
    requests, and updates the default for the provider to 5 minutes (300 seconds).
  - Updated the DiscoverGranules and DiscoverPDRs tasks to utilize the updated
    configuration value if set via workflow config, and updates the default for
    these tasks to 5 minutes (300 seconds).

- **CUMULUS-176**
  - The API will now respond with a 400 status code when a request body contains
    invalid JSON. It had previously returned a 500 status code.
- **CUMULUS-1861**
  - Updates Rule objects to no longer require a collection.
  - Changes the DLQ behavior for `sfEventSqsToDbRecords` and
    `sfEventSqsToDbRecordsInputQueue`. Previously failure to write a database
    record would result in lambda success, and an error log in the CloudWatch
    logs.   The lambda has been updated to manually add a record to
    the `sfEventSqsToDbRecordsDeadLetterQueue` if the granule, execution, *or*
    pdr record fails to write, in addition to the previous error logging.
- **CUMULUS-1956**
  - The `/s3credentials` endpoint that is deployed as part of distribution now
    supports authentication using tokens created by a different application. If
    a request contains the `EDL-ClientId` and `EDL-Token` headers,
    authentication will be handled using that token rather than attempting to
    use OAuth.
- **CUMULUS-1977**
  - API endpoint POST `/granules/bulk` now returns a 202 status on a successful
    response instead of a 200 response
  - API endpoint DELETE `/granules/<granule-id>` now returns a 404 status if the
    granule record was already deleted
  - `@cumulus/api/models/Granule.update()` now returns the updated granule
    record
  - Implemented POST `/granules/bulkDelete` API endpoint to support deleting
    granules specified by ID or returned by the provided query in the request
    body. If the request is successful, the endpoint returns the async operation
    ID that has been started to remove the granules.
    - To use a query in the request body, your deployment must be
      [configured to access the Elasticsearch host for ESDIS metrics](https://nasa.github.io/cumulus/docs/additional-deployment-options/cloudwatch-logs-delivery#esdis-metrics)
      in your environment
  - Added `@cumulus/api/models/Granule.getRecord()` method to return raw record
    from DynamoDB
  - Added `@cumulus/api/models/Granule.delete()` method which handles deleting
    the granule record from DynamoDB and the granule files from S3
- **CUMULUS-1982**
  - The `globalConnectionLimit` property of providers is now optional and
    defaults to "unlimited"
- **CUMULUS-1997**
  - Added optional `launchpad` configuration to `@cumulus/hyrax-metadata-updates` task config schema.
- **CUMULUS-1991**
  - `@cumulus/cmrjs/src/cmr-utils/constructOnlineAccessUrls()` now throws an error if `cmrGranuleUrlType = "distribution"` and no distribution endpoint argument is provided
- **CUMULUS-2011**
  - Reconciliation reports are now generated within an AsyncOperation
- **CUMULUS-2016**
  - Upgrade TEA to version 79

### Fixed

- **CUMULUS-1991**
  - Added missing `DISTRIBUTION_ENDPOINT` environment variable for API lambdas. This environment variable is required for API requests to move granules.

- **CUMULUS-1961**
  - Fixed granules and executions query params not getting sent to API in granule list operation in `@cumulus/api-client`

### Deprecated

- `@cumulus/aws-client/S3.calculateS3ObjectChecksum()`
- `@cumulus/aws-client/S3.getS3ObjectReadStream()`
- `@cumulus/common/log.convertLogLevel()`
- `@cumulus/collection-config-store`
- `@cumulus/common/util.sleep()`

- **CUMULUS-1930**
  - `@cumulus/common/log.convertLogLevel()`
  - `@cumulus/common/util.isNull()`
  - `@cumulus/common/util.isUndefined()`
  - `@cumulus/common/util.negate()`
  - `@cumulus/common/util.noop()`
  - `@cumulus/common/util.isNil()`
  - `@cumulus/common/util.renameProperty()`
  - `@cumulus/common/util.lookupMimeType()`
  - `@cumulus/common/util.thread()`
  - `@cumulus/common/util.mkdtempSync()`

### Removed

- The deprecated `@cumulus/common.bucketsConfigJsonObject` function has been
  removed
- The deprecated `@cumulus/common.CollectionConfigStore` class has been removed
- The deprecated `@cumulus/common.concurrency` module has been removed
- The deprecated `@cumulus/common.constructCollectionId` function has been
  removed
- The deprecated `@cumulus/common.launchpad` module has been removed
- The deprecated `@cumulus/common.LaunchpadToken` class has been removed
- The deprecated `@cumulus/common.Semaphore` class has been removed
- The deprecated `@cumulus/common.stringUtils` module has been removed
- The deprecated `@cumulus/common/aws.cloudwatchlogs` function has been removed
- The deprecated `@cumulus/common/aws.deleteS3Files` function has been removed
- The deprecated `@cumulus/common/aws.deleteS3Object` function has been removed
- The deprecated `@cumulus/common/aws.dynamodb` function has been removed
- The deprecated `@cumulus/common/aws.dynamodbDocClient` function has been
  removed
- The deprecated `@cumulus/common/aws.getExecutionArn` function has been removed
- The deprecated `@cumulus/common/aws.headObject` function has been removed
- The deprecated `@cumulus/common/aws.listS3ObjectsV2` function has been removed
- The deprecated `@cumulus/common/aws.parseS3Uri` function has been removed
- The deprecated `@cumulus/common/aws.promiseS3Upload` function has been removed
- The deprecated `@cumulus/common/aws.recursivelyDeleteS3Bucket` function has
  been removed
- The deprecated `@cumulus/common/aws.s3CopyObject` function has been removed
- The deprecated `@cumulus/common/aws.s3ObjectExists` function has been removed
- The deprecated `@cumulus/common/aws.s3PutObject` function has been removed
- The deprecated `@cumulus/common/bucketsConfigJsonObject` function has been
  removed
- The deprecated `@cumulus/common/CloudWatchLogger` class has been removed
- The deprecated `@cumulus/common/collection-config-store.CollectionConfigStore`
  class has been removed
- The deprecated `@cumulus/common/collection-config-store.constructCollectionId`
  function has been removed
- The deprecated `@cumulus/common/concurrency.limit` function has been removed
- The deprecated `@cumulus/common/concurrency.mapTolerant` function has been
  removed
- The deprecated `@cumulus/common/concurrency.promiseUrl` function has been
  removed
- The deprecated `@cumulus/common/concurrency.toPromise` function has been
  removed
- The deprecated `@cumulus/common/concurrency.unless` function has been removed
- The deprecated `@cumulus/common/config.parseConfig` function has been removed
- The deprecated `@cumulus/common/config.resolveResource` function has been
  removed
- The deprecated `@cumulus/common/DynamoDb.get` function has been removed
- The deprecated `@cumulus/common/DynamoDb.scan` function has been removed
- The deprecated `@cumulus/common/FieldPattern` class has been removed
- The deprecated `@cumulus/common/launchpad.getLaunchpadToken` function has been
  removed
- The deprecated `@cumulus/common/launchpad.validateLaunchpadToken` function has
  been removed
- The deprecated `@cumulus/common/LaunchpadToken` class has been removed
- The deprecated `@cumulus/common/message.buildCumulusMeta` function has been
  removed
- The deprecated `@cumulus/common/message.buildQueueMessageFromTemplate`
  function has been removed
- The deprecated `@cumulus/common/message.getCollectionIdFromMessage` function
  has been removed
- The deprecated `@cumulus/common/message.getMaximumExecutions` function has
  been removed
- The deprecated `@cumulus/common/message.getMessageExecutionArn` function has
  been removed
- The deprecated `@cumulus/common/message.getMessageExecutionName` function has
  been removed
- The deprecated `@cumulus/common/message.getMessageFromTemplate` function has
  been removed
- The deprecated `@cumulus/common/message.getMessageGranules` function has been
  removed
- The deprecated `@cumulus/common/message.getMessageStateMachineArn` function
  has been removed
- The deprecated `@cumulus/common/message.getQueueName` function has been
  removed
- The deprecated `@cumulus/common/message.getQueueNameByUrl` function has been
  removed
- The deprecated `@cumulus/common/message.hasQueueAndExecutionLimit` function
  has been removed
- The deprecated `@cumulus/common/Semaphore` class has been removed
- The deprecated `@cumulus/common/string.globalReplace` function has been removed
- The deprecated `@cumulus/common/string.isNonEmptyString` function has been
  removed
- The deprecated `@cumulus/common/string.isValidHostname` function has been
  removed
- The deprecated `@cumulus/common/string.match` function has been removed
- The deprecated `@cumulus/common/string.matches` function has been removed
- The deprecated `@cumulus/common/string.replace` function has been removed
- The deprecated `@cumulus/common/string.toLower` function has been removed
- The deprecated `@cumulus/common/string.toUpper` function has been removed
- The deprecated `@cumulus/common/testUtils.getLocalstackEndpoint` function has been removed
- The deprecated `@cumulus/common/util.setErrorStack` function has been removed
- The `@cumulus/common/util.uuid` function has been removed
- The deprecated `@cumulus/common/workflows.getWorkflowArn` function has been
  removed
- The deprecated `@cumulus/common/workflows.getWorkflowFile` function has been
  removed
- The deprecated `@cumulus/common/workflows.getWorkflowList` function has been
  removed
- The deprecated `@cumulus/common/workflows.getWorkflowTemplate` function has
  been removed
- `@cumulus/aws-client/StepFunctions.toSfnExecutionName()`
- `@cumulus/aws-client/StepFunctions.fromSfnExecutionName()`
- `@cumulus/aws-client/StepFunctions.getExecutionArn()`
- `@cumulus/aws-client/StepFunctions.getExecutionUrl()`
- `@cumulus/aws-client/StepFunctions.getStateMachineArn()`
- `@cumulus/aws-client/StepFunctions.pullStepFunctionEvent()`
- `@cumulus/common/test-utils/throttleOnce()`
- `@cumulus/integration-tests/api/distribution.invokeApiDistributionLambda()`
- `@cumulus/integration-tests/api/distribution.getDistributionApiRedirect()`
- `@cumulus/integration-tests/api/distribution.getDistributionApiFileStream()`

## [v1.24.0] 2020-06-03

### BREAKING CHANGES

- **CUMULUS-1969**
  - The `DiscoverPdrs` task now expects `provider_path` to be provided at
    `event.config.provider_path`, not `event.config.collection.provider_path`
  - `event.config.provider_path` is now a required parameter of the
    `DiscoverPdrs` task
  - `event.config.collection` is no longer a parameter to the `DiscoverPdrs`
    task
  - Collections no longer support the `provider_path` property. The tasks that
    relied on that property are now referencing `config.meta.provider_path`.
    Workflows should be updated accordingly.

- **CUMULUS-1997**
  - `@cumulus/cmr-client/CMRSearchConceptQueue` parameters have been changed to take a `cmrSettings` object containing clientId, provider, and auth information. This can be generated using `@cumulus/cmrjs/cmr-utils/getCmrSettings`. The `cmrEnvironment` variable has been removed.

### Added

- **CUMULUS-1800**
  - Added task configuration setting named `syncChecksumFiles` to the
    SyncGranule task. This setting is `false` by default, but when set to
    `true`, all checksum files associated with data files that are downloaded
    will be downloaded as well.
- **CUMULUS-1952**
  - Updated HTTP(S) provider client to accept username/password for Basic authorization. This change adds support for Basic Authorization such as Earthdata login redirects to ingest (i.e. as implemented in SyncGranule), but not to discovery (i.e. as implemented in DiscoverGranules). Discovery still expects the provider's file system to be publicly accessible, but not the individual files and their contents.
  - **NOTE**: Using this in combination with the HTTP protocol may expose usernames and passwords to intermediary network entities. HTTPS is highly recommended.
- **CUMULUS-1997**
  - Added optional `launchpad` configuration to `@cumulus/hyrax-metadata-updates` task config schema.

### Fixed

- **CUMULUS-1997**
  - Updated all CMR operations to use configured authentication scheme
- **CUMULUS-2010**
  - Updated `@cumulus/api/launchpadSaml` to support multiple userGroup attributes from the SAML response

## [v1.23.2] 2020-05-22

### BREAKING CHANGES

- Updates to the Cumulus archive API:
  - All endpoints now return a `401` response instead of a `403` for any request where the JWT passed as a Bearer token is invalid.
  - POST `/refresh` and DELETE `/token/<token>` endpoints now return a `401` response for requests with expired tokens

- **CUMULUS-1894**
  - `@cumulus/ingest/granule.handleDuplicateFile()`
    - The `copyOptions` parameter has been removed
    - An `ACL` parameter has been added
  - `@cumulus/ingest/granule.renameS3FileWithTimestamp()`
    - Now returns `undefined`

- **CUMULUS-1896**
  Updated all Cumulus core lambdas to utilize the new message adapter streaming interface via [cumulus-message-adapter-js v1.2.0](https://github.com/nasa/cumulus-message-adapter-js/releases/tag/v1.2.0).   Users of this version of Cumulus (or later) must utilize version 1.3.0 or greater of the [cumulus-message-adapter](https://github.com/nasa/cumulus-message-adapter) to support core lambdas.

- **CUMULUS-1912**
  - `@cumulus/api` reconciliationReports list endpoint returns a list of reconciliationReport records instead of S3Uri.

- **CUMULUS-1969**
  - The `DiscoverGranules` task now expects `provider_path` to be provided at
    `event.config.provider_path`, not `event.config.collection.provider_path`
  - `config.provider_path` is now a required parameter of the `DiscoverGranules`
    task

### MIGRATION STEPS

- To take advantage of the new TTL-based access token expiration implemented in CUMULUS-1777 (see notes below) and clear out existing records in your access tokens table, do the following:
  1. Log out of any active dashboard sessions
  2. Use the AWS console or CLI to delete your `<prefix>-AccessTokensTable` DynamoDB table
  3. [Re-deploy your `data-persistence` module](https://nasa.github.io/cumulus/docs/deployment/upgrade-readme#update-data-persistence-resources), which should re-create the `<prefix>-AccessTokensTable` DynamoDB table
  4. Return to using the Cumulus API/dashboard as normal
- This release requires the Cumulus Message Adapter layer deployed with Cumulus Core to be at least 1.3.0, as the core lambdas have updated to [cumulus-message-adapter-js v1.2.0](https://github.com/nasa/cumulus-message-adapter-js/releases/tag/v1.2.0) and the new CMA interface.  As a result, users should:
  1. Follow the [Cumulus Message Adapter (CMA) deployment instructions](https://nasa.github.io/cumulus/docs/deployment/deployment-readme#deploy-the-cumulus-message-adapter-layer) and install a CMA layer version >=1.3.0
  2. If you are using any custom Node.js Lambdas in your workflows **and** the Cumulus CMA layer/`cumulus-message-adapter-js`, you must update your lambda to use [cumulus-message-adapter-js v1.2.0](https://github.com/nasa/cumulus-message-adapter-js/releases/tag/v1.2.0) and follow the migration instructions in the release notes. Prior versions of `cumulus-message-adapter-js` are not compatible with CMA >= 1.3.0.
- Migrate existing s3 reconciliation report records to database (CUMULUS-1911):
  - After update your `data persistence` module and Cumulus resources, run the command:

  ```bash
  ./node_modules/.bin/cumulus-api migrate --stack `<your-terraform-deployment-prefix>` --migrationVersion migration5
  ```

### Added

- Added a limit for concurrent Elasticsearch requests when doing an index from database operation
- Added the `es_request_concurrency` parameter to the archive and cumulus Terraform modules

- **CUMULUS-1995**
  - Added the `es_index_shards` parameter to the archive and cumulus Terraform modules to configure the number of shards for the ES index
    - If you have an existing ES index, you will need to [reindex](https://nasa.github.io/cumulus-api/#reindex) and then [change index](https://nasa.github.io/cumulus-api/#change-index) to take advantage of shard updates

- **CUMULUS-1894**
  - Added `@cumulus/aws-client/S3.moveObject()`

- **CUMULUS-1911**
  - Added ReconciliationReports table
  - Updated CreateReconciliationReport lambda to save Reconciliation Report records to database
  - Updated dbIndexer and IndexFromDatabase lambdas to index Reconciliation Report records to Elasticsearch
  - Added migration_5 to migrate existing s3 reconciliation report records to database and Elasticsearch
  - Updated `@cumulus/api` package, `tf-modules/archive` and `tf-modules/data-persistence` Terraform modules

- **CUMULUS-1916**
  - Added util function for seeding reconciliation reports when running API locally in dashboard

### Changed

- **CUMULUS-1777**
  - The `expirationTime` property is now a **required field** of the access tokens model.
  - Updated the `AccessTokens` table to set a [TTL](https://docs.aws.amazon.com/amazondynamodb/latest/developerguide/howitworks-ttl.html) on the `expirationTime` field in `tf-modules/data-persistence/dynamo.tf`. As a result, access token records in this table whose `expirationTime` has passed should be **automatically deleted by DynamoDB**.
  - Updated all code creating access token records in the Dynamo `AccessTokens` table to set the `expirationTime` field value in seconds from the epoch.
- **CUMULUS-1912**
  - Updated reconciliationReports endpoints to query against Elasticsearch, delete report from both database and s3
  - Added `@cumulus/api-client/reconciliationReports`
- **CUMULUS-1999**
  - Updated `@cumulus/common/util.deprecate()` so that only a single deprecation notice is printed for each name/version combination

### Fixed

- **CUMULUS-1894**
  - The `SyncGranule` task can now handle files larger than 5 GB
- **CUMULUS-1987**
  - `Remove granule from CMR` operation in `@cumulus/api` now passes token to CMR when fetching granule metadata, allowing removal of private granules
- **CUMULUS-1993**
  - For a given queue, the `sqs-message-consumer` Lambda will now only schedule workflows for rules matching the queue **and the collection information in each queue message (if any)**
    - The consumer also now only reads each queue message **once per Lambda invocation**, whereas previously each message was read **once per queue rule per Lambda invocation**
  - Fixed bug preventing the deletion of multiple SNS rules that share the same SNS topic

### Deprecated

- **CUMULUS-1894**
  - `@cumulus/ingest/granule.copyGranuleFile()`
  - `@cumulus/ingest/granule.moveGranuleFile()`

- **CUMULUS-1987** - Deprecated the following functions:
  - `@cumulus/cmrjs/getMetadata(cmrLink)` -> `@cumulus/cmr-client/CMR.getGranuleMetadata(cmrLink)`
  - `@cumulus/cmrjs/getFullMetadata(cmrLink)`

## [v1.22.1] 2020-05-04

**Note**: v1.22.0 was not released as a package due to npm/release concerns.  Users upgrading to 1.22.x should start with 1.22.1

### Added

- **CUMULUS-1894**
  - Added `@cumulus/aws-client/S3.multipartCopyObject()`
- **CUMULUS-408**
  - Added `certificateUri` field to provider schema. This optional field allows operators to specify an S3 uri to a CA bundle to use for HTTPS requests.
- **CUMULUS-1787**
  - Added `collections/active` endpoint for returning collections with active granules in `@cumulus/api`
- **CUMULUS-1799**
  - Added `@cumulus/common/stack.getBucketsConfigKey()` to return the S3 key for the buckets config object
  - Added `@cumulus/common/workflows.getWorkflowFileKey()` to return the S3 key for a workflow definition object
  - Added `@cumulus/common/workflows.getWorkflowsListKeyPrefix()` to return the S3 key prefix for objects containing workflow definitions
  - Added `@cumulus/message` package containing utilities for building and parsing Cumulus messages
- **CUMULUS-1850**
  - Added `@cumulus/aws-client/Kinesis.describeStream()` to get a Kinesis stream description
- **CUMULUS-1853**
  - Added `@cumulus/integration-tests/collections.createCollection()`
  - Added `@cumulus/integration-tests/executions.findExecutionArn()`
  - Added `@cumulus/integration-tests/executions.getExecutionWithStatus()`
  - Added `@cumulus/integration-tests/granules.getGranuleWithStatus()`
  - Added `@cumulus/integration-tests/providers.createProvider()`
  - Added `@cumulus/integration-tests/rules.createOneTimeRule()`

### Changed

- **CUMULUS-1682**
  - Moved all `@cumulus/ingest/parse-pdr` code into the `parse-pdr` task as it had become tightly coupled with that task's handler and was not used anywhere else. Unit tests also restored.
- **CUMULUS-1820**
  - Updated the Thin Egress App module used in `tf-modules/distribution/main.tf` to build 74. [See the release notes](https://github.com/asfadmin/thin-egress-app/releases/tag/tea-build.74).
- **CUMULUS-1852**
  - Updated POST endpoints for `/collections`, `/providers`, and `/rules` to log errors when returning a 500 response
  - Updated POST endpoint for `/collections`:
    - Return a 400 response when the `name` or `version` fields are missing
    - Return a 409 response if the collection already exists
    - Improved error messages to be more explicit
  - Updated POST endpoint for `/providers`:
    - Return a 400 response if the `host` field value is invalid
    - Return a 409 response if the provider already exists
  - Updated POST endpoint for `/rules`:
    - Return a 400 response if rule `name` is invalid
    - Return a 400 response if rule `type` is invalid
- **CUMULUS-1891**
  - Updated the following endpoints using async operations to return a 503 error if the ECS task  cannot be started and a 500 response for a non-specific error:
    - POST `/replays`
    - POST `/bulkDelete`
    - POST `/elasticsearch/index-from-database`
    - POST `/granules/bulk`

### Fixed

- **CUMULUS-408**
  - Fixed HTTPS discovery and ingest.

- **CUMULUS-1850**
  - Fixed a bug in Kinesis event processing where the message consumer would not properly filter available rules based on the collection information in the event and the Kinesis stream ARN

- **CUMULUS-1853**
  - Fixed a bug where attempting to create a rule containing a payload property
    would fail schema validation.

- **CUMULUS-1854**
  - Rule schema is validated before starting workflows or creating event source mappings

- **CUMULUS-1974**
  - Fixed @cumulus/api webpack config for missing underscore object due to underscore update

- **CUMULUS-2210**
  - Fixed `cmr_oauth_provider` variable not being propagated to reconciliation reports

### Deprecated

- **CUMULUS-1799** - Deprecated the following code. For cases where the code was moved into another package, the new code location is noted:
  - `@cumulus/aws-client/StepFunctions.fromSfnExecutionName()`
  - `@cumulus/aws-client/StepFunctions.toSfnExecutionName()`
  - `@cumulus/aws-client/StepFunctions.getExecutionArn()` -> `@cumulus/message/Executions.buildExecutionArn()`
  - `@cumulus/aws-client/StepFunctions.getExecutionUrl()` -> `@cumulus/message/Executions.getExecutionUrlFromArn()`
  - `@cumulus/aws-client/StepFunctions.getStateMachineArn()` -> `@cumulus/message/Executions.getStateMachineArnFromExecutionArn()`
  - `@cumulus/aws-client/StepFunctions.pullStepFunctionEvent()` -> `@cumulus/message/StepFunctions.pullStepFunctionEvent()`
  - `@cumulus/common/bucketsConfigJsonObject()`
  - `@cumulus/common/CloudWatchLogger`
  - `@cumulus/common/collection-config-store/CollectionConfigStore` -> `@cumulus/collection-config-store`
  - `@cumulus/common/collection-config-store.constructCollectionId()` -> `@cumulus/message/Collections.constructCollectionId`
  - `@cumulus/common/concurrency.limit()`
  - `@cumulus/common/concurrency.mapTolerant()`
  - `@cumulus/common/concurrency.promiseUrl()`
  - `@cumulus/common/concurrency.toPromise()`
  - `@cumulus/common/concurrency.unless()`
  - `@cumulus/common/config.buildSchema()`
  - `@cumulus/common/config.parseConfig()`
  - `@cumulus/common/config.resolveResource()`
  - `@cumulus/common/config.resourceToArn()`
  - `@cumulus/common/FieldPattern`
  - `@cumulus/common/launchpad.getLaunchpadToken()` -> `@cumulus/launchpad-auth/index.getLaunchpadToken()`
  - `@cumulus/common/LaunchpadToken` -> `@cumulus/launchpad-auth/LaunchpadToken`
  - `@cumulus/common/launchpad.validateLaunchpadToken()` -> `@cumulus/launchpad-auth/index.validateLaunchpadToken()`
  - `@cumulus/common/message.buildCumulusMeta()` -> `@cumulus/message/Build.buildCumulusMeta()`
  - `@cumulus/common/message.buildQueueMessageFromTemplate()` -> `@cumulus/message/Build.buildQueueMessageFromTemplate()`
  - `@cumulus/common/message.getCollectionIdFromMessage()` -> `@cumulus/message/Collections.getCollectionIdFromMessage()`
  - `@cumulus/common/message.getMessageExecutionArn()` -> `@cumulus/message/Executions.getMessageExecutionArn()`
  - `@cumulus/common/message.getMessageExecutionName()` -> `@cumulus/message/Executions.getMessageExecutionName()`
  - `@cumulus/common/message.getMaximumExecutions()` -> `@cumulus/message/Queue.getMaximumExecutions()`
  - `@cumulus/common/message.getMessageFromTemplate()`
  - `@cumulus/common/message.getMessageStateMachineArn()` -> `@cumulus/message/Executions.getMessageStateMachineArn()`)
  - `@cumulus/common/message.getMessageGranules()` -> `@cumulus/message/Granules.getMessageGranules()`
  - `@cumulus/common/message.getQueueNameByUrl()` -> `@cumulus/message/Queue.getQueueNameByUrl()`
  - `@cumulus/common/message.getQueueName()` -> `@cumulus/message/Queue.getQueueName()`)
  - `@cumulus/common/message.hasQueueAndExecutionLimit()` -> `@cumulus/message/Queue.hasQueueAndExecutionLimit()`
  - `@cumulus/common/Semaphore`
  - `@cumulus/common/test-utils.throttleOnce()`
  - `@cumulus/common/workflows.getWorkflowArn()`
  - `@cumulus/common/workflows.getWorkflowFile()`
  - `@cumulus/common/workflows.getWorkflowList()`
  - `@cumulus/common/workflows.getWorkflowTemplate()`
  - `@cumulus/integration-tests/sfnStep/SfnStep.parseStepMessage()` -> `@cumulus/message/StepFunctions.parseStepMessage()`
- **CUMULUS-1858** - Deprecated the following functions.
  - `@cumulus/common/string.globalReplace()`
  - `@cumulus/common/string.isNonEmptyString()`
  - `@cumulus/common/string.isValidHostname()`
  - `@cumulus/common/string.match()`
  - `@cumulus/common/string.matches()`
  - `@cumulus/common/string.replace()`
  - `@cumulus/common/string.toLower()`
  - `@cumulus/common/string.toUpper()`

### Removed

- **CUMULUS-1799**: Deprecated code removals:
  - Removed from `@cumulus/common/aws`:
    - `pullStepFunctionEvent()`
  - Removed `@cumulus/common/sfnStep`
  - Removed `@cumulus/common/StepFunctions`

## [v1.21.0] 2020-03-30

### PLEASE NOTE

- **CUMULUS-1762**: the `messageConsumer` for `sns` and `kinesis`-type rules now fetches
  the collection information from the message. You should ensure that your rule's collection
  name and version match what is in the message for these ingest messages to be processed.
  If no matching rule is found, an error will be thrown and logged in the
  `messageConsumer` Lambda function's log group.

### Added

- **CUMULUS-1629**`
  - Updates discover-granules task to respect/utilize duplicateHandling configuration such that
    - skip:               Duplicates will be filtered from the granule list
    - error:              Duplicates encountered will result in step failure
    - replace, version:   Duplicates will be ignored and handled as normal.
  - Adds a new copy of the API lambda `PrivateApiLambda()` which is configured to not require authentication. This Lambda is not connected to an API gateway
  - Adds `@cumulus/api-client` with functions for use by workflow lambdas to call the API when needed

- **CUMULUS-1732**
  - Added Python task/activity workflow and integration test (`PythonReferenceSpec`) to test `cumulus-message-adapter-python`and `cumulus-process-py` integration.
- **CUMULUS-1795**
  - Added an IAM policy on the Cumulus EC2 creation to enable SSM when the `deploy_to_ngap` flag is true

### Changed

- **CUMULUS-1762**
  - the `messageConsumer` for `sns` and `kinesis`-type rules now fetches the collection
    information from the message.

### Deprecated

- **CUMULUS-1629**
  - Deprecate `granulesApi`, `rulesApi`, `emsApi`, `executionsAPI` from `@cumulus/integration-test/api` in favor of code moved to `@cumulus/api-client`

### Removed

- **CUMULUS-1799**: Deprecated code removals
  - Removed deprecated method `@cumulus/api/models/Granule.createGranulesFromSns()`
  - Removed deprecated method `@cumulus/api/models/Granule.removeGranuleFromCmr()`
  - Removed from `@cumulus/common/aws`:
    - `apigateway()`
    - `buildS3Uri()`
    - `calculateS3ObjectChecksum()`
    - `cf()`
    - `cloudwatch()`
    - `cloudwatchevents()`
    - `cloudwatchlogs()`
    - `createAndWaitForDynamoDbTable()`
    - `createQueue()`
    - `deleteSQSMessage()`
    - `describeCfStackResources()`
    - `downloadS3File()`
    - `downloadS3Files()`
    - `DynamoDbSearchQueue` class
    - `dynamodbstreams()`
    - `ec2()`
    - `ecs()`
    - `fileExists()`
    - `findResourceArn()`
    - `fromSfnExecutionName()`
    - `getFileBucketAndKey()`
    - `getJsonS3Object()`
    - `getQueueUrl()`
    - `getObjectSize()`
    - `getS3ObjectReadStream()`
    - `getSecretString()`
    - `getStateMachineArn()`
    - `headObject()`
    - `isThrottlingException()`
    - `kinesis()`
    - `lambda()`
    - `listS3Objects()`
    - `promiseS3Upload()`
    - `publishSnsMessage()`
    - `putJsonS3Object()`
    - `receiveSQSMessages()`
    - `s3CopyObject()`
    - `s3GetObjectTagging()`
    - `s3Join()`
    - `S3ListObjectsV2Queue` class
    - `s3TagSetToQueryString()`
    - `s3PutObjectTagging()`
    - `secretsManager()`
    - `sendSQSMessage()`
    - `sfn()`
    - `sns()`
    - `sqs()`
    - `sqsQueueExists()`
    - `toSfnExecutionName()`
    - `uploadS3FileStream()`
    - `uploadS3Files()`
    - `validateS3ObjectChecksum()`
  - Removed `@cumulus/common/CloudFormationGateway` class
  - Removed `@cumulus/common/concurrency/Mutex` class
  - Removed `@cumulus/common/errors`
  - Removed `@cumulus/common/sftp`
  - Removed `@cumulus/common/string.unicodeEscape`
  - Removed `@cumulus/cmrjs/cmr-utils.getGranuleId()`
  - Removed `@cumulus/cmrjs/cmr-utils.getCmrFiles()`
  - Removed `@cumulus/cmrjs/cmr/CMR` class
  - Removed `@cumulus/cmrjs/cmr/CMRSearchConceptQueue` class
  - Removed `@cumulus/cmrjs/utils.getHost()`
  - Removed `@cumulus/cmrjs/utils.getIp()`
  - Removed `@cumulus/cmrjs/utils.hostId()`
  - Removed `@cumulus/cmrjs/utils/ummVersion()`
  - Removed `@cumulus/cmrjs/utils.updateToken()`
  - Removed `@cumulus/cmrjs/utils.validateUMMG()`
  - Removed `@cumulus/ingest/aws.getEndpoint()`
  - Removed `@cumulus/ingest/aws.getExecutionUrl()`
  - Removed `@cumulus/ingest/aws/invoke()`
  - Removed `@cumulus/ingest/aws/CloudWatch` class
  - Removed `@cumulus/ingest/aws/ECS` class
  - Removed `@cumulus/ingest/aws/Events` class
  - Removed `@cumulus/ingest/aws/SQS` class
  - Removed `@cumulus/ingest/aws/StepFunction` class
  - Removed `@cumulus/ingest/util.normalizeProviderPath()`
  - Removed `@cumulus/integration-tests/index.listCollections()`
  - Removed `@cumulus/integration-tests/index.listProviders()`
  - Removed `@cumulus/integration-tests/index.rulesList()`
  - Removed `@cumulus/integration-tests/api/api.addCollectionApi()`

## [v1.20.0] 2020-03-12

### BREAKING CHANGES

- **CUMULUS-1714**
  - Changed the format of the message sent to the granule SNS Topic. Message includes the granule record under `record` and the type of event under `event`. Messages with `deleted` events will have the record that was deleted with a `deletedAt` timestamp. Options for `event` are `Create | Update | Delete`
- **CUMULUS-1769** - `deploy_to_ngap` is now a **required** variable for the `tf-modules/cumulus` module. **For those deploying to NGAP environments, this variable should always be set to `true`.**

### Notable changes

- **CUMULUS-1739** - You can now exclude Elasticsearch from your `tf-modules/data-persistence` deployment (via `include_elasticsearch = false`) and your `tf-modules/cumulus` module will still deploy successfully.

- **CUMULUS-1769** - If you set `deploy_to_ngap = true` for the `tf-modules/archive` Terraform module, **you can only deploy your archive API gateway as `PRIVATE`**, not `EDGE`.

### Added

- Added `@cumulus/aws-client/S3.getS3ObjectReadStreamAsync()` to deal with S3 eventual consistency issues by checking for the existence an S3 object with retries before getting a readable stream for that object.
- **CUMULUS-1769**
  - Added `deploy_to_ngap` boolean variable for the `tf-modules/cumulus` and `tf-modules/archive` Terraform modules. This variable is required. **For those deploying to NGAP environments, this variable should always be set to `true`.**
- **HYRAX-70**
  - Add the hyrax-metadata-update task

### Changed

- [`AccessToken.get()`](https://github.com/nasa/cumulus/blob/master/packages/api/models/access-tokens.js) now enforces [strongly consistent reads from DynamoDB](https://docs.aws.amazon.com/amazondynamodb/latest/developerguide/HowItWorks.ReadConsistency.html)
- **CUMULUS-1739**
  - Updated `tf-modules/data-persistence` to make Elasticsearch alarm resources and outputs conditional on the `include_elasticsearch` variable
  - Updated `@cumulus/aws-client/S3.getObjectSize` to include automatic retries for any failures from `S3.headObject`
- **CUMULUS-1784**
  - Updated `@cumulus/api/lib/DistributionEvent.remoteIP()` to parse the IP address in an S3 access log from the `A-sourceip` query parameter if present, otherwise fallback to the original parsing behavior.
- **CUMULUS-1768**
  - The `stats/summary` endpoint reports the distinct collections for the number of granules reported

### Fixed

- **CUMULUS-1739** - Fixed the `tf-modules/cumulus` and `tf-modules/archive` modules to make these Elasticsearch variables truly optional:
  - `elasticsearch_domain_arn`
  - `elasticsearch_hostname`
  - `elasticsearch_security_group_id`

- **CUMULUS-1768**
  - Fixed the `stats/` endpoint so that data is correctly filtered by timestamp and `processingTime` is calculated correctly.

- **CUMULUS-1769**
  - In the `tf-modules/archive` Terraform module, the `lifecycle` block ignoring changes to the `policy` of the archive API gateway is now only enforced if `deploy_to_ngap = true`. This fixes a bug where users deploying outside of NGAP could not update their API gateway's resource policy when going from `PRIVATE` to `EDGE`, preventing their API from being accessed publicly.

- **CUMULUS-1775**
  - Fix/update api endpoint to use updated google auth endpoints such that it will work with new accounts

### Removed

- **CUMULUS-1768**
  - Removed API endpoints `stats/histogram` and `stats/average`. All advanced stats needs should be acquired from Cloud Metrics or similarly configured ELK stack.

## [v1.19.0] 2020-02-28

### BREAKING CHANGES

- **CUMULUS-1736**
  - The `@cumulus/discover-granules` task now sets the `dataType` of discovered
    granules based on the `name` of the configured collection, not the
    `dataType`.
  - The config schema of the `@cumulus/discover-granules` task now requires that
    collections contain a `version`.
  - The `@cumulus/sync-granule` task will set the `dataType` and `version` of a
    granule based on the configured collection if those fields are not already
    set on the granule. Previously it was using the `dataType` field of the
    configured collection, then falling back to the `name` field of the
    collection. This update will just use the `name` field of the collection to
    set the `dataType` field of the granule.

- **CUMULUS-1446**
  - Update the `@cumulus/integration-tests/api/executions.getExecution()`
    function to parse the response and return the execution, rather than return
    the full API response.

- **CUMULUS-1672**
  - The `cumulus` Terraform module in previous releases set a
    `Deployment = var.prefix` tag on all resources that it managed. In this
    release, a `tags` input variable has been added to the `cumulus` Terraform
    module to allow resource tagging to be customized. No default tags will be
    applied to Cumulus-managed resources. To replicate the previous behavior,
    set `tags = { Deployment: var.prefix }` as an input variable for the
    `cumulus` Terraform module.

- **CUMULUS-1684 Migration Instructions**
  - In previous releases, a provider's username and password were encrypted
    using a custom encryption library. That has now been updated to use KMS.
    This release includes a Lambda function named
    `<prefix>-ProviderSecretsMigration`, which will re-encrypt existing
    provider credentials to use KMS. After this release has been deployed, you
    will need to manually invoke that Lambda function using either the AWS CLI
    or AWS Console. It should only need to be successfully run once.
  - Future releases of Cumulus will invoke a
    `<prefix>-VerifyProviderSecretsMigration` Lambda function as part of the
    deployment, which will cause the deployment to fail if the migration
    Lambda has not been run.

- **CUMULUS-1718**
  - The `@cumulus/sf-sns-report` task for reporting mid-workflow updates has been retired.
  This task was used as the `PdrStatusReport` task in our ParsePdr example workflow.
  If you have a ParsePdr or other workflow using this task, use `@cumulus/sf-sqs-report` instead.
  Trying to deploy the old task will result in an error as the cumulus module no longer exports `sf_sns_report_task`.
  - Migration instruction: In your workflow definition, for each step using the old task change:
  `"Resource": "${module.cumulus.sf_sns_report_task.task_arn}"`
  to
  `"Resource": "${module.cumulus.sf_sqs_report_task.task_arn}"`

- **CUMULUS-1755**
  - The `thin_egress_jwt_secret_name` variable for the `tf-modules/cumulus` Terraform module is now **required**. This variable is passed on to the Thin Egress App in `tf-modules/distribution/main.tf`, which uses the keys stored in the secret to sign JWTs. See the [Thin Egress App documentation on how to create a value for this secret](https://github.com/asfadmin/thin-egress-app#setting-up-the-jwt-cookie-secrets).

### Added

- **CUMULUS-1446**
  - Add `@cumulus/common/FileUtils.readJsonFile()` function
  - Add `@cumulus/common/FileUtils.readTextFile()` function
  - Add `@cumulus/integration-tests/api/collections.createCollection()` function
  - Add `@cumulus/integration-tests/api/collections.deleteCollection()` function
  - Add `@cumulus/integration-tests/api/collections.getCollection()` function
  - Add `@cumulus/integration-tests/api/providers.getProvider()` function
  - Add `@cumulus/integration-tests/index.getExecutionOutput()` function
  - Add `@cumulus/integration-tests/index.loadCollection()` function
  - Add `@cumulus/integration-tests/index.loadProvider()` function
  - Add `@cumulus/integration-tests/index.readJsonFilesFromDir()` function

- **CUMULUS-1672**
  - Add a `tags` input variable to the `archive` Terraform module
  - Add a `tags` input variable to the `cumulus` Terraform module
  - Add a `tags` input variable to the `cumulus_ecs_service` Terraform module
  - Add a `tags` input variable to the `data-persistence` Terraform module
  - Add a `tags` input variable to the `distribution` Terraform module
  - Add a `tags` input variable to the `ingest` Terraform module
  - Add a `tags` input variable to the `s3-replicator` Terraform module

- **CUMULUS-1707**
  - Enable logrotate on ECS cluster

- **CUMULUS-1684**
  - Add a `@cumulus/aws-client/KMS` library of KMS-related functions
  - Add `@cumulus/aws-client/S3.getTextObject()`
  - Add `@cumulus/sftp-client` package
  - Create `ProviderSecretsMigration` Lambda function
  - Create `VerifyProviderSecretsMigration` Lambda function

- **CUMULUS-1548**
  - Add ability to put default Cumulus logs in Metrics' ELK stack
  - Add ability to add custom logs to Metrics' ELK Stack

- **CUMULUS-1702**
  - When logs are sent to Metrics' ELK stack, the logs endpoints will return results from there

- **CUMULUS-1459**
  - Async Operations are indexed in Elasticsearch
  - To index any existing async operations you'll need to perform an index from
    database function.

- **CUMULUS-1717**
  - Add `@cumulus/aws-client/deleteAndWaitForDynamoDbTableNotExists`, which
    deletes a DynamoDB table and waits to ensure the table no longer exists
  - Added `publishGranules` Lambda to handle publishing granule messages to SNS when granule records are written to DynamoDB
  - Added `@cumulus/api/models/Granule.storeGranulesFromCumulusMessage` to store granules from a Cumulus message to DynamoDB

- **CUMULUS-1718**
  - Added `@cumulus/sf-sqs-report` task to allow mid-workflow reporting updates.
  - Added `stepfunction_event_reporter_queue_url` and `sf_sqs_report_task` outputs to the `cumulus` module.
  - Added `publishPdrs` Lambda to handle publishing PDR messages to SNS when PDR records are written to DynamoDB.
  - Added `@cumulus/api/models/Pdr.storePdrFromCumulusMessage` to store PDRs from a Cumulus message to DynamoDB.
  - Added `@cumulus/aws-client/parseSQSMessageBody` to parse an SQS message body string into an object.

- **Ability to set custom backend API url in the archive module**
  - Add `api_url` definition in `tf-modules/cumulus/archive.tf`
  - Add `archive_api_url` variable in `tf-modules/cumulus/variables.tf`

- **CUMULUS-1741**
  - Added an optional `elasticsearch_security_group_ids` variable to the
    `data-persistence` Terraform module to allow additional security groups to
    be assigned to the Elasticsearch Domain.

- **CUMULUS-1752**
  - Added `@cumulus/integration-tests/api/distribution.invokeTEADistributionLambda` to simulate a request to the [Thin Egress App](https://github.com/asfadmin/thin-egress-app) by invoking the Lambda and getting a response payload.
  - Added `@cumulus/integration-tests/api/distribution.getTEARequestHeaders` to generate necessary request headers for a request to the Thin Egress App
  - Added `@cumulus/integration-tests/api/distribution.getTEADistributionApiFileStream` to get a response stream for a file served by Thin Egress App
  - Added `@cumulus/integration-tests/api/distribution.getTEADistributionApiRedirect` to get a redirect response from the Thin Egress App

- **CUMULUS-1755**
  - Added `@cumulus/aws-client/CloudFormation.describeCfStack()` to describe a Cloudformation stack
  - Added `@cumulus/aws-client/CloudFormation.getCfStackParameterValues()` to get multiple parameter values for a Cloudformation stack

### Changed

- **CUMULUS-1725**
  - Moved the logic that updates the granule files cache Dynamo table into its
    own Lambda function called `granuleFilesCacheUpdater`.

- **CUMULUS-1736**
  - The `collections` model in the API package now determines the name of a
    collection based on the `name` property, rather than using `dataType` and
    then falling back to `name`.
  - The `@cumulus/integration-tests.loadCollection()` function no longer appends
    the postfix to the end of the collection's `dataType`.
  - The `@cumulus/integration-tests.addCollections()` function no longer appends
    the postfix to the end of the collection's `dataType`.

- **CUMULUS-1672**
  - Add a `retryOptions` parameter to the `@cumulus/aws-client/S3.headObject`
     function, which will retry if the object being queried does not exist.

- **CUMULUS-1446**
  - Mark the `@cumulus/integration-tests/api.addCollectionApi()` function as
    deprecated
  - Mark the `@cumulus/integration-tests/index.listCollections()` function as
    deprecated
  - Mark the `@cumulus/integration-tests/index.listProviders()` function as
    deprecated
  - Mark the `@cumulus/integration-tests/index.rulesList()` function as
    deprecated

- **CUMULUS-1672**
  - Previously, the `cumulus` module defaulted to setting a
    `Deployment = var.prefix` tag on all resources that it managed. In this
    release, the `cumulus` module will now accept a `tags` input variable that
    defines the tags to be assigned to all resources that it manages.
  - Previously, the `data-persistence` module defaulted to setting a
    `Deployment = var.prefix` tag on all resources that it managed. In this
    release, the `data-persistence` module will now accept a `tags` input
    variable that defines the tags to be assigned to all resources that it
    manages.
  - Previously, the `distribution` module defaulted to setting a
    `Deployment = var.prefix` tag on all resources that it managed. In this
    release, the `distribution` module will now accept a `tags` input variable
    that defines the tags to be assigned to all resources that it manages.
  - Previously, the `ingest` module defaulted to setting a
    `Deployment = var.prefix` tag on all resources that it managed. In this
    release, the `ingest` module will now accept a `tags` input variable that
    defines the tags to be assigned to all resources that it manages.
  - Previously, the `s3-replicator` module defaulted to setting a
    `Deployment = var.prefix` tag on all resources that it managed. In this
    release, the `s3-replicator` module will now accept a `tags` input variable
    that defines the tags to be assigned to all resources that it manages.

- **CUMULUS-1684**
  - Update the API package to encrypt provider credentials using KMS instead of
    using RSA keys stored in S3

- **CUMULUS-1717**
  - Changed name of `cwSfExecutionEventToDb` Lambda to `cwSfEventToDbRecords`
  - Updated `cwSfEventToDbRecords` to write granule records to DynamoDB from the incoming Cumulus message

- **CUMULUS-1718**
  - Renamed `cwSfEventToDbRecords` to `sfEventSqsToDbRecords` due to architecture change to being a consumer of an SQS queue of Step Function Cloudwatch events.
  - Updated `sfEventSqsToDbRecords` to write PDR records to DynamoDB from the incoming Cumulus message
  - Moved `data-cookbooks/sns.md` to `data-cookbooks/ingest-notifications.md` and updated it to reflect recent changes.

- **CUMULUS-1748**
  - (S)FTP discovery tasks now use the provider-path as-is instead of forcing it to a relative path.
  - Improved error handling to catch permission denied FTP errors better and log them properly. Workflows will still fail encountering this error and we intend to consider that approach in a future ticket.

- **CUMULUS-1752**
  - Moved class for parsing distribution events to its own file: `@cumulus/api/lib/DistributionEvent.js`
    - Updated `DistributionEvent` to properly parse S3 access logs generated by requests from the [Thin Egress App](https://github.com/asfadmin/thin-egress-app)

- **CUMULUS-1753** - Changes to `@cumulus/ingest/HttpProviderClient.js`:
  - Removed regex filter in `HttpProviderClient.list()` that was used to return only files with an extension between 1 and 4 characters long. `HttpProviderClient.list()` will now return all files linked from the HTTP provider host.

- **CUMULUS-1755**
  - Updated the Thin Egress App module used in `tf-modules/distribution/main.tf` to build 61. [See the release notes](https://github.com/asfadmin/thin-egress-app/releases/tag/tea-build.61).

- **CUMULUS-1757**
  - Update @cumulus/cmr-client CMRSearchConceptQueue to take optional cmrEnvironment parameter

### Deprecated

- **CUMULUS-1684**
  - Deprecate `@cumulus/common/key-pair-provider/S3KeyPairProvider`
  - Deprecate `@cumulus/common/key-pair-provider/S3KeyPairProvider.encrypt()`
  - Deprecate `@cumulus/common/key-pair-provider/S3KeyPairProvider.decrypt()`
  - Deprecate `@cumulus/common/kms/KMS`
  - Deprecate `@cumulus/common/kms/KMS.encrypt()`
  - Deprecate `@cumulus/common/kms/KMS.decrypt()`
  - Deprecate `@cumulus/common/sftp.Sftp`

- **CUMULUS-1717**
  - Deprecate `@cumulus/api/models/Granule.createGranulesFromSns`

- **CUMULUS-1718**
  - Deprecate `@cumulus/sf-sns-report`.
    - This task has been updated to always throw an error directing the user to use `@cumulus/sf-sqs-report` instead. This was done because there is no longer an SNS topic to which to publish, and no consumers to listen to it.

- **CUMULUS-1748**
  - Deprecate `@cumulus/ingest/util.normalizeProviderPath`

- **CUMULUS-1752**
  - Deprecate `@cumulus/integration-tests/api/distribution.getDistributionApiFileStream`
  - Deprecate `@cumulus/integration-tests/api/distribution.getDistributionApiRedirect`
  - Deprecate `@cumulus/integration-tests/api/distribution.invokeApiDistributionLambda`

### Removed

- **CUMULUS-1684**
  - Remove the deployment script that creates encryption keys and stores them to
    S3

- **CUMULUS-1768**
  - Removed API endpoints `stats/histogram` and `stats/average`. All advanced stats needs should be acquired from Cloud Metrics or similarly configured ELK stack.

### Fixed

- **Fix default values for urs_url in variables.tf files**
  - Remove trailing `/` from default `urs_url` values.

- **CUMULUS-1610** - Add the Elasticsearch security group to the EC2 security groups

- **CUMULUS-1740** - `cumulus_meta.workflow_start_time` is now set in Cumulus
  messages

- **CUMULUS-1753** - Fixed `@cumulus/ingest/HttpProviderClient.js` to properly handle HTTP providers with:
  - Multiple link tags (e.g. `<a>`) per line of source code
  - Link tags in uppercase or lowercase (e.g. `<A>`)
  - Links with filepaths in the link target (e.g. `<a href="/path/to/file.txt">`). These files will be returned from HTTP file discovery **as the file name only** (e.g. `file.txt`).

- **CUMULUS-1768**
  - Fix an issue in the stats endpoints in `@cumulus/api` to send back stats for the correct type

## [v1.18.0] 2020-02-03

### BREAKING CHANGES

- **CUMULUS-1686**

  - `ecs_cluster_instance_image_id` is now a _required_ variable of the `cumulus` module, instead of optional.

- **CUMULUS-1698**

  - Change variable `saml_launchpad_metadata_path` to `saml_launchpad_metadata_url` in the `tf-modules/cumulus` Terraform module.

- **CUMULUS-1703**
  - Remove the unused `forceDownload` option from the `sync-granule` tasks's config
  - Remove the `@cumulus/ingest/granule.Discover` class
  - Remove the `@cumulus/ingest/granule.Granule` class
  - Remove the `@cumulus/ingest/pdr.Discover` class
  - Remove the `@cumulus/ingest/pdr.Granule` class
  - Remove the `@cumulus/ingest/parse-pdr.parsePdr` function

### Added

- **CUMULUS-1040**

  - Added `@cumulus/aws-client` package to provide utilities for working with AWS services and the Node.js AWS SDK
  - Added `@cumulus/errors` package which exports error classes for use in Cumulus workflow code
  - Added `@cumulus/integration-tests/sfnStep` to provide utilities for parsing step function execution histories

- **CUMULUS-1102**

  - Adds functionality to the @cumulus/api package for better local testing.
    - Adds data seeding for @cumulus/api's localAPI.
      - seed functions allow adding collections, executions, granules, pdrs, providers, and rules to a Localstack Elasticsearch and DynamoDB via `addCollections`, `addExecutions`, `addGranules`, `addPdrs`, `addProviders`, and `addRules`.
    - Adds `eraseDataStack` function to local API server code allowing resetting of local datastack for testing (ES and DynamoDB).
    - Adds optional parameters to the @cumulus/api bin serve to allow for launching the api without destroying the current data.

- **CUMULUS-1697**

  - Added the `@cumulus/tf-inventory` package that provides command line utilities for managing Terraform resources in your AWS account

- **CUMULUS-1703**

  - Add `@cumulus/aws-client/S3.createBucket` function
  - Add `@cumulus/aws-client/S3.putFile` function
  - Add `@cumulus/common/string.isNonEmptyString` function
  - Add `@cumulus/ingest/FtpProviderClient` class
  - Add `@cumulus/ingest/HttpProviderClient` class
  - Add `@cumulus/ingest/S3ProviderClient` class
  - Add `@cumulus/ingest/SftpProviderClient` class
  - Add `@cumulus/ingest/providerClientUtils.buildProviderClient` function
  - Add `@cumulus/ingest/providerClientUtils.fetchTextFile` function

- **CUMULUS-1731**

  - Add new optional input variables to the Cumulus Terraform module to support TEA upgrade:
    - `thin_egress_cookie_domain` - Valid domain for Thin Egress App cookie
    - `thin_egress_domain_cert_arn` - Certificate Manager SSL Cert ARN for Thin
      Egress App if deployed outside NGAP/CloudFront
    - `thin_egress_download_role_in_region_arn` - ARN for reading of Thin Egress
      App data buckets for in-region requests
    - `thin_egress_jwt_algo` - Algorithm with which to encode the Thin Egress
      App JWT cookie
    - `thin_egress_jwt_secret_name` - Name of AWS secret where keys for the Thin
      Egress App JWT encode/decode are stored
    - `thin_egress_lambda_code_dependency_archive_key` - Thin Egress App - S3
      Key of packaged python modules for lambda dependency layer

- **CUMULUS-1733**
  - Add `discovery-filtering` operator doc to document previously undocumented functionality.

- **CUMULUS-1737**
  - Added the `cumulus-test-cleanup` module to run a nightly cleanup on resources left over from the integration tests run from the `example/spec` directory.

### Changed

- **CUMULUS-1102**

  - Updates `@cumulus/api/auth/testAuth` to use JWT instead of random tokens.
  - Updates the default AMI for the ecs_cluster_instance_image_id.

- **CUMULUS-1622**

  - Mutex class has been deprecated in `@cumulus/common/concurrency` and will be removed in a future release.

- **CUMULUS-1686**

  - Changed `ecs_cluster_instance_image_id` to be a required variable of the `cumulus` module and removed the default value.
    The default was not available across accounts and regions, nor outside of NGAP and therefore not particularly useful.

- **CUMULUS-1688**

  - Updated `@cumulus/aws.receiveSQSMessages` not to replace `message.Body` with a parsed object. This behavior was undocumented and confusing as received messages appeared to contradict AWS docs that state `message.Body` is always a string.
  - Replaced `sf_watcher` CloudWatch rule from `cloudwatch-events.tf` with an EventSourceMapping on `sqs2sf` mapped to the `start_sf` SQS queue (in `event-sources.tf`).
  - Updated `sqs2sf` with an EventSourceMapping handler and unit test.

- **CUMULUS-1698**

  - Change variable `saml_launchpad_metadata_path` to `saml_launchpad_metadata_url` in the `tf-modules/cumulus` Terraform module.
  - Updated `@cumulus/api/launchpadSaml` to download launchpad IDP metadata from configured location when the metadata in s3 is not valid, and to work with updated IDP metadata and SAML response.

- **CUMULUS-1731**
  - Upgrade the version of the Thin Egress App deployed by Cumulus to v48
    - Note: New variables available, see the 'Added' section of this changelog.

### Fixed

- **CUMULUS-1664**

  - Updated `dbIndexer` Lambda to remove hardcoded references to DynamoDB table names.

- **CUMULUS-1733**
  - Fixed granule discovery recursion algorithm used in S/FTP protocols.

### Removed

- **CUMULUS-1481**
  - removed `process` config and output from PostToCmr as it was not required by the task nor downstream steps, and should still be in the output message's `meta` regardless.

### Deprecated

- **CUMULUS-1040**
  - Deprecated the following code. For cases where the code was moved into another package, the new code location is noted:
    - `@cumulus/common/CloudFormationGateway` -> `@cumulus/aws-client/CloudFormationGateway`
    - `@cumulus/common/DynamoDb` -> `@cumulus/aws-client/DynamoDb`
    - `@cumulus/common/errors` -> `@cumulus/errors`
    - `@cumulus/common/StepFunctions` -> `@cumulus/aws-client/StepFunctions`
    - All of the exported functions in `@cumulus/commmon/aws` (moved into `@cumulus/aws-client`), except:
      - `@cumulus/common/aws/isThrottlingException` -> `@cumulus/errors/isThrottlingException`
      - `@cumulus/common/aws/improveStackTrace` (not deprecated)
      - `@cumulus/common/aws/retryOnThrottlingException` (not deprecated)
    - `@cumulus/common/sfnStep/SfnStep.parseStepMessage` -> `@cumulus/integration-tests/sfnStep/SfnStep.parseStepMessage`
    - `@cumulus/common/sfnStep/ActivityStep` -> `@cumulus/integration-tests/sfnStep/ActivityStep`
    - `@cumulus/common/sfnStep/LambdaStep` -> `@cumulus/integration-tests/sfnStep/LambdaStep`
    - `@cumulus/common/string/unicodeEscape` -> `@cumulus/aws-client/StepFunctions.unicodeEscape`
    - `@cumulus/common/util/setErrorStack` -> `@cumulus/aws-client/util/setErrorStack`
    - `@cumulus/ingest/aws/invoke` -> `@cumulus/aws-client/Lambda/invoke`
    - `@cumulus/ingest/aws/CloudWatch.bucketSize`
    - `@cumulus/ingest/aws/CloudWatch.cw`
    - `@cumulus/ingest/aws/ECS.ecs`
    - `@cumulus/ingest/aws/ECS`
    - `@cumulus/ingest/aws/Events.putEvent` -> `@cumulus/aws-client/CloudwatchEvents.putEvent`
    - `@cumulus/ingest/aws/Events.deleteEvent` -> `@cumulus/aws-client/CloudwatchEvents.deleteEvent`
    - `@cumulus/ingest/aws/Events.deleteTarget` -> `@cumulus/aws-client/CloudwatchEvents.deleteTarget`
    - `@cumulus/ingest/aws/Events.putTarget` -> `@cumulus/aws-client/CloudwatchEvents.putTarget`
    - `@cumulus/ingest/aws/SQS.attributes` -> `@cumulus/aws-client/SQS.getQueueAttributes`
    - `@cumulus/ingest/aws/SQS.deleteMessage` -> `@cumulus/aws-client/SQS.deleteSQSMessage`
    - `@cumulus/ingest/aws/SQS.deleteQueue` -> `@cumulus/aws-client/SQS.deleteQueue`
    - `@cumulus/ingest/aws/SQS.getUrl` -> `@cumulus/aws-client/SQS.getQueueUrlByName`
    - `@cumulus/ingest/aws/SQS.receiveMessage` -> `@cumulus/aws-client/SQS.receiveSQSMessages`
    - `@cumulus/ingest/aws/SQS.sendMessage` -> `@cumulus/aws-client/SQS.sendSQSMessage`
    - `@cumulus/ingest/aws/StepFunction.getExecutionStatus` -> `@cumulus/aws-client/StepFunction.getExecutionStatus`
    - `@cumulus/ingest/aws/StepFunction.getExecutionUrl` -> `@cumulus/aws-client/StepFunction.getExecutionUrl`

## [v1.17.0] - 2019-12-31

### BREAKING CHANGES

- **CUMULUS-1498**
  - The `@cumulus/cmrjs.publish2CMR` function expects that the value of its
    `creds.password` parameter is a plaintext password.
  - Rather than using an encrypted password from the `cmr_password` environment
    variable, the `@cumulus/cmrjs.updateCMRMetadata` function now looks for an
    environment variable called `cmr_password_secret_name` and fetches the CMR
    password from that secret in AWS Secrets Manager.
  - The `@cumulus/post-to-cmr` task now expects a
    `config.cmr.passwordSecretName` value, rather than `config.cmr.password`.
    The CMR password will be fetched from that secret in AWS Secrets Manager.

### Added

- **CUMULUS-630**

  - Added support for replaying Kinesis records on a stream into the Cumulus Kinesis workflow triggering mechanism: either all the records, or some time slice delimited by start and end timestamps.
  - Added `/replays` endpoint to the operator API for triggering replays.
  - Added `Replay Kinesis Messages` documentation to Operator Docs.
  - Added `manualConsumer` lambda function to consume a Kinesis stream. Used by the replay AsyncOperation.

- **CUMULUS-1687**
  - Added new API endpoint for listing async operations at `/asyncOperations`
  - All asyncOperations now include the fields `description` and `operationType`. `operationType` can be one of the following. [`Bulk Delete`, `Bulk Granules`, `ES Index`, `Kinesis Replay`]

### Changed

- **CUMULUS-1626**

  - Updates Cumulus to use node10/CMA 1.1.2 for all of its internal lambdas in prep for AWS node 8 EOL

- **CUMULUS-1498**
  - Remove the DynamoDB Users table. The list of OAuth users who are allowed to
    use the API is now stored in S3.
  - The CMR password and Launchpad passphrase are now stored in Secrets Manager

## [v1.16.1] - 2019-12-6

**Please note**:

- The `region` argument to the `cumulus` Terraform module has been removed. You may see a warning or error if you have that variable populated.
- Your workflow tasks should use the following versions of the CMA libraries to utilize new granule, parentArn, asyncOperationId, and stackName fields on the logs:
  - `cumulus-message-adapter-js` version 1.0.10+
  - `cumulus-message-adapter-python` version 1.1.1+
  - `cumulus-message-adapter-java` version 1.2.11+
- The `data-persistence` module no longer manages the creation of an Elasticsearch service-linked role for deploying Elasticsearch to a VPC. Follow the [deployment instructions on preparing your VPC](https://nasa.github.io/cumulus/docs/deployment/deployment-readme#vpc-subnets-and-security-group) for guidance on how to create the Elasticsearch service-linked role manually.
- There is now a `distribution_api_gateway_stage` variable for the `tf-modules/cumulus` Terraform module that will be used as the API gateway stage name used for the distribution API (Thin Egress App)
- Default value for the `urs_url` variable is now `https://uat.urs.earthdata.nasa.gov/` in the `tf-modules/cumulus` and `tf-modules/archive` Terraform modules. So deploying the `cumulus` module without a `urs_url` variable set will integrate your Cumulus deployment with the UAT URS environment.

### Added

- **CUMULUS-1563**

  - Added `custom_domain_name` variable to `tf-modules/data-persistence` module

- **CUMULUS-1654**
  - Added new helpers to `@cumulus/common/execution-history`:
    - `getStepExitedEvent()` returns the `TaskStateExited` event in a workflow execution history after the given step completion/failure event
    - `getTaskExitedEventOutput()` returns the output message for a `TaskStateExited` event in a workflow execution history

### Changed

- **CUMULUS-1578**

  - Updates SAML launchpad configuration to authorize via configured userGroup.
    [See the NASA specific documentation (protected)](https://wiki.earthdata.nasa.gov/display/CUMULUS/Cumulus+SAML+Launchpad+Integration)

- **CUMULUS-1579**

  - Elasticsearch list queries use `match` instead of `term`. `term` had been analyzing the terms and not supporting `-` in the field values.

- **CUMULUS-1619**

  - Adds 4 new keys to `@cumulus/logger` to display granules, parentArn, asyncOperationId, and stackName.
  - Depends on `cumulus-message-adapter-js` version 1.0.10+. Cumulus tasks updated to use this version.

- **CUMULUS-1654**

  - Changed `@cumulus/common/SfnStep.parseStepMessage()` to a static class method

- **CUMULUS-1641**
  - Added `meta.retries` and `meta.visibilityTimeout` properties to sqs-type rule. To create sqs-type rule, you're required to configure a dead-letter queue on your queue.
  - Added `sqsMessageRemover` lambda which removes the message from SQS queue upon successful workflow execution.
  - Updated `sqsMessageConsumer` lambda to not delete message from SQS queue, and to retry the SQS message for configured number of times.

### Removed

- Removed `create_service_linked_role` variable from `tf-modules/data-persistence` module.

- **CUMULUS-1321**
  - The `region` argument to the `cumulus` Terraform module has been removed

### Fixed

- **CUMULUS-1668** - Fixed a race condition where executions may not have been
  added to the database correctly
- **CUMULUS-1654** - Fixed issue with `publishReports` Lambda not including workflow execution error information for failed workflows with a single step
- Fixed `tf-modules/cumulus` module so that the `urs_url` variable is passed on to its invocation of the `tf-modules/archive` module

## [v1.16.0] - 2019-11-15

### Added

- **CUMULUS-1321**

  - A `deploy_distribution_s3_credentials_endpoint` variable has been added to
    the `cumulus` Terraform module. If true, the NGAP-backed S3 credentials
    endpoint will be added to the Thin Egress App's API. Default: true

- **CUMULUS-1544**

  - Updated the `/granules/bulk` endpoint to correctly query Elasticsearch when
    granule ids are not provided.

- **CUMULUS-1580**
  - Added `/granules/bulk` endpoint to `@cumulus/api` to perform bulk actions on granules given either a list of granule ids or an Elasticsearch query and the workflow to perform.

### Changed

- **CUMULUS-1561**

  - Fix the way that we are handling Terraform provider version requirements
  - Pass provider configs into child modules using the method that the
    [Terraform documentation](https://www.terraform.io/docs/configuration/modules.html#providers-within-modules)
    suggests
  - Remove the `region` input variable from the `s3_access_test` Terraform module
  - Remove the `aws_profile` and `aws_region` input variables from the
    `s3-replicator` Terraform module

- **CUMULUS-1639**
  - Because of
    [S3's Data Consistency Model](https://docs.aws.amazon.com/AmazonS3/latest/dev/Introduction.html#BasicsObjects),
    there may be situations where a GET operation for an object can temporarily
    return a `NoSuchKey` response even if that object _has_ been created. The
    `@cumulus/common/aws.getS3Object()` function has been updated to support
    retries if a `NoSuchKey` response is returned by S3. This behavior can be
    enabled by passing a `retryOptions` object to that function. Supported
    values for that object can be found here:
    <https://github.com/tim-kos/node-retry#retryoperationoptions>

### Removed

- **CUMULUS-1559**
  - `logToSharedDestination` has been migrated to the Terraform deployment as `log_api_gateway_to_cloudwatch` and will ONLY apply to egress lambdas.
    Due to the differences in the Terraform deployment model, we cannot support a global log subscription toggle for a configurable subset of lambdas.
    However, setting up your own log forwarding for a Lambda with Terraform is fairly simple, as you will only need to add SubscriptionFilters to your Terraform configuration, one per log group.
    See [the Terraform documentation](https://www.terraform.io/docs/providers/aws/r/cloudwatch_log_subscription_filter.html) for details on how to do this.
    An empty FilterPattern ("") will capture all logs in a group.

## [v1.15.0] - 2019-11-04

### BREAKING CHANGES

- **CUMULUS-1644** - When a workflow execution begins or ends, the workflow
  payload is parsed and any new or updated PDRs or granules referenced in that
  workflow are stored to the Cumulus archive. The defined interface says that a
  PDR in `payload.pdr` will be added to the archive, and any granules in
  `payload.granules` will also be added to the archive. In previous releases,
  PDRs found in `meta.pdr` and granules found in `meta.input_granules` were also
  added to the archive. This caused unexpected behavior and has been removed.
  Only PDRs from `payload.pdr` and granules from `payload.granules` will now be
  added to the Cumulus archive.

- **CUMULUS-1449** - Cumulus now uses a universal workflow template when
  starting a workflow that contains general information specific to the
  deployment, but not specific to the workflow. Workflow task configs must be
  defined using AWS step function parameters. As part of this change,
  `CumulusConfig` has been retired and task configs must now be defined under
  the `cma.task_config` key in the Parameters section of a step function
  definition.

  **Migration instructions**:

  NOTE: These instructions require the use of Cumulus Message Adapter v1.1.x+.
  Please ensure you are using a compatible version before attempting to migrate
  workflow configurations. When defining workflow steps, remove any
  `CumulusConfig` section, as shown below:

  ```yaml
  ParsePdr:
    CumulusConfig:
      provider: "{$.meta.provider}"
      bucket: "{$.meta.buckets.internal.name}"
      stack: "{$.meta.stack}"
  ```

  Instead, use AWS Parameters to pass `task_config` for the task directly into
  the Cumulus Message Adapter:

  ```yaml
  ParsePdr:
    Parameters:
      cma:
        event.$: "$"
        task_config:
          provider: "{$.meta.provider}"
          bucket: "{$.meta.buckets.internal.name}"
          stack: "{$.meta.stack}"
  ```

  In this example, the `cma` key is used to pass parameters to the message
  adapter. Using `task_config` in combination with `event.$: '$'` allows the
  message adapter to process `task_config` as the `config` passed to the Cumulus
  task. See `example/workflows/sips.yml` in the core repository for further
  examples of how to set the Parameters.

  Additionally, workflow configurations for the `QueueGranules` and `QueuePdrs`
  tasks need to be updated:

  - `queue-pdrs` config changes:
    - `parsePdrMessageTemplateUri` replaced with `parsePdrWorkflow`, which is
      the workflow name (i.e. top-level name in `config.yml`, e.g. 'ParsePdr').
    - `internalBucket` and `stackName` configs now required to look up
      configuration from the deployment. Brings the task config in line with
      that of `queue-granules`.
  - `queue-granules` config change: `ingestGranuleMessageTemplateUri` replaced
    with `ingestGranuleWorkflow`, which is the workflow name (e.g.
    'IngestGranule').

- **CUMULUS-1396** - **Workflow steps at the beginning and end of a workflow
  using the `SfSnsReport` Lambda have now been deprecated (e.g. `StartStatus`,
  `StopStatus`) and should be removed from your workflow definitions**. These
  steps were used for publishing ingest notifications and have been replaced by
  an implementation using Cloudwatch events for Step Functions to trigger a
  Lambda that publishes ingest notifications. For further detail on how ingest
  notifications are published, see the notes below on **CUMULUS-1394**. For
  examples of how to update your workflow definitions, see our
  [example workflow definitions](https://github.com/nasa/cumulus/blob/master/example/workflows/).

- **CUMULUS-1470**
  - Remove Cumulus-defined ECS service autoscaling, allowing integrators to
    better customize autoscaling to meet their needs. In order to use
    autoscaling with ECS services, appropriate
    `AWS::ApplicationAutoScaling::ScalableTarget`,
    `AWS::ApplicationAutoScaling::ScalingPolicy`, and `AWS::CloudWatch::Alarm`
    resources should be defined in a kes overrides file. See
    [this example](https://github.com/nasa/cumulus/blob/release-1.15.x/example/overrides/app/cloudformation.template.yml)
    for an example.
  - The following config parameters are no longer used:
    - ecs.services.\<NAME\>.minTasks
    - ecs.services.\<NAME\>.maxTasks
    - ecs.services.\<NAME\>.scaleInActivityScheduleTime
    - ecs.services.\<NAME\>.scaleInAdjustmentPercent
    - ecs.services.\<NAME\>.scaleOutActivityScheduleTime
    - ecs.services.\<NAME\>.scaleOutAdjustmentPercent
    - ecs.services.\<NAME\>.activityName

### Added

- **CUMULUS-1100**

  - Added 30-day retention properties to all log groups that were missing those policies.

- **CUMULUS-1396**

  - Added `@cumulus/common/sfnStep`:
    - `LambdaStep` - A class for retrieving and parsing input and output to Lambda steps in AWS Step Functions
    - `ActivityStep` - A class for retrieving and parsing input and output to ECS activity steps in AWS Step Functions

- **CUMULUS-1574**

  - Added `GET /token` endpoint for SAML authorization when cumulus is protected by Launchpad.
    This lets a user retrieve a token by hand that can be presented to the API.

- **CUMULUS-1625**

  - Added `sf_start_rate` variable to the `ingest` Terraform module, equivalent to `sqs_consumer_rate` in the old model, but will not be automatically applied to custom queues as that was.

- **CUMULUS-1513**
  - Added `sqs`-type rule support in the Cumulus API `@cumulus/api`
  - Added `sqsMessageConsumer` lambda which processes messages from the SQS queues configured in the `sqs` rules.

### Changed

- **CUMULUS-1639**

  - Because of
    [S3's Data Consistency Model](https://docs.aws.amazon.com/AmazonS3/latest/dev/Introduction.html#BasicsObjects),
    there may be situations where a GET operation for an object can temporarily
    return a `NoSuchKey` response even if that object _has_ been created. The
    `@cumulus/common/aws.getS3Object()` function will now retry up to 10 times
    if a `NoSuchKey` response is returned by S3. This can behavior can be
    overridden by passing `{ retries: 0 }` as the `retryOptions` argument.

- **CUMULUS-1449**

  - `queue-pdrs` & `queue-granules` config changes. Details in breaking changes section.
  - Cumulus now uses a universal workflow template when starting workflow that contains general information specific to the deployment, but not specific to the workflow.
  - Changed the way workflow configs are defined, from `CumulusConfig` to a `task_config` AWS Parameter.

- **CUMULUS-1452**

  - Changed the default ECS docker storage drive to `devicemapper`

- **CUMULUS-1453**
  - Removed config schema for `@cumulus/sf-sns-report` task
  - Updated `@cumulus/sf-sns-report` to always assume that it is running as an intermediate step in a workflow, not as the first or last step

### Removed

- **CUMULUS-1449**
  - Retired `CumulusConfig` as part of step function definitions, as this is an artifact of the way Kes parses workflow definitions that was not possible to migrate to Terraform. Use AWS Parameters and the `task_config` key instead. See change note above.
  - Removed individual workflow templates.

### Fixed

- **CUMULUS-1620** - Fixed bug where `message_adapter_version` does not correctly inject the CMA

- **CUMULUS-1396** - Updated `@cumulus/common/StepFunctions.getExecutionHistory()` to recursively fetch execution history when `nextToken` is returned in response

- **CUMULUS-1571** - Updated `@cumulus/common/DynamoDb.get()` to throw any errors encountered when trying to get a record and the record does exist

- **CUMULUS-1452**
  - Updated the EC2 initialization scripts to use full volume size for docker storage
  - Changed the default ECS docker storage drive to `devicemapper`

## [v1.14.5] - 2019-12-30 - [BACKPORT]

### Updated

- **CUMULUS-1626**
  - Updates Cumulus to use node10/CMA 1.1.2 for all of its internal lambdas in prep for AWS node 8 EOL

## [v1.14.4] - 2019-10-28

### Fixed

- **CUMULUS-1632** - Pinned `aws-elasticsearch-connector` package in `@cumulus/api` to version `8.1.3`, since `8.2.0` includes breaking changes

## [v1.14.3] - 2019-10-18

### Fixed

- **CUMULUS-1620** - Fixed bug where `message_adapter_version` does not correctly inject the CMA

- **CUMULUS-1572** - A granule is now included in discovery results even when
  none of its files has a matching file type in the associated collection
  configuration. Previously, if all files for a granule were unmatched by a file
  type configuration, the granule was excluded from the discovery results.
  Further, added support for a `boolean` property
  `ignoreFilesConfigForDiscovery`, which controls how a granule's files are
  filtered at discovery time.

## [v1.14.2] - 2019-10-08

### BREAKING CHANGES

Your Cumulus Message Adapter version should be pinned to `v1.0.13` or lower in your `app/config.yml` using `message_adapter_version: v1.0.13` OR you should use the workflow migration steps below to work with CMA v1.1.1+.

- **CUMULUS-1394** - The implementation of the `SfSnsReport` Lambda requires additional environment variables for integration with the new ingest notification SNS topics. Therefore, **you must update the definition of `SfSnsReport` in your `lambdas.yml` like so**:

```yaml
SfSnsReport:
  handler: index.handler
  timeout: 300
  source: node_modules/@cumulus/sf-sns-report/dist
  tables:
    - ExecutionsTable
  envs:
    execution_sns_topic_arn:
      function: Ref
      value: reportExecutionsSns
    granule_sns_topic_arn:
      function: Ref
      value: reportGranulesSns
    pdr_sns_topic_arn:
      function: Ref
      value: reportPdrsSns
```

- **CUMULUS-1447** -
  The newest release of the Cumulus Message Adapter (v1.1.1) requires that parameterized configuration be used for remote message functionality. Once released, Kes will automatically bring in CMA v1.1.1 without additional configuration.

  **Migration instructions**
  Oversized messages are no longer written to S3 automatically. In order to utilize remote messaging functionality, configure a `ReplaceConfig` AWS Step Function parameter on your CMA task:

  ```yaml
  ParsePdr:
    Parameters:
      cma:
        event.$: "$"
        ReplaceConfig:
          FullMessage: true
  ```

  Accepted fields in `ReplaceConfig` include `MaxSize`, `FullMessage`, `Path` and `TargetPath`.
  See https://github.com/nasa/cumulus-message-adapter/blob/master/CONTRACT.md#remote-message-configuration for full details.

  As this change is backward compatible in Cumulus Core, users wishing to utilize the previous version of the CMA may opt to transition to using a CMA lambda layer, or set `message_adapter_version` in their configuration to a version prior to v1.1.0.

### PLEASE NOTE

- **CUMULUS-1394** - Ingest notifications are now provided via 3 separate SNS topics for executions, granules, and PDRs, instead of a single `sftracker` SNS topic. Whereas the `sftracker` SNS topic received a full Cumulus execution message, the new topics all receive generated records for the given object. The new topics are only published to if the given object exists for the current execution. For a given execution/granule/PDR, **two messages will be received by each topic**: one message indicating that ingest is running and another message indicating that ingest has completed or failed. The new SNS topics are:

  - `reportExecutions` - Receives 1 message per execution
  - `reportGranules` - Receives 1 message per granule in an execution
  - `reportPdrs` - Receives 1 message per PDR

### Added

- **CUMULUS-639**

  - Adds SAML JWT and launchpad token authentication to Cumulus API (configurable)
    - **NOTE** to authenticate with Launchpad ensure your launchpad user_id is in the `<prefix>-UsersTable`
    - when Cumulus configured to protect API via Launchpad:
      - New endpoints
        - `GET /saml/login` - starting point for SAML SSO creates the login request url and redirects to the SAML Identity Provider Service (IDP)
        - `POST /saml/auth` - SAML Assertion Consumer Service. POST receiver from SAML IDP. Validates response, logs the user in, and returns a SAML-based JWT.
    - Disabled endpoints
      - `POST /refresh`
      - Changes authorization worklow:
      - `ensureAuthorized` now presumes the bearer token is a JWT and tries to validate. If the token is malformed, it attempts to validate the token against Launchpad. This allows users to bring their own token as described here https://wiki.earthdata.nasa.gov/display/CUMULUS/Cumulus+API+with+Launchpad+Authentication. But it also allows dashboard users to manually authenticate via Launchpad SAML to receive a Launchpad-based JWT.

- **CUMULUS-1394**
  - Added `Granule.generateGranuleRecord()` method to granules model to generate a granule database record from a Cumulus execution message
  - Added `Pdr.generatePdrRecord()` method to PDRs model to generate a granule database record from a Cumulus execution message
  - Added helpers to `@cumulus/common/message`:
    - `getMessageExecutionName()` - Get the execution name from a Cumulus execution message
    - `getMessageStateMachineArn()` - Get the state machine ARN from a Cumulus execution message
    - `getMessageExecutionArn()` - Get the execution ARN for a Cumulus execution message
    - `getMessageGranules()` - Get the granules from a Cumulus execution message, if any.
  - Added `@cumulus/common/cloudwatch-event/isFailedSfStatus()` to determine if a Step Function status from a Cloudwatch event is a failed status

### Changed

- **CUMULUS-1308**

  - HTTP PUT of a Collection, Provider, or Rule via the Cumulus API now
    performs full replacement of the existing object with the object supplied
    in the request payload. Previous behavior was to perform a modification
    (partial update) by merging the existing object with the (possibly partial)
    object in the payload, but this did not conform to the HTTP standard, which
    specifies PATCH as the means for modifications rather than replacements.

- **CUMULUS-1375**

  - Migrate Cumulus from deprecated Elasticsearch JS client to new, supported one in `@cumulus/api`

- **CUMULUS-1485** Update `@cumulus/cmr-client` to return error message from CMR for validation failures.

- **CUMULUS-1394**

  - Renamed `Execution.generateDocFromPayload()` to `Execution.generateRecord()` on executions model. The method generates an execution database record from a Cumulus execution message.

- **CUMULUS-1432**

  - `logs` endpoint takes the level parameter as a string and not a number
  - Elasticsearch term query generation no longer converts numbers to boolean

- **CUMULUS-1447**

  - Consolidated all remote message handling code into @common/aws
  - Update remote message code to handle updated CMA remote message flags
  - Update example SIPS workflows to utilize Parameterized CMA configuration

- **CUMULUS-1448** Refactor workflows that are mutating cumulus_meta to utilize meta field

- **CUMULUS-1451**

  - Elasticsearch cluster setting `auto_create_index` will be set to false. This had been causing issues in the bootstrap lambda on deploy.

- **CUMULUS-1456**
  - `@cumulus/api` endpoints default error handler uses `boom` package to format errors, which is consistent with other API endpoint errors.

### Fixed

- **CUMULUS-1432** `logs` endpoint filter correctly filters logs by level
- **CUMULUS-1484** `useMessageAdapter` now does not set CUMULUS_MESSAGE_ADAPTER_DIR when `true`

### Removed

- **CUMULUS-1394**
  - Removed `sfTracker` SNS topic. Replaced by three new SNS topics for granule, execution, and PDR ingest notifications.
  - Removed unused functions from `@cumulus/common/aws`:
    - `getGranuleS3Params()`
    - `setGranuleStatus()`

## [v1.14.1] - 2019-08-29

### Fixed

- **CUMULUS-1455**

  - CMR token links updated to point to CMR legacy services rather than echo

- **CUMULUS-1211**
  - Errors thrown during granule discovery are no longer swallowed and ignored.
    Rather, errors are propagated to allow for proper error-handling and
    meaningful messaging.

## [v1.14.0] - 2019-08-22

### PLEASE NOTE

- We have encountered transient lambda service errors in our integration testing. Please handle transient service errors following [these guidelines](https://docs.aws.amazon.com/step-functions/latest/dg/bp-lambda-serviceexception.html). The workflows in the `example/workflows` folder have been updated with retries configured for these errors.

- **CUMULUS-799** added additional IAM permissions to support reading CloudWatch and API Gateway, so **you will have to redeploy your IAM stack.**

- **CUMULUS-800** Several items:

  - **Delete existing API Gateway stages**: To allow enabling of API Gateway logging, Cumulus now creates and manages a Stage resource during deployment. Before upgrading Cumulus, it is necessary to delete the API Gateway stages on both the Backend API and the Distribution API. Instructions are included in the documentation under [Delete API Gateway Stages](https://nasa.github.io/cumulus/docs/additional-deployment-options/delete-api-gateway-stages).

  - **Set up account permissions for API Gateway to write to CloudWatch**: In a one time operation for your AWS account, to enable CloudWatch Logs for API Gateway, you must first grant the API Gateway permission to read and write logs to CloudWatch for your account. The `AmazonAPIGatewayPushToCloudWatchLogs` managed policy (with an ARN of `arn:aws:iam::aws:policy/service-role/AmazonAPIGatewayPushToCloudWatchLogs`) has all the required permissions. You can find a simple how to in the documentation under [Enable API Gateway Logging.](https://nasa.github.io/cumulus/docs/additional-deployment-options/enable-gateway-logging-permissions)

  - **Configure API Gateway to write logs to CloudWatch** To enable execution logging for the distribution API set `config.yaml` `apiConfigs.distribution.logApigatewayToCloudwatch` value to `true`. More information [Enable API Gateway Logs](https://nasa.github.io/cumulus/docs/additional-deployment-options/enable-api-logs)

  - **Configure CloudWatch log delivery**: It is possible to deliver CloudWatch API execution and access logs to a cross-account shared AWS::Logs::Destination. An operator does this by adding the key `logToSharedDestination` to the `config.yml` at the default level with a value of a writable log destination. More information in the documentation under [Configure CloudWatch Logs Delivery.](https://nasa.github.io/cumulus/docs/additional-deployment-options/configure-cloudwatch-logs-delivery)

  - **Additional Lambda Logging**: It is now possible to configure any lambda to deliver logs to a shared subscriptions by setting `logToSharedDestination` to the ARN of a writable location (either an AWS::Logs::Destination or a Kinesis Stream) on any lambda config. Documentation for [Lambda Log Subscriptions](https://nasa.github.io/cumulus/docs/additional-deployment-options/additional-lambda-logging)

  - **Configure S3 Server Access Logs**: If you are running Cumulus in an NGAP environment you may [configure S3 Server Access Logs](https://nasa.github.io/cumulus/docs/next/deployment/server_access_logging) to be delivered to a shared bucket where the Metrics Team will ingest the logs into their ELK stack. Contact the Metrics team for permission and location.

- **CUMULUS-1368** The Cumulus distribution API has been deprecated and is being replaced by ASF's Thin Egress App. By default, the distribution API will not deploy. Please follow [the instructions for deploying and configuring Thin Egress](https://nasa.github.io/cumulus/docs/deployment/thin_egress_app).

To instead continue to deploy and use the legacy Cumulus distribution app, add the following to your `config.yml`:

```yaml
deployDistributionApi: true
```

If you deploy with no distribution app your deployment will succeed but you may encounter errors in your workflows, particularly in the `MoveGranule` task.

- **CUMULUS-1418** Users who are packaging the CMA in their Lambdas outside of Cumulus may need to update their Lambda configuration. Please see `BREAKING CHANGES` below for details.

### Added

- **CUMULUS-642**
  - Adds Launchpad as an authentication option for the Cumulus API.
  - Updated deployment documentation and added [instructions to setup Cumulus API Launchpad authentication](https://wiki.earthdata.nasa.gov/display/CUMULUS/Cumulus+API+with+Launchpad+Authentication)
- **CUMULUS-1418**
  - Adds usage docs/testing of lambda layers (introduced in PR1125), updates Core example tasks to use the updated `cumulus-ecs-task` and a CMA layer instead of kes CMA injection.
  - Added Terraform module to publish CMA as layer to user account.
- **PR1125** - Adds `layers` config option to support deploying Lambdas with layers
- **PR1128** - Added `useXRay` config option to enable AWS X-Ray for Lambdas.
- **CUMULUS-1345**
  - Adds new variables to the app deployment under `cmr`.
  - `cmrEnvironment` values are `SIT`, `UAT`, or `OPS` with `UAT` as the default.
  - `cmrLimit` and `cmrPageSize` have been added as configurable options.
- **CUMULUS-1273**
  - Added lambda function EmsProductMetadataReport to generate EMS Product Metadata report
- **CUMULUS-1226**
  - Added API endpoint `elasticsearch/index-from-database` to index to an Elasticsearch index from the database for recovery purposes and `elasticsearch/indices-status` to check the status of Elasticsearch indices via the API.
- **CUMULUS-824**
  - Added new Collection parameter `reportToEms` to configure whether the collection is reported to EMS
- **CUMULUS-1357**
  - Added new BackendApi endpoint `ems` that generates EMS reports.
- **CUMULUS-1241**
  - Added information about queues with maximum execution limits defined to default workflow templates (`meta.queueExecutionLimits`)
- **CUMULUS-1311**
  - Added `@cumulus/common/message` with various message parsing/preparation helpers
- **CUMULUS-812**

  - Added support for limiting the number of concurrent executions started from a queue. [See the data cookbook](https://nasa.github.io/cumulus/docs/data-cookbooks/throttling-queued-executions) for more information.

- **CUMULUS-1337**

  - Adds `cumulus.stackName` value to the `instanceMetadata` endpoint.

- **CUMULUS-1368**

  - Added `cmrGranuleUrlType` to the `@cumulus/move-granules` task. This determines what kind of links go in the CMR files. The options are `distribution`, `s3`, or `none`, with the default being distribution. If there is no distribution API being used with Cumulus, you must set the value to `s3` or `none`.

- Added `packages/s3-replicator` Terraform module to allow same-region s3 replication to metrics bucket.

- **CUMULUS-1392**

  - Added `tf-modules/report-granules` Terraform module which processes granule ingest notifications received via SNS and stores granule data to a database. The module includes:
    - SNS topic for publishing granule ingest notifications
    - Lambda to process granule notifications and store data
    - IAM permissions for the Lambda
    - Subscription for the Lambda to the SNS topic

- **CUMULUS-1393**

  - Added `tf-modules/report-pdrs` Terraform module which processes PDR ingest notifications received via SNS and stores PDR data to a database. The module includes:
    - SNS topic for publishing PDR ingest notifications
    - Lambda to process PDR notifications and store data
    - IAM permissions for the Lambda
    - Subscription for the Lambda to the SNS topic
  - Added unit tests for `@cumulus/api/models/pdrs.createPdrFromSns()`

- **CUMULUS-1400**

  - Added `tf-modules/report-executions` Terraform module which processes workflow execution information received via SNS and stores it to a database. The module includes:
    - SNS topic for publishing execution data
    - Lambda to process and store execution data
    - IAM permissions for the Lambda
    - Subscription for the Lambda to the SNS topic
  - Added `@cumulus/common/sns-event` which contains helpers for SNS events:
    - `isSnsEvent()` returns true if event is from SNS
    - `getSnsEventMessage()` extracts and parses the message from an SNS event
    - `getSnsEventMessageObject()` extracts and parses message object from an SNS event
  - Added `@cumulus/common/cloudwatch-event` which contains helpers for Cloudwatch events:
    - `isSfExecutionEvent()` returns true if event is from Step Functions
    - `isTerminalSfStatus()` determines if a Step Function status from a Cloudwatch event is a terminal status
    - `getSfEventStatus()` gets the Step Function status from a Cloudwatch event
    - `getSfEventDetailValue()` extracts a Step Function event detail field from a Cloudwatch event
    - `getSfEventMessageObject()` extracts and parses Step Function detail object from a Cloudwatch event

- **CUMULUS-1429**

  - Added `tf-modules/data-persistence` Terraform module which includes resources for data persistence in Cumulus:
    - DynamoDB tables
    - Elasticsearch with optional support for VPC
    - Cloudwatch alarm for number of Elasticsearch nodes

- **CUMULUS-1379** CMR Launchpad Authentication
  - Added `launchpad` configuration to `@cumulus/deployment/app/config.yml`, and cloudformation templates, workflow message, lambda configuration, api endpoint configuration
  - Added `@cumulus/common/LaunchpadToken` and `@cumulus/common/launchpad` to provide methods to get token and validate token
  - Updated lambdas to use Launchpad token for CMR actions (ingest and delete granules)
  - Updated deployment documentation and added [instructions to setup CMR client for Launchpad authentication](https://wiki.earthdata.nasa.gov/display/CUMULUS/CMR+Launchpad+Authentication)

## Changed

- **CUMULUS-1232**

  - Added retries to update `@cumulus/cmr-client` `updateToken()`

- **CUMULUS-1245 CUMULUS-795**

  - Added additional `ems` configuration parameters for sending the ingest reports to EMS
  - Added functionality to send daily ingest reports to EMS

- **CUMULUS-1241**

  - Removed the concept of "priority levels" and added ability to define a number of maximum concurrent executions per SQS queue
  - Changed mapping of Cumulus message properties for the `sqs2sfThrottle` lambda:
    - Queue name is read from `cumulus_meta.queueName`
    - Maximum executions for the queue is read from `meta.queueExecutionLimits[queueName]`, where `queueName` is `cumulus_meta.queueName`
  - Changed `sfSemaphoreDown` lambda to only attempt decrementing semaphores when:
    - the message is for a completed/failed/aborted/timed out workflow AND
    - `cumulus_meta.queueName` exists on the Cumulus message AND
    - An entry for the queue name (`cumulus_meta.queueName`) exists in the the object `meta.queueExecutionLimits` on the Cumulus message

- **CUMULUS-1338**

  - Updated `sfSemaphoreDown` lambda to be triggered via AWS Step Function Cloudwatch events instead of subscription to `sfTracker` SNS topic

- **CUMULUS-1311**

  - Updated `@cumulus/queue-granules` to set `cumulus_meta.queueName` for queued execution messages
  - Updated `@cumulus/queue-pdrs` to set `cumulus_meta.queueName` for queued execution messages
  - Updated `sqs2sfThrottle` lambda to immediately decrement queue semaphore value if dispatching Step Function execution throws an error

- **CUMULUS-1362**

  - Granule `processingStartTime` and `processingEndTime` will be set to the execution start time and end time respectively when there is no sync granule or post to cmr task present in the workflow

- **CUMULUS-1400**
  - Deprecated `@cumulus/ingest/aws/getExecutionArn`. Use `@cumulus/common/aws/getExecutionArn` instead.

### Fixed

- **CUMULUS-1439**

  - Fix bug with rule.logEventArn deletion on Kinesis rule update and fix unit test to verify

- **CUMULUS-796**

  - Added production information (collection ShortName and Version, granuleId) to EMS distribution report
  - Added functionality to send daily distribution reports to EMS

- **CUMULUS-1319**

  - Fixed a bug where granule ingest times were not being stored to the database

- **CUMULUS-1356**

  - The `Collection` model's `delete` method now _removes_ the specified item
    from the collection config store that was inserted by the `create` method.
    Previously, this behavior was missing.

- **CUMULUS-1374**
  - Addressed audit concerns (https://www.npmjs.com/advisories/782) in api package

### BREAKING CHANGES

### Changed

- **CUMULUS-1418**
  - Adding a default `cmaDir` key to configuration will cause `CUMULUS_MESSAGE_ADAPTER_DIR` to be set by default to `/opt` for any Lambda not setting `useCma` to true, or explicitly setting the CMA environment variable. In lambdas that package the CMA independently of the Cumulus packaging. Lambdas manually packaging the CMA should have their Lambda configuration updated to set the CMA path, or alternately if not using the CMA as a Lambda layer in this deployment set `cmaDir` to `./cumulus-message-adapter`.

### Removed

- **CUMULUS-1337**

  - Removes the S3 Access Metrics package added in CUMULUS-799

- **PR1130**
  - Removed code deprecated since v1.11.1:
    - Removed `@cumulus/common/step-functions`. Use `@cumulus/common/StepFunctions` instead.
    - Removed `@cumulus/api/lib/testUtils.fakeFilesFactory`. Use `@cumulus/api/lib/testUtils.fakeFileFactory` instead.
    - Removed `@cumulus/cmrjs/cmr` functions: `searchConcept`, `ingestConcept`, `deleteConcept`. Use the functions in `@cumulus/cmr-client` instead.
    - Removed `@cumulus/ingest/aws.getExecutionHistory`. Use `@cumulus/common/StepFunctions.getExecutionHistory` instead.

## [v1.13.5] - 2019-08-29 - [BACKPORT]

### Fixed

- **CUMULUS-1455** - CMR token links updated to point to CMR legacy services rather than echo

## [v1.13.4] - 2019-07-29

- **CUMULUS-1411** - Fix deployment issue when using a template override

## [v1.13.3] - 2019-07-26

- **CUMULUS-1345** Full backport of CUMULUS-1345 features - Adds new variables to the app deployment under `cmr`.
  - `cmrEnvironment` values are `SIT`, `UAT`, or `OPS` with `UAT` as the default.
  - `cmrLimit` and `cmrPageSize` have been added as configurable options.

## [v1.13.2] - 2019-07-25

- Re-release of v1.13.1 to fix broken npm packages.

## [v1.13.1] - 2019-07-22

- **CUMULUS-1374** - Resolve audit compliance with lodash version for api package subdependency
- **CUMULUS-1412** - Resolve audit compliance with googleapi package
- **CUMULUS-1345** - Backported CMR environment setting in getUrl to address immediate user need. CMR_ENVIRONMENT can now be used to set the CMR environment to OPS/SIT

## [v1.13.0] - 2019-5-20

### PLEASE NOTE

**CUMULUS-802** added some additional IAM permissions to support ECS autoscaling, so **you will have to redeploy your IAM stack.**
As a result of the changes for **CUMULUS-1193**, **CUMULUS-1264**, and **CUMULUS-1310**, **you must delete your existing stacks (except IAM) before deploying this version of Cumulus.**
If running Cumulus within a VPC and extended downtime is acceptable, we recommend doing this at the end of the day to allow AWS backend resources and network interfaces to be cleaned up overnight.

### BREAKING CHANGES

- **CUMULUS-1228**

  - The default AMI used by ECS instances is now an NGAP-compliant AMI. This
    will be a breaking change for non-NGAP deployments. If you do not deploy to
    NGAP, you will need to find the AMI ID of the
    [most recent Amazon ECS-optimized AMI](https://docs.aws.amazon.com/AmazonECS/latest/developerguide/ecs-optimized_AMI.html),
    and set the `ecs.amiid` property in your config. Instructions for finding
    the most recent NGAP AMI can be found using
    [these instructions](https://wiki.earthdata.nasa.gov/display/ESKB/Select+an+NGAP+Created+AMI).

- **CUMULUS-1310**

  - Database resources (DynamoDB, ElasticSearch) have been moved to an independent `db` stack.
    Migrations for this version will need to be user-managed. (e.g. [elasticsearch](https://docs.aws.amazon.com/elasticsearch-service/latest/developerguide/es-version-migration.html#snapshot-based-migration) and [dynamoDB](https://docs.aws.amazon.com/datapipeline/latest/DeveloperGuide/dp-template-exports3toddb.html)).
    Order of stack deployment is `iam` -> `db` -> `app`.
  - All stacks can now be deployed using a single `config.yml` file, i.e.: `kes cf deploy --kes-folder app --template node_modules/@cumulus/deployment/[iam|db|app] [...]`
    Backwards-compatible. For development, please re-run `npm run bootstrap` to build new `kes` overrides.
    Deployment docs have been updated to show how to deploy a single-config Cumulus instance.
  - `params` have been moved: Nest `params` fields under `app`, `db` or `iam` to override all Parameters for a particular stack's cloudformation template. Backwards-compatible with multi-config setups.
  - `stackName` and `stackNameNoDash` have been retired. Use `prefix` and `prefixNoDash` instead.
  - The `iams` section in `app/config.yml` IAM roles has been deprecated as a user-facing parameter,
    _unless_ your IAM role ARNs do not match the convention shown in `@cumulus/deployment/app/config.yml`
  - The `vpc.securityGroup` will need to be set with a pre-existing security group ID to use Cumulus in a VPC. Must allow inbound HTTP(S) (Port 443).

- **CUMULUS-1212**

  - `@cumulus/post-to-cmr` will now fail if any granules being processed are missing a metadata file. You can set the new config option `skipMetaCheck` to `true` to pass post-to-cmr without a metadata file.

- **CUMULUS-1232**

  - `@cumulus/sync-granule` will no longer silently pass if no checksum data is provided. It will use input
    from the granule object to:
    - Verify checksum if `checksumType` and `checksumValue` are in the file record OR a checksum file is provided
      (throws `InvalidChecksum` on fail), else log warning that no checksum is available.
    - Then, verify synced S3 file size if `file.size` is in the file record (throws `UnexpectedFileSize` on fail),
      else log warning that no file size is available.
    - Pass the step.

- **CUMULUS-1264**

  - The Cloudformation templating and deployment configuration has been substantially refactored.
    - `CumulusApiDefault` nested stack resource has been renamed to `CumulusApiDistribution`
    - `CumulusApiV1` nested stack resource has been renamed to `CumulusApiBackend`
  - The `urs: true` config option for when defining your lambdas (e.g. in `lambdas.yml`) has been deprecated. There are two new options to replace it:
    - `urs_redirect: 'token'`: This will expose a `TOKEN_REDIRECT_ENDPOINT` environment variable to your lambda that references the `/token` endpoint on the Cumulus backend API
    - `urs_redirect: 'distribution'`: This will expose a `DISTRIBUTION_REDIRECT_ENDPOINT` environment variable to your lambda that references the `/redirect` endpoint on the Cumulus distribution API

- **CUMULUS-1193**

  - The elasticsearch instance is moved behind the VPC.
  - Your account will need an Elasticsearch Service Linked role. This is a one-time setup for the account. You can follow the instructions to use the AWS console or AWS CLI [here](https://docs.aws.amazon.com/IAM/latest/UserGuide/using-service-linked-roles.html) or use the following AWS CLI command: `aws iam create-service-linked-role --aws-service-name es.amazonaws.com`

- **CUMULUS-802**

  - ECS `maxInstances` must be greater than `minInstances`. If you use defaults, no change is required.

- **CUMULUS-1269**
  - Brought Cumulus data models in line with CNM JSON schema:
    - Renamed file object `fileType` field to `type`
    - Renamed file object `fileSize` field to `size`
    - Renamed file object `checksumValue` field to `checksum` where not already done.
    - Added `ancillary` and `linkage` type support to file objects.

### Added

- **CUMULUS-799**

  - Added an S3 Access Metrics package which will take S3 Server Access Logs and
    write access metrics to CloudWatch

- **CUMULUS-1242** - Added `sqs2sfThrottle` lambda. The lambda reads SQS messages for queued executions and uses semaphores to only start new executions if the maximum number of executions defined for the priority key (`cumulus_meta.priorityKey`) has not been reached. Any SQS messages that are read but not used to start executions remain in the queue.

- **CUMULUS-1240**

  - Added `sfSemaphoreDown` lambda. This lambda receives SNS messages and for each message it decrements the semaphore used to track the number of running executions if:
    - the message is for a completed/failed workflow AND
    - the message contains a level of priority (`cumulus_meta.priorityKey`)
  - Added `sfSemaphoreDown` lambda as a subscriber to the `sfTracker` SNS topic

- **CUMULUS-1265**

  - Added `apiConfigs` configuration option to configure API Gateway to be private
  - All internal lambdas configured to run inside the VPC by default
  - Removed references to `NoVpc` lambdas from documentation and `example` folder.

- **CUMULUS-802**
  - Adds autoscaling of ECS clusters
  - Adds autoscaling of ECS services that are handling StepFunction activities

## Changed

- Updated `@cumulus/ingest/http/httpMixin.list()` to trim trailing spaces on discovered filenames

- **CUMULUS-1310**

  - Database resources (DynamoDB, ElasticSearch) have been moved to an independent `db` stack.
    This will enable future updates to avoid affecting database resources or requiring migrations.
    Migrations for this version will need to be user-managed.
    (e.g. [elasticsearch](https://docs.aws.amazon.com/elasticsearch-service/latest/developerguide/es-version-migration.html#snapshot-based-migration) and [dynamoDB](https://docs.aws.amazon.com/datapipeline/latest/DeveloperGuide/dp-template-exports3toddb.html)).
    Order of stack deployment is `iam` -> `db` -> `app`.
  - All stacks can now be deployed using a single `config.yml` file, i.e.: `kes cf deploy --kes-folder app --template node_modules/@cumulus/deployment/[iam|db|app] [...]`
    Backwards-compatible. Please re-run `npm run bootstrap` to build new `kes` overrides.
    Deployment docs have been updated to show how to deploy a single-config Cumulus instance.
  - `params` fields should now be nested under the stack key (i.e. `app`, `db` or `iam`) to provide Parameters for a particular stack's cloudformation template,
    for use with single-config instances. Keys _must_ match the name of the deployment package folder (`app`, `db`, or `iam`).
    Backwards-compatible with multi-config setups.
  - `stackName` and `stackNameNoDash` have been retired as user-facing config parameters. Use `prefix` and `prefixNoDash` instead.
    This will be used to create stack names for all stacks in a single-config use case.
    `stackName` may still be used as an override in multi-config usage, although this is discouraged.
    Warning: overriding the `db` stack's `stackName` will require you to set `dbStackName` in your `app/config.yml`.
    This parameter is required to fetch outputs from the `db` stack to reference in the `app` stack.
  - The `iams` section in `app/config.yml` IAM roles has been retired as a user-facing parameter,
    _unless_ your IAM role ARNs do not match the convention shown in `@cumulus/deployment/app/config.yml`
    In that case, overriding `iams` in your own config is recommended.
  - `iam` and `db` `cloudformation.yml` file names will have respective prefixes (e.g `iam.cloudformation.yml`).
  - Cumulus will now only attempt to create reconciliation reports for buckets of the `private`, `public` and `protected` types.
  - Cumulus will no longer set up its own security group.
    To pass a pre-existing security group for in-VPC deployments as a parameter to the Cumulus template, populate `vpc.securityGroup` in `config.yml`.
    This security group must allow inbound HTTP(S) traffic (Port 443). SSH traffic (Port 22) must be permitted for SSH access to ECS instances.
  - Deployment docs have been updated with examples for the new deployment model.

- **CUMULUS-1236**

  - Moves access to public files behind the distribution endpoint. Authentication is not required, but direct http access has been disallowed.

- **CUMULUS-1223**

  - Adds unauthenticated access for public bucket files to the Distribution API. Public files should be requested the same way as protected files, but for public files a redirect to a self-signed S3 URL will happen without requiring authentication with Earthdata login.

- **CUMULUS-1232**

  - Unifies duplicate handling in `ingest/granule.handleDuplicateFile` for maintainability.
  - Changed `ingest/granule.ingestFile` and `move-granules/index.moveFileRequest` to use new function.
  - Moved file versioning code to `ingest/granule.moveGranuleFileWithVersioning`
  - `ingest/granule.verifyFile` now also tests `file.size` for verification if it is in the file record and throws
    `UnexpectedFileSize` error for file size not matching input.
  - `ingest/granule.verifyFile` logs warnings if checksum and/or file size are not available.

- **CUMULUS-1193**

  - Moved reindex CLI functionality to an API endpoint. See [API docs](https://nasa.github.io/cumulus-api/#elasticsearch-1)

- **CUMULUS-1207**
  - No longer disable lambda event source mappings when disabling a rule

### Fixed

- Updated Lerna publish script so that published Cumulus packages will pin their dependencies on other Cumulus packages to exact versions (e.g. `1.12.1` instead of `^1.12.1`)

- **CUMULUS-1203**

  - Fixes IAM template's use of intrinsic functions such that IAM template overrides now work with kes

- **CUMULUS-1268**
  - Deployment will not fail if there are no ES alarms or ECS services

## [v1.12.1] - 2019-4-8

## [v1.12.0] - 2019-4-4

Note: There was an issue publishing 1.12.0. Upgrade to 1.12.1.

### BREAKING CHANGES

- **CUMULUS-1139**

  - `granule.applyWorkflow` uses the new-style granule record as input to workflows.

- **CUMULUS-1171**

  - Fixed provider handling in the API to make it consistent between protocols.
    NOTE: This is a breaking change. When applying this upgrade, users will need to:
    1. Disable all workflow rules
    2. Update any `http` or `https` providers so that the host field only
       contains a valid hostname or IP address, and the port field contains the
       provider port.
    3. Perform the deployment
    4. Re-enable workflow rules

- **CUMULUS-1176**:

  - `@cumulus/move-granules` input expectations have changed. `@cumulus/files-to-granules` is a new intermediate task to perform input translation in the old style.
    See the Added and Changed sections of this release changelog for more information.

- **CUMULUS-670**

  - The behavior of ParsePDR and related code has changed in this release. PDRs with FILE_TYPEs that do not conform to the PDR ICD (+ TGZ) (https://cdn.earthdata.nasa.gov/conduit/upload/6376/ESDS-RFC-030v1.0.pdf) will fail to parse.

- **CUMULUS-1208**
  - The granule object input to `@cumulus/queue-granules` will now be added to ingest workflow messages **as is**. In practice, this means that if you are using `@cumulus/queue-granules` to trigger ingest workflows and your granule objects input have invalid properties, then your ingest workflows will fail due to schema validation errors.

### Added

- **CUMULUS-777**
  - Added new cookbook entry on configuring Cumulus to track ancillary files.
- **CUMULUS-1183**
  - Kes overrides will now abort with a warning if a workflow step is configured without a corresponding
    lambda configuration
- **CUMULUS-1223**

  - Adds convenience function `@cumulus/common/bucketsConfigJsonObject` for fetching stack's bucket configuration as an object.

- **CUMULUS-853**
  - Updated FakeProcessing example lambda to include option to generate fake browse
  - Added feature documentation for ancillary metadata export, a new cookbook entry describing a workflow with ancillary metadata generation(browse), and related task definition documentation
- **CUMULUS-805**
  - Added a CloudWatch alarm to check running ElasticSearch instances, and a CloudWatch dashboard to view the health of ElasticSearch
  - Specify `AWS_REGION` in `.env` to be used by deployment script
- **CUMULUS-803**
  - Added CloudWatch alarms to check running tasks of each ECS service, and add the alarms to CloudWatch dashboard
- **CUMULUS-670**
  - Added Ancillary Metadata Export feature (see https://nasa.github.io/cumulus/docs/features/ancillary_metadata for more information)
  - Added new Collection file parameter "fileType" that allows configuration of workflow granule file fileType
- **CUMULUS-1184** - Added kes logging output to ensure we always see the state machine reference before failures due to configuration
- **CUMULUS-1105** - Added a dashboard endpoint to serve the dashboard from an S3 bucket
- **CUMULUS-1199** - Moves `s3credentials` endpoint from the backend to the distribution API.
- **CUMULUS-666**
  - Added `@api/endpoints/s3credentials` to allow EarthData Login authorized users to retrieve temporary security credentials for same-region direct S3 access.
- **CUMULUS-671**
  - Added `@packages/integration-tests/api/distribution/getDistributionApiS3SignedUrl()` to return the S3 signed URL for a file protected by the distribution API
- **CUMULUS-672**
  - Added `cmrMetadataFormat` and `cmrConceptId` to output for individual granules from `@cumulus/post-to-cmr`. `cmrMetadataFormat` will be read from the `cmrMetadataFormat` generated for each granule in `@cumulus/cmrjs/publish2CMR()`
  - Added helpers to `@packages/integration-tests/api/distribution`:
    - `getDistributionApiFileStream()` returns a stream to download files protected by the distribution API
    - `getDistributionFileUrl()` constructs URLs for requesting files from the distribution API
- **CUMULUS-1185** `@cumulus/api/models/Granule.removeGranuleFromCmrByGranule` to replace `@cumulus/api/models/Granule.removeGranuleFromCmr` and use the Granule UR from the CMR metadata to remove the granule from CMR

- **CUMULUS-1101**

  - Added new `@cumulus/checksum` package. This package provides functions to calculate and validate checksums.
  - Added new checksumming functions to `@cumulus/common/aws`: `calculateS3ObjectChecksum` and `validateS3ObjectChecksum`, which depend on the `checksum` package.

- CUMULUS-1171

  - Added `@cumulus/common` API documentation to `packages/common/docs/API.md`
  - Added an `npm run build-docs` task to `@cumulus/common`
  - Added `@cumulus/common/string#isValidHostname()`
  - Added `@cumulus/common/string#match()`
  - Added `@cumulus/common/string#matches()`
  - Added `@cumulus/common/string#toLower()`
  - Added `@cumulus/common/string#toUpper()`
  - Added `@cumulus/common/URLUtils#buildURL()`
  - Added `@cumulus/common/util#isNil()`
  - Added `@cumulus/common/util#isNull()`
  - Added `@cumulus/common/util#isUndefined()`
  - Added `@cumulus/common/util#negate()`

- **CUMULUS-1176**

  - Added new `@cumulus/files-to-granules` task to handle converting file array output from `cumulus-process` tasks into granule objects.
    Allows simplification of `@cumulus/move-granules` and `@cumulus/post-to-cmr`, see Changed section for more details.

- CUMULUS-1151 Compare the granule holdings in CMR with Cumulus' internal data store
- CUMULUS-1152 Compare the granule file holdings in CMR with Cumulus' internal data store

### Changed

- **CUMULUS-1216** - Updated `@cumulus/ingest/granule/ingestFile` to download files to expected staging location.
- **CUMULUS-1208** - Updated `@cumulus/ingest/queue/enqueueGranuleIngestMessage()` to not transform granule object passed to it when building an ingest message
- **CUMULUS-1198** - `@cumulus/ingest` no longer enforces any expectations about whether `provider_path` contains a leading slash or not.
- **CUMULUS-1170**
  - Update scripts and docs to use `npm` instead of `yarn`
  - Use `package-lock.json` files to ensure matching versions of npm packages
  - Update CI builds to use `npm ci` instead of `npm install`
- **CUMULUS-670**
  - Updated ParsePDR task to read standard PDR types+ (+ tgz as an external customer requirement) and add a fileType to granule-files on Granule discovery
  - Updated ParsePDR to fail if unrecognized type is used
  - Updated all relevant task schemas to include granule->files->filetype as a string value
  - Updated tests/test fixtures to include the fileType in the step function/task inputs and output validations as needed
  - Updated MoveGranules task to handle incoming configuration with new "fileType" values and to add them as appropriate to the lambda output.
  - Updated DiscoverGranules step/related workflows to read new Collection file parameter fileType that will map a discovered file to a workflow fileType
  - Updated CNM parser to add the fileType to the defined granule file fileType on ingest and updated integration tests to verify/validate that behavior
  - Updated generateEcho10XMLString in cmr-utils.js to use a map/related library to ensure order as CMR requires ordering for their online resources.
  - Updated post-to-cmr task to appropriately export CNM filetypes to CMR in echo10/UMM exports
- **CUMULUS-1139** - Granules stored in the API contain a `files` property. That schema has been greatly
  simplified and now better matches the CNM format.
  - The `name` property has been renamed to `fileName`.
  - The `filepath` property has been renamed to `key`.
  - The `checksumValue` property has been renamed to `checksum`.
  - The `path` property has been removed.
  - The `url_path` property has been removed.
  - The `filename` property (which contained an `s3://` URL) has been removed, and the `bucket`
    and `key` properties should be used instead. Any requests sent to the API containing a `granule.files[].filename`
    property will be rejected, and any responses coming back from the API will not contain that
    `filename` property.
  - A `source` property has been added, which is a URL indicating the original source of the file.
  - `@cumulus/ingest/granule.moveGranuleFiles()` no longer includes a `filename` field in its
    output. The `bucket` and `key` fields should be used instead.
- **CUMULUS-672**

  - Changed `@cumulus/integration-tests/api/EarthdataLogin.getEarthdataLoginRedirectResponse` to `@cumulus/integration-tests/api/EarthdataLogin.getEarthdataAccessToken`. The new function returns an access response from Earthdata login, if successful.
  - `@cumulus/integration-tests/cmr/getOnlineResources` now accepts an object of options, including `cmrMetadataFormat`. Based on the `cmrMetadataFormat`, the function will correctly retrieve the online resources for each metadata format (ECHO10, UMM-G)

- **CUMULUS-1101**

  - Moved `@cumulus/common/file/getFileChecksumFromStream` into `@cumulus/checksum`, and renamed it to `generateChecksumFromStream`.
    This is a breaking change for users relying on `@cumulus/common/file/getFileChecksumFromStream`.
  - Refactored `@cumulus/ingest/Granule` to depend on new `common/aws` checksum functions and remove significantly present checksumming code.
    - Deprecated `@cumulus/ingest/granule.validateChecksum`. Replaced with `@cumulus/ingest/granule.verifyFile`.
    - Renamed `granule.getChecksumFromFile` to `granule.retrieveSuppliedFileChecksumInformation` to be more accurate.
  - Deprecated `@cumulus/common/aws.checksumS3Objects`. Use `@cumulus/common/aws.calculateS3ObjectChecksum` instead.

- CUMULUS-1171

  - Fixed provider handling in the API to make it consistent between protocols.
    Before this change, FTP providers were configured using the `host` and
    `port` properties. HTTP providers ignored `port` and `protocol`, and stored
    an entire URL in the `host` property. Updated the API to only accept valid
    hostnames or IP addresses in the `provider.host` field. Updated ingest code
    to properly build HTTP and HTTPS URLs from `provider.protocol`,
    `provider.host`, and `provider.port`.
  - The default provider port was being set to 21, no matter what protocol was
    being used. Removed that default.

- **CUMULUS-1176**

  - `@cumulus/move-granules` breaking change:
    Input to `move-granules` is now expected to be in the form of a granules object (i.e. `{ granules: [ { ... }, { ... } ] }`);
    For backwards compatibility with array-of-files outputs from processing steps, use the new `@cumulus/files-to-granules` task as an intermediate step.
    This task will perform the input translation. This change allows `move-granules` to be simpler and behave more predictably.
    `config.granuleIdExtraction` and `config.input_granules` are no longer needed/used by `move-granules`.
  - `@cumulus/post-to-cmr`: `config.granuleIdExtraction` is no longer needed/used by `post-to-cmr`.

- CUMULUS-1174
  - Better error message and stacktrace for S3KeyPairProvider error reporting.

### Fixed

- **CUMULUS-1218** Reconciliation report will now scan only completed granules.
- `@cumulus/api` files and granules were not getting indexed correctly because files indexing was failing in `db-indexer`
- `@cumulus/deployment` A bug in the Cloudformation template was preventing the API from being able to be launched in a VPC, updated the IAM template to give the permissions to be able to run the API in a VPC

### Deprecated

- `@cumulus/api/models/Granule.removeGranuleFromCmr`, instead use `@cumulus/api/models/Granule.removeGranuleFromCmrByGranule`
- `@cumulus/ingest/granule.validateChecksum`, instead use `@cumulus/ingest/granule.verifyFile`
- `@cumulus/common/aws.checksumS3Objects`, instead use `@cumulus/common/aws.calculateS3ObjectChecksum`
- `@cumulus/cmrjs`: `getGranuleId` and `getCmrFiles` are deprecated due to changes in input handling.

## [v1.11.3] - 2019-3-5

### Added

- **CUMULUS-1187** - Added `@cumulus/ingest/granule/duplicateHandlingType()` to determine how duplicate files should be handled in an ingest workflow

### Fixed

- **CUMULUS-1187** - workflows not respecting the duplicate handling value specified in the collection
- Removed refreshToken schema requirement for OAuth

## [v1.11.2] - 2019-2-15

### Added

- CUMULUS-1169
  - Added a `@cumulus/common/StepFunctions` module. It contains functions for querying the AWS
    StepFunctions API. These functions have the ability to retry when a ThrottlingException occurs.
  - Added `@cumulus/common/aws.retryOnThrottlingException()`, which will wrap a function in code to
    retry on ThrottlingExceptions.
  - Added `@cumulus/common/test-utils.throttleOnce()`, which will cause a function to return a
    ThrottlingException the first time it is called, then return its normal result after that.
- CUMULUS-1103 Compare the collection holdings in CMR with Cumulus' internal data store
- CUMULUS-1099 Add support for UMMG JSON metadata versions > 1.4.
  - If a version is found in the metadata object, that version is used for processing and publishing to CMR otherwise, version 1.4 is assumed.
- CUMULUS-678
  - Added support for UMMG json v1.4 metadata files.
    `reconcileCMRMetadata` added to `@cumulus/cmrjs` to update metadata record with new file locations.
    `@cumulus/common/errors` adds two new error types `CMRMetaFileNotFound` and `InvalidArgument`.
    `@cumulus/common/test-utils` adds new function `randomId` to create a random string with id to help in debugging.
    `@cumulus/common/BucketsConfig` adds a new helper class `BucketsConfig` for working with bucket stack configuration and bucket names.
    `@cumulus/common/aws` adds new function `s3PutObjectTagging` as a convenience for the aws [s3().putObjectTagging](https://docs.aws.amazon.com/AWSJavaScriptSDK/latest/AWS/S3.html#putObjectTagging-property) function.
    `@cumulus/cmrjs` Adds: - `isCMRFile` - Identify an echo10(xml) or UMMG(json) metadata file. - `metadataObjectFromCMRFile` Read and parse CMR XML file from s3. - `updateCMRMetadata` Modify a cmr metadata (xml/json) file with updated information. - `publish2CMR` Posts XML or UMMG CMR data to CMR service. - `reconcileCMRMetadata` Reconciles cmr metadata file after a file moves.
- Adds some ECS and other permissions to StepRole to enable running ECS tasks from a workflow
- Added Apache logs to cumulus api and distribution lambdas
- **CUMULUS-1119** - Added `@cumulus/integration-tests/api/EarthdataLogin.getEarthdataLoginRedirectResponse` helper for integration tests to handle login with Earthdata and to return response from redirect to Cumulus API
- **CUMULUS-673** Added `@cumulus/common/file/getFileChecksumFromStream` to get file checksum from a readable stream

### Fixed

- CUMULUS-1123
  - Cloudformation template overrides now work as expected

### Changed

- CUMULUS-1169
  - Deprecated the `@cumulus/common/step-functions` module.
  - Updated code that queries the StepFunctions API to use the retry-enabled functions from
    `@cumulus/common/StepFunctions`
- CUMULUS-1121
  - Schema validation is now strongly enforced when writing to the database.
    Additional properties are not allowed and will result in a validation error.
- CUMULUS-678
  `tasks/move-granules` simplified and refactored to use functionality from cmrjs.
  `ingest/granules.moveGranuleFiles` now just moves granule files and returns a list of the updated files. Updating metadata now handled by `@cumulus/cmrjs/reconcileCMRMetadata`.
  `move-granules.updateGranuleMetadata` refactored and bugs fixed in the case of a file matching multiple collection.files.regexps.
  `getCmrXmlFiles` simplified and now only returns an object with the cmrfilename and the granuleId.
  `@cumulus/test-processing` - test processing task updated to generate UMM-G metadata

- CUMULUS-1043

  - `@cumulus/api` now uses [express](http://expressjs.com/) as the API engine.
  - All `@cumulus/api` endpoints on ApiGateway are consolidated to a single endpoint the uses `{proxy+}` definition.
  - All files under `packages/api/endpoints` along with associated tests are updated to support express's request and response objects.
  - Replaced environment variables `internal`, `bucket` and `systemBucket` with `system_bucket`.
  - Update `@cumulus/integration-tests` to work with updated cumulus-api express endpoints

- `@cumulus/integration-tests` - `buildAndExecuteWorkflow` and `buildWorkflow` updated to take a `meta` param to allow for additional fields to be added to the workflow `meta`

- **CUMULUS-1049** Updated `Retrieve Execution Status API` in `@cumulus/api`: If the execution doesn't exist in Step Function API, Cumulus API returns the execution status information from the database.

- **CUMULUS-1119**
  - Renamed `DISTRIBUTION_URL` environment variable to `DISTRIBUTION_ENDPOINT`
  - Renamed `DEPLOYMENT_ENDPOINT` environment variable to `DISTRIBUTION_REDIRECT_ENDPOINT`
  - Renamed `API_ENDPOINT` environment variable to `TOKEN_REDIRECT_ENDPOINT`

### Removed

- Functions deprecated before 1.11.0:
  - @cumulus/api/models/base: static Manager.createTable() and static Manager.deleteTable()
  - @cumulus/ingest/aws/S3
  - @cumulus/ingest/aws/StepFunction.getExecution()
  - @cumulus/ingest/aws/StepFunction.pullEvent()
  - @cumulus/ingest/consumer.Consume
  - @cumulus/ingest/granule/Ingest.getBucket()

### Deprecated

`@cmrjs/ingestConcept`, instead use the CMR object methods. `@cmrjs/CMR.ingestGranule` or `@cmrjs/CMR.ingestCollection`
`@cmrjs/searchConcept`, instead use the CMR object methods. `@cmrjs/CMR.searchGranules` or `@cmrjs/CMR.searchCollections`
`@cmrjs/deleteConcept`, instead use the CMR object methods. `@cmrjs/CMR.deleteGranule` or `@cmrjs/CMR.deleteCollection`

## [v1.11.1] - 2018-12-18

**Please Note**

- Ensure your `app/config.yml` has a `clientId` specified in the `cmr` section. This will allow CMR to identify your requests for better support and metrics.
  - For an example, please see [the example config](https://github.com/nasa/cumulus/blob/1c7e2bf41b75da9f87004c4e40fbcf0f39f56794/example/app/config.yml#L128).

### Added

- Added a `/tokenDelete` endpoint in `@cumulus/api` to delete access token records

### Changed

- CUMULUS-678
  `@cumulus/ingest/crypto` moved and renamed to `@cumulus/common/key-pair-provider`
  `@cumulus/ingest/aws` function: `KMSDecryptionFailed` and class: `KMS` extracted and moved to `@cumulus/common` and `KMS` is exported as `KMSProvider` from `@cumulus/common/key-pair-provider`
  `@cumulus/ingest/granule` functions: `publish`, `getGranuleId`, `getXMLMetadataAsString`, `getMetadataBodyAndTags`, `parseXmlString`, `getCmrXMLFiles`, `postS3Object`, `contructOnlineAccessUrls`, `updateMetadata`, extracted and moved to `@cumulus/cmrjs`
  `getGranuleId`, `getCmrXMLFiles`, `publish`, `updateMetadata` removed from `@cumulus/ingest/granule` and added to `@cumulus/cmrjs`;
  `updateMetadata` renamed `updateCMRMetadata`.
  `@cumulus/ingest` test files renamed.
- **CUMULUS-1070**
  - Add `'Client-Id'` header to all `@cumulus/cmrjs` requests (made via `searchConcept`, `ingestConcept`, and `deleteConcept`).
  - Updated `cumulus/example/app/config.yml` entry for `cmr.clientId` to use stackName for easier CMR-side identification.

## [v1.11.0] - 2018-11-30

**Please Note**

- Redeploy IAM roles:
  - CUMULUS-817 includes a migration that requires reconfiguration/redeployment of IAM roles. Please see the [upgrade instructions](https://nasa.github.io/cumulus/docs/upgrade/1.11.0) for more information.
  - CUMULUS-977 includes a few new SNS-related permissions added to the IAM roles that will require redeployment of IAM roles.
- `cumulus-message-adapter` v1.0.13+ is required for `@cumulus/api` granule reingest API to work properly. The latest version should be downloaded automatically by kes.
- A `TOKEN_SECRET` value (preferably 256-bit for security) must be added to `.env` to securely sign JWTs used for authorization in `@cumulus/api`

### Changed

- **CUUMULUS-1000** - Distribution endpoint now persists logins, instead of
  redirecting to Earthdata Login on every request
- **CUMULUS-783 CUMULUS-790** - Updated `@cumulus/sync-granule` and `@cumulus/move-granules` tasks to always overwrite existing files for manually-triggered reingest.
- **CUMULUS-906** - Updated `@cumulus/api` granule reingest API to
  - add `reingestGranule: true` and `forceDuplicateOverwrite: true` to Cumulus message `cumulus_meta.cumulus_context` field to indicate that the workflow is a manually triggered re-ingest.
  - return warning message to operator when duplicateHandling is not `replace`
  - `cumulus-message-adapter` v1.0.13+ is required.
- **CUMULUS-793** - Updated the granule move PUT request in `@cumulus/api` to reject the move with a 409 status code if one or more of the files already exist at the destination location
- Updated `@cumulus/helloworld` to use S3 to store state for pass on retry tests
- Updated `@cumulus/ingest`:
  - [Required for MAAP] `http.js#list` will now find links with a trailing whitespace
  - Removed code from `granule.js` which looked for files in S3 using `{ Bucket: discoveredFile.bucket, Key: discoveredFile.name }`. This is obsolete since `@cumulus/ingest` uses a `file-staging` and `constructCollectionId()` directory prefixes by default.
- **CUMULUS-989**
  - Updated `@cumulus/api` to use [JWT (JSON Web Token)](https://jwt.io/introduction/) as the transport format for API authorization tokens and to use JWT verification in the request authorization
  - Updated `/token` endpoint in `@cumulus/api` to return tokens as JWTs
  - Added a `/refresh` endpoint in `@cumulus/api` to request new access tokens from the OAuth provider using the refresh token
  - Added `refreshAccessToken` to `@cumulus/api/lib/EarthdataLogin` to manage refresh token requests with the Earthdata OAuth provider

### Added

- **CUMULUS-1050**
  - Separated configuration flags for originalPayload/finalPayload cleanup such that they can be set to different retention times
- **CUMULUS-798**
  - Added daily Executions cleanup CloudWatch event that triggers cleanExecutions lambda
  - Added cleanExecutions lambda that removes finalPayload/originalPayload field entries for records older than configured timeout value (execution_payload_retention_period), with a default of 30 days
- **CUMULUS-815/816**
  - Added 'originalPayload' and 'finalPayload' fields to Executions table
  - Updated Execution model to populate originalPayload with the execution payload on record creation
  - Updated Execution model code to populate finalPayload field with the execution payload on execution completion
  - Execution API now exposes the above fields
- **CUMULUS-977**
  - Rename `kinesisConsumer` to `messageConsumer` as it handles both Kinesis streams and SNS topics as of this version.
  - Add `sns`-type rule support. These rules create a subscription between an SNS topic and the `messageConsumer`.
    When a message is received, `messageConsumer` is triggered and passes the SNS message (JSON format expected) in
    its entirety to the workflow in the `payload` field of the Cumulus message. For more information on sns-type rules,
    see the [documentation](https://nasa.github.io/cumulus/docs/data-cookbooks/setup#rules).
- **CUMULUS-975**
  - Add `KinesisInboundEventLogger` and `KinesisOutboundEventLogger` API lambdas. These lambdas
    are utilized to dump incoming and outgoing ingest workflow kinesis streams
    to cloudwatch for analytics in case of AWS/stream failure.
  - Update rules model to allow tracking of log_event ARNs related to
    Rule event logging. Kinesis rule types will now automatically log
    incoming events via a Kinesis event triggered lambda.
    CUMULUS-975-migration-4
  - Update migration code to require explicit migration names per run
  - Added migration_4 to migrate/update existing Kinesis rules to have a log event mapping
  - Added new IAM policy for migration lambda
- **CUMULUS-775**
  - Adds a instance metadata endpoint to the `@cumulus/api` package.
  - Adds a new convenience function `hostId` to the `@cumulus/cmrjs` to help build environment specific cmr urls.
  - Fixed `@cumulus/cmrjs.searchConcept` to search and return CMR results.
  - Modified `@cumulus/cmrjs.CMR.searchGranule` and `@cumulus/cmrjs.CMR.searchCollection` to include CMR's provider as a default parameter to searches.
- **CUMULUS-965**
  - Add `@cumulus/test-data.loadJSONTestData()`,
    `@cumulus/test-data.loadTestData()`, and
    `@cumulus/test-data.streamTestData()` to safely load test data. These
    functions should be used instead of using `require()` to load test data,
    which could lead to tests interfering with each other.
  - Add a `@cumulus/common/util/deprecate()` function to mark a piece of code as
    deprecated
- **CUMULUS-986**
  - Added `waitForTestExecutionStart` to `@cumulus/integration-tests`
- **CUMULUS-919**
  - In `@cumulus/deployment`, added support for NGAP permissions boundaries for IAM roles with `useNgapPermissionBoundary` flag in `iam/config.yml`. Defaults to false.

### Fixed

- Fixed a bug where FTP sockets were not closed after an error, keeping the Lambda function active until it timed out [CUMULUS-972]
- **CUMULUS-656**
  - The API will no longer allow the deletion of a provider if that provider is
    referenced by a rule
  - The API will no longer allow the deletion of a collection if that collection
    is referenced by a rule
- Fixed a bug where `@cumulus/sf-sns-report` was not pulling large messages from S3 correctly.

### Deprecated

- `@cumulus/ingest/aws/StepFunction.pullEvent()`. Use `@cumulus/common/aws.pullStepFunctionEvent()`.
- `@cumulus/ingest/consumer.Consume` due to unpredictable implementation. Use `@cumulus/ingest/consumer.Consumer`.
  Call `Consumer.consume()` instead of `Consume.read()`.

## [v1.10.4] - 2018-11-28

### Added

- **CUMULUS-1008**
  - New `config.yml` parameter for SQS consumers: `sqs_consumer_rate: (default 500)`, which is the maximum number of
    messages the consumer will attempt to process per execution. Currently this is only used by the sf-starter consumer,
    which runs every minute by default, making this a messages-per-minute upper bound. SQS does not guarantee the number
    of messages returned per call, so this is not a fixed rate of consumption, only attempted number of messages received.

### Deprecated

- `@cumulus/ingest/consumer.Consume` due to unpredictable implementation. Use `@cumulus/ingest/consumer.Consumer`.

### Changed

- Backported update of `packages/api` dependency `@mapbox/dyno` to `1.4.2` to mitigate `event-stream` vulnerability.

## [v1.10.3] - 2018-10-31

### Added

- **CUMULUS-817**
  - Added AWS Dead Letter Queues for lambdas that are scheduled asynchronously/such that failures show up only in cloudwatch logs.
- **CUMULUS-956**
  - Migrated developer documentation and data-cookbooks to Docusaurus
    - supports versioning of documentation
  - Added `docs/docs-how-to.md` to outline how to do things like add new docs or locally install for testing.
  - Deployment/CI scripts have been updated to work with the new format
- **CUMULUS-811**
  - Added new S3 functions to `@cumulus/common/aws`:
    - `aws.s3TagSetToQueryString`: converts S3 TagSet array to querystring (for use with upload()).
    - `aws.s3PutObject`: Returns promise of S3 `putObject`, which puts an object on S3
    - `aws.s3CopyObject`: Returns promise of S3 `copyObject`, which copies an object in S3 to a new S3 location
    - `aws.s3GetObjectTagging`: Returns promise of S3 `getObjectTagging`, which returns an object containing an S3 TagSet.
  - `@/cumulus/common/aws.s3PutObject` defaults to an explicit `ACL` of 'private' if not overridden.
  - `@/cumulus/common/aws.s3CopyObject` defaults to an explicit `TaggingDirective` of 'COPY' if not overridden.

### Deprecated

- **CUMULUS-811**
  - Deprecated `@cumulus/ingest/aws.S3`. Member functions of this class will now
    log warnings pointing to similar functionality in `@cumulus/common/aws`.

## [v1.10.2] - 2018-10-24

### Added

- **CUMULUS-965**
  - Added a `@cumulus/logger` package
- **CUMULUS-885**
  - Added 'human readable' version identifiers to Lambda Versioning lambda aliases
- **CUMULUS-705**
  - Note: Make sure to update the IAM stack when deploying this update.
  - Adds an AsyncOperations model and associated DynamoDB table to the
    `@cumulus/api` package
  - Adds an /asyncOperations endpoint to the `@cumulus/api` package, which can
    be used to fetch the status of an AsyncOperation.
  - Adds a /bulkDelete endpoint to the `@cumulus/api` package, which performs an
    asynchronous bulk-delete operation. This is a stub right now which is only
    intended to demonstration how AsyncOperations work.
  - Adds an AsyncOperation ECS task to the `@cumulus/api` package, which will
    fetch an Lambda function, run it in ECS, and then store the result to the
    AsyncOperations table in DynamoDB.
- **CUMULUS-851** - Added workflow lambda versioning feature to allow in-flight workflows to use lambda versions that were in place when a workflow was initiated

  - Updated Kes custom code to remove logic that used the CMA file key to determine template compilation logic. Instead, utilize a `customCompilation` template configuration flag to indicate a template should use Cumulus's kes customized methods instead of 'core'.
  - Added `useWorkflowLambdaVersions` configuration option to enable the lambdaVersioning feature set. **This option is set to true by default** and should be set to false to disable the feature.
  - Added uniqueIdentifier configuration key to S3 sourced lambdas to optionally support S3 lambda resource versioning within this scheme. This key must be unique for each modified version of the lambda package and must be updated in configuration each time the source changes.
  - Added a new nested stack template that will create a `LambdaVersions` stack that will take lambda parameters from the base template, generate lambda versions/aliases and return outputs with references to the most 'current' lambda alias reference, and updated 'core' template to utilize these outputs (if `useWorkflowLambdaVersions` is enabled).

- Created a `@cumulus/api/lib/OAuth2` interface, which is implemented by the
  `@cumulus/api/lib/EarthdataLogin` and `@cumulus/api/lib/GoogleOAuth2` classes.
  Endpoints that need to handle authentication will determine which class to use
  based on environment variables. This also greatly simplifies testing.
- Added `@cumulus/api/lib/assertions`, containing more complex AVA test assertions
- Added PublishGranule workflow to publish a granule to CMR without full reingest. (ingest-in-place capability)

- `@cumulus/integration-tests` new functionality:
  - `listCollections` to list collections from a provided data directory
  - `deleteCollection` to delete list of collections from a deployed stack
  - `cleanUpCollections` combines the above in one function.
  - `listProviders` to list providers from a provided data directory
  - `deleteProviders` to delete list of providers from a deployed stack
  - `cleanUpProviders` combines the above in one function.
  - `@cumulus/integrations-tests/api.js`: `deleteGranule` and `deletePdr` functions to make `DELETE` requests to Cumulus API
  - `rules` API functionality for posting and deleting a rule and listing all rules
  - `wait-for-deploy` lambda for use in the redeployment tests
- `@cumulus/ingest/granule.js`: `ingestFile` inserts new `duplicate_found: true` field in the file's record if a duplicate file already exists on S3.
- `@cumulus/api`: `/execution-status` endpoint requests and returns complete execution output if execution output is stored in S3 due to size.
- Added option to use environment variable to set CMR host in `@cumulus/cmrjs`.
- **CUMULUS-781** - Added integration tests for `@cumulus/sync-granule` when `duplicateHandling` is set to `replace` or `skip`
- **CUMULUS-791** - `@cumulus/move-granules`: `moveFileRequest` inserts new `duplicate_found: true` field in the file's record if a duplicate file already exists on S3. Updated output schema to document new `duplicate_found` field.

### Removed

- Removed `@cumulus/common/fake-earthdata-login-server`. Tests can now create a
  service stub based on `@cumulus/api/lib/OAuth2` if testing requires handling
  authentication.

### Changed

- **CUMULUS-940** - modified `@cumulus/common/aws` `receiveSQSMessages` to take a parameter object instead of positional parameters. All defaults remain the same, but now access to long polling is available through `options.waitTimeSeconds`.
- **CUMULUS-948** - Update lambda functions `CNMToCMA` and `CnmResponse` in the `cumulus-data-shared` bucket and point the default stack to them.
- **CUMULUS-782** - Updated `@cumulus/sync-granule` task and `Granule.ingestFile` in `@cumulus/ingest` to keep both old and new data when a destination file with different checksum already exists and `duplicateHandling` is `version`
- Updated the config schema in `@cumulus/move-granules` to include the `moveStagedFiles` param.
- **CUMULUS-778** - Updated config schema and documentation in `@cumulus/sync-granule` to include `duplicateHandling` parameter for specifying how duplicate filenames should be handled
- **CUMULUS-779** - Updated `@cumulus/sync-granule` to throw `DuplicateFile` error when destination files already exist and `duplicateHandling` is `error`
- **CUMULUS-780** - Updated `@cumulus/sync-granule` to use `error` as the default for `duplicateHandling` when it is not specified
- **CUMULUS-780** - Updated `@cumulus/api` to use `error` as the default value for `duplicateHandling` in the `Collection` model
- **CUMULUS-785** - Updated the config schema and documentation in `@cumulus/move-granules` to include `duplicateHandling` parameter for specifying how duplicate filenames should be handled
- **CUMULUS-786, CUMULUS-787** - Updated `@cumulus/move-granules` to throw `DuplicateFile` error when destination files already exist and `duplicateHandling` is `error` or not specified
- **CUMULUS-789** - Updated `@cumulus/move-granules` to keep both old and new data when a destination file with different checksum already exists and `duplicateHandling` is `version`

### Fixed

- `getGranuleId` in `@cumulus/ingest` bug: `getGranuleId` was constructing an error using `filename` which was undefined. The fix replaces `filename` with the `uri` argument.
- Fixes to `del` in `@cumulus/api/endpoints/granules.js` to not error/fail when not all files exist in S3 (e.g. delete granule which has only 2 of 3 files ingested).
- `@cumulus/deployment/lib/crypto.js` now checks for private key existence properly.

## [v1.10.1] - 2018-09-4

### Fixed

- Fixed cloudformation template errors in `@cumulus/deployment/`
  - Replaced references to Fn::Ref: with Ref:
  - Moved long form template references to a newline

## [v1.10.0] - 2018-08-31

### Removed

- Removed unused and broken code from `@cumulus/common`
  - Removed `@cumulus/common/test-helpers`
  - Removed `@cumulus/common/task`
  - Removed `@cumulus/common/message-source`
  - Removed the `getPossiblyRemote` function from `@cumulus/common/aws`
  - Removed the `startPromisedSfnExecution` function from `@cumulus/common/aws`
  - Removed the `getCurrentSfnTask` function from `@cumulus/common/aws`

### Changed

- **CUMULUS-839** - In `@cumulus/sync-granule`, 'collection' is now an optional config parameter

### Fixed

- **CUMULUS-859** Moved duplicate code in `@cumulus/move-granules` and `@cumulus/post-to-cmr` to `@cumulus/ingest`. Fixed imports making assumptions about directory structure.
- `@cumulus/ingest/consumer` correctly limits the number of messages being received and processed from SQS. Details:
  - **Background:** `@cumulus/api` includes a lambda `<stack-name>-sqs2sf` which processes messages from the `<stack-name>-startSF` SQS queue every minute. The `sqs2sf` lambda uses `@cumulus/ingest/consumer` to receive and process messages from SQS.
  - **Bug:** More than `messageLimit` number of messages were being consumed and processed from the `<stack-name>-startSF` SQS queue. Many step functions were being triggered simultaneously by the lambda `<stack-name>-sqs2sf` (which consumes every minute from the `startSF` queue) and resulting in step function failure with the error: `An error occurred (ThrottlingException) when calling the GetExecutionHistory`.
  - **Fix:** `@cumulus/ingest/consumer#processMessages` now processes messages until `timeLimit` has passed _OR_ once it receives up to `messageLimit` messages. `sqs2sf` is deployed with a [default `messageLimit` of 10](https://github.com/nasa/cumulus/blob/670000c8a821ff37ae162385f921c40956e293f7/packages/deployment/app/config.yml#L147).
  - **IMPORTANT NOTE:** `consumer` will actually process up to `messageLimit * 2 - 1` messages. This is because sometimes `receiveSQSMessages` will return less than `messageLimit` messages and thus the consumer will continue to make calls to `receiveSQSMessages`. For example, given a `messageLimit` of 10 and subsequent calls to `receiveSQSMessages` returns up to 9 messages, the loop will continue and a final call could return up to 10 messages.

## [v1.9.1] - 2018-08-22

**Please Note** To take advantage of the added granule tracking API functionality, updates are required for the message adapter and its libraries. You should be on the following versions:

- `cumulus-message-adapter` 1.0.9+
- `cumulus-message-adapter-js` 1.0.4+
- `cumulus-message-adapter-java` 1.2.7+
- `cumulus-message-adapter-python` 1.0.5+

### Added

- **CUMULUS-687** Added logs endpoint to search for logs from a specific workflow execution in `@cumulus/api`. Added integration test.
- **CUMULUS-836** - `@cumulus/deployment` supports a configurable docker storage driver for ECS. ECS can be configured with either `devicemapper` (the default storage driver for AWS ECS-optimized AMIs) or `overlay2` (the storage driver used by the NGAP 2.0 AMI). The storage driver can be configured in `app/config.yml` with `ecs.docker.storageDriver: overlay2 | devicemapper`. The default is `overlay2`.
  - To support this configuration, a [Handlebars](https://handlebarsjs.com/) helper `ifEquals` was added to `packages/deployment/lib/kes.js`.
- **CUMULUS-836** - `@cumulus/api` added IAM roles required by the NGAP 2.0 AMI. The NGAP 2.0 AMI runs a script `register_instances_with_ssm.py` which requires the ECS IAM role to include `ec2:DescribeInstances` and `ssm:GetParameter` permissions.

### Fixed

- **CUMULUS-836** - `@cumulus/deployment` uses `overlay2` driver by default and does not attempt to write `--storage-opt dm.basesize` to fix [this error](https://github.com/moby/moby/issues/37039).
- **CUMULUS-413** Kinesis processing now captures all errors.
  - Added kinesis fallback mechanism when errors occur during record processing.
  - Adds FallbackTopicArn to `@cumulus/api/lambdas.yml`
  - Adds fallbackConsumer lambda to `@cumulus/api`
  - Adds fallbackqueue option to lambda definitions capture lambda failures after three retries.
  - Adds kinesisFallback SNS topic to signal incoming errors from kinesis stream.
  - Adds kinesisFailureSQS to capture fully failed events from all retries.
- **CUMULUS-855** Adds integration test for kinesis' error path.
- **CUMULUS-686** Added workflow task name and version tracking via `@cumulus/api` executions endpoint under new `tasks` property, and under `workflow_tasks` in step input/output.
  - Depends on `cumulus-message-adapter` 1.0.9+, `cumulus-message-adapter-js` 1.0.4+, `cumulus-message-adapter-java` 1.2.7+ and `cumulus-message-adapter-python` 1.0.5+
- **CUMULUS-771**
  - Updated sync-granule to stream the remote file to s3
  - Added integration test for ingesting granules from ftp provider
  - Updated http/https integration tests for ingesting granules from http/https providers
- **CUMULUS-862** Updated `@cumulus/integration-tests` to handle remote lambda output
- **CUMULUS-856** Set the rule `state` to have default value `ENABLED`

### Changed

- In `@cumulus/deployment`, changed the example app config.yml to have additional IAM roles

## [v1.9.0] - 2018-08-06

**Please note** additional information and upgrade instructions [here](https://nasa.github.io/cumulus/docs/upgrade/1.9.0)

### Added

- **CUMULUS-712** - Added integration tests verifying expected behavior in workflows
- **GITC-776-2** - Add support for versioned collections

### Fixed

- **CUMULUS-832**
  - Fixed indentation in example config.yml in `@cumulus/deployment`
  - Fixed issue with new deployment using the default distribution endpoint in `@cumulus/deployment` and `@cumulus/api`

## [v1.8.1] - 2018-08-01

**Note** IAM roles should be re-deployed with this release.

- **Cumulus-726**
  - Added function to `@cumulus/integration-tests`: `sfnStep` includes `getStepInput` which returns the input to the schedule event of a given step function step.
  - Added IAM policy `@cumulus/deployment`: Lambda processing IAM role includes `kinesis::PutRecord` so step function lambdas can write to kinesis streams.
- **Cumulus Community Edition**
  - Added Google OAuth authentication token logic to `@cumulus/api`. Refactored token endpoint to use environment variable flag `OAUTH_PROVIDER` when determining with authentication method to use.
  - Added API Lambda memory configuration variable `api_lambda_memory` to `@cumulus/api` and `@cumulus/deployment`.

### Changed

- **Cumulus-726**
  - Changed function in `@cumulus/api`: `models/rules.js#addKinesisEventSource` was modified to call to `deleteKinesisEventSource` with all required parameters (rule's name, arn and type).
  - Changed function in `@cumulus/integration-tests`: `getStepOutput` can now be used to return output of failed steps. If users of this function want the output of a failed event, they can pass a third parameter `eventType` as `'failure'`. This function will work as always for steps which completed successfully.

### Removed

- **Cumulus-726**

  - Configuration change to `@cumulus/deployment`: Removed default auto scaling configuration for Granules and Files DynamoDB tables.

- **CUMULUS-688**
  - Add integration test for ExecutionStatus
  - Function addition to `@cumulus/integration-tests`: `api` includes `getExecutionStatus` which returns the execution status from the Cumulus API

## [v1.8.0] - 2018-07-23

### Added

- **CUMULUS-718** Adds integration test for Kinesis triggering a workflow.

- **GITC-776-3** Added more flexibility for rules. You can now edit all fields on the rule's record
  We may need to update the api documentation to reflect this.

- **CUMULUS-681** - Add ingest-in-place action to granules endpoint

  - new applyWorkflow action at PUT /granules/{granuleid} Applying a workflow starts an execution of the provided workflow and passes the granule record as payload.
    Parameter(s):
    - workflow - the workflow name

- **CUMULUS-685** - Add parent exeuction arn to the execution which is triggered from a parent step function

### Changed

- **CUMULUS-768** - Integration tests get S3 provider data from shared data folder

### Fixed

- **CUMULUS-746** - Move granule API correctly updates record in dynamo DB and cmr xml file
- **CUMULUS-766** - Populate database fileSize field from S3 if value not present in Ingest payload

## [v1.7.1] - 2018-07-27 - [BACKPORT]

### Fixed

- **CUMULUS-766** - Backport from 1.8.0 - Populate database fileSize field from S3 if value not present in Ingest payload

## [v1.7.0] - 2018-07-02

### Please note: [Upgrade Instructions](https://nasa.github.io/cumulus/docs/upgrade/1.7.0)

### Added

- **GITC-776-2** - Add support for versioned collections
- **CUMULUS-491** - Add granule reconciliation API endpoints.
- **CUMULUS-480** Add support for backup and recovery:
  - Add DynamoDB tables for granules, executions and pdrs
  - Add ability to write all records to S3
  - Add ability to download all DynamoDB records in form json files
  - Add ability to upload records to DynamoDB
  - Add migration scripts for copying granule, pdr and execution records from ElasticSearch to DynamoDB
  - Add IAM support for batchWrite on dynamoDB
-
- **CUMULUS-508** - `@cumulus/deployment` cloudformation template allows for lambdas and ECS clusters to have multiple AZ availability.
  - `@cumulus/deployment` also ensures docker uses `devicemapper` storage driver.
- **CUMULUS-755** - `@cumulus/deployment` Add DynamoDB autoscaling support.
  - Application developers can add autoscaling and override default values in their deployment's `app/config.yml` file using a `{TableName}Table:` key.

### Fixed

- **CUMULUS-747** - Delete granule API doesn't delete granule files in s3 and granule in elasticsearch
  - update the StreamSpecification DynamoDB tables to have StreamViewType: "NEW_AND_OLD_IMAGES"
  - delete granule files in s3
- **CUMULUS-398** - Fix not able to filter executions by workflow
- **CUMULUS-748** - Fix invalid lambda .zip files being validated/uploaded to AWS
- **CUMULUS-544** - Post to CMR task has UAT URL hard-coded
  - Made configurable: PostToCmr now requires CMR_ENVIRONMENT env to be set to 'SIT' or 'OPS' for those CMR environments. Default is UAT.

### Changed

- **GITC-776-4** - Changed Discover-pdrs to not rely on collection but use provider_path in config. It also has an optional filterPdrs regex configuration parameter

- **CUMULUS-710** - In the integration test suite, `getStepOutput` returns the output of the first successful step execution or last failed, if none exists

## [v1.6.0] - 2018-06-06

### Please note: [Upgrade Instructions](https://nasa.github.io/cumulus/docs/upgrade/1.6.0)

### Fixed

- **CUMULUS-602** - Format all logs sent to Elastic Search.
  - Extract cumulus log message and index it to Elastic Search.

### Added

- **CUMULUS-556** - add a mechanism for creating and running migration scripts on deployment.
- **CUMULUS-461** Support use of metadata date and other components in `url_path` property

### Changed

- **CUMULUS-477** Update bucket configuration to support multiple buckets of the same type:
  - Change the structure of the buckets to allow for more than one bucket of each type. The bucket structure is now:
    bucket-key:
    name: <bucket-name>
    type: <type> i.e. internal, public, etc.
  - Change IAM and app deployment configuration to support new bucket structure
  - Update tasks and workflows to support new bucket structure
  - Replace instances where buckets.internal is relied upon to either use the system bucket or a configured bucket
  - Move IAM template to the deployment package. NOTE: You now have to specify '--template node_modules/@cumulus/deployment/iam' in your IAM deployment
  - Add IAM cloudformation template support to filter buckets by type

## [v1.5.5] - 2018-05-30

### Added

- **CUMULUS-530** - PDR tracking through Queue-granules
  - Add optional `pdr` property to the sync-granule task's input config and output payload.
- **CUMULUS-548** - Create a Lambda task that generates EMS distribution reports
  - In order to supply EMS Distribution Reports, you must enable S3 Server
    Access Logging on any S3 buckets used for distribution. See [How Do I Enable Server Access Logging for an S3 Bucket?](https://docs.aws.amazon.com/AmazonS3/latest/user-guide/server-access-logging.html)
    The "Target bucket" setting should point at the Cumulus internal bucket.
    The "Target prefix" should be
    "<STACK_NAME>/ems-distribution/s3-server-access-logs/", where "STACK_NAME"
    is replaced with the name of your Cumulus stack.

### Fixed

- **CUMULUS-546 - Kinesis Consumer should catch and log invalid JSON**
  - Kinesis Consumer lambda catches and logs errors so that consumer doesn't get stuck in a loop re-processing bad json records.
- EMS report filenames are now based on their start time instead of the time
  instead of the time that the report was generated
- **CUMULUS-552 - Cumulus API returns different results for the same collection depending on query**
  - The collection, provider and rule records in elasticsearch are now replaced with records from dynamo db when the dynamo db records are updated.

### Added

- `@cumulus/deployment`'s default cloudformation template now configures storage for Docker to match the configured ECS Volume. The template defines Docker's devicemapper basesize (`dm.basesize`) using `ecs.volumeSize`. This addresses ECS default of limiting Docker containers to 10GB of storage ([Read more](https://aws.amazon.com/premiumsupport/knowledge-center/increase-default-ecs-docker-limit/)).

## [v1.5.4] - 2018-05-21

### Added

- **CUMULUS-535** - EMS Ingest, Archive, Archive Delete reports
  - Add lambda EmsReport to create daily EMS Ingest, Archive, Archive Delete reports
  - ems.provider property added to `@cumulus/deployment/app/config.yml`.
    To change the provider name, please add `ems: provider` property to `app/config.yml`.
- **CUMULUS-480** Use DynamoDB to store granules, pdrs and execution records
  - Activate PointInTime feature on DynamoDB tables
  - Increase test coverage on api package
  - Add ability to restore metadata records from json files to DynamoDB
- **CUMULUS-459** provide API endpoint for moving granules from one location on s3 to another

## [v1.5.3] - 2018-05-18

### Fixed

- **CUMULUS-557 - "Add dataType to DiscoverGranules output"**
  - Granules discovered by the DiscoverGranules task now include dataType
  - dataType is now a required property for granules used as input to the
    QueueGranules task
- **CUMULUS-550** Update deployment app/config.yml to force elasticsearch updates for deleted granules

## [v1.5.2] - 2018-05-15

### Fixed

- **CUMULUS-514 - "Unable to Delete the Granules"**
  - updated cmrjs.deleteConcept to return success if the record is not found
    in CMR.

### Added

- **CUMULUS-547** - The distribution API now includes an
  "earthdataLoginUsername" query parameter when it returns a signed S3 URL
- **CUMULUS-527 - "parse-pdr queues up all granules and ignores regex"**
  - Add an optional config property to the ParsePdr task called
    "granuleIdFilter". This property is a regular expression that is applied
    against the filename of the first file of each granule contained in the
    PDR. If the regular expression matches, then the granule is included in
    the output. Defaults to '.', which will match all granules in the PDR.
- File checksums in PDRs now support MD5
- Deployment support to subscribe to an SNS topic that already exists
- **CUMULUS-470, CUMULUS-471** In-region S3 Policy lambda added to API to update bucket policy for in-region access.
- **CUMULUS-533** Added fields to granule indexer to support EMS ingest and archive record creation
- **CUMULUS-534** Track deleted granules
  - added `deletedgranule` type to `cumulus` index.
  - **Important Note:** Force custom bootstrap to re-run by adding this to
    app/config.yml `es: elasticSearchMapping: 7`
- You can now deploy cumulus without ElasticSearch. Just add `es: null` to your `app/config.yml` file. This is only useful for debugging purposes. Cumulus still requires ElasticSearch to properly operate.
- `@cumulus/integration-tests` includes and exports the `addRules` function, which seeds rules into the DynamoDB table.
- Added capability to support EFS in cloud formation template. Also added
  optional capability to ssh to your instance and privileged lambda functions.
- Added support to force discovery of PDRs that have already been processed
  and filtering of selected data types
- `@cumulus/cmrjs` uses an environment variable `USER_IP_ADDRESS` or fallback
  IP address of `10.0.0.0` when a public IP address is not available. This
  supports lambda functions deployed into a VPC's private subnet, where no
  public IP address is available.

### Changed

- **CUMULUS-550** Custom bootstrap automatically adds new types to index on
  deployment

## [v1.5.1] - 2018-04-23

### Fixed

- add the missing dist folder to the hello-world task
- disable uglifyjs on the built version of the pdr-status-check (read: https://github.com/webpack-contrib/uglifyjs-webpack-plugin/issues/264)

## [v1.5.0] - 2018-04-23

### Changed

- Removed babel from all tasks and packages and increased minimum node requirements to version 8.10
- Lambda functions created by @cumulus/deployment will use node8.10 by default
- Moved [cumulus-integration-tests](https://github.com/nasa/cumulus-integration-tests) to the `example` folder CUMULUS-512
- Streamlined all packages dependencies (e.g. remove redundant dependencies and make sure versions are the same across packages)
- **CUMULUS-352:** Update Cumulus Elasticsearch indices to use [index aliases](https://www.elastic.co/guide/en/elasticsearch/reference/current/indices-aliases.html).
- **CUMULUS-519:** ECS tasks are no longer restarted after each CF deployment unless `ecs.restartTasksOnDeploy` is set to true
- **CUMULUS-298:** Updated log filterPattern to include all CloudWatch logs in ElasticSearch
- **CUMULUS-518:** Updates to the SyncGranule config schema
  - `granuleIdExtraction` is no longer a property
  - `process` is now an optional property
  - `provider_path` is no longer a property

### Fixed

- **CUMULUS-455 "Kes deployments using only an updated message adapter do not get automatically deployed"**
  - prepended the hash value of cumulus-message-adapter.zip file to the zip file name of lambda which uses message adapter.
  - the lambda function will be redeployed when message adapter or lambda function are updated
- Fixed a bug in the bootstrap lambda function where it stuck during update process
- Fixed a bug where the sf-sns-report task did not return the payload of the incoming message as the output of the task [CUMULUS-441]

### Added

- **CUMULUS-352:** Add reindex CLI to the API package.
- **CUMULUS-465:** Added mock http/ftp/sftp servers to the integration tests
- Added a `delete` method to the `@common/CollectionConfigStore` class
- **CUMULUS-467 "@cumulus/integration-tests or cumulus-integration-tests should seed provider and collection in deployed DynamoDB"**
  - `example` integration-tests populates providers and collections to database
  - `example` workflow messages are populated from workflow templates in s3, provider and collection information in database, and input payloads. Input templates are removed.
  - added `https` protocol to provider schema

## [v1.4.1] - 2018-04-11

### Fixed

- Sync-granule install

## [v1.4.0] - 2018-04-09

### Fixed

- **CUMULUS-392 "queue-granules not returning the sfn-execution-arns queued"**
  - updated queue-granules to return the sfn-execution-arns queued and pdr if exists.
  - added pdr to ingest message meta.pdr instead of payload, so the pdr information doesn't get lost in the ingest workflow, and ingested granule in elasticsearch has pdr name.
  - fixed sf-sns-report schema, remove the invalid part
  - fixed pdr-status-check schema, the failed execution contains arn and reason
- **CUMULUS-206** make sure homepage and repository urls exist in package.json files of tasks and packages

### Added

- Example folder with a cumulus deployment example

### Changed

- [CUMULUS-450](https://bugs.earthdata.nasa.gov/browse/CUMULUS-450) - Updated
  the config schema of the **queue-granules** task
  - The config no longer takes a "collection" property
  - The config now takes an "internalBucket" property
  - The config now takes a "stackName" property
- [CUMULUS-450](https://bugs.earthdata.nasa.gov/browse/CUMULUS-450) - Updated
  the config schema of the **parse-pdr** task
  - The config no longer takes a "collection" property
  - The "stack", "provider", and "bucket" config properties are now
    required
- **CUMULUS-469** Added a lambda to the API package to prototype creating an S3 bucket policy for direct, in-region S3 access for the prototype bucket

### Removed

- Removed the `findTmpTestDataDirectory()` function from
  `@cumulus/common/test-utils`

### Fixed

- [CUMULUS-450](https://bugs.earthdata.nasa.gov/browse/CUMULUS-450)
  - The **queue-granules** task now enqueues a **sync-granule** task with the
    correct collection config for that granule based on the granule's
    data-type. It had previously been using the collection config from the
    config of the **queue-granules** task, which was a problem if the granules
    being queued belonged to different data-types.
  - The **parse-pdr** task now handles the case where a PDR contains granules
    with different data types, and uses the correct granuleIdExtraction for
    each granule.

### Added

- **CUMULUS-448** Add code coverage checking using [nyc](https://github.com/istanbuljs/nyc).

## [v1.3.0] - 2018-03-29

### Deprecated

- discover-s3-granules is deprecated. The functionality is provided by the discover-granules task

### Fixed

- **CUMULUS-331:** Fix aws.downloadS3File to handle non-existent key
- Using test ftp provider for discover-granules testing [CUMULUS-427]
- **CUMULUS-304: "Add AWS API throttling to pdr-status-check task"** Added concurrency limit on SFN API calls. The default concurrency is 10 and is configurable through Lambda environment variable CONCURRENCY.
- **CUMULUS-414: "Schema validation not being performed on many tasks"** revised npm build scripts of tasks that use cumulus-message-adapter to place schema directories into dist directories.
- **CUMULUS-301:** Update all tests to use test-data package for testing data.
- **CUMULUS-271: "Empty response body from rules PUT endpoint"** Added the updated rule to response body.
- Increased memory allotment for `CustomBootstrap` lambda function. Resolves failed deployments where `CustomBootstrap` lambda function was failing with error `Process exited before completing request`. This was causing deployments to stall, fail to update and fail to rollback. This error is thrown when the lambda function tries to use more memory than it is allotted.
- Cumulus repository folders structure updated:
  - removed the `cumulus` folder altogether
  - moved `cumulus/tasks` to `tasks` folder at the root level
  - moved the tasks that are not converted to use CMA to `tasks/.not_CMA_compliant`
  - updated paths where necessary

### Added

- `@cumulus/integration-tests` - Added support for testing the output of an ECS activity as well as a Lambda function.

## [v1.2.0] - 2018-03-20

### Fixed

- Update vulnerable npm packages [CUMULUS-425]
- `@cumulus/api`: `kinesis-consumer.js` uses `sf-scheduler.js#schedule` instead of placing a message directly on the `startSF` SQS queue. This is a fix for [CUMULUS-359](https://bugs.earthdata.nasa.gov/browse/CUMULUS-359) because `sf-scheduler.js#schedule` looks up the provider and collection data in DynamoDB and adds it to the `meta` object of the enqueued message payload.
- `@cumulus/api`: `kinesis-consumer.js` catches and logs errors instead of doing an error callback. Before this change, `kinesis-consumer` was failing to process new records when an existing record caused an error because it would call back with an error and stop processing additional records. It keeps trying to process the record causing the error because it's "position" in the stream is unchanged. Catching and logging the errors is part 1 of the fix. Proposed part 2 is to enqueue the error and the message on a "dead-letter" queue so it can be processed later ([CUMULUS-413](https://bugs.earthdata.nasa.gov/browse/CUMULUS-413)).
- **CUMULUS-260: "PDR page on dashboard only shows zeros."** The PDR stats in LPDAAC are all 0s, even if the dashboard has been fixed to retrieve the correct fields. The current version of pdr-status-check has a few issues.
  - pdr is not included in the input/output schema. It's available from the input event. So the pdr status and stats are not updated when the ParsePdr workflow is complete. Adding the pdr to the input/output of the task will fix this.
  - pdr-status-check doesn't update pdr stats which prevent the real time pdr progress from showing up in the dashboard. To solve this, added lambda function sf-sns-report which is copied from @cumulus/api/lambdas/sf-sns-broadcast with modification, sf-sns-report can be used to report step function status anywhere inside a step function. So add step sf-sns-report after each pdr-status-check, we will get the PDR status progress at real time.
  - It's possible an execution is still in the queue and doesn't exist in sfn yet. Added code to handle 'ExecutionDoesNotExist' error when checking the execution status.
- Fixed `aws.cloudwatchevents()` typo in `packages/ingest/aws.js`. This typo was the root cause of the error: `Error: Could not process scheduled_ingest, Error: : aws.cloudwatchevents is not a constructor` seen when trying to update a rule.

### Removed

- `@cumulus/ingest/aws`: Remove queueWorkflowMessage which is no longer being used by `@cumulus/api`'s `kinesis-consumer.js`.

## [v1.1.4] - 2018-03-15

### Added

- added flag `useList` to parse-pdr [CUMULUS-404]

### Fixed

- Pass encrypted password to the ApiGranule Lambda function [CUMULUS-424]

## [v1.1.3] - 2018-03-14

### Fixed

- Changed @cumulus/deployment package install behavior. The build process will happen after installation

## [v1.1.2] - 2018-03-14

### Added

- added tools to @cumulus/integration-tests for local integration testing
- added end to end testing for discovering and parsing of PDRs
- `yarn e2e` command is available for end to end testing

### Fixed

- **CUMULUS-326: "Occasionally encounter "Too Many Requests" on deployment"** The api gateway calls will handle throttling errors
- **CUMULUS-175: "Dashboard providers not in sync with AWS providers."** The root cause of this bug - DynamoDB operations not showing up in Elasticsearch - was shared by collections and rules. The fix was to update providers', collections' and rules; POST, PUT and DELETE endpoints to operate on DynamoDB and using DynamoDB streams to update Elasticsearch. The following packages were made:
  - `@cumulus/deployment` deploys DynamoDB streams for the Collections, Providers and Rules tables as well as a new lambda function called `dbIndexer`. The `dbIndexer` lambda has an event source mapping which listens to each of the DynamoDB streams. The dbIndexer lambda receives events referencing operations on the DynamoDB table and updates the elasticsearch cluster accordingly.
  - The `@cumulus/api` endpoints for collections, providers and rules _only_ query DynamoDB, with the exception of LIST endpoints and the collections' GET endpoint.

### Updated

- Broke up `kes.override.js` of @cumulus/deployment to multiple modules and moved to a new location
- Expanded @cumulus/deployment test coverage
- all tasks were updated to use cumulus-message-adapter-js 1.0.1
- added build process to integration-tests package to babelify it before publication
- Update @cumulus/integration-tests lambda.js `getLambdaOutput` to return the entire lambda output. Previously `getLambdaOutput` returned only the payload.

## [v1.1.1] - 2018-03-08

### Removed

- Unused queue lambda in api/lambdas [CUMULUS-359]

### Fixed

- Kinesis message content is passed to the triggered workflow [CUMULUS-359]
- Kinesis message queues a workflow message and does not write to rules table [CUMULUS-359]

## [v1.1.0] - 2018-03-05

### Added

- Added a `jlog` function to `common/test-utils` to aid in test debugging
- Integration test package with command line tool [CUMULUS-200] by @laurenfrederick
- Test for FTP `useList` flag [CUMULUS-334] by @kkelly51

### Updated

- The `queue-pdrs` task now uses the [cumulus-message-adapter-js](https://github.com/nasa/cumulus-message-adapter-js)
  library
- Updated the `queue-pdrs` JSON schemas
- The test-utils schema validation functions now throw an error if validation
  fails
- The `queue-granules` task now uses the [cumulus-message-adapter-js](https://github.com/nasa/cumulus-message-adapter-js)
  library
- Updated the `queue-granules` JSON schemas

### Removed

- Removed the `getSfnExecutionByName` function from `common/aws`
- Removed the `getGranuleStatus` function from `common/aws`

## [v1.0.1] - 2018-02-27

### Added

- More tests for discover-pdrs, dicover-granules by @yjpa7145
- Schema validation utility for tests by @yjpa7145

### Changed

- Fix an FTP listing bug for servers that do not support STAT [CUMULUS-334] by @kkelly51

## [v1.0.0] - 2018-02-23

[unreleased]: https://github.com/nasa/cumulus/compare/v9.9.0...HEAD
[v9.9.0]: https://github.com/nasa/cumulus/compare/v9.8.0...v9.9.0
[v9.8.0]: https://github.com/nasa/cumulus/compare/v9.7.0...v9.8.0
[v9.7.0]: https://github.com/nasa/cumulus/compare/v9.6.0...v9.7.0
[v9.6.0]: https://github.com/nasa/cumulus/compare/v9.5.0...v9.6.0
[v9.5.0]: https://github.com/nasa/cumulus/compare/v9.4.0...v9.5.0
[v9.4.0]: https://github.com/nasa/cumulus/compare/v9.3.0...v9.4.0
[v9.3.0]: https://github.com/nasa/cumulus/compare/v9.2.2...v9.3.0
[v9.2.2]: https://github.com/nasa/cumulus/compare/v9.2.1...v9.2.2
[v9.2.1]: https://github.com/nasa/cumulus/compare/v9.2.0...v9.2.1
[v9.2.0]: https://github.com/nasa/cumulus/compare/v9.1.0...v9.2.0
[v9.1.0]: https://github.com/nasa/cumulus/compare/v9.0.1...v9.1.0
[v9.0.1]: https://github.com/nasa/cumulus/compare/v9.0.0...v9.0.1
[v9.0.0]: https://github.com/nasa/cumulus/compare/v8.1.0...v9.0.0
[v8.1.0]: https://github.com/nasa/cumulus/compare/v8.0.0...v8.1.0
[v8.0.0]: https://github.com/nasa/cumulus/compare/v7.2.0...v8.0.0
[v7.2.0]: https://github.com/nasa/cumulus/compare/v7.1.0...v7.2.0
[v7.1.0]: https://github.com/nasa/cumulus/compare/v7.0.0...v7.1.0
[v7.0.0]: https://github.com/nasa/cumulus/compare/v6.0.0...v7.0.0
[v6.0.0]: https://github.com/nasa/cumulus/compare/v5.0.1...v6.0.0
[v5.0.1]: https://github.com/nasa/cumulus/compare/v5.0.0...v5.0.1
[v5.0.0]: https://github.com/nasa/cumulus/compare/v4.0.0...v5.0.0
[v4.0.0]: https://github.com/nasa/cumulus/compare/v3.0.1...v4.0.0
[v3.0.1]: https://github.com/nasa/cumulus/compare/v3.0.0...v3.0.1
[v3.0.0]: https://github.com/nasa/cumulus/compare/v2.0.1...v3.0.0
[v2.0.7]: https://github.com/nasa/cumulus/compare/v2.0.6...v2.0.7
[v2.0.6]: https://github.com/nasa/cumulus/compare/v2.0.5...v2.0.6
[v2.0.5]: https://github.com/nasa/cumulus/compare/v2.0.4...v2.0.5
[v2.0.4]: https://github.com/nasa/cumulus/compare/v2.0.3...v2.0.4
[v2.0.3]: https://github.com/nasa/cumulus/compare/v2.0.2...v2.0.3
[v2.0.2]: https://github.com/nasa/cumulus/compare/v2.0.1...v2.0.2
[v2.0.1]: https://github.com/nasa/cumulus/compare/v1.24.0...v2.0.1
[v2.0.0]: https://github.com/nasa/cumulus/compare/v1.24.0...v2.0.0
[v1.24.0]: https://github.com/nasa/cumulus/compare/v1.23.2...v1.24.0
[v1.23.2]: https://github.com/nasa/cumulus/compare/v1.22.1...v1.23.2
[v1.22.1]: https://github.com/nasa/cumulus/compare/v1.21.0...v1.22.1
[v1.21.0]: https://github.com/nasa/cumulus/compare/v1.20.0...v1.21.0
[v1.20.0]: https://github.com/nasa/cumulus/compare/v1.19.0...v1.20.0
[v1.19.0]: https://github.com/nasa/cumulus/compare/v1.18.0...v1.19.0
[v1.18.0]: https://github.com/nasa/cumulus/compare/v1.17.0...v1.18.0
[v1.17.0]: https://github.com/nasa/cumulus/compare/v1.16.1...v1.17.0
[v1.16.1]: https://github.com/nasa/cumulus/compare/v1.16.0...v1.16.1
[v1.16.0]: https://github.com/nasa/cumulus/compare/v1.15.0...v1.16.0
[v1.15.0]: https://github.com/nasa/cumulus/compare/v1.14.5...v1.15.0
[v1.14.5]: https://github.com/nasa/cumulus/compare/v1.14.4...v1.14.5
[v1.14.4]: https://github.com/nasa/cumulus/compare/v1.14.3...v1.14.4
[v1.14.3]: https://github.com/nasa/cumulus/compare/v1.14.2...v1.14.3
[v1.14.2]: https://github.com/nasa/cumulus/compare/v1.14.1...v1.14.2
[v1.14.1]: https://github.com/nasa/cumulus/compare/v1.14.0...v1.14.1
[v1.14.0]: https://github.com/nasa/cumulus/compare/v1.13.5...v1.14.0
[v1.13.5]: https://github.com/nasa/cumulus/compare/v1.13.4...v1.13.5
[v1.13.4]: https://github.com/nasa/cumulus/compare/v1.13.3...v1.13.4
[v1.13.3]: https://github.com/nasa/cumulus/compare/v1.13.2...v1.13.3
[v1.13.2]: https://github.com/nasa/cumulus/compare/v1.13.1...v1.13.2
[v1.13.1]: https://github.com/nasa/cumulus/compare/v1.13.0...v1.13.1
[v1.13.0]: https://github.com/nasa/cumulus/compare/v1.12.1...v1.13.0
[v1.12.1]: https://github.com/nasa/cumulus/compare/v1.12.0...v1.12.1
[v1.12.0]: https://github.com/nasa/cumulus/compare/v1.11.3...v1.12.0
[v1.11.3]: https://github.com/nasa/cumulus/compare/v1.11.2...v1.11.3
[v1.11.2]: https://github.com/nasa/cumulus/compare/v1.11.1...v1.11.2
[v1.11.1]: https://github.com/nasa/cumulus/compare/v1.11.0...v1.11.1
[v1.11.0]: https://github.com/nasa/cumulus/compare/v1.10.4...v1.11.0
[v1.10.4]: https://github.com/nasa/cumulus/compare/v1.10.3...v1.10.4
[v1.10.3]: https://github.com/nasa/cumulus/compare/v1.10.2...v1.10.3
[v1.10.2]: https://github.com/nasa/cumulus/compare/v1.10.1...v1.10.2
[v1.10.1]: https://github.com/nasa/cumulus/compare/v1.10.0...v1.10.1
[v1.10.0]: https://github.com/nasa/cumulus/compare/v1.9.1...v1.10.0
[v1.9.1]: https://github.com/nasa/cumulus/compare/v1.9.0...v1.9.1
[v1.9.0]: https://github.com/nasa/cumulus/compare/v1.8.1...v1.9.0
[v1.8.1]: https://github.com/nasa/cumulus/compare/v1.8.0...v1.8.1
[v1.8.0]: https://github.com/nasa/cumulus/compare/v1.7.0...v1.8.0
[v1.7.0]: https://github.com/nasa/cumulus/compare/v1.6.0...v1.7.0
[v1.6.0]: https://github.com/nasa/cumulus/compare/v1.5.5...v1.6.0
[v1.5.5]: https://github.com/nasa/cumulus/compare/v1.5.4...v1.5.5
[v1.5.4]: https://github.com/nasa/cumulus/compare/v1.5.3...v1.5.4
[v1.5.3]: https://github.com/nasa/cumulus/compare/v1.5.2...v1.5.3
[v1.5.2]: https://github.com/nasa/cumulus/compare/v1.5.1...v1.5.2
[v1.5.1]: https://github.com/nasa/cumulus/compare/v1.5.0...v1.5.1
[v1.5.0]: https://github.com/nasa/cumulus/compare/v1.4.1...v1.5.0
[v1.4.1]: https://github.com/nasa/cumulus/compare/v1.4.0...v1.4.1
[v1.4.0]: https://github.com/nasa/cumulus/compare/v1.3.0...v1.4.0
[v1.3.0]: https://github.com/nasa/cumulus/compare/v1.2.0...v1.3.0
[v1.2.0]: https://github.com/nasa/cumulus/compare/v1.1.4...v1.2.0
[v1.1.4]: https://github.com/nasa/cumulus/compare/v1.1.3...v1.1.4
[v1.1.3]: https://github.com/nasa/cumulus/compare/v1.1.2...v1.1.3
[v1.1.2]: https://github.com/nasa/cumulus/compare/v1.1.1...v1.1.2
[v1.1.1]: https://github.com/nasa/cumulus/compare/v1.0.1...v1.1.1
[v1.1.0]: https://github.com/nasa/cumulus/compare/v1.0.1...v1.1.0
[v1.0.1]: https://github.com/nasa/cumulus/compare/v1.0.0...v1.0.1
[v1.0.0]: https://github.com/nasa/cumulus/compare/pre-v1-release...v1.0.0

[thin-egress-app]: <https://github.com/asfadmin/thin-egress-app> "Thin Egress App"<|MERGE_RESOLUTION|>--- conflicted
+++ resolved
@@ -48,6 +48,7 @@
 
 ### Added
 
+- Upgraded version of dependencies on `knex` package from `0.95.11` to `0.95.12`
 - Added Terraform data sources to `example/cumulus-tf` module to retrieve default VPC and subnets in NGAP accounts
   - Added `vpc_tag_name` variable which defines the tags used to look up a VPC. Defaults to VPC tag name used in NGAP accounts
   - Added `subnets_tag_name` variable which defines the tags used to look up VPC subnets. Defaults to a subnet tag name used in NGAP accounts
@@ -73,13 +74,9 @@
 
 ### Changed
 
-<<<<<<< HEAD
-- Upgraded version of dependencies on `knex` package from `0.95.11` to `0.95.12`
-=======
 - Made `vpc_id` variable optional for `example/cumulus-tf` module
 - Made `vpc_id` and `subnet_ids` variables optional for `example/data-persistence-tf` module
 - Made `vpc_id` and `subnets` variables optional for `example/rds-cluster-tf` module
->>>>>>> 24f7bb1c
 - **CUMULUS-2638**
   - Transparent to users, remove typescript type `BucketType`.
 - **CUMULUS-2718**
