# Changelog

All notable changes to this project will be documented in this file.

The format is based on [Keep a Changelog](http://keepachangelog.com/en/1.0.0/).

## Unreleased

<<<<<<< HEAD
### Changed

- **CUMULUS-3166**
  - Updated example/cumulus-tf/thin_egress_app.tf to use tea 1.3.2
=======
- **CUMULUS-3187**
  - Restructured Earthdata Login class to be individual methods as opposed to a Class Object
  - Removed typescript no-checks and reformatted EarthdataLogin code to be more type friendly

## [v14.1.0] 2023-02-27
>>>>>>> de339587

### MIGRATION notes

From this release forward Core will be tested against PostgreSQL 11   Existing
release compatibility testing was done for release 11.1.8/14.0.0+.   Users
should migrate their datastores to Aurora PostgreSQL 11.13+ compatible data stores
as soon as possible.

Users utilizing the `cumulus-rds-tf` module will have upgraded/had their
database clusters forcibly upgraded at the next maintenance window after 31 Jan
2023.   Our guidance to mitigate this issue is to do a manual (outside of
terraform) upgrade.   This will result in the cluster being upgraded with a
manually set parameter group not managed by terraform.

If you manually upgraded and the cluster is now on version 11.13, to continue
using the `cumulus-rds-tf` module *once upgraded* update following module
configuration values if set, or allow their defaults to be utilized:

```terraform
parameter_group_family = "aurora-postgresql11"
engine_version = 11.13
```

When you apply this update, the original PostgreSQL v10 parameter group will be
removed, and recreated using PG11 defaults/configured terraform values and
update the database cluster to use the new configuration.

- **CUMULUS-3121**
  - Added a map of variables for the cloud_watch_log retention_in_days for the various cloudwatch_log_groups, as opposed to keeping them hardcoded at 30 days. Can be configured by adding the <module>_<cloudwatch_log_group_name>_log_retention value in days to the cloudwatch_log_retention_groups map variable

### Added

- **CUMULUS-3193**
  - Add a Python version file
- **CUMULUS-3121**
  - Added a map of variables for the cloud_watch_log retention_in_days for the various cloudwatch_log_groups, as opposed to keeping them hardcoded at 30 days. Can be configured by adding the <module>_<cloudwatch_log_group_name>_log_retention value in days to the cloudwatch_log_retention_groups map variable
- **CUMULUS-3071**
  - Added 'PATCH' granules endpoint as an exact duplicate of the existing `PUT`
    endpoint.    In future releases the `PUT` endpoint will be replaced with valid PUT logic
    behavior (complete overwrite) in a future release.   **The existing PUT
    implementation is deprecated** and users should move all existing usage of
    `PUT` to `PATCH` before upgrading to a release with `CUMULUS-3072`.

### Removed

- Removed a few tests that were disabled 3-4 years ago

### Fixed

- **CUMULUS-3033**
  - Fixed `granuleEsQuery` to properly terminate if `body.hit.total.value` is 0.
- **CUMULUS-3072**
  - Fixed issue introduced in CUMULUS-3070 where new granules incorrectly write
    a value for `files` as `[]` to elasticsearch instead of undefined in cases
    where `[]` is specified in the new granule.
  - Fixed issue introduced in CUMULUS-3070 where DynamoDB granules with a value
   `files` as `[]` when the granule does *not* have the files value set as
   mutable (e.g. in a `running` state) from a framework message write *and*
   files was not previously defined will write `[]` instead of leaving the value
   undefined.

- The `getLambdaAliases` function has been removed from the `@cumulus/integration-tests` package
- The `getLambdaVersions` function has been removed from the `@cumulus/integration-tests` package
- **CUMULUS-3117**
  - Update `@cumulus/es-client/indexer.js` to properly handle framework write
    constraints for queued granules.    Queued writes will now be properly
    dropped from elasticsearch writes along with the primary datastore(s) when
    write constraints apply
- **CUMULUS-3134**
  - Get tests working on M1 Macs
- **CUMULUS-3148**:
  - Updates cumulus-rds-tf to use defaults for PostgreSQL 11.13
  - Update IngestGranuleSuccessSpec as test was dependant on file ordering and
    PostgreSQL 11 upgrade exposed dependency on database results in the API return
  - Update unit test container to utilize PostgreSQL 11.13 container
- **CUMULUS-3149**
  - Updates the api `/granules/bulkDelete` endpoint to take the
    following configuration keys for the bulkDelete:
    - concurrency - Number of concurrent bulk deletions to process at a time.
            Defaults to 10, increasing this value may improve throughput at the cost
            of additional database/CMR/etc load.
    - maxDbConnections - Defaults to `concurrency`, and generally should not be
        changed unless troubleshooting performance concerns.
  - Updates all bulk api endpoints to add knexDebug boolean query parameter to
    allow for debugging of database connection issues in the future.  Defaults
    to false.
  - Fixed logic defect in bulk deletion logic where an information query was
    nested in a transaction call, resulting in transactions holding knex
    connection pool connections in a blocking way that would not resolve,
    resulting in deletion failures.
- **CUMULUS-3142**
  - Fix issue from CUMULUS-3070 where undefined values for status results in
    unexpected insertion failure on PATCH.
- **CUMULUS-3181**
  - Fixed `sqsMessageRemover` lambda to correctly retrieve ENABLED sqs rules.

- **CUMULUS-3189**
  - Upgraded `cumulus-process` and `cumulus-message-adapter-python` versions to
    support pip 23.0
- **CUMULUS-3196**
  - Moved `createServer` initialization outside the `s3-credentials-endpoint` lambda
    handler to reduce file descriptor usage
- README shell snippets better support copying
- **CUMULUS-3111**
  - Fix issue where if granule update dropped due to write constraints for writeGranuleFromMessage, still possible for granule files to be written
  - Fix issue where if granule update is limited to status and timestamp values due to write constraints for writeGranuleFromMessage, Dynamo or ES granules could be out of sync with PG

### Changed

- **Snyk Security**
  - Upgraded jsonwebtoken from 8.5.1 to 9.0.0
  - CUMULUS-3160: Upgrade knex from 0.95.15 to 2.4.1
  - Upgraded got from 11.8.3 to ^11.8.5
- **Dependabot Security**
  - Upgraded the python package dependencies of the example lambdas
- **CUMULUS-3043**
  - Organize & link Getting Started public docs for better user guidance
  - Update Getting Started sections with current content
- **CUMULUS-3046**
  - Update 'Deployment' public docs
  - Apply grammar, link fixes, and continuity/taxonomy standards
- **CUMULUS-3071**
  - Updated `@cumulus/api-client` packages to use `PATCH` protocol for existing
    granule `PUT` calls, this change should not require user updates for
    `api-client` users.
    - `@cumulus/api-client/granules.updateGranule`
    - `@cumulus/api-client/granules.moveGranule`
    - `@cumulus/api-client/granules.updateGranule`
    - `@cumulus/api-client/granules.reingestGranule`
    - `@cumulus/api-client/granules.removeFromCMR`
    - `@cumulus/api-client/granules.applyWorkflow`
- **CUMULUS-3097**
  - Changed `@cumulus/cmr-client` package's token from Echo-Token to Earthdata Login (EDL) token in updateToken method
  - Updated CMR header and token tests to reflect the Earthdata Login changes
- **CUMULUS-3144**
  - Increased the memory of API lambda to 1280MB
- **CUMULUS-3140**
  - Update release note to include cumulus-api release
- **CUMULUS-3193**
  - Update eslint config to better support typing
- Improve linting of TS files

## [v14.0.0] 2022-12-08

### Breaking Changes

- **CUMULUS-2915**
  - API endpoint GET `/executions/status/${executionArn}` returns `presignedS3Url` and `data`
  - The user (dashboard) must read the `s3SignedURL` and `data` from the return
- **CUMULUS-3070/3074**
  - Updated granule PUT/POST endpoints to no longer respect message write
    constraints.  Functionally this means that:
    - Granules with older createdAt values will replace newer ones, instead of
        ignoring the write request
    - Granules that attempt to set a non-complete state (e.g. 'queued' and
        'running') will now ignore execution state/state change and always write
    - Granules being set to non-complete state will update all values passed in,
      instead of being restricted to `['createdAt', 'updatedAt', 'timestamp',
      'status', 'execution']`

### Added

- **CUMULUS-3070**
  - Remove granules dynamoDb model logic that sets default publish value on record
    validation
  - Update API granule write logic to not set default publish value on record
    updates to avoid overwrite (PATCH behavior)
  - Update API granule write logic to publish to false on record
    creation if not specified
  - Update message granule write logic to set default publish value on record
    creation update.
  - Update granule write logic to set published to default value of `false` if
    `null` is explicitly set with intention to delete the value.
  - Removed dataType/version from api granule schema
  - Added `@cumulus/api/endpoints/granules` unit to cover duration overwrite
    logic for PUT/PATCH endpoint.
- **CUMULUS-3098**
  - Added task configuration setting named `failTaskWhenFileBackupFail` to the
    `lzards-backup` task. This setting is `false` by default, but when set to
    `true`, task will fail if one of the file backup request fails.

### Changed

- Updated CI deploy process to utilize the distribution module in the published zip file which
    will be run against for the integration tests
- **CUMULUS-2915**
  - Updated API endpoint GET `/executions/status/${executionArn}` to return the
    presigned s3 URL in addition to execution status data
- **CUMULUS-3045**
  - Update GitHub FAQs:
    - Add new and refreshed content for previous sections
    - Add new dedicated Workflows section
- **CUMULUS-3070**
  - Updated API granule write logic to no longer require createdAt value in
    dynamo/API granule validation.   Write-time createdAt defaults will be set in the case
    of new API granule writes without the value set, and createdAt will be
    overwritten if it already exists.
  - Refactored granule write logic to allow PATCH behavior on API granule update
    such that existing createdAt values will be retained in case of overwrite
    across all API granule writes.
  - Updated granule write code to validate written createdAt is synced between
    datastores in cases where granule.createdAt is not provided for a new
    granule.
  - Updated @cumulus/db/translate/granules.translateApiGranuleToPostgresGranuleWithoutNilsRemoved to validate incoming values to ensure values that can't be set to null are not
  - Updated @cumulus/db/translate/granules.translateApiGranuleToPostgresGranuleWithoutNilsRemoved to handle null values in incoming ApiGranule
  - Updated @cumulus/db/types/granules.PostgresGranule typings to allow for null values
  - Added ApiGranuleRecord to @cumulus/api/granule type to represent a written/retrieved from datastore API granule record.
  - Update API/Message write logic to handle nulls as deletion in granule PUT/message write logic
- **CUMULUS-3075**
  - Changed the API endpoint return value for a granule with no files. When a granule has no files, the return value beforehand for
    the translatePostgresGranuletoApiGranule, the function which does the translation of a Postgres granule to an API granule, was
    undefined, now changed to an empty array.
  - Existing behavior which relied on the pre-disposed undefined value was changed to instead accept the empty array.
  - Standardized tests in order to expect an empty array for a granule with no files files' object instead of undefined.
- **CUMULUS-3077**
  - Updated `lambdas/data-migration2` granule and files migration to have a `removeExcessFiles` function like in write-granules that will remove file records no longer associated with a granule being migrated
- **CUMULUS-3080**
  - Changed the retention period in days from 14 to 30 for cloudwatch logs for NIST-5 compliance
- **CUMULUS-3100**
  - Updated `POST` granules endpoint to check if granuleId exists across all collections rather than a single collection.
  - Updated `PUT` granules endpoint to check if granuleId exists across a different collection and throw conflict error if so.
  - Updated logic for writing granules from a message to check if granuleId exists across a different collection and throw conflict error if so.

### Fixed

- **CUMULUS-3070**
  - Fixed inaccurate typings for PostgresGranule in @cumulus/db/types/granule
  - Fixed inaccurate typings for @cumulus/api/granules.ApiGranule and updated to
    allow null
- **CUMULUS-3104**
  - Fixed TS compilation error on aws-client package caused by @aws-sdk/client-s3 3.202.0 upgrade
- **CUMULUS-3116**
  - Reverted the default ElasticSearch sorting behavior to the pre-13.3.0 configuration
  - Results from ElasticSearch are sorted by default by the `timestamp` field. This means that the order
  is not guaranteed if two or more records have identical timestamps as there is no secondary sort/tie-breaker.

## [v13.4.0] 2022-10-31

### Notable changes

- **CUMULUS-3104**
  - Published new tag [`43` of `cumuluss/async-operation` to Docker Hub](https://hub.docker.com/layers/cumuluss/async-operation/43/images/sha256-5f989c7d45db3dde87c88c553182d1e4e250a1e09af691a84ff6aa683088b948?context=explore) which was built with node:14.19.3-buster.

### Added

- **CUMULUS-2998**
  - Added Memory Size and Timeout terraform variable configuration for the following Cumulus tasks:
    - fake_processing_task_timeout and fake_processing_task_memory_size
    - files_to_granules_task_timeout and files_to_granule_task_memory_size
    - hello_world_task_timeout and hello_world_task_memory_size
    - sf_sqs_report_task_timeout and sf_sqs_report_task_memory_size
- **CUMULUS-2986**
  - Adds Terraform memory_size configurations to lambda functions with customizable timeouts enabled (the minimum default size has also been raised from 256 MB to 512 MB)
    allowed properties include:
      - add_missing_file_checksums_task_memory_size
      - discover_granules_task_memory_size
      - discover_pdrs_task_memory_size
      - hyrax_metadata_updates_task_memory_size
      - lzards_backup_task_memory_size
      - move_granules_task_memory_size
      - parse_pdr_task_memory_size
      - pdr_status_check_task_memory_size
      - post_to_cmr_task_memory_size
      - queue_granules_task_memory_size
      - queue_pdrs_task_memory_size
      - queue_workflow_task_memory_size
      - sync_granule_task_memory_size
      - update_cmr_access_constraints_task_memory_size
      - update_granules_cmr_task_memory_size
  - Initializes the lambda_memory_size(s) variable in the Terraform variable list
  - Adds Terraform timeout variable for add_missing_file_checksums_task
- **CUMULUS-2631**
  - Added 'Bearer token' support to s3credentials endpoint
- **CUMULUS-2787**
  - Added `lzards-api-client` package to Cumulus with `submitQueryToLzards` method
- **CUMULUS-2944**
  - Added configuration to increase the limit for body-parser's JSON and URL encoded parsers to allow for larger input payloads

### Changed


- Updated `example/cumulus-tf/variables.tf` to have `cmr_oauth_provider` default to `launchpad`
- **CUMULUS-3024**
  - Update PUT /granules endpoint to operate consistently across datastores
    (PostgreSQL, ElasticSearch, DynamoDB). Previously it was possible, given a
    partial Granule payload to have different data in Dynamo/ElasticSearch and PostgreSQL
  - Given a partial Granule object, the /granules update endpoint now operates
    with behavior more consistent with a PATCH operation where fields not provided
    in the payload will not be updated in the datastores.
  - Granule translation (db/src/granules.ts) now supports removing null/undefined fields when converting from API to Postgres
    granule formats.
  - Update granule write logic: if a `null` files key is provided in an update payload (e.g. `files: null`),
    an error will be thrown. `null` files were not previously supported and would throw potentially unclear errors. This makes the error clearer and more explicit.
  - Update granule write logic: If an empty array is provided for the `files` key, all files will be removed in all datastores
- **CUMULUS-2787**
  - Updated `lzards-backup-task` to send Cumulus provider and granule createdAt values as metadata in LZARDS backup request to support querying LZARDS for reconciliation reports
- **CUMULUS-2913**
  - Changed `process-dead-letter-archive` lambda to put messages from S3 dead
    letter archive that fail to process to new S3 location.
- **CUMULUS-2974**
  - The `DELETE /granules/<granuleId>` endpoint now includes additional details about granule
    deletion, including collection, deleted granule ID, deleted files, and deletion time.
- **CUMULUS-3027**
  - Pinned typescript to ~4.7.x to address typing incompatibility issues
    discussed in https://github.com/knex/knex/pull/5279
  - Update generate-ts-build-cache script to always install root project dependencies
- **CUMULUS-3104**
  - Updated Dockerfile of async operation docker image to build from node:14.19.3-buster
  - Sets default async_operation_image version to 43.
  - Upgraded saml2-js 4.0.0, rewire to 6.0.0 to address security vulnerabilities
  - Fixed TS compilation error caused by @aws-sdk/client-s3 3.190->3.193 upgrade

## [v13.3.2] 2022-10-10 [BACKPORT]

**Please note** changes in 13.3.2 may not yet be released in future versions, as
this is a backport and patch release on the 13.3.x series of releases. Updates that
are included in the future will have a corresponding CHANGELOG entry in future
releases.

### Fixed

- **CUMULUS-2557**
  - Updated `@cumulus/aws-client/S3/moveObject` to handle zero byte files (0 byte files).
- **CUMULUS-2971**
  - Updated `@cumulus/aws-client/S3ObjectStore` class to take string query parameters and
    its methods `signGetObject` and `signHeadObject` to take parameter presignOptions
- **CUMULUS-3021**
  - Updated `@cumulus/api-client/collections` and `@cumulus/integration-tests/api` to encode
    collection version in the URI path
- **CUMULUS-3024**
  - Update PUT /granules endpoint to operate consistently across datastores
    (PostgreSQL, ElasticSearch, DynamoDB). Previously it was possible, given a
    partial Granule payload to have different data in Dynamo/ElasticSearch and PostgreSQL
  - Given a partial Granule object, the /granules update endpoint now operates
    with behavior more consistent with a PATCH operation where fields not provided
    in the payload will not be updated in the datastores.
  - Granule translation (db/src/granules.ts) now supports removing null/undefined fields when converting from API to Postgres
    granule formats.
  - Update granule write logic: if a `null` files key is provided in an update payload (e.g. `files: null`),
    an error will be thrown. `null` files were not previously supported and would throw potentially unclear errors. This makes the error clearer and more explicit.
  - Update granule write logic: If an empty array is provided for the `files` key, all files will be removed in all datastores

## [v13.3.0] 2022-8-19

### Notable Changes

- **CUMULUS-2930**
  - The `GET /granules` endpoint has a new optional query parameter:
    `searchContext`, which is used to resume listing within the same search
    context. It is provided in every response from the endpoint as
    `meta.searchContext`. The searchContext value must be submitted with every
    consequent API call, and must be fetched from each new response to maintain
    the context.
  - Use of the `searchContext` query string parameter allows listing past 10,000 results.
  - Note that using the `from` query param in a request will cause the `searchContext` to
    be ignored and also make the query subject to the 10,000 results cap again.
  - Updated `GET /granules` endpoint to leverage ElasticSearch search-after API.
    The endpoint will only use search-after when the `searchContext` parameter
    is provided in a request.

## [v13.2.1] 2022-8-10 [BACKPORT]

### Notable changes

- **CUMULUS-3019**
  - Fix file write logic to delete files by `granule_cumulus_id` instead of
    `cumulus_id`. Previous logic removed files by matching `file.cumulus_id`
    to `granule.cumulus_id`.

## [v13.2.0] 2022-8-04

### Changed

- **CUMULUS-2940**
  - Updated bulk operation lambda to utilize system wide rds_connection_timing
    configuration parameters from the main `cumulus` module
- **CUMULUS-2980**
  - Updated `ingestPdrWithNodeNameSpec.js` to use `deleteProvidersAndAllDependenciesByHost` function.
  - Removed `deleteProvidersByHost`function.
- **CUMULUS-2954**
  - Updated Backup LZARDS task to run as a single task in a step function workflow.
  - Updated task to allow user to provide `collectionId` in workflow input and
    updated task to use said `collectionId` to look up the corresponding collection record in RDS.

## [v13.1.0] 2022-7-22

### MIGRATION notes

- The changes introduced in CUMULUS-2962 will re-introduce a
  `files_granules_cumulus_id_index` on the `files` table in the RDS database.
  This index will be automatically created as part of the bootstrap lambda
  function *on deployment* of the `data-persistence` module.

  *In cases where the index is already applied, this update will have no effect*.

  **Please Note**: In some cases where ingest is occurring at high volume levels and/or the
  files table has > 150M file records, the migration may
  fail on deployment due to timing required to both acquire the table state needed for the
  migration and time to create the index given the resources available.

  For reference a rx.5 large Aurora/RDS database
  with *no activity* took roughly 6 minutes to create the index for a file table with 300M records and no active ingest, however timed out when the same migration was attempted
  in production with possible activity on the table.

  If you believe you are subject to the above consideration, you may opt to
  manually create the `files` table index *prior* to deploying this version of
  Core with the following procedure:

  -----

  - Verify you do not have the index:

  ```text
  select * from pg_indexes where tablename = 'files';

   schemaname | tablename |        indexname        | tablespace |                                       indexdef
  ------------+-----------+-------------------------+------------+---------------------------------------------------------------------------------------
   public     | files     | files_pkey              |            | CREATE UNIQUE INDEX files_pkey ON public.files USING btree (cumulus_id)
   public     | files     | files_bucket_key_unique |            | CREATE UNIQUE INDEX files_bucket_key_unique ON public.files USING btree (bucket, key)
  ```

  In this instance you should not see an `indexname` row with
  `files_granules_cumulus_id_index` as the value.     If you *do*, you should be
  clear to proceed with the installation.
  - Quiesce ingest

  Stop all ingest operations in Cumulus Core according to your operational
  procedures.    You should validate that it appears there are no active queries that
  appear to be inserting granules/files into the database as a secondary method
  of evaluating the database system state:

  ```text
  select pid, query, state, wait_event_type, wait_event from pg_stat_activity where state = 'active';
  ```

  If query rows are returned with a `query` value that involves the files table,
  make sure ingest is halted and no other granule-update activity is running on
  the system.

  Note: In rare instances if there are hung queries that are unable to resolve, it may be necessary to
  manually use psql [Server Signaling
  Functions](https://www.postgresql.org/docs/10/functions-admin.html#FUNCTIONS-ADMIN-SIGNAL)
  `pg_cancel_backend` and/or
  `pg_terminate_backend` if the migration will not complete in the next step.

  - Create the Index

  Run the following query to create the index.    Depending on the situation
  this may take many minutes to complete, and you will note your CPU load and
  disk I/O rates increase on your cluster:

  ```text
  CREATE INDEX files_granule_cumulus_id_index ON files (granule_cumulus_id);
  ```

  You should see a response like:

  ```text
  CREATE INDEX
  ```

  and can verify the index `files_granule_cumulus_id_index` was created:

  ```text
  => select * from pg_indexes where tablename = 'files';
  schemaname | tablename |           indexname            | tablespace |                                           indexdef
   ------------+-----------+--------------------------------+------------+----------------------------------------------------------------------------------------------
   public     | files     | files_pkey                     |            | CREATE UNIQUE INDEX files_pkey ON public.files USING btree (cumulus_id)
   public     | files     | files_bucket_key_unique        |            | CREATE UNIQUE INDEX files_bucket_key_unique ON public.files USING btree (bucket, key)
   public     | files     | files_granule_cumulus_id_index |            | CREATE INDEX files_granule_cumulus_id_index ON public.files USING btree (granule_cumulus_id)
  (3 rows)
  ```

  - Once this is complete, you may deploy this version of Cumulus as you
    normally would.
  **If you are unable to stop ingest for the above procedure** *and* cannot
  migrate with deployment, you may be able to manually create the index while
  writes are ongoing using postgres's `CONCURRENTLY` option for `CREATE INDEX`.
  This can have significant impacts on CPU/write IO, particularly if you are
  already using a significant amount of your cluster resources, and may result
  in failed writes or an unexpected index/database state.

  PostgreSQL's
  [documentation](https://www.postgresql.org/docs/10/sql-createindex.html#SQL-CREATEINDEX-CONCURRENTLY)
  provides more information on this option.   Please be aware it is
  **unsupported** by Cumulus at this time, so community members that opt to go
  this route should proceed with caution.

  -----

### Notable changes

- **CUMULUS-2962**
  - Re-added database structural migration to `files` table to add an index on `granule_cumulus_id`
- **CUMULUS-2929**
  - Updated `move-granule` task to check the optional collection configuration parameter
    `meta.granuleMetadataFileExtension` to determine the granule metadata file.
    If none is specified, the granule CMR metadata or ISO metadata file is used.

### Changed

- Updated Moment.js package to 2.29.4 to address security vulnerability
- **CUMULUS-2967**
  - Added fix example/spec/helpers/Provider that doesn't fail deletion 404 in
    case of deletion race conditions
### Fixed

- **CUMULUS-2995**
  - Updated Lerna package to 5.1.8 to address security vulnerability

- **CUMULUS-2863**
  - Fixed `@cumulus/api` `validateAndUpdateSqsRule` method to allow 0 retries and 0 visibilityTimeout
    in rule's meta.

- **CUMULUS-2959**
  - Fixed `@cumulus/api` `granules` module to convert numeric productVolume to string
    when an old granule record is retrieved from DynamoDB
- Fixed the following links on Cumulus docs' [Getting Started](https://nasa.github.io/cumulus/docs/getting-started) page:
    * Cumulus Deployment
    * Terraform Best Practices
    * Integrator Common Use Cases
- Also corrected the _How to Deploy Cumulus_ link in the [Glossary](https://nasa.github.io/cumulus/docs/glossary)


## [v13.0.1] 2022-7-12

- **CUMULUS-2995**
  - Updated Moment.js package to 2.29.4 to address security vulnerability

## [v13.0.0] 2022-06-13

### MIGRATION NOTES

- The changes introduced in CUMULUS-2955 should result in removal of
  `files_granule_cumulus_id_index` from the `files` table (added in the v11.1.1
  release).  The success of this operation is dependent on system ingest load.

  In rare cases where data-persistence deployment fails because the
  `postgres-db-migration` times out, it may be required to manually remove the
  index and then redeploy:

  ```text
  DROP INDEX IF EXISTS files_granule_cumulus_id_index;
  ```

### Breaking Changes

- **CUMULUS-2931**

  - Updates CustomBootstrap lambda to default to failing if attempting to remove
    a pre-existing `cumulus-alias` index that would collide with the required
    `cumulus-alias` *alias*.   A configuration parameter
    `elasticsearch_remove_index_alias_conflict`  on the `cumulus` and
    `archive` modules has been added to enable the original behavior that would
    remove the invalid index (and all it's data).
  - Updates `@cumulus/es-client.bootstrapElasticSearch` signature to be
    parameterized and accommodate a new parameter `removeAliasConflict` which
    allows/disallows the deletion of a conflicting `cumulus-alias` index

### Notable changes

- **CUMULUS-2929**
  - Updated `move-granule` task to check the optional collection configuration parameter
    `meta.granuleMetadataFileExtension` to determine the granule metadata file.
    If none is specified, the granule CMR metadata or ISO metadata file is used.

### Added

- **CUMULUS-2929**
  - Added optional collection configuration `meta.granuleMetadataFileExtension` to specify CMR metadata
    file extension for tasks that utilize metadata file lookups

- **CUMULUS-2939**
  - Added `@cumulus/api/lambdas/start-async-operation` to start an async operation

- **CUMULUS-2953**
  - Added `skipMetadataCheck` flag to config for Hyrax metadata updates task.
  - If this config flag is set to `true`, and a granule has no CMR file, the task will simply return the input values.

- **CUMULUS-2966**
  - Added extractPath operation and support of nested string replacement to `url_path` in the collection configuration

### Changed

- **CUMULUS-2965**
  - Update `cumulus-rds-tf` module to ignore `engine_version` lifecycle changes
- **CUMULUS-2967**
  - Added fix example/spec/helpers/Provider that doesn't fail deletion 404 in
    case of deletion race conditions
- **CUMULUS-2955**
  - Updates `20220126172008_files_granule_id_index` to *not* create an index on
    `granule_cumulus_id` on the files table.
  - Adds `20220609024044_remove_files_granule_id_index` migration to revert
    changes from `20220126172008_files_granule_id_index` on any deployed stacks
    that might have the index to ensure consistency in deployed stacks

- **CUMULUS-2923**
  - Changed public key setup for SFTP local testing.
- **CUMULUS-2939**
  - Updated `@cumulus/api` `granules/bulk*`, `elasticsearch/index-from-database` and
    `POST reconciliationReports` endpoints to invoke StartAsyncOperation lambda

### Fixed

- **CUMULUS-2863**
  - Fixed `@cumulus/api` `validateAndUpdateSqsRule` method to allow 0 retries
    and 0 visibilityTimeout in rule's meta.
- **CUMULUS-2961**
  - Fixed `data-migration2` granule migration logic to allow for DynamoDb granules that have a null/empty string value for `execution`.   The migration will now migrate them without a linked execution.
  - Fixed `@cumulus/api` `validateAndUpdateSqsRule` method to allow 0 retries and 0 visibilityTimeout
    in rule's meta.

- **CUMULUS-2959**
  - Fixed `@cumulus/api` `granules` module to convert numeric productVolume to string
    when an old granule record is retrieved from DynamoDB.

## [v12.0.3] 2022-10-03 [BACKPORT]

**Please note** changes in 12.0.3 may not yet be released in future versions, as
this is a backport and patch release on the 12.0.x series of releases. Updates that
are included in the future will have a corresponding CHANGELOG entry in future
releases.

### Fixed

- **CUMULUS-3024**
  - Update PUT /granules endpoint to operate consistently across datastores
    (PostgreSQL, ElasticSearch, DynamoDB). Previously it was possible, given a
    partial Granule payload to have different data in Dynamo/ElasticSearch and PostgreSQL
  - Given a partial Granule object, the /granules update endpoint now operates
    with behavior more consistent with a PATCH operation where fields not provided
    in the payload will not be updated in the datastores.
  - Granule translation (db/src/granules.ts) now supports removing null/undefined fields when converting from API to Postgres
    granule formats.
  - Update granule write logic: if a `null` files key is provided in an update payload (e.g. `files: null`),
    an error will be thrown. `null` files were not previously supported and would throw potentially unclear errors. This makes the error clearer and more explicit.
  - Update granule write logic: If an empty array is provided for the `files` key, all files will be removed in all datastores
- **CUMULUS-2971**
  - Updated `@cumulus/aws-client/S3ObjectStore` class to take string query parameters and
    its methods `signGetObject` and `signHeadObject` to take parameter presignOptions
- **CUMULUS-2557**
  - Updated `@cumulus/aws-client/S3/moveObject` to handle zero byte files (0 byte files).
- **CUMULUS-3021**
  - Updated `@cumulus/api-client/collections` and `@cumulus/integration-tests/api` to encode
    collection version in the URI path

## [v12.0.2] 2022-08-10 [BACKPORT]

**Please note** changes in 12.0.2 may not yet be released in future versions, as
this is a backport and patch release on the 12.0.x series of releases. Updates that
are included in the future will have a corresponding CHANGELOG entry in future
releases.

### Notable Changes

- **CUMULUS-3019**
  - Fix file write logic to delete files by `granule_cumulus_id` instead of
      `cumulus_id`. Previous logic removed files by matching `file.cumulus_id`
      to `granule.cumulus_id`.

## [v12.0.1] 2022-07-18

- **CUMULUS-2995**
  - Updated Moment.js package to 2.29.4 to address security vulnerability

## [v12.0.0] 2022-05-20

### Breaking Changes

- **CUMULUS-2903**

  - The minimum supported version for all published Cumulus Core npm packages is now Node 14.19.1
  - Tasks using the `cumuluss/cumulus-ecs-task` Docker image must be updated to
    `cumuluss/cumulus-ecs-task:1.8.0`. This can be done by updating the `image`
    property of any tasks defined using the `cumulus_ecs_service` Terraform
    module.

### Changed

- **CUMULUS-2932**

  - Updates `SyncGranule` task to include `disableOrDefaultAcl` function that uses
    the configuration ACL parameter to set ACL to private by default or disable ACL.
  - Updates `@cumulus/sync-granule` `download()` function to take in ACL parameter
  - Updates `@cumulus/ingest` `proceed()` function to take in ACL parameter
  - Updates `@cumulus/ingest` `addLock()` function to take in an optional ACL parameter
  - Updates `SyncGranule` example worfklow config
    `example/cumulus-tf/sync_granule_workflow.asl.json` to include `ACL`
    parameter.

## [v11.1.8] 2022-11-07 [BACKPORT]

**Please note** changes in 11.1.7 may not yet be released in future versions, as
this is a backport and patch release on the 11.1.x series of releases. Updates that
are included in the future will have a corresponding CHANGELOG entry in future
releases.

### Breaking Changes

- **CUMULUS-2903**
  - The minimum supported version for all published Cumulus Core npm packages is now Node 14.19.1
  - Tasks using the `cumuluss/cumulus-ecs-task` Docker image must be updated to
    `cumuluss/cumulus-ecs-task:1.8.0`. This can be done by updating the `image`
    property of any tasks defined using the `cumulus_ecs_service` Terraform
    module.

### Notable changes

- Published new tag [`43` of `cumuluss/async-operation` to Docker Hub](https://hub.docker.com/layers/cumuluss/async-operation/43/images/sha256-5f989c7d45db3dde87c88c553182d1e4e250a1e09af691a84ff6aa683088b948?context=explore) which was built with node:14.19.3-buster.

### Changed

- **CUMULUS-3104**
  - Updated Dockerfile of async operation docker image to build from node:14.19.3-buster
  - Sets default async_operation_image version to 43.
  - Upgraded saml2-js 4.0.0, rewire to 6.0.0 to address security vulnerabilities
  - Fixed TS compilation error on aws-client package caused by @aws-sdk/client-s3 3.202.0 upgrade

- **CUMULUS-3080**
  - Changed the retention period in days from 14 to 30 for cloudwatch logs for NIST-5 compliance

## [v11.1.7] 2022-10-05 [BACKPORT]

**Please note** changes in 11.1.7 may not yet be released in future versions, as
this is a backport and patch release on the 11.1.x series of releases. Updates that
are included in the future will have a corresponding CHANGELOG entry in future
releases.

### Fixed

- **CUMULUS-3024**
  - Update PUT /granules endpoint to operate consistently across datastores
    (PostgreSQL, ElasticSearch, DynamoDB). Previously it was possible, given a
    partial Granule payload to have different data in Dynamo/ElasticSearch and PostgreSQL
  - Given a partial Granule object, the /granules update endpoint now operates
    with behavior more consistent with a PATCH operation where fields not provided
    in the payload will not be updated in the datastores.
  - Granule translation (db/src/granules.ts) now supports removing null/undefined fields when converting from API to Postgres
    granule formats.
  - Update granule write logic: if a `null` files key is provided in an update payload (e.g. `files: null`),
    an error will be thrown. `null` files were not previously supported and would throw potentially unclear errors. This makes the error clearer and more explicit.
  - Update granule write logic: If an empty array is provided for the `files` key, all files will be removed in all datastores
- **CUMULUS-2971**
  - Updated `@cumulus/aws-client/S3ObjectStore` class to take string query parameters and
    its methods `signGetObject` and `signHeadObject` to take parameter presignOptions
- **CUMULUS-2557**
  - Updated `@cumulus/aws-client/S3/moveObject` to handle zero byte files (0 byte files).
- **CUMULUS-3021**
  - Updated `@cumulus/api-client/collections` and `@cumulus/integration-tests/api` to encode
    collection version in the URI path
- **CUMULUS-3027**
  - Pinned typescript to ~4.7.x to address typing incompatibility issues
    discussed in https://github.com/knex/knex/pull/5279
  - Update generate-ts-build-cache script to always install root project dependencies

## [v11.1.5] 2022-08-10 [BACKPORT]

**Please note** changes in 11.1.5 may not yet be released in future versions, as
this is a backport and patch release on the 11.1.x series of releases. Updates that
are included in the future will have a corresponding CHANGELOG entry in future
releases.

### Notable changes

- **CUMULUS-3019**
  - Fix file write logic to delete files by `granule_cumulus_id` instead of
      `cumulus_id`. Previous logic removed files by matching `file.cumulus_id`
      to `granule.cumulus_id`.

## [v11.1.4] 2022-07-18

**Please note** changes in 11.1.4 may not yet be released in future versions, as
this is a backport and patch release on the 11.1.x series of releases. Updates that
are included in the future will have a corresponding CHANGELOG entry in future
releases.

### MIGRATION notes


- The changes introduced in CUMULUS-2962 will re-introduce a
  `files_granules_cumulus_id_index` on the `files` table in the RDS database.
  This index will be automatically created as part of the bootstrap lambda
  function *on deployment* of the `data-persistence` module.

  *In cases where the index is already applied, this update will have no effect*.

  **Please Note**: In some cases where ingest is occurring at high volume levels and/or the
  files table has > 150M file records, the migration may
  fail on deployment due to timing required to both acquire the table state needed for the
  migration and time to create the index given the resources available.

  For reference a rx.5 large Aurora/RDS database
  with *no activity* took roughly 6 minutes to create the index for a file table with 300M records and no active ingest, however timed out when the same migration was attempted
  in production with possible activity on the table.

  If you believe you are subject to the above consideration, you may opt to
  manually create the `files` table index *prior* to deploying this version of
  Core with the following procedure:

  -----

  - Verify you do not have the index:

  ```text
  select * from pg_indexes where tablename = 'files';

   schemaname | tablename |        indexname        | tablespace |                                       indexdef
  ------------+-----------+-------------------------+------------+---------------------------------------------------------------------------------------
   public     | files     | files_pkey              |            | CREATE UNIQUE INDEX files_pkey ON public.files USING btree (cumulus_id)
   public     | files     | files_bucket_key_unique |            | CREATE UNIQUE INDEX files_bucket_key_unique ON public.files USING btree (bucket, key)
  ```

  In this instance you should not see an `indexname` row with
  `files_granules_cumulus_id_index` as the value.     If you *do*, you should be
  clear to proceed with the installation.
  - Quiesce ingest

  Stop all ingest operations in Cumulus Core according to your operational
  procedures.    You should validate that it appears there are no active queries that
  appear to be inserting granules/files into the database as a secondary method
  of evaluating the database system state:

  ```text
  select pid, query, state, wait_event_type, wait_event from pg_stat_activity where state = 'active';
  ```

  If query rows are returned with a `query` value that involves the files table,
  make sure ingest is halted and no other granule-update activity is running on
  the system.

  Note: In rare instances if there are hung queries that are unable to resolve, it may be necessary to
  manually use psql [Server Signaling
  Functions](https://www.postgresql.org/docs/10/functions-admin.html#FUNCTIONS-ADMIN-SIGNAL)
  `pg_cancel_backend` and/or
  `pg_terminate_backend` if the migration will not complete in the next step.

  - Create the Index

  Run the following query to create the index.    Depending on the situation
  this may take many minutes to complete, and you will note your CPU load and
  disk I/O rates increase on your cluster:

  ```text
  CREATE INDEX files_granule_cumulus_id_index ON files (granule_cumulus_id);
  ```

  You should see a response like:

  ```text
  CREATE INDEX
  ```

  and can verify the index `files_granule_cumulus_id_index` was created:

  ```text
  => select * from pg_indexes where tablename = 'files';
  schemaname | tablename |           indexname            | tablespace |                                           indexdef
   ------------+-----------+--------------------------------+------------+----------------------------------------------------------------------------------------------
   public     | files     | files_pkey                     |            | CREATE UNIQUE INDEX files_pkey ON public.files USING btree (cumulus_id)
   public     | files     | files_bucket_key_unique        |            | CREATE UNIQUE INDEX files_bucket_key_unique ON public.files USING btree (bucket, key)
   public     | files     | files_granule_cumulus_id_index |            | CREATE INDEX files_granule_cumulus_id_index ON public.files USING btree (granule_cumulus_id)
  (3 rows)
  ```

  - Once this is complete, you may deploy this version of Cumulus as you
    normally would.
  **If you are unable to stop ingest for the above procedure** *and* cannot
  migrate with deployment, you may be able to manually create the index while
  writes are ongoing using postgres's `CONCURRENTLY` option for `CREATE INDEX`.
  This can have significant impacts on CPU/write IO, particularly if you are
  already using a significant amount of your cluster resources, and may result
  in failed writes or an unexpected index/database state.

  PostgreSQL's
  [documentation](https://www.postgresql.org/docs/10/sql-createindex.html#SQL-CREATEINDEX-CONCURRENTLY)
  provides more information on this option.   Please be aware it is
  **unsupported** by Cumulus at this time, so community members that opt to go
  this route should proceed with caution.

  -----

### Changed

- Updated Moment.js package to 2.29.4 to address security vulnerability

## [v11.1.3] 2022-06-24

**Please note** changes in 11.1.3 may not yet be released in future versions, as
this is a backport and patch release on the 11.1.x series of releases. Updates that
are included in the future will have a corresponding CHANGELOG entry in future
releases.

### Notable changes

- **CUMULUS-2929**
  - Updated `move-granule` task to check the optional collection configuration parameter
    `meta.granuleMetadataFileExtension` to determine the granule metadata file.
    If none is specified, the granule CMR metadata or ISO metadata file is used.

### Added

- **CUMULUS-2929**
  - Added optional collection configuration `meta.granuleMetadataFileExtension` to specify CMR metadata
    file extension for tasks that utilize metadata file lookups
- **CUMULUS-2966**
  - Added extractPath operation and support of nested string replacement to `url_path` in the collection configuration
### Fixed

- **CUMULUS-2863**
  - Fixed `@cumulus/api` `validateAndUpdateSqsRule` method to allow 0 retries
    and 0 visibilityTimeout in rule's meta.
- **CUMULUS-2959**
  - Fixed `@cumulus/api` `granules` module to convert numeric productVolume to string
    when an old granule record is retrieved from DynamoDB.
- **CUMULUS-2961**
  - Fixed `data-migration2` granule migration logic to allow for DynamoDb granules that have a null/empty string value for `execution`.   The migration will now migrate them without a linked execution.

## [v11.1.2] 2022-06-13

**Please note** changes in 11.1.2 may not yet be released in future versions, as
this is a backport and patch release on the 11.1.x series of releases. Updates that
are included in the future will have a corresponding CHANGELOG entry in future
releases.

### MIGRATION NOTES

- The changes introduced in CUMULUS-2955 should result in removal of
  `files_granule_cumulus_id_index` from the `files` table (added in the v11.1.1
  release).  The success of this operation is dependent on system ingest load

  In rare cases where data-persistence deployment fails because the
  `postgres-db-migration` times out, it may be required to manually remove the
  index and then redeploy:

  ```text
  > DROP INDEX IF EXISTS postgres-db-migration;
  DROP INDEX
  ```

### Changed

- **CUMULUS-2955**
  - Updates `20220126172008_files_granule_id_index` to *not* create an index on
    `granule_cumulus_id` on the files table.
  - Adds `20220609024044_remove_files_granule_id_index` migration to revert
    changes from `20220126172008_files_granule_id_index` on any deployed stacks
    that might have the index to ensure consistency in deployed stacks

## [v11.1.1] 2022-04-26

### Added

### Changed

- **CUMULUS-2885**
  - Updated `@cumulus/aws-client` to use new AWS SDK v3 packages for S3 requests:
    - `@aws-sdk/client-s3`
    - `@aws-sdk/lib-storage`
    - `@aws-sdk/s3-request-presigner`
  - Updated code for compatibility with updated `@cumulus/aws-client` and AWS SDK v3 S3 packages:
    - `@cumulus/api`
    - `@cumulus/async-operations`
    - `@cumulus/cmrjs`
    - `@cumulus/common`
    - `@cumulus/collection-config-store`
    - `@cumulus/ingest`
    - `@cumulus/launchpad-auth`
    - `@cumulus/sftp-client`
    - `@cumulus/tf-inventory`
    - `lambdas/data-migration2`
    - `tasks/add-missing-file-checksums`
    - `tasks/hyrax-metadata-updates`
    - `tasks/lzards-backup`
    - `tasks/sync-granule`
- **CUMULUS-2886**
  - Updated `@cumulus/aws-client` to use new AWS SDK v3 packages for API Gateway requests:
    - `@aws-sdk/client-api-gateway`
- **CUMULUS-2920**
  - Update npm version for Core build to 8.6
- **CUMULUS-2922**
  - Added `@cumulus/example-lib` package to example project to allow unit tests `example/script/lib` dependency.
  - Updates Mutex unit test to address changes made in [#2902](https://github.com/nasa/cumulus/pull/2902/files)
- **CUMULUS-2924**
  - Update acquireTimeoutMillis to 400 seconds for the db-provision-lambda module to address potential timeout issues on RDS database start
- **CUMULUS-2925**
  - Updates CI to utilize `audit-ci` v6.2.0
  - Updates CI to utilize a on-container filesystem when building Core in 'uncached' mode
  - Updates CI to selectively bootstrap Core modules in the cleanup job phase
- **CUMULUS-2934**
  - Update CI Docker container build to install pipenv to prevent contention on parallel lambda builds


## [v11.1.0] 2022-04-07

### MIGRATION NOTES

- 11.1.0 is an amendment release and supersedes 11.0.0. However, follow the migration steps for 11.0.0.

- **CUMULUS-2905**
  - Updates migration script with new `migrateAndOverwrite` and
    `migrateOnlyFiles` options.

### Added

- **CUMULUS-2860**
  - Added an optional configuration parameter `skipMetadataValidation` to `hyrax-metadata-updates` task
- **CUMULUS-2870**
  - Added `last_modified_date` as output to all tasks in Terraform `ingest` module.
- **CUMULUS-NONE**
  - Added documentation on choosing and configuring RDS at `deployment/choosing_configuring_rds`.

### Changed

- **CUMULUS-2703**
  - Updated `ORCA Backup` reconciliation report to report `cumulusFilesCount` and `orcaFilesCount`
- **CUMULUS-2849**
  - Updated `@cumulus/aws-client` to use new AWS SDK v3 packages for DynamoDB requests:
    - `@aws-sdk/client-dynamodb`
    - `@aws-sdk/lib-dynamodb`
    - `@aws-sdk/util-dynamodb`
  - Updated code for compatibility with AWS SDK v3 Dynamo packages
    - `@cumulus/api`
    - `@cumulus/errors`
    - `@cumulus/tf-inventory`
    - `lambdas/data-migration2`
    - `packages/api/ecs/async-operation`
- **CUMULUS-2864**
  - Updated `@cumulus/cmr-client/ingestUMMGranule` and `@cumulus/cmr-client/ingestConcept`
    functions to not perform separate validation request
- **CUMULUS-2870**
  - Updated `hello_world_service` module to pass in `lastModified` parameter in command list to trigger a Terraform state change when the `hello_world_task` is modified.

### Fixed

- **CUMULUS-2849**
  - Fixed AWS service client memoization logic in `@cumulus/aws-client`

## [v11.0.0] 2022-03-24 [STABLE]

### v9.9->v11.0 MIGRATION NOTES

Release v11.0 is a maintenance release series, replacing v9.9.   If you are
upgrading to or past v11 from v9.9.x to this release, please pay attention to the following
migration notes from prior releases:

#### Migration steps

##### **After deploying the `data-persistence` module, but before deploying the main `cumulus` module**

- Due to a bug in the PUT `/rules/<name>` endpoint, the rule records in PostgreSQL may be
out of sync with records in DynamoDB. In order to bring the records into sync, re-deploy and re-run the
[`data-migration1` Lambda](https://nasa.github.io/cumulus/docs/upgrade-notes/upgrade-rds#3-deploy-and-run-data-migration1) with a payload of
`{"forceRulesMigration": true}`:

```shell
aws lambda invoke --function-name $PREFIX-data-migration1 \
  --payload $(echo '{"forceRulesMigration": true}' | base64) $OUTFILE
```

##### As part of the `cumulus` deployment

- Please read the [documentation on the updates to the granule files schema for our Cumulus workflow tasks and how to upgrade your deployment for compatibility](https://nasa.github.io/cumulus/docs/upgrade-notes/update-task-file-schemas).
- (Optional) Update the `task-config` for all workflows that use the `sync-granule` task to include `workflowStartTime` set to
`{$.cumulus_meta.workflow_start_time}`. See [here](https://github.com/nasa/cumulus/blob/master/example/cumulus-tf/sync_granule_workflow.asl.json#L9) for an example.

##### After the `cumulus` deployment

As part of the work on the RDS Phase 2 feature, it was decided to re-add the
granule file `type` property on the file table (detailed reasoning
https://wiki.earthdata.nasa.gov/pages/viewpage.action?pageId=219186829).  This
change was implemented as part of CUMULUS-2672/CUMULUS-2673, however granule
records ingested prior to v11 will *not* have the file.type property stored in the
PostGreSQL database, and on installation of v11 API calls to get granule.files
will not return this value. We anticipate most users are impacted by this issue.

Users that are impacted by these changes should re-run the granule migration
lambda to *only* migrate granule file records:

```shell
PAYLOAD=$(echo '{"migrationsList": ["granules"], "granuleMigrationParams": {"migrateOnlyFiles": "true"}}' | base64)
aws lambda invoke --function-name $PREFIX-postgres-migration-async-operation \
--payload $PAYLOAD $OUTFILE
```

You should note that this will *only* move files for granule records in
PostgreSQL.  **If you have not completed the phase 1 data migration or
have granule records in dynamo that are not in PostgreSQL, the migration will
report failure for both the DynamoDB granule and all the associated files and the file
records will not be updated**.

If you prefer to do a full granule and file migration, you may instead
opt to run the migration with the `migrateAndOverwrite` option instead, this will re-run a
full granule/files migration and overwrite all values in the PostgreSQL database from
what is in DynamoDB for both granules and associated files:

```shell
PAYLOAD=$(echo '{"migrationsList": ["granules"], "granuleMigrationParams": {"migrateAndOverwrite": "true"}}' | base64)
aws lambda invoke --function-name $PREFIX-postgres-migration-async-operation \
--payload $PAYLOAD $OUTFILE
```

*Please note*: Since this data migration is copying all of your granule data
from DynamoDB to PostgreSQL, it can take multiple hours (or even days) to run,
depending on how much data you have and how much parallelism you configure the
migration to use. In general, the more parallelism you configure the migration
to use, the faster it will go, but the higher load it will put on your
PostgreSQL database. Excessive database load can cause database outages and
result in data loss/recovery scenarios. Thus, the parallelism settings for the
migration are intentionally set by default to conservative values but are
configurable.      If this impacts only some of your data products you may want
to consider using other `granuleMigrationParams`.

Please see [the second data migration
docs](https://nasa.github.io/cumulus/docs/upgrade-notes/upgrade-rds#5-run-the-second-data-migration)
for more on this tool if you are unfamiliar with the various options.

### Notable changes

- **CUMULUS-2703**
  - `ORCA Backup` is now a supported `reportType` for the `POST /reconciliationReports` endpoint

### Added

- **CUMULUS-2311** - RDS Migration Epic Phase 2
  - **CUMULUS-2208**
    - Added `@cumulus/message/utils.parseException` to parse exception objects
    - Added helpers to `@cumulus/message/Granules`:
      - `getGranuleProductVolume`
      - `getGranuleTimeToPreprocess`
      - `getGranuleTimeToArchive`
      - `generateGranuleApiRecord`
    - Added `@cumulus/message/PDRs/generatePdrApiRecordFromMessage` to generate PDR from Cumulus workflow message
    - Added helpers to `@cumulus/es-client/indexer`:
      - `deleteAsyncOperation` to delete async operation records from Elasticsearch
      - `updateAsyncOperation` to update an async operation record in Elasticsearch
    - Added granules `PUT` endpoint to Cumulus API for updating a granule.
    Requests to this endpoint should be submitted **without an `action`**
    attribute in the request body.
    - Added `@cumulus/api-client/granules.updateGranule` to update granule via the API
  - **CUMULUS-2303**
    - Add translatePostgresProviderToApiProvider method to `@cumulus/db/translate/providers`
  - **CUMULUS-2306**
    - Updated API execution GET endpoint to read individual execution records
      from PostgreSQL database instead of DynamoDB
    - Updated API execution-status endpoint to read execution records from
      PostgreSQL database instead of DynamoDB
  - **CUMULUS-2302**
    - Added translatePostgresCollectionToApiCollection method to
      `@cumulus/db/translate/collections`
    - Added `searchWithUpdatedAtRange` method to
      `@cumulus/db/models/collections`
  - **CUMULUS-2301**
    - Created API asyncOperations POST endpoint to create async operations.
  - **CUMULUS-2307**
    - Updated API PDR GET endpoint to read individual PDR records from
      PostgreSQL database instead of DynamoDB
    - Added `deletePdr` to `@cumulus/api-client/pdrs`
  - **CUMULUS-2782**
    - Update API granules endpoint `move` action to update granules in the index
      and utilize postgres as the authoritative datastore
  - **CUMULUS-2769**
    - Update collection PUT endpoint to require existance of postgresql record
      and to ignore lack of dynamoDbRecord on update
  - **CUMULUS-2767**
    - Update provider PUT endpoint to require existence of PostgreSQL record
      and to ignore lack of DynamoDB record on update
  - **CUMULUS-2759**
    - Updates collection/provider/rules/granules creation (post) endpoints to
      primarily check for existence/collision in PostgreSQL database instead of DynamoDB
  - **CUMULUS-2714**
    - Added `@cumulus/db/base.deleteExcluding` method to allow for deletion of a
      record set with an exclusion list of cumulus_ids
  - **CUMULUS-2317**
    - Added `@cumulus/db/getFilesAndGranuleInfoQuery()` to build a query for searching file
    records in PostgreSQL and return specified granule information for each file
    - Added `@cumulus/db/QuerySearchClient` library to handle sequentially fetching and paging
    through results for an arbitrary PostgreSQL query
    - Added `insert` method to all `@cumulus/db` models to handle inserting multiple records into
    the database at once
    - Added `@cumulus/db/translatePostgresGranuleResultToApiGranule` helper to
    translate custom PostgreSQL granule result to API granule
  - **CUMULUS-2672**
    - Added migration to add `type` text column to Postgres database `files` table
  - **CUMULUS-2634**
    - Added new functions for upserting data to Elasticsearch:
      - `@cumulus/es-client/indexer.upsertExecution` to upsert an execution
      - `@cumulus/es-client/indexer.upsertPdr` to upsert a PDR
      - `@cumulus/es-client/indexer.upsertGranule` to upsert a granule
  - **CUMULUS-2510**
    - Added `execution_sns_topic_arn` environment variable to
      `sf_event_sqs_to_db_records` lambda TF definition.
    - Added to `sf_event_sqs_to_db_records_lambda` IAM policy to include
      permissions for SNS publish for `report_executions_topic`
    - Added `collection_sns_topic_arn` environment variable to
      `PrivateApiLambda` and `ApiEndpoints` lambdas.
    - Added `updateCollection` to `@cumulus/api-client`.
    - Added to `ecs_cluster` IAM policy to include permissions for SNS publish
      for `report_executions_sns_topic_arn`, `report_pdrs_sns_topic_arn`,
      `report_granules_sns_topic_arn`
    - Added variables for report topic ARNs to `process_dead_letter_archive.tf`
    - Added variable for granule report topic ARN to `bulk_operation.tf`
    - Added `pdr_sns_topic_arn` environment variable to
      `sf_event_sqs_to_db_records` lambda TF definition.
    - Added the new function `publishSnsMessageByDataType` in `@cumulus/api` to
      publish SNS messages to the report topics to PDRs, Collections, and
      Executions.
    - Added the following functions in `publishSnsMessageUtils` to handle
      publishing SNS messages for specific data and event types:
      - `publishCollectionUpdateSnsMessage`
      - `publishCollectionCreateSnsMessage`
      - `publishCollectionDeleteSnsMessage`
      - `publishGranuleUpdateSnsMessage`
      - `publishGranuleDeleteSnsMessage`
      - `publishGranuleCreateSnsMessage`
      - `publishExecutionSnsMessage`
      - `publishPdrSnsMessage`
      - `publishGranuleSnsMessageByEventType`
    - Added to `ecs_cluster` IAM policy to include permissions for SNS publish
      for `report_executions_topic` and `report_pdrs_topic`.
  - **CUMULUS-2315**
    - Added `paginateByCumulusId` to `@cumulus/db` `BasePgModel` to allow for paginated
      full-table select queries in support of elasticsearch indexing.
    - Added `getMaxCumulusId` to `@cumulus/db` `BasePgModel` to allow all
      derived table classes to support querying the current max `cumulus_id`.
  - **CUMULUS-2673**
    - Added `ES_HOST` environment variable to `postgres-migration-async-operation`
    Lambda using value of `elasticsearch_hostname` Terraform variable.
    - Added `elasticsearch_security_group_id` to security groups for
      `postgres-migration-async-operation` lambda.
    - Added permission for `DynamoDb:DeleteItem` to
      `postgres-migration-async-operation` lambda.
  - **CUMULUS-2778**
    - Updated default value of `async_operation_image` in
      `tf-modules/cumulus/variables.tf` to `cumuluss/async-operation:41`
    - Added `ES_HOST` environment variable to async operation ECS task
      definition to ensure that async operation tasks write to the correct
      Elasticsearch domain
- **CUMULUS-2642**
  - Reduces the reconcilation report's default maxResponseSize that returns
     the full report rather than an s3 signed url. Reports very close to the
     previous limits were failing to download, so the limit has been lowered to
     ensure all files are handled properly.
- **CUMULUS-2703**
  - Added `@cumulus/api/lambdas/reports/orca-backup-reconciliation-report` to create
    `ORCA Backup` reconciliation report

### Removed

- **CUMULUS-2311** - RDS Migration Epic Phase 2
  - **CUMULUS-2208**
    - Removed trigger for `dbIndexer` Lambda for DynamoDB tables:
      - `<prefix>-AsyncOperationsTable`
      - `<prefix>-CollectionsTable`
      - `<prefix>-ExecutionsTable`
      - `<prefix>-GranulesTable`
      - `<prefix>-PdrsTable`
      - `<prefix>-ProvidersTable`
      - `<prefix>-RulesTable`
  - **CUMULUS-2782**
    - Remove deprecated `@ingest/granule.moveGranuleFiles`
  - **CUMULUS-2770**
    - Removed `waitForModelStatus` from `example/spec/helpers/apiUtils` integration test helpers
  - **CUMULUS-2510**
    - Removed `stream_enabled` and `stream_view_type` from `executions_table` TF
      definition.
    - Removed `aws_lambda_event_source_mapping` TF definition on executions
      DynamoDB table.
    - Removed `stream_enabled` and `stream_view_type` from `collections_table`
      TF definition.
    - Removed `aws_lambda_event_source_mapping` TF definition on collections
      DynamoDB table.
    - Removed lambda `publish_collections` TF resource.
    - Removed `aws_lambda_event_source_mapping` TF definition on granules
    - Removed `stream_enabled` and `stream_view_type` from `pdrs_table` TF
      definition.
    - Removed `aws_lambda_event_source_mapping` TF definition on PDRs
      DynamoDB table.
  - **CUMULUS-2694**
    - Removed `@cumulus/api/models/granules.storeGranulesFromCumulusMessage()` method
  - **CUMULUS-2662**
    - Removed call to `addToLocalES` in POST `/granules` endpoint since it is
      redundant.
    - Removed call to `addToLocalES` in POST and PUT `/executions` endpoints
      since it is redundant.
    - Removed function `addToLocalES` from `es-client` package since it is no
      longer used.
  - **CUMULUS-2771**
    - Removed `_updateGranuleStatus` to update granule to "running" from `@cumulus/api/lib/ingest.reingestGranule`
    and `@cumulus/api/lib/ingest.applyWorkflow`

### Changed

- CVE-2022-2477
  - Update node-forge to 1.3.0 in `@cumulus/common` to address CVE-2022-2477
- **CUMULUS-2311** - RDS Migration Epic Phase 2
  - **CUMULUS_2641**
    - Update API granule schema to set productVolume as a string value
    - Update `@cumulus/message` package to set productVolume as string
      (calculated with `file.size` as a `BigInt`) to match API schema
    - Update `@cumulus/db` granule translation to translate `granule` objects to
      match the updated API schema
  - **CUMULUS-2714**
    - Updated
      - @cumulus/api/lib.writeRecords.writeGranulesFromMessage
      - @cumulus/api/lib.writeRecords.writeGranuleFromApi
      - @cumulus/api/lib.writeRecords.createGranuleFromApi
      - @cumulus/api/lib.writeRecords.updateGranuleFromApi
    - These methods now remove postgres file records that aren't contained in
        the write/update action if such file records exist.  This update
        maintains consistency with the writes to elasticsearch/dynamodb.
  - **CUMULUS-2672**
    - Updated `data-migration2` lambda to migrate Dynamo `granule.files[].type`
      instead of dropping it.
    - Updated `@cumlus/db` `translateApiFiletoPostgresFile` to retain `type`
    - Updated `@cumulus/db` `translatePostgresFileToApiFile` to retain `type`
    - Updated `@cumulus/types.api.file` to add `type` to the typing.
  - **CUMULUS-2315**
    - Update `index-from-database` lambda/ECS task and elasticsearch endpoint to read
      from PostgreSQL database
    - Update `index-from-database` endpoint to add the following configuration
      tuning parameters:
      - postgresResultPageSize -- The number of records to read from each
        postgres table per request.   Default is 1000.
      - postgresConnectionPoolSize -- The max number of connections to allow the
        index function to make to the database.  Default is 10.
      - esRequestConcurrency -- The maximium number of concurrent record
        translation/ES record update requests.   Default is 10.
  - **CUMULUS-2308**
    - Update `/granules/<granule_id>` GET endpoint to return PostgreSQL Granules instead of DynamoDB Granules
    - Update `/granules/<granule_id>` PUT endpoint to use PostgreSQL Granule as source rather than DynamoDB Granule
    - Update `unpublishGranule` (used in /granules PUT) to use PostgreSQL Granule as source rather than DynamoDB Granule
    - Update integration tests to use `waitForApiStatus` instead of `waitForModelStatus`
    - Update Granule ingest to update the Postgres Granule status as well as the DynamoDB Granule status
  - **CUMULUS-2302**
    - Update API collection GET endpoint to read individual provider records from
      PostgreSQL database instead of DynamoDB
    - Update sf-scheduler lambda to utilize API endpoint to get provider record
      from database via Private API lambda
    - Update API granule `reingest` endpoint to read collection from PostgreSQL
      database instead of DynamoDB
    - Update internal-reconciliation report to base report Collection comparison
      on PostgreSQL instead of DynamoDB
    - Moved createGranuleAndFiles `@cumulus/api` unit helper from `./lib` to
      `.test/helpers`
  - **CUMULUS-2208**
    - Moved all `@cumulus/api/es/*` code to new `@cumulus/es-client` package
    - Updated logic for collections API POST/PUT/DELETE to create/update/delete
      records directly in Elasticsearch in parallel with updates to
      DynamoDb/PostgreSQL
    - Updated logic for rules API POST/PUT/DELETE to create/update/delete
      records directly in Elasticsearch in parallel with updates to
      DynamoDb/PostgreSQL
    - Updated logic for providers API POST/PUT/DELETE to create/update/delete
      records directly in  Elasticsearch in parallel with updates to
      DynamoDb/PostgreSQL
    - Updated logic for PDRs API DELETE to delete records directly in
      Elasticsearch in parallel with deletes to DynamoDB/PostgreSQL
    - Updated logic for executions API DELETE to delete records directly in
      Elasticsearch in parallel with deletes to DynamoDB/PostgreSQL
    - Updated logic for granules API DELETE to delete records directly in
      Elasticsearch in parallel with deletes to DynamoDB/PostgreSQL
    - `sfEventSqsToDbRecords` Lambda now writes following data directly to
      Elasticsearch in parallel with writes to DynamoDB/PostgreSQL:
      - executions
      - PDRs
      - granules
    - All async operations are now written directly to Elasticsearch in parallel
      with DynamoDB/PostgreSQL
    - Updated logic for async operation API DELETE to delete records directly in
      Elasticsearch in parallel with deletes to DynamoDB/PostgreSQL
    - Moved:
      - `packages/api/lib/granules.getGranuleProductVolume` ->
      `@cumulus/message/Granules.getGranuleProductVolume`
      - `packages/api/lib/granules.getGranuleTimeToPreprocess`
      -> `@cumulus/message/Granules.getGranuleTimeToPreprocess`
      - `packages/api/lib/granules.getGranuleTimeToArchive` ->
      `@cumulus/message/Granules.getGranuleTimeToArchive`
      - `packages/api/models/Granule.generateGranuleRecord`
      -> `@cumulus/message/Granules.generateGranuleApiRecord`
  - **CUMULUS-2306**
    - Updated API local serve (`api/bin/serve.js`) setup code to add cleanup/executions
    related records
    - Updated @cumulus/db/models/granules-executions to add a delete method in
      support of local cleanup
    - Add spec/helpers/apiUtils/waitForApiStatus integration helper to retry API
      record retrievals on status in lieu of using `waitForModelStatus`
  - **CUMULUS-2303**
    - Update API provider GET endpoint to read individual provider records from
      PostgreSQL database instead of DynamoDB
    - Update sf-scheduler lambda to utilize API endpoint to get provider record
      from database via Private API lambda
  - **CUMULUS-2301**
    - Updated `getAsyncOperation` to read from PostgreSQL database instead of
      DynamoDB.
    - Added `translatePostgresAsyncOperationToApiAsyncOperation` function in
      `@cumulus/db/translate/async-operation`.
    - Updated `translateApiAsyncOperationToPostgresAsyncOperation` function to
      ensure that `output` is properly translated to an object for the
      PostgreSQL record for the following cases of `output` on the incoming API
      record:
      - `record.output` is a JSON stringified object
      - `record.output` is a JSON stringified array
      - `record.output` is a JSON stringified string
      - `record.output` is a string
  - **CUMULUS-2317**
    - Changed reconciliation reports to read file records from PostgreSQL instead of DynamoDB
  - **CUMULUS-2304**
    - Updated API rule GET endpoint to read individual rule records from
      PostgreSQL database instead of DynamoDB
    - Updated internal consumer lambdas for SNS, SQS and Kinesis to read
      rules from PostgreSQL.
  - **CUMULUS-2634**
    - Changed `sfEventSqsToDbRecords` Lambda to use new upsert helpers for executions, granules, and PDRs
    to ensure out-of-order writes are handled correctly when writing to Elasticsearch
  - **CUMULUS-2510**
    - Updated `@cumulus/api/lib/writeRecords/write-execution` to publish SNS
      messages after a successful write to Postgres, DynamoDB, and ES.
    - Updated functions `create` and `upsert` in the `db` model for Executions
      to return an array of objects containing all columns of the created or
      updated records.
    - Updated `@cumulus/api/endpoints/collections` to publish an SNS message
      after a successful collection delete, update (PUT), create (POST).
    - Updated functions `create` and `upsert` in the `db` model for Collections
      to return an array of objects containing all columns for the created or
      updated records.
    - Updated functions `create` and `upsert` in the `db` model for Granules
      to return an array of objects containing all columns for the created or
      updated records.
    - Updated `@cumulus/api/lib/writeRecords/write-granules` to publish SNS
      messages after a successful write to Postgres, DynamoDB, and ES.
    - Updated `@cumulus/api/lib/writeRecords/write-pdr` to publish SNS
      messages after a successful write to Postgres, DynamoDB, and ES.
  - **CUMULUS-2733**
    - Updated `_writeGranuleFiles` function creates an aggregate error which
      contains the workflow error, if any, as well as any error that may occur
      from writing granule files.
  - **CUMULUS-2674**
    - Updated `DELETE` endpoints for the following data types to check that record exists in
      PostgreSQL or Elasticsearch before proceeding with deletion:
      - `provider`
      - `async operations`
      - `collections`
      - `granules`
      - `executions`
      - `PDRs`
      - `rules`
  - **CUMULUS-2294**
    - Updated architecture and deployment documentation to reference RDS
  - **CUMULUS-2642**
    - Inventory and Granule Not Found Reconciliation Reports now compare
      Databse against S3 in on direction only, from Database to S3
      Objects. This means that only files in the database are compared against
      objects found on S3 and the filesInCumulus.onlyInS3 report key will
      always be empty. This significantly decreases the report output size and
      aligns with a users expectations.
    - Updates getFilesAndGranuleInfoQuery to take additional optional
      parameters `collectionIds`, `granuleIds`, and `providers` to allow
      targeting/filtering of the results.

  - **CUMULUS-2694**
    - Updated database write logic in `sfEventSqsToDbRccords` to log message if Cumulus
    workflow message is from pre-RDS deployment but still attempt parallel writing to DynamoDB
    and PostgreSQL
    - Updated database write logic in `sfEventSqsToDbRccords` to throw error if requirements to write execution to PostgreSQL cannot be met
  - **CUMULUS-2660**
    - Updated POST `/executions` endpoint to publish SNS message of created record to executions SNS topic
  - **CUMULUS-2661**
    - Updated PUT `/executions/<arn>` endpoint to publish SNS message of updated record to executions SNS topic
  - **CUMULUS-2765**
    - Updated `updateGranuleStatusToQueued` in `write-granules` to write to
      Elasticsearch and publish SNS message to granules topic.
  - **CUMULUS-2774**
    - Updated `constructGranuleSnsMessage` and `constructCollectionSnsMessage`
      to throw error if `eventType` is invalid or undefined.
  - **CUMULUS-2776**
    - Updated `getTableIndexDetails` in `db-indexer` to use correct
      `deleteFnName` for reconciliation reports.
  - **CUMULUS-2780**
    - Updated bulk granule reingest operation to read granules from PostgreSQL instead of DynamoDB.
  - **CUMULUS-2778**
    - Updated default value of `async_operation_image` in `tf-modules/cumulus/variables.tf` to `cumuluss/async-operation:38`
  - **CUMULUS-2854**
    - Updated rules model to decouple `createRuleTrigger` from `create`.
    - Updated rules POST endpoint to call `rulesModel.createRuleTrigger` directly to create rule trigger.
    - Updated rules PUT endpoints to call `rulesModel.createRuleTrigger` if update fails and reversion needs to occur.

### Fixed

- **CUMULUS-2311** - RDS Migration Epic Phase 2
  - **CUMULUS-2810**
    - Updated @cumulus/db/translate/translatePostgresProviderToApiProvider to
      correctly return provider password and updated tests to prevent
      reintroduction.
  - **CUMULUS-2778**
    - Fixed async operation docker image to correctly update record status in
    Elasticsearch
  - Updated localAPI to set additional env variable, and fixed `GET /executions/status` response
  - **CUMULUS-2877**
    - Ensure database records receive a timestamp when writing granules.

## [v10.1.3] 2022-06-28 [BACKPORT]

### Added

- **CUMULUS-2966**
  - Added extractPath operation and support of nested string replacement to `url_path` in the collection configuration

## [v10.1.2] 2022-03-11

### Added

- **CUMULUS-2859**
  - Update `postgres-db-migration` lambda timeout to default 900 seconds
  - Add `db_migration_lambda_timeout` variable to `data-persistence` module to
    allow this timeout to be user configurable
- **CUMULUS-2868**
  - Added `iam:PassRole` permission to `step_policy` in `tf-modules/ingest/iam.tf`

## [v10.1.1] 2022-03-04

### Migration steps

- Due to a bug in the PUT `/rules/<name>` endpoint, the rule records in PostgreSQL may be
out of sync with records in DynamoDB. In order to bring the records into sync, re-run the
[previously deployed `data-migration1` Lambda](https://nasa.github.io/cumulus/docs/upgrade-notes/upgrade-rds#3-deploy-and-run-data-migration1) with a payload of
`{"forceRulesMigration": true}`:

```shell
aws lambda invoke --function-name $PREFIX-data-migration1 \
  --payload $(echo '{"forceRulesMigration": true}' | base64) $OUTFILE
```

### Added

- **CUMULUS-2841**
  - Add integration test to validate PDR node provider that requires password
    credentials succeeds on ingest

- **CUMULUS-2846**
  - Added `@cumulus/db/translate/rule.translateApiRuleToPostgresRuleRaw` to translate API rule to PostgreSQL rules and
  **keep undefined fields**

### Changed

- **CUMULUS-NONE**
  - Adds logging to ecs/async-operation Docker container that launches async
    tasks on ECS. Sets default async_operation_image_version to 39.

- **CUMULUS-2845**
  - Updated rules model to decouple `createRuleTrigger` from `create`.
  - Updated rules POST endpoint to call `rulesModel.createRuleTrigger` directly to create rule trigger.
  - Updated rules PUT endpoints to call `rulesModel.createRuleTrigger` if update fails and reversion needs to occur.
- **CUMULUS-2846**
  - Updated version of `localstack/localstack` used in local unit testing to `0.11.5`

### Fixed

- Upgraded lodash to version 4.17.21 to fix vulnerability
- **CUMULUS-2845**
  - Fixed bug in POST `/rules` endpoint causing rule records to be created
  inconsistently in DynamoDB and PostgreSQL
- **CUMULUS-2846**
  - Fixed logic for `PUT /rules/<name>` endpoint causing rules to be saved
  inconsistently between DynamoDB and PostgreSQL
- **CUMULUS-2854**
  - Fixed queue granules behavior where the task was not accounting for granules that
  *already* had createdAt set. Workflows downstream in this scenario should no longer
  fail to write their granules due to order-of-db-writes constraints in the database
  update logic.

## [v10.1.0] 2022-02-23

### Added

- **CUMULUS-2775**
  - Added a configurable parameter group for the RDS serverless database cluster deployed by `tf-modules/rds-cluster-tf`. The allowed parameters for the parameter group can be found in the AWS documentation of [allowed parameters for an Aurora PostgreSQL cluster](https://docs.aws.amazon.com/AmazonRDS/latest/AuroraUserGuide/AuroraPostgreSQL.Reference.ParameterGroups.html). By default, the following parameters are specified:
    - `shared_preload_libraries`: `pg_stat_statements,auto_explain`
    - `log_min_duration_statement`: `250`
    - `auto_explain.log_min_duration`: `250`
- **CUMULUS-2781**
  - Add api_config secret to hold API/Private API lambda configuration values
- **CUMULUS-2840**
  - Added an index on `granule_cumulus_id` to the RDS files table.

### Changed

- **CUMULUS-2492**
  - Modify collectionId logic to accomodate trailing underscores in collection short names. e.g. `shortName____`
- **CUMULUS-2847**
  - Move DyanmoDb table name into API keystore and initialize only on lambda cold start
- **CUMULUS-2833**
  - Updates provider model schema titles to display on the dashboard.
- **CUMULUS-2837**
  - Update process-s3-dead-letter-archive to unpack SQS events in addition to
    Cumulus Messages
  - Update process-s3-dead-letter-archive to look up execution status using
    getCumulusMessageFromExecutionEvent (common method with sfEventSqsToDbRecords)
  - Move methods in api/lib/cwSfExecutionEventUtils to
    @cumulus/message/StepFunctions
- **CUMULUS-2775**
  - Changed the `timeout_action` to `ForceApplyCapacityChange` by default for the RDS serverless database cluster `tf-modules/rds-cluster-tf`
- **CUMULUS-2781**
  - Update API lambda to utilize api_config secret for initial environment variables

### Fixed

- **CUMULUS-2853**
  - Move OAUTH_PROVIDER to lambda env variables to address regression in CUMULUS-2781
  - Add logging output to api app router
- Added Cloudwatch permissions to `<prefix>-steprole` in `tf-modules/ingest/iam.tf` to address the
`Error: error creating Step Function State Machine (xxx): AccessDeniedException: 'arn:aws:iam::XXX:role/xxx-steprole' is not authorized to create managed-rule`
error in non-NGAP accounts:
  - `events:PutTargets`
  - `events:PutRule`
  - `events:DescribeRule`

## [v10.0.1] 2022-02-03

### Fixed

- Fixed IAM permissions issue with `<prefix>-postgres-migration-async-operation` Lambda
which prevented it from running a Fargate task for data migration.

## [v10.0.0] 2022-02-01

### Migration steps

- Please read the [documentation on the updates to the granule files schema for our Cumulus workflow tasks and how to upgrade your deployment for compatibility](https://nasa.github.io/cumulus/docs/upgrade-notes/update-task-file-schemas).
- (Optional) Update the `task-config` for all workflows that use the `sync-granule` task to include `workflowStartTime` set to
`{$.cumulus_meta.workflow_start_time}`. See [here](https://github.com/nasa/cumulus/blob/master/example/cumulus-tf/sync_granule_workflow.asl.json#L9) for an example.

### BREAKING CHANGES

- **NDCUM-624**
  - Functions in @cumulus/cmrjs renamed for consistency with `isCMRFilename` and `isCMRFile`
    - `isECHO10File` -> `isECHO10Filename`
    - `isUMMGFile` -> `isUMMGFilename`
    - `isISOFile` -> `isCMRISOFilename`
- **CUMULUS-2388**
  - In order to standardize task messaging formats, please note the updated input, output and config schemas for the following Cumulus workflow tasks:
    - add-missing-file-checksums
    - files-to-granules
    - hyrax-metadata-updates
    - lzards-backup
    - move-granules
    - post-to-cmr
    - sync-granule
    - update-cmr-access-constraints
    - update-granules-cmr-metadata-file-links
  The primary focus of the schema updates was to standardize the format of granules, and
  particularly their files data. The granule `files` object now matches the file schema in the
  Cumulus database and thus also matches the `files` object produced by the API with use cases like
  `applyWorkflow`. This includes removal of `name` and `filename` in favor of `bucket` and `key`,
  removal of certain properties such as `etag` and `duplicate_found` and outputting them as
  separate objects stored in `meta`.
  - Checksum values calculated by `@cumulus/checksum` are now converted to string to standardize
  checksum formatting across the Cumulus library.

### Notable changes

- **CUMULUS-2718**
  - The `sync-granule` task has been updated to support an optional configuration parameter `workflowStartTime`. The output payload of `sync-granule` now includes a `createdAt` time for each granule which is set to the
  provided `workflowStartTime` or falls back to `Date.now()` if not provided. Workflows using
  `sync-granule` may be updated to include this parameter with the value of `{$.cumulus_meta.workflow_start_time}` in the `task_config`.
- Updated version of `@cumulus/cumulus-message-adapter-js` from `2.0.3` to `2.0.4` for
all Cumulus workflow tasks
- **CUMULUS-2783**
  - A bug in the ECS cluster autoscaling configuration has been
resolved. ECS clusters should now correctly autoscale by adding new cluster
instances according to the [policy configuration](https://github.com/nasa/cumulus/blob/master/tf-modules/cumulus/ecs_cluster.tf).
  - Async operations that are started by these endpoints will be run as ECS tasks
  with a launch type of Fargate, not EC2:
    - `POST /deadLetterArchive/recoverCumulusMessages`
    - `POST /elasticsearch/index-from-database`
    - `POST /granules/bulk`
    - `POST /granules/bulkDelete`
    - `POST /granules/bulkReingest`
    - `POST /migrationCounts`
    - `POST /reconciliationReports`
    - `POST /replays`
    - `POST /replays/sqs`

### Added

- Upgraded version of dependencies on `knex` package from `0.95.11` to `0.95.15`
- Added Terraform data sources to `example/cumulus-tf` module to retrieve default VPC and subnets in NGAP accounts
  - Added `vpc_tag_name` variable which defines the tags used to look up a VPC. Defaults to VPC tag name used in NGAP accounts
  - Added `subnets_tag_name` variable which defines the tags used to look up VPC subnets. Defaults to a subnet tag name used in NGAP accounts
- Added Terraform data sources to `example/data-persistence-tf` module to retrieve default VPC and subnets in NGAP accounts
  - Added `vpc_tag_name` variable which defines the tags used to look up a VPC. Defaults to VPC tag name used in NGAP accounts
  - Added `subnets_tag_name` variable which defines the tags used to look up VPC subnets. Defaults to a subnet tag name used in NGAP accounts
- Added Terraform data sources to `example/rds-cluster-tf` module to retrieve default VPC and subnets in NGAP accounts
  - Added `vpc_tag_name` variable which defines the tags used to look up a VPC. Defaults to VPC tag name used in NGAP accounts
  - Added `subnets_tag_name` variable which defines the tags used to look up VPC subnets. Defaults to tag names used in subnets in for NGAP accounts
- **CUMULUS-2299**
  - Added support for SHA checksum types with hyphens (e.g. `SHA-256` vs `SHA256`) to tasks that calculate checksums.
- **CUMULUS-2439**
  - Added CMR search client setting to the CreateReconciliationReport lambda function.
  - Added `cmr_search_client_config` tfvars to the archive and cumulus terraform modules.
  - Updated CreateReconciliationReport lambda to search CMR collections with CMRSearchConceptQueue.
- **CUMULUS-2441**
  - Added support for 'PROD' CMR environment.
- **CUMULUS-2456**
  - Updated api lambdas to query ORCA Private API
  - Updated example/cumulus-tf/orca.tf to the ORCA release v4.0.0-Beta3
- **CUMULUS-2638**
  - Adds documentation to clarify bucket config object use.
- **CUMULUS-2684**
  - Added optional collection level parameter `s3MultipartChunksizeMb` to collection's `meta` field
  - Updated `move-granules` task to take in an optional config parameter s3MultipartChunksizeMb
- **CUMULUS-2747**
  - Updated data management type doc to include additional fields for provider configurations
- **CUMULUS-2773**
  - Added a document to the workflow-tasks docs describing deployment, configuration and usage of the LZARDS backup task.

### Changed

- Made `vpc_id` variable optional for `example/cumulus-tf` module
- Made `vpc_id` and `subnet_ids` variables optional for `example/data-persistence-tf` module
- Made `vpc_id` and `subnets` variables optional for `example/rds-cluster-tf` module
- Changes audit script to handle integration test failure when `USE\_CACHED\_BOOTSTRAP` is disabled.
- Increases wait time for CMR to return online resources in integration tests
- **CUMULUS-1823**
  - Updates to Cumulus rule/provider schemas to improve field titles and descriptions.
- **CUMULUS-2638**
  - Transparent to users, remove typescript type `BucketType`.
- **CUMULUS-2718**
  - Updated config for SyncGranules to support optional `workflowStartTime`
  - Updated SyncGranules to provide `createdAt` on output based on `workflowStartTime` if provided,
  falling back to `Date.now()` if not provided.
  - Updated `task_config` of SyncGranule in example workflows
- **CUMULUS-2735**
  - Updated reconciliation reports to write formatted JSON to S3 to improve readability for
    large reports
  - Updated TEA version from 102 to 121 to address TEA deployment issue with the max size of
    a policy role being exceeded
- **CUMULUS-2743**
  - Updated bamboo Dockerfile to upgrade pip as part of the image creation process
- **CUMULUS-2744**
  - GET executions/status returns associated granules for executions retrieved from the Step Function API
- **CUMULUS-2751**
  - Upgraded all Cumulus (node.js) workflow tasks to use
    `@cumulus/cumulus-message-adapter-js` version `2.0.3`, which includes an
    update cma-js to better expose CMA stderr stream output on lambda timeouts
    as well as minor logging enhancements.
- **CUMULUS-2752**
  - Add new mappings for execution records to prevent dynamic field expansion from exceeding
  Elasticsearch field limits
    - Nested objects under `finalPayload.*` will not dynamically add new fields to mapping
    - Nested objects under `originalPayload.*` will not dynamically add new fields to mapping
    - Nested keys under `tasks` will not dynamically add new fields to mapping
- **CUMULUS-2753**
  - Updated example/cumulus-tf/orca.tf to the latest ORCA release v4.0.0-Beta2 which is compatible with granule.files file schema
  - Updated /orca/recovery to call new lambdas request_status_for_granule and request_status_for_job.
  - Updated orca integration test
- [**PR #2569**](https://github.com/nasa/cumulus/pull/2569)
  - Fixed `TypeError` thrown by `@cumulus/cmrjs/cmr-utils.getGranuleTemporalInfo` when
    a granule's associated UMM-G JSON metadata file does not contain a `ProviderDates`
    element that has a `Type` of either `"Update"` or `"Insert"`.  If neither are
    present, the granule's last update date falls back to the `"Create"` type
    provider date, or `undefined`, if none is present.
- **CUMULUS-2775**
  - Changed `@cumulus/api-client/invokeApi()` to accept a single accepted status code or an array
  of accepted status codes via `expectedStatusCodes`
- [**PR #2611**](https://github.com/nasa/cumulus/pull/2611)
  - Changed `@cumulus/launchpad-auth/LaunchpadToken.requestToken` and `validateToken`
    to use the HTTPS request option `https.pfx` instead of the deprecated `pfx` option
    for providing the certificate.
- **CUMULUS-2836**
  - Updates `cmr-utils/getGranuleTemporalInfo` to search for a SingleDateTime
    element, when beginningDateTime value is not
    found in the metadata file.  The granule's temporal information is
    returned so that both beginningDateTime and endingDateTime are set to the
    discovered singleDateTimeValue.
- **CUMULUS-2756**
  - Updated `_writeGranule()` in `write-granules.js` to catch failed granule writes due to schema validation, log the failure and then attempt to set the status of the granule to `failed` if it already exists to prevent a failure from allowing the granule to get "stuck" in a non-failed status.

### Fixed

- **CUMULUS-2775**
  - Updated `@cumulus/api-client` to not log an error for 201 response from `updateGranule`
- **CUMULUS-2783**
  - Added missing lower bound on scale out policy for ECS cluster to ensure that
  the cluster will autoscale correctly.
- **CUMULUS-2835**
  - Updated `hyrax-metadata-updates` task to support reading the DatasetId from ECHO10 XML, and the EntryTitle from UMM-G JSON; these are both valid alternatives to the shortname and version ID.

## [v9.9.3] 2021-02-17 [BACKPORT]

**Please note** changes in 9.9.3 may not yet be released in future versions, as
this is a backport and patch release on the 9.9.x series of releases. Updates that
are included in the future will have a corresponding CHANGELOG entry in future
releases.

- **CUMULUS-2853**
  - Move OAUTH_PROVIDER to lambda env variables to address regression in 9.9.2/CUMULUS-2275
  - Add logging output to api app router

## [v9.9.2] 2021-02-10 [BACKPORT]

**Please note** changes in 9.9.2 may not yet be released in future versions, as
this is a backport and patch release on the 9.9.x series of releases. Updates that
are included in the future will have a corresponding CHANGELOG entry in future
releases.### Added

- **CUMULUS-2775**
  - Added a configurable parameter group for the RDS serverless database cluster deployed by `tf-modules/rds-cluster-tf`. The allowed parameters for the parameter group can be found in the AWS documentation of [allowed parameters for an Aurora PostgreSQL cluster](https://docs.aws.amazon.com/AmazonRDS/latest/AuroraUserGuide/AuroraPostgreSQL.Reference.ParameterGroups.html). By default, the following parameters are specified:
    - `shared_preload_libraries`: `pg_stat_statements,auto_explain`
    - `log_min_duration_statement`: `250`
    - `auto_explain.log_min_duration`: `250`
- **CUMULUS-2840**
  - Added an index on `granule_cumulus_id` to the RDS files table.

### Changed

- **CUMULUS-2847**
  - Move DyanmoDb table name into API keystore and initialize only on lambda cold start
- **CUMULUS-2781**
  - Add api_config secret to hold API/Private API lambda configuration values
- **CUMULUS-2775**
  - Changed the `timeout_action` to `ForceApplyCapacityChange` by default for the RDS serverless database cluster `tf-modules/rds-cluster-tf`

## [v9.9.1] 2021-02-10 [BACKPORT]

**Please note** changes in 9.9.1 may not yet be released in future versions, as
this is a backport and patch release on the 9.9.x series of releases. Updates that
are included in the future will have a corresponding CHANGELOG entry in future
releases.

### Fixed

- **CUMULUS-2775**
  - Updated `@cumulus/api-client` to not log an error for 201 response from `updateGranule`

### Changed

- Updated version of `@cumulus/cumulus-message-adapter-js` from `2.0.3` to `2.0.4` for
all Cumulus workflow tasks
- **CUMULUS-2775**
  - Changed `@cumulus/api-client/invokeApi()` to accept a single accepted status code or an array
  of accepted status codes via `expectedStatusCodes`
- **CUMULUS-2837**
  - Update process-s3-dead-letter-archive to unpack SQS events in addition to
    Cumulus Messages
  - Update process-s3-dead-letter-archive to look up execution status using
    getCumulusMessageFromExecutionEvent (common method with sfEventSqsToDbRecords)
  - Move methods in api/lib/cwSfExecutionEventUtils to
    @cumulus/message/StepFunctions

## [v9.9.0] 2021-11-03

### Added

- **NDCUM-624**: Add support for ISO metadata files for the `MoveGranules` step
  - Add function `isISOFile` to check if a given file object is an ISO file
  - `granuleToCmrFileObject` and `granulesToCmrFileObjects` now take a
    `filterFunc` argument
    - `filterFunc`'s default value is `isCMRFile`, so the previous behavior is
      maintained if no value is given for this argument
    - `MoveGranules` passes a custom filter function to
      `granulesToCmrFileObjects` to check for `isISOFile` in addition to
      `isCMRFile`, so that metadata from `.iso.xml` files can be used in the
      `urlPathTemplate`
- [**PR #2535**](https://github.com/nasa/cumulus/pull/2535)
  - NSIDC and other cumulus users had desire for returning formatted dates for
    the 'url_path' date extraction utilities. Added 'dateFormat' function as
    an option for extracting and formating the entire date. See
    docs/workflow/workflow-configuration-how-to.md for more information.
- [**PR #2548**](https://github.com/nasa/cumulus/pull/2548)
  - Updated webpack configuration for html-loader v2
- **CUMULUS-2640**
  - Added Elasticsearch client scroll setting to the CreateReconciliationReport lambda function.
  - Added `elasticsearch_client_config` tfvars to the archive and cumulus terraform modules.
- **CUMULUS-2683**
  - Added `default_s3_multipart_chunksize_mb` setting to the `move-granules` lambda function.
  - Added `default_s3_multipart_chunksize_mb` tfvars to the cumulus and ingest terraform modules.
  - Added optional parameter `chunkSize` to `@cumulus/aws-client/S3.moveObject` and
    `@cumulus/aws-client/S3.multipartCopyObject` to set the chunk size of the S3 multipart uploads.
  - Renamed optional parameter `maxChunkSize` to `chunkSize` in
    `@cumulus/aws-client/lib/S3MultipartUploads.createMultipartChunks`.

### Changed

- Upgraded all Cumulus workflow tasks to use `@cumulus/cumulus-message-adapter-js` version `2.0.1`
- **CUMULUS-2725**
  - Updated providers endpoint to return encrypted password
  - Updated providers model to try decrypting credentials before encryption to allow for better handling of updating providers
- **CUMULUS-2734**
  - Updated `@cumulus/api/launchpadSaml.launchpadPublicCertificate` to correctly retrieve
    certificate from launchpad IdP metadata with and without namespace prefix.

## [v9.8.0] 2021-10-19

### Notable changes

- Published new tag [`36` of `cumuluss/async-operation` to Docker Hub](https://hub.docker.com/layers/cumuluss/async-operation/35/images/sha256-cf777a6ef5081cd90a0f9302d45243b6c0a568e6d977c0ee2ccc5a90b12d45d0?context=explore) for compatibility with
upgrades to `knex` package and to address security vulnerabilities.

### Added

- Added `@cumulus/db/createRejectableTransaction()` to handle creating a Knex transaction that **will throw an error** if the transaction rolls back. [As of Knex 0.95+, promise rejection on transaction rollback is no longer the default behavior](https://github.com/knex/knex/blob/master/UPGRADING.md#upgrading-to-version-0950).

- **CUMULUS-2639**
  - Increases logging on reconciliation reports.

- **CUMULUS-2670**
  - Updated `lambda_timeouts` string map variable for `cumulus` module to accept a
  `update_granules_cmr_metadata_file_links_task_timeout` property
- **CUMULUS-2598**
  - Add unit and integration tests to describe queued granules as ignored when
    duplicate handling is 'skip'

### Changed

- Updated `knex` version from 0.23.11 to 0.95.11 to address security vulnerabilities
- Updated default version of async operations Docker image to `cumuluss/async-operation:36`
- **CUMULUS-2590**
  - Granule applyWorkflow, Reingest actions and Bulk operation now update granule status to `queued` when scheduling the granule.
- **CUMULUS-2643**
  - relocates system file `buckets.json` out of the
    `s3://internal-bucket/workflows` directory into
    `s3://internal-bucket/buckets`.


## [v9.7.1] 2021-12-08 [Backport]

Please note changes in 9.7.0 may not yet be released in future versions, as this is a backport and patch release on the 9.7.x series of releases. Updates that are included in the future will have a corresponding CHANGELOG entry in future releases.
Fixed

- **CUMULUS-2751**
  - Update all tasks to update to use cumulus-message-adapter-js version 2.0.4

## [v9.7.0] 2021-10-01

### Notable Changes

- **CUMULUS-2583**
  - The `queue-granules` task now updates granule status to `queued` when a granule is queued. In order to prevent issues with the private API endpoint and Lambda API request and concurrency limits, this functionality runs with limited concurrency, which may increase the task's overall runtime when large numbers of granules are being queued. If you are facing Lambda timeout errors with this task, we recommend converting your `queue-granules` task to an ECS activity. This concurrency is configurable via the task config's `concurrency` value.
- **CUMULUS-2676**
  - The `discover-granules` task has been updated to limit concurrency on checks to identify and skip already ingested granules in order to prevent issues with the private API endpoint and Lambda API request and concurrency limits. This may increase the task's overall runtime when large numbers of granules are discovered. If you are facing Lambda timeout errors with this task, we recommend converting your `discover-granules` task to an ECS activity. This concurrency is configurable via the task config's `concurrency` value.
- Updated memory of `<prefix>-sfEventSqsToDbRecords` Lambda to 1024MB

### Added

- **CUMULUS-2000**
  - Updated `@cumulus/queue-granules` to respect a new config parameter: `preferredQueueBatchSize`. Queue-granules will respect this batchsize as best as it can to batch granules into workflow payloads. As workflows generally rely on information such as collection and provider expected to be shared across all granules in a workflow, queue-granules will break batches up by collection, as well as provider if there is a `provider` field on the granule. This may result in batches that are smaller than the preferred size, but never larger ones. The default value is 1, which preserves current behavior of queueing 1 granule per workflow.
- **CUMULUS-2630**
  - Adds a new workflow `DiscoverGranulesToThrottledQueue` that discovers and writes
    granules to a throttled background queue.  This allows discovery and ingest
    of larger numbers of granules without running into limits with lambda
    concurrency.

### Changed

- **CUMULUS-2720**
  - Updated Core CI scripts to validate CHANGELOG diffs as part of the lint process
- **CUMULUS-2695**
  - Updates the example/cumulus-tf deployment to change
    `archive_api_reserved_concurrency` from 8 to 5 to use fewer reserved lambda
    functions. If you see throttling errors on the `<stack>-apiEndpoints` you
    should increase this value.
  - Updates cumulus-tf/cumulus/variables.tf to change
    `archive_api_reserved_concurrency` from 8 to 15 to prevent throttling on
    the dashboard for default deployments.
- **CUMULUS-2584**
  - Updates `api/endpoints/execution-status.js` `get` method to include associated granules, as
    an array, for the provided execution.
  - Added `getExecutionArnsByGranuleCumulusId` returning a list of executionArns sorted by most recent first,
    for an input Granule Cumulus ID in support of the move of `translatePostgresGranuleToApiGranule` from RDS-Phase2
    feature branch
  - Added `getApiExecutionCumulusIds` returning cumulus IDs for a given list of executions
- **CUMULUS-NONE**
  - Downgrades elasticsearch version in testing container to 5.3 to match AWS version.
  - Update serve.js -> `eraseDynamoTables()`. Changed the call `Promise.all()` to `Promise.allSettled()` to ensure all dynamo records (provider records in particular) are deleted prior to reseeding.

### Fixed

- **CUMULUS-2583**
  - Fixed a race condition where granules set as “queued” were not able to be set as “running” or “completed”

## [v9.6.0] 2021-09-20

### Added

- **CUMULUS-2576**
  - Adds `PUT /granules` API endpoint to update a granule
  - Adds helper `updateGranule` to `@cumulus/api-client/granules`
- **CUMULUS-2606**
  - Adds `POST /granules/{granuleId}/executions` API endpoint to associate an execution with a granule
  - Adds helper `associateExecutionWithGranule` to `@cumulus/api-client/granules`
- **CUMULUS-2583**
  - Adds `queued` as option for granule's `status` field

### Changed

- Moved `ssh2` package from `@cumulus/common` to `@cumulus/sftp-client` and
  upgraded package from `^0.8.7` to `^1.0.0` to address security vulnerability
  issue in previous version.
- **CUMULUS-2583**
  - `QueueGranules` task now updates granule status to `queued` once it is added to the queue.

- **CUMULUS-2617**
  - Use the `Authorization` header for CMR Launchpad authentication instead of the deprecated `Echo-Token` header.

### Fixed

- Added missing permission for `<prefix>_ecs_cluster_instance_role` IAM role (used when running ECS services/tasks)
to allow `kms:Decrypt` on the KMS key used to encrypt provider credentials. Adding this permission fixes the `sync-granule` task when run as an ECS activity in a Step Function, which previously failed trying to decrypt credentials for providers.

- **CUMULUS-2576**
  - Adds default value to granule's timestamp when updating a granule via API.

## [v9.5.0] 2021-09-07

### BREAKING CHANGES

- Removed `logs` record type from mappings from Elasticsearch. This change **should not have**
any adverse impact on existing deployments, even those which still contain `logs` records,
but technically it is a breaking change to the Elasticsearch mappings.
- Changed `@cumulus/api-client/asyncOperations.getAsyncOperation` to return parsed JSON body
of response and not the raw API endpoint response

### Added

- **CUMULUS-2670**
  - Updated core `cumulus` module to take lambda_timeouts string map variable that allows timeouts of ingest tasks to be configurable. Allowed properties for the mapping include:
  - discover_granules_task_timeout
  - discover_pdrs_task_timeout
  - hyrax_metadata_update_tasks_timeout
  - lzards_backup_task_timeout
  - move_granules_task_timeout
  - parse_pdr_task_timeout
  - pdr_status_check_task_timeout
  - post_to_cmr_task_timeout
  - queue_granules_task_timeout
  - queue_pdrs_task_timeout
  - queue_workflow_task_timeout
  - sync_granule_task_timeout
- **CUMULUS-2575**
  - Adds `POST /granules` API endpoint to create a granule
  - Adds helper `createGranule` to `@cumulus/api-client`
- **CUMULUS-2577**
  - Adds `POST /executions` endpoint to create an execution
- **CUMULUS-2578**
  - Adds `PUT /executions` endpoint to update an execution
- **CUMULUS-2592**
  - Adds logging when messages fail to be added to queue
- **CUMULUS-2644**
  - Pulled `delete` method for `granules-executions.ts` implemented as part of CUMULUS-2306
  from the RDS-Phase-2 feature branch in support of CUMULUS-2644.
  - Pulled `erasePostgresTables` method in `serve.js` implemented as part of CUMULUS-2644,
  and CUMULUS-2306 from the RDS-Phase-2 feature branch in support of CUMULUS-2644
  - Added `resetPostgresDb` method to support resetting between integration test suite runs

### Changed

- Updated `processDeadLetterArchive` Lambda to return an object where
`processingSucceededKeys` is an array of the S3 keys for successfully
processed objects and `processingFailedKeys` is an array of S3 keys
for objects that could not be processed
- Updated async operations to handle writing records to the databases
when output of the operation is `undefined`

- **CUMULUS-2644**
  - Moved `migration` directory from the `db-migration-lambda` to the `db` package and
  updated unit test references to migrationDir to be pulled from `@cumulus/db`
  - Updated `@cumulus/api/bin/serveUtils` to write records to PostgreSQL tables

- **CUMULUS-2575**
  - Updates model/granule to allow a granule created from API to not require an
    execution to be associated with it. This is a backwards compatible change
    that will not affect granules created in the normal way.
  - Updates `@cumulus/db/src/model/granules` functions `get` and `exists` to
    enforce parameter checking so that requests include either (granule\_id
    and collection\_cumulus\_id) or (cumulus\_id) to prevent incorrect results.
  - `@cumulus/message/src/Collections.deconstructCollectionId` has been
    modified to throw a descriptive error if the input `collectionId` is
    undefined rather than `TypeError: Cannot read property 'split' of
    undefined`. This function has also been updated to throw descriptive errors
    if an incorrectly formatted collectionId is input.

## [v9.4.1] 2022-02-14 [BACKPORT]

**Please note** changes in 9.4.1 may not yet be released in future versions, as
this is a backport and patch release on the 9.4.x series of releases. Updates that
are included in the future will have a corresponding CHANGELOG entry in future
releases.

- **CUMULUS-2847**
  - Update dynamo configuration to read from S3 instead of System Manager
    Parameter Store
  - Move api configuration initialization outside the lambda handler to
    eliminate unneded S3 calls/require config on cold-start only
  - Moved `ssh2` package from `@cumulus/common` to `@cumulus/sftp-client` and
    upgraded package from `^0.8.7` to `^1.0.0` to address security vulnerability
    issue in previous version.
  - Fixed hyrax task package.json dev dependency
  - Update CNM lambda dependencies for Core tasks
    - cumulus-cnm-response-task: 1.4.4
    - cumulus-cnm-to-granule: 1.5.4
  - Whitelist ssh2 re: https://github.com/advisories/GHSA-652h-xwhf-q4h6

## [v9.4.0] 2021-08-16

### Notable changes

- `@cumulus/sync-granule` task should now properly handle
syncing files from HTTP/HTTPS providers where basic auth is
required and involves a redirect to a different host (e.g.
downloading files protected by Earthdata Login)

### Added

- **CUMULUS-2591**
  - Adds `failedExecutionStepName` to failed execution's jsonb error records.
    This is the name of the Step Function step for the last failed event in the
    execution's event history.
- **CUMULUS-2548**
  - Added `allowed_redirects` field to PostgreSQL `providers` table
  - Added `allowedRedirects` field to DynamoDB `<prefix>-providers` table
  - Added `@cumulus/aws-client/S3.streamS3Upload` to handle uploading the contents
  of a readable stream to S3 and returning a promise
- **CUMULUS-2373**
  - Added `replaySqsMessages` lambda to replay archived incoming SQS
    messages from S3.
  - Added `/replays/sqs` endpoint to trigger an async operation for
    the `replaySqsMessages` lambda.
  - Added unit tests and integration tests for new endpoint and lambda.
  - Added `getS3PrefixForArchivedMessage` to `ingest/sqs` package to get prefix
    for an archived message.
  - Added new `async_operation` type `SQS Replay`.
- **CUMULUS-2460**
  - Adds `POST` /executions/workflows-by-granules for retrieving workflow names common to a set of granules
  - Adds `workflowsByGranules` to `@cumulus/api-client/executions`
- **CUMULUS-2635**
  - Added helper functions:
    - `@cumulus/db/translate/file/translateApiPdrToPostgresPdr`

### Fixed

- **CUMULUS-2548**
  - Fixed `@cumulus/ingest/HttpProviderClient.sync` to
properly handle basic auth when redirecting to a different
host and/or host with a different port
- **CUMULUS-2626**
  - Update [PDR migration](https://github.com/nasa/cumulus/blob/master/lambdas/data-migration2/src/pdrs.ts) to correctly find Executions by a Dynamo PDR's `execution` field
- **CUMULUS-2635**
  - Update `data-migration2` to migrate PDRs before migrating granules.
  - Update `data-migration2` unit tests testing granules migration to reference
    PDR records to better model the DB schema.
  - Update `migratePdrRecord` to use `translateApiPdrToPostgresPdr` function.

### Changed

- **CUMULUS-2373**
  - Updated `getS3KeyForArchivedMessage` in `ingest/sqs` to store SQS messages
    by `queueName`.
- **CUMULUS-2630**
  - Updates the example/cumulus-tf deployment to change
    `archive_api_reserved_concurrency` from 2 to 8 to prevent throttling with
    the dashboard.

## [v9.3.0] 2021-07-26

### BREAKING CHANGES

- All API requests made by `@cumulus/api-client` will now throw an error if the status code
does not match the expected response (200 for most requests and 202 for a few requests that
trigger async operations). Previously the helpers in this package would return the response
regardless of the status code, so you may need to update any code using helpers from this
package to catch or to otherwise handle errors that you may encounter.
- The Cumulus API Lambda function has now been configured with reserved concurrency to ensure
availability in a high-concurrency environment. However, this also caps max concurrency which
may result in throttling errors if trying to reach the Cumulus API multiple times in a short
period. Reserved concurrency can be configured with the `archive_api_reserved_concurrency`
terraform variable on the Cumulus module and increased if you are seeing throttling errors.
The default reserved concurrency value is 8.

### Notable changes

- `cmr_custom_host` variable for `cumulus` module can now be used to configure Cumulus to
  integrate with a custom CMR host name and protocol (e.g.
  `http://custom-cmr-host.com`). Note that you **must** include a protocol
  (`http://` or `https://)  if specifying a value for this variable.
- The cumulus module configuration value`rds_connetion_heartbeat` and it's
  behavior has been replaced by a more robust database connection 'retry'
  solution.   Users can remove this value from their configuration, regardless
  of value.  See the `Changed` section notes on CUMULUS-2528 for more details.

### Added

- Added user doc describing new features related to the Cumulus dead letter archive.
- **CUMULUS-2327**
  - Added reserved concurrency setting to the Cumulus API lambda function.
  - Added relevant tfvars to the archive and cumulus terraform modules.
- **CUMULUS-2460**
  - Adds `POST` /executions/search-by-granules for retrieving executions from a list of granules or granule query
  - Adds `searchExecutionsByGranules` to `@cumulus/api-client/executions`
- **CUMULUS-2475**
  - Adds `GET` endpoint to distribution API
- **CUMULUS-2463**
  - `PUT /granules` reingest action allows a user to override the default execution
    to use by providing an optional `workflowName` or `executionArn` parameter on
    the request body.
  - `PUT /granules/bulkReingest` action allows a user to override the default
    execution/workflow combination to reingest with by providing an optional
    `workflowName` on the request body.
- Adds `workflowName` and `executionArn` params to @cumulus/api-client/reingestGranules
- **CUMULUS-2476**
  - Adds handler for authenticated `HEAD` Distribution requests replicating current behavior of TEA
- **CUMULUS-2478**
  - Implemented [bucket map](https://github.com/asfadmin/thin-egress-app#bucket-mapping).
  - Implemented /locate endpoint
  - Cumulus distribution API checks the file request against bucket map:
    - retrieves the bucket and key from file path
    - determines if the file request is public based on the bucket map rather than the bucket type
    - (EDL only) restricts download from PRIVATE_BUCKETS to users who belong to certain EDL User Groups
    - bucket prefix and object prefix are supported
  - Add 'Bearer token' support as an authorization method
- **CUMULUS-2486**
  - Implemented support for custom headers
  - Added 'Bearer token' support as an authorization method
- **CUMULUS-2487**
  - Added integration test for cumulus distribution API
- **CUMULUS-2569**
  - Created bucket map cache for cumulus distribution API
- **CUMULUS-2568**
  - Add `deletePdr`/PDR deletion functionality to `@cumulus/api-client/pdrs`
  - Add `removeCollectionAndAllDependencies` to integration test helpers
  - Added `example/spec/apiUtils.waitForApiStatus` to wait for a
  record to be returned by the API with a specific value for
  `status`
  - Added `example/spec/discoverUtils.uploadS3GranuleDataForDiscovery` to upload granule data fixtures
  to S3 with a randomized granule ID for `discover-granules` based
  integration tests
  - Added `example/spec/Collections.removeCollectionAndAllDependencies` to remove a collection and
  all dependent objects (e.g. PDRs, granules, executions) from the
  database via the API
  - Added helpers to `@cumulus/api-client`:
    - `pdrs.deletePdr` - Delete a PDR via the API
    - `replays.postKinesisReplays` - Submit a POST request to the `/replays` endpoint for replaying Kinesis messages

- `@cumulus/api-client/granules.getGranuleResponse` to return the raw endpoint response from the GET `/granules/<granuleId>` endpoint

### Changed

- Moved functions from `@cumulus/integration-tests` to `example/spec/helpers/workflowUtils`:
  - `startWorkflowExecution`
  - `startWorkflow`
  - `executeWorkflow`
  - `buildWorkflow`
  - `testWorkflow`
  - `buildAndExecuteWorkflow`
  - `buildAndStartWorkflow`
- `example/spec/helpers/workflowUtils.executeWorkflow` now uses
`waitForApiStatus` to ensure that the execution is `completed` or
`failed` before resolving
- `example/spec/helpers/testUtils.updateAndUploadTestFileToBucket`
now accepts an object of parameters rather than positional
arguments
- Removed PDR from the `payload` in the input payload test fixture for reconciliation report integration tests
- The following integration tests for PDR-based workflows were
updated to use randomized granule IDs:
  - `example/spec/parallel/ingest/ingestFromPdrSpec.js`
  - `example/spec/parallel/ingest/ingestFromPdrWithChildWorkflowMetaSpec.js`
  - `example/spec/parallel/ingest/ingestFromPdrWithExecutionNamePrefixSpec.js`
  - `example/spec/parallel/ingest/ingestPdrWithNodeNameSpec.js`
- Updated the `@cumulus/api-client/CumulusApiClientError` error class to include new properties that can be accessed directly on
the error object:
  - `statusCode` - The HTTP status code of the API response
  - `apiMessage` - The message from the API response
- Added `params.pRetryOptions` parameter to
`@cumulus/api-client/granules.deleteGranule` to control the retry
behavior
- Updated `cmr_custom_host` variable to accept a full protocol and host name
(e.g. `http://cmr-custom-host.com`), whereas it previously only accepted a host name
- **CUMULUS-2482**
  - Switches the default distribution app in the `example/cumulus-tf` deployment to the new Cumulus Distribution
  - TEA is still available by following instructions in `example/README.md`
- **CUMULUS-2463**
  - Increases the duration of allowed backoff times for a successful test from
    0.5 sec to 1 sec.
- **CUMULUS-2528**
  - Removed `rds_connection_heartbeat` as a configuration option from all
    Cumulus terraform modules
  - Removed `dbHeartBeat` as an environmental switch from
    `@cumulus/db.getKnexClient` in favor of more comprehensive general db
    connect retry solution
  - Added new `rds_connection_timing_configuration` string map to allow for
    configuration and tuning of Core's internal database retry/connection
    timeout behaviors.  These values map to connection pool configuration
    values for tarn (https://github.com/vincit/tarn.js/) which Core's database
    module / knex(https://www.npmjs.com/package/knex) use for this purpose:
    - acquireTimeoutMillis
    - createRetryIntervalMillis
    - createTimeoutMillis
    - idleTimeoutMillis
    - reapIntervalMillis
      Connection errors will result in a log line prepended with 'knex failed on
      attempted connection error' and sent from '@cumulus/db/connection'
  - Updated `@cumulus/db` and all terraform mdules to set default retry
    configuration values for the database module to cover existing database
    heartbeat connection failures as well as all other knex/tarn connection
    creation failures.

### Fixed

- Fixed bug where `cmr_custom_host` variable was not properly forwarded into `archive`, `ingest`, and `sqs-message-remover` modules from `cumulus` module
- Fixed bug where `parse-pdr` set a granule's provider to the entire provider record when a `NODE_NAME`
  is present. Expected behavior consistent with other tasks is to set the provider name in that field.
- **CUMULUS-2568**
  - Update reconciliation report integration test to have better cleanup/failure behavior
  - Fixed `@cumulus/api-client/pdrs.getPdr` to request correct endpoint for returning a PDR from the API
- **CUMULUS-2620**
  - Fixed a bug where a granule could be removed from CMR but still be set as
  `published: true` and with a CMR link in the Dynamo/PostgreSQL databases. Now,
  the CMR deletion and the Dynamo/PostgreSQL record updates will all succeed or fail
  together, preventing the database records from being out of sync with CMR.
  - Fixed `@cumulus/api-client/pdrs.getPdr` to request correct
  endpoint for returning a PDR from the API

## [v9.2.2] 2021-08-06 - [BACKPORT]

**Please note** changes in 9.2.2 may not yet be released in future versions, as
this is a backport and patch release on the 9.2.x series of releases. Updates that
are included in the future will have a corresponding CHANGELOG entry in future
releases.

### Added

- **CUMULUS-2635**
  - Added helper functions:
    - `@cumulus/db/translate/file/translateApiPdrToPostgresPdr`

### Fixed

- **CUMULUS-2635**
  - Update `data-migration2` to migrate PDRs before migrating granules.
  - Update `data-migration2` unit tests testing granules migration to reference
    PDR records to better model the DB schema.
  - Update `migratePdrRecord` to use `translateApiPdrToPostgresPdr` function.

## [v9.2.1] 2021-07-29 - [BACKPORT]

### Fixed

- **CUMULUS-2626**
  - Update [PDR migration](https://github.com/nasa/cumulus/blob/master/lambdas/data-migration2/src/pdrs.ts) to correctly find Executions by a Dynamo PDR's `execution` field

## [v9.2.0] 2021-06-22

### Added

- **CUMULUS-2475**
  - Adds `GET` endpoint to distribution API
- **CUMULUS-2476**
  - Adds handler for authenticated `HEAD` Distribution requests replicating current behavior of TEA

### Changed

- **CUMULUS-2482**
  - Switches the default distribution app in the `example/cumulus-tf` deployment to the new Cumulus Distribution
  - TEA is still available by following instructions in `example/README.md`

### Fixed

- **CUMULUS-2520**
  - Fixed error that prevented `/elasticsearch/index-from-database` from starting.
- **CUMULUS-2558**
  - Fixed issue where executions original_payload would not be retained on successful execution

## [v9.1.0] 2021-06-03

### BREAKING CHANGES

- @cumulus/api-client/granules.getGranule now returns the granule record from the GET /granules/<granuleId> endpoint, not the raw endpoint response
- **CUMULUS-2434**
  - To use the updated `update-granules-cmr-metadata-file-links` task, the
    granule  UMM-G metadata should have version 1.6.2 or later, since CMR s3
    link type 'GET DATA VIA DIRECT ACCESS' is not valid until UMM-G version
    [1.6.2](https://cdn.earthdata.nasa.gov/umm/granule/v1.6.2/umm-g-json-schema.json)
- **CUMULUS-2488**
  - Removed all EMS reporting including lambdas, endpoints, params, etc as all
    reporting is now handled through Cloud Metrics
- **CUMULUS-2472**
  - Moved existing `EarthdataLoginClient` to
    `@cumulus/oauth-client/EarthdataLoginClient` and updated all references in
    Cumulus Core.
  - Rename `EarthdataLoginClient` property from `earthdataLoginUrl` to
    `loginUrl for consistency with new OAuth clients. See example in
    [oauth-client
    README](https://github.com/nasa/cumulus/blob/master/packages/oauth-client/README.md)

### Added

- **HYRAX-439** - Corrected README.md according to a new Hyrax URL format.
- **CUMULUS-2354**
  - Adds configuration options to allow `/s3credentials` endpoint to distribute
    same-region read-only tokens based on a user's CMR ACLs.
  - Configures the example deployment to enable this feature.
- **CUMULUS-2442**
  - Adds option to generate cloudfront URL to lzards-backup task. This will require a few new task config options that have been documented in the [task README](https://github.com/nasa/cumulus/blob/master/tasks/lzards-backup/README.md).
- **CUMULUS-2470**
  - Added `/s3credentials` endpoint for distribution API
- **CUMULUS-2471**
  - Add `/s3credentialsREADME` endpoint to distribution API
- **CUMULUS-2473**
  - Updated `tf-modules/cumulus_distribution` module to take earthdata or cognito credentials
  - Configured `example/cumulus-tf/cumulus_distribution.tf` to use CSDAP credentials
- **CUMULUS-2474**
  - Add `S3ObjectStore` to `aws-client`. This class allows for interaction with the S3 object store.
  - Add `object-store` package which contains abstracted object store functions for working with various cloud providers
- **CUMULUS-2477**
  - Added `/`, `/login` and `/logout` endpoints to cumulus distribution api
- **CUMULUS-2479**
  - Adds /version endpoint to distribution API
- **CUMULUS-2497**
  - Created `isISOFile()` to check if a CMR file is a CMR ISO file.
- **CUMULUS-2371**
  - Added helpers to `@cumulus/ingest/sqs`:
    - `archiveSqsMessageToS3` - archives an incoming SQS message to S3
    - `deleteArchivedMessageFromS3` - deletes a processed SQS message from S3
  - Added call to `archiveSqsMessageToS3` to `sqs-message-consumer` which
    archives all incoming SQS messages to S3.
  - Added call to `deleteArchivedMessageFrom` to `sqs-message-remover` which
    deletes archived SQS message from S3 once it has been processed.

### Changed

- **[PR2224](https://github.com/nasa/cumulus/pull/2244)**
- **CUMULUS-2208**
  - Moved all `@cumulus/api/es/*` code to new `@cumulus/es-client` package
- Changed timeout on `sfEventSqsToDbRecords` Lambda to 60 seconds to match
  timeout for Knex library to acquire database connections
- **CUMULUS-2517**
  - Updated postgres-migration-count-tool default concurrency to '1'
- **CUMULUS-2489**
  - Updated docs for Terraform references in FAQs, glossary, and in Deployment sections
- **CUMULUS-2434**
  - Updated `@cumulus/cmrjs` `updateCMRMetadata` and related functions to add
    both HTTPS URLS and S3 URIs to CMR metadata.
  - Updated `update-granules-cmr-metadata-file-links` task to add both HTTPS
    URLs and S3 URIs to the OnlineAccessURLs field of CMR metadata. The task
    configuration parameter `cmrGranuleUrlType` now has default value `both`.
  - To use the updated `update-granules-cmr-metadata-file-links` task, the
    granule UMM-G metadata should have version 1.6.2 or later, since CMR s3 link
    type 'GET DATA VIA DIRECT ACCESS' is not valid until UMM-G version
    [1.6.2](https://cdn.earthdata.nasa.gov/umm/granule/v1.6.2/umm-g-json-schema.json)
- **CUMULUS-2472**
  - Renamed `@cumulus/earthdata-login-client` to more generic
    `@cumulus/oauth-client` as a parent  class for new OAuth clients.
  - Added `@cumulus/oauth-client/CognitoClient` to interface with AWS cognito login service.
- **CUMULUS-2497**
  - Changed the `@cumulus/cmrjs` package:
    - Updated `@cumulus/cmrjs/cmr-utils.getGranuleTemporalInfo()` so it now
      returns temporal info for CMR ISO 19115 SMAP XML files.
    - Updated `@cumulus/cmrjs/cmr-utils.isCmrFilename()` to include
      `isISOFile()`.
- **CUMULUS-2532**
  - Changed integration tests to use `api-client/granules` functions as opposed to granulesApi from `@cumulus/integration-tests`.

### Fixed

- **CUMULUS-2519**
  - Update @cumulus/integration-tests.buildWorkflow to fail if provider/collection API response is not successful
- **CUMULUS-2518**
  - Update sf-event-sqs-to-db-records to not throw if a collection is not
    defined on a payload that has no granules/an empty granule payload object
- **CUMULUS-2512**
  - Updated ingest package S3 provider client to take additional parameter
    `remoteAltBucket` on `download` method to allow for per-file override of
    provider bucket for checksum
  - Updated @cumulus/ingest.fetchTextFile's signature to be parameterized and
    added `remoteAltBucket`to allow for an override of the passed in provider
    bucket for the source file
  - Update "eslint-plugin-import" to be pinned to 2.22.1
- **CUMULUS-2520**
  - Fixed error that prevented `/elasticsearch/index-from-database` from starting.
- **CUMULUS-2532**
  - Fixed integration tests to have granule deletion occur before provider and
    collection deletion in test cleanup.
- **[2231](https://github.com/nasa/cumulus/issues/2231)**
  - Fixes broken relative path links in `docs/README.md`

### Removed

- **CUMULUS-2502**
  - Removed outdated documentation regarding Kibana index patterns for metrics.

## [v9.0.1] 2021-05-07

### Migration Steps

Please review the migration steps for 9.0.0 as this release is only a patch to
correct a failure in our build script and push out corrected release artifacts. The previous migration steps still apply.

### Changed

- Corrected `@cumulus/db` configuration to correctly build package.

## [v9.0.0] 2021-05-03

### Migration steps

- This release of Cumulus enables integration with a PostgreSQL database for archiving Cumulus data. There are several upgrade steps involved, **some of which need to be done before redeploying Cumulus**. See the [documentation on upgrading to the RDS release](https://nasa.github.io/cumulus/docs/upgrade-notes/upgrade-rds).

### BREAKING CHANGES

- **CUMULUS-2185** - RDS Migration Epic
  - **CUMULUS-2191**
    - Removed the following from the `@cumulus/api/models.asyncOperation` class in
      favor of the added `@cumulus/async-operations` module:
      - `start`
      - `startAsyncOperations`
  - **CUMULUS-2187**
    - The `async-operations` endpoint will now omit `output` instead of
      returning `none` when the operation did not return output.
  - **CUMULUS-2309**
    - Removed `@cumulus/api/models/granule.unpublishAndDeleteGranule` in favor
      of `@cumulus/api/lib/granule-remove-from-cmr.unpublishGranule` and
      `@cumulus/api/lib/granule-delete.deleteGranuleAndFiles`.
  - **CUMULUS-2385**
    - Updated `sf-event-sqs-to-db-records` to write a granule's files to
      PostgreSQL only after the workflow has exited the `Running` status.
      Please note that any workflow that uses `sf_sqs_report_task` for
      mid-workflow updates will be impacted.
    - Changed PostgreSQL `file` schema and TypeScript type definition to require
      `bucket` and `key` fields.
    - Updated granule/file write logic to mark a granule's status as "failed"
  - **CUMULUS-2455**
    - API `move granule` endpoint now moves granule files on a per-file basis
    - API `move granule` endpoint on granule file move failure will retain the
      file at it's original location, but continue to move any other granule
      files.
    - Removed the `move` method from the `@cumulus/api/models.granule` class.
      logic is now handled in `@cumulus/api/endpoints/granules` and is
      accessible via the Core API.

### Added

- **CUMULUS-2185** - RDS Migration Epic
  - **CUMULUS-2130**
    - Added postgres-migration-count-tool lambda/ECS task to allow for
      evaluation of database state
    - Added /migrationCounts api endpoint that allows running of the
      postgres-migration-count-tool as an asyncOperation
  - **CUMULUS-2394**
    - Updated PDR and Granule writes to check the step function
      workflow_start_time against the createdAt field for each record to ensure
      old records do not overwrite newer ones for legacy Dynamo and PostgreSQL
      writes
  - **CUMULUS-2188**
    - Added `data-migration2` Lambda to be run after `data-migration1`
    - Added logic to `data-migration2` Lambda for migrating execution records
      from DynamoDB to PostgreSQL
  - **CUMULUS-2191**
    - Added `@cumulus/async-operations` to core packages, exposing
      `startAsyncOperation` which will handle starting an async operation and
      adding an entry to both PostgreSQL and DynamoDb
  - **CUMULUS-2127**
    - Add schema migration for `collections` table
  - **CUMULUS-2129**
    - Added logic to `data-migration1` Lambda for migrating collection records
      from Dynamo to PostgreSQL
  - **CUMULUS-2157**
    - Add schema migration for `providers` table
    - Added logic to `data-migration1` Lambda for migrating provider records
      from Dynamo to PostgreSQL
  - **CUMULUS-2187**
    - Added logic to `data-migration1` Lambda for migrating async operation
      records from Dynamo to PostgreSQL
  - **CUMULUS-2198**
    - Added logic to `data-migration1` Lambda for migrating rule records from
      DynamoDB to PostgreSQL
  - **CUMULUS-2182**
    - Add schema migration for PDRs table
  - **CUMULUS-2230**
    - Add schema migration for `rules` table
  - **CUMULUS-2183**
    - Add schema migration for `asyncOperations` table
  - **CUMULUS-2184**
    - Add schema migration for `executions` table
  - **CUMULUS-2257**
    - Updated PostgreSQL table and column names to snake_case
    - Added `translateApiAsyncOperationToPostgresAsyncOperation` function to `@cumulus/db`
  - **CUMULUS-2186**
    - Added logic to `data-migration2` Lambda for migrating PDR records from
      DynamoDB to PostgreSQL
  - **CUMULUS-2235**
    - Added initial ingest load spec test/utility
  - **CUMULUS-2167**
    - Added logic to `data-migration2` Lambda for migrating Granule records from
      DynamoDB to PostgreSQL and parse Granule records to store File records in
      RDS.
  - **CUMULUS-2367**
    - Added `granules_executions` table to PostgreSQL schema to allow for a
      many-to-many relationship between granules and executions
      - The table refers to granule and execution records using foreign keys
        defined with ON CASCADE DELETE, which means that any time a granule or
        execution record is deleted, all of the records in the
        `granules_executions` table referring to that record will also be
        deleted.
    - Added `upsertGranuleWithExecutionJoinRecord` helper to `@cumulus/db` to
      allow for upserting a granule record and its corresponding
      `granules_execution` record
  - **CUMULUS-2128**
    - Added helper functions:
      - `@cumulus/db/translate/file/translateApiFiletoPostgresFile`
      - `@cumulus/db/translate/file/translateApiGranuletoPostgresGranule`
      - `@cumulus/message/Providers/getMessageProvider`
  - **CUMULUS-2190**
    - Added helper functions:
      - `@cumulus/message/Executions/getMessageExecutionOriginalPayload`
      - `@cumulus/message/Executions/getMessageExecutionFinalPayload`
      - `@cumulus/message/workflows/getMessageWorkflowTasks`
      - `@cumulus/message/workflows/getMessageWorkflowStartTime`
      - `@cumulus/message/workflows/getMessageWorkflowStopTime`
      - `@cumulus/message/workflows/getMessageWorkflowName`
  - **CUMULUS-2192**
    - Added helper functions:
      - `@cumulus/message/PDRs/getMessagePdrRunningExecutions`
      - `@cumulus/message/PDRs/getMessagePdrCompletedExecutions`
      - `@cumulus/message/PDRs/getMessagePdrFailedExecutions`
      - `@cumulus/message/PDRs/getMessagePdrStats`
      - `@cumulus/message/PDRs/getPdrPercentCompletion`
      - `@cumulus/message/workflows/getWorkflowDuration`
  - **CUMULUS-2199**
    - Added `translateApiRuleToPostgresRule` to `@cumulus/db` to translate API
      Rule to conform to Postgres Rule definition.
  - **CUMUlUS-2128**
    - Added "upsert" logic to the `sfEventSqsToDbRecords` Lambda for granule and
      file writes to the core PostgreSQL database
  - **CUMULUS-2199**
    - Updated Rules endpoint to write rules to core PostgreSQL database in
      addition to DynamoDB and to delete rules from the PostgreSQL database in
      addition to DynamoDB.
    - Updated `create` in Rules Model to take in optional `createdAt` parameter
      which sets the value of createdAt if not specified during function call.
  - **CUMULUS-2189**
    - Updated Provider endpoint logic to write providers in parallel to Core
      PostgreSQL database
    - Update integration tests to utilize API calls instead of direct
      api/model/Provider calls
  - **CUMULUS-2191**
    - Updated cumuluss/async-operation task to write async-operations to the
      PostgreSQL database.
  - **CUMULUS-2228**
    - Added logic to the `sfEventSqsToDbRecords` Lambda to write execution, PDR,
      and granule records to the core PostgreSQL database in parallel with
      writes to DynamoDB
  - **CUMUlUS-2190**
    - Added "upsert" logic to the `sfEventSqsToDbRecords` Lambda for PDR writes
      to the core PostgreSQL database
  - **CUMUlUS-2192**
    - Added "upsert" logic to the `sfEventSqsToDbRecords` Lambda for execution
      writes to the core PostgreSQL database
  - **CUMULUS-2187**
    - The `async-operations` endpoint will now omit `output` instead of
      returning `none` when the operation did not return output.
  - **CUMULUS-2167**
    - Change PostgreSQL schema definition for `files` to remove `filename` and
      `name` and only support `file_name`.
    - Change PostgreSQL schema definition for `files` to remove `size` to only
      support `file_size`.
    - Change `PostgresFile` to remove duplicate fields `filename` and `name` and
      rename `size` to `file_size`.
  - **CUMULUS-2266**
    - Change `sf-event-sqs-to-db-records` behavior to discard and not throw an
      error on an out-of-order/delayed message so as not to have it be sent to
      the DLQ.
  - **CUMULUS-2305**
    - Changed `DELETE /pdrs/{pdrname}` API behavior to also delete record from
      PostgreSQL database.
  - **CUMULUS-2309**
    - Changed `DELETE /granules/{granuleName}` API behavior to also delete
      record from PostgreSQL database.
    - Changed `Bulk operation BULK_GRANULE_DELETE` API behavior to also delete
      records from PostgreSQL database.
  - **CUMULUS-2367**
    - Updated `granule_cumulus_id` foreign key to granule in PostgreSQL `files`
      table to use a CASCADE delete, so records in the files table are
      automatically deleted by the database when the corresponding granule is
      deleted.
  - **CUMULUS-2407**
    - Updated data-migration1 and data-migration2 Lambdas to use UPSERT instead
      of UPDATE when migrating dynamoDB records to PostgreSQL.
    - Changed data-migration1 and data-migration2 logic to only update already
      migrated records if the incoming record update has a newer timestamp
  - **CUMULUS-2329**
    - Add `write-db-dlq-records-to-s3` lambda.
    - Add terraform config to automatically write db records DLQ messages to an
      s3 archive on the system bucket.
    - Add unit tests and a component spec test for the above.
  - **CUMULUS-2380**
    - Add `process-dead-letter-archive` lambda to pick up and process dead letters in the S3 system bucket dead letter archive.
    - Add `/deadLetterArchive/recoverCumulusMessages` endpoint to trigger an async operation to leverage this capability on demand.
    - Add unit tests and integration test for all of the above.
  - **CUMULUS-2406**
    - Updated parallel write logic to ensure that updatedAt/updated_at
      timestamps are the same in Dynamo/PG on record write for the following
      data types:
      - async operations
      - granules
      - executions
      - PDRs
  - **CUMULUS-2446**
    - Remove schema validation check against DynamoDB table for collections when
      migrating records from DynamoDB to core PostgreSQL database.
  - **CUMULUS-2447**
    - Changed `translateApiAsyncOperationToPostgresAsyncOperation` to call
      `JSON.stringify` and then `JSON.parse` on output.
  - **CUMULUS-2313**
    - Added `postgres-migration-async-operation` lambda to start an ECS task to
      run a the `data-migration2` lambda.
    - Updated `async_operations` table to include `Data Migration 2` as a new
      `operation_type`.
    - Updated `cumulus-tf/variables.tf` to include `optional_dynamo_tables` that
      will be merged with `dynamo_tables`.
  - **CUMULUS-2451**
    - Added summary type file `packages/db/src/types/summary.ts` with
      `MigrationSummary` and `DataMigration1` and `DataMigration2` types.
    - Updated `data-migration1` and `data-migration2` lambdas to return
      `MigrationSummary` objects.
    - Added logging for every batch of 100 records processed for executions,
      granules and files, and PDRs.
    - Removed `RecordAlreadyMigrated` logs in `data-migration1` and
      `data-migration2`
  - **CUMULUS-2452**
    - Added support for only migrating certain granules by specifying the
      `granuleSearchParams.granuleId` or `granuleSearchParams.collectionId`
      properties in the payload for the
      `<prefix>-postgres-migration-async-operation` Lambda
    - Added support for only running certain migrations for data-migration2 by
      specifying the `migrationsList` property in the payload for the
      `<prefix>-postgres-migration-async-operation` Lambda
  - **CUMULUS-2453**
    - Created `storeErrors` function which stores errors in system bucket.
    - Updated `executions` and `granulesAndFiles` data migrations to call `storeErrors` to store migration errors.
    - Added `system_bucket` variable to `data-migration2`.
  - **CUMULUS-2455**
    - Move granules API endpoint records move updates for migrated granule files
      if writing any of the granule files fails.
  - **CUMULUS-2468**
    - Added support for doing [DynamoDB parallel scanning](https://docs.aws.amazon.com/amazondynamodb/latest/developerguide/Scan.html#Scan.ParallelScan) for `executions` and `granules` migrations to improve performance. The behavior of the parallel scanning and writes can be controlled via the following properties on the event input to the `<prefix>-postgres-migration-async-operation` Lambda:
      - `granuleMigrationParams.parallelScanSegments`: How many segments to divide your granules DynamoDB table into for parallel scanning
      - `granuleMigrationParams.parallelScanLimit`: The maximum number of granule records to evaluate for each parallel scanning segment of the DynamoDB table
      - `granuleMigrationParams.writeConcurrency`: The maximum number of concurrent granule/file writes to perform to the PostgreSQL database across all DynamoDB segments
      - `executionMigrationParams.parallelScanSegments`: How many segments to divide your executions DynamoDB table into for parallel scanning
      - `executionMigrationParams.parallelScanLimit`: The maximum number of execution records to evaluate for each parallel scanning segment of the DynamoDB table
      - `executionMigrationParams.writeConcurrency`: The maximum number of concurrent execution writes to perform to the PostgreSQL database across all DynamoDB segments
  - **CUMULUS-2468** - Added `@cumulus/aws-client/DynamoDb.parallelScan` helper to perform [parallel scanning on DynamoDb tables](https://docs.aws.amazon.com/amazondynamodb/latest/developerguide/Scan.html#Scan.ParallelScan)
  - **CUMULUS-2507**
    - Updated granule record write logic to set granule status to `failed` in both Postgres and DynamoDB if any/all of its files fail to write to the database.

### Deprecated

- **CUMULUS-2185** - RDS Migration Epic
  - **CUMULUS-2455**
    - `@cumulus/ingest/moveGranuleFiles`

## [v8.1.2] 2021-07-29

**Please note** changes in 8.1.2 may not yet be released in future versions, as this
is a backport/patch release on the 8.x series of releases.  Updates that are
included in the future will have a corresponding CHANGELOG entry in future releases.

### Notable changes

- `cmr_custom_host` variable for `cumulus` module can now be used to configure Cumulus to
integrate with a custom CMR host name and protocol (e.g. `http://custom-cmr-host.com`). Note
that you **must** include a protocol (`http://` or `https://`) if specifying a value for this
variable.
- `@cumulus/sync-granule` task should now properly handle
syncing files from HTTP/HTTPS providers where basic auth is
required and involves a redirect to a different host (e.g.
downloading files protected by Earthdata Login)

### Added

- **CUMULUS-2548**
  - Added `allowed_redirects` field to PostgreSQL `providers` table
  - Added `allowedRedirects` field to DynamoDB `<prefix>-providers` table
  - Added `@cumulus/aws-client/S3.streamS3Upload` to handle uploading the contents
  of a readable stream to S3 and returning a promise

### Changed

- Updated `cmr_custom_host` variable to accept a full protocol and host name
(e.g. `http://cmr-custom-host.com`), whereas it previously only accepted a host name

### Fixed

- Fixed bug where `cmr_custom_host` variable was not properly forwarded into `archive`, `ingest`, and `sqs-message-remover` modules from `cumulus` module
- **CUMULUS-2548**
  - Fixed `@cumulus/ingest/HttpProviderClient.sync` to
properly handle basic auth when redirecting to a different
host and/or host with a different port

## [v8.1.1] 2021-04-30 -- Patch Release

**Please note** changes in 8.1.1 may not yet be released in future versions, as this
is a backport/patch release on the 8.x series of releases.  Updates that are
included in the future will have a corresponding CHANGELOG entry in future releases.

### Added

- **CUMULUS-2497**
  - Created `isISOFile()` to check if a CMR file is a CMR ISO file.

### Fixed

- **CUMULUS-2512**
  - Updated ingest package S3 provider client to take additional parameter
    `remoteAltBucket` on `download` method to allow for per-file override of
    provider bucket for checksum
  - Updated @cumulus/ingest.fetchTextFile's signature to be parameterized and
    added `remoteAltBucket`to allow for an override of the passed in provider
    bucket for the source file
  - Update "eslint-plugin-import" to be pinned to 2.22.1

### Changed

- **CUMULUS-2497**
  - Changed the `@cumulus/cmrjs` package:
    - Updated `@cumulus/cmrjs/cmr-utils.getGranuleTemporalInfo()` so it now
      returns temporal info for CMR ISO 19115 SMAP XML files.
    - Updated `@cumulus/cmrjs/cmr-utils.isCmrFilename()` to include
      `isISOFile()`.

- **[2216](https://github.com/nasa/cumulus/issues/2216)**
  - Removed "node-forge", "xml-crypto" from audit whitelist, added "underscore"

## [v8.1.0] 2021-04-29

### Added

- **CUMULUS-2348**
  - The `@cumulus/api` `/granules` and `/granules/{granuleId}` endpoints now take `getRecoveryStatus` parameter
  to include recoveryStatus in result granule(s)
  - The `@cumulus/api-client.granules.getGranule` function takes a `query` parameter which can be used to
  request additional granule information.
  - Published `@cumulus/api@7.2.1-alpha.0` for dashboard testing
- **CUMULUS-2469**
  - Added `tf-modules/cumulus_distribution` module to standup a skeleton
    distribution api

## [v8.0.0] 2021-04-08

### BREAKING CHANGES

- **CUMULUS-2428**
  - Changed `/granules/bulk` to use `queueUrl` property instead of a `queueName` property for setting the queue to use for scheduling bulk granule workflows

### Notable changes

- Bulk granule operations endpoint now supports setting a custom queue for scheduling workflows via the `queueUrl` property in the request body. If provided, this value should be the full URL for an SQS queue.

### Added

- **CUMULUS-2374**
  - Add cookbok entry for queueing PostToCmr step
  - Add example workflow to go with cookbook
- **CUMULUS-2421**
  - Added **experimental** `ecs_include_docker_cleanup_cronjob` boolean variable to the Cumulus module to enable cron job to clean up docker root storage blocks in ECS cluster template for non-`device-mapper` storage drivers. Default value is `false`. This fulfills a specific user support request. This feature is otherwise untested and will remain so until we can iterate with a better, more general-purpose solution. Use of this feature is **NOT** recommended unless you are certain you need it.

- **CUMULUS-1808**
  - Add additional error messaging in `deleteSnsTrigger` to give users more context about where to look to resolve ResourceNotFound error when disabling or deleting a rule.

### Fixed

- **CUMULUS-2281**
  - Changed discover-granules task to write discovered granules directly to
    logger, instead of via environment variable. This fixes a problem where a
    large number of found granules prevents this lambda from running as an
    activity with an E2BIG error.

## [v7.2.0] 2021-03-23

### Added

- **CUMULUS-2346**
  - Added orca API endpoint to `@cumulus/api` to get recovery status
  - Add `CopyToGlacier` step to [example IngestAndPublishGranuleWithOrca workflow](https://github.com/nasa/cumulus/blob/master/example/cumulus-tf/ingest_and_publish_granule_with_orca_workflow.tf)

### Changed

- **HYRAX-357**
  - Format of NGAP OPeNDAP URL changed and by default now is referring to concept id and optionally can include short name and version of collection.
  - `addShortnameAndVersionIdToConceptId` field has been added to the config inputs of the `hyrax-metadata-updates` task

## [v7.1.0] 2021-03-12

### Notable changes

- `sync-granule` task will now properly handle syncing 0 byte files to S3
- SQS/Kinesis rules now support scheduling workflows to a custom queue via the `rule.queueUrl` property. If provided, this value should be the full URL for an SQS queue.

### Added

- `tf-modules/cumulus` module now supports a `cmr_custom_host` variable that can
  be used to set to an arbitrary  host for making CMR requests (e.g.
  `https://custom-cmr-host.com`).
- Added `buckets` variable to `tf-modules/archive`
- **CUMULUS-2345**
  - Deploy ORCA with Cumulus, see `example/cumulus-tf/orca.tf` and `example/cumulus-tf/terraform.tfvars.example`
  - Add `CopyToGlacier` step to [example IngestAndPublishGranule workflow](https://github.com/nasa/cumulus/blob/master/example/cumulus-tf/ingest_and_publish_granule_workflow.asl.json)
- **CUMULUS-2424**
  - Added `childWorkflowMeta` to `queue-pdrs` config. An object passed to this config value will be merged into a child workflow message's `meta` object. For an example of how this can be used, see `example/cumulus-tf/discover_and_queue_pdrs_with_child_workflow_meta_workflow.asl.json`.
- **CUMULUS-2427**
  - Added support for using a custom queue with SQS and Kinesis rules. Whatever queue URL is set on the `rule.queueUrl` property will be used to schedule workflows for that rule. This change allows SQS/Kinesis rules to use [any throttled queues defined for a deployment](https://nasa.github.io/cumulus/docs/data-cookbooks/throttling-queued-executions).

### Fixed

- **CUMULUS-2394**
  - Updated PDR and Granule writes to check the step function `workflow_start_time` against
      the `createdAt` field  for each record to ensure old records do not
      overwrite newer ones

### Changed

- `<prefix>-lambda-api-gateway` IAM role used by API Gateway Lambda now
  supports accessing all buckets defined in your `buckets` variable except
  "internal" buckets
- Updated the default scroll duration used in ESScrollSearch and part of the
  reconciliation report functions as a result of testing and seeing timeouts
  at its current value of 2min.
- **CUMULUS-2355**
  - Added logic to disable `/s3Credentials` endpoint based upon value for
    environment variable `DISABLE_S3_CREDENTIALS`. If set to "true", the
    endpoint will not dispense S3 credentials and instead return a message
    indicating that the endpoint has been disabled.
- **CUMULUS-2397**
  - Updated `/elasticsearch` endpoint's `reindex` function to prevent
    reindexing when source and destination indices are the same.
- **CUMULUS-2420**
  - Updated test function `waitForAsyncOperationStatus` to take a retryObject
    and use exponential backoff.  Increased the total test duration for both
    AsycOperation specs and the ReconciliationReports tests.
  - Updated the default scroll duration used in ESScrollSearch and part of the
    reconciliation report functions as a result of testing and seeing timeouts
    at its current value of 2min.
- **CUMULUS-2427**
  - Removed `queueUrl` from the parameters object for `@cumulus/message/Build.buildQueueMessageFromTemplate`
  - Removed `queueUrl` from the parameters object for `@cumulus/message/Build.buildCumulusMeta`

### Fixed

- Fixed issue in `@cumulus/ingest/S3ProviderClient.sync()` preventing 0 byte files from being synced to S3.

### Removed

- Removed variables from `tf-modules/archive`:
  - `private_buckets`
  - `protected_buckets`
  - `public_buckets`

## [v7.0.0] 2021-02-22

### BREAKING CHANGES

- **CUMULUS-2362** - Endpoints for the logs (/logs) will now throw an error unless Metrics is set up

### Added

- **CUMULUS-2345**
  - Deploy ORCA with Cumulus, see `example/cumulus-tf/orca.tf` and `example/cumulus-tf/terraform.tfvars.example`
  - Add `CopyToGlacier` step to [example IngestAndPublishGranule workflow](https://github.com/nasa/cumulus/blob/master/example/cumulus-tf/ingest_and_publish_granule_workflow.asl.json)
- **CUMULUS-2376**
  - Added `cmrRevisionId` as an optional parameter to `post-to-cmr` that will be used when publishing metadata to CMR.
- **CUMULUS-2412**
  - Adds function `getCollectionsByShortNameAndVersion` to @cumulus/cmrjs that performs a compound query to CMR to retrieve collection information on a list of collections. This replaces a series of calls to the CMR for each collection with a single call on the `/collections` endpoint and should improve performance when CMR return times are increased.

### Changed

- **CUMULUS-2362**
  - Logs endpoints only work with Metrics set up
- **CUMULUS-2376**
  - Updated `publishUMMGJSON2CMR` to take in an optional `revisionId` parameter.
  - Updated `publishUMMGJSON2CMR` to throw an error if optional `revisionId` does not match resulting revision ID.
  - Updated `publishECHO10XML2CMR` to take in an optional `revisionId` parameter.
  - Updated `publishECHO10XML2CMR` to throw an error if optional `revisionId` does not match resulting revision ID.
  - Updated `publish2CMR` to take in optional `cmrRevisionId`.
  - Updated `getWriteHeaders` to take in an optional CMR Revision ID.
  - Updated `ingestGranule` to take in an optional CMR Revision ID to pass to `getWriteHeaders`.
  - Updated `ingestUMMGranule` to take in an optional CMR Revision ID to pass to `getWriteHeaders`.
- **CUMULUS-2350**
  - Updates the examples on the `/s3credentialsREADME`, to include Python and
    JavaScript code demonstrating how to refrsh  the s3credential for
    programatic access.
- **CUMULUS-2383**
  - PostToCMR task will return CMRInternalError when a `500` status is returned from CMR

## [v6.0.0] 2021-02-16

### MIGRATION NOTES

- **CUMULUS-2255** - Cumulus has upgraded its supported version of Terraform
  from **0.12.12** to **0.13.6**. Please see the [instructions to upgrade your
  deployments](https://github.com/nasa/cumulus/blob/master/docs/upgrade-notes/upgrading-tf-version-0.13.6.md).

- **CUMULUS-2350**
  - If the  `/s3credentialsREADME`, does not appear to be working after
    deployment, [manual redeployment](https://docs.aws.amazon.com/apigateway/latest/developerguide/how-to-deploy-api-with-console.html)
    of the API-gateway stage may be necessary to finish the deployment.

### BREAKING CHANGES

- **CUMULUS-2255** - Cumulus has upgraded its supported version of Terraform from **0.12.12** to **0.13.6**.

### Added

- **CUMULUS-2291**
  - Add provider filter to Granule Inventory Report
- **CUMULUS-2300**
  - Added `childWorkflowMeta` to `queue-granules` config. Object passed to this
    value will be merged into a child workflow message's  `meta` object. For an
    example of how this can be used, see
    `example/cumulus-tf/discover_granules_workflow.asl.json`.
- **CUMULUS-2350**
  - Adds an unprotected endpoint, `/s3credentialsREADME`, to the
    s3-credentials-endpoint that displays  information on how to use the
    `/s3credentials` endpoint
- **CUMULUS-2368**
  - Add QueueWorkflow task
- **CUMULUS-2391**
  - Add reportToEms to collections.files file schema
- **CUMULUS-2395**
  - Add Core module parameter `ecs_custom_sg_ids` to Cumulus module to allow for
    custom security group mappings
- **CUMULUS-2402**
  - Officially expose `sftp()` for use in `@cumulus/sftp-client`

### Changed

- **CUMULUS-2323**
  - The sync granules task when used with the s3 provider now uses the
    `source_bucket` key in `granule.files` objects.  If incoming payloads using
    this task have a `source_bucket` value for a file using the s3 provider, the
    task will attempt to sync from the bucket defined in the file's
    `source_bucket` key instead of the `provider`.
    - Updated `S3ProviderClient.sync` to allow for an optional bucket parameter
      in support of the changed behavior.
  - Removed `addBucketToFile` and related code from sync-granules task

- **CUMULUS-2255**
  - Updated Terraform deployment code syntax for compatibility with version 0.13.6
- **CUMULUS-2321**
  - Updated API endpoint GET `/reconciliationReports/{name}` to return the
    presigned s3 URL in addition to report data

### Fixed

- Updated `hyrax-metadata-updates` task so the opendap url has Type 'USE SERVICE API'

- **CUMULUS-2310**
  - Use valid filename for reconciliation report
- **CUMULUS-2351**
  - Inventory report no longer includes the File/Granule relation object in the
    okCountByGranules key of a report.  The information is only included when a
    'Granule Not Found' report is run.

### Removed

- **CUMULUS-2364**
  - Remove the internal Cumulus logging lambda (log2elasticsearch)

## [v5.0.1] 2021-01-27

### Changed

- **CUMULUS-2344**
  - Elasticsearch API now allows you to reindex to an index that already exists
  - If using the Change Index operation and the new index doesn't exist, it will be created
  - Regarding instructions for CUMULUS-2020, you can now do a change index
    operation before a reindex operation. This will
    ensure that new data will end up in the new index while Elasticsearch is reindexing.

- **CUMULUS-2351**
  - Inventory report no longer includes the File/Granule relation object in the okCountByGranules key of a report. The information is only included when a 'Granule Not Found' report is run.

### Removed

- **CUMULUS-2367**
  - Removed `execution_cumulus_id` column from granules RDS schema and data type

## [v5.0.0] 2021-01-12

### BREAKING CHANGES

- **CUMULUS-2020**
  - Elasticsearch data mappings have been updated to improve search and the API
    has been update to reflect those changes. See Migration notes on how to
    update the Elasticsearch mappings.

### Migration notes

- **CUMULUS-2020**
  - Elasticsearch data mappings have been updated to improve search. For
    example, case insensitive searching will now work (e.g. 'MOD' and 'mod' will
    return the same granule results). To use the improved Elasticsearch queries,
    [reindex](https://nasa.github.io/cumulus-api/#reindex) to create a new index
    with the correct types. Then perform a [change
    index](https://nasa.github.io/cumulus-api/#change-index) operation to use
    the new index.
- **CUMULUS-2258**
  - Because the `egress_lambda_log_group` and
    `egress_lambda_log_subscription_filter` resource were removed from the
    `cumulus` module, new definitions for these resources must be added to
    `cumulus-tf/main.tf`. For reference on how to define these resources, see
    [`example/cumulus-tf/thin_egress_app.tf`](https://github.com/nasa/cumulus/blob/master/example/cumulus-tf/thin_egress_app.tf).
  - The `tea_stack_name` variable being passed into the `cumulus` module should be removed
- **CUMULUS-2344**
  - Regarding instructions for CUMULUS-2020, you can now do a change index operation before a reindex operation. This will
    ensure that new data will end up in the new index while Elasticsearch is reindexing.

### BREAKING CHANGES

- **CUMULUS-2020**
  - Elasticsearch data mappings have been updated to improve search and the API has been updated to reflect those changes. See Migration notes on how to update the Elasticsearch mappings.

### Added

- **CUMULUS-2318**
  - Added`async_operation_image` as `cumulus` module variable to allow for override of the async_operation container image.  Users can optionally specify a non-default docker image for use with Core async operations.
- **CUMULUS-2219**
  - Added `lzards-backup` Core task to facilitate making LZARDS backup requests in Cumulus ingest workflows
- **CUMULUS-2092**
  - Add documentation for Granule Not Found Reports
- **HYRAX-320**
  - `@cumulus/hyrax-metadata-updates`Add component URI encoding for entry title id and granule ur to allow for values with special characters in them. For example, EntryTitleId 'Sentinel-6A MF/Jason-CS L2 Advanced Microwave Radiometer (AMR-C) NRT Geophysical Parameters' Now, URLs generated from such values will be encoded correctly and parsable by HyraxInTheCloud
- **CUMULUS-1370**
  - Add documentation for Getting Started section including FAQs
- **CUMULUS-2092**
  - Add documentation for Granule Not Found Reports
- **CUMULUS-2219**
  - Added `lzards-backup` Core task to facilitate making LZARDS backup requests in Cumulus ingest workflows
- **CUMULUS-2280**
  - In local api, retry to create tables if they fail to ensure localstack has had time to start fully.
- **CUMULUS-2290**
  - Add `queryFields` to granule schema, and this allows workflow tasks to add queryable data to granule record. For reference on how to add data to `queryFields` field, see [`example/cumulus-tf/kinesis_trigger_test_workflow.tf`](https://github.com/nasa/cumulus/blob/master/example/cumulus-tf/kinesis_trigger_test_workflow.tf).
- **CUMULUS-2318**
  - Added`async_operation_image` as `cumulus` module variable to allow for override of the async_operation container image.  Users can optionally specify a non-default docker image for use with Core async operations.

### Changed

- **CUMULUS-2020**
  - Updated Elasticsearch mappings to support case-insensitive search
- **CUMULUS-2124**
  - cumulus-rds-tf terraform module now takes engine_version as an input variable.
- **CUMULUS-2279**
  - Changed the formatting of granule CMR links: instead of a link to the `/search/granules.json` endpoint, now it is a direct link to `/search/concepts/conceptid.format`
- **CUMULUS-2296**
  - Improved PDR spec compliance of `parse-pdr` by updating `@cumulus/pvl` to parse fields in a manner more consistent with the PDR ICD, with respect to numbers and dates. Anything not matching the ICD expectations, or incompatible with Javascript parsing, will be parsed as a string instead.
- **CUMULUS-2344**
  - Elasticsearch API now allows you to reindex to an index that already exists
  - If using the Change Index operation and the new index doesn't exist, it will be created

### Removed

- **CUMULUS-2258**
  - Removed `tea_stack_name` variable from `tf-modules/distribution/variables.tf` and `tf-modules/cumulus/variables.tf`
  - Removed `egress_lambda_log_group` and `egress_lambda_log_subscription_filter` resources from `tf-modules/distribution/main.tf`

## [v4.0.0] 2020-11-20

### Migration notes

- Update the name of your `cumulus_message_adapter_lambda_layer_arn` variable for the `cumulus` module to `cumulus_message_adapter_lambda_layer_version_arn`. The value of the variable should remain the same (a layer version ARN of a Lambda layer for the [`cumulus-message-adapter`](https://github.com/nasa/cumulus-message-adapter/).
- **CUMULUS-2138** - Update all workflows using the `MoveGranules` step to add `UpdateGranulesCmrMetadataFileLinksStep`that runs after it. See the example [`IngestAndPublishWorkflow`](https://github.com/nasa/cumulus/blob/master/example/cumulus-tf/ingest_and_publish_granule_workflow.asl.json) for reference.
- **CUMULUS-2251**
  - Because it has been removed from the `cumulus` module, a new resource definition for `egress_api_gateway_log_subscription_filter` must be added to `cumulus-tf/main.tf`. For reference on how to define this resource, see [`example/cumulus-tf/main.tf`](https://github.com/nasa/cumulus/blob/master/example/cumulus-tf/main.tf).

### Added

- **CUMULUS-2248**
  - Updates Integration Tests README to point to new fake provider template.
- **CUMULUS-2239**
  - Add resource declaration to create a VPC endpoint in tea-map-cache module if `deploy_to_ngap` is false.
- **CUMULUS-2063**
  - Adds a new, optional query parameter to the `/collections[&getMMT=true]` and `/collections/active[&getMMT=true]` endpoints. When a user provides a value of `true` for `getMMT` in the query parameters, the endpoint will search CMR and update each collection's results with new key `MMTLink` containing a link to the MMT (Metadata Management Tool) if a CMR collection id is found.
- **CUMULUS-2170**
  - Adds ability to filter granule inventory reports
- **CUMULUS-2211**
  - Adds `granules/bulkReingest` endpoint to `@cumulus/api`
- **CUMULUS-2251**
  - Adds `log_api_gateway_to_cloudwatch` variable to `example/cumulus-tf/variables.tf`.
  - Adds `log_api_gateway_to_cloudwatch` variable to `thin_egress_app` module definition.

### Changed

- **CUMULUS-2216**
  - `/collection` and `/collection/active` endpoints now return collections without granule aggregate statistics by default. The original behavior is preserved and can be found by including a query param of `includeStats=true` on the request to the endpoint.
  - The `es/collections` Collection class takes a new parameter includeStats. It no longer appends granule aggregate statistics to the returned results by default. One must set the new parameter to any non-false value.
- **CUMULUS-2201**
  - Update `dbIndexer` lambda to process requests in serial
  - Fixes ingestPdrWithNodeNameSpec parsePdr provider error
- **CUMULUS-2251**
  - Moves Egress Api Gateway Log Group Filter from `tf-modules/distribution/main.tf` to `example/cumulus-tf/main.tf`

### Fixed

- **CUMULUS-2251**
  - This fixes a deployment error caused by depending on the `thin_egress_app` module output for a resource count.

### Removed

- **CUMULUS-2251**
  - Removes `tea_api_egress_log_group` variable from `tf-modules/distribution/variables.tf` and `tf-modules/cumulus/variables.tf`.

### BREAKING CHANGES

- **CUMULUS-2138** - CMR metadata update behavior has been removed from the `move-granules` task into a
new `update-granules-cmr-metadata-file-links` task.
- **CUMULUS-2216**
  - `/collection` and `/collection/active` endpoints now return collections without granule aggregate statistics by default. The original behavior is preserved and can be found by including a query param of `includeStats=true` on the request to the endpoint.  This is likely to affect the dashboard only but included here for the change of behavior.
- **[1956](https://github.com/nasa/cumulus/issues/1956)**
  - Update the name of the `cumulus_message_adapter_lambda_layer_arn` output from the `cumulus-message-adapter` module to `cumulus_message_adapter_lambda_layer_version_arn`. The output value has changed from being the ARN of the Lambda layer **without a version** to the ARN of the Lambda layer **with a version**.
  - Update the variable name in the `cumulus` and `ingest` modules from `cumulus_message_adapter_lambda_layer_arn` to `cumulus_message_adapter_lambda_layer_version_arn`

## [v3.0.1] 2020-10-21

- **CUMULUS-2203**
  - Update Core tasks to use
    [cumulus-message-adapter-js](https://github.com/nasa/cumulus-message-adapter-js)
    v2.0.0 to resolve memory leak/lambda ENOMEM constant failure issue.   This
    issue caused lambdas to slowly use all memory in the run environment and
    prevented AWS from halting/restarting warmed instances when task code was
    throwing consistent errors under load.

- **CUMULUS-2232**
  - Updated versions for `ajv`, `lodash`, `googleapis`, `archiver`, and
    `@cumulus/aws-client` to remediate vulnerabilities found in SNYK scan.

### Fixed

- **CUMULUS-2233**
  - Fixes /s3credentials bug where the expiration time on the cookie was set to a time that is always expired, so authentication was never being recognized as complete by the API. Consequently, the user would end up in a redirect loop and requests to /s3credentials would never complete successfully. The bug was caused by the fact that the code setting the expiration time for the cookie was expecting a time value in milliseconds, but was receiving the expirationTime from the EarthdataLoginClient in seconds. This bug has been fixed by converting seconds into milliseconds. Unit tests were added to test that the expiration time has been converted to milliseconds and checking that the cookie's expiration time is greater than the current time.

## [v3.0.0] 2020-10-7

### MIGRATION STEPS

- **CUMULUS-2099**
  - All references to `meta.queues` in workflow configuration must be replaced with references to queue URLs from Terraform resources. See the updated [data cookbooks](https://nasa.github.io/cumulus/docs/data-cookbooks/about-cookbooks) or example [Discover Granules workflow configuration](https://github.com/nasa/cumulus/blob/master/example/cumulus-tf/discover_granules_workflow.asl.json).
  - The steps for configuring queued execution throttling have changed. See the [updated documentation](https://nasa.github.io/cumulus/docs/data-cookbooks/throttling-queued-executions).
  - In addition to the configuration for execution throttling, the internal mechanism for tracking executions by queue has changed. As a result, you should **disable any rules or workflows scheduling executions via a throttled queue** before upgrading. Otherwise, you may be at risk of having **twice as many executions** as are configured for the queue while the updated tracking is deployed. You can re-enable these rules/workflows once the upgrade is complete.

- **CUMULUS-2111**
  - **Before you re-deploy your `cumulus-tf` module**, note that the [`thin-egress-app`][thin-egress-app] is no longer deployed by default as part of the `cumulus` module, so you must add the TEA module to your deployment and manually modify your Terraform state **to avoid losing your API gateway and impacting any Cloudfront endpoints pointing to those gateways**. If you don't care about losing your API gateway and impacting Cloudfront endpoints, you can ignore the instructions for manually modifying state.

    1. Add the [`thin-egress-app`][thin-egress-app] module to your `cumulus-tf` deployment as shown in the [Cumulus example deployment](https://github.com/nasa/cumulus/tree/master/example/cumulus-tf/main.tf).

         - Note that the values for `tea_stack_name` variable to the `cumulus` module and the `stack_name` variable to the `thin_egress_app` module **must match**
         - Also, if you are specifying the `stage_name` variable to the `thin_egress_app` module, **the value of the `tea_api_gateway_stage` variable to the `cumulus` module must match it**

    2. **If you want to preserve your existing `thin-egress-app` API gateway and avoid having to update your Cloudfront endpoint for distribution, then you must follow these instructions**: <https://nasa.github.io/cumulus/docs/upgrade-notes/migrate_tea_standalone>. Otherwise, you can re-deploy as usual.

  - If you provide your own custom bucket map to TEA as a standalone module, **you must ensure that your custom bucket map includes mappings for the `protected` and `public` buckets specified in your `cumulus-tf/terraform.tfvars`, otherwise Cumulus may not be able to determine the correct distribution URL for ingested files and you may encounter errors**

- **CUMULUS-2197**
  - EMS resources are now optional, and `ems_deploy` is set to `false` by default, which will delete your EMS resources.
  - If you would like to keep any deployed EMS resources, add the `ems_deploy` variable set to `true` in your `cumulus-tf/terraform.tfvars`

### BREAKING CHANGES

- **CUMULUS-2200**
  - Changes return from 303 redirect to 200 success for `Granule Inventory`'s
    `/reconciliationReport` returns.  The user (dashboard) must read the value
    of `url` from the return to get the s3SignedURL and then download the report.
- **CUMULUS-2099**
  - `meta.queues` has been removed from Cumulus core workflow messages.
  - `@cumulus/sf-sqs-report` workflow task no longer reads the reporting queue URL from `input.meta.queues.reporting` on the incoming event. Instead, it requires that the queue URL be set as the `reporting_queue_url` environment variable on the deployed Lambda.
- **CUMULUS-2111**
  - The deployment of the `thin-egress-app` module has be removed from `tf-modules/distribution`, which is a part of the `tf-modules/cumulus` module. Thus, the `thin-egress-app` module is no longer deployed for you by default. See the migration steps for details about how to add deployment for the `thin-egress-app`.
- **CUMULUS-2141**
  - The `parse-pdr` task has been updated to respect the `NODE_NAME` property in
    a PDR's `FILE_GROUP`. If a `NODE_NAME` is present, the task will query the
    Cumulus API for a provider with that host. If a provider is found, the
    output granule from the task will contain a `provider` property containing
    that provider. If `NODE_NAME` is set but a provider with that host cannot be
    found in the API, or if multiple providers are found with that same host,
    the task will fail.
  - The `queue-granules` task has been updated to expect an optional
    `granule.provider` property on each granule. If present, the granule will be
    enqueued using that provider. If not present, the task's `config.provider`
    will be used instead.
- **CUMULUS-2197**
  - EMS resources are now optional and will not be deployed by default. See migration steps for information
    about how to deploy EMS resources.

#### CODE CHANGES

- The `@cumulus/api-client.providers.getProviders` function now takes a
  `queryStringParameters` parameter which can be used to filter the providers
  which are returned
- The `@cumulus/aws-client/S3.getS3ObjectReadStreamAsync` function has been
  removed. It read the entire S3 object into memory before returning a read
  stream, which could cause Lambdas to run out of memory. Use
  `@cumulus/aws-client/S3.getObjectReadStream` instead.
- The `@cumulus/ingest/util.lookupMimeType` function now returns `undefined`
  rather than `null` if the mime type could not be found.
- The `@cumulus/ingest/lock.removeLock` function now returns `undefined`
- The `@cumulus/ingest/granule.generateMoveFileParams` function now returns
  `source: undefined` and `target :undefined` on the response object if either could not be
  determined. Previously, `null` had been returned.
- The `@cumulus/ingest/recursion.recursion` function must now be imported using
  `const { recursion } = require('@cumulus/ingest/recursion');`
- The `@cumulus/ingest/granule.getRenamedS3File` function has been renamed to
  `listVersionedObjects`
- `@cumulus/common.http` has been removed
- `@cumulus/common/http.download` has been removed

### Added

- **CUMULUS-1855**
  - Fixed SyncGranule task to return an empty granules list when given an empty
    (or absent) granules list on input, rather than throwing an exception
- **CUMULUS-1955**
  - Added `@cumulus/aws-client/S3.getObject` to get an AWS S3 object
  - Added `@cumulus/aws-client/S3.waitForObject` to get an AWS S3 object,
    retrying, if necessary
- **CUMULUS-1961**
  - Adds `startTimestamp` and `endTimestamp` parameters to endpoint
    `reconcilationReports`.  Setting these values will filter the returned
    report to cumulus data that falls within the timestamps. It also causes the
    report to be one directional, meaning cumulus is only reconciled with CMR,
    but not the other direction. The Granules will be filtered by their
    `updatedAt` values. Collections are filtered by the updatedAt time of their
    granules, i.e. Collections with granules that are updatedAt a time between
    the time parameters will be returned in the reconciliation reports.
  - Adds `startTimestamp` and `endTimestamp` parameters to create-reconciliation-reports
    lambda function. If either of these params is passed in with a value that can be
    converted to a date object, the inter-platform comparison between Cumulus and CMR will
    be one way.  That is, collections, granules, and files will be filtered by time for
    those found in Cumulus and only those compared to the CMR holdings. For the moment
    there is not enough information to change the internal consistency check, and S3 vs
    Cumulus comparisons are unchanged by the timestamps.
- **CUMULUS-1962**
  - Adds `location` as parameter to `/reconciliationReports` endpoint. Options are `S3`
    resulting in a S3 vs. Cumulus database search or `CMR` resulting in CMR vs. Cumulus database search.
- **CUMULUS-1963**
  - Adds `granuleId` as input parameter to `/reconcilationReports`
    endpoint. Limits inputs parameters to either `collectionId` or `granuleId`
    and will fail to create the report if both are provided.  Adding granuleId
    will find collections in Cumulus by granuleId and compare those one way
    with those in CMR.
  - `/reconciliationReports` now validates any input json before starting the
    async operation and the lambda handler no longer validates input
    parameters.
- **CUMULUS-1964**
  - Reports can now be filtered on provider
- **CUMULUS-1965**
  - Adds `collectionId` parameter to the `/reconcilationReports`
    endpoint. Setting this value will limit the scope of the reconcilation
    report to only the input collectionId when comparing Cumulus and
    CMR. `collectionId` is provided an array of strings e.g. `[shortname___version, shortname2___version2]`
- **CUMULUS-2107**
  - Added a new task, `update-cmr-access-constraints`, that will set access constraints in CMR Metadata.
    Currently supports UMMG-JSON and Echo10XML, where it will configure `AccessConstraints` and
    `RestrictionFlag/RestrictionComment`, respectively.
  - Added an operator doc on how to configure and run the access constraint update workflow, which will update the metadata using the new task, and then publish the updated metadata to CMR.
  - Added an operator doc on bulk operations.
- **CUMULUS-2111**
  - Added variables to `cumulus` module:
    - `tea_api_egress_log_group`
    - `tea_external_api_endpoint`
    - `tea_internal_api_endpoint`
    - `tea_rest_api_id`
    - `tea_rest_api_root_resource_id`
    - `tea_stack_name`
  - Added variables to `distribution` module:
    - `tea_api_egress_log_group`
    - `tea_external_api_endpoint`
    - `tea_internal_api_endpoint`
    - `tea_rest_api_id`
    - `tea_rest_api_root_resource_id`
    - `tea_stack_name`
- **CUMULUS-2112**
  - Added `@cumulus/api/lambdas/internal-reconciliation-report`, so create-reconciliation-report
    lambda can create `Internal` reconciliation report
- **CUMULUS-2116**
  - Added `@cumulus/api/models/granule.unpublishAndDeleteGranule` which
  unpublishes a granule from CMR and deletes it from Cumulus, but does not
  update the record to `published: false` before deletion
- **CUMULUS-2113**
  - Added Granule not found report to reports endpoint
  - Update reports to return breakdown by Granule of files both in DynamoDB and S3
- **CUMULUS-2123**
  - Added `cumulus-rds-tf` DB cluster module to `tf-modules` that adds a
    serverless RDS Aurora/PostgreSQL database cluster to meet the PostgreSQL
    requirements for future releases.
  - Updated the default Cumulus module to take the following new required variables:
    - rds_user_access_secret_arn:
      AWS Secrets Manager secret ARN containing a JSON string of DB credentials
      (containing at least host, password, port as keys)
    - rds_security_group:
      RDS Security Group that provides connection access to the RDS cluster
  - Updated API lambdas and default ECS cluster to add them to the
    `rds_security_group` for database access
- **CUMULUS-2126**
  - The collections endpoint now writes to the RDS database
- **CUMULUS-2127**
  - Added migration to create collections relation for RDS database
- **CUMULUS-2129**
  - Added `data-migration1` Terraform module and Lambda to migrate data from Dynamo to RDS
    - Added support to Lambda for migrating collections data from Dynamo to RDS
- **CUMULUS-2155**
  - Added `rds_connection_heartbeat` to `cumulus` and `data-migration` tf
    modules.  If set to true, this diagnostic variable instructs Core's database
    code to fire off a connection 'heartbeat' query and log the timing/results
    for diagnostic purposes, and retry certain connection timeouts once.
    This option is disabled by default
- **CUMULUS-2156**
  - Support array inputs parameters for `Internal` reconciliation report
- **CUMULUS-2157**
  - Added support to `data-migration1` Lambda for migrating providers data from Dynamo to RDS
    - The migration process for providers will convert any credentials that are stored unencrypted or encrypted with an S3 keypair provider to be encrypted with a KMS key instead
- **CUMULUS-2161**
  - Rules now support an `executionNamePrefix` property. If set, any executions
    triggered as a result of that rule will use that prefix in the name of the
    execution.
  - The `QueueGranules` task now supports an `executionNamePrefix` property. Any
    executions queued by that task will use that prefix in the name of the
    execution. See the
    [example workflow](./example/cumulus-tf/discover_granules_with_execution_name_prefix_workflow.asl.json)
    for usage.
  - The `QueuePdrs` task now supports an `executionNamePrefix` config property.
    Any executions queued by that task will use that prefix in the name of the
    execution. See the
    [example workflow](./example/cumulus-tf/discover_and_queue_pdrs_with_execution_name_prefix_workflow.asl.json)
    for usage.
- **CUMULUS-2162**
  - Adds new report type to `/reconciliationReport` endpoint.  The new report
    is `Granule Inventory`. This report is a CSV file of all the granules in
    the Cumulus DB. This report will eventually replace the existing
    `granules-csv` endpoint which has been deprecated.
- **CUMULUS-2197**
  - Added `ems_deploy` variable to the `cumulus` module. This is set to false by default, except
    for our example deployment, where it is needed for integration tests.

### Changed

- Upgraded version of [TEA](https://github.com/asfadmin/thin-egress-app/) deployed with Cumulus to build 88.
- **CUMULUS-2107**
  - Updated the `applyWorkflow` functionality on the granules endpoint to take a `meta` property to pass into the workflow message.
  - Updated the `BULK_GRANULE` functionality on the granules endpoint to support the above `applyWorkflow` change.
- **CUMULUS-2111**
  - Changed `distribution_api_gateway_stage` variable for `cumulus` module to `tea_api_gateway_stage`
  - Changed `api_gateway_stage` variable for `distribution` module to `tea_api_gateway_stage`
- **CUMULUS-2224**
  - Updated `/reconciliationReport`'s file reconciliation to include `"EXTENDED METADATA"` as a valid CMR relatedUrls Type.

### Fixed

- **CUMULUS-2168**
  - Fixed issue where large number of documents (generally logs) in the
    `cumulus` elasticsearch index results in the collection granule stats
    queries failing for the collections list api endpoint
- **CUMULUS-1955**
  - Due to AWS's eventual consistency model, it was possible for PostToCMR to
    publish an earlier version of a CMR metadata file, rather than the latest
    version created in a workflow.  This fix guarantees that the latest version
    is published, as expected.
- **CUMULUS-1961**
  - Fixed `activeCollections` query only returning 10 results
- **CUMULUS-2201**
  - Fix Reconciliation Report integration test failures by waiting for collections appear
    in es list and ingesting a fake granule xml file to CMR
- **CUMULUS-2015**
  - Reduced concurrency of `QueueGranules` task. That task now has a
    `config.concurrency` option that defaults to `3`.
- **CUMULUS-2116**
  - Fixed a race condition with bulk granule delete causing deleted granules to still appear in Elasticsearch. Granules removed via bulk delete should now be removed from Elasticsearch.
- **CUMULUS-2163**
  - Remove the `public-read` ACL from the `move-granules` task
- **CUMULUS-2164**
  - Fix issue where `cumulus` index is recreated and attached to an alias if it has been previously deleted
- **CUMULUS-2195**
  - Fixed issue with redirect from `/token` not working when using a Cloudfront endpoint to access the Cumulus API with Launchpad authentication enabled. The redirect should now work properly whether you are using a plain API gateway URL or a Cloudfront endpoint pointing at an API gateway URL.
- **CUMULUS-2200**
  - Fixed issue where __in and __not queries were stripping spaces from values

### Deprecated

- **CUMULUS-1955**
  - `@cumulus/aws-client/S3.getS3Object()`
  - `@cumulus/message/Queue.getQueueNameByUrl()`
  - `@cumulus/message/Queue.getQueueName()`
- **CUMULUS-2162**
  - `@cumulus/api/endpoints/granules-csv/list()`

### Removed

- **CUMULUS-2111**
  - Removed `distribution_url` and `distribution_redirect_uri` outputs from the `cumulus` module
  - Removed variables from the `cumulus` module:
    - `distribution_url`
    - `log_api_gateway_to_cloudwatch`
    - `thin_egress_cookie_domain`
    - `thin_egress_domain_cert_arn`
    - `thin_egress_download_role_in_region_arn`
    - `thin_egress_jwt_algo`
    - `thin_egress_jwt_secret_name`
    - `thin_egress_lambda_code_dependency_archive_key`
    - `thin_egress_stack_name`
  - Removed outputs from the `distribution` module:
    - `distribution_url`
    - `internal_tea_api`
    - `rest_api_id`
    - `thin_egress_app_redirect_uri`
  - Removed variables from the `distribution` module:
    - `bucket_map_key`
    - `distribution_url`
    - `log_api_gateway_to_cloudwatch`
    - `thin_egress_cookie_domain`
    - `thin_egress_domain_cert_arn`
    - `thin_egress_download_role_in_region_arn`
    - `thin_egress_jwt_algo`
    - `thin_egress_jwt_secret_name`
    - `thin_egress_lambda_code_dependency_archive_key`
- **CUMULUS-2157**
  - Removed `providerSecretsMigration` and `verifyProviderSecretsMigration` lambdas
- Removed deprecated `@cumulus/sf-sns-report` task
- Removed code:
  - `@cumulus/aws-client/S3.calculateS3ObjectChecksum`
  - `@cumulus/aws-client/S3.getS3ObjectReadStream`
  - `@cumulus/cmrjs.getFullMetadata`
  - `@cumulus/cmrjs.getMetadata`
  - `@cumulus/common/util.isNil`
  - `@cumulus/common/util.isNull`
  - `@cumulus/common/util.isUndefined`
  - `@cumulus/common/util.lookupMimeType`
  - `@cumulus/common/util.mkdtempSync`
  - `@cumulus/common/util.negate`
  - `@cumulus/common/util.noop`
  - `@cumulus/common/util.omit`
  - `@cumulus/common/util.renameProperty`
  - `@cumulus/common/util.sleep`
  - `@cumulus/common/util.thread`
  - `@cumulus/ingest/granule.copyGranuleFile`
  - `@cumulus/ingest/granule.moveGranuleFile`
  - `@cumulus/integration-tests/api/rules.deleteRule`
  - `@cumulus/integration-tests/api/rules.getRule`
  - `@cumulus/integration-tests/api/rules.listRules`
  - `@cumulus/integration-tests/api/rules.postRule`
  - `@cumulus/integration-tests/api/rules.rerunRule`
  - `@cumulus/integration-tests/api/rules.updateRule`
  - `@cumulus/integration-tests/sfnStep.parseStepMessage`
  - `@cumulus/message/Queue.getQueueName`
  - `@cumulus/message/Queue.getQueueNameByUrl`

## v2.0.2+ Backport releases

Release v2.0.1 was the last release on the 2.0.x release series.

Changes after this version on the 2.0.x release series are limited
security/requested feature patches and will not be ported forward to future
releases unless there is a corresponding CHANGELOG entry.

For up-to-date CHANGELOG for the maintenance release branch see
[CHANGELOG.md](https://github.com/nasa/cumulus/blob/release-2.0.x/CHANGELOG.md)
from the 2.0.x branch.

For the most recent release information for the maintenance branch please see
the [release page](https://github.com/nasa/cumulus/releases)

## [v2.0.7] 2020-10-1 - [BACKPORT]

### Fixed

- CVE-2020-7720
  - Updated common `node-forge` dependency to 0.10.0 to address CVE finding

### [v2.0.6] 2020-09-25 - [BACKPORT]

### Fixed

- **CUMULUS-2168**
  - Fixed issue where large number of documents (generally logs) in the
    `cumulus` elasticsearch index results in the collection granule stats
    queries failing for the collections list api endpoint

### [v2.0.5] 2020-09-15 - [BACKPORT]

#### Added

- Added `thin_egress_stack_name` variable to `cumulus` and `distribution` Terraform modules to allow overriding the default Cloudformation stack name used for the `thin-egress-app`. **Please note that if you change/set this value for an existing deployment, it will destroy and re-create your API gateway for the `thin-egress-app`.**

#### Fixed

- Fix collection list queries. Removed fixes to collection stats, which break queries for a large number of granules.

### [v2.0.4] 2020-09-08 - [BACKPORT]

#### Changed

- Upgraded version of [TEA](https://github.com/asfadmin/thin-egress-app/) deployed with Cumulus to build 88.

### [v2.0.3] 2020-09-02 - [BACKPORT]

#### Fixed

- **CUMULUS-1961**
  - Fixed `activeCollections` query only returning 10 results

- **CUMULUS-2039**
  - Fix issue causing SyncGranules task to run out of memory on large granules

#### CODE CHANGES

- The `@cumulus/aws-client/S3.getS3ObjectReadStreamAsync` function has been
  removed. It read the entire S3 object into memory before returning a read
  stream, which could cause Lambdas to run out of memory. Use
  `@cumulus/aws-client/S3.getObjectReadStream` instead.

### [v2.0.2] 2020-08-17 - [BACKPORT]

#### CODE CHANGES

- The `@cumulus/ingest/util.lookupMimeType` function now returns `undefined`
  rather than `null` if the mime type could not be found.
- The `@cumulus/ingest/lock.removeLock` function now returns `undefined`

#### Added

- **CUMULUS-2116**
  - Added `@cumulus/api/models/granule.unpublishAndDeleteGranule` which
  unpublishes a granule from CMR and deletes it from Cumulus, but does not
  update the record to `published: false` before deletion

### Fixed

- **CUMULUS-2116**
  - Fixed a race condition with bulk granule delete causing deleted granules to still appear in Elasticsearch. Granules removed via bulk delete should now be removed from Elasticsearch.

## [v2.0.1] 2020-07-28

### Added

- **CUMULUS-1886**
  - Added `multiple sort keys` support to `@cumulus/api`
- **CUMULUS-2099**
  - `@cumulus/message/Queue.getQueueUrl` to get the queue URL specified in a Cumulus workflow message, if any.

### Fixed

- **[PR 1790](https://github.com/nasa/cumulus/pull/1790)**
  - Fixed bug with request headers in `@cumulus/launchpad-auth` causing Launchpad token requests to fail

## [v2.0.0] 2020-07-23

### BREAKING CHANGES

- Changes to the `@cumulus/api-client` package
  - The `CumulusApiClientError` class must now be imported using
    `const { CumulusApiClientError } = require('@cumulus/api-client/CumulusApiClientError')`
- The `@cumulus/sftp-client/SftpClient` class must now be imported using
  `const { SftpClient } = require('@cumulus/sftp-client');`
- Instances of `@cumulus/ingest/SftpProviderClient` no longer implicitly connect
  when `download`, `list`, or `sync` are called. You must call `connect` on the
  provider client before issuing one of those calls. Failure to do so will
  result in a "Client not connected" exception being thrown.
- Instances of `@cumulus/ingest/SftpProviderClient` no longer implicitly
  disconnect from the SFTP server when `list` is called.
- Instances of `@cumulus/sftp-client/SftpClient` must now be explicitly closed
  by calling `.end()`
- Instances of `@cumulus/sftp-client/SftpClient` no longer implicitly connect to
  the server when `download`, `unlink`, `syncToS3`, `syncFromS3`, and `list` are
  called. You must explicitly call `connect` before calling one of those
  methods.
- Changes to the `@cumulus/common` package
  - `cloudwatch-event.getSfEventMessageObject()` now returns `undefined` if the
    message could not be found or could not be parsed. It previously returned
    `null`.
  - `S3KeyPairProvider.decrypt()` now throws an exception if the bucket
    containing the key cannot be determined.
  - `S3KeyPairProvider.decrypt()` now throws an exception if the stack cannot be
    determined.
  - `S3KeyPairProvider.encrypt()` now throws an exception if the bucket
    containing the key cannot be determined.
  - `S3KeyPairProvider.encrypt()` now throws an exception if the stack cannot be
    determined.
  - `sns-event.getSnsEventMessageObject()` now returns `undefined` if it could
    not be parsed. It previously returned `null`.
  - The `aws` module has been removed.
  - The `BucketsConfig.buckets` property is now read-only and private
  - The `test-utils.validateConfig()` function now resolves to `undefined`
    rather than `true`.
  - The `test-utils.validateInput()` function now resolves to `undefined` rather
    than `true`.
  - The `test-utils.validateOutput()` function now resolves to `undefined`
    rather than `true`.
  - The static `S3KeyPairProvider.retrieveKey()` function has been removed.
- Changes to the `@cumulus/cmrjs` package
  - `@cumulus/cmrjs.constructOnlineAccessUrl()` and
    `@cumulus/cmrjs/cmr-utils.constructOnlineAccessUrl()` previously took a
    `buckets` parameter, which was an instance of
    `@cumulus/common/BucketsConfig`. They now take a `bucketTypes` parameter,
    which is a simple object mapping bucket names to bucket types. Example:
    `{ 'private-1': 'private', 'public-1': 'public' }`
  - `@cumulus/cmrjs.reconcileCMRMetadata()` and
    `@cumulus/cmrjs/cmr-utils.reconcileCMRMetadata()` now take a **required**
    `bucketTypes` parameter, which is a simple object mapping bucket names to
    bucket types. Example: `{ 'private-1': 'private', 'public-1': 'public' }`
  - `@cumulus/cmrjs.updateCMRMetadata()` and
    `@cumulus/cmrjs/cmr-utils.updateCMRMetadata()` previously took an optional
    `inBuckets` parameter, which was an instance of
    `@cumulus/common/BucketsConfig`. They now take a **required** `bucketTypes`
    parameter, which is a simple object mapping bucket names to bucket types.
    Example: `{ 'private-1': 'private', 'public-1': 'public' }`
- The minimum supported version of all published Cumulus packages is now Node
  12.18.0
  - Tasks using the `cumuluss/cumulus-ecs-task` Docker image must be updated to
    `cumuluss/cumulus-ecs-task:1.7.0`. This can be done by updating the `image`
    property of any tasks defined using the `cumulus_ecs_service` Terraform
    module.
- Changes to `@cumulus/aws-client/S3`
  - The signature of the `getObjectSize` function has changed. It now takes a
    params object with three properties:
    - **s3**: an instance of an AWS.S3 object
    - **bucket**
    - **key**
  - The `getObjectSize` function will no longer retry if the object does not
    exist
- **CUMULUS-1861**
  - `@cumulus/message/Collections.getCollectionIdFromMessage` now throws a
    `CumulusMessageError` if `collectionName` and `collectionVersion` are missing
    from `meta.collection`.   Previously this method would return
    `'undefined___undefined'` instead
  - `@cumulus/integration-tests/addCollections` now returns an array of collections that
    were added rather than the count of added collections
- **CUMULUS-1930**
  - The `@cumulus/common/util.uuid()` function has been removed
- **CUMULUS-1955**
  - `@cumulus/aws-client/S3.multipartCopyObject` now returns an object with the
    AWS `etag` of the destination object
  - `@cumulus/ingest/S3ProviderClient.list` now sets a file object's `path`
    property to `undefined` instead of `null` when the file is at the top level
    of its bucket
  - The `sync` methods of the following classes in the `@cumulus/ingest` package
    now return an object with the AWS `s3uri` and `etag` of the destination file
    (they previously returned only a string representing the S3 URI)
    - `FtpProviderClient`
    - `HttpProviderClient`
    - `S3ProviderClient`
    - `SftpProviderClient`
- **CUMULUS-1958**
  - The following methods exported from `@cumulus/cmr-js/cmr-utils` were made
    async, and added distributionBucketMap as a parameter:
    - constructOnlineAccessUrl
    - generateFileUrl
    - reconcileCMRMetadata
    - updateCMRMetadata
- **CUMULUS-1969**
  - The `DiscoverPdrs` task now expects `provider_path` to be provided at
    `event.config.provider_path`, not `event.config.collection.provider_path`
  - `event.config.provider_path` is now a required parameter of the
    `DiscoverPdrs` task
  - `event.config.collection` is no longer a parameter to the `DiscoverPdrs`
    task
  - Collections no longer support the `provider_path` property. The tasks that
    relied on that property are now referencing `config.meta.provider_path`.
    Workflows should be updated accordingly.
- **CUMULUS-1977**
  - Moved bulk granule deletion endpoint from `/bulkDelete` to
    `/granules/bulkDelete`
- **CUMULUS-1991**
  - Updated CMR metadata generation to use "Download file.hdf" (where `file.hdf` is the filename of the given resource) as the resource description instead of "File to download"
  - CMR metadata updates now respect changes to resource descriptions (previously only changes to resource URLs were respected)

### MIGRATION STEPS

- Due to an issue with the AWS API Gateway and how the Thin Egress App Cloudformation template applies updates, you may need to redeploy your
  `thin-egress-app-EgressGateway` manually as a one time migration step.    If your deployment fails with an
  error similar to:

  ```bash
  Error: Lambda function (<stack>-tf-TeaCache) returned error: ({"errorType":"HTTPError","errorMessage":"Response code 404 (Not Found)"})
  ```

  Then follow the [AWS
  instructions](https://docs.aws.amazon.com/apigateway/latest/developerguide/how-to-deploy-api-with-console.html)
  to `Redeploy a REST API to a stage` for your egress API and re-run `terraform
  apply`.

### Added

- **CUMULUS-2081**
  - Add Integrator Guide section for onboarding
  - Add helpful tips documentation

- **CUMULUS-1902**
  - Add Common Use Cases section under Operator Docs

- **CUMULUS-2058**
  - Added `lambda_processing_role_name` as an output from the `cumulus` module
    to provide the processing role name
- **CUMULUS-1417**
  - Added a `checksumFor` property to collection `files` config. Set this
    property on a checksum file's definition matching the `regex` of the target
    file. More details in the ['Data Cookbooks
    Setup'](https://nasa.github.io/cumulus/docs/next/data-cookbooks/setup)
    documentation.
  - Added `checksumFor` validation to collections model.
- **CUMULUS-1956**
  - Added `@cumulus/earthata-login-client` package
  - The `/s3credentials` endpoint that is deployed as part of distribution now
    supports authentication using tokens created by a different application. If
    a request contains the `EDL-ClientId` and `EDL-Token` headers,
    authentication will be handled using that token rather than attempting to
    use OAuth.
  - `@cumulus/earthata-login-client.getTokenUsername()` now accepts an
    `xRequestId` argument, which will be included as the `X-Request-Id` header
    when calling Earthdata Login.
  - If the `s3Credentials` endpoint is invoked with an EDL token and an
    `X-Request-Id` header, that `X-Request-Id` header will be forwarded to
    Earthata Login.
- **CUMULUS-1957**
  - If EDL token authentication is being used, and the `EDL-Client-Name` header
    is set, `@the-client-name` will be appended to the end of the Earthdata
    Login username that is used as the `RoleSessionName` of the temporary IAM
    credentials. This value will show up in the AWS S3 server access logs.
- **CUMULUS-1958**
  - Add the ability for users to specify a `bucket_map_key` to the `cumulus`
    terraform module as an override for the default .yaml values that are passed
    to TEA by Core.    Using this option *requires* that each configured
    Cumulus 'distribution' bucket (e.g. public/protected buckets) have a single
    TEA mapping.  Multiple maps per bucket are not supported.
  - Updated Generating a distribution URL, the MoveGranules task and all CMR
    reconciliation functionality to utilize the TEA bucket map override.
  - Updated deploy process to utilize a bootstrap 'tea-map-cache' lambda that
    will, after deployment of Cumulus Core's TEA instance, query TEA for all
    protected/public buckets and generate a mapping configuration used
    internally by Core.  This object is also exposed as an output of the Cumulus
    module as `distribution_bucket_map`.
- **CUMULUS-1961**
  - Replaces DynamoDB for Elasticsearch for reconciliationReportForCumulusCMR
    comparisons between Cumulus and CMR.
- **CUMULUS-1970**
  - Created the `add-missing-file-checksums` workflow task
  - Added `@cumulus/aws-client/S3.calculateObjectHash()` function
  - Added `@cumulus/aws-client/S3.getObjectReadStream()` function
- **CUMULUS-1887**
  - Add additional fields to the granule CSV download file
- **CUMULUS-2019**
  - Add `infix` search to es query builder `@cumulus/api/es/es/queries` to
    support partial matching of the keywords

### Changed

- **CUMULUS-2032**
  - Updated @cumulus/ingest/HttpProviderClient to utilize a configuration key
    `httpListTimeout` to set the default timeout for discovery HTTP/HTTPS
    requests, and updates the default for the provider to 5 minutes (300 seconds).
  - Updated the DiscoverGranules and DiscoverPDRs tasks to utilize the updated
    configuration value if set via workflow config, and updates the default for
    these tasks to 5 minutes (300 seconds).

- **CUMULUS-176**
  - The API will now respond with a 400 status code when a request body contains
    invalid JSON. It had previously returned a 500 status code.
- **CUMULUS-1861**
  - Updates Rule objects to no longer require a collection.
  - Changes the DLQ behavior for `sfEventSqsToDbRecords` and
    `sfEventSqsToDbRecordsInputQueue`. Previously failure to write a database
    record would result in lambda success, and an error log in the CloudWatch
    logs.   The lambda has been updated to manually add a record to
    the `sfEventSqsToDbRecordsDeadLetterQueue` if the granule, execution, *or*
    pdr record fails to write, in addition to the previous error logging.
- **CUMULUS-1956**
  - The `/s3credentials` endpoint that is deployed as part of distribution now
    supports authentication using tokens created by a different application. If
    a request contains the `EDL-ClientId` and `EDL-Token` headers,
    authentication will be handled using that token rather than attempting to
    use OAuth.
- **CUMULUS-1977**
  - API endpoint POST `/granules/bulk` now returns a 202 status on a successful
    response instead of a 200 response
  - API endpoint DELETE `/granules/<granule-id>` now returns a 404 status if the
    granule record was already deleted
  - `@cumulus/api/models/Granule.update()` now returns the updated granule
    record
  - Implemented POST `/granules/bulkDelete` API endpoint to support deleting
    granules specified by ID or returned by the provided query in the request
    body. If the request is successful, the endpoint returns the async operation
    ID that has been started to remove the granules.
    - To use a query in the request body, your deployment must be
      [configured to access the Elasticsearch host for ESDIS metrics](https://nasa.github.io/cumulus/docs/additional-deployment-options/cloudwatch-logs-delivery#esdis-metrics)
      in your environment
  - Added `@cumulus/api/models/Granule.getRecord()` method to return raw record
    from DynamoDB
  - Added `@cumulus/api/models/Granule.delete()` method which handles deleting
    the granule record from DynamoDB and the granule files from S3
- **CUMULUS-1982**
  - The `globalConnectionLimit` property of providers is now optional and
    defaults to "unlimited"
- **CUMULUS-1997**
  - Added optional `launchpad` configuration to `@cumulus/hyrax-metadata-updates` task config schema.
- **CUMULUS-1991**
  - `@cumulus/cmrjs/src/cmr-utils/constructOnlineAccessUrls()` now throws an error if `cmrGranuleUrlType = "distribution"` and no distribution endpoint argument is provided
- **CUMULUS-2011**
  - Reconciliation reports are now generated within an AsyncOperation
- **CUMULUS-2016**
  - Upgrade TEA to version 79

### Fixed

- **CUMULUS-1991**
  - Added missing `DISTRIBUTION_ENDPOINT` environment variable for API lambdas. This environment variable is required for API requests to move granules.

- **CUMULUS-1961**
  - Fixed granules and executions query params not getting sent to API in granule list operation in `@cumulus/api-client`

### Deprecated

- `@cumulus/aws-client/S3.calculateS3ObjectChecksum()`
- `@cumulus/aws-client/S3.getS3ObjectReadStream()`
- `@cumulus/common/log.convertLogLevel()`
- `@cumulus/collection-config-store`
- `@cumulus/common/util.sleep()`

- **CUMULUS-1930**
  - `@cumulus/common/log.convertLogLevel()`
  - `@cumulus/common/util.isNull()`
  - `@cumulus/common/util.isUndefined()`
  - `@cumulus/common/util.negate()`
  - `@cumulus/common/util.noop()`
  - `@cumulus/common/util.isNil()`
  - `@cumulus/common/util.renameProperty()`
  - `@cumulus/common/util.lookupMimeType()`
  - `@cumulus/common/util.thread()`
  - `@cumulus/common/util.mkdtempSync()`

### Removed

- The deprecated `@cumulus/common.bucketsConfigJsonObject` function has been
  removed
- The deprecated `@cumulus/common.CollectionConfigStore` class has been removed
- The deprecated `@cumulus/common.concurrency` module has been removed
- The deprecated `@cumulus/common.constructCollectionId` function has been
  removed
- The deprecated `@cumulus/common.launchpad` module has been removed
- The deprecated `@cumulus/common.LaunchpadToken` class has been removed
- The deprecated `@cumulus/common.Semaphore` class has been removed
- The deprecated `@cumulus/common.stringUtils` module has been removed
- The deprecated `@cumulus/common/aws.cloudwatchlogs` function has been removed
- The deprecated `@cumulus/common/aws.deleteS3Files` function has been removed
- The deprecated `@cumulus/common/aws.deleteS3Object` function has been removed
- The deprecated `@cumulus/common/aws.dynamodb` function has been removed
- The deprecated `@cumulus/common/aws.dynamodbDocClient` function has been
  removed
- The deprecated `@cumulus/common/aws.getExecutionArn` function has been removed
- The deprecated `@cumulus/common/aws.headObject` function has been removed
- The deprecated `@cumulus/common/aws.listS3ObjectsV2` function has been removed
- The deprecated `@cumulus/common/aws.parseS3Uri` function has been removed
- The deprecated `@cumulus/common/aws.promiseS3Upload` function has been removed
- The deprecated `@cumulus/common/aws.recursivelyDeleteS3Bucket` function has
  been removed
- The deprecated `@cumulus/common/aws.s3CopyObject` function has been removed
- The deprecated `@cumulus/common/aws.s3ObjectExists` function has been removed
- The deprecated `@cumulus/common/aws.s3PutObject` function has been removed
- The deprecated `@cumulus/common/bucketsConfigJsonObject` function has been
  removed
- The deprecated `@cumulus/common/CloudWatchLogger` class has been removed
- The deprecated `@cumulus/common/collection-config-store.CollectionConfigStore`
  class has been removed
- The deprecated `@cumulus/common/collection-config-store.constructCollectionId`
  function has been removed
- The deprecated `@cumulus/common/concurrency.limit` function has been removed
- The deprecated `@cumulus/common/concurrency.mapTolerant` function has been
  removed
- The deprecated `@cumulus/common/concurrency.promiseUrl` function has been
  removed
- The deprecated `@cumulus/common/concurrency.toPromise` function has been
  removed
- The deprecated `@cumulus/common/concurrency.unless` function has been removed
- The deprecated `@cumulus/common/config.parseConfig` function has been removed
- The deprecated `@cumulus/common/config.resolveResource` function has been
  removed
- The deprecated `@cumulus/common/DynamoDb.get` function has been removed
- The deprecated `@cumulus/common/DynamoDb.scan` function has been removed
- The deprecated `@cumulus/common/FieldPattern` class has been removed
- The deprecated `@cumulus/common/launchpad.getLaunchpadToken` function has been
  removed
- The deprecated `@cumulus/common/launchpad.validateLaunchpadToken` function has
  been removed
- The deprecated `@cumulus/common/LaunchpadToken` class has been removed
- The deprecated `@cumulus/common/message.buildCumulusMeta` function has been
  removed
- The deprecated `@cumulus/common/message.buildQueueMessageFromTemplate`
  function has been removed
- The deprecated `@cumulus/common/message.getCollectionIdFromMessage` function
  has been removed
- The deprecated `@cumulus/common/message.getMaximumExecutions` function has
  been removed
- The deprecated `@cumulus/common/message.getMessageExecutionArn` function has
  been removed
- The deprecated `@cumulus/common/message.getMessageExecutionName` function has
  been removed
- The deprecated `@cumulus/common/message.getMessageFromTemplate` function has
  been removed
- The deprecated `@cumulus/common/message.getMessageGranules` function has been
  removed
- The deprecated `@cumulus/common/message.getMessageStateMachineArn` function
  has been removed
- The deprecated `@cumulus/common/message.getQueueName` function has been
  removed
- The deprecated `@cumulus/common/message.getQueueNameByUrl` function has been
  removed
- The deprecated `@cumulus/common/message.hasQueueAndExecutionLimit` function
  has been removed
- The deprecated `@cumulus/common/Semaphore` class has been removed
- The deprecated `@cumulus/common/string.globalReplace` function has been removed
- The deprecated `@cumulus/common/string.isNonEmptyString` function has been
  removed
- The deprecated `@cumulus/common/string.isValidHostname` function has been
  removed
- The deprecated `@cumulus/common/string.match` function has been removed
- The deprecated `@cumulus/common/string.matches` function has been removed
- The deprecated `@cumulus/common/string.replace` function has been removed
- The deprecated `@cumulus/common/string.toLower` function has been removed
- The deprecated `@cumulus/common/string.toUpper` function has been removed
- The deprecated `@cumulus/common/testUtils.getLocalstackEndpoint` function has been removed
- The deprecated `@cumulus/common/util.setErrorStack` function has been removed
- The `@cumulus/common/util.uuid` function has been removed
- The deprecated `@cumulus/common/workflows.getWorkflowArn` function has been
  removed
- The deprecated `@cumulus/common/workflows.getWorkflowFile` function has been
  removed
- The deprecated `@cumulus/common/workflows.getWorkflowList` function has been
  removed
- The deprecated `@cumulus/common/workflows.getWorkflowTemplate` function has
  been removed
- `@cumulus/aws-client/StepFunctions.toSfnExecutionName()`
- `@cumulus/aws-client/StepFunctions.fromSfnExecutionName()`
- `@cumulus/aws-client/StepFunctions.getExecutionArn()`
- `@cumulus/aws-client/StepFunctions.getExecutionUrl()`
- `@cumulus/aws-client/StepFunctions.getStateMachineArn()`
- `@cumulus/aws-client/StepFunctions.pullStepFunctionEvent()`
- `@cumulus/common/test-utils/throttleOnce()`
- `@cumulus/integration-tests/api/distribution.invokeApiDistributionLambda()`
- `@cumulus/integration-tests/api/distribution.getDistributionApiRedirect()`
- `@cumulus/integration-tests/api/distribution.getDistributionApiFileStream()`

## [v1.24.0] 2020-06-03

### BREAKING CHANGES

- **CUMULUS-1969**
  - The `DiscoverPdrs` task now expects `provider_path` to be provided at
    `event.config.provider_path`, not `event.config.collection.provider_path`
  - `event.config.provider_path` is now a required parameter of the
    `DiscoverPdrs` task
  - `event.config.collection` is no longer a parameter to the `DiscoverPdrs`
    task
  - Collections no longer support the `provider_path` property. The tasks that
    relied on that property are now referencing `config.meta.provider_path`.
    Workflows should be updated accordingly.

- **CUMULUS-1997**
  - `@cumulus/cmr-client/CMRSearchConceptQueue` parameters have been changed to take a `cmrSettings` object containing clientId, provider, and auth information. This can be generated using `@cumulus/cmrjs/cmr-utils/getCmrSettings`. The `cmrEnvironment` variable has been removed.

### Added

- **CUMULUS-1800**
  - Added task configuration setting named `syncChecksumFiles` to the
    SyncGranule task. This setting is `false` by default, but when set to
    `true`, all checksum files associated with data files that are downloaded
    will be downloaded as well.
- **CUMULUS-1952**
  - Updated HTTP(S) provider client to accept username/password for Basic authorization. This change adds support for Basic Authorization such as Earthdata login redirects to ingest (i.e. as implemented in SyncGranule), but not to discovery (i.e. as implemented in DiscoverGranules). Discovery still expects the provider's file system to be publicly accessible, but not the individual files and their contents.
  - **NOTE**: Using this in combination with the HTTP protocol may expose usernames and passwords to intermediary network entities. HTTPS is highly recommended.
- **CUMULUS-1997**
  - Added optional `launchpad` configuration to `@cumulus/hyrax-metadata-updates` task config schema.

### Fixed

- **CUMULUS-1997**
  - Updated all CMR operations to use configured authentication scheme
- **CUMULUS-2010**
  - Updated `@cumulus/api/launchpadSaml` to support multiple userGroup attributes from the SAML response

## [v1.23.2] 2020-05-22

### BREAKING CHANGES

- Updates to the Cumulus archive API:
  - All endpoints now return a `401` response instead of a `403` for any request where the JWT passed as a Bearer token is invalid.
  - POST `/refresh` and DELETE `/token/<token>` endpoints now return a `401` response for requests with expired tokens

- **CUMULUS-1894**
  - `@cumulus/ingest/granule.handleDuplicateFile()`
    - The `copyOptions` parameter has been removed
    - An `ACL` parameter has been added
  - `@cumulus/ingest/granule.renameS3FileWithTimestamp()`
    - Now returns `undefined`

- **CUMULUS-1896**
  Updated all Cumulus core lambdas to utilize the new message adapter streaming interface via [cumulus-message-adapter-js v1.2.0](https://github.com/nasa/cumulus-message-adapter-js/releases/tag/v1.2.0).   Users of this version of Cumulus (or later) must utilize version 1.3.0 or greater of the [cumulus-message-adapter](https://github.com/nasa/cumulus-message-adapter) to support core lambdas.

- **CUMULUS-1912**
  - `@cumulus/api` reconciliationReports list endpoint returns a list of reconciliationReport records instead of S3Uri.

- **CUMULUS-1969**
  - The `DiscoverGranules` task now expects `provider_path` to be provided at
    `event.config.provider_path`, not `event.config.collection.provider_path`
  - `config.provider_path` is now a required parameter of the `DiscoverGranules`
    task

### MIGRATION STEPS

- To take advantage of the new TTL-based access token expiration implemented in CUMULUS-1777 (see notes below) and clear out existing records in your access tokens table, do the following:
  1. Log out of any active dashboard sessions
  2. Use the AWS console or CLI to delete your `<prefix>-AccessTokensTable` DynamoDB table
  3. [Re-deploy your `data-persistence` module](https://nasa.github.io/cumulus/docs/deployment/upgrade-readme#update-data-persistence-resources), which should re-create the `<prefix>-AccessTokensTable` DynamoDB table
  4. Return to using the Cumulus API/dashboard as normal
- This release requires the Cumulus Message Adapter layer deployed with Cumulus Core to be at least 1.3.0, as the core lambdas have updated to [cumulus-message-adapter-js v1.2.0](https://github.com/nasa/cumulus-message-adapter-js/releases/tag/v1.2.0) and the new CMA interface.  As a result, users should:
  1. Follow the [Cumulus Message Adapter (CMA) deployment instructions](https://nasa.github.io/cumulus/docs/deployment/deployment-readme#deploy-the-cumulus-message-adapter-layer) and install a CMA layer version >=1.3.0
  2. If you are using any custom Node.js Lambdas in your workflows **and** the Cumulus CMA layer/`cumulus-message-adapter-js`, you must update your lambda to use [cumulus-message-adapter-js v1.2.0](https://github.com/nasa/cumulus-message-adapter-js/releases/tag/v1.2.0) and follow the migration instructions in the release notes. Prior versions of `cumulus-message-adapter-js` are not compatible with CMA >= 1.3.0.
- Migrate existing s3 reconciliation report records to database (CUMULUS-1911):
  - After update your `data persistence` module and Cumulus resources, run the command:

  ```bash
  ./node_modules/.bin/cumulus-api migrate --stack `<your-terraform-deployment-prefix>` --migrationVersion migration5
  ```

### Added

- Added a limit for concurrent Elasticsearch requests when doing an index from database operation
- Added the `es_request_concurrency` parameter to the archive and cumulus Terraform modules

- **CUMULUS-1995**
  - Added the `es_index_shards` parameter to the archive and cumulus Terraform modules to configure the number of shards for the ES index
    - If you have an existing ES index, you will need to [reindex](https://nasa.github.io/cumulus-api/#reindex) and then [change index](https://nasa.github.io/cumulus-api/#change-index) to take advantage of shard updates

- **CUMULUS-1894**
  - Added `@cumulus/aws-client/S3.moveObject()`

- **CUMULUS-1911**
  - Added ReconciliationReports table
  - Updated CreateReconciliationReport lambda to save Reconciliation Report records to database
  - Updated dbIndexer and IndexFromDatabase lambdas to index Reconciliation Report records to Elasticsearch
  - Added migration_5 to migrate existing s3 reconciliation report records to database and Elasticsearch
  - Updated `@cumulus/api` package, `tf-modules/archive` and `tf-modules/data-persistence` Terraform modules

- **CUMULUS-1916**
  - Added util function for seeding reconciliation reports when running API locally in dashboard

### Changed

- **CUMULUS-1777**
  - The `expirationTime` property is now a **required field** of the access tokens model.
  - Updated the `AccessTokens` table to set a [TTL](https://docs.aws.amazon.com/amazondynamodb/latest/developerguide/howitworks-ttl.html) on the `expirationTime` field in `tf-modules/data-persistence/dynamo.tf`. As a result, access token records in this table whose `expirationTime` has passed should be **automatically deleted by DynamoDB**.
  - Updated all code creating access token records in the Dynamo `AccessTokens` table to set the `expirationTime` field value in seconds from the epoch.
- **CUMULUS-1912**
  - Updated reconciliationReports endpoints to query against Elasticsearch, delete report from both database and s3
  - Added `@cumulus/api-client/reconciliationReports`
- **CUMULUS-1999**
  - Updated `@cumulus/common/util.deprecate()` so that only a single deprecation notice is printed for each name/version combination

### Fixed

- **CUMULUS-1894**
  - The `SyncGranule` task can now handle files larger than 5 GB
- **CUMULUS-1987**
  - `Remove granule from CMR` operation in `@cumulus/api` now passes token to CMR when fetching granule metadata, allowing removal of private granules
- **CUMULUS-1993**
  - For a given queue, the `sqs-message-consumer` Lambda will now only schedule workflows for rules matching the queue **and the collection information in each queue message (if any)**
    - The consumer also now only reads each queue message **once per Lambda invocation**, whereas previously each message was read **once per queue rule per Lambda invocation**
  - Fixed bug preventing the deletion of multiple SNS rules that share the same SNS topic

### Deprecated

- **CUMULUS-1894**
  - `@cumulus/ingest/granule.copyGranuleFile()`
  - `@cumulus/ingest/granule.moveGranuleFile()`

- **CUMULUS-1987** - Deprecated the following functions:
  - `@cumulus/cmrjs/getMetadata(cmrLink)` -> `@cumulus/cmr-client/CMR.getGranuleMetadata(cmrLink)`
  - `@cumulus/cmrjs/getFullMetadata(cmrLink)`

## [v1.22.1] 2020-05-04

**Note**: v1.22.0 was not released as a package due to npm/release concerns.  Users upgrading to 1.22.x should start with 1.22.1

### Added

- **CUMULUS-1894**
  - Added `@cumulus/aws-client/S3.multipartCopyObject()`
- **CUMULUS-408**
  - Added `certificateUri` field to provider schema. This optional field allows operators to specify an S3 uri to a CA bundle to use for HTTPS requests.
- **CUMULUS-1787**
  - Added `collections/active` endpoint for returning collections with active granules in `@cumulus/api`
- **CUMULUS-1799**
  - Added `@cumulus/common/stack.getBucketsConfigKey()` to return the S3 key for the buckets config object
  - Added `@cumulus/common/workflows.getWorkflowFileKey()` to return the S3 key for a workflow definition object
  - Added `@cumulus/common/workflows.getWorkflowsListKeyPrefix()` to return the S3 key prefix for objects containing workflow definitions
  - Added `@cumulus/message` package containing utilities for building and parsing Cumulus messages
- **CUMULUS-1850**
  - Added `@cumulus/aws-client/Kinesis.describeStream()` to get a Kinesis stream description
- **CUMULUS-1853**
  - Added `@cumulus/integration-tests/collections.createCollection()`
  - Added `@cumulus/integration-tests/executions.findExecutionArn()`
  - Added `@cumulus/integration-tests/executions.getExecutionWithStatus()`
  - Added `@cumulus/integration-tests/granules.getGranuleWithStatus()`
  - Added `@cumulus/integration-tests/providers.createProvider()`
  - Added `@cumulus/integration-tests/rules.createOneTimeRule()`

### Changed

- **CUMULUS-1682**
  - Moved all `@cumulus/ingest/parse-pdr` code into the `parse-pdr` task as it had become tightly coupled with that task's handler and was not used anywhere else. Unit tests also restored.
- **CUMULUS-1820**
  - Updated the Thin Egress App module used in `tf-modules/distribution/main.tf` to build 74. [See the release notes](https://github.com/asfadmin/thin-egress-app/releases/tag/tea-build.74).
- **CUMULUS-1852**
  - Updated POST endpoints for `/collections`, `/providers`, and `/rules` to log errors when returning a 500 response
  - Updated POST endpoint for `/collections`:
    - Return a 400 response when the `name` or `version` fields are missing
    - Return a 409 response if the collection already exists
    - Improved error messages to be more explicit
  - Updated POST endpoint for `/providers`:
    - Return a 400 response if the `host` field value is invalid
    - Return a 409 response if the provider already exists
  - Updated POST endpoint for `/rules`:
    - Return a 400 response if rule `name` is invalid
    - Return a 400 response if rule `type` is invalid
- **CUMULUS-1891**
  - Updated the following endpoints using async operations to return a 503 error if the ECS task  cannot be started and a 500 response for a non-specific error:
    - POST `/replays`
    - POST `/bulkDelete`
    - POST `/elasticsearch/index-from-database`
    - POST `/granules/bulk`

### Fixed

- **CUMULUS-408**
  - Fixed HTTPS discovery and ingest.

- **CUMULUS-1850**
  - Fixed a bug in Kinesis event processing where the message consumer would not properly filter available rules based on the collection information in the event and the Kinesis stream ARN

- **CUMULUS-1853**
  - Fixed a bug where attempting to create a rule containing a payload property
    would fail schema validation.

- **CUMULUS-1854**
  - Rule schema is validated before starting workflows or creating event source mappings

- **CUMULUS-1974**
  - Fixed @cumulus/api webpack config for missing underscore object due to underscore update

- **CUMULUS-2210**
  - Fixed `cmr_oauth_provider` variable not being propagated to reconciliation reports

### Deprecated

- **CUMULUS-1799** - Deprecated the following code. For cases where the code was moved into another package, the new code location is noted:
  - `@cumulus/aws-client/StepFunctions.fromSfnExecutionName()`
  - `@cumulus/aws-client/StepFunctions.toSfnExecutionName()`
  - `@cumulus/aws-client/StepFunctions.getExecutionArn()` -> `@cumulus/message/Executions.buildExecutionArn()`
  - `@cumulus/aws-client/StepFunctions.getExecutionUrl()` -> `@cumulus/message/Executions.getExecutionUrlFromArn()`
  - `@cumulus/aws-client/StepFunctions.getStateMachineArn()` -> `@cumulus/message/Executions.getStateMachineArnFromExecutionArn()`
  - `@cumulus/aws-client/StepFunctions.pullStepFunctionEvent()` -> `@cumulus/message/StepFunctions.pullStepFunctionEvent()`
  - `@cumulus/common/bucketsConfigJsonObject()`
  - `@cumulus/common/CloudWatchLogger`
  - `@cumulus/common/collection-config-store/CollectionConfigStore` -> `@cumulus/collection-config-store`
  - `@cumulus/common/collection-config-store.constructCollectionId()` -> `@cumulus/message/Collections.constructCollectionId`
  - `@cumulus/common/concurrency.limit()`
  - `@cumulus/common/concurrency.mapTolerant()`
  - `@cumulus/common/concurrency.promiseUrl()`
  - `@cumulus/common/concurrency.toPromise()`
  - `@cumulus/common/concurrency.unless()`
  - `@cumulus/common/config.buildSchema()`
  - `@cumulus/common/config.parseConfig()`
  - `@cumulus/common/config.resolveResource()`
  - `@cumulus/common/config.resourceToArn()`
  - `@cumulus/common/FieldPattern`
  - `@cumulus/common/launchpad.getLaunchpadToken()` -> `@cumulus/launchpad-auth/index.getLaunchpadToken()`
  - `@cumulus/common/LaunchpadToken` -> `@cumulus/launchpad-auth/LaunchpadToken`
  - `@cumulus/common/launchpad.validateLaunchpadToken()` -> `@cumulus/launchpad-auth/index.validateLaunchpadToken()`
  - `@cumulus/common/message.buildCumulusMeta()` -> `@cumulus/message/Build.buildCumulusMeta()`
  - `@cumulus/common/message.buildQueueMessageFromTemplate()` -> `@cumulus/message/Build.buildQueueMessageFromTemplate()`
  - `@cumulus/common/message.getCollectionIdFromMessage()` -> `@cumulus/message/Collections.getCollectionIdFromMessage()`
  - `@cumulus/common/message.getMessageExecutionArn()` -> `@cumulus/message/Executions.getMessageExecutionArn()`
  - `@cumulus/common/message.getMessageExecutionName()` -> `@cumulus/message/Executions.getMessageExecutionName()`
  - `@cumulus/common/message.getMaximumExecutions()` -> `@cumulus/message/Queue.getMaximumExecutions()`
  - `@cumulus/common/message.getMessageFromTemplate()`
  - `@cumulus/common/message.getMessageStateMachineArn()` -> `@cumulus/message/Executions.getMessageStateMachineArn()`)
  - `@cumulus/common/message.getMessageGranules()` -> `@cumulus/message/Granules.getMessageGranules()`
  - `@cumulus/common/message.getQueueNameByUrl()` -> `@cumulus/message/Queue.getQueueNameByUrl()`
  - `@cumulus/common/message.getQueueName()` -> `@cumulus/message/Queue.getQueueName()`)
  - `@cumulus/common/message.hasQueueAndExecutionLimit()` -> `@cumulus/message/Queue.hasQueueAndExecutionLimit()`
  - `@cumulus/common/Semaphore`
  - `@cumulus/common/test-utils.throttleOnce()`
  - `@cumulus/common/workflows.getWorkflowArn()`
  - `@cumulus/common/workflows.getWorkflowFile()`
  - `@cumulus/common/workflows.getWorkflowList()`
  - `@cumulus/common/workflows.getWorkflowTemplate()`
  - `@cumulus/integration-tests/sfnStep/SfnStep.parseStepMessage()` -> `@cumulus/message/StepFunctions.parseStepMessage()`
- **CUMULUS-1858** - Deprecated the following functions.
  - `@cumulus/common/string.globalReplace()`
  - `@cumulus/common/string.isNonEmptyString()`
  - `@cumulus/common/string.isValidHostname()`
  - `@cumulus/common/string.match()`
  - `@cumulus/common/string.matches()`
  - `@cumulus/common/string.replace()`
  - `@cumulus/common/string.toLower()`
  - `@cumulus/common/string.toUpper()`

### Removed

- **CUMULUS-1799**: Deprecated code removals:
  - Removed from `@cumulus/common/aws`:
    - `pullStepFunctionEvent()`
  - Removed `@cumulus/common/sfnStep`
  - Removed `@cumulus/common/StepFunctions`

## [v1.21.0] 2020-03-30

### PLEASE NOTE

- **CUMULUS-1762**: the `messageConsumer` for `sns` and `kinesis`-type rules now fetches
  the collection information from the message. You should ensure that your rule's collection
  name and version match what is in the message for these ingest messages to be processed.
  If no matching rule is found, an error will be thrown and logged in the
  `messageConsumer` Lambda function's log group.

### Added

- **CUMULUS-1629**`
  - Updates discover-granules task to respect/utilize duplicateHandling configuration such that
    - skip:               Duplicates will be filtered from the granule list
    - error:              Duplicates encountered will result in step failure
    - replace, version:   Duplicates will be ignored and handled as normal.
  - Adds a new copy of the API lambda `PrivateApiLambda()` which is configured to not require authentication. This Lambda is not connected to an API gateway
  - Adds `@cumulus/api-client` with functions for use by workflow lambdas to call the API when needed

- **CUMULUS-1732**
  - Added Python task/activity workflow and integration test (`PythonReferenceSpec`) to test `cumulus-message-adapter-python`and `cumulus-process-py` integration.
- **CUMULUS-1795**
  - Added an IAM policy on the Cumulus EC2 creation to enable SSM when the `deploy_to_ngap` flag is true

### Changed

- **CUMULUS-1762**
  - the `messageConsumer` for `sns` and `kinesis`-type rules now fetches the collection
    information from the message.

### Deprecated

- **CUMULUS-1629**
  - Deprecate `granulesApi`, `rulesApi`, `emsApi`, `executionsAPI` from `@cumulus/integration-test/api` in favor of code moved to `@cumulus/api-client`

### Removed

- **CUMULUS-1799**: Deprecated code removals
  - Removed deprecated method `@cumulus/api/models/Granule.createGranulesFromSns()`
  - Removed deprecated method `@cumulus/api/models/Granule.removeGranuleFromCmr()`
  - Removed from `@cumulus/common/aws`:
    - `apigateway()`
    - `buildS3Uri()`
    - `calculateS3ObjectChecksum()`
    - `cf()`
    - `cloudwatch()`
    - `cloudwatchevents()`
    - `cloudwatchlogs()`
    - `createAndWaitForDynamoDbTable()`
    - `createQueue()`
    - `deleteSQSMessage()`
    - `describeCfStackResources()`
    - `downloadS3File()`
    - `downloadS3Files()`
    - `DynamoDbSearchQueue` class
    - `dynamodbstreams()`
    - `ec2()`
    - `ecs()`
    - `fileExists()`
    - `findResourceArn()`
    - `fromSfnExecutionName()`
    - `getFileBucketAndKey()`
    - `getJsonS3Object()`
    - `getQueueUrl()`
    - `getObjectSize()`
    - `getS3ObjectReadStream()`
    - `getSecretString()`
    - `getStateMachineArn()`
    - `headObject()`
    - `isThrottlingException()`
    - `kinesis()`
    - `lambda()`
    - `listS3Objects()`
    - `promiseS3Upload()`
    - `publishSnsMessage()`
    - `putJsonS3Object()`
    - `receiveSQSMessages()`
    - `s3CopyObject()`
    - `s3GetObjectTagging()`
    - `s3Join()`
    - `S3ListObjectsV2Queue` class
    - `s3TagSetToQueryString()`
    - `s3PutObjectTagging()`
    - `secretsManager()`
    - `sendSQSMessage()`
    - `sfn()`
    - `sns()`
    - `sqs()`
    - `sqsQueueExists()`
    - `toSfnExecutionName()`
    - `uploadS3FileStream()`
    - `uploadS3Files()`
    - `validateS3ObjectChecksum()`
  - Removed `@cumulus/common/CloudFormationGateway` class
  - Removed `@cumulus/common/concurrency/Mutex` class
  - Removed `@cumulus/common/errors`
  - Removed `@cumulus/common/sftp`
  - Removed `@cumulus/common/string.unicodeEscape`
  - Removed `@cumulus/cmrjs/cmr-utils.getGranuleId()`
  - Removed `@cumulus/cmrjs/cmr-utils.getCmrFiles()`
  - Removed `@cumulus/cmrjs/cmr/CMR` class
  - Removed `@cumulus/cmrjs/cmr/CMRSearchConceptQueue` class
  - Removed `@cumulus/cmrjs/utils.getHost()`
  - Removed `@cumulus/cmrjs/utils.getIp()`
  - Removed `@cumulus/cmrjs/utils.hostId()`
  - Removed `@cumulus/cmrjs/utils/ummVersion()`
  - Removed `@cumulus/cmrjs/utils.updateToken()`
  - Removed `@cumulus/cmrjs/utils.validateUMMG()`
  - Removed `@cumulus/ingest/aws.getEndpoint()`
  - Removed `@cumulus/ingest/aws.getExecutionUrl()`
  - Removed `@cumulus/ingest/aws/invoke()`
  - Removed `@cumulus/ingest/aws/CloudWatch` class
  - Removed `@cumulus/ingest/aws/ECS` class
  - Removed `@cumulus/ingest/aws/Events` class
  - Removed `@cumulus/ingest/aws/SQS` class
  - Removed `@cumulus/ingest/aws/StepFunction` class
  - Removed `@cumulus/ingest/util.normalizeProviderPath()`
  - Removed `@cumulus/integration-tests/index.listCollections()`
  - Removed `@cumulus/integration-tests/index.listProviders()`
  - Removed `@cumulus/integration-tests/index.rulesList()`
  - Removed `@cumulus/integration-tests/api/api.addCollectionApi()`

## [v1.20.0] 2020-03-12

### BREAKING CHANGES

- **CUMULUS-1714**
  - Changed the format of the message sent to the granule SNS Topic. Message includes the granule record under `record` and the type of event under `event`. Messages with `deleted` events will have the record that was deleted with a `deletedAt` timestamp. Options for `event` are `Create | Update | Delete`
- **CUMULUS-1769** - `deploy_to_ngap` is now a **required** variable for the `tf-modules/cumulus` module. **For those deploying to NGAP environments, this variable should always be set to `true`.**

### Notable changes

- **CUMULUS-1739** - You can now exclude Elasticsearch from your `tf-modules/data-persistence` deployment (via `include_elasticsearch = false`) and your `tf-modules/cumulus` module will still deploy successfully.

- **CUMULUS-1769** - If you set `deploy_to_ngap = true` for the `tf-modules/archive` Terraform module, **you can only deploy your archive API gateway as `PRIVATE`**, not `EDGE`.

### Added

- Added `@cumulus/aws-client/S3.getS3ObjectReadStreamAsync()` to deal with S3 eventual consistency issues by checking for the existence an S3 object with retries before getting a readable stream for that object.
- **CUMULUS-1769**
  - Added `deploy_to_ngap` boolean variable for the `tf-modules/cumulus` and `tf-modules/archive` Terraform modules. This variable is required. **For those deploying to NGAP environments, this variable should always be set to `true`.**
- **HYRAX-70**
  - Add the hyrax-metadata-update task

### Changed

- [`AccessToken.get()`](https://github.com/nasa/cumulus/blob/master/packages/api/models/access-tokens.js) now enforces [strongly consistent reads from DynamoDB](https://docs.aws.amazon.com/amazondynamodb/latest/developerguide/HowItWorks.ReadConsistency.html)
- **CUMULUS-1739**
  - Updated `tf-modules/data-persistence` to make Elasticsearch alarm resources and outputs conditional on the `include_elasticsearch` variable
  - Updated `@cumulus/aws-client/S3.getObjectSize` to include automatic retries for any failures from `S3.headObject`
- **CUMULUS-1784**
  - Updated `@cumulus/api/lib/DistributionEvent.remoteIP()` to parse the IP address in an S3 access log from the `A-sourceip` query parameter if present, otherwise fallback to the original parsing behavior.
- **CUMULUS-1768**
  - The `stats/summary` endpoint reports the distinct collections for the number of granules reported

### Fixed

- **CUMULUS-1739** - Fixed the `tf-modules/cumulus` and `tf-modules/archive` modules to make these Elasticsearch variables truly optional:
  - `elasticsearch_domain_arn`
  - `elasticsearch_hostname`
  - `elasticsearch_security_group_id`

- **CUMULUS-1768**
  - Fixed the `stats/` endpoint so that data is correctly filtered by timestamp and `processingTime` is calculated correctly.

- **CUMULUS-1769**
  - In the `tf-modules/archive` Terraform module, the `lifecycle` block ignoring changes to the `policy` of the archive API gateway is now only enforced if `deploy_to_ngap = true`. This fixes a bug where users deploying outside of NGAP could not update their API gateway's resource policy when going from `PRIVATE` to `EDGE`, preventing their API from being accessed publicly.

- **CUMULUS-1775**
  - Fix/update api endpoint to use updated google auth endpoints such that it will work with new accounts

### Removed

- **CUMULUS-1768**
  - Removed API endpoints `stats/histogram` and `stats/average`. All advanced stats needs should be acquired from Cloud Metrics or similarly configured ELK stack.

## [v1.19.0] 2020-02-28

### BREAKING CHANGES

- **CUMULUS-1736**
  - The `@cumulus/discover-granules` task now sets the `dataType` of discovered
    granules based on the `name` of the configured collection, not the
    `dataType`.
  - The config schema of the `@cumulus/discover-granules` task now requires that
    collections contain a `version`.
  - The `@cumulus/sync-granule` task will set the `dataType` and `version` of a
    granule based on the configured collection if those fields are not already
    set on the granule. Previously it was using the `dataType` field of the
    configured collection, then falling back to the `name` field of the
    collection. This update will just use the `name` field of the collection to
    set the `dataType` field of the granule.

- **CUMULUS-1446**
  - Update the `@cumulus/integration-tests/api/executions.getExecution()`
    function to parse the response and return the execution, rather than return
    the full API response.

- **CUMULUS-1672**
  - The `cumulus` Terraform module in previous releases set a
    `Deployment = var.prefix` tag on all resources that it managed. In this
    release, a `tags` input variable has been added to the `cumulus` Terraform
    module to allow resource tagging to be customized. No default tags will be
    applied to Cumulus-managed resources. To replicate the previous behavior,
    set `tags = { Deployment: var.prefix }` as an input variable for the
    `cumulus` Terraform module.

- **CUMULUS-1684 Migration Instructions**
  - In previous releases, a provider's username and password were encrypted
    using a custom encryption library. That has now been updated to use KMS.
    This release includes a Lambda function named
    `<prefix>-ProviderSecretsMigration`, which will re-encrypt existing
    provider credentials to use KMS. After this release has been deployed, you
    will need to manually invoke that Lambda function using either the AWS CLI
    or AWS Console. It should only need to be successfully run once.
  - Future releases of Cumulus will invoke a
    `<prefix>-VerifyProviderSecretsMigration` Lambda function as part of the
    deployment, which will cause the deployment to fail if the migration
    Lambda has not been run.

- **CUMULUS-1718**
  - The `@cumulus/sf-sns-report` task for reporting mid-workflow updates has been retired.
  This task was used as the `PdrStatusReport` task in our ParsePdr example workflow.
  If you have a ParsePdr or other workflow using this task, use `@cumulus/sf-sqs-report` instead.
  Trying to deploy the old task will result in an error as the cumulus module no longer exports `sf_sns_report_task`.
  - Migration instruction: In your workflow definition, for each step using the old task change:
  `"Resource": "${module.cumulus.sf_sns_report_task.task_arn}"`
  to
  `"Resource": "${module.cumulus.sf_sqs_report_task.task_arn}"`

- **CUMULUS-1755**
  - The `thin_egress_jwt_secret_name` variable for the `tf-modules/cumulus` Terraform module is now **required**. This variable is passed on to the Thin Egress App in `tf-modules/distribution/main.tf`, which uses the keys stored in the secret to sign JWTs. See the [Thin Egress App documentation on how to create a value for this secret](https://github.com/asfadmin/thin-egress-app#setting-up-the-jwt-cookie-secrets).

### Added

- **CUMULUS-1446**
  - Add `@cumulus/common/FileUtils.readJsonFile()` function
  - Add `@cumulus/common/FileUtils.readTextFile()` function
  - Add `@cumulus/integration-tests/api/collections.createCollection()` function
  - Add `@cumulus/integration-tests/api/collections.deleteCollection()` function
  - Add `@cumulus/integration-tests/api/collections.getCollection()` function
  - Add `@cumulus/integration-tests/api/providers.getProvider()` function
  - Add `@cumulus/integration-tests/index.getExecutionOutput()` function
  - Add `@cumulus/integration-tests/index.loadCollection()` function
  - Add `@cumulus/integration-tests/index.loadProvider()` function
  - Add `@cumulus/integration-tests/index.readJsonFilesFromDir()` function

- **CUMULUS-1672**
  - Add a `tags` input variable to the `archive` Terraform module
  - Add a `tags` input variable to the `cumulus` Terraform module
  - Add a `tags` input variable to the `cumulus_ecs_service` Terraform module
  - Add a `tags` input variable to the `data-persistence` Terraform module
  - Add a `tags` input variable to the `distribution` Terraform module
  - Add a `tags` input variable to the `ingest` Terraform module
  - Add a `tags` input variable to the `s3-replicator` Terraform module

- **CUMULUS-1707**
  - Enable logrotate on ECS cluster

- **CUMULUS-1684**
  - Add a `@cumulus/aws-client/KMS` library of KMS-related functions
  - Add `@cumulus/aws-client/S3.getTextObject()`
  - Add `@cumulus/sftp-client` package
  - Create `ProviderSecretsMigration` Lambda function
  - Create `VerifyProviderSecretsMigration` Lambda function

- **CUMULUS-1548**
  - Add ability to put default Cumulus logs in Metrics' ELK stack
  - Add ability to add custom logs to Metrics' ELK Stack

- **CUMULUS-1702**
  - When logs are sent to Metrics' ELK stack, the logs endpoints will return results from there

- **CUMULUS-1459**
  - Async Operations are indexed in Elasticsearch
  - To index any existing async operations you'll need to perform an index from
    database function.

- **CUMULUS-1717**
  - Add `@cumulus/aws-client/deleteAndWaitForDynamoDbTableNotExists`, which
    deletes a DynamoDB table and waits to ensure the table no longer exists
  - Added `publishGranules` Lambda to handle publishing granule messages to SNS when granule records are written to DynamoDB
  - Added `@cumulus/api/models/Granule.storeGranulesFromCumulusMessage` to store granules from a Cumulus message to DynamoDB

- **CUMULUS-1718**
  - Added `@cumulus/sf-sqs-report` task to allow mid-workflow reporting updates.
  - Added `stepfunction_event_reporter_queue_url` and `sf_sqs_report_task` outputs to the `cumulus` module.
  - Added `publishPdrs` Lambda to handle publishing PDR messages to SNS when PDR records are written to DynamoDB.
  - Added `@cumulus/api/models/Pdr.storePdrFromCumulusMessage` to store PDRs from a Cumulus message to DynamoDB.
  - Added `@cumulus/aws-client/parseSQSMessageBody` to parse an SQS message body string into an object.

- **Ability to set custom backend API url in the archive module**
  - Add `api_url` definition in `tf-modules/cumulus/archive.tf`
  - Add `archive_api_url` variable in `tf-modules/cumulus/variables.tf`

- **CUMULUS-1741**
  - Added an optional `elasticsearch_security_group_ids` variable to the
    `data-persistence` Terraform module to allow additional security groups to
    be assigned to the Elasticsearch Domain.

- **CUMULUS-1752**
  - Added `@cumulus/integration-tests/api/distribution.invokeTEADistributionLambda` to simulate a request to the [Thin Egress App](https://github.com/asfadmin/thin-egress-app) by invoking the Lambda and getting a response payload.
  - Added `@cumulus/integration-tests/api/distribution.getTEARequestHeaders` to generate necessary request headers for a request to the Thin Egress App
  - Added `@cumulus/integration-tests/api/distribution.getTEADistributionApiFileStream` to get a response stream for a file served by Thin Egress App
  - Added `@cumulus/integration-tests/api/distribution.getTEADistributionApiRedirect` to get a redirect response from the Thin Egress App

- **CUMULUS-1755**
  - Added `@cumulus/aws-client/CloudFormation.describeCfStack()` to describe a Cloudformation stack
  - Added `@cumulus/aws-client/CloudFormation.getCfStackParameterValues()` to get multiple parameter values for a Cloudformation stack

### Changed

- **CUMULUS-1725**
  - Moved the logic that updates the granule files cache Dynamo table into its
    own Lambda function called `granuleFilesCacheUpdater`.

- **CUMULUS-1736**
  - The `collections` model in the API package now determines the name of a
    collection based on the `name` property, rather than using `dataType` and
    then falling back to `name`.
  - The `@cumulus/integration-tests.loadCollection()` function no longer appends
    the postfix to the end of the collection's `dataType`.
  - The `@cumulus/integration-tests.addCollections()` function no longer appends
    the postfix to the end of the collection's `dataType`.

- **CUMULUS-1672**
  - Add a `retryOptions` parameter to the `@cumulus/aws-client/S3.headObject`
     function, which will retry if the object being queried does not exist.

- **CUMULUS-1446**
  - Mark the `@cumulus/integration-tests/api.addCollectionApi()` function as
    deprecated
  - Mark the `@cumulus/integration-tests/index.listCollections()` function as
    deprecated
  - Mark the `@cumulus/integration-tests/index.listProviders()` function as
    deprecated
  - Mark the `@cumulus/integration-tests/index.rulesList()` function as
    deprecated

- **CUMULUS-1672**
  - Previously, the `cumulus` module defaulted to setting a
    `Deployment = var.prefix` tag on all resources that it managed. In this
    release, the `cumulus` module will now accept a `tags` input variable that
    defines the tags to be assigned to all resources that it manages.
  - Previously, the `data-persistence` module defaulted to setting a
    `Deployment = var.prefix` tag on all resources that it managed. In this
    release, the `data-persistence` module will now accept a `tags` input
    variable that defines the tags to be assigned to all resources that it
    manages.
  - Previously, the `distribution` module defaulted to setting a
    `Deployment = var.prefix` tag on all resources that it managed. In this
    release, the `distribution` module will now accept a `tags` input variable
    that defines the tags to be assigned to all resources that it manages.
  - Previously, the `ingest` module defaulted to setting a
    `Deployment = var.prefix` tag on all resources that it managed. In this
    release, the `ingest` module will now accept a `tags` input variable that
    defines the tags to be assigned to all resources that it manages.
  - Previously, the `s3-replicator` module defaulted to setting a
    `Deployment = var.prefix` tag on all resources that it managed. In this
    release, the `s3-replicator` module will now accept a `tags` input variable
    that defines the tags to be assigned to all resources that it manages.

- **CUMULUS-1684**
  - Update the API package to encrypt provider credentials using KMS instead of
    using RSA keys stored in S3

- **CUMULUS-1717**
  - Changed name of `cwSfExecutionEventToDb` Lambda to `cwSfEventToDbRecords`
  - Updated `cwSfEventToDbRecords` to write granule records to DynamoDB from the incoming Cumulus message

- **CUMULUS-1718**
  - Renamed `cwSfEventToDbRecords` to `sfEventSqsToDbRecords` due to architecture change to being a consumer of an SQS queue of Step Function Cloudwatch events.
  - Updated `sfEventSqsToDbRecords` to write PDR records to DynamoDB from the incoming Cumulus message
  - Moved `data-cookbooks/sns.md` to `data-cookbooks/ingest-notifications.md` and updated it to reflect recent changes.

- **CUMULUS-1748**
  - (S)FTP discovery tasks now use the provider-path as-is instead of forcing it to a relative path.
  - Improved error handling to catch permission denied FTP errors better and log them properly. Workflows will still fail encountering this error and we intend to consider that approach in a future ticket.

- **CUMULUS-1752**
  - Moved class for parsing distribution events to its own file: `@cumulus/api/lib/DistributionEvent.js`
    - Updated `DistributionEvent` to properly parse S3 access logs generated by requests from the [Thin Egress App](https://github.com/asfadmin/thin-egress-app)

- **CUMULUS-1753** - Changes to `@cumulus/ingest/HttpProviderClient.js`:
  - Removed regex filter in `HttpProviderClient.list()` that was used to return only files with an extension between 1 and 4 characters long. `HttpProviderClient.list()` will now return all files linked from the HTTP provider host.

- **CUMULUS-1755**
  - Updated the Thin Egress App module used in `tf-modules/distribution/main.tf` to build 61. [See the release notes](https://github.com/asfadmin/thin-egress-app/releases/tag/tea-build.61).

- **CUMULUS-1757**
  - Update @cumulus/cmr-client CMRSearchConceptQueue to take optional cmrEnvironment parameter

### Deprecated

- **CUMULUS-1684**
  - Deprecate `@cumulus/common/key-pair-provider/S3KeyPairProvider`
  - Deprecate `@cumulus/common/key-pair-provider/S3KeyPairProvider.encrypt()`
  - Deprecate `@cumulus/common/key-pair-provider/S3KeyPairProvider.decrypt()`
  - Deprecate `@cumulus/common/kms/KMS`
  - Deprecate `@cumulus/common/kms/KMS.encrypt()`
  - Deprecate `@cumulus/common/kms/KMS.decrypt()`
  - Deprecate `@cumulus/common/sftp.Sftp`

- **CUMULUS-1717**
  - Deprecate `@cumulus/api/models/Granule.createGranulesFromSns`

- **CUMULUS-1718**
  - Deprecate `@cumulus/sf-sns-report`.
    - This task has been updated to always throw an error directing the user to use `@cumulus/sf-sqs-report` instead. This was done because there is no longer an SNS topic to which to publish, and no consumers to listen to it.

- **CUMULUS-1748**
  - Deprecate `@cumulus/ingest/util.normalizeProviderPath`

- **CUMULUS-1752**
  - Deprecate `@cumulus/integration-tests/api/distribution.getDistributionApiFileStream`
  - Deprecate `@cumulus/integration-tests/api/distribution.getDistributionApiRedirect`
  - Deprecate `@cumulus/integration-tests/api/distribution.invokeApiDistributionLambda`

### Removed

- **CUMULUS-1684**
  - Remove the deployment script that creates encryption keys and stores them to
    S3

- **CUMULUS-1768**
  - Removed API endpoints `stats/histogram` and `stats/average`. All advanced stats needs should be acquired from Cloud Metrics or similarly configured ELK stack.

### Fixed

- **Fix default values for urs_url in variables.tf files**
  - Remove trailing `/` from default `urs_url` values.

- **CUMULUS-1610** - Add the Elasticsearch security group to the EC2 security groups

- **CUMULUS-1740** - `cumulus_meta.workflow_start_time` is now set in Cumulus
  messages

- **CUMULUS-1753** - Fixed `@cumulus/ingest/HttpProviderClient.js` to properly handle HTTP providers with:
  - Multiple link tags (e.g. `<a>`) per line of source code
  - Link tags in uppercase or lowercase (e.g. `<A>`)
  - Links with filepaths in the link target (e.g. `<a href="/path/to/file.txt">`). These files will be returned from HTTP file discovery **as the file name only** (e.g. `file.txt`).

- **CUMULUS-1768**
  - Fix an issue in the stats endpoints in `@cumulus/api` to send back stats for the correct type

## [v1.18.0] 2020-02-03

### BREAKING CHANGES

- **CUMULUS-1686**

  - `ecs_cluster_instance_image_id` is now a _required_ variable of the `cumulus` module, instead of optional.

- **CUMULUS-1698**

  - Change variable `saml_launchpad_metadata_path` to `saml_launchpad_metadata_url` in the `tf-modules/cumulus` Terraform module.

- **CUMULUS-1703**
  - Remove the unused `forceDownload` option from the `sync-granule` tasks's config
  - Remove the `@cumulus/ingest/granule.Discover` class
  - Remove the `@cumulus/ingest/granule.Granule` class
  - Remove the `@cumulus/ingest/pdr.Discover` class
  - Remove the `@cumulus/ingest/pdr.Granule` class
  - Remove the `@cumulus/ingest/parse-pdr.parsePdr` function

### Added

- **CUMULUS-1040**

  - Added `@cumulus/aws-client` package to provide utilities for working with AWS services and the Node.js AWS SDK
  - Added `@cumulus/errors` package which exports error classes for use in Cumulus workflow code
  - Added `@cumulus/integration-tests/sfnStep` to provide utilities for parsing step function execution histories

- **CUMULUS-1102**

  - Adds functionality to the @cumulus/api package for better local testing.
    - Adds data seeding for @cumulus/api's localAPI.
      - seed functions allow adding collections, executions, granules, pdrs, providers, and rules to a Localstack Elasticsearch and DynamoDB via `addCollections`, `addExecutions`, `addGranules`, `addPdrs`, `addProviders`, and `addRules`.
    - Adds `eraseDataStack` function to local API server code allowing resetting of local datastack for testing (ES and DynamoDB).
    - Adds optional parameters to the @cumulus/api bin serve to allow for launching the api without destroying the current data.

- **CUMULUS-1697**

  - Added the `@cumulus/tf-inventory` package that provides command line utilities for managing Terraform resources in your AWS account

- **CUMULUS-1703**

  - Add `@cumulus/aws-client/S3.createBucket` function
  - Add `@cumulus/aws-client/S3.putFile` function
  - Add `@cumulus/common/string.isNonEmptyString` function
  - Add `@cumulus/ingest/FtpProviderClient` class
  - Add `@cumulus/ingest/HttpProviderClient` class
  - Add `@cumulus/ingest/S3ProviderClient` class
  - Add `@cumulus/ingest/SftpProviderClient` class
  - Add `@cumulus/ingest/providerClientUtils.buildProviderClient` function
  - Add `@cumulus/ingest/providerClientUtils.fetchTextFile` function

- **CUMULUS-1731**

  - Add new optional input variables to the Cumulus Terraform module to support TEA upgrade:
    - `thin_egress_cookie_domain` - Valid domain for Thin Egress App cookie
    - `thin_egress_domain_cert_arn` - Certificate Manager SSL Cert ARN for Thin
      Egress App if deployed outside NGAP/CloudFront
    - `thin_egress_download_role_in_region_arn` - ARN for reading of Thin Egress
      App data buckets for in-region requests
    - `thin_egress_jwt_algo` - Algorithm with which to encode the Thin Egress
      App JWT cookie
    - `thin_egress_jwt_secret_name` - Name of AWS secret where keys for the Thin
      Egress App JWT encode/decode are stored
    - `thin_egress_lambda_code_dependency_archive_key` - Thin Egress App - S3
      Key of packaged python modules for lambda dependency layer

- **CUMULUS-1733**
  - Add `discovery-filtering` operator doc to document previously undocumented functionality.

- **CUMULUS-1737**
  - Added the `cumulus-test-cleanup` module to run a nightly cleanup on resources left over from the integration tests run from the `example/spec` directory.

### Changed

- **CUMULUS-1102**

  - Updates `@cumulus/api/auth/testAuth` to use JWT instead of random tokens.
  - Updates the default AMI for the ecs_cluster_instance_image_id.

- **CUMULUS-1622**

  - Mutex class has been deprecated in `@cumulus/common/concurrency` and will be removed in a future release.

- **CUMULUS-1686**

  - Changed `ecs_cluster_instance_image_id` to be a required variable of the `cumulus` module and removed the default value.
    The default was not available across accounts and regions, nor outside of NGAP and therefore not particularly useful.

- **CUMULUS-1688**

  - Updated `@cumulus/aws.receiveSQSMessages` not to replace `message.Body` with a parsed object. This behavior was undocumented and confusing as received messages appeared to contradict AWS docs that state `message.Body` is always a string.
  - Replaced `sf_watcher` CloudWatch rule from `cloudwatch-events.tf` with an EventSourceMapping on `sqs2sf` mapped to the `start_sf` SQS queue (in `event-sources.tf`).
  - Updated `sqs2sf` with an EventSourceMapping handler and unit test.

- **CUMULUS-1698**

  - Change variable `saml_launchpad_metadata_path` to `saml_launchpad_metadata_url` in the `tf-modules/cumulus` Terraform module.
  - Updated `@cumulus/api/launchpadSaml` to download launchpad IDP metadata from configured location when the metadata in s3 is not valid, and to work with updated IDP metadata and SAML response.

- **CUMULUS-1731**
  - Upgrade the version of the Thin Egress App deployed by Cumulus to v48
    - Note: New variables available, see the 'Added' section of this changelog.

### Fixed

- **CUMULUS-1664**

  - Updated `dbIndexer` Lambda to remove hardcoded references to DynamoDB table names.

- **CUMULUS-1733**
  - Fixed granule discovery recursion algorithm used in S/FTP protocols.

### Removed

- **CUMULUS-1481**
  - removed `process` config and output from PostToCmr as it was not required by the task nor downstream steps, and should still be in the output message's `meta` regardless.

### Deprecated

- **CUMULUS-1040**
  - Deprecated the following code. For cases where the code was moved into another package, the new code location is noted:
    - `@cumulus/common/CloudFormationGateway` -> `@cumulus/aws-client/CloudFormationGateway`
    - `@cumulus/common/DynamoDb` -> `@cumulus/aws-client/DynamoDb`
    - `@cumulus/common/errors` -> `@cumulus/errors`
    - `@cumulus/common/StepFunctions` -> `@cumulus/aws-client/StepFunctions`
    - All of the exported functions in `@cumulus/commmon/aws` (moved into `@cumulus/aws-client`), except:
      - `@cumulus/common/aws/isThrottlingException` -> `@cumulus/errors/isThrottlingException`
      - `@cumulus/common/aws/improveStackTrace` (not deprecated)
      - `@cumulus/common/aws/retryOnThrottlingException` (not deprecated)
    - `@cumulus/common/sfnStep/SfnStep.parseStepMessage` -> `@cumulus/integration-tests/sfnStep/SfnStep.parseStepMessage`
    - `@cumulus/common/sfnStep/ActivityStep` -> `@cumulus/integration-tests/sfnStep/ActivityStep`
    - `@cumulus/common/sfnStep/LambdaStep` -> `@cumulus/integration-tests/sfnStep/LambdaStep`
    - `@cumulus/common/string/unicodeEscape` -> `@cumulus/aws-client/StepFunctions.unicodeEscape`
    - `@cumulus/common/util/setErrorStack` -> `@cumulus/aws-client/util/setErrorStack`
    - `@cumulus/ingest/aws/invoke` -> `@cumulus/aws-client/Lambda/invoke`
    - `@cumulus/ingest/aws/CloudWatch.bucketSize`
    - `@cumulus/ingest/aws/CloudWatch.cw`
    - `@cumulus/ingest/aws/ECS.ecs`
    - `@cumulus/ingest/aws/ECS`
    - `@cumulus/ingest/aws/Events.putEvent` -> `@cumulus/aws-client/CloudwatchEvents.putEvent`
    - `@cumulus/ingest/aws/Events.deleteEvent` -> `@cumulus/aws-client/CloudwatchEvents.deleteEvent`
    - `@cumulus/ingest/aws/Events.deleteTarget` -> `@cumulus/aws-client/CloudwatchEvents.deleteTarget`
    - `@cumulus/ingest/aws/Events.putTarget` -> `@cumulus/aws-client/CloudwatchEvents.putTarget`
    - `@cumulus/ingest/aws/SQS.attributes` -> `@cumulus/aws-client/SQS.getQueueAttributes`
    - `@cumulus/ingest/aws/SQS.deleteMessage` -> `@cumulus/aws-client/SQS.deleteSQSMessage`
    - `@cumulus/ingest/aws/SQS.deleteQueue` -> `@cumulus/aws-client/SQS.deleteQueue`
    - `@cumulus/ingest/aws/SQS.getUrl` -> `@cumulus/aws-client/SQS.getQueueUrlByName`
    - `@cumulus/ingest/aws/SQS.receiveMessage` -> `@cumulus/aws-client/SQS.receiveSQSMessages`
    - `@cumulus/ingest/aws/SQS.sendMessage` -> `@cumulus/aws-client/SQS.sendSQSMessage`
    - `@cumulus/ingest/aws/StepFunction.getExecutionStatus` -> `@cumulus/aws-client/StepFunction.getExecutionStatus`
    - `@cumulus/ingest/aws/StepFunction.getExecutionUrl` -> `@cumulus/aws-client/StepFunction.getExecutionUrl`

## [v1.17.0] - 2019-12-31

### BREAKING CHANGES

- **CUMULUS-1498**
  - The `@cumulus/cmrjs.publish2CMR` function expects that the value of its
    `creds.password` parameter is a plaintext password.
  - Rather than using an encrypted password from the `cmr_password` environment
    variable, the `@cumulus/cmrjs.updateCMRMetadata` function now looks for an
    environment variable called `cmr_password_secret_name` and fetches the CMR
    password from that secret in AWS Secrets Manager.
  - The `@cumulus/post-to-cmr` task now expects a
    `config.cmr.passwordSecretName` value, rather than `config.cmr.password`.
    The CMR password will be fetched from that secret in AWS Secrets Manager.

### Added

- **CUMULUS-630**

  - Added support for replaying Kinesis records on a stream into the Cumulus Kinesis workflow triggering mechanism: either all the records, or some time slice delimited by start and end timestamps.
  - Added `/replays` endpoint to the operator API for triggering replays.
  - Added `Replay Kinesis Messages` documentation to Operator Docs.
  - Added `manualConsumer` lambda function to consume a Kinesis stream. Used by the replay AsyncOperation.

- **CUMULUS-1687**
  - Added new API endpoint for listing async operations at `/asyncOperations`
  - All asyncOperations now include the fields `description` and `operationType`. `operationType` can be one of the following. [`Bulk Delete`, `Bulk Granules`, `ES Index`, `Kinesis Replay`]

### Changed

- **CUMULUS-1626**

  - Updates Cumulus to use node10/CMA 1.1.2 for all of its internal lambdas in prep for AWS node 8 EOL

- **CUMULUS-1498**
  - Remove the DynamoDB Users table. The list of OAuth users who are allowed to
    use the API is now stored in S3.
  - The CMR password and Launchpad passphrase are now stored in Secrets Manager

## [v1.16.1] - 2019-12-6

**Please note**:

- The `region` argument to the `cumulus` Terraform module has been removed. You may see a warning or error if you have that variable populated.
- Your workflow tasks should use the following versions of the CMA libraries to utilize new granule, parentArn, asyncOperationId, and stackName fields on the logs:
  - `cumulus-message-adapter-js` version 1.0.10+
  - `cumulus-message-adapter-python` version 1.1.1+
  - `cumulus-message-adapter-java` version 1.2.11+
- The `data-persistence` module no longer manages the creation of an Elasticsearch service-linked role for deploying Elasticsearch to a VPC. Follow the [deployment instructions on preparing your VPC](https://nasa.github.io/cumulus/docs/deployment/deployment-readme#vpc-subnets-and-security-group) for guidance on how to create the Elasticsearch service-linked role manually.
- There is now a `distribution_api_gateway_stage` variable for the `tf-modules/cumulus` Terraform module that will be used as the API gateway stage name used for the distribution API (Thin Egress App)
- Default value for the `urs_url` variable is now `https://uat.urs.earthdata.nasa.gov/` in the `tf-modules/cumulus` and `tf-modules/archive` Terraform modules. So deploying the `cumulus` module without a `urs_url` variable set will integrate your Cumulus deployment with the UAT URS environment.

### Added

- **CUMULUS-1563**

  - Added `custom_domain_name` variable to `tf-modules/data-persistence` module

- **CUMULUS-1654**
  - Added new helpers to `@cumulus/common/execution-history`:
    - `getStepExitedEvent()` returns the `TaskStateExited` event in a workflow execution history after the given step completion/failure event
    - `getTaskExitedEventOutput()` returns the output message for a `TaskStateExited` event in a workflow execution history

### Changed

- **CUMULUS-1578**

  - Updates SAML launchpad configuration to authorize via configured userGroup.
    [See the NASA specific documentation (protected)](https://wiki.earthdata.nasa.gov/display/CUMULUS/Cumulus+SAML+Launchpad+Integration)

- **CUMULUS-1579**

  - Elasticsearch list queries use `match` instead of `term`. `term` had been analyzing the terms and not supporting `-` in the field values.

- **CUMULUS-1619**

  - Adds 4 new keys to `@cumulus/logger` to display granules, parentArn, asyncOperationId, and stackName.
  - Depends on `cumulus-message-adapter-js` version 1.0.10+. Cumulus tasks updated to use this version.

- **CUMULUS-1654**

  - Changed `@cumulus/common/SfnStep.parseStepMessage()` to a static class method

- **CUMULUS-1641**
  - Added `meta.retries` and `meta.visibilityTimeout` properties to sqs-type rule. To create sqs-type rule, you're required to configure a dead-letter queue on your queue.
  - Added `sqsMessageRemover` lambda which removes the message from SQS queue upon successful workflow execution.
  - Updated `sqsMessageConsumer` lambda to not delete message from SQS queue, and to retry the SQS message for configured number of times.

### Removed

- Removed `create_service_linked_role` variable from `tf-modules/data-persistence` module.

- **CUMULUS-1321**
  - The `region` argument to the `cumulus` Terraform module has been removed

### Fixed

- **CUMULUS-1668** - Fixed a race condition where executions may not have been
  added to the database correctly
- **CUMULUS-1654** - Fixed issue with `publishReports` Lambda not including workflow execution error information for failed workflows with a single step
- Fixed `tf-modules/cumulus` module so that the `urs_url` variable is passed on to its invocation of the `tf-modules/archive` module

## [v1.16.0] - 2019-11-15

### Added

- **CUMULUS-1321**

  - A `deploy_distribution_s3_credentials_endpoint` variable has been added to
    the `cumulus` Terraform module. If true, the NGAP-backed S3 credentials
    endpoint will be added to the Thin Egress App's API. Default: true

- **CUMULUS-1544**

  - Updated the `/granules/bulk` endpoint to correctly query Elasticsearch when
    granule ids are not provided.

- **CUMULUS-1580**
  - Added `/granules/bulk` endpoint to `@cumulus/api` to perform bulk actions on granules given either a list of granule ids or an Elasticsearch query and the workflow to perform.

### Changed

- **CUMULUS-1561**

  - Fix the way that we are handling Terraform provider version requirements
  - Pass provider configs into child modules using the method that the
    [Terraform documentation](https://www.terraform.io/docs/configuration/modules.html#providers-within-modules)
    suggests
  - Remove the `region` input variable from the `s3_access_test` Terraform module
  - Remove the `aws_profile` and `aws_region` input variables from the
    `s3-replicator` Terraform module

- **CUMULUS-1639**
  - Because of
    [S3's Data Consistency Model](https://docs.aws.amazon.com/AmazonS3/latest/dev/Introduction.html#BasicsObjects),
    there may be situations where a GET operation for an object can temporarily
    return a `NoSuchKey` response even if that object _has_ been created. The
    `@cumulus/common/aws.getS3Object()` function has been updated to support
    retries if a `NoSuchKey` response is returned by S3. This behavior can be
    enabled by passing a `retryOptions` object to that function. Supported
    values for that object can be found here:
    <https://github.com/tim-kos/node-retry#retryoperationoptions>

### Removed

- **CUMULUS-1559**
  - `logToSharedDestination` has been migrated to the Terraform deployment as `log_api_gateway_to_cloudwatch` and will ONLY apply to egress lambdas.
    Due to the differences in the Terraform deployment model, we cannot support a global log subscription toggle for a configurable subset of lambdas.
    However, setting up your own log forwarding for a Lambda with Terraform is fairly simple, as you will only need to add SubscriptionFilters to your Terraform configuration, one per log group.
    See [the Terraform documentation](https://www.terraform.io/docs/providers/aws/r/cloudwatch_log_subscription_filter.html) for details on how to do this.
    An empty FilterPattern ("") will capture all logs in a group.

## [v1.15.0] - 2019-11-04

### BREAKING CHANGES

- **CUMULUS-1644** - When a workflow execution begins or ends, the workflow
  payload is parsed and any new or updated PDRs or granules referenced in that
  workflow are stored to the Cumulus archive. The defined interface says that a
  PDR in `payload.pdr` will be added to the archive, and any granules in
  `payload.granules` will also be added to the archive. In previous releases,
  PDRs found in `meta.pdr` and granules found in `meta.input_granules` were also
  added to the archive. This caused unexpected behavior and has been removed.
  Only PDRs from `payload.pdr` and granules from `payload.granules` will now be
  added to the Cumulus archive.

- **CUMULUS-1449** - Cumulus now uses a universal workflow template when
  starting a workflow that contains general information specific to the
  deployment, but not specific to the workflow. Workflow task configs must be
  defined using AWS step function parameters. As part of this change,
  `CumulusConfig` has been retired and task configs must now be defined under
  the `cma.task_config` key in the Parameters section of a step function
  definition.

  **Migration instructions**:

  NOTE: These instructions require the use of Cumulus Message Adapter v1.1.x+.
  Please ensure you are using a compatible version before attempting to migrate
  workflow configurations. When defining workflow steps, remove any
  `CumulusConfig` section, as shown below:

  ```yaml
  ParsePdr:
    CumulusConfig:
      provider: "{$.meta.provider}"
      bucket: "{$.meta.buckets.internal.name}"
      stack: "{$.meta.stack}"
  ```

  Instead, use AWS Parameters to pass `task_config` for the task directly into
  the Cumulus Message Adapter:

  ```yaml
  ParsePdr:
    Parameters:
      cma:
        event.$: "$"
        task_config:
          provider: "{$.meta.provider}"
          bucket: "{$.meta.buckets.internal.name}"
          stack: "{$.meta.stack}"
  ```

  In this example, the `cma` key is used to pass parameters to the message
  adapter. Using `task_config` in combination with `event.$: '$'` allows the
  message adapter to process `task_config` as the `config` passed to the Cumulus
  task. See `example/workflows/sips.yml` in the core repository for further
  examples of how to set the Parameters.

  Additionally, workflow configurations for the `QueueGranules` and `QueuePdrs`
  tasks need to be updated:

  - `queue-pdrs` config changes:
    - `parsePdrMessageTemplateUri` replaced with `parsePdrWorkflow`, which is
      the workflow name (i.e. top-level name in `config.yml`, e.g. 'ParsePdr').
    - `internalBucket` and `stackName` configs now required to look up
      configuration from the deployment. Brings the task config in line with
      that of `queue-granules`.
  - `queue-granules` config change: `ingestGranuleMessageTemplateUri` replaced
    with `ingestGranuleWorkflow`, which is the workflow name (e.g.
    'IngestGranule').

- **CUMULUS-1396** - **Workflow steps at the beginning and end of a workflow
  using the `SfSnsReport` Lambda have now been deprecated (e.g. `StartStatus`,
  `StopStatus`) and should be removed from your workflow definitions**. These
  steps were used for publishing ingest notifications and have been replaced by
  an implementation using Cloudwatch events for Step Functions to trigger a
  Lambda that publishes ingest notifications. For further detail on how ingest
  notifications are published, see the notes below on **CUMULUS-1394**. For
  examples of how to update your workflow definitions, see our
  [example workflow definitions](https://github.com/nasa/cumulus/blob/master/example/workflows/).

- **CUMULUS-1470**
  - Remove Cumulus-defined ECS service autoscaling, allowing integrators to
    better customize autoscaling to meet their needs. In order to use
    autoscaling with ECS services, appropriate
    `AWS::ApplicationAutoScaling::ScalableTarget`,
    `AWS::ApplicationAutoScaling::ScalingPolicy`, and `AWS::CloudWatch::Alarm`
    resources should be defined in a kes overrides file. See
    [this example](https://github.com/nasa/cumulus/blob/release-1.15.x/example/overrides/app/cloudformation.template.yml)
    for an example.
  - The following config parameters are no longer used:
    - ecs.services.\<NAME\>.minTasks
    - ecs.services.\<NAME\>.maxTasks
    - ecs.services.\<NAME\>.scaleInActivityScheduleTime
    - ecs.services.\<NAME\>.scaleInAdjustmentPercent
    - ecs.services.\<NAME\>.scaleOutActivityScheduleTime
    - ecs.services.\<NAME\>.scaleOutAdjustmentPercent
    - ecs.services.\<NAME\>.activityName

### Added

- **CUMULUS-1100**

  - Added 30-day retention properties to all log groups that were missing those policies.

- **CUMULUS-1396**

  - Added `@cumulus/common/sfnStep`:
    - `LambdaStep` - A class for retrieving and parsing input and output to Lambda steps in AWS Step Functions
    - `ActivityStep` - A class for retrieving and parsing input and output to ECS activity steps in AWS Step Functions

- **CUMULUS-1574**

  - Added `GET /token` endpoint for SAML authorization when cumulus is protected by Launchpad.
    This lets a user retrieve a token by hand that can be presented to the API.

- **CUMULUS-1625**

  - Added `sf_start_rate` variable to the `ingest` Terraform module, equivalent to `sqs_consumer_rate` in the old model, but will not be automatically applied to custom queues as that was.

- **CUMULUS-1513**
  - Added `sqs`-type rule support in the Cumulus API `@cumulus/api`
  - Added `sqsMessageConsumer` lambda which processes messages from the SQS queues configured in the `sqs` rules.

### Changed

- **CUMULUS-1639**

  - Because of
    [S3's Data Consistency Model](https://docs.aws.amazon.com/AmazonS3/latest/dev/Introduction.html#BasicsObjects),
    there may be situations where a GET operation for an object can temporarily
    return a `NoSuchKey` response even if that object _has_ been created. The
    `@cumulus/common/aws.getS3Object()` function will now retry up to 10 times
    if a `NoSuchKey` response is returned by S3. This can behavior can be
    overridden by passing `{ retries: 0 }` as the `retryOptions` argument.

- **CUMULUS-1449**

  - `queue-pdrs` & `queue-granules` config changes. Details in breaking changes section.
  - Cumulus now uses a universal workflow template when starting workflow that contains general information specific to the deployment, but not specific to the workflow.
  - Changed the way workflow configs are defined, from `CumulusConfig` to a `task_config` AWS Parameter.

- **CUMULUS-1452**

  - Changed the default ECS docker storage drive to `devicemapper`

- **CUMULUS-1453**
  - Removed config schema for `@cumulus/sf-sns-report` task
  - Updated `@cumulus/sf-sns-report` to always assume that it is running as an intermediate step in a workflow, not as the first or last step

### Removed

- **CUMULUS-1449**
  - Retired `CumulusConfig` as part of step function definitions, as this is an artifact of the way Kes parses workflow definitions that was not possible to migrate to Terraform. Use AWS Parameters and the `task_config` key instead. See change note above.
  - Removed individual workflow templates.

### Fixed

- **CUMULUS-1620** - Fixed bug where `message_adapter_version` does not correctly inject the CMA

- **CUMULUS-1396** - Updated `@cumulus/common/StepFunctions.getExecutionHistory()` to recursively fetch execution history when `nextToken` is returned in response

- **CUMULUS-1571** - Updated `@cumulus/common/DynamoDb.get()` to throw any errors encountered when trying to get a record and the record does exist

- **CUMULUS-1452**
  - Updated the EC2 initialization scripts to use full volume size for docker storage
  - Changed the default ECS docker storage drive to `devicemapper`

## [v1.14.5] - 2019-12-30 - [BACKPORT]

### Updated

- **CUMULUS-1626**
  - Updates Cumulus to use node10/CMA 1.1.2 for all of its internal lambdas in prep for AWS node 8 EOL

## [v1.14.4] - 2019-10-28

### Fixed

- **CUMULUS-1632** - Pinned `aws-elasticsearch-connector` package in `@cumulus/api` to version `8.1.3`, since `8.2.0` includes breaking changes

## [v1.14.3] - 2019-10-18

### Fixed

- **CUMULUS-1620** - Fixed bug where `message_adapter_version` does not correctly inject the CMA

- **CUMULUS-1572** - A granule is now included in discovery results even when
  none of its files has a matching file type in the associated collection
  configuration. Previously, if all files for a granule were unmatched by a file
  type configuration, the granule was excluded from the discovery results.
  Further, added support for a `boolean` property
  `ignoreFilesConfigForDiscovery`, which controls how a granule's files are
  filtered at discovery time.

## [v1.14.2] - 2019-10-08

### BREAKING CHANGES

Your Cumulus Message Adapter version should be pinned to `v1.0.13` or lower in your `app/config.yml` using `message_adapter_version: v1.0.13` OR you should use the workflow migration steps below to work with CMA v1.1.1+.

- **CUMULUS-1394** - The implementation of the `SfSnsReport` Lambda requires additional environment variables for integration with the new ingest notification SNS topics. Therefore, **you must update the definition of `SfSnsReport` in your `lambdas.yml` like so**:

```yaml
SfSnsReport:
  handler: index.handler
  timeout: 300
  source: node_modules/@cumulus/sf-sns-report/dist
  tables:
    - ExecutionsTable
  envs:
    execution_sns_topic_arn:
      function: Ref
      value: reportExecutionsSns
    granule_sns_topic_arn:
      function: Ref
      value: reportGranulesSns
    pdr_sns_topic_arn:
      function: Ref
      value: reportPdrsSns
```

- **CUMULUS-1447** -
  The newest release of the Cumulus Message Adapter (v1.1.1) requires that parameterized configuration be used for remote message functionality. Once released, Kes will automatically bring in CMA v1.1.1 without additional configuration.

  **Migration instructions**
  Oversized messages are no longer written to S3 automatically. In order to utilize remote messaging functionality, configure a `ReplaceConfig` AWS Step Function parameter on your CMA task:

  ```yaml
  ParsePdr:
    Parameters:
      cma:
        event.$: "$"
        ReplaceConfig:
          FullMessage: true
  ```

  Accepted fields in `ReplaceConfig` include `MaxSize`, `FullMessage`, `Path` and `TargetPath`.
  See https://github.com/nasa/cumulus-message-adapter/blob/master/CONTRACT.md#remote-message-configuration for full details.

  As this change is backward compatible in Cumulus Core, users wishing to utilize the previous version of the CMA may opt to transition to using a CMA lambda layer, or set `message_adapter_version` in their configuration to a version prior to v1.1.0.

### PLEASE NOTE

- **CUMULUS-1394** - Ingest notifications are now provided via 3 separate SNS topics for executions, granules, and PDRs, instead of a single `sftracker` SNS topic. Whereas the `sftracker` SNS topic received a full Cumulus execution message, the new topics all receive generated records for the given object. The new topics are only published to if the given object exists for the current execution. For a given execution/granule/PDR, **two messages will be received by each topic**: one message indicating that ingest is running and another message indicating that ingest has completed or failed. The new SNS topics are:

  - `reportExecutions` - Receives 1 message per execution
  - `reportGranules` - Receives 1 message per granule in an execution
  - `reportPdrs` - Receives 1 message per PDR

### Added

- **CUMULUS-639**

  - Adds SAML JWT and launchpad token authentication to Cumulus API (configurable)
    - **NOTE** to authenticate with Launchpad ensure your launchpad user_id is in the `<prefix>-UsersTable`
    - when Cumulus configured to protect API via Launchpad:
      - New endpoints
        - `GET /saml/login` - starting point for SAML SSO creates the login request url and redirects to the SAML Identity Provider Service (IDP)
        - `POST /saml/auth` - SAML Assertion Consumer Service. POST receiver from SAML IDP. Validates response, logs the user in, and returns a SAML-based JWT.
    - Disabled endpoints
      - `POST /refresh`
      - Changes authorization worklow:
      - `ensureAuthorized` now presumes the bearer token is a JWT and tries to validate. If the token is malformed, it attempts to validate the token against Launchpad. This allows users to bring their own token as described here https://wiki.earthdata.nasa.gov/display/CUMULUS/Cumulus+API+with+Launchpad+Authentication. But it also allows dashboard users to manually authenticate via Launchpad SAML to receive a Launchpad-based JWT.

- **CUMULUS-1394**
  - Added `Granule.generateGranuleRecord()` method to granules model to generate a granule database record from a Cumulus execution message
  - Added `Pdr.generatePdrRecord()` method to PDRs model to generate a granule database record from a Cumulus execution message
  - Added helpers to `@cumulus/common/message`:
    - `getMessageExecutionName()` - Get the execution name from a Cumulus execution message
    - `getMessageStateMachineArn()` - Get the state machine ARN from a Cumulus execution message
    - `getMessageExecutionArn()` - Get the execution ARN for a Cumulus execution message
    - `getMessageGranules()` - Get the granules from a Cumulus execution message, if any.
  - Added `@cumulus/common/cloudwatch-event/isFailedSfStatus()` to determine if a Step Function status from a Cloudwatch event is a failed status

### Changed

- **CUMULUS-1308**

  - HTTP PUT of a Collection, Provider, or Rule via the Cumulus API now
    performs full replacement of the existing object with the object supplied
    in the request payload. Previous behavior was to perform a modification
    (partial update) by merging the existing object with the (possibly partial)
    object in the payload, but this did not conform to the HTTP standard, which
    specifies PATCH as the means for modifications rather than replacements.

- **CUMULUS-1375**

  - Migrate Cumulus from deprecated Elasticsearch JS client to new, supported one in `@cumulus/api`

- **CUMULUS-1485** Update `@cumulus/cmr-client` to return error message from CMR for validation failures.

- **CUMULUS-1394**

  - Renamed `Execution.generateDocFromPayload()` to `Execution.generateRecord()` on executions model. The method generates an execution database record from a Cumulus execution message.

- **CUMULUS-1432**

  - `logs` endpoint takes the level parameter as a string and not a number
  - Elasticsearch term query generation no longer converts numbers to boolean

- **CUMULUS-1447**

  - Consolidated all remote message handling code into @common/aws
  - Update remote message code to handle updated CMA remote message flags
  - Update example SIPS workflows to utilize Parameterized CMA configuration

- **CUMULUS-1448** Refactor workflows that are mutating cumulus_meta to utilize meta field

- **CUMULUS-1451**

  - Elasticsearch cluster setting `auto_create_index` will be set to false. This had been causing issues in the bootstrap lambda on deploy.

- **CUMULUS-1456**
  - `@cumulus/api` endpoints default error handler uses `boom` package to format errors, which is consistent with other API endpoint errors.

### Fixed

- **CUMULUS-1432** `logs` endpoint filter correctly filters logs by level
- **CUMULUS-1484** `useMessageAdapter` now does not set CUMULUS_MESSAGE_ADAPTER_DIR when `true`

### Removed

- **CUMULUS-1394**
  - Removed `sfTracker` SNS topic. Replaced by three new SNS topics for granule, execution, and PDR ingest notifications.
  - Removed unused functions from `@cumulus/common/aws`:
    - `getGranuleS3Params()`
    - `setGranuleStatus()`

## [v1.14.1] - 2019-08-29

### Fixed

- **CUMULUS-1455**

  - CMR token links updated to point to CMR legacy services rather than echo

- **CUMULUS-1211**
  - Errors thrown during granule discovery are no longer swallowed and ignored.
    Rather, errors are propagated to allow for proper error-handling and
    meaningful messaging.

## [v1.14.0] - 2019-08-22

### PLEASE NOTE

- We have encountered transient lambda service errors in our integration testing. Please handle transient service errors following [these guidelines](https://docs.aws.amazon.com/step-functions/latest/dg/bp-lambda-serviceexception.html). The workflows in the `example/workflows` folder have been updated with retries configured for these errors.

- **CUMULUS-799** added additional IAM permissions to support reading CloudWatch and API Gateway, so **you will have to redeploy your IAM stack.**

- **CUMULUS-800** Several items:

  - **Delete existing API Gateway stages**: To allow enabling of API Gateway logging, Cumulus now creates and manages a Stage resource during deployment. Before upgrading Cumulus, it is necessary to delete the API Gateway stages on both the Backend API and the Distribution API. Instructions are included in the documentation under [Delete API Gateway Stages](https://nasa.github.io/cumulus/docs/additional-deployment-options/delete-api-gateway-stages).

  - **Set up account permissions for API Gateway to write to CloudWatch**: In a one time operation for your AWS account, to enable CloudWatch Logs for API Gateway, you must first grant the API Gateway permission to read and write logs to CloudWatch for your account. The `AmazonAPIGatewayPushToCloudWatchLogs` managed policy (with an ARN of `arn:aws:iam::aws:policy/service-role/AmazonAPIGatewayPushToCloudWatchLogs`) has all the required permissions. You can find a simple how to in the documentation under [Enable API Gateway Logging.](https://nasa.github.io/cumulus/docs/additional-deployment-options/enable-gateway-logging-permissions)

  - **Configure API Gateway to write logs to CloudWatch** To enable execution logging for the distribution API set `config.yaml` `apiConfigs.distribution.logApigatewayToCloudwatch` value to `true`. More information [Enable API Gateway Logs](https://nasa.github.io/cumulus/docs/additional-deployment-options/enable-api-logs)

  - **Configure CloudWatch log delivery**: It is possible to deliver CloudWatch API execution and access logs to a cross-account shared AWS::Logs::Destination. An operator does this by adding the key `logToSharedDestination` to the `config.yml` at the default level with a value of a writable log destination. More information in the documentation under [Configure CloudWatch Logs Delivery.](https://nasa.github.io/cumulus/docs/additional-deployment-options/configure-cloudwatch-logs-delivery)

  - **Additional Lambda Logging**: It is now possible to configure any lambda to deliver logs to a shared subscriptions by setting `logToSharedDestination` to the ARN of a writable location (either an AWS::Logs::Destination or a Kinesis Stream) on any lambda config. Documentation for [Lambda Log Subscriptions](https://nasa.github.io/cumulus/docs/additional-deployment-options/additional-lambda-logging)

  - **Configure S3 Server Access Logs**: If you are running Cumulus in an NGAP environment you may [configure S3 Server Access Logs](https://nasa.github.io/cumulus/docs/next/deployment/server_access_logging) to be delivered to a shared bucket where the Metrics Team will ingest the logs into their ELK stack. Contact the Metrics team for permission and location.

- **CUMULUS-1368** The Cumulus distribution API has been deprecated and is being replaced by ASF's Thin Egress App. By default, the distribution API will not deploy. Please follow [the instructions for deploying and configuring Thin Egress](https://nasa.github.io/cumulus/docs/deployment/thin_egress_app).

To instead continue to deploy and use the legacy Cumulus distribution app, add the following to your `config.yml`:

```yaml
deployDistributionApi: true
```

If you deploy with no distribution app your deployment will succeed but you may encounter errors in your workflows, particularly in the `MoveGranule` task.

- **CUMULUS-1418** Users who are packaging the CMA in their Lambdas outside of Cumulus may need to update their Lambda configuration. Please see `BREAKING CHANGES` below for details.

### Added

- **CUMULUS-642**
  - Adds Launchpad as an authentication option for the Cumulus API.
  - Updated deployment documentation and added [instructions to setup Cumulus API Launchpad authentication](https://wiki.earthdata.nasa.gov/display/CUMULUS/Cumulus+API+with+Launchpad+Authentication)
- **CUMULUS-1418**
  - Adds usage docs/testing of lambda layers (introduced in PR1125), updates Core example tasks to use the updated `cumulus-ecs-task` and a CMA layer instead of kes CMA injection.
  - Added Terraform module to publish CMA as layer to user account.
- **PR1125** - Adds `layers` config option to support deploying Lambdas with layers
- **PR1128** - Added `useXRay` config option to enable AWS X-Ray for Lambdas.
- **CUMULUS-1345**
  - Adds new variables to the app deployment under `cmr`.
  - `cmrEnvironment` values are `SIT`, `UAT`, or `OPS` with `UAT` as the default.
  - `cmrLimit` and `cmrPageSize` have been added as configurable options.
- **CUMULUS-1273**
  - Added lambda function EmsProductMetadataReport to generate EMS Product Metadata report
- **CUMULUS-1226**
  - Added API endpoint `elasticsearch/index-from-database` to index to an Elasticsearch index from the database for recovery purposes and `elasticsearch/indices-status` to check the status of Elasticsearch indices via the API.
- **CUMULUS-824**
  - Added new Collection parameter `reportToEms` to configure whether the collection is reported to EMS
- **CUMULUS-1357**
  - Added new BackendApi endpoint `ems` that generates EMS reports.
- **CUMULUS-1241**
  - Added information about queues with maximum execution limits defined to default workflow templates (`meta.queueExecutionLimits`)
- **CUMULUS-1311**
  - Added `@cumulus/common/message` with various message parsing/preparation helpers
- **CUMULUS-812**

  - Added support for limiting the number of concurrent executions started from a queue. [See the data cookbook](https://nasa.github.io/cumulus/docs/data-cookbooks/throttling-queued-executions) for more information.

- **CUMULUS-1337**

  - Adds `cumulus.stackName` value to the `instanceMetadata` endpoint.

- **CUMULUS-1368**

  - Added `cmrGranuleUrlType` to the `@cumulus/move-granules` task. This determines what kind of links go in the CMR files. The options are `distribution`, `s3`, or `none`, with the default being distribution. If there is no distribution API being used with Cumulus, you must set the value to `s3` or `none`.

- Added `packages/s3-replicator` Terraform module to allow same-region s3 replication to metrics bucket.

- **CUMULUS-1392**

  - Added `tf-modules/report-granules` Terraform module which processes granule ingest notifications received via SNS and stores granule data to a database. The module includes:
    - SNS topic for publishing granule ingest notifications
    - Lambda to process granule notifications and store data
    - IAM permissions for the Lambda
    - Subscription for the Lambda to the SNS topic

- **CUMULUS-1393**

  - Added `tf-modules/report-pdrs` Terraform module which processes PDR ingest notifications received via SNS and stores PDR data to a database. The module includes:
    - SNS topic for publishing PDR ingest notifications
    - Lambda to process PDR notifications and store data
    - IAM permissions for the Lambda
    - Subscription for the Lambda to the SNS topic
  - Added unit tests for `@cumulus/api/models/pdrs.createPdrFromSns()`

- **CUMULUS-1400**

  - Added `tf-modules/report-executions` Terraform module which processes workflow execution information received via SNS and stores it to a database. The module includes:
    - SNS topic for publishing execution data
    - Lambda to process and store execution data
    - IAM permissions for the Lambda
    - Subscription for the Lambda to the SNS topic
  - Added `@cumulus/common/sns-event` which contains helpers for SNS events:
    - `isSnsEvent()` returns true if event is from SNS
    - `getSnsEventMessage()` extracts and parses the message from an SNS event
    - `getSnsEventMessageObject()` extracts and parses message object from an SNS event
  - Added `@cumulus/common/cloudwatch-event` which contains helpers for Cloudwatch events:
    - `isSfExecutionEvent()` returns true if event is from Step Functions
    - `isTerminalSfStatus()` determines if a Step Function status from a Cloudwatch event is a terminal status
    - `getSfEventStatus()` gets the Step Function status from a Cloudwatch event
    - `getSfEventDetailValue()` extracts a Step Function event detail field from a Cloudwatch event
    - `getSfEventMessageObject()` extracts and parses Step Function detail object from a Cloudwatch event

- **CUMULUS-1429**

  - Added `tf-modules/data-persistence` Terraform module which includes resources for data persistence in Cumulus:
    - DynamoDB tables
    - Elasticsearch with optional support for VPC
    - Cloudwatch alarm for number of Elasticsearch nodes

- **CUMULUS-1379** CMR Launchpad Authentication
  - Added `launchpad` configuration to `@cumulus/deployment/app/config.yml`, and cloudformation templates, workflow message, lambda configuration, api endpoint configuration
  - Added `@cumulus/common/LaunchpadToken` and `@cumulus/common/launchpad` to provide methods to get token and validate token
  - Updated lambdas to use Launchpad token for CMR actions (ingest and delete granules)
  - Updated deployment documentation and added [instructions to setup CMR client for Launchpad authentication](https://wiki.earthdata.nasa.gov/display/CUMULUS/CMR+Launchpad+Authentication)

## Changed

- **CUMULUS-1232**

  - Added retries to update `@cumulus/cmr-client` `updateToken()`

- **CUMULUS-1245 CUMULUS-795**

  - Added additional `ems` configuration parameters for sending the ingest reports to EMS
  - Added functionality to send daily ingest reports to EMS

- **CUMULUS-1241**

  - Removed the concept of "priority levels" and added ability to define a number of maximum concurrent executions per SQS queue
  - Changed mapping of Cumulus message properties for the `sqs2sfThrottle` lambda:
    - Queue name is read from `cumulus_meta.queueName`
    - Maximum executions for the queue is read from `meta.queueExecutionLimits[queueName]`, where `queueName` is `cumulus_meta.queueName`
  - Changed `sfSemaphoreDown` lambda to only attempt decrementing semaphores when:
    - the message is for a completed/failed/aborted/timed out workflow AND
    - `cumulus_meta.queueName` exists on the Cumulus message AND
    - An entry for the queue name (`cumulus_meta.queueName`) exists in the the object `meta.queueExecutionLimits` on the Cumulus message

- **CUMULUS-1338**

  - Updated `sfSemaphoreDown` lambda to be triggered via AWS Step Function Cloudwatch events instead of subscription to `sfTracker` SNS topic

- **CUMULUS-1311**

  - Updated `@cumulus/queue-granules` to set `cumulus_meta.queueName` for queued execution messages
  - Updated `@cumulus/queue-pdrs` to set `cumulus_meta.queueName` for queued execution messages
  - Updated `sqs2sfThrottle` lambda to immediately decrement queue semaphore value if dispatching Step Function execution throws an error

- **CUMULUS-1362**

  - Granule `processingStartTime` and `processingEndTime` will be set to the execution start time and end time respectively when there is no sync granule or post to cmr task present in the workflow

- **CUMULUS-1400**
  - Deprecated `@cumulus/ingest/aws/getExecutionArn`. Use `@cumulus/common/aws/getExecutionArn` instead.

### Fixed

- **CUMULUS-1439**

  - Fix bug with rule.logEventArn deletion on Kinesis rule update and fix unit test to verify

- **CUMULUS-796**

  - Added production information (collection ShortName and Version, granuleId) to EMS distribution report
  - Added functionality to send daily distribution reports to EMS

- **CUMULUS-1319**

  - Fixed a bug where granule ingest times were not being stored to the database

- **CUMULUS-1356**

  - The `Collection` model's `delete` method now _removes_ the specified item
    from the collection config store that was inserted by the `create` method.
    Previously, this behavior was missing.

- **CUMULUS-1374**
  - Addressed audit concerns (https://www.npmjs.com/advisories/782) in api package

### BREAKING CHANGES

### Changed

- **CUMULUS-1418**
  - Adding a default `cmaDir` key to configuration will cause `CUMULUS_MESSAGE_ADAPTER_DIR` to be set by default to `/opt` for any Lambda not setting `useCma` to true, or explicitly setting the CMA environment variable. In lambdas that package the CMA independently of the Cumulus packaging. Lambdas manually packaging the CMA should have their Lambda configuration updated to set the CMA path, or alternately if not using the CMA as a Lambda layer in this deployment set `cmaDir` to `./cumulus-message-adapter`.

### Removed

- **CUMULUS-1337**

  - Removes the S3 Access Metrics package added in CUMULUS-799

- **PR1130**
  - Removed code deprecated since v1.11.1:
    - Removed `@cumulus/common/step-functions`. Use `@cumulus/common/StepFunctions` instead.
    - Removed `@cumulus/api/lib/testUtils.fakeFilesFactory`. Use `@cumulus/api/lib/testUtils.fakeFileFactory` instead.
    - Removed `@cumulus/cmrjs/cmr` functions: `searchConcept`, `ingestConcept`, `deleteConcept`. Use the functions in `@cumulus/cmr-client` instead.
    - Removed `@cumulus/ingest/aws.getExecutionHistory`. Use `@cumulus/common/StepFunctions.getExecutionHistory` instead.

## [v1.13.5] - 2019-08-29 - [BACKPORT]

### Fixed

- **CUMULUS-1455** - CMR token links updated to point to CMR legacy services rather than echo

## [v1.13.4] - 2019-07-29

- **CUMULUS-1411** - Fix deployment issue when using a template override

## [v1.13.3] - 2019-07-26

- **CUMULUS-1345** Full backport of CUMULUS-1345 features - Adds new variables to the app deployment under `cmr`.
  - `cmrEnvironment` values are `SIT`, `UAT`, or `OPS` with `UAT` as the default.
  - `cmrLimit` and `cmrPageSize` have been added as configurable options.

## [v1.13.2] - 2019-07-25

- Re-release of v1.13.1 to fix broken npm packages.

## [v1.13.1] - 2019-07-22

- **CUMULUS-1374** - Resolve audit compliance with lodash version for api package subdependency
- **CUMULUS-1412** - Resolve audit compliance with googleapi package
- **CUMULUS-1345** - Backported CMR environment setting in getUrl to address immediate user need. CMR_ENVIRONMENT can now be used to set the CMR environment to OPS/SIT

## [v1.13.0] - 2019-5-20

### PLEASE NOTE

**CUMULUS-802** added some additional IAM permissions to support ECS autoscaling, so **you will have to redeploy your IAM stack.**
As a result of the changes for **CUMULUS-1193**, **CUMULUS-1264**, and **CUMULUS-1310**, **you must delete your existing stacks (except IAM) before deploying this version of Cumulus.**
If running Cumulus within a VPC and extended downtime is acceptable, we recommend doing this at the end of the day to allow AWS backend resources and network interfaces to be cleaned up overnight.

### BREAKING CHANGES

- **CUMULUS-1228**

  - The default AMI used by ECS instances is now an NGAP-compliant AMI. This
    will be a breaking change for non-NGAP deployments. If you do not deploy to
    NGAP, you will need to find the AMI ID of the
    [most recent Amazon ECS-optimized AMI](https://docs.aws.amazon.com/AmazonECS/latest/developerguide/ecs-optimized_AMI.html),
    and set the `ecs.amiid` property in your config. Instructions for finding
    the most recent NGAP AMI can be found using
    [these instructions](https://wiki.earthdata.nasa.gov/display/ESKB/Select+an+NGAP+Created+AMI).

- **CUMULUS-1310**

  - Database resources (DynamoDB, ElasticSearch) have been moved to an independent `db` stack.
    Migrations for this version will need to be user-managed. (e.g. [elasticsearch](https://docs.aws.amazon.com/elasticsearch-service/latest/developerguide/es-version-migration.html#snapshot-based-migration) and [dynamoDB](https://docs.aws.amazon.com/datapipeline/latest/DeveloperGuide/dp-template-exports3toddb.html)).
    Order of stack deployment is `iam` -> `db` -> `app`.
  - All stacks can now be deployed using a single `config.yml` file, i.e.: `kes cf deploy --kes-folder app --template node_modules/@cumulus/deployment/[iam|db|app] [...]`
    Backwards-compatible. For development, please re-run `npm run bootstrap` to build new `kes` overrides.
    Deployment docs have been updated to show how to deploy a single-config Cumulus instance.
  - `params` have been moved: Nest `params` fields under `app`, `db` or `iam` to override all Parameters for a particular stack's cloudformation template. Backwards-compatible with multi-config setups.
  - `stackName` and `stackNameNoDash` have been retired. Use `prefix` and `prefixNoDash` instead.
  - The `iams` section in `app/config.yml` IAM roles has been deprecated as a user-facing parameter,
    _unless_ your IAM role ARNs do not match the convention shown in `@cumulus/deployment/app/config.yml`
  - The `vpc.securityGroup` will need to be set with a pre-existing security group ID to use Cumulus in a VPC. Must allow inbound HTTP(S) (Port 443).

- **CUMULUS-1212**

  - `@cumulus/post-to-cmr` will now fail if any granules being processed are missing a metadata file. You can set the new config option `skipMetaCheck` to `true` to pass post-to-cmr without a metadata file.

- **CUMULUS-1232**

  - `@cumulus/sync-granule` will no longer silently pass if no checksum data is provided. It will use input
    from the granule object to:
    - Verify checksum if `checksumType` and `checksumValue` are in the file record OR a checksum file is provided
      (throws `InvalidChecksum` on fail), else log warning that no checksum is available.
    - Then, verify synced S3 file size if `file.size` is in the file record (throws `UnexpectedFileSize` on fail),
      else log warning that no file size is available.
    - Pass the step.

- **CUMULUS-1264**

  - The Cloudformation templating and deployment configuration has been substantially refactored.
    - `CumulusApiDefault` nested stack resource has been renamed to `CumulusApiDistribution`
    - `CumulusApiV1` nested stack resource has been renamed to `CumulusApiBackend`
  - The `urs: true` config option for when defining your lambdas (e.g. in `lambdas.yml`) has been deprecated. There are two new options to replace it:
    - `urs_redirect: 'token'`: This will expose a `TOKEN_REDIRECT_ENDPOINT` environment variable to your lambda that references the `/token` endpoint on the Cumulus backend API
    - `urs_redirect: 'distribution'`: This will expose a `DISTRIBUTION_REDIRECT_ENDPOINT` environment variable to your lambda that references the `/redirect` endpoint on the Cumulus distribution API

- **CUMULUS-1193**

  - The elasticsearch instance is moved behind the VPC.
  - Your account will need an Elasticsearch Service Linked role. This is a one-time setup for the account. You can follow the instructions to use the AWS console or AWS CLI [here](https://docs.aws.amazon.com/IAM/latest/UserGuide/using-service-linked-roles.html) or use the following AWS CLI command: `aws iam create-service-linked-role --aws-service-name es.amazonaws.com`

- **CUMULUS-802**

  - ECS `maxInstances` must be greater than `minInstances`. If you use defaults, no change is required.

- **CUMULUS-1269**
  - Brought Cumulus data models in line with CNM JSON schema:
    - Renamed file object `fileType` field to `type`
    - Renamed file object `fileSize` field to `size`
    - Renamed file object `checksumValue` field to `checksum` where not already done.
    - Added `ancillary` and `linkage` type support to file objects.

### Added

- **CUMULUS-799**

  - Added an S3 Access Metrics package which will take S3 Server Access Logs and
    write access metrics to CloudWatch

- **CUMULUS-1242** - Added `sqs2sfThrottle` lambda. The lambda reads SQS messages for queued executions and uses semaphores to only start new executions if the maximum number of executions defined for the priority key (`cumulus_meta.priorityKey`) has not been reached. Any SQS messages that are read but not used to start executions remain in the queue.

- **CUMULUS-1240**

  - Added `sfSemaphoreDown` lambda. This lambda receives SNS messages and for each message it decrements the semaphore used to track the number of running executions if:
    - the message is for a completed/failed workflow AND
    - the message contains a level of priority (`cumulus_meta.priorityKey`)
  - Added `sfSemaphoreDown` lambda as a subscriber to the `sfTracker` SNS topic

- **CUMULUS-1265**

  - Added `apiConfigs` configuration option to configure API Gateway to be private
  - All internal lambdas configured to run inside the VPC by default
  - Removed references to `NoVpc` lambdas from documentation and `example` folder.

- **CUMULUS-802**
  - Adds autoscaling of ECS clusters
  - Adds autoscaling of ECS services that are handling StepFunction activities

## Changed

- Updated `@cumulus/ingest/http/httpMixin.list()` to trim trailing spaces on discovered filenames

- **CUMULUS-1310**

  - Database resources (DynamoDB, ElasticSearch) have been moved to an independent `db` stack.
    This will enable future updates to avoid affecting database resources or requiring migrations.
    Migrations for this version will need to be user-managed.
    (e.g. [elasticsearch](https://docs.aws.amazon.com/elasticsearch-service/latest/developerguide/es-version-migration.html#snapshot-based-migration) and [dynamoDB](https://docs.aws.amazon.com/datapipeline/latest/DeveloperGuide/dp-template-exports3toddb.html)).
    Order of stack deployment is `iam` -> `db` -> `app`.
  - All stacks can now be deployed using a single `config.yml` file, i.e.: `kes cf deploy --kes-folder app --template node_modules/@cumulus/deployment/[iam|db|app] [...]`
    Backwards-compatible. Please re-run `npm run bootstrap` to build new `kes` overrides.
    Deployment docs have been updated to show how to deploy a single-config Cumulus instance.
  - `params` fields should now be nested under the stack key (i.e. `app`, `db` or `iam`) to provide Parameters for a particular stack's cloudformation template,
    for use with single-config instances. Keys _must_ match the name of the deployment package folder (`app`, `db`, or `iam`).
    Backwards-compatible with multi-config setups.
  - `stackName` and `stackNameNoDash` have been retired as user-facing config parameters. Use `prefix` and `prefixNoDash` instead.
    This will be used to create stack names for all stacks in a single-config use case.
    `stackName` may still be used as an override in multi-config usage, although this is discouraged.
    Warning: overriding the `db` stack's `stackName` will require you to set `dbStackName` in your `app/config.yml`.
    This parameter is required to fetch outputs from the `db` stack to reference in the `app` stack.
  - The `iams` section in `app/config.yml` IAM roles has been retired as a user-facing parameter,
    _unless_ your IAM role ARNs do not match the convention shown in `@cumulus/deployment/app/config.yml`
    In that case, overriding `iams` in your own config is recommended.
  - `iam` and `db` `cloudformation.yml` file names will have respective prefixes (e.g `iam.cloudformation.yml`).
  - Cumulus will now only attempt to create reconciliation reports for buckets of the `private`, `public` and `protected` types.
  - Cumulus will no longer set up its own security group.
    To pass a pre-existing security group for in-VPC deployments as a parameter to the Cumulus template, populate `vpc.securityGroup` in `config.yml`.
    This security group must allow inbound HTTP(S) traffic (Port 443). SSH traffic (Port 22) must be permitted for SSH access to ECS instances.
  - Deployment docs have been updated with examples for the new deployment model.

- **CUMULUS-1236**

  - Moves access to public files behind the distribution endpoint. Authentication is not required, but direct http access has been disallowed.

- **CUMULUS-1223**

  - Adds unauthenticated access for public bucket files to the Distribution API. Public files should be requested the same way as protected files, but for public files a redirect to a self-signed S3 URL will happen without requiring authentication with Earthdata login.

- **CUMULUS-1232**

  - Unifies duplicate handling in `ingest/granule.handleDuplicateFile` for maintainability.
  - Changed `ingest/granule.ingestFile` and `move-granules/index.moveFileRequest` to use new function.
  - Moved file versioning code to `ingest/granule.moveGranuleFileWithVersioning`
  - `ingest/granule.verifyFile` now also tests `file.size` for verification if it is in the file record and throws
    `UnexpectedFileSize` error for file size not matching input.
  - `ingest/granule.verifyFile` logs warnings if checksum and/or file size are not available.

- **CUMULUS-1193**

  - Moved reindex CLI functionality to an API endpoint. See [API docs](https://nasa.github.io/cumulus-api/#elasticsearch-1)

- **CUMULUS-1207**
  - No longer disable lambda event source mappings when disabling a rule

### Fixed

- Updated Lerna publish script so that published Cumulus packages will pin their dependencies on other Cumulus packages to exact versions (e.g. `1.12.1` instead of `^1.12.1`)

- **CUMULUS-1203**

  - Fixes IAM template's use of intrinsic functions such that IAM template overrides now work with kes

- **CUMULUS-1268**
  - Deployment will not fail if there are no ES alarms or ECS services

## [v1.12.1] - 2019-4-8

## [v1.12.0] - 2019-4-4

Note: There was an issue publishing 1.12.0. Upgrade to 1.12.1.

### BREAKING CHANGES

- **CUMULUS-1139**

  - `granule.applyWorkflow` uses the new-style granule record as input to workflows.

- **CUMULUS-1171**

  - Fixed provider handling in the API to make it consistent between protocols.
    NOTE: This is a breaking change. When applying this upgrade, users will need to:
    1. Disable all workflow rules
    2. Update any `http` or `https` providers so that the host field only
       contains a valid hostname or IP address, and the port field contains the
       provider port.
    3. Perform the deployment
    4. Re-enable workflow rules

- **CUMULUS-1176**:

  - `@cumulus/move-granules` input expectations have changed. `@cumulus/files-to-granules` is a new intermediate task to perform input translation in the old style.
    See the Added and Changed sections of this release changelog for more information.

- **CUMULUS-670**

  - The behavior of ParsePDR and related code has changed in this release. PDRs with FILE_TYPEs that do not conform to the PDR ICD (+ TGZ) (https://cdn.earthdata.nasa.gov/conduit/upload/6376/ESDS-RFC-030v1.0.pdf) will fail to parse.

- **CUMULUS-1208**
  - The granule object input to `@cumulus/queue-granules` will now be added to ingest workflow messages **as is**. In practice, this means that if you are using `@cumulus/queue-granules` to trigger ingest workflows and your granule objects input have invalid properties, then your ingest workflows will fail due to schema validation errors.

### Added

- **CUMULUS-777**
  - Added new cookbook entry on configuring Cumulus to track ancillary files.
- **CUMULUS-1183**
  - Kes overrides will now abort with a warning if a workflow step is configured without a corresponding
    lambda configuration
- **CUMULUS-1223**

  - Adds convenience function `@cumulus/common/bucketsConfigJsonObject` for fetching stack's bucket configuration as an object.

- **CUMULUS-853**
  - Updated FakeProcessing example lambda to include option to generate fake browse
  - Added feature documentation for ancillary metadata export, a new cookbook entry describing a workflow with ancillary metadata generation(browse), and related task definition documentation
- **CUMULUS-805**
  - Added a CloudWatch alarm to check running ElasticSearch instances, and a CloudWatch dashboard to view the health of ElasticSearch
  - Specify `AWS_REGION` in `.env` to be used by deployment script
- **CUMULUS-803**
  - Added CloudWatch alarms to check running tasks of each ECS service, and add the alarms to CloudWatch dashboard
- **CUMULUS-670**
  - Added Ancillary Metadata Export feature (see https://nasa.github.io/cumulus/docs/features/ancillary_metadata for more information)
  - Added new Collection file parameter "fileType" that allows configuration of workflow granule file fileType
- **CUMULUS-1184** - Added kes logging output to ensure we always see the state machine reference before failures due to configuration
- **CUMULUS-1105** - Added a dashboard endpoint to serve the dashboard from an S3 bucket
- **CUMULUS-1199** - Moves `s3credentials` endpoint from the backend to the distribution API.
- **CUMULUS-666**
  - Added `@api/endpoints/s3credentials` to allow EarthData Login authorized users to retrieve temporary security credentials for same-region direct S3 access.
- **CUMULUS-671**
  - Added `@packages/integration-tests/api/distribution/getDistributionApiS3SignedUrl()` to return the S3 signed URL for a file protected by the distribution API
- **CUMULUS-672**
  - Added `cmrMetadataFormat` and `cmrConceptId` to output for individual granules from `@cumulus/post-to-cmr`. `cmrMetadataFormat` will be read from the `cmrMetadataFormat` generated for each granule in `@cumulus/cmrjs/publish2CMR()`
  - Added helpers to `@packages/integration-tests/api/distribution`:
    - `getDistributionApiFileStream()` returns a stream to download files protected by the distribution API
    - `getDistributionFileUrl()` constructs URLs for requesting files from the distribution API
- **CUMULUS-1185** `@cumulus/api/models/Granule.removeGranuleFromCmrByGranule` to replace `@cumulus/api/models/Granule.removeGranuleFromCmr` and use the Granule UR from the CMR metadata to remove the granule from CMR

- **CUMULUS-1101**

  - Added new `@cumulus/checksum` package. This package provides functions to calculate and validate checksums.
  - Added new checksumming functions to `@cumulus/common/aws`: `calculateS3ObjectChecksum` and `validateS3ObjectChecksum`, which depend on the `checksum` package.

- CUMULUS-1171

  - Added `@cumulus/common` API documentation to `packages/common/docs/API.md`
  - Added an `npm run build-docs` task to `@cumulus/common`
  - Added `@cumulus/common/string#isValidHostname()`
  - Added `@cumulus/common/string#match()`
  - Added `@cumulus/common/string#matches()`
  - Added `@cumulus/common/string#toLower()`
  - Added `@cumulus/common/string#toUpper()`
  - Added `@cumulus/common/URLUtils#buildURL()`
  - Added `@cumulus/common/util#isNil()`
  - Added `@cumulus/common/util#isNull()`
  - Added `@cumulus/common/util#isUndefined()`
  - Added `@cumulus/common/util#negate()`

- **CUMULUS-1176**

  - Added new `@cumulus/files-to-granules` task to handle converting file array output from `cumulus-process` tasks into granule objects.
    Allows simplification of `@cumulus/move-granules` and `@cumulus/post-to-cmr`, see Changed section for more details.

- CUMULUS-1151 Compare the granule holdings in CMR with Cumulus' internal data store
- CUMULUS-1152 Compare the granule file holdings in CMR with Cumulus' internal data store

### Changed

- **CUMULUS-1216** - Updated `@cumulus/ingest/granule/ingestFile` to download files to expected staging location.
- **CUMULUS-1208** - Updated `@cumulus/ingest/queue/enqueueGranuleIngestMessage()` to not transform granule object passed to it when building an ingest message
- **CUMULUS-1198** - `@cumulus/ingest` no longer enforces any expectations about whether `provider_path` contains a leading slash or not.
- **CUMULUS-1170**
  - Update scripts and docs to use `npm` instead of `yarn`
  - Use `package-lock.json` files to ensure matching versions of npm packages
  - Update CI builds to use `npm ci` instead of `npm install`
- **CUMULUS-670**
  - Updated ParsePDR task to read standard PDR types+ (+ tgz as an external customer requirement) and add a fileType to granule-files on Granule discovery
  - Updated ParsePDR to fail if unrecognized type is used
  - Updated all relevant task schemas to include granule->files->filetype as a string value
  - Updated tests/test fixtures to include the fileType in the step function/task inputs and output validations as needed
  - Updated MoveGranules task to handle incoming configuration with new "fileType" values and to add them as appropriate to the lambda output.
  - Updated DiscoverGranules step/related workflows to read new Collection file parameter fileType that will map a discovered file to a workflow fileType
  - Updated CNM parser to add the fileType to the defined granule file fileType on ingest and updated integration tests to verify/validate that behavior
  - Updated generateEcho10XMLString in cmr-utils.js to use a map/related library to ensure order as CMR requires ordering for their online resources.
  - Updated post-to-cmr task to appropriately export CNM filetypes to CMR in echo10/UMM exports
- **CUMULUS-1139** - Granules stored in the API contain a `files` property. That schema has been greatly
  simplified and now better matches the CNM format.
  - The `name` property has been renamed to `fileName`.
  - The `filepath` property has been renamed to `key`.
  - The `checksumValue` property has been renamed to `checksum`.
  - The `path` property has been removed.
  - The `url_path` property has been removed.
  - The `filename` property (which contained an `s3://` URL) has been removed, and the `bucket`
    and `key` properties should be used instead. Any requests sent to the API containing a `granule.files[].filename`
    property will be rejected, and any responses coming back from the API will not contain that
    `filename` property.
  - A `source` property has been added, which is a URL indicating the original source of the file.
  - `@cumulus/ingest/granule.moveGranuleFiles()` no longer includes a `filename` field in its
    output. The `bucket` and `key` fields should be used instead.
- **CUMULUS-672**

  - Changed `@cumulus/integration-tests/api/EarthdataLogin.getEarthdataLoginRedirectResponse` to `@cumulus/integration-tests/api/EarthdataLogin.getEarthdataAccessToken`. The new function returns an access response from Earthdata login, if successful.
  - `@cumulus/integration-tests/cmr/getOnlineResources` now accepts an object of options, including `cmrMetadataFormat`. Based on the `cmrMetadataFormat`, the function will correctly retrieve the online resources for each metadata format (ECHO10, UMM-G)

- **CUMULUS-1101**

  - Moved `@cumulus/common/file/getFileChecksumFromStream` into `@cumulus/checksum`, and renamed it to `generateChecksumFromStream`.
    This is a breaking change for users relying on `@cumulus/common/file/getFileChecksumFromStream`.
  - Refactored `@cumulus/ingest/Granule` to depend on new `common/aws` checksum functions and remove significantly present checksumming code.
    - Deprecated `@cumulus/ingest/granule.validateChecksum`. Replaced with `@cumulus/ingest/granule.verifyFile`.
    - Renamed `granule.getChecksumFromFile` to `granule.retrieveSuppliedFileChecksumInformation` to be more accurate.
  - Deprecated `@cumulus/common/aws.checksumS3Objects`. Use `@cumulus/common/aws.calculateS3ObjectChecksum` instead.

- CUMULUS-1171

  - Fixed provider handling in the API to make it consistent between protocols.
    Before this change, FTP providers were configured using the `host` and
    `port` properties. HTTP providers ignored `port` and `protocol`, and stored
    an entire URL in the `host` property. Updated the API to only accept valid
    hostnames or IP addresses in the `provider.host` field. Updated ingest code
    to properly build HTTP and HTTPS URLs from `provider.protocol`,
    `provider.host`, and `provider.port`.
  - The default provider port was being set to 21, no matter what protocol was
    being used. Removed that default.

- **CUMULUS-1176**

  - `@cumulus/move-granules` breaking change:
    Input to `move-granules` is now expected to be in the form of a granules object (i.e. `{ granules: [ { ... }, { ... } ] }`);
    For backwards compatibility with array-of-files outputs from processing steps, use the new `@cumulus/files-to-granules` task as an intermediate step.
    This task will perform the input translation. This change allows `move-granules` to be simpler and behave more predictably.
    `config.granuleIdExtraction` and `config.input_granules` are no longer needed/used by `move-granules`.
  - `@cumulus/post-to-cmr`: `config.granuleIdExtraction` is no longer needed/used by `post-to-cmr`.

- CUMULUS-1174
  - Better error message and stacktrace for S3KeyPairProvider error reporting.

### Fixed

- **CUMULUS-1218** Reconciliation report will now scan only completed granules.
- `@cumulus/api` files and granules were not getting indexed correctly because files indexing was failing in `db-indexer`
- `@cumulus/deployment` A bug in the Cloudformation template was preventing the API from being able to be launched in a VPC, updated the IAM template to give the permissions to be able to run the API in a VPC

### Deprecated

- `@cumulus/api/models/Granule.removeGranuleFromCmr`, instead use `@cumulus/api/models/Granule.removeGranuleFromCmrByGranule`
- `@cumulus/ingest/granule.validateChecksum`, instead use `@cumulus/ingest/granule.verifyFile`
- `@cumulus/common/aws.checksumS3Objects`, instead use `@cumulus/common/aws.calculateS3ObjectChecksum`
- `@cumulus/cmrjs`: `getGranuleId` and `getCmrFiles` are deprecated due to changes in input handling.

## [v1.11.3] - 2019-3-5

### Added

- **CUMULUS-1187** - Added `@cumulus/ingest/granule/duplicateHandlingType()` to determine how duplicate files should be handled in an ingest workflow

### Fixed

- **CUMULUS-1187** - workflows not respecting the duplicate handling value specified in the collection
- Removed refreshToken schema requirement for OAuth

## [v1.11.2] - 2019-2-15

### Added

- CUMULUS-1169
  - Added a `@cumulus/common/StepFunctions` module. It contains functions for querying the AWS
    StepFunctions API. These functions have the ability to retry when a ThrottlingException occurs.
  - Added `@cumulus/common/aws.retryOnThrottlingException()`, which will wrap a function in code to
    retry on ThrottlingExceptions.
  - Added `@cumulus/common/test-utils.throttleOnce()`, which will cause a function to return a
    ThrottlingException the first time it is called, then return its normal result after that.
- CUMULUS-1103 Compare the collection holdings in CMR with Cumulus' internal data store
- CUMULUS-1099 Add support for UMMG JSON metadata versions > 1.4.
  - If a version is found in the metadata object, that version is used for processing and publishing to CMR otherwise, version 1.4 is assumed.
- CUMULUS-678
  - Added support for UMMG json v1.4 metadata files.
    `reconcileCMRMetadata` added to `@cumulus/cmrjs` to update metadata record with new file locations.
    `@cumulus/common/errors` adds two new error types `CMRMetaFileNotFound` and `InvalidArgument`.
    `@cumulus/common/test-utils` adds new function `randomId` to create a random string with id to help in debugging.
    `@cumulus/common/BucketsConfig` adds a new helper class `BucketsConfig` for working with bucket stack configuration and bucket names.
    `@cumulus/common/aws` adds new function `s3PutObjectTagging` as a convenience for the aws [s3().putObjectTagging](https://docs.aws.amazon.com/AWSJavaScriptSDK/latest/AWS/S3.html#putObjectTagging-property) function.
    `@cumulus/cmrjs` Adds: - `isCMRFile` - Identify an echo10(xml) or UMMG(json) metadata file. - `metadataObjectFromCMRFile` Read and parse CMR XML file from s3. - `updateCMRMetadata` Modify a cmr metadata (xml/json) file with updated information. - `publish2CMR` Posts XML or UMMG CMR data to CMR service. - `reconcileCMRMetadata` Reconciles cmr metadata file after a file moves.
- Adds some ECS and other permissions to StepRole to enable running ECS tasks from a workflow
- Added Apache logs to cumulus api and distribution lambdas
- **CUMULUS-1119** - Added `@cumulus/integration-tests/api/EarthdataLogin.getEarthdataLoginRedirectResponse` helper for integration tests to handle login with Earthdata and to return response from redirect to Cumulus API
- **CUMULUS-673** Added `@cumulus/common/file/getFileChecksumFromStream` to get file checksum from a readable stream

### Fixed

- CUMULUS-1123
  - Cloudformation template overrides now work as expected

### Changed

- CUMULUS-1169
  - Deprecated the `@cumulus/common/step-functions` module.
  - Updated code that queries the StepFunctions API to use the retry-enabled functions from
    `@cumulus/common/StepFunctions`
- CUMULUS-1121
  - Schema validation is now strongly enforced when writing to the database.
    Additional properties are not allowed and will result in a validation error.
- CUMULUS-678
  `tasks/move-granules` simplified and refactored to use functionality from cmrjs.
  `ingest/granules.moveGranuleFiles` now just moves granule files and returns a list of the updated files. Updating metadata now handled by `@cumulus/cmrjs/reconcileCMRMetadata`.
  `move-granules.updateGranuleMetadata` refactored and bugs fixed in the case of a file matching multiple collection.files.regexps.
  `getCmrXmlFiles` simplified and now only returns an object with the cmrfilename and the granuleId.
  `@cumulus/test-processing` - test processing task updated to generate UMM-G metadata

- CUMULUS-1043

  - `@cumulus/api` now uses [express](http://expressjs.com/) as the API engine.
  - All `@cumulus/api` endpoints on ApiGateway are consolidated to a single endpoint the uses `{proxy+}` definition.
  - All files under `packages/api/endpoints` along with associated tests are updated to support express's request and response objects.
  - Replaced environment variables `internal`, `bucket` and `systemBucket` with `system_bucket`.
  - Update `@cumulus/integration-tests` to work with updated cumulus-api express endpoints

- `@cumulus/integration-tests` - `buildAndExecuteWorkflow` and `buildWorkflow` updated to take a `meta` param to allow for additional fields to be added to the workflow `meta`

- **CUMULUS-1049** Updated `Retrieve Execution Status API` in `@cumulus/api`: If the execution doesn't exist in Step Function API, Cumulus API returns the execution status information from the database.

- **CUMULUS-1119**
  - Renamed `DISTRIBUTION_URL` environment variable to `DISTRIBUTION_ENDPOINT`
  - Renamed `DEPLOYMENT_ENDPOINT` environment variable to `DISTRIBUTION_REDIRECT_ENDPOINT`
  - Renamed `API_ENDPOINT` environment variable to `TOKEN_REDIRECT_ENDPOINT`

### Removed

- Functions deprecated before 1.11.0:
  - @cumulus/api/models/base: static Manager.createTable() and static Manager.deleteTable()
  - @cumulus/ingest/aws/S3
  - @cumulus/ingest/aws/StepFunction.getExecution()
  - @cumulus/ingest/aws/StepFunction.pullEvent()
  - @cumulus/ingest/consumer.Consume
  - @cumulus/ingest/granule/Ingest.getBucket()

### Deprecated

`@cmrjs/ingestConcept`, instead use the CMR object methods. `@cmrjs/CMR.ingestGranule` or `@cmrjs/CMR.ingestCollection`
`@cmrjs/searchConcept`, instead use the CMR object methods. `@cmrjs/CMR.searchGranules` or `@cmrjs/CMR.searchCollections`
`@cmrjs/deleteConcept`, instead use the CMR object methods. `@cmrjs/CMR.deleteGranule` or `@cmrjs/CMR.deleteCollection`

## [v1.11.1] - 2018-12-18

**Please Note**

- Ensure your `app/config.yml` has a `clientId` specified in the `cmr` section. This will allow CMR to identify your requests for better support and metrics.
  - For an example, please see [the example config](https://github.com/nasa/cumulus/blob/1c7e2bf41b75da9f87004c4e40fbcf0f39f56794/example/app/config.yml#L128).

### Added

- Added a `/tokenDelete` endpoint in `@cumulus/api` to delete access token records

### Changed

- CUMULUS-678
  `@cumulus/ingest/crypto` moved and renamed to `@cumulus/common/key-pair-provider`
  `@cumulus/ingest/aws` function: `KMSDecryptionFailed` and class: `KMS` extracted and moved to `@cumulus/common` and `KMS` is exported as `KMSProvider` from `@cumulus/common/key-pair-provider`
  `@cumulus/ingest/granule` functions: `publish`, `getGranuleId`, `getXMLMetadataAsString`, `getMetadataBodyAndTags`, `parseXmlString`, `getCmrXMLFiles`, `postS3Object`, `contructOnlineAccessUrls`, `updateMetadata`, extracted and moved to `@cumulus/cmrjs`
  `getGranuleId`, `getCmrXMLFiles`, `publish`, `updateMetadata` removed from `@cumulus/ingest/granule` and added to `@cumulus/cmrjs`;
  `updateMetadata` renamed `updateCMRMetadata`.
  `@cumulus/ingest` test files renamed.
- **CUMULUS-1070**
  - Add `'Client-Id'` header to all `@cumulus/cmrjs` requests (made via `searchConcept`, `ingestConcept`, and `deleteConcept`).
  - Updated `cumulus/example/app/config.yml` entry for `cmr.clientId` to use stackName for easier CMR-side identification.

## [v1.11.0] - 2018-11-30

**Please Note**

- Redeploy IAM roles:
  - CUMULUS-817 includes a migration that requires reconfiguration/redeployment of IAM roles. Please see the [upgrade instructions](https://nasa.github.io/cumulus/docs/upgrade/1.11.0) for more information.
  - CUMULUS-977 includes a few new SNS-related permissions added to the IAM roles that will require redeployment of IAM roles.
- `cumulus-message-adapter` v1.0.13+ is required for `@cumulus/api` granule reingest API to work properly. The latest version should be downloaded automatically by kes.
- A `TOKEN_SECRET` value (preferably 256-bit for security) must be added to `.env` to securely sign JWTs used for authorization in `@cumulus/api`

### Changed

- **CUUMULUS-1000** - Distribution endpoint now persists logins, instead of
  redirecting to Earthdata Login on every request
- **CUMULUS-783 CUMULUS-790** - Updated `@cumulus/sync-granule` and `@cumulus/move-granules` tasks to always overwrite existing files for manually-triggered reingest.
- **CUMULUS-906** - Updated `@cumulus/api` granule reingest API to
  - add `reingestGranule: true` and `forceDuplicateOverwrite: true` to Cumulus message `cumulus_meta.cumulus_context` field to indicate that the workflow is a manually triggered re-ingest.
  - return warning message to operator when duplicateHandling is not `replace`
  - `cumulus-message-adapter` v1.0.13+ is required.
- **CUMULUS-793** - Updated the granule move PUT request in `@cumulus/api` to reject the move with a 409 status code if one or more of the files already exist at the destination location
- Updated `@cumulus/helloworld` to use S3 to store state for pass on retry tests
- Updated `@cumulus/ingest`:
  - [Required for MAAP] `http.js#list` will now find links with a trailing whitespace
  - Removed code from `granule.js` which looked for files in S3 using `{ Bucket: discoveredFile.bucket, Key: discoveredFile.name }`. This is obsolete since `@cumulus/ingest` uses a `file-staging` and `constructCollectionId()` directory prefixes by default.
- **CUMULUS-989**
  - Updated `@cumulus/api` to use [JWT (JSON Web Token)](https://jwt.io/introduction/) as the transport format for API authorization tokens and to use JWT verification in the request authorization
  - Updated `/token` endpoint in `@cumulus/api` to return tokens as JWTs
  - Added a `/refresh` endpoint in `@cumulus/api` to request new access tokens from the OAuth provider using the refresh token
  - Added `refreshAccessToken` to `@cumulus/api/lib/EarthdataLogin` to manage refresh token requests with the Earthdata OAuth provider

### Added

- **CUMULUS-1050**
  - Separated configuration flags for originalPayload/finalPayload cleanup such that they can be set to different retention times
- **CUMULUS-798**
  - Added daily Executions cleanup CloudWatch event that triggers cleanExecutions lambda
  - Added cleanExecutions lambda that removes finalPayload/originalPayload field entries for records older than configured timeout value (execution_payload_retention_period), with a default of 30 days
- **CUMULUS-815/816**
  - Added 'originalPayload' and 'finalPayload' fields to Executions table
  - Updated Execution model to populate originalPayload with the execution payload on record creation
  - Updated Execution model code to populate finalPayload field with the execution payload on execution completion
  - Execution API now exposes the above fields
- **CUMULUS-977**
  - Rename `kinesisConsumer` to `messageConsumer` as it handles both Kinesis streams and SNS topics as of this version.
  - Add `sns`-type rule support. These rules create a subscription between an SNS topic and the `messageConsumer`.
    When a message is received, `messageConsumer` is triggered and passes the SNS message (JSON format expected) in
    its entirety to the workflow in the `payload` field of the Cumulus message. For more information on sns-type rules,
    see the [documentation](https://nasa.github.io/cumulus/docs/data-cookbooks/setup#rules).
- **CUMULUS-975**
  - Add `KinesisInboundEventLogger` and `KinesisOutboundEventLogger` API lambdas. These lambdas
    are utilized to dump incoming and outgoing ingest workflow kinesis streams
    to cloudwatch for analytics in case of AWS/stream failure.
  - Update rules model to allow tracking of log_event ARNs related to
    Rule event logging. Kinesis rule types will now automatically log
    incoming events via a Kinesis event triggered lambda.
    CUMULUS-975-migration-4
  - Update migration code to require explicit migration names per run
  - Added migration_4 to migrate/update existing Kinesis rules to have a log event mapping
  - Added new IAM policy for migration lambda
- **CUMULUS-775**
  - Adds a instance metadata endpoint to the `@cumulus/api` package.
  - Adds a new convenience function `hostId` to the `@cumulus/cmrjs` to help build environment specific cmr urls.
  - Fixed `@cumulus/cmrjs.searchConcept` to search and return CMR results.
  - Modified `@cumulus/cmrjs.CMR.searchGranule` and `@cumulus/cmrjs.CMR.searchCollection` to include CMR's provider as a default parameter to searches.
- **CUMULUS-965**
  - Add `@cumulus/test-data.loadJSONTestData()`,
    `@cumulus/test-data.loadTestData()`, and
    `@cumulus/test-data.streamTestData()` to safely load test data. These
    functions should be used instead of using `require()` to load test data,
    which could lead to tests interfering with each other.
  - Add a `@cumulus/common/util/deprecate()` function to mark a piece of code as
    deprecated
- **CUMULUS-986**
  - Added `waitForTestExecutionStart` to `@cumulus/integration-tests`
- **CUMULUS-919**
  - In `@cumulus/deployment`, added support for NGAP permissions boundaries for IAM roles with `useNgapPermissionBoundary` flag in `iam/config.yml`. Defaults to false.

### Fixed

- Fixed a bug where FTP sockets were not closed after an error, keeping the Lambda function active until it timed out [CUMULUS-972]
- **CUMULUS-656**
  - The API will no longer allow the deletion of a provider if that provider is
    referenced by a rule
  - The API will no longer allow the deletion of a collection if that collection
    is referenced by a rule
- Fixed a bug where `@cumulus/sf-sns-report` was not pulling large messages from S3 correctly.

### Deprecated

- `@cumulus/ingest/aws/StepFunction.pullEvent()`. Use `@cumulus/common/aws.pullStepFunctionEvent()`.
- `@cumulus/ingest/consumer.Consume` due to unpredictable implementation. Use `@cumulus/ingest/consumer.Consumer`.
  Call `Consumer.consume()` instead of `Consume.read()`.

## [v1.10.4] - 2018-11-28

### Added

- **CUMULUS-1008**
  - New `config.yml` parameter for SQS consumers: `sqs_consumer_rate: (default 500)`, which is the maximum number of
    messages the consumer will attempt to process per execution. Currently this is only used by the sf-starter consumer,
    which runs every minute by default, making this a messages-per-minute upper bound. SQS does not guarantee the number
    of messages returned per call, so this is not a fixed rate of consumption, only attempted number of messages received.

### Deprecated

- `@cumulus/ingest/consumer.Consume` due to unpredictable implementation. Use `@cumulus/ingest/consumer.Consumer`.

### Changed

- Backported update of `packages/api` dependency `@mapbox/dyno` to `1.4.2` to mitigate `event-stream` vulnerability.

## [v1.10.3] - 2018-10-31

### Added

- **CUMULUS-817**
  - Added AWS Dead Letter Queues for lambdas that are scheduled asynchronously/such that failures show up only in cloudwatch logs.
- **CUMULUS-956**
  - Migrated developer documentation and data-cookbooks to Docusaurus
    - supports versioning of documentation
  - Added `docs/docs-how-to.md` to outline how to do things like add new docs or locally install for testing.
  - Deployment/CI scripts have been updated to work with the new format
- **CUMULUS-811**
  - Added new S3 functions to `@cumulus/common/aws`:
    - `aws.s3TagSetToQueryString`: converts S3 TagSet array to querystring (for use with upload()).
    - `aws.s3PutObject`: Returns promise of S3 `putObject`, which puts an object on S3
    - `aws.s3CopyObject`: Returns promise of S3 `copyObject`, which copies an object in S3 to a new S3 location
    - `aws.s3GetObjectTagging`: Returns promise of S3 `getObjectTagging`, which returns an object containing an S3 TagSet.
  - `@/cumulus/common/aws.s3PutObject` defaults to an explicit `ACL` of 'private' if not overridden.
  - `@/cumulus/common/aws.s3CopyObject` defaults to an explicit `TaggingDirective` of 'COPY' if not overridden.

### Deprecated

- **CUMULUS-811**
  - Deprecated `@cumulus/ingest/aws.S3`. Member functions of this class will now
    log warnings pointing to similar functionality in `@cumulus/common/aws`.

## [v1.10.2] - 2018-10-24

### Added

- **CUMULUS-965**
  - Added a `@cumulus/logger` package
- **CUMULUS-885**
  - Added 'human readable' version identifiers to Lambda Versioning lambda aliases
- **CUMULUS-705**
  - Note: Make sure to update the IAM stack when deploying this update.
  - Adds an AsyncOperations model and associated DynamoDB table to the
    `@cumulus/api` package
  - Adds an /asyncOperations endpoint to the `@cumulus/api` package, which can
    be used to fetch the status of an AsyncOperation.
  - Adds a /bulkDelete endpoint to the `@cumulus/api` package, which performs an
    asynchronous bulk-delete operation. This is a stub right now which is only
    intended to demonstration how AsyncOperations work.
  - Adds an AsyncOperation ECS task to the `@cumulus/api` package, which will
    fetch an Lambda function, run it in ECS, and then store the result to the
    AsyncOperations table in DynamoDB.
- **CUMULUS-851** - Added workflow lambda versioning feature to allow in-flight workflows to use lambda versions that were in place when a workflow was initiated

  - Updated Kes custom code to remove logic that used the CMA file key to determine template compilation logic. Instead, utilize a `customCompilation` template configuration flag to indicate a template should use Cumulus's kes customized methods instead of 'core'.
  - Added `useWorkflowLambdaVersions` configuration option to enable the lambdaVersioning feature set. **This option is set to true by default** and should be set to false to disable the feature.
  - Added uniqueIdentifier configuration key to S3 sourced lambdas to optionally support S3 lambda resource versioning within this scheme. This key must be unique for each modified version of the lambda package and must be updated in configuration each time the source changes.
  - Added a new nested stack template that will create a `LambdaVersions` stack that will take lambda parameters from the base template, generate lambda versions/aliases and return outputs with references to the most 'current' lambda alias reference, and updated 'core' template to utilize these outputs (if `useWorkflowLambdaVersions` is enabled).

- Created a `@cumulus/api/lib/OAuth2` interface, which is implemented by the
  `@cumulus/api/lib/EarthdataLogin` and `@cumulus/api/lib/GoogleOAuth2` classes.
  Endpoints that need to handle authentication will determine which class to use
  based on environment variables. This also greatly simplifies testing.
- Added `@cumulus/api/lib/assertions`, containing more complex AVA test assertions
- Added PublishGranule workflow to publish a granule to CMR without full reingest. (ingest-in-place capability)

- `@cumulus/integration-tests` new functionality:
  - `listCollections` to list collections from a provided data directory
  - `deleteCollection` to delete list of collections from a deployed stack
  - `cleanUpCollections` combines the above in one function.
  - `listProviders` to list providers from a provided data directory
  - `deleteProviders` to delete list of providers from a deployed stack
  - `cleanUpProviders` combines the above in one function.
  - `@cumulus/integrations-tests/api.js`: `deleteGranule` and `deletePdr` functions to make `DELETE` requests to Cumulus API
  - `rules` API functionality for posting and deleting a rule and listing all rules
  - `wait-for-deploy` lambda for use in the redeployment tests
- `@cumulus/ingest/granule.js`: `ingestFile` inserts new `duplicate_found: true` field in the file's record if a duplicate file already exists on S3.
- `@cumulus/api`: `/execution-status` endpoint requests and returns complete execution output if execution output is stored in S3 due to size.
- Added option to use environment variable to set CMR host in `@cumulus/cmrjs`.
- **CUMULUS-781** - Added integration tests for `@cumulus/sync-granule` when `duplicateHandling` is set to `replace` or `skip`
- **CUMULUS-791** - `@cumulus/move-granules`: `moveFileRequest` inserts new `duplicate_found: true` field in the file's record if a duplicate file already exists on S3. Updated output schema to document new `duplicate_found` field.

### Removed

- Removed `@cumulus/common/fake-earthdata-login-server`. Tests can now create a
  service stub based on `@cumulus/api/lib/OAuth2` if testing requires handling
  authentication.

### Changed

- **CUMULUS-940** - modified `@cumulus/common/aws` `receiveSQSMessages` to take a parameter object instead of positional parameters. All defaults remain the same, but now access to long polling is available through `options.waitTimeSeconds`.
- **CUMULUS-948** - Update lambda functions `CNMToCMA` and `CnmResponse` in the `cumulus-data-shared` bucket and point the default stack to them.
- **CUMULUS-782** - Updated `@cumulus/sync-granule` task and `Granule.ingestFile` in `@cumulus/ingest` to keep both old and new data when a destination file with different checksum already exists and `duplicateHandling` is `version`
- Updated the config schema in `@cumulus/move-granules` to include the `moveStagedFiles` param.
- **CUMULUS-778** - Updated config schema and documentation in `@cumulus/sync-granule` to include `duplicateHandling` parameter for specifying how duplicate filenames should be handled
- **CUMULUS-779** - Updated `@cumulus/sync-granule` to throw `DuplicateFile` error when destination files already exist and `duplicateHandling` is `error`
- **CUMULUS-780** - Updated `@cumulus/sync-granule` to use `error` as the default for `duplicateHandling` when it is not specified
- **CUMULUS-780** - Updated `@cumulus/api` to use `error` as the default value for `duplicateHandling` in the `Collection` model
- **CUMULUS-785** - Updated the config schema and documentation in `@cumulus/move-granules` to include `duplicateHandling` parameter for specifying how duplicate filenames should be handled
- **CUMULUS-786, CUMULUS-787** - Updated `@cumulus/move-granules` to throw `DuplicateFile` error when destination files already exist and `duplicateHandling` is `error` or not specified
- **CUMULUS-789** - Updated `@cumulus/move-granules` to keep both old and new data when a destination file with different checksum already exists and `duplicateHandling` is `version`

### Fixed

- `getGranuleId` in `@cumulus/ingest` bug: `getGranuleId` was constructing an error using `filename` which was undefined. The fix replaces `filename` with the `uri` argument.
- Fixes to `del` in `@cumulus/api/endpoints/granules.js` to not error/fail when not all files exist in S3 (e.g. delete granule which has only 2 of 3 files ingested).
- `@cumulus/deployment/lib/crypto.js` now checks for private key existence properly.

## [v1.10.1] - 2018-09-4

### Fixed

- Fixed cloudformation template errors in `@cumulus/deployment/`
  - Replaced references to Fn::Ref: with Ref:
  - Moved long form template references to a newline

## [v1.10.0] - 2018-08-31

### Removed

- Removed unused and broken code from `@cumulus/common`
  - Removed `@cumulus/common/test-helpers`
  - Removed `@cumulus/common/task`
  - Removed `@cumulus/common/message-source`
  - Removed the `getPossiblyRemote` function from `@cumulus/common/aws`
  - Removed the `startPromisedSfnExecution` function from `@cumulus/common/aws`
  - Removed the `getCurrentSfnTask` function from `@cumulus/common/aws`

### Changed

- **CUMULUS-839** - In `@cumulus/sync-granule`, 'collection' is now an optional config parameter

### Fixed

- **CUMULUS-859** Moved duplicate code in `@cumulus/move-granules` and `@cumulus/post-to-cmr` to `@cumulus/ingest`. Fixed imports making assumptions about directory structure.
- `@cumulus/ingest/consumer` correctly limits the number of messages being received and processed from SQS. Details:
  - **Background:** `@cumulus/api` includes a lambda `<stack-name>-sqs2sf` which processes messages from the `<stack-name>-startSF` SQS queue every minute. The `sqs2sf` lambda uses `@cumulus/ingest/consumer` to receive and process messages from SQS.
  - **Bug:** More than `messageLimit` number of messages were being consumed and processed from the `<stack-name>-startSF` SQS queue. Many step functions were being triggered simultaneously by the lambda `<stack-name>-sqs2sf` (which consumes every minute from the `startSF` queue) and resulting in step function failure with the error: `An error occurred (ThrottlingException) when calling the GetExecutionHistory`.
  - **Fix:** `@cumulus/ingest/consumer#processMessages` now processes messages until `timeLimit` has passed _OR_ once it receives up to `messageLimit` messages. `sqs2sf` is deployed with a [default `messageLimit` of 10](https://github.com/nasa/cumulus/blob/670000c8a821ff37ae162385f921c40956e293f7/packages/deployment/app/config.yml#L147).
  - **IMPORTANT NOTE:** `consumer` will actually process up to `messageLimit * 2 - 1` messages. This is because sometimes `receiveSQSMessages` will return less than `messageLimit` messages and thus the consumer will continue to make calls to `receiveSQSMessages`. For example, given a `messageLimit` of 10 and subsequent calls to `receiveSQSMessages` returns up to 9 messages, the loop will continue and a final call could return up to 10 messages.

## [v1.9.1] - 2018-08-22

**Please Note** To take advantage of the added granule tracking API functionality, updates are required for the message adapter and its libraries. You should be on the following versions:

- `cumulus-message-adapter` 1.0.9+
- `cumulus-message-adapter-js` 1.0.4+
- `cumulus-message-adapter-java` 1.2.7+
- `cumulus-message-adapter-python` 1.0.5+

### Added

- **CUMULUS-687** Added logs endpoint to search for logs from a specific workflow execution in `@cumulus/api`. Added integration test.
- **CUMULUS-836** - `@cumulus/deployment` supports a configurable docker storage driver for ECS. ECS can be configured with either `devicemapper` (the default storage driver for AWS ECS-optimized AMIs) or `overlay2` (the storage driver used by the NGAP 2.0 AMI). The storage driver can be configured in `app/config.yml` with `ecs.docker.storageDriver: overlay2 | devicemapper`. The default is `overlay2`.
  - To support this configuration, a [Handlebars](https://handlebarsjs.com/) helper `ifEquals` was added to `packages/deployment/lib/kes.js`.
- **CUMULUS-836** - `@cumulus/api` added IAM roles required by the NGAP 2.0 AMI. The NGAP 2.0 AMI runs a script `register_instances_with_ssm.py` which requires the ECS IAM role to include `ec2:DescribeInstances` and `ssm:GetParameter` permissions.

### Fixed

- **CUMULUS-836** - `@cumulus/deployment` uses `overlay2` driver by default and does not attempt to write `--storage-opt dm.basesize` to fix [this error](https://github.com/moby/moby/issues/37039).
- **CUMULUS-413** Kinesis processing now captures all errors.
  - Added kinesis fallback mechanism when errors occur during record processing.
  - Adds FallbackTopicArn to `@cumulus/api/lambdas.yml`
  - Adds fallbackConsumer lambda to `@cumulus/api`
  - Adds fallbackqueue option to lambda definitions capture lambda failures after three retries.
  - Adds kinesisFallback SNS topic to signal incoming errors from kinesis stream.
  - Adds kinesisFailureSQS to capture fully failed events from all retries.
- **CUMULUS-855** Adds integration test for kinesis' error path.
- **CUMULUS-686** Added workflow task name and version tracking via `@cumulus/api` executions endpoint under new `tasks` property, and under `workflow_tasks` in step input/output.
  - Depends on `cumulus-message-adapter` 1.0.9+, `cumulus-message-adapter-js` 1.0.4+, `cumulus-message-adapter-java` 1.2.7+ and `cumulus-message-adapter-python` 1.0.5+
- **CUMULUS-771**
  - Updated sync-granule to stream the remote file to s3
  - Added integration test for ingesting granules from ftp provider
  - Updated http/https integration tests for ingesting granules from http/https providers
- **CUMULUS-862** Updated `@cumulus/integration-tests` to handle remote lambda output
- **CUMULUS-856** Set the rule `state` to have default value `ENABLED`

### Changed

- In `@cumulus/deployment`, changed the example app config.yml to have additional IAM roles

## [v1.9.0] - 2018-08-06

**Please note** additional information and upgrade instructions [here](https://nasa.github.io/cumulus/docs/upgrade/1.9.0)

### Added

- **CUMULUS-712** - Added integration tests verifying expected behavior in workflows
- **GITC-776-2** - Add support for versioned collections

### Fixed

- **CUMULUS-832**
  - Fixed indentation in example config.yml in `@cumulus/deployment`
  - Fixed issue with new deployment using the default distribution endpoint in `@cumulus/deployment` and `@cumulus/api`

## [v1.8.1] - 2018-08-01

**Note** IAM roles should be re-deployed with this release.

- **Cumulus-726**
  - Added function to `@cumulus/integration-tests`: `sfnStep` includes `getStepInput` which returns the input to the schedule event of a given step function step.
  - Added IAM policy `@cumulus/deployment`: Lambda processing IAM role includes `kinesis::PutRecord` so step function lambdas can write to kinesis streams.
- **Cumulus Community Edition**
  - Added Google OAuth authentication token logic to `@cumulus/api`. Refactored token endpoint to use environment variable flag `OAUTH_PROVIDER` when determining with authentication method to use.
  - Added API Lambda memory configuration variable `api_lambda_memory` to `@cumulus/api` and `@cumulus/deployment`.

### Changed

- **Cumulus-726**
  - Changed function in `@cumulus/api`: `models/rules.js#addKinesisEventSource` was modified to call to `deleteKinesisEventSource` with all required parameters (rule's name, arn and type).
  - Changed function in `@cumulus/integration-tests`: `getStepOutput` can now be used to return output of failed steps. If users of this function want the output of a failed event, they can pass a third parameter `eventType` as `'failure'`. This function will work as always for steps which completed successfully.

### Removed

- **Cumulus-726**

  - Configuration change to `@cumulus/deployment`: Removed default auto scaling configuration for Granules and Files DynamoDB tables.

- **CUMULUS-688**
  - Add integration test for ExecutionStatus
  - Function addition to `@cumulus/integration-tests`: `api` includes `getExecutionStatus` which returns the execution status from the Cumulus API

## [v1.8.0] - 2018-07-23

### Added

- **CUMULUS-718** Adds integration test for Kinesis triggering a workflow.

- **GITC-776-3** Added more flexibility for rules. You can now edit all fields on the rule's record
  We may need to update the api documentation to reflect this.

- **CUMULUS-681** - Add ingest-in-place action to granules endpoint

  - new applyWorkflow action at PUT /granules/{granuleid} Applying a workflow starts an execution of the provided workflow and passes the granule record as payload.
    Parameter(s):
    - workflow - the workflow name

- **CUMULUS-685** - Add parent exeuction arn to the execution which is triggered from a parent step function

### Changed

- **CUMULUS-768** - Integration tests get S3 provider data from shared data folder

### Fixed

- **CUMULUS-746** - Move granule API correctly updates record in dynamo DB and cmr xml file
- **CUMULUS-766** - Populate database fileSize field from S3 if value not present in Ingest payload

## [v1.7.1] - 2018-07-27 - [BACKPORT]

### Fixed

- **CUMULUS-766** - Backport from 1.8.0 - Populate database fileSize field from S3 if value not present in Ingest payload

## [v1.7.0] - 2018-07-02

### Please note: [Upgrade Instructions](https://nasa.github.io/cumulus/docs/upgrade/1.7.0)

### Added

- **GITC-776-2** - Add support for versioned collections
- **CUMULUS-491** - Add granule reconciliation API endpoints.
- **CUMULUS-480** Add support for backup and recovery:
  - Add DynamoDB tables for granules, executions and pdrs
  - Add ability to write all records to S3
  - Add ability to download all DynamoDB records in form json files
  - Add ability to upload records to DynamoDB
  - Add migration scripts for copying granule, pdr and execution records from ElasticSearch to DynamoDB
  - Add IAM support for batchWrite on dynamoDB
-
- **CUMULUS-508** - `@cumulus/deployment` cloudformation template allows for lambdas and ECS clusters to have multiple AZ availability.
  - `@cumulus/deployment` also ensures docker uses `devicemapper` storage driver.
- **CUMULUS-755** - `@cumulus/deployment` Add DynamoDB autoscaling support.
  - Application developers can add autoscaling and override default values in their deployment's `app/config.yml` file using a `{TableName}Table:` key.

### Fixed

- **CUMULUS-747** - Delete granule API doesn't delete granule files in s3 and granule in elasticsearch
  - update the StreamSpecification DynamoDB tables to have StreamViewType: "NEW_AND_OLD_IMAGES"
  - delete granule files in s3
- **CUMULUS-398** - Fix not able to filter executions by workflow
- **CUMULUS-748** - Fix invalid lambda .zip files being validated/uploaded to AWS
- **CUMULUS-544** - Post to CMR task has UAT URL hard-coded
  - Made configurable: PostToCmr now requires CMR_ENVIRONMENT env to be set to 'SIT' or 'OPS' for those CMR environments. Default is UAT.

### Changed

- **GITC-776-4** - Changed Discover-pdrs to not rely on collection but use provider_path in config. It also has an optional filterPdrs regex configuration parameter

- **CUMULUS-710** - In the integration test suite, `getStepOutput` returns the output of the first successful step execution or last failed, if none exists

## [v1.6.0] - 2018-06-06

### Please note: [Upgrade Instructions](https://nasa.github.io/cumulus/docs/upgrade/1.6.0)

### Fixed

- **CUMULUS-602** - Format all logs sent to Elastic Search.
  - Extract cumulus log message and index it to Elastic Search.

### Added

- **CUMULUS-556** - add a mechanism for creating and running migration scripts on deployment.
- **CUMULUS-461** Support use of metadata date and other components in `url_path` property

### Changed

- **CUMULUS-477** Update bucket configuration to support multiple buckets of the same type:
  - Change the structure of the buckets to allow for more than one bucket of each type. The bucket structure is now:
    bucket-key:
    name: <bucket-name>
    type: <type> i.e. internal, public, etc.
  - Change IAM and app deployment configuration to support new bucket structure
  - Update tasks and workflows to support new bucket structure
  - Replace instances where buckets.internal is relied upon to either use the system bucket or a configured bucket
  - Move IAM template to the deployment package. NOTE: You now have to specify '--template node_modules/@cumulus/deployment/iam' in your IAM deployment
  - Add IAM cloudformation template support to filter buckets by type

## [v1.5.5] - 2018-05-30

### Added

- **CUMULUS-530** - PDR tracking through Queue-granules
  - Add optional `pdr` property to the sync-granule task's input config and output payload.
- **CUMULUS-548** - Create a Lambda task that generates EMS distribution reports
  - In order to supply EMS Distribution Reports, you must enable S3 Server
    Access Logging on any S3 buckets used for distribution. See [How Do I Enable Server Access Logging for an S3 Bucket?](https://docs.aws.amazon.com/AmazonS3/latest/user-guide/server-access-logging.html)
    The "Target bucket" setting should point at the Cumulus internal bucket.
    The "Target prefix" should be
    "<STACK_NAME>/ems-distribution/s3-server-access-logs/", where "STACK_NAME"
    is replaced with the name of your Cumulus stack.

### Fixed

- **CUMULUS-546 - Kinesis Consumer should catch and log invalid JSON**
  - Kinesis Consumer lambda catches and logs errors so that consumer doesn't get stuck in a loop re-processing bad json records.
- EMS report filenames are now based on their start time instead of the time
  instead of the time that the report was generated
- **CUMULUS-552 - Cumulus API returns different results for the same collection depending on query**
  - The collection, provider and rule records in elasticsearch are now replaced with records from dynamo db when the dynamo db records are updated.

### Added

- `@cumulus/deployment`'s default cloudformation template now configures storage for Docker to match the configured ECS Volume. The template defines Docker's devicemapper basesize (`dm.basesize`) using `ecs.volumeSize`. This addresses ECS default of limiting Docker containers to 10GB of storage ([Read more](https://aws.amazon.com/premiumsupport/knowledge-center/increase-default-ecs-docker-limit/)).

## [v1.5.4] - 2018-05-21

### Added

- **CUMULUS-535** - EMS Ingest, Archive, Archive Delete reports
  - Add lambda EmsReport to create daily EMS Ingest, Archive, Archive Delete reports
  - ems.provider property added to `@cumulus/deployment/app/config.yml`.
    To change the provider name, please add `ems: provider` property to `app/config.yml`.
- **CUMULUS-480** Use DynamoDB to store granules, pdrs and execution records
  - Activate PointInTime feature on DynamoDB tables
  - Increase test coverage on api package
  - Add ability to restore metadata records from json files to DynamoDB
- **CUMULUS-459** provide API endpoint for moving granules from one location on s3 to another

## [v1.5.3] - 2018-05-18

### Fixed

- **CUMULUS-557 - "Add dataType to DiscoverGranules output"**
  - Granules discovered by the DiscoverGranules task now include dataType
  - dataType is now a required property for granules used as input to the
    QueueGranules task
- **CUMULUS-550** Update deployment app/config.yml to force elasticsearch updates for deleted granules

## [v1.5.2] - 2018-05-15

### Fixed

- **CUMULUS-514 - "Unable to Delete the Granules"**
  - updated cmrjs.deleteConcept to return success if the record is not found
    in CMR.

### Added

- **CUMULUS-547** - The distribution API now includes an
  "earthdataLoginUsername" query parameter when it returns a signed S3 URL
- **CUMULUS-527 - "parse-pdr queues up all granules and ignores regex"**
  - Add an optional config property to the ParsePdr task called
    "granuleIdFilter". This property is a regular expression that is applied
    against the filename of the first file of each granule contained in the
    PDR. If the regular expression matches, then the granule is included in
    the output. Defaults to '.', which will match all granules in the PDR.
- File checksums in PDRs now support MD5
- Deployment support to subscribe to an SNS topic that already exists
- **CUMULUS-470, CUMULUS-471** In-region S3 Policy lambda added to API to update bucket policy for in-region access.
- **CUMULUS-533** Added fields to granule indexer to support EMS ingest and archive record creation
- **CUMULUS-534** Track deleted granules
  - added `deletedgranule` type to `cumulus` index.
  - **Important Note:** Force custom bootstrap to re-run by adding this to
    app/config.yml `es: elasticSearchMapping: 7`
- You can now deploy cumulus without ElasticSearch. Just add `es: null` to your `app/config.yml` file. This is only useful for debugging purposes. Cumulus still requires ElasticSearch to properly operate.
- `@cumulus/integration-tests` includes and exports the `addRules` function, which seeds rules into the DynamoDB table.
- Added capability to support EFS in cloud formation template. Also added
  optional capability to ssh to your instance and privileged lambda functions.
- Added support to force discovery of PDRs that have already been processed
  and filtering of selected data types
- `@cumulus/cmrjs` uses an environment variable `USER_IP_ADDRESS` or fallback
  IP address of `10.0.0.0` when a public IP address is not available. This
  supports lambda functions deployed into a VPC's private subnet, where no
  public IP address is available.

### Changed

- **CUMULUS-550** Custom bootstrap automatically adds new types to index on
  deployment

## [v1.5.1] - 2018-04-23

### Fixed

- add the missing dist folder to the hello-world task
- disable uglifyjs on the built version of the pdr-status-check (read: https://github.com/webpack-contrib/uglifyjs-webpack-plugin/issues/264)

## [v1.5.0] - 2018-04-23

### Changed

- Removed babel from all tasks and packages and increased minimum node requirements to version 8.10
- Lambda functions created by @cumulus/deployment will use node8.10 by default
- Moved [cumulus-integration-tests](https://github.com/nasa/cumulus-integration-tests) to the `example` folder CUMULUS-512
- Streamlined all packages dependencies (e.g. remove redundant dependencies and make sure versions are the same across packages)
- **CUMULUS-352:** Update Cumulus Elasticsearch indices to use [index aliases](https://www.elastic.co/guide/en/elasticsearch/reference/current/indices-aliases.html).
- **CUMULUS-519:** ECS tasks are no longer restarted after each CF deployment unless `ecs.restartTasksOnDeploy` is set to true
- **CUMULUS-298:** Updated log filterPattern to include all CloudWatch logs in ElasticSearch
- **CUMULUS-518:** Updates to the SyncGranule config schema
  - `granuleIdExtraction` is no longer a property
  - `process` is now an optional property
  - `provider_path` is no longer a property

### Fixed

- **CUMULUS-455 "Kes deployments using only an updated message adapter do not get automatically deployed"**
  - prepended the hash value of cumulus-message-adapter.zip file to the zip file name of lambda which uses message adapter.
  - the lambda function will be redeployed when message adapter or lambda function are updated
- Fixed a bug in the bootstrap lambda function where it stuck during update process
- Fixed a bug where the sf-sns-report task did not return the payload of the incoming message as the output of the task [CUMULUS-441]

### Added

- **CUMULUS-352:** Add reindex CLI to the API package.
- **CUMULUS-465:** Added mock http/ftp/sftp servers to the integration tests
- Added a `delete` method to the `@common/CollectionConfigStore` class
- **CUMULUS-467 "@cumulus/integration-tests or cumulus-integration-tests should seed provider and collection in deployed DynamoDB"**
  - `example` integration-tests populates providers and collections to database
  - `example` workflow messages are populated from workflow templates in s3, provider and collection information in database, and input payloads. Input templates are removed.
  - added `https` protocol to provider schema

## [v1.4.1] - 2018-04-11

### Fixed

- Sync-granule install

## [v1.4.0] - 2018-04-09

### Fixed

- **CUMULUS-392 "queue-granules not returning the sfn-execution-arns queued"**
  - updated queue-granules to return the sfn-execution-arns queued and pdr if exists.
  - added pdr to ingest message meta.pdr instead of payload, so the pdr information doesn't get lost in the ingest workflow, and ingested granule in elasticsearch has pdr name.
  - fixed sf-sns-report schema, remove the invalid part
  - fixed pdr-status-check schema, the failed execution contains arn and reason
- **CUMULUS-206** make sure homepage and repository urls exist in package.json files of tasks and packages

### Added

- Example folder with a cumulus deployment example

### Changed

- [CUMULUS-450](https://bugs.earthdata.nasa.gov/browse/CUMULUS-450) - Updated
  the config schema of the **queue-granules** task
  - The config no longer takes a "collection" property
  - The config now takes an "internalBucket" property
  - The config now takes a "stackName" property
- [CUMULUS-450](https://bugs.earthdata.nasa.gov/browse/CUMULUS-450) - Updated
  the config schema of the **parse-pdr** task
  - The config no longer takes a "collection" property
  - The "stack", "provider", and "bucket" config properties are now
    required
- **CUMULUS-469** Added a lambda to the API package to prototype creating an S3 bucket policy for direct, in-region S3 access for the prototype bucket

### Removed

- Removed the `findTmpTestDataDirectory()` function from
  `@cumulus/common/test-utils`

### Fixed

- [CUMULUS-450](https://bugs.earthdata.nasa.gov/browse/CUMULUS-450)
  - The **queue-granules** task now enqueues a **sync-granule** task with the
    correct collection config for that granule based on the granule's
    data-type. It had previously been using the collection config from the
    config of the **queue-granules** task, which was a problem if the granules
    being queued belonged to different data-types.
  - The **parse-pdr** task now handles the case where a PDR contains granules
    with different data types, and uses the correct granuleIdExtraction for
    each granule.

### Added

- **CUMULUS-448** Add code coverage checking using [nyc](https://github.com/istanbuljs/nyc).

## [v1.3.0] - 2018-03-29

### Deprecated

- discover-s3-granules is deprecated. The functionality is provided by the discover-granules task

### Fixed

- **CUMULUS-331:** Fix aws.downloadS3File to handle non-existent key
- Using test ftp provider for discover-granules testing [CUMULUS-427]
- **CUMULUS-304: "Add AWS API throttling to pdr-status-check task"** Added concurrency limit on SFN API calls. The default concurrency is 10 and is configurable through Lambda environment variable CONCURRENCY.
- **CUMULUS-414: "Schema validation not being performed on many tasks"** revised npm build scripts of tasks that use cumulus-message-adapter to place schema directories into dist directories.
- **CUMULUS-301:** Update all tests to use test-data package for testing data.
- **CUMULUS-271: "Empty response body from rules PUT endpoint"** Added the updated rule to response body.
- Increased memory allotment for `CustomBootstrap` lambda function. Resolves failed deployments where `CustomBootstrap` lambda function was failing with error `Process exited before completing request`. This was causing deployments to stall, fail to update and fail to rollback. This error is thrown when the lambda function tries to use more memory than it is allotted.
- Cumulus repository folders structure updated:
  - removed the `cumulus` folder altogether
  - moved `cumulus/tasks` to `tasks` folder at the root level
  - moved the tasks that are not converted to use CMA to `tasks/.not_CMA_compliant`
  - updated paths where necessary

### Added

- `@cumulus/integration-tests` - Added support for testing the output of an ECS activity as well as a Lambda function.

## [v1.2.0] - 2018-03-20

### Fixed

- Update vulnerable npm packages [CUMULUS-425]
- `@cumulus/api`: `kinesis-consumer.js` uses `sf-scheduler.js#schedule` instead of placing a message directly on the `startSF` SQS queue. This is a fix for [CUMULUS-359](https://bugs.earthdata.nasa.gov/browse/CUMULUS-359) because `sf-scheduler.js#schedule` looks up the provider and collection data in DynamoDB and adds it to the `meta` object of the enqueued message payload.
- `@cumulus/api`: `kinesis-consumer.js` catches and logs errors instead of doing an error callback. Before this change, `kinesis-consumer` was failing to process new records when an existing record caused an error because it would call back with an error and stop processing additional records. It keeps trying to process the record causing the error because it's "position" in the stream is unchanged. Catching and logging the errors is part 1 of the fix. Proposed part 2 is to enqueue the error and the message on a "dead-letter" queue so it can be processed later ([CUMULUS-413](https://bugs.earthdata.nasa.gov/browse/CUMULUS-413)).
- **CUMULUS-260: "PDR page on dashboard only shows zeros."** The PDR stats in LPDAAC are all 0s, even if the dashboard has been fixed to retrieve the correct fields. The current version of pdr-status-check has a few issues.
  - pdr is not included in the input/output schema. It's available from the input event. So the pdr status and stats are not updated when the ParsePdr workflow is complete. Adding the pdr to the input/output of the task will fix this.
  - pdr-status-check doesn't update pdr stats which prevent the real time pdr progress from showing up in the dashboard. To solve this, added lambda function sf-sns-report which is copied from @cumulus/api/lambdas/sf-sns-broadcast with modification, sf-sns-report can be used to report step function status anywhere inside a step function. So add step sf-sns-report after each pdr-status-check, we will get the PDR status progress at real time.
  - It's possible an execution is still in the queue and doesn't exist in sfn yet. Added code to handle 'ExecutionDoesNotExist' error when checking the execution status.
- Fixed `aws.cloudwatchevents()` typo in `packages/ingest/aws.js`. This typo was the root cause of the error: `Error: Could not process scheduled_ingest, Error: : aws.cloudwatchevents is not a constructor` seen when trying to update a rule.

### Removed

- `@cumulus/ingest/aws`: Remove queueWorkflowMessage which is no longer being used by `@cumulus/api`'s `kinesis-consumer.js`.

## [v1.1.4] - 2018-03-15

### Added

- added flag `useList` to parse-pdr [CUMULUS-404]

### Fixed

- Pass encrypted password to the ApiGranule Lambda function [CUMULUS-424]

## [v1.1.3] - 2018-03-14

### Fixed

- Changed @cumulus/deployment package install behavior. The build process will happen after installation

## [v1.1.2] - 2018-03-14

### Added

- added tools to @cumulus/integration-tests for local integration testing
- added end to end testing for discovering and parsing of PDRs
- `yarn e2e` command is available for end to end testing

### Fixed

- **CUMULUS-326: "Occasionally encounter "Too Many Requests" on deployment"** The api gateway calls will handle throttling errors
- **CUMULUS-175: "Dashboard providers not in sync with AWS providers."** The root cause of this bug - DynamoDB operations not showing up in Elasticsearch - was shared by collections and rules. The fix was to update providers', collections' and rules; POST, PUT and DELETE endpoints to operate on DynamoDB and using DynamoDB streams to update Elasticsearch. The following packages were made:
  - `@cumulus/deployment` deploys DynamoDB streams for the Collections, Providers and Rules tables as well as a new lambda function called `dbIndexer`. The `dbIndexer` lambda has an event source mapping which listens to each of the DynamoDB streams. The dbIndexer lambda receives events referencing operations on the DynamoDB table and updates the elasticsearch cluster accordingly.
  - The `@cumulus/api` endpoints for collections, providers and rules _only_ query DynamoDB, with the exception of LIST endpoints and the collections' GET endpoint.

### Updated

- Broke up `kes.override.js` of @cumulus/deployment to multiple modules and moved to a new location
- Expanded @cumulus/deployment test coverage
- all tasks were updated to use cumulus-message-adapter-js 1.0.1
- added build process to integration-tests package to babelify it before publication
- Update @cumulus/integration-tests lambda.js `getLambdaOutput` to return the entire lambda output. Previously `getLambdaOutput` returned only the payload.

## [v1.1.1] - 2018-03-08

### Removed

- Unused queue lambda in api/lambdas [CUMULUS-359]

### Fixed

- Kinesis message content is passed to the triggered workflow [CUMULUS-359]
- Kinesis message queues a workflow message and does not write to rules table [CUMULUS-359]

## [v1.1.0] - 2018-03-05

### Added

- Added a `jlog` function to `common/test-utils` to aid in test debugging
- Integration test package with command line tool [CUMULUS-200] by @laurenfrederick
- Test for FTP `useList` flag [CUMULUS-334] by @kkelly51

### Updated

- The `queue-pdrs` task now uses the [cumulus-message-adapter-js](https://github.com/nasa/cumulus-message-adapter-js)
  library
- Updated the `queue-pdrs` JSON schemas
- The test-utils schema validation functions now throw an error if validation
  fails
- The `queue-granules` task now uses the [cumulus-message-adapter-js](https://github.com/nasa/cumulus-message-adapter-js)
  library
- Updated the `queue-granules` JSON schemas

### Removed

- Removed the `getSfnExecutionByName` function from `common/aws`
- Removed the `getGranuleStatus` function from `common/aws`

## [v1.0.1] - 2018-02-27

### Added

- More tests for discover-pdrs, dicover-granules by @yjpa7145
- Schema validation utility for tests by @yjpa7145

### Changed

- Fix an FTP listing bug for servers that do not support STAT [CUMULUS-334] by @kkelly51

## [v1.0.0] - 2018-02-23

[unreleased]: https://github.com/nasa/cumulus/compare/v14.1.0...HEAD
[v14.1.0]: https://github.com/nasa/cumulus/compare/v14.0.0...v14.1.0
[v14.0.0]: https://github.com/nasa/cumulus/compare/v13.4.0...v14.0.0
[v13.4.0]: https://github.com/nasa/cumulus/compare/v13.3.2...v13.4.0
[v13.3.2]: https://github.com/nasa/cumulus/compare/v13.3.0...v13.3.2
[v13.3.0]: https://github.com/nasa/cumulus/compare/v13.2.1...v13.3.0
[v13.2.1]: https://github.com/nasa/cumulus/compare/v13.2.0...v13.2.1
[v13.2.0]: https://github.com/nasa/cumulus/compare/v13.1.0...v13.2.0
[v13.1.0]: https://github.com/nasa/cumulus/compare/v13.0.1...v13.1.0
[v13.0.1]: https://github.com/nasa/cumulus/compare/v13.0.0...v13.0.1
[v13.0.0]: https://github.com/nasa/cumulus/compare/v12.0.3...v13.0.0
[v12.0.3]: https://github.com/nasa/cumulus/compare/v12.0.2...v12.0.3
[v12.0.2]: https://github.com/nasa/cumulus/compare/v12.0.1...v12.0.2
[v12.0.1]: https://github.com/nasa/cumulus/compare/v12.0.0...v12.0.1
[v12.0.0]: https://github.com/nasa/cumulus/compare/v11.1.8...v12.0.0
[v11.1.8]: https://github.com/nasa/cumulus/compare/v11.1.7...v11.1.8
[v11.1.7]: https://github.com/nasa/cumulus/compare/v11.1.5...v11.1.7
[v11.1.5]: https://github.com/nasa/cumulus/compare/v11.1.4...v11.1.5
[v11.1.4]: https://github.com/nasa/cumulus/compare/v11.1.3...v11.1.4
[v11.1.3]: https://github.com/nasa/cumulus/compare/v11.1.2...v11.1.3
[v11.1.2]: https://github.com/nasa/cumulus/compare/v11.1.1...v11.1.2
[v11.1.1]: https://github.com/nasa/cumulus/compare/v11.1.0...v11.1.1
[v11.1.0]: https://github.com/nasa/cumulus/compare/v11.0.0...v11.1.0
[v11.0.0]: https://github.com/nasa/cumulus/compare/v10.1.3...v11.0.0
[v10.1.3]: https://github.com/nasa/cumulus/compare/v10.1.2...v10.1.3
[v10.1.2]: https://github.com/nasa/cumulus/compare/v10.1.1...v10.1.2
[v10.1.1]: https://github.com/nasa/cumulus/compare/v10.1.0...v10.1.1
[v10.1.0]: https://github.com/nasa/cumulus/compare/v10.0.1...v10.1.0
[v10.0.1]: https://github.com/nasa/cumulus/compare/v10.0.0...v10.0.1
[v10.0.0]: https://github.com/nasa/cumulus/compare/v9.9.0...v10.0.0
[v9.9.3]: https://github.com/nasa/cumulus/compare/v9.9.2...v9.9.3
[v9.9.2]: https://github.com/nasa/cumulus/compare/v9.9.1...v9.9.2
[v9.9.1]: https://github.com/nasa/cumulus/compare/v9.9.0...v9.9.1
[v9.9.0]: https://github.com/nasa/cumulus/compare/v9.8.0...v9.9.0
[v9.8.0]: https://github.com/nasa/cumulus/compare/v9.7.0...v9.8.0
[v9.7.1]: https://github.com/nasa/cumulus/compare/v9.7.0...v9.7.1
[v9.7.0]: https://github.com/nasa/cumulus/compare/v9.6.0...v9.7.0
[v9.6.0]: https://github.com/nasa/cumulus/compare/v9.5.0...v9.6.0
[v9.5.0]: https://github.com/nasa/cumulus/compare/v9.4.0...v9.5.0
[v9.4.1]: https://github.com/nasa/cumulus/compare/v9.3.0...v9.4.1
[v9.4.0]: https://github.com/nasa/cumulus/compare/v9.3.0...v9.4.0
[v9.3.0]: https://github.com/nasa/cumulus/compare/v9.2.2...v9.3.0
[v9.2.2]: https://github.com/nasa/cumulus/compare/v9.2.1...v9.2.2
[v9.2.1]: https://github.com/nasa/cumulus/compare/v9.2.0...v9.2.1
[v9.2.0]: https://github.com/nasa/cumulus/compare/v9.1.0...v9.2.0
[v9.1.0]: https://github.com/nasa/cumulus/compare/v9.0.1...v9.1.0
[v9.0.1]: https://github.com/nasa/cumulus/compare/v9.0.0...v9.0.1
[v9.0.0]: https://github.com/nasa/cumulus/compare/v8.1.0...v9.0.0
[v8.1.0]: https://github.com/nasa/cumulus/compare/v8.0.0...v8.1.0
[v8.0.0]: https://github.com/nasa/cumulus/compare/v7.2.0...v8.0.0
[v7.2.0]: https://github.com/nasa/cumulus/compare/v7.1.0...v7.2.0
[v7.1.0]: https://github.com/nasa/cumulus/compare/v7.0.0...v7.1.0
[v7.0.0]: https://github.com/nasa/cumulus/compare/v6.0.0...v7.0.0
[v6.0.0]: https://github.com/nasa/cumulus/compare/v5.0.1...v6.0.0
[v5.0.1]: https://github.com/nasa/cumulus/compare/v5.0.0...v5.0.1
[v5.0.0]: https://github.com/nasa/cumulus/compare/v4.0.0...v5.0.0
[v4.0.0]: https://github.com/nasa/cumulus/compare/v3.0.1...v4.0.0
[v3.0.1]: https://github.com/nasa/cumulus/compare/v3.0.0...v3.0.1
[v3.0.0]: https://github.com/nasa/cumulus/compare/v2.0.1...v3.0.0
[v2.0.7]: https://github.com/nasa/cumulus/compare/v2.0.6...v2.0.7
[v2.0.6]: https://github.com/nasa/cumulus/compare/v2.0.5...v2.0.6
[v2.0.5]: https://github.com/nasa/cumulus/compare/v2.0.4...v2.0.5
[v2.0.4]: https://github.com/nasa/cumulus/compare/v2.0.3...v2.0.4
[v2.0.3]: https://github.com/nasa/cumulus/compare/v2.0.2...v2.0.3
[v2.0.2]: https://github.com/nasa/cumulus/compare/v2.0.1...v2.0.2
[v2.0.1]: https://github.com/nasa/cumulus/compare/v1.24.0...v2.0.1
[v2.0.0]: https://github.com/nasa/cumulus/compare/v1.24.0...v2.0.0
[v1.24.0]: https://github.com/nasa/cumulus/compare/v1.23.2...v1.24.0
[v1.23.2]: https://github.com/nasa/cumulus/compare/v1.22.1...v1.23.2
[v1.22.1]: https://github.com/nasa/cumulus/compare/v1.21.0...v1.22.1
[v1.21.0]: https://github.com/nasa/cumulus/compare/v1.20.0...v1.21.0
[v1.20.0]: https://github.com/nasa/cumulus/compare/v1.19.0...v1.20.0
[v1.19.0]: https://github.com/nasa/cumulus/compare/v1.18.0...v1.19.0
[v1.18.0]: https://github.com/nasa/cumulus/compare/v1.17.0...v1.18.0
[v1.17.0]: https://github.com/nasa/cumulus/compare/v1.16.1...v1.17.0
[v1.16.1]: https://github.com/nasa/cumulus/compare/v1.16.0...v1.16.1
[v1.16.0]: https://github.com/nasa/cumulus/compare/v1.15.0...v1.16.0
[v1.15.0]: https://github.com/nasa/cumulus/compare/v1.14.5...v1.15.0
[v1.14.5]: https://github.com/nasa/cumulus/compare/v1.14.4...v1.14.5
[v1.14.4]: https://github.com/nasa/cumulus/compare/v1.14.3...v1.14.4
[v1.14.3]: https://github.com/nasa/cumulus/compare/v1.14.2...v1.14.3
[v1.14.2]: https://github.com/nasa/cumulus/compare/v1.14.1...v1.14.2
[v1.14.1]: https://github.com/nasa/cumulus/compare/v1.14.0...v1.14.1
[v1.14.0]: https://github.com/nasa/cumulus/compare/v1.13.5...v1.14.0
[v1.13.5]: https://github.com/nasa/cumulus/compare/v1.13.4...v1.13.5
[v1.13.4]: https://github.com/nasa/cumulus/compare/v1.13.3...v1.13.4
[v1.13.3]: https://github.com/nasa/cumulus/compare/v1.13.2...v1.13.3
[v1.13.2]: https://github.com/nasa/cumulus/compare/v1.13.1...v1.13.2
[v1.13.1]: https://github.com/nasa/cumulus/compare/v1.13.0...v1.13.1
[v1.13.0]: https://github.com/nasa/cumulus/compare/v1.12.1...v1.13.0
[v1.12.1]: https://github.com/nasa/cumulus/compare/v1.12.0...v1.12.1
[v1.12.0]: https://github.com/nasa/cumulus/compare/v1.11.3...v1.12.0
[v1.11.3]: https://github.com/nasa/cumulus/compare/v1.11.2...v1.11.3
[v1.11.2]: https://github.com/nasa/cumulus/compare/v1.11.1...v1.11.2
[v1.11.1]: https://github.com/nasa/cumulus/compare/v1.11.0...v1.11.1
[v1.11.0]: https://github.com/nasa/cumulus/compare/v1.10.4...v1.11.0
[v1.10.4]: https://github.com/nasa/cumulus/compare/v1.10.3...v1.10.4
[v1.10.3]: https://github.com/nasa/cumulus/compare/v1.10.2...v1.10.3
[v1.10.2]: https://github.com/nasa/cumulus/compare/v1.10.1...v1.10.2
[v1.10.1]: https://github.com/nasa/cumulus/compare/v1.10.0...v1.10.1
[v1.10.0]: https://github.com/nasa/cumulus/compare/v1.9.1...v1.10.0
[v1.9.1]: https://github.com/nasa/cumulus/compare/v1.9.0...v1.9.1
[v1.9.0]: https://github.com/nasa/cumulus/compare/v1.8.1...v1.9.0
[v1.8.1]: https://github.com/nasa/cumulus/compare/v1.8.0...v1.8.1
[v1.8.0]: https://github.com/nasa/cumulus/compare/v1.7.0...v1.8.0
[v1.7.0]: https://github.com/nasa/cumulus/compare/v1.6.0...v1.7.0
[v1.6.0]: https://github.com/nasa/cumulus/compare/v1.5.5...v1.6.0
[v1.5.5]: https://github.com/nasa/cumulus/compare/v1.5.4...v1.5.5
[v1.5.4]: https://github.com/nasa/cumulus/compare/v1.5.3...v1.5.4
[v1.5.3]: https://github.com/nasa/cumulus/compare/v1.5.2...v1.5.3
[v1.5.2]: https://github.com/nasa/cumulus/compare/v1.5.1...v1.5.2
[v1.5.1]: https://github.com/nasa/cumulus/compare/v1.5.0...v1.5.1
[v1.5.0]: https://github.com/nasa/cumulus/compare/v1.4.1...v1.5.0
[v1.4.1]: https://github.com/nasa/cumulus/compare/v1.4.0...v1.4.1
[v1.4.0]: https://github.com/nasa/cumulus/compare/v1.3.0...v1.4.0
[v1.3.0]: https://github.com/nasa/cumulus/compare/v1.2.0...v1.3.0
[v1.2.0]: https://github.com/nasa/cumulus/compare/v1.1.4...v1.2.0
[v1.1.4]: https://github.com/nasa/cumulus/compare/v1.1.3...v1.1.4
[v1.1.3]: https://github.com/nasa/cumulus/compare/v1.1.2...v1.1.3
[v1.1.2]: https://github.com/nasa/cumulus/compare/v1.1.1...v1.1.2
[v1.1.1]: https://github.com/nasa/cumulus/compare/v1.0.1...v1.1.1
[v1.1.0]: https://github.com/nasa/cumulus/compare/v1.0.1...v1.1.0
[v1.0.1]: https://github.com/nasa/cumulus/compare/v1.0.0...v1.0.1
[v1.0.0]: https://github.com/nasa/cumulus/compare/pre-v1-release...v1.0.0

[thin-egress-app]: <https://github.com/asfadmin/thin-egress-app> "Thin Egress App"<|MERGE_RESOLUTION|>--- conflicted
+++ resolved
@@ -6,18 +6,18 @@
 
 ## Unreleased
 
-<<<<<<< HEAD
 ### Changed
 
 - **CUMULUS-3166**
   - Updated example/cumulus-tf/thin_egress_app.tf to use tea 1.3.2
-=======
+
+### Fixed
+
 - **CUMULUS-3187**
   - Restructured Earthdata Login class to be individual methods as opposed to a Class Object
   - Removed typescript no-checks and reformatted EarthdataLogin code to be more type friendly
 
 ## [v14.1.0] 2023-02-27
->>>>>>> de339587
 
 ### MIGRATION notes
 
