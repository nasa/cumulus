--- conflicted
+++ resolved
@@ -8,12 +8,16 @@
 
 ### BREAKING CHANGES
 
-<<<<<<< HEAD
 - **CUMULUS-2099**
   - `meta.queues` has been removed from Cumulus core workflow messages.
   - `@cumulus/message/Build.buildQueueMessageFromTemplate` no longer takes `params.queueName` as a parameter. It has been replaced by `params.queueUrl`, which should be an SQS queue URL.
   - `@cumulus/message/Queue.getMaximumExecutions` no longer takes `queueName` as a parameter. It has been replaced by `queueUrl`, which should be an SQS queue URL.
 
+#### CODE CHANGES
+
+- The `@cumulus/ingest/util.lookupMimeType` function now returns `undefined`
+  rather than `null` if the mime type could not be found.
+
 ### MIGRATION STEPS
 
 - **CUMULUS-2099**
@@ -22,14 +26,6 @@
 
 ### Added
 
-=======
-#### CODE CHANGES
-
-- The `@cumulus/ingest/util.lookupMimeType` function now returns `undefined`
-  rather than `null` if the mime type could not be found.
-
-### Added
->>>>>>> ddfe4559
 - **CUMULUS-1886**
   - Added `multiple sort keys` support to `@cumulus/api`
 - **CUMULUS-2099**
