# Changelog

All notable changes to this project will be documented in this file.

The format is based on [Keep a Changelog](http://keepachangelog.com/en/1.0.0/).

## Phase 2 Release

### Migration Notes

#### CUMULUS-3833 Migration of ReconciliationReports from DynamoDB to Postgres after Cumulus is upgraded.

To invoke the Lambda and start the ReconciliationReport migration, you can use the AWS Console or CLI:

```bash
aws lambda invoke --function-name $PREFIX-ReconciliationReportMigration $OUTFILE
```

- `PREFIX` is your Cumulus deployment prefix.
- `OUTFILE` (**optional**) is the filepath where the Lambda output will be saved.

### Replace ElasticSearch Phase 2

- **CUMULUS-3229**
  - Remove ElasticSearch queries from Rule LIST endpoint
- **CUMULUS-3230**
  - Remove ElasticSearch dependency from Rule Endpoints
- **CUMULUS-3231**
  - Updated API `pdrs` `LIST` endpoint to query postgres
- **CUMULUS-3232**
  - Update API PDR endpoints `DEL` and `GET` to not update Elasticsearch
- **CUMULUS-3233**
  - Updated `providers` list api endpoint and added `ProviderSearch` class to query postgres
  - Removed Elasticsearch dependency from `providers` endpoints
- **CUMULUS-3235**
  - Updated `asyncOperations` api endpoint to query postgres
- **CUMULUS-3236**
  - Update API AsyncOperation endpoints `POST` and `DEL` to not update
    Elasticsearch
  - Update `@cumlus/api/ecs/async-operation` to not update Elasticsearch index when
    reporting status of async operation
<<<<<<< HEAD
- **CUMULUS-3806**
  - Update `@cumulus/db/lib/granule.getGranulesByApiPropertiesQuery` to
    be parameterized and include a modifier on `temporalBoundByCreatedAt`
  - Remove endpoint call to and all tests for Internal Reconciliation Reports
    and updated API to throw an error if report is requested
  - Update Orca reconciliation reports to pull granules for comparison from
    postgres via `getGranulesByApiPropertiesQuery`
=======
- **CUMULUS-3833**
  - Added `ReconciliationReportMigration` lambda to migrate ReconciliationReports from DynamoDB
    to Postgres
>>>>>>> 80c8e577
- **CUMULUS-3837**
  - Added `reconciliation_reports` table in RDS, including indexes
  - Created pg model, types, and translation for `reconciliationReports` in `@cumulus/db`
  - Created api types for `reconciliation_reports` in `@cumulus/types/api`
  - Updated reconciliation reports lambda to write to new RDS table instead of Dynamo
  - Updated `@cumulus/api/endpoints/reconciliation-reports` `getReport` and `deleteReport` to work with the new RDS table instead of Dynamo

## [Unreleased]

### Added

### Changed

### Fixed

- **CUMULUS-3824**
  - Added the missing double quote in ecs_cluster autoscaling cf template
- **CUMULUS-3846**
  - improve reliability of unit tests
    - tests for granules api get requests separated out to new file
    - cleanup of granule database resources to ensure no overlap
    - ensure uniqueness of execution names from getWorkflowNameIntersectFromGranuleIds
    - increase timeout in aws-client tests
- **Snyk**
  - Upgraded moment from 2.29.4 to 2.30.1
  - Upgraded pg from ~8.10 to ~8.12

## [v19.0.0] 2024-08-28

### Breaking Changes

- This release includes `Replace ElasicSearch Phase 1` updates, we no longer save `collection/granule/execution` records to
ElasticSearch, the `collections/granules/executions` API endpoints are updated to perform operations on the postgres database.

### Migration Notes

#### CUMULUS-3792 Add database indexes. Please follow the instructions before upgrading Cumulus

- The updates in CUMULUS-3792 require a manual update to the postgres database in the production environment.
  Please follow [Update Table Indexes for CUMULUS-3792]
  (https://nasa.github.io/cumulus/docs/next/upgrade-notes/update_table_indexes_CUMULUS_3792)

### Replace ElasticSearch Phase 1

- **CUMULUS-3238**
  - Removed elasticsearch dependency from collections endpoint
- **CUMULUS-3239**
  - Updated `executions` list api endpoint and added `ExecutionSearch` class to query postgres
- **CUMULUS-3240**
  - Removed Elasticsearch dependency from `executions` endpoints
- **CUMULUS-3639**
  - Updated `/collections/active` endpoint to query postgres
- **CUMULUS-3640**
  - Removed elasticsearch dependency from granules endpoint
- **CUMULUS-3641**
  - Updated `collections` api endpoint to query postgres instead of elasticsearch except if `includeStats` is in the query parameters
- **CUMULUS-3642**
  - Adjusted queries to improve performance:
    - Used count(*) over count(id) to count rows
    - Estimated row count for large tables (granules and executions) by default for basic query
  - Updated stats summary to default to the last day
  - Updated ExecutionSearch to not include asyncOperationId by default
- **CUMULUS-3688**
  - Updated `stats` api endpoint to query postgres instead of elasticsearch
- **CUMULUS-3689**
  - Updated `stats/aggregate` api endpoint to query postgres instead of elasticsearch
  - Created a new StatsSearch class for querying postgres with the stats endpoint
- **CUMULUS-3692**
  - Added `@cumulus/db/src/search` `BaseSearch` and `GranuleSearch` classes to
    support basic queries for granules
  - Updated granules List endpoint to query postgres for basic queries
- **CUMULUS-3693**
  - Added functionality to `@cumulus/db/src/search` to support range queries
- **CUMULUS-3694**
  - Added functionality to `@cumulus/db/src/search` to support term queries
  - Updated `BaseSearch` and `GranuleSearch` classes to support term queries for granules
  - Updated granules List endpoint to search postgres
- **CUMULUS-3695**
  - Updated `granule` list api endpoint and BaseSearch class to handle sort fields
- **CUMULUS-3696**
  - Added functionality to `@cumulus/db/src/search` to support terms, `not` and `exists` queries
- **CUMULUS-3699**
  - Updated `collections` api endpoint to be able to support `includeStats` query string parameter
- **CUMULUS-3792**
  - Added database indexes to improve search performance

## [v18.4.0] 2024-08-16

### Migration Notes

#### CUMULUS-3320 Update executions table

The work for CUMULUS-3320 required index updates as well as a modification of a
table constraint.   To install the update containing these changes you should:

- Pre-generate the indexes on the execution table.  This can be done via manual
  procedure prior to upgrading without downtime, or done more quickly before or
  during upgrade with downtime.
- Update the `executions_parent_cumulus_id_foreign` constraint.   This will
  require downtime as updating the constraint requires a table write lock, and
  the update may take some time.

Deployments with low volume databases and low activity and/or test/development
environments should be able to install these updates via the normal automatic
Cumulus deployment process.

Please *carefully* review the migration [process documentation](https://nasa.github.io/cumulus/docs/next/upgrade-notes/upgrade_execution_table_CUMULUS_3320).    Failure to
make these updates properly will likely result in deployment failure and/or
degraded execution table operations.

#### CUMULUS-3449 Please follow the instructions before upgrading Cumulus

- The updates in CUMULUS-3449 requires manual update to postgres database in
  production environment. Please follow [Update Cumulus_id Type and
  Indexes](https://nasa.github.io/cumulus/docs/next/upgrade-notes/update-cumulus_id-type-indexes-CUMULUS-3449)

### Breaking Changes

### Added

- **CUMULUS-3320**
  - Added endpoint `/executions/bulkDeleteExecutionsByCollection` to allow
    bulk deletion of executions from elasticsearch by collectionId
  - Added `Bulk Execution Delete` migration type to async operations types
- **CUMULUS-3608**
  - Exposes variables for sqs_message_consumer_watcher messageLimit and timeLimit configurations. Descriptions
    of the variables [here](tf-modules/ingest/variables.tf) include notes on usage and what users should
    consider if configuring something other than the default values.
- **CUMULUS-3449**
  - Updated the following database columns to BIGINT: executions.cumulus_id, executions.parent_cumulus_id,
    files.granule_cumulus_id, granules_executions.granule_cumulus_id, granules_executions.execution_cumulus_id
    and pdrs.execution_cumulus_id
  - Changed granules table unique constraint to granules_collection_cumulus_id_granule_id_unique
  - Added indexes granules_granule_id_index and granules_provider_collection_cumulus_id_granule_id_index
    to granules table

### Changed

- **CUMULUS-3320**
  - Updated executions table (please see Migration section and Upgrade
    Instructions for more information) to:
    - Add index on `collection_cumulus_id`
    - Add index on `parent_cumulus_id`
    - Update `executions_parent_cumulus_id_foreign` constraint to add `ON DELETE
      SET NULL`.  This change will cause deletions in the execution table to
      allow deletion of parent executions, when this occurs the child will have
      it's parent reference set to NULL as part of the deletion operations.
- **CUMULUS-3449**
  - Updated `@cumulus/db` package and configure knex hook postProcessResponse to convert the return string
    from columns ending with "cumulus_id" to number.
- **CUMULUS-3841**
  - Increased `fetchRules` page size to default to 100 instead of 10. This improves overall query time when
    fetching all rules such as in `sqsMessageConsumer`.

### Fixed

- **CUMULUS-3817**
  - updated applicable @aws-sdk dependencies to 3.621.0 to remove inherited vulnerability from fast-xml-parser
- **CUMULUS-3320**
  - Execution database deletions by `cumulus_id` should have greatly improved
    performance as a table scan will no longer be required for each record
    deletion to validate parent-child relationships
- **CUMULUS-3818**
  - Fixes default value (updated to tag 52) for async-operation-image in tf-modules/cumulus.
- **CUMULUS-3840**
  - Fixed `@cumulus/api/bin/serve` to correctly use EsClient.

## [v18.3.4] 2024-08-27

**Please note** changes in v18.3.4 may not yet be released in future versions, as this
is a backport/patch release on the v18.3.x series of releases.  Updates that are
included in the future will have a corresponding CHANGELOG entry in future releases.

### Changed

- **CUMULUS-3841**
  - Increased `fetchRules` page size to default to 100 instead of 10. This improves overall query time when fetching all rules such as in `sqsMessageConsumer`.

## [v18.3.3] 2024-08-09

**Please note** changes in v18.3.3 may not yet be released in future versions, as this
is a backport/patch release on the v18.3.x series of releases.  Updates that are
included in the future will have a corresponding CHANGELOG entry in future releases.

### Fixed

- **CUMULUS-3824**
  - Changed the ECS docker storage driver to `overlay2`, since `devicemapper` is removed in Docker Engine v25.0.
  - Removed `ecs_docker_storage_driver` property from cumulus module.
- **CUMULUS-3836**
  - Terraform configuration for cleanExecutions now correctly configures ES_HOST and lambda security group

## [v18.3.2] 2024-07-24

### Added

- **CUMULUS-3700**
  - Added `volume_type` option to `elasticsearch_config` in the
    `data-persistance` module to allow configuration of the EBS volume type for
    Elasticsarch; default remains `gp2`.
- **CUMULUS-3424**
  - Exposed `auto_pause` and `seconds_until_auto_pause` variables in
    `cumulus-rds-tf` module to modify `aws_rds_cluster` scaling_configuration
- **CUMULUS-3760**
  - Added guidance for handling large backlog of es executions
- **CUMULUS-3742**
  - Script for dumping data into postgres database for testing and replicating issues
- **CUMULUS-3385**
  - Added generate_db_executions to dump large scale postgres executions

### Changed

- **CUMULUS-3385**
  - updated cleanExecutions lambda to clean up postgres execution payloads
  - updated cleanExecutions lambda with configurable limit to control for large size
- **NDCUM-1051**
  - Modified addHyraxUrlToUmmG to test whether the provide Hyrax URL is already included in the metadata, and if so return the metadata unaltered.
  - Modified addHyraxUrlToEcho10 to test whether the provide Hyrax URL is already included in the metadata, and if so return the metadata unaltered.

### Fixed

- **CUMULUS-3807**
  - Pinned @aws-sdk/client-s3 to 3.614 to address timeout/bug in s3().listObjectsV2
- **CUMULUS-3787**
  - Fixed developer-side bug causing some ts errors to be swallowed in CI
- **CUMULUS-3785**
  - Fixed `SftpProviderClient` not awaiting `decryptBase64String` with AWS KMS
  - Fixed method typo in `@cumulus/api/endpoints/dashboard.js`
- **CUMULUS-3385**
  - fixed cleanExecutions lambda to clean up elasticsearch execution payloads
- **CUMULUS-3326**
  - Updated update-granules-cmr-metadata-file-links task to update the file size of the update metadata file and remove the invalidated checksum associated with this file.

## [v18.3.1] 2024-07-08

### Migration Notes

#### CUMULUS-3433 Update to node.js v20

The following applies only to users with a custom value configured for
`async-operation`:

- As part of the node v20 update process, a new version (52) of the Core
  async-operation container was published - [cumuluss/async
  operation](https://hub.docker.com/layers/cumuluss/async-operation/52/images/sha256-78c05f9809c29707f9da87c0fc380d39a71379669cbebd227378c8481eb11c3a?context=explore)  The
  default value for `async-operation` has been updated in the `cumulus`
  module, however if you are using an internal image repository such as ECR,
  please make sure to update your deployment configuration with the newly
  provided image.

  Users making use of a custom image configuration should note the base image
  for Core async operations must support node v20.x.

#### CUMULUS-3617 Migration of DLA messages should be performed after Cumulus is upgraded

Instructions for migrating old DLA (Dead Letter Archive) messages to new format:

- `YYYY-MM-DD` subfolders to organize by date
- new top level fields for simplified search and analysis
- captured error message

To invoke the Lambda and start the DLA migration, you can use the AWS Console or CLI:

```bash
aws lambda invoke --function-name $PREFIX-migrationHelperAsyncOperation \
  --payload $(echo '{"operationType": "DLA Migration"}' | base64) $OUTFILE
```

- `PREFIX` is your Cumulus deployment prefix.
- `OUTFILE` (**optional**) is the filepath where the Lambda output will be saved.

The Lambda will trigger an Async Operation and return an `id` such as:

```json
{"id":"41c9fbbf-a031-4dd8-91cc-8ec2d8b5e31a","description":"Migrate Dead Letter Archive Messages",
"operationType":"DLA Migration","status":"RUNNING",
"taskArn":"arn:aws:ecs:us-east-1:AWSID:task/$PREFIX-CumulusECSCluster/123456789"}
```

which you can then query the Async Operations [API
Endpoint](https://nasa.github.io/cumulus-api/#retrieve-async-operation) for the
output or status of your request. If you want to directly observe the progress
of the migration as it runs, you can view the CloudWatch logs for your async
operations (e.g. `PREFIX-AsyncOperationEcsLogs`).

#### CUMULUS-3779 async_operations Docker image version upgrade

The `async-operation` Docker image has been updated to support Node v20 and `aws-sdk` v3. Users of the image will need
to update to at least [async-operations:52](https://hub.docker.com/layers/cumuluss/async-operation/52/images/sha256-78c05f9809c29707f9da87c0fc380d39a71379669cbebd227378c8481eb11c3a?context=explore).

#### CUMULUS-3776 cumulus-ecs-task Docker image version upgrade

The `cumulus-ecs-task` Docker image has been updated to support Node v20 and `aws-sdk` v3. Users of the image will need
to update to at least [cumulus-ecs-task:2.1.0](https://hub.docker.com/layers/cumuluss/cumulus-ecs-task/2.1.0/images/sha256-17bebae3e55171c96272eeb533293b98e573be11dd5371310156b7c2564e691a?context=explore).

### Breaking Changes

- **CUMULUS-3618**
  - Modified @cumulus/es-client/search.BaseSearch:
    - Removed static class method `es` in favor of new class for managing
       elasticsearch clients `EsClient` which allows for credential
       refresh/reset.  Updated api/es-client code to
       utilize new pattern.    Users making use of @cumulus/es-client should
       update their code to make use of the new EsClient create/initialize pattern.
    - Added helper method getEsClient to encapsulate logic to create/initialize
      a new EsClient.

- **CUMULUS-2889**
  - Removed unused CloudWatch Logs AWS SDK client. This change removes the CloudWatch Logs
    client from the `@cumulus/aws-client` package.
- **CUMULUS-2890**
  - Removed unused CloudWatch AWS SDK client. This change removes the CloudWatch client
    from the `@cumulus/aws-client` package.
- **CUMULUS-3323**
  - Updated `@cumulus/db` to by default set the `ssl` option for knex, and
    reject non-SSL connections via use of the `rejectUnauthorized` configuration
    flag.   This causes all Cumulus database connections to require SSL (CA or
    self-signed) and reject connectivity if the database does not provide SSL.
    Users using serverless v1/`cumulus-rds-tf` should not be impacted by this
    change as certs are provided by default.   Users using databases that do not
    provide SSL should update their database secret with the optional value
    `disableSSL` set to `true`
  - Updated `cumulus-rds-tf` to set `rds.force_ssl` to `1`, forcing SSL enabled
    connections in the `db_parameters` configuration.   Users of this module
    defining their own `db_parameters` should make this configuration change to allow only SSL
    connections to the RDS datastore.
- **CUMULUS-2897**
  - Removed unused Systems Manager AWS SDK client. This change removes the Systems Manager client
    from the `@cumulus/aws-client` package.
- **CUMULUS-3779**
  - Updates async_operations Docker image to Node v20 and bumps its cumulus dependencies to v18.3.0 to
    support `aws-sdk` v3 changes.

### Added

- **CUMULUS-3614**
  - `tf-modules/monitoring` module now deploys Glue table for querying dead-letter-archive messages.
- **CUMULUS-3616**
  - Added user guide on querying dead-letter-archive messages using AWS Athena.
- **CUMULUS-3433**
  - Added `importGot` helper method to import `got` as an ESM module in
    CommmonJS typescript/webpack clients.
- **CUMULUS-3606**
  - Updated  with additional documentation covering tunneling configuration
    using a PKCS11 provider

### Changed

- **CUMULUS-3735**
  - Remove unused getGranuleIdsForPayload from `@cumulus/api/lib`
- **CUMULUS-3746**
  - cicd unit test error log changed to environment unique name
- **CUMULUS-3717**
  - Update `@cumulus/ingest/HttpProviderClient` to use direct injection test mocks, and remove rewire from unit tests
- **CUMULUS-3720**
  - add cicd unit test error logging to s3 for testing improvements
- **CUMULUS-3433**
  - Updated all node.js lambda dependencies to node 20.x/20.12.2
  - Modified `@cumulus/ingest` unit test HTTPs server to accept localhost POST
    requests, and removed nock dependency from tests involving `fs.Readstream`
    and `got` due to a likely incompatibility with changes in node v18, `got`,
    fs.Readstream and nock when used in combination in units
    (https://github.com/sindresorhus/got/issues/2341)
  - Updated `got` dependency in `@cumulus/ingest` to use `@cumulus/common`
    dynamic import helper / `got` > v10 in CommonJS.
  - Updated all Core lambdas to use [cumulus-message-adapter-js](https://github.com/nasa/cumulus-message-adapter-js) v2.2.0
- **CUMULUS-3629**
  - dla guarantees de-nested SQS message bodies, preferring outermost metadata as found.
  - dla uses execution Name as filename and ensures no ':' or '/' characters in name
- **CUMULUS-3570**
  - Updated Kinesis docs to support latest AWS UI and recommend server-side encryption.
- **CUMULUS-3519**
  - Updates SQS and SNS code to AWS SDK V3 Syntax
- **CUMULUS-3609**
  - Adds dla-migration lambda to async-operations to be used for updating existing DLA records
  - Moved hoistCumulusMessageDetails function from write-db-dlq-records-to-s3 lambda to @cumulus/message/DeadLetterMessage
- **CUMULUS-3613**
  - Updated writeDbRecordsDLQtoS3 lambda to write messages to `YYYY-MM-DD` subfolder of S3 dead letter archive.
- **CUMULUS-3518**
  - Update existing usage of `@cumulus/aws-client` lambda service to use AWS SDK v3 `send` syntax
  - Update Discover Granules lambda default memory to 1024 MB
- **CUMULUS-3600**
  - Update docs to clarify CloudFront HTTPS DIT requirements.
- **CUMULUS-2892**
  - Updates `aws-client`'s EC2 client to use AWS SDK v3.
- **CUMULUS-2896**
  - Updated Secrets Manager code to AWS SDK v3.
- **CUMULUS-2901**
  - Updated STS code to AWS SDK v3.
- **CUMULUS-2898**
  - Update Step Functions code to AWS SDK v3
- **CUMULUS-2902**
  - Removes `aws-sdk` from `es-client` package by replacing credential fetching with
  the `@aws-sdk/credential-providers` AWS SDK v3 package.
  - Removes `aws-sdk` from all cumulus packages and replaces usages with AWS SDK v3 clients.
- **CUMULUS-3456**
  - Added stateMachineArn, executionArn, collectionId, providerId, granules, status, time, and error fields to Dead Letter Archive message
  - Added cumulusError field to records in sfEventSqsToDbRecordsDeadLetterQueue
- **CUMULUS-3323**
  - Added `disableSSL` as a valid database secret key - setting this in your database credentials will
    disable SSL for all Core database connection attempts.
  - Added `rejectUnauthorized` as a valid database secret key - setting
    this to `false` in your database credentials will allow self-signed certs/certs with an unrecognized authority.
  - Updated the default parameter group for `cumulus-rds-tf` to set `force_ssl`
    to 1.   This setting for the Aurora Serverless v1 database disallows non-SSL
    connections to the database, and is intended to help enforce security
    compliance rules.  This update can be opted-out by supplying a non-default
    `db_parameters` set in the terraform configuration.
- **CUMULUS-3425**
  - Update `@cumulus/lzards-backup` task to either respect the `lzards_provider`
    terraform configuration value or utilize `lzardsProvider` as part of the task
    workflow configuration
  - Minor refactor of `@cumulus/lzards-api-client` to:
    - Use proper ECMAScript import for `@cumulus/launchpad-auth`
    - Update incorrect docstring
- **CUMULUS-3497**
  - Updated `example/cumulus-tf/orca.tf` to use v9.0.4
- **CUMULUS-3610**
  - Updated `aws-client`'s ES client to use AWS SDK v3.
- **CUMULUS-3617**
  - Added lambdas to migrate DLA messages to `YYYY-MM-DD` subfolder
  - Updated `@cumulus/aws-client/S3/recursivelyDeleteS3Bucket` to handle bucket with more than 1000 objects.
- **CUMULUS-2891**
  - Updated ECS code to aws sdk v3

### Fixed

- **CUMULUS-3715**
  - Update `ProvisionUserDatabase` lambda to correctly pass in knex/node debug
    flags to knex custom code
- **CUMULUS-3721**
  - Update lambda:GetFunctionConfiguration policy statement to fix error related to resource naming
- **CUMULUS-3701**
  - Updated `@cumulus/api` to no longer improperly pass PATCH/PUT null values to Eventbridge rules
- **CUMULUS-3618**
  - Fixed `@cumulus/es-client` credentialing issue in instance where
    lambda/Fargate task runtime would exceed the timeout for the es-client. Added retry/credential
    refresh behavior to `@cumulus/es-client/indexer.genericRecordUpdate` to ensure record indexing
    does not fail in those instances.
  - Updated `index-from-database` lambda to utilize updated es-client to prevent
    credentialing timeout in long-running ECS jobs.
- **CUMULUS-3323**
  - Minor edits to errant integration test titles (dyanmo->postgres)
- **AWS-SDK v3 Exclusion (v18.3.0 fix)***
  - Excludes aws-sdk v3 from packages to reduce overall package size. With the requirement of Node v20
    packaging the aws-sdk v3 with our code is no longer necessary and prevented some packages from being
    published to npm.

## [v18.2.2] 2024-06-4

### Migration Notes

#### CUMULUS-3591 - SNS topics set to use encrypted storage

As part of the requirements for this ticket Cumulus Core created SNS topics are
being updated to use server-side encryption with an AWS managed key.    No user
action is required, this note is being added to increase visibility re: this
modification.

### Changed

- **CUMULUS-3591**
  - Enable server-side encryption for all SNS topcis deployed by Cumulus Core
  - Update all integration/unit tests to use encrypted SNS topics

### Fixed

- **CUMULUS-3547**
  - Updated ECS Cluster `/dev/xvdcz` EBS volumes so they're encrypted.
- **CUMULUS-3527**
  - Added suppport for additional kex algorithms in the sftp-client.
- **CUMULUS-3587**
  - Ported https://github.com/scottcorgan/express-boom into API/lib to allow
    updates of sub-dependencies and maintain without refactoring errors in
    API/etc wholesale
  - Addresses [CVE-2020-36604](https://github.com/advisories/GHSA-c429-5p7v-vgjp)
- **CUMULUS-3673**
  - Fixes Granules API so that paths containing a granule and/or collection ID properly URI encode the ID.
- **Audit Issues**
  - Addressed [CVE-2023-45133](https://github.com/advisories/GHSA-67hx-6x53-jw92) by
    updating babel packages and .babelrc

## [v18.2.1] 2024-05-08

**Please note** changes in 18.2.1 may not yet be released in future versions, as this
is a backport/patch release on the 18.2.x series of releases.  Updates that are
included in the future will have a corresponding CHANGELOG entry in future releases.

### Fixed

- **CUMULUS-3721**
  - Update lambda:GetFunctionConfiguration policy statement to fix error related to resource naming
- **CUMULUS-3701**
  - Updated `@cumulus/api` to no longer improperly pass PATCH/PUT null values to Eventbridge rules

## [v18.2.0] 2024-02-02

### Migration Notes

From this release forward, Cumulus Core will be tested against PostgreSQL v13. Users
should migrate their datastores to Aurora PostgreSQL 13.9+ compatible data
stores as soon as possible after upgrading to this release.

#### Database Upgrade

Users utilizing the `cumulus-rds-tf` module should reference [cumulus-rds-tf
upgrade
instructions](https://nasa.github.io/cumulus/docs/upgrade-notes/upgrade-rds-cluster-tf-postgres-13).

### Breaking Changes

- **CUMULUS-2889**
  - Removed unused CloudWatch Logs AWS SDK client. This change removes the CloudWatch Logs
    client from the `@cumulus/aws-client` package.
- **CUMULUS-2890**
  - Removed unused CloudWatch AWS SDK client. This change removes the CloudWatch client
    from the `@cumulus/aws-client` package.

### Changed

- **CUMULUS-3492**
  - add teclark to select-stack.js
- **CUMULUS-3444**
  - Update `cumulus-rds-tf` module to take additional parameters in support of
    migration from Aurora PostgreSQl v11 to v13.   See Migration Notes for more details
- **CUMULUS-3564**
  - Update webpack configuration to explicitly disable chunking
- **CUMULUS-2895**
  - Updated KMS code to aws sdk v3
- **CUMULUS-2888**
  - Update CloudWatch Events code to AWS SDK v3
- **CUMULUS-2893**
  - Updated Kinesis code to AWS SDK v3
- **CUMULUS-3555**
  - Revert 3540, un-stubbing cmr facing tests
  - Raise memory_size of ftpPopulateTestLambda to 512MB
- **CUMULUS-2887**
  - Updated CloudFormation code to aws sdk v3
- **CUMULUS-2899**
  - Updated SNS code to aws sdk v3
- **CUMULUS_3499**
  - Update AWS-SDK dependency pin to "2.1490" to prevent SQS issue.  Dependency
    pin expected to be changed with the resolution to CUMULUS-2900
- **CUMULUS-2894**
  - Update Lambda code to AWS SDK v3
- **CUMULUS-3432**
  - Update `cumulus-rds-tf` `engine_version` to `13.9`
  - Update `cumulus-rds-tf` `parameter_group_family` to `aurora-postgresql13`
  - Update development/local stack postgres image version to postgres:13.9-alpine
- **CUMULUS-2900**
  - Update SQS code to AWS SDK v3
- **CUMULUS-3352**
  - Update example project to use CMA v2.0.3 for integration testing
  - Update example deployment to deploy cnmResponse lambda version
    2.1.1-aplha.2-SNAPSHOT
  - Update example deployment to deploy cnmToGranule lambda
    version 1.7.0-alpha.2-SNAPSHOT
- **CUMULUS-3501**
  - Updated CreateReconciliationReport lambda to save report record to Elasticsearch.
  - Created docker image cumuluss/async-operation:48 from v16.1.2, and used it as default async_operation_image.
- **CUMULUS-3502**
  - Upgraded localstack to v3.0.0 to support recent aws-sdk releases and update unit tests.
- **CUMULUS-3540**
  - stubbed cmr interfaces in integration tests allow integration tests to pass
  - needed while cmr is failing to continue needed releases and progress
  - this change should be reverted ASAP when cmr is working as needed again

### Fixed

- **CUMULUS-3177**
  - changed `_removeGranuleFromCmr` function for granule `bulkDelete` to not throw an error and instead catch the error when the granule is not found in CMR
- **CUMULUS-3293**
  - Process Dead Letter Archive is fixed to properly copy objects from `/sqs/` to `/failed-sqs/` location
- **CUMULUS-3467**
  - Added `childWorkflowMeta` to `QueueWorkflow` task configuration
- **CUMULUS-3474**
  - Fixed overridden changes to `rules.buildPayload' to restore changes from ticket `CUMULUS-2969` which limited the definition object to `name` and `arn` to
    account for AWS character limits.
- **CUMULUS-3479**
  - Fixed typo in s3-replicator resource declaration where `var.lambda_memory_size` is supposed to be `var.lambda_memory_sizes`
- **CUMULUS-3510**
  - Fixed `@cumulus/api` `validateAndUpdateSqsRule` method to allow 0 retries and 0 visibilityTimeout
    in rule's meta.  This fix from CUMULUS-2863 was not in release 16 and later.
- **CUMULUS-3562**
  - updated crypto-js to 4.2.0
  - updated aws-sdk/client-api-gateway to 3.499 to avoid older crypto-js dependency

## [v18.1.0] 2023-10-25

### MIGRATION notes

#### Rules API Endpoint Versioning

As part of the work on CUMULUS-3095, we have added a required header for the
rules PUT/PATCH endpoints -- to ensure that older clients/utilities do not
unexpectedly make destructive use of those endpoints, a validation check of a
header value against supported versions has been implemented.

Moving forward, if a breaking change is made to an existing endpoint that
requires user updates, as part of that update we will set the current version of
the core API and require a header that confirms the client is compatible with
the version required or greater.

In this instance, the rules PUT/PATCH
endpoints will require a `Cumulus-API-Version` value of at least `2`.

```bash
 curl --request PUT https://example.com/rules/repeat_test\
 --header 'Cumulus-API-Version: 2'\
 --header 'Content-Type: application/json'\
 --header 'Authorization: Bearer ReplaceWithToken'\
 --data ...
```

Users/clients that do not make use of these endpoints will not be impacted.

### Breaking Changes

- **CUMULUS-3427**
  - Changed the naming conventions for memory size and timeouts configuration to simply the lambda name

### Notable Changes

- **CUMULUS-3095**
  - Added `PATCH` rules endpoint to update rule which works as the existing `PUT` endpoint.
  - Updated `PUT` rules endpoint to replace rule.

### Added

- **CUMULUS-3218**
  - Added optional `maxDownloadTime` field to `provider` schema
  - Added `max_download_time` column to PostgreSQL `providers` table
  - Updated `@cumulus/ingest/lock` to check expired locks based on `provider.maxDownloadTime`

### Changed

- **CUMULUS-3095**
  - Updated `@cumulus/api-client/rules` to have`replaceRule` and `updateRule` methods.
  - Updated mapping for rule Elasticsearch records to prevent dynamic field for keys under
    `meta` and `payload`, and fixed `rule` field mapping.
- **CUMULUS-3351**
  - Updated `constructOnlineAccessUrls()` to group CMR online access URLs by link type.
- **CUMULUS-3377**
  - Added configuration option to cumulus-tf/terraform.tfvars to include sns:Subscribe access policy for
    executions, granules, collections, and PDRs report topics.
- **CUMULUS-3392**
  - Modify cloudwatch rule by deleting `custom`
- **CUMULUS-3434**
  - Updated `@cumulus/orca-recovery-adapter` task to output both input granules and recovery output.
  - Updated `example/cumulus-tf/orca.tf` to use v9.0.0.

### Fixed

- **CUMULUS-3095**
  - Added back `rule` schema validation which is missing after RDS phase 3.
  - Fixed a bug for creating rule with tags.
- **CUMULUS-3286**
  - Fixed `@cumulus/cmrjs/cmr-utils/getGranuleTemporalInfo` and `@cumulus/message/Granules/getGranuleCmrTemporalInfo`
    to handle non-existing cmr file.
  - Updated mapping for granule and deletedgranule Elasticsearch records to prevent dynamic field for keys under
    `queryFields`.
  - Updated mapping for collection Elasticsearch records to prevent dynamic field for keys under `meta`.
- **CUMULUS-3393**
  - Fixed `PUT` collection endpoint to update collection configuration in S3.
- **CUMULUS-3427**
  - Fixed issue where some lambda and task memory sizes and timeouts were not configurable
- **@aws-sdk upgrade**
  - Fixed TS compilation error on aws-client package caused by @aws-sdk/client-dynamodb 3.433.0 upgrade

## [v18.0.0] 2023-08-28

### Notable Changes

- **CUMULUS-3270**
  - update python lambdas to use python3.10
  - update dependencies to use python3.10 including cumulus-message-adapter, cumulus-message-adapter-python and cumulus-process-py
- **CUMULUS-3259**
  - Updated Terraform version from 0.13.6 to 1.5.3. Please see the [instructions to upgrade your deployments](https://github.com/nasa/cumulus/blob/master/docs/upgrade-notes/upgrading-tf-version-1.5.3.md).

### Changed

- **CUMULUS-3366**
  - Added logging to the `collectionRuleMatcher` Rules Helper, which is used by the sqs-message-consumer and message-consumer Lambdas,
    to report when an incoming message's collection does not match any rules.

## [v17.0.0] 2023-08-09

### MIGRATION notes

- This release updates the `hashicorp/aws` provider required by Cumulus to `~> 5.0`
  which in turn requires updates to all modules deployed with Core in the same stack
  to use a compatible provider version.
- This update is *not* compatible with prior stack states - Terraform will not
  allow redeployment of a prior version of Cumulus using an older version of
  the provider.  Please be sure to validate the install changeset is what you
  expect prior to upgrading to this version.
- Upgrading Cumulus to v17 from prior versions should only require the usual
  terraform init/apply steps.  As always **be sure** to inspect the `terraform plan` or
  `terraform apply` changeset to ensure the changes between providers are what
  you're expecting for all modules you've chosen to deploy with Cumulus

### Notable Changes

- **CUMULUS-3258**
  - @cumulus/api is now compatible *only* with Orca >= 8.1.0.    Prior versions of
    Orca are not compatible with Cumulus 17+
  - Updated all hashicorp terraform AWS provider configs to ~> 5.0
    - Upstream/downstream terraform modules will need to utilize an AWS provider
      that matches this range

### Breaking Changes

- **CUMULUS-3258**
  - Update @cumulus/api/lib/orca/getOrcaRecoveryStatusByGranuleCollection
    to @cumulus/api/lib/orca/getOrcaRecoveryStatusByGranuleIdAndCollection and
    add collectionId to arguments to support Orca v8+ required use of
    collectionId

  - Updated all terraform AWS providers to ~> 5.0

### Changed

- **CUMULUS-3258**
  - Update all Core integration tests/integrations to be compatible with Orca >=
    v8.1.0 only

### Fixed

- **CUMULUS-3319**
  - Removed @cumulus/api/models/schema and changed all references to
    @cumulus/api/lib/schema in docs and related models
  - Removed @cumulus/api/models/errors.js
  - Updated API granule write logic to cause postgres schema/db write failures on an individual granule file write to result  in a thrown error/400 return instead of a 200 return and a 'silent' update of the granule to failed status.
  - Update api/lib/_writeGranule/_writeGranulefiles logic to allow for schema failures on individual granule writes via an optional method parameter in _writeGranules, and an update to the API granule write calls.
  - Updated thrown error to include information related to automatic failure behavior in addition to the stack trace.

## [v16.1.3] 2024-1-15

**Please note** changes in 16.1.3 may not yet be released in future versions, as this
is a backport/patch release on the 16.x series of releases.  Updates that are
included in the future will have a corresponding CHANGELOG entry in future releases.

### Changed

- **CUMULUS_3499
  - Update AWS-SDK dependency pin to "2.1490" to prevent SQS issue.  Dependency
    pin expected to be changed with the resolution to CUMULUS-2900

### Fixed

- **CUMULUS-3474**
  - Fixed overriden changes to `rules.buildPayload' to restore changes from
    ticket `CUMULUS-2969` which limited the definition object to `name` and `arn` to
    account for AWS character limits.
- **CUMULUS-3501**
  - Updated CreateReconciliationReport lambda to save report record to Elasticsearch.
  - Created docker image cumuluss/async-operation:48 from v16.1.2, and used it as default async_operation_image.
- **CUMULUS-3510**
  - Fixed `@cumulus/api` `validateAndUpdateSqsRule` method to allow 0 retries and 0 visibilityTimeout
    in rule's meta.  This fix from CUMULUS-2863 was not in release 16 and later.
- **CUMULUS-3540**
  - stubbed cmr interfaces in integration tests allow integration tests to pass
  - needed while cmr is failing to continue needed releases and progress
  - this change should be reverted ASAP when cmr is working as needed again

## [v16.1.2] 2023-11-01

**Please note** changes in 16.1.2 may not yet be released in future versions, as this
is a backport/patch release on the 16.x series of releases.  Updates that are
included in the future will have a corresponding CHANGELOG entry in future releases.

### Added

- **CUMULUS-3218**
  - Added optional `maxDownloadTime` field to `provider` schema
  - Added `max_download_time` column to PostgreSQL `providers` table
  - Updated `@cumulus/ingest/lock` to check expired locks based on `provider.maxDownloadTime`

### Fixed

- **@aws-sdk upgrade**
  - Fixed TS compilation error on aws-client package caused by @aws-sdk/client-dynamodb 3.433.0 upgrade
  - Updated mapping for collection Elasticsearch records to prevent dynamic field for keys under `meta`.
- **CUMULUS-3286**
  - Fixed `@cumulus/cmrjs/cmr-utils/getGranuleTemporalInfo` and `@cumulus/message/Granules/getGranuleCmrTemporalInfo`
    to handle non-existing cmr file.
  - Updated mapping for granule and deletedgranule Elasticsearch records to prevent dynamic field for keys under
    `queryFields`.
- **CUMULUS-3293**
  - Process Dead Letter Archive is fixed to properly copy objects from `/sqs/` to `/failed-sqs/` location
- **CUMULUS-3393**
  - Fixed `PUT` collection endpoint to update collection configuration in S3.
- **CUMULUS-3467**
  - Added `childWorkflowMeta` to `QueueWorkflow` task configuration

## [v16.1.1] 2023-08-03

### Notable Changes

- The async_operation_image property of cumulus module should be updated to pull
  the ECR image for cumuluss/async-operation:47

### Added

- **CUMULUS-3298**
  - Added extra time to the buffer for replacing the launchpad token before it
    expires to alleviate CMR error messages
- **CUMULUS-3220**
  - Created a new send-pan task
- **CUMULUS-3287**
  - Added variable to allow the aws_ecs_task_definition health check to be configurable.
  - Added clarity to how the bucket field needs to be configured for the
    move-granules task definition

### Changed

- Security upgrade node from 14.19.3-buster to 14.21.1-buster
- **CUMULUS-2985**
  - Changed `onetime` rules RuleTrigger to only execute when the state is `ENABLED` and updated documentation to reflect the change
  - Changed the `invokeRerun` function to only re-run enabled rules
- **CUMULUS-3188**
  - Updated QueueGranules to support queueing granules that meet the required API granule schema.
  - Added optional additional properties to queue-granules input schema
- **CUMULUS-3252**
  - Updated example/cumulus-tf/orca.tf to use orca v8.0.1
  - Added cumulus task `@cumulus/orca-copy-to-archive-adapter`, and add the task to `tf-modules/ingest`
  - Updated `tf-modules/cumulus` module to take variable `orca_lambda_copy_to_archive_arn` and pass to `tf-modules/ingest`
  - Updated `example/cumulus-tf/ingest_and_publish_granule_with_orca_workflow.tf` `CopyToGlacier` (renamed to `CopyToArchive`) step to call
    `orca_copy_to_archive_adapter_task`
- **CUMULUS-3253**
  - Added cumulus task `@cumulus/orca-recovery-adapter`, and add the task to `tf-modules/ingest`
  - Updated `tf-modules/cumulus` module to take variable `orca_sfn_recovery_workflow_arn` and pass to `tf-modules/ingest`
  - Added `example/cumulus-tf/orca_recovery_adapter_workflow.tf`, `OrcaRecoveryAdapterWorkflow` workflow has `OrcaRecoveryAdapter` task
    to call the ORCA recovery step-function.
  - Updated `example/data/collections/` collection configuration `meta.granuleRecoveryWorkflow` to use `OrcaRecoveryAdapterWorkflow`
- **CUMULUS-3215**
  - Create reconciliation reports will properly throw errors and set the async
    operation status correctly to failed if there is an error.
  - Knex calls relating to reconciliation reports will retry if there is a
    connection terminated unexpectedly error
  - Improved logging for async operation
  - Set default async_operation_image_version to 47
- **CUMULUS-3024**
  - Combined unit testing of @cumulus/api/lib/rulesHelpers to a single test file
    `api/tests/lib/test-rulesHelpers` and removed extraneous test files.
- **CUMULUS-3209**
  - Apply brand color with high contrast settings for both (light and dark) themes.
  - Cumulus logo can be seen when scrolling down.
  - "Back to Top" button matches the brand color for both themes.
  - Update "note", "info", "tip", "caution", and "warning" components to [new admonition styling](https://docusaurus.io/docs/markdown-features/admonitions).
  - Add updated arch diagram for both themes.
- **CUMULUS-3203**
  - Removed ACL setting of private on S3.multipartCopyObject() call
  - Removed ACL setting of private for s3PutObject()
  - Removed ACL confguration on sync-granules task
  - Update documentation on dashboard deployment to exclude ACL public-read setting
- **CUMULUS-3245**
  - Update SQS consumer logic to catch ExecutionAlreadyExists error and
    delete SQS message accordingly.
  - Add ReportBatchItemFailures to event source mapping start_sf_mapping
- **CUMULUS-3357**
  - `@cumulus/queue-granules` is now written in TypeScript
  - `@cumulus/schemas` can now generate TypeScript interfaces for the task input, output and config.
- Added missing name to throttle_queue_watcher Cloudwatch event in `throttled-queue.tf`


### Fixed

- **CUMULUS-3258**
  - Fix un-prefixed s3 lifecycle configuration ID from CUMULUS-2915
- **CUMULUS-2625**
  - Optimized heap memory and api load in queue-granules task to scale to larger workloads.
- **CUMULUS-3265**
  - Fixed `@cumulus/api` `getGranulesForPayload` function to query cloud metrics es when needed.
- **CUMULUS-3389**
  - Updated runtime of `send-pan` and `startAsyncOperation` lambdas to `nodejs16.x`

## [v16.0.0] 2023-05-09

### Notable Changes

- The async_operation_image property of cumulus module should be updated to pull
  the ECR image for cumuluss/async-operation:46

### MIGRATION notes

#### PI release version

When updating directly to v16 from prior releases older that V15, please make sure to
read through all prior release notes.

Notable migration concerns since the last PI release version (11.1.x):

- [v14.1.0] - Postgres compatibility update to Aurora PostgreSQL 11.13.
- [v13.1.0] - Postgres update to add `files_granules_cumulus_id_index` to the
  `files` table may require manual steps depending on load.

#### RDS Phase 3 migration notes

This release includes updates that remove existing DynamoDB tables as part of
release deployment process.   This release *cannot* be properly rolled back in
production as redeploying a prior version of Cumulus will not recover the
associated Dynamo tables.

Please read the full change log for RDS Phase 3 and consult the [RDS Phase 3 update
documentation](https://nasa.github.io/cumulus/docs/next/upgrade-notes/upgrade-rds-phase-3-release)

#### API Endpoint Versioning

As part of the work on CUMULUS-3072, we have added a required header for the
granule PUT/PATCH endpoints -- to ensure that older clients/utilities do not
unexpectedly make destructive use of those endpoints, a validation check of a
header value against supported versions has been implemented.

Moving forward, if a breaking change is made to an existing endpoint that
requires user updates, as part of that update we will set the current version of
the core API and require a header that confirms the client is compatible with
the version required or greater.

In this instance, the granule PUT/PATCH
endpoints will require a `Cumulus-API-Version` value of at least `2`.

```bash
 curl --request PUT https://example.com/granules/granuleId.A19990103.006.1000\
 --header 'Cumulus-API-Version: 2'\
 --header 'Content-Type: application/json'\
 --header 'Authorization: Bearer ReplaceWithToken'\
 --data ...
```

Users/clients that do not make use of these endpoints will not be impacted.

### RDS Phase 3
#### Breaking Changes

- **CUMULUS-2688**
  - Updated bulk operation logic to use collectionId in addition to granuleId to fetch granules.
  - Tasks using the `bulk-operation` Lambda should provide collectionId and granuleId e.g. { granuleId: xxx, collectionId: xxx }
- **CUMULUS-2856**
  - Update execution PUT endpoint to no longer respect message write constraints and update all values passed in

#### Changed

- **CUMULUS-3282**
  - Updated internal granule endpoint parameters from :granuleName to :granuleId
    for maintenance/consistency reasons
- **CUMULUS-2312** - RDS Migration Epic Phase 3
  - **CUMULUS-2645**
    - Removed unused index functionality for all tables other than
      `ReconciliationReportsTable` from `dbIndexer` lambda
  - **CUMULUS-2398**
    - Remove all dynamoDB updates for `@cumulus/api/ecs/async-operation/*`
    - Updates all api endpoints with updated signature for
      `asyncOperationsStart` calls
    - Remove all dynamoDB models calls from async-operations api endpoints
  - **CUMULUS-2801**
    - Move `getFilesExistingAtLocation`from api granules model to api/lib, update granules put
      endpoint to remove model references
  - **CUMULUS-2804**
    - Updates api/lib/granule-delete.deleteGranuleAndFiles:
      - Updates dynamoGranule -> apiGranule in the signature and throughout the dependent code
      - Updates logic to make apiGranule optional, but pgGranule required, and
        all lookups use postgres instead of ES/implied apiGranule values
      - Updates logic to make pgGranule optional - in this case the logic removes the entry from ES only
    - Removes all dynamo model logic from api/endpoints/granules
    - Removes dynamo write logic from api/lib/writeRecords.*
    - Removes dynamo write logic from api/lib/ingest.*
    - Removes all granule model calls from api/lambdas/bulk-operations and any dependencies
    - Removes dynamo model calls from api/lib/granule-remove-from-cmr.unpublishGranule
    - Removes Post Deployment execution check from sf-event-sqs-to-db-records
    - Moves describeGranuleExecution from api granule model to api/lib/executions.js
  - **CUMULUS-2806**
    - Remove DynamoDB logic from executions `POST` endpoint
    - Remove DynamoDB logic from sf-event-sqs-to-db-records lambda execution writes.
    - Remove DynamoDB logic from executions `PUT` endpoint
  - **CUMULUS-2808**
    - Remove DynamoDB logic from executions `DELETE` endpoint
  - **CUMULUS-2809**
    - Remove DynamoDB logic from providers `PUT` endpoint
    - Updates DB models asyncOperation, provider and rule to return all fields on upsert.
  - **CUMULUS-2810**
    - Removes addition of DynamoDB record from API endpoint POST /provider/<name>
  - **CUMULUS-2811**
    - Removes deletion of DynamoDB record from API endpoint DELETE /provider/<name>
  - **CUMULUS-2817**
    - Removes deletion of DynamoDB record from API endpoint DELETE /collection/<name>/<version>
  - **CUMULUS-2814**
    - Move event resources deletion logic from `rulesModel` to `rulesHelper`
  - **CUMULUS-2815**
    - Move File Config and Core Config validation logic for Postgres Collections from `api/models/collections.js` to `api/lib/utils.js`
  - **CUMULUS-2813**
    - Removes creation and deletion of DynamoDB record from API endpoint POST /rules/
  - **CUMULUS-2816**
    - Removes addition of DynamoDB record from API endpoint POST /collections
  - **CUMULUS-2797**
    - Move rule helper functions to separate rulesHelpers file
  - **CUMULUS-2821**
    - Remove DynamoDB logic from `sfEventSqsToDbRecords` lambda
  - **CUMULUS-2856**
    - Update API/Message write logic to handle nulls as deletion in execution PUT/message write logic

#### Added

- **CUMULUS-2312** - RDS Migration Epic Phase 3
  - **CUMULUS-2813**
    - Added function `create` in the `db` model for Rules
      to return an array of objects containing all columns of the created record.
  - **CUMULUS-2812**
    - Move event resources logic from `rulesModel` to `rulesHelper`
  - **CUMULUS-2820**
    - Remove deletion of DynamoDB record from API endpoint DELETE /pdr/<pdrName>
  - **CUMULUS-2688**
    - Add new endpoint to fetch granules by collectionId as well as granuleId: GET /collectionId/granuleId
    - Add new endpoints to update and delete granules by collectionId as well as
      granuleId

#### Removed

- **CUMULUS-2994**
  - Delete code/lambdas that publish DynamoDB stream events to SNS
- **CUMULUS-3226**
  - Removed Dynamo Async Operations table
- **CUMULUS-3199**
  - Removed DbIndexer lambda and all associated terraform resources
- **CUMULUS-3009**
  - Removed Dynamo PDRs table
- **CUMULUS-3008**
  - Removed DynamoDB Collections table
- **CUMULUS-2815**
  - Remove update of DynamoDB record from API endpoint PUT /collections/<name>/<version>
- **CUMULUS-2814**
  - Remove DynamoDB logic from rules `DELETE` endpoint
- **CUMULUS-2812**
  - Remove DynamoDB logic from rules `PUT` endpoint
- **CUMULUS-2798**
  - Removed AsyncOperations model
- **CUMULUS-2797**
- **CUMULUS-2795**
  - Removed API executions model
- **CUMULUS-2796**
  - Remove API pdrs model and all related test code
  - Remove API Rules model and all related test code
- **CUMULUS-2794**
  - Remove API Collections model and all related test code
  - Remove lambdas/postgres-migration-count-tool, api/endpoints/migrationCounts and api-client/migrationCounts
  - Remove lambdas/data-migration1 tool
  - Remove lambdas/data-migration2 and
    lambdas/postgres-migration-async-operation
- **CUMULUS-2793**
  - Removed Provider Dynamo model and related test code
- **CUMULUS-2792**
  - Remove API Granule model and all related test code
  - Remove granule-csv endpoint
- **CUMULUS-2645**
  - Removed dynamo structural migrations and related code from `@cumulus/api`
  - Removed `executeMigrations` lambda
  - Removed `granuleFilesCacheUpdater` lambda
  - Removed dynamo files table from `data-persistence` module.  *This table and
    all of its data will be removed on deployment*.

### Added
- **CUMULUS-3072**
  - Added `replaceGranule` to `@cumulus/api-client/granules` to add usage of the
    updated RESTful PUT logic
- **CUMULUS-3121**
  - Added a map of variables for the cloud_watch_log retention_in_days for the various cloudwatch_log_groups, as opposed to keeping them hardcoded at 30 days. Can be configured by adding the <module>_<cloudwatch_log_group_name>_log_retention value in days to the cloudwatch_log_retention_groups map variable
- **CUMULUS-3201**
  - Added support for sha512 as checksumType for LZARDs backup task.

### Changed

- **CUMULUS-3315**
  - Updated `@cumulus/api-client/granules.bulkOperation` to remove `ids`
    parameter in favor of `granules` parameter, in the form of a
    `@cumulus/types/ApiGranule` that requires the following keys: `[granuleId, collectionId]`
- **CUMULUS-3307**
  - Pinned cumulus dependency on `pg` to `v8.10.x`
- **CUMULUS-3279**
  - Updated core dependencies on `xml2js` to `v0.5.0`
  - Forcibly updated downstream dependency for `xml2js` in `saml2-js` to
    `v0.5.0`
  - Added audit-ci CVE override until July 1 to allow for Core package releases
- **CUMULUS-3106**
  - Updated localstack version to 1.4.0 and removed 'skip' from all skipped tests
- **CUMULUS-3115**
  - Fixed DiscoverGranules' workflow's duplicateHandling when set to `skip` or `error` to stop retrying
    after receiving a 404 Not Found Response Error from the `cumulus-api`.
- **CUMULUS-3165**
  - Update example/cumulus-tf/orca.tf to use orca v6.0.3

### Fixed

- **CUMULUS-3315**
  - Update CI scripts to use shell logic/GNU timeout to bound test timeouts
    instead of NPM `parallel` package, as timeouts were not resulting in
    integration test failure
- **CUMULUS-3223**
  - Update `@cumulus/cmrjs/cmr-utils.getGranuleTemporalInfo` to handle the error when the cmr file s3url is not available
  - Update `sfEventSqsToDbRecords` lambda to return [partial batch failure](https://docs.aws.amazon.com/lambda/latest/dg/with-sqs.html#services-sqs-batchfailurereporting),
    and only reprocess messages when cumulus message can't be retrieved from the execution events.
  - Update `@cumulus/cumulus-message-adapter-js` to `2.0.5` for all cumulus tasks

## [v15.0.4] 2023-06-23

### Changed

- **CUMULUS-3307**
  - Pinned cumulus dependency on `pg` to `v8.10.x`

### Fixed

- **CUMULUS-3115**
  - Fixed DiscoverGranules' workflow's duplicateHandling when set to `skip` or `error` to stop retrying
    after receiving a 404 Not Found Response Error from the `cumulus-api`.
- **CUMULUS-3315**
  - Update CI scripts to use shell logic/GNU timeout to bound test timeouts
    instead of NPM `parallel` package, as timeouts were not resulting in
    integration test failure
- **CUMULUS-3223**
  - Update `@cumulus/cmrjs/cmr-utils.getGranuleTemporalInfo` to handle the error when the cmr file s3url is not available
  - Update `sfEventSqsToDbRecords` lambda to return [partial batch failure](https://docs.aws.amazon.com/lambda/latest/dg/with-sqs.html#services-sqs-batchfailurereporting),
    and only reprocess messages when cumulus message can't be retrieved from the execution events.
  - Update `@cumulus/cumulus-message-adapter-js` to `2.0.5` for all cumulus tasks

## [v15.0.3] 2023-04-28

### Fixed

- **CUMULUS-3243**
  - Updated granule delete logic to delete granule which is not in DynamoDB
  - Updated granule unpublish logic to handle granule which is not in DynamoDB and/or CMR

## [v15.0.2] 2023-04-25

### Fixed

- **CUMULUS-3120**
  - Fixed a bug by adding in `default_log_retention_periods` and `cloudwatch_log_retention_periods`
  to Cumulus modules so they can be used during deployment for configuring cloudwatch retention periods, for more information check here: [retention document](https://nasa.github.io/cumulus/docs/configuration/cloudwatch-retention)
  - Updated cloudwatch retention documentation to reflect the bugfix changes

## [v15.0.1] 2023-04-20

### Changed

- **CUMULUS-3279**
  - Updated core dependencies on `xml2js` to `v0.5.0`
  - Forcibly updated downstream dependency for `xml2js` in `saml2-js` to
    `v0.5.0`
  - Added audit-ci CVE override until July 1 to allow for Core package releases

## Fixed

- **CUMULUS-3285**
  - Updated `api/lib/distribution.js isAuthBearTokenRequest` to handle non-Bearer authorization header

## [v15.0.0] 2023-03-10

### Breaking Changes

- **CUMULUS-3147**
  - The minimum supported version for all published Cumulus Core npm packages is now Node 16.19.0
  - Tasks using the `cumuluss/cumulus-ecs-task` Docker image must be updated to `cumuluss/cumulus-ecs-task:1.9.0.` which is built with node:16.19.0-alpine.  This can be done by updating the `image` property of any tasks defined using the `cumulus_ecs_service` Terraform module.
  - Updated Dockerfile of async operation docker image to build from node:16.19.0-buster
  - Published new tag [`44` of `cumuluss/async-operation` to Docker Hub](https://hub.docker.com/layers/cumuluss/async-operation/44/images/sha256-8d757276714153e4ab8c24a2b7b6b9ffee14cc78b482d9924e7093af88362b04?context=explore).
  - The `async_operation_image` property of `cumulus` module must be updated to pull the ECR image for `cumuluss/async-operation:44`.

### Changed

- **CUMULUS-2997**
  - Migrate Cumulus Docs to Docusaurus v2 and DocSearch v3.
- **CUMULUS-3044**
  - Deployment section:
    - Consolidate and migrate Cumulus deployment (public facing) content from wiki to Cumulus Docs in GitHub.
    - Update links to make sure that the user can maintain flow between the wiki and GitHub deployment documentation.
    - Organize and update sidebar to include categories for similar deployment topics.
- **CUMULUS-3147**
  - Set example/cumulus-tf default async_operation_image_version to 44.
  - Set example/cumulus-tf default ecs_task_image_version to 1.9.0.
- **CUMULUS-3166**
  - Updated example/cumulus-tf/thin_egress_app.tf to use tea 1.3.2

### Fixed

- **CUMULUS-3187**
  - Restructured Earthdata Login class to be individual methods as opposed to a Class Object
  - Removed typescript no-checks and reformatted EarthdataLogin code to be more type friendly

## [v14.1.0] 2023-02-27

### MIGRATION notes

#### PostgreSQL compatibility update

From this release forward Core will be tested against PostgreSQL 11   Existing
release compatibility testing was done for release 11.1.8/14.0.0+.   Users
should migrate their datastores to Aurora PostgreSQL 11.13+ compatible data stores
as soon as possible.

Users utilizing the `cumulus-rds-tf` module will have upgraded/had their
database clusters forcibly upgraded at the next maintenance window after 31 Jan
2023.   Our guidance to mitigate this issue is to do a manual (outside of
terraform) upgrade.   This will result in the cluster being upgraded with a
manually set parameter group not managed by terraform.

If you manually upgraded and the cluster is now on version 11.13, to continue
using the `cumulus-rds-tf` module *once upgraded* update following module
configuration values if set, or allow their defaults to be utilized:

```terraform
parameter_group_family = "aurora-postgresql11"
engine_version = 11.13
```

When you apply this update, the original PostgreSQL v10 parameter group will be
removed, and recreated using PG11 defaults/configured terraform values and
update the database cluster to use the new configuration.

### Added

- **CUMULUS-3193**
  - Add a Python version file
- **CUMULUS-3121**
  - Added a map of variables in terraform for custom configuration of cloudwatch_log_groups' retention periods.
    Please refer to the [Cloudwatch-Retention] (https://nasa.github.io/cumulus/docs/configuration/cloudwatch-retention)
    section of the Cumulus documentation in order for more detailed information and an example into how to do this.
- **CUMULUS-3071**
  - Added 'PATCH' granules endpoint as an exact duplicate of the existing `PUT`
    endpoint.    In future releases the `PUT` endpoint will be replaced with valid PUT logic
    behavior (complete overwrite) in a future release.   **The existing PUT
    implementation is deprecated** and users should move all existing usage of
    `PUT` to `PATCH` before upgrading to a release with `CUMULUS-3072`.

### Fixed

- **CUMULUS-3033**
  - Fixed `granuleEsQuery` to properly terminate if `body.hit.total.value` is 0.

- The `getLambdaAliases` function has been removed from the `@cumulus/integration-tests` package
- The `getLambdaVersions` function has been removed from the `@cumulus/integration-tests` package
- **CUMULUS-3117**
  - Update `@cumulus/es-client/indexer.js` to properly handle framework write
    constraints for queued granules.    Queued writes will now be properly
    dropped from elasticsearch writes along with the primary datastore(s) when
    write constraints apply
- **CUMULUS-3134**
  - Get tests working on M1 Macs
- **CUMULUS-3148**:
  - Updates cumulus-rds-tf to use defaults for PostgreSQL 11.13
  - Update IngestGranuleSuccessSpec as test was dependant on file ordering and
    PostgreSQL 11 upgrade exposed dependency on database results in the API return
  - Update unit test container to utilize PostgreSQL 11.13 container
- **CUMULUS-3149**
  - Updates the api `/granules/bulkDelete` endpoint to take the
    following configuration keys for the bulkDelete:
    - concurrency - Number of concurrent bulk deletions to process at a time.
            Defaults to 10, increasing this value may improve throughput at the cost
            of additional database/CMR/etc load.
    - maxDbConnections - Defaults to `concurrency`, and generally should not be
        changed unless troubleshooting performance concerns.
  - Updates all bulk api endpoints to add knexDebug boolean query parameter to
    allow for debugging of database connection issues in the future.  Defaults
    to false.
  - Fixed logic defect in bulk deletion logic where an information query was
    nested in a transaction call, resulting in transactions holding knex
    connection pool connections in a blocking way that would not resolve,
    resulting in deletion failures.
- **CUMULUS-3142**
  - Fix issue from CUMULUS-3070 where undefined values for status results in
    unexpected insertion failure on PATCH.
- **CUMULUS-3181**
  - Fixed `sqsMessageRemover` lambda to correctly retrieve ENABLED sqs rules.

- **CUMULUS-3189**
  - Upgraded `cumulus-process` and `cumulus-message-adapter-python` versions to
    support pip 23.0
- **CUMULUS-3196**
  - Moved `createServer` initialization outside the `s3-credentials-endpoint` lambda
    handler to reduce file descriptor usage
- README shell snippets better support copying
- **CUMULUS-3111**
  - Fix issue where if granule update dropped due to write constraints for writeGranuleFromMessage, still possible for granule files to be written
  - Fix issue where if granule update is limited to status and timestamp values due to write constraints for writeGranuleFromMessage, Dynamo or ES granules could be out of sync with PG

### Breaking Changes

- **CUMULUS-3072**
  - Removed original PUT granule endpoint logic (in favor of utilizing new PATCH
    endpoint introduced in CUMULUS-3071)
  - Updated PUT granule endpoint to expected RESTful behavior:
    - PUT will now overwrite all non-provided fields as either non-defined or
      defaults, removing existing related database records (e.g. files,
      granule-execution linkages ) as appropriate.
    - PUT will continue to overwrite fields that are provided in the payload,
      excepting collectionId and granuleId which cannot be modified.
    - PUT will create a new granule record if one does not already exist
    - Like PATCH, the execution field is additive only - executions, once
      associated with a granule record cannot be unassociated via the granule
      endpoint.
  - /granule PUT and PATCH endpoints now require a header with values `{
    version: 2 }`
  - PUT endpoint will now only support /:collectionId/:granuleId formatted
    queries
  - `@cumulus/api-client.replaceGranule now utilizes body.collectionId to
    utilize the correct API PUT endpoint
  - Cumulus API version updated to `2`

### Changed

- **Snyk Security**
  - Upgraded jsonwebtoken from 8.5.1 to 9.0.0
  - CUMULUS-3160: Upgrade knex from 0.95.15 to 2.4.1
  - Upgraded got from 11.8.3 to ^11.8.5
- **Dependabot Security**
  - Upgraded the python package dependencies of the example lambdas
- **CUMULUS-3043**
  - Organize & link Getting Started public docs for better user guidance
  - Update Getting Started sections with current content
- **CUMULUS-3046**
  - Update 'Deployment' public docs
  - Apply grammar, link fixes, and continuity/taxonomy standards
- **CUMULUS-3071**
  - Updated `@cumulus/api-client` packages to use `PATCH` protocol for existing
    granule `PUT` calls, this change should not require user updates for
    `api-client` users.
    - `@cumulus/api-client/granules.updateGranule`
    - `@cumulus/api-client/granules.moveGranule`
    - `@cumulus/api-client/granules.updateGranule`
    - `@cumulus/api-client/granules.reingestGranule`
    - `@cumulus/api-client/granules.removeFromCMR`
    - `@cumulus/api-client/granules.applyWorkflow`
- **CUMULUS-3097**
  - Changed `@cumulus/cmr-client` package's token from Echo-Token to Earthdata Login (EDL) token in updateToken method
  - Updated CMR header and token tests to reflect the Earthdata Login changes
- **CUMULUS-3144**
  - Increased the memory of API lambda to 1280MB
- **CUMULUS-3140**
  - Update release note to include cumulus-api release
- **CUMULUS-3193**
  - Update eslint config to better support typing
- Improve linting of TS files

### Removed

- **CUMULUS-2798**
  - Removed AsyncOperations model

### Removed

- **CUMULUS-3009**
  - Removed Dynamo PDRs table

## [v14.0.0] 2022-12-08

### Breaking Changes

- **CUMULUS-2915**
  - API endpoint GET `/executions/status/${executionArn}` returns `presignedS3Url` and `data`
  - The user (dashboard) must read the `s3SignedURL` and `data` from the return
- **CUMULUS-3070/3074**
  - Updated granule PUT/POST endpoints to no longer respect message write
    constraints.  Functionally this means that:
    - Granules with older createdAt values will replace newer ones, instead of
        ignoring the write request
    - Granules that attempt to set a non-complete state (e.g. 'queued' and
        'running') will now ignore execution state/state change and always write
    - Granules being set to non-complete state will update all values passed in,
      instead of being restricted to `['createdAt', 'updatedAt', 'timestamp',
      'status', 'execution']`

### Added

- **CUMULUS-3070**
  - Remove granules dynamoDb model logic that sets default publish value on record
    validation
  - Update API granule write logic to not set default publish value on record
    updates to avoid overwrite (PATCH behavior)
  - Update API granule write logic to publish to false on record
    creation if not specified
  - Update message granule write logic to set default publish value on record
    creation update.
  - Update granule write logic to set published to default value of `false` if
    `null` is explicitly set with intention to delete the value.
  - Removed dataType/version from api granule schema
  - Added `@cumulus/api/endpoints/granules` unit to cover duration overwrite
    logic for PUT/PATCH endpoint.
- **CUMULUS-3098**
  - Added task configuration setting named `failTaskWhenFileBackupFail` to the
    `lzards-backup` task. This setting is `false` by default, but when set to
    `true`, task will fail if one of the file backup request fails.

### Changed

- Updated CI deploy process to utilize the distribution module in the published zip file which
    will be run against for the integration tests
- **CUMULUS-2915**
  - Updated API endpoint GET `/executions/status/${executionArn}` to return the
    presigned s3 URL in addition to execution status data
- **CUMULUS-3045**
  - Update GitHub FAQs:
    - Add new and refreshed content for previous sections
    - Add new dedicated Workflows section
- **CUMULUS-3070**
  - Updated API granule write logic to no longer require createdAt value in
    dynamo/API granule validation.   Write-time createdAt defaults will be set in the case
    of new API granule writes without the value set, and createdAt will be
    overwritten if it already exists.
  - Refactored granule write logic to allow PATCH behavior on API granule update
    such that existing createdAt values will be retained in case of overwrite
    across all API granule writes.
  - Updated granule write code to validate written createdAt is synced between
    datastores in cases where granule.createdAt is not provided for a new
    granule.
  - Updated @cumulus/db/translate/granules.translateApiGranuleToPostgresGranuleWithoutNilsRemoved to validate incoming values to ensure values that can't be set to null are not
  - Updated @cumulus/db/translate/granules.translateApiGranuleToPostgresGranuleWithoutNilsRemoved to handle null values in incoming ApiGranule
  - Updated @cumulus/db/types/granules.PostgresGranule typings to allow for null values
  - Added ApiGranuleRecord to @cumulus/api/granule type to represent a written/retrieved from datastore API granule record.
  - Update API/Message write logic to handle nulls as deletion in granule PUT/message write logic
- **CUMULUS-3075**
  - Changed the API endpoint return value for a granule with no files. When a granule has no files, the return value beforehand for
    the translatePostgresGranuletoApiGranule, the function which does the translation of a Postgres granule to an API granule, was
    undefined, now changed to an empty array.
  - Existing behavior which relied on the pre-disposed undefined value was changed to instead accept the empty array.
  - Standardized tests in order to expect an empty array for a granule with no files files' object instead of undefined.
- **CUMULUS-3077**
  - Updated `lambdas/data-migration2` granule and files migration to have a `removeExcessFiles` function like in write-granules that will remove file records no longer associated with a granule being migrated
- **CUMULUS-3080**
  - Changed the retention period in days from 14 to 30 for cloudwatch logs for NIST-5 compliance
- **CUMULUS-3100**
  - Updated `POST` granules endpoint to check if granuleId exists across all collections rather than a single collection.
  - Updated `PUT` granules endpoint to check if granuleId exists across a different collection and throw conflict error if so.
  - Updated logic for writing granules from a message to check if granuleId exists across a different collection and throw conflict error if so.

### Fixed

- **CUMULUS-3070**
  - Fixed inaccurate typings for PostgresGranule in @cumulus/db/types/granule
  - Fixed inaccurate typings for @cumulus/api/granules.ApiGranule and updated to
    allow null
- **CUMULUS-3104**
  - Fixed TS compilation error on aws-client package caused by @aws-sdk/client-s3 3.202.0 upgrade
- **CUMULUS-3116**
  - Reverted the default ElasticSearch sorting behavior to the pre-13.3.0 configuration
  - Results from ElasticSearch are sorted by default by the `timestamp` field. This means that the order
  is not guaranteed if two or more records have identical timestamps as there is no secondary sort/tie-breaker.

## [v13.4.0] 2022-10-31

### Notable changes

- **CUMULUS-3104**
  - Published new tag [`43` of `cumuluss/async-operation` to Docker Hub](https://hub.docker.com/layers/cumuluss/async-operation/43/images/sha256-5f989c7d45db3dde87c88c553182d1e4e250a1e09af691a84ff6aa683088b948?context=explore) which was built with node:14.19.3-buster.

### Added

- **CUMULUS-2998**
  - Added Memory Size and Timeout terraform variable configuration for the following Cumulus tasks:
    - fake_processing_task_timeout and fake_processing_task_memory_size
    - files_to_granules_task_timeout and files_to_granule_task_memory_size
    - hello_world_task_timeout and hello_world_task_memory_size
    - sf_sqs_report_task_timeout and sf_sqs_report_task_memory_size
- **CUMULUS-2986**
  - Adds Terraform memory_size configurations to lambda functions with customizable timeouts enabled (the minimum default size has also been raised from 256 MB to 512 MB)
    allowed properties include:
      - add_missing_file_checksums_task_memory_size
      - discover_granules_task_memory_size
      - discover_pdrs_task_memory_size
      - hyrax_metadata_updates_task_memory_size
      - lzards_backup_task_memory_size
      - move_granules_task_memory_size
      - parse_pdr_task_memory_size
      - pdr_status_check_task_memory_size
      - post_to_cmr_task_memory_size
      - queue_granules_task_memory_size
      - queue_pdrs_task_memory_size
      - queue_workflow_task_memory_size
      - sync_granule_task_memory_size
      - update_cmr_access_constraints_task_memory_size
      - update_granules_cmr_task_memory_size
  - Initializes the lambda_memory_size(s) variable in the Terraform variable list
  - Adds Terraform timeout variable for add_missing_file_checksums_task
- **CUMULUS-2631**
  - Added 'Bearer token' support to s3credentials endpoint
- **CUMULUS-2787**
  - Added `lzards-api-client` package to Cumulus with `submitQueryToLzards` method
- **CUMULUS-2944**
  - Added configuration to increase the limit for body-parser's JSON and URL encoded parsers to allow for larger input payloads

### Changed


- Updated `example/cumulus-tf/variables.tf` to have `cmr_oauth_provider` default to `launchpad`
- **CUMULUS-3024**
  - Update PUT /granules endpoint to operate consistently across datastores
    (PostgreSQL, ElasticSearch, DynamoDB). Previously it was possible, given a
    partial Granule payload to have different data in Dynamo/ElasticSearch and PostgreSQL
  - Given a partial Granule object, the /granules update endpoint now operates
    with behavior more consistent with a PATCH operation where fields not provided
    in the payload will not be updated in the datastores.
  - Granule translation (db/src/granules.ts) now supports removing null/undefined fields when converting from API to Postgres
    granule formats.
  - Update granule write logic: if a `null` files key is provided in an update payload (e.g. `files: null`),
    an error will be thrown. `null` files were not previously supported and would throw potentially unclear errors. This makes the error clearer and more explicit.
  - Update granule write logic: If an empty array is provided for the `files` key, all files will be removed in all datastores
- **CUMULUS-2787**
  - Updated `lzards-backup-task` to send Cumulus provider and granule createdAt values as metadata in LZARDS backup request to support querying LZARDS for reconciliation reports
- **CUMULUS-2913**
  - Changed `process-dead-letter-archive` lambda to put messages from S3 dead
    letter archive that fail to process to new S3 location.
- **CUMULUS-2974**
  - The `DELETE /granules/<granuleId>` endpoint now includes additional details about granule
    deletion, including collection, deleted granule ID, deleted files, and deletion time.
- **CUMULUS-3027**
  - Pinned typescript to ~4.7.x to address typing incompatibility issues
    discussed in https://github.com/knex/knex/pull/5279
  - Update generate-ts-build-cache script to always install root project dependencies
- **CUMULUS-3104**
  - Updated Dockerfile of async operation docker image to build from node:14.19.3-buster
  - Sets default async_operation_image version to 43.
  - Upgraded saml2-js 4.0.0, rewire to 6.0.0 to address security vulnerabilities
  - Fixed TS compilation error caused by @aws-sdk/client-s3 3.190->3.193 upgrade

## [v13.3.2] 2022-10-10 [BACKPORT]

**Please note** changes in 13.3.2 may not yet be released in future versions, as
this is a backport and patch release on the 13.3.x series of releases. Updates that
are included in the future will have a corresponding CHANGELOG entry in future
releases.

### Fixed

- **CUMULUS-2557**
  - Updated `@cumulus/aws-client/S3/moveObject` to handle zero byte files (0 byte files).
- **CUMULUS-2971**
  - Updated `@cumulus/aws-client/S3ObjectStore` class to take string query parameters and
    its methods `signGetObject` and `signHeadObject` to take parameter presignOptions
- **CUMULUS-3021**
  - Updated `@cumulus/api-client/collections` and `@cumulus/integration-tests/api` to encode
    collection version in the URI path
- **CUMULUS-3024**
  - Update PUT /granules endpoint to operate consistently across datastores
    (PostgreSQL, ElasticSearch, DynamoDB). Previously it was possible, given a
    partial Granule payload to have different data in Dynamo/ElasticSearch and PostgreSQL
  - Given a partial Granule object, the /granules update endpoint now operates
    with behavior more consistent with a PATCH operation where fields not provided
    in the payload will not be updated in the datastores.
  - Granule translation (db/src/granules.ts) now supports removing null/undefined fields when converting from API to Postgres
    granule formats.
  - Update granule write logic: if a `null` files key is provided in an update payload (e.g. `files: null`),
    an error will be thrown. `null` files were not previously supported and would throw potentially unclear errors. This makes the error clearer and more explicit.
  - Update granule write logic: If an empty array is provided for the `files` key, all files will be removed in all datastores

## [v13.3.0] 2022-8-19

### Notable Changes

- **CUMULUS-2930**
  - The `GET /granules` endpoint has a new optional query parameter:
    `searchContext`, which is used to resume listing within the same search
    context. It is provided in every response from the endpoint as
    `meta.searchContext`. The searchContext value must be submitted with every
    consequent API call, and must be fetched from each new response to maintain
    the context.
  - Use of the `searchContext` query string parameter allows listing past 10,000 results.
  - Note that using the `from` query param in a request will cause the `searchContext` to
    be ignored and also make the query subject to the 10,000 results cap again.
  - Updated `GET /granules` endpoint to leverage ElasticSearch search-after API.
    The endpoint will only use search-after when the `searchContext` parameter
    is provided in a request.

## [v13.2.1] 2022-8-10 [BACKPORT]

### Notable changes

- **CUMULUS-3019**
  - Fix file write logic to delete files by `granule_cumulus_id` instead of
    `cumulus_id`. Previous logic removed files by matching `file.cumulus_id`
    to `granule.cumulus_id`.

## [v13.2.0] 2022-8-04

### Changed

- **CUMULUS-2940**
  - Updated bulk operation lambda to utilize system wide rds_connection_timing
    configuration parameters from the main `cumulus` module
- **CUMULUS-2980**
  - Updated `ingestPdrWithNodeNameSpec.js` to use `deleteProvidersAndAllDependenciesByHost` function.
  - Removed `deleteProvidersByHost`function.
- **CUMULUS-2954**
  - Updated Backup LZARDS task to run as a single task in a step function workflow.
  - Updated task to allow user to provide `collectionId` in workflow input and
    updated task to use said `collectionId` to look up the corresponding collection record in RDS.

## [v13.1.0] 2022-7-22

### MIGRATION notes

- The changes introduced in CUMULUS-2962 will re-introduce a
  `files_granules_cumulus_id_index` on the `files` table in the RDS database.
  This index will be automatically created as part of the bootstrap lambda
  function *on deployment* of the `data-persistence` module.

  *In cases where the index is already applied, this update will have no effect*.

  **Please Note**: In some cases where ingest is occurring at high volume levels and/or the
  files table has > 150M file records, the migration may
  fail on deployment due to timing required to both acquire the table state needed for the
  migration and time to create the index given the resources available.

  For reference a rx.5 large Aurora/RDS database
  with *no activity* took roughly 6 minutes to create the index for a file table with 300M records and no active ingest, however timed out when the same migration was attempted
  in production with possible activity on the table.

  If you believe you are subject to the above consideration, you may opt to
  manually create the `files` table index *prior* to deploying this version of
  Core with the following procedure:

  -----

  - Verify you do not have the index:

  ```text
  select * from pg_indexes where tablename = 'files';

   schemaname | tablename |        indexname        | tablespace |                                       indexdef
  ------------+-----------+-------------------------+------------+---------------------------------------------------------------------------------------
   public     | files     | files_pkey              |            | CREATE UNIQUE INDEX files_pkey ON public.files USING btree (cumulus_id)
   public     | files     | files_bucket_key_unique |            | CREATE UNIQUE INDEX files_bucket_key_unique ON public.files USING btree (bucket, key)
  ```

  In this instance you should not see an `indexname` row with
  `files_granules_cumulus_id_index` as the value.     If you *do*, you should be
  clear to proceed with the installation.
  - Quiesce ingest

  Stop all ingest operations in Cumulus Core according to your operational
  procedures.    You should validate that it appears there are no active queries that
  appear to be inserting granules/files into the database as a secondary method
  of evaluating the database system state:

  ```text
  select pid, query, state, wait_event_type, wait_event from pg_stat_activity where state = 'active';
  ```

  If query rows are returned with a `query` value that involves the files table,
  make sure ingest is halted and no other granule-update activity is running on
  the system.

  Note: In rare instances if there are hung queries that are unable to resolve, it may be necessary to
  manually use psql [Server Signaling
  Functions](https://www.postgresql.org/docs/10/functions-admin.html#FUNCTIONS-ADMIN-SIGNAL)
  `pg_cancel_backend` and/or
  `pg_terminate_backend` if the migration will not complete in the next step.

  - Create the Index

  Run the following query to create the index.    Depending on the situation
  this may take many minutes to complete, and you will note your CPU load and
  disk I/O rates increase on your cluster:

  ```text
  CREATE INDEX files_granule_cumulus_id_index ON files (granule_cumulus_id);
  ```

  You should see a response like:

  ```text
  CREATE INDEX
  ```

  and can verify the index `files_granule_cumulus_id_index` was created:

  ```text
  => select * from pg_indexes where tablename = 'files';
  schemaname | tablename |           indexname            | tablespace |                                           indexdef
   ------------+-----------+--------------------------------+------------+----------------------------------------------------------------------------------------------
   public     | files     | files_pkey                     |            | CREATE UNIQUE INDEX files_pkey ON public.files USING btree (cumulus_id)
   public     | files     | files_bucket_key_unique        |            | CREATE UNIQUE INDEX files_bucket_key_unique ON public.files USING btree (bucket, key)
   public     | files     | files_granule_cumulus_id_index |            | CREATE INDEX files_granule_cumulus_id_index ON public.files USING btree (granule_cumulus_id)
  (3 rows)
  ```

  - Once this is complete, you may deploy this version of Cumulus as you
    normally would.
  **If you are unable to stop ingest for the above procedure** *and* cannot
  migrate with deployment, you may be able to manually create the index while
  writes are ongoing using postgres's `CONCURRENTLY` option for `CREATE INDEX`.
  This can have significant impacts on CPU/write IO, particularly if you are
  already using a significant amount of your cluster resources, and may result
  in failed writes or an unexpected index/database state.

  PostgreSQL's
  [documentation](https://www.postgresql.org/docs/10/sql-createindex.html#SQL-CREATEINDEX-CONCURRENTLY)
  provides more information on this option.   Please be aware it is
  **unsupported** by Cumulus at this time, so community members that opt to go
  this route should proceed with caution.

  -----

### Notable changes

- **CUMULUS-2962**
  - Re-added database structural migration to `files` table to add an index on `granule_cumulus_id`
- **CUMULUS-2929**
  - Updated `move-granule` task to check the optional collection configuration parameter
    `meta.granuleMetadataFileExtension` to determine the granule metadata file.
    If none is specified, the granule CMR metadata or ISO metadata file is used.

### Changed

- Updated Moment.js package to 2.29.4 to address security vulnerability
- **CUMULUS-2967**
  - Added fix example/spec/helpers/Provider that doesn't fail deletion 404 in
    case of deletion race conditions
### Fixed

- **CUMULUS-2995**
  - Updated Lerna package to 5.1.8 to address security vulnerability

- **CUMULUS-2863**
  - Fixed `@cumulus/api` `validateAndUpdateSqsRule` method to allow 0 retries and 0 visibilityTimeout
    in rule's meta.

- **CUMULUS-2959**
  - Fixed `@cumulus/api` `granules` module to convert numeric productVolume to string
    when an old granule record is retrieved from DynamoDB
- Fixed the following links on Cumulus docs' [Getting Started](https://nasa.github.io/cumulus/docs/getting-started) page:
    * Cumulus Deployment
    * Terraform Best Practices
    * Integrator Common Use Cases
- Also corrected the _How to Deploy Cumulus_ link in the [Glossary](https://nasa.github.io/cumulus/docs/glossary)


## [v13.0.1] 2022-7-12

- **CUMULUS-2995**
  - Updated Moment.js package to 2.29.4 to address security vulnerability

## [v13.0.0] 2022-06-13

### MIGRATION NOTES

- The changes introduced in CUMULUS-2955 should result in removal of
  `files_granule_cumulus_id_index` from the `files` table (added in the v11.1.1
  release).  The success of this operation is dependent on system ingest load.

  In rare cases where data-persistence deployment fails because the
  `postgres-db-migration` times out, it may be required to manually remove the
  index and then redeploy:

  ```text
  DROP INDEX IF EXISTS files_granule_cumulus_id_index;
  ```

### Breaking Changes

- **CUMULUS-2931**

  - Updates CustomBootstrap lambda to default to failing if attempting to remove
    a pre-existing `cumulus-alias` index that would collide with the required
    `cumulus-alias` *alias*.   A configuration parameter
    `elasticsearch_remove_index_alias_conflict`  on the `cumulus` and
    `archive` modules has been added to enable the original behavior that would
    remove the invalid index (and all it's data).
  - Updates `@cumulus/es-client.bootstrapElasticSearch` signature to be
    parameterized and accommodate a new parameter `removeAliasConflict` which
    allows/disallows the deletion of a conflicting `cumulus-alias` index

### Notable changes

- **CUMULUS-2929**
  - Updated `move-granule` task to check the optional collection configuration parameter
    `meta.granuleMetadataFileExtension` to determine the granule metadata file.
    If none is specified, the granule CMR metadata or ISO metadata file is used.

### Added

- **CUMULUS-2929**
  - Added optional collection configuration `meta.granuleMetadataFileExtension` to specify CMR metadata
    file extension for tasks that utilize metadata file lookups

- **CUMULUS-2939**
  - Added `@cumulus/api/lambdas/start-async-operation` to start an async operation

- **CUMULUS-2953**
  - Added `skipMetadataCheck` flag to config for Hyrax metadata updates task.
  - If this config flag is set to `true`, and a granule has no CMR file, the task will simply return the input values.

- **CUMULUS-2966**
  - Added extractPath operation and support of nested string replacement to `url_path` in the collection configuration

### Changed

- **CUMULUS-2965**
  - Update `cumulus-rds-tf` module to ignore `engine_version` lifecycle changes
- **CUMULUS-2967**
  - Added fix example/spec/helpers/Provider that doesn't fail deletion 404 in
    case of deletion race conditions
- **CUMULUS-2955**
  - Updates `20220126172008_files_granule_id_index` to *not* create an index on
    `granule_cumulus_id` on the files table.
  - Adds `20220609024044_remove_files_granule_id_index` migration to revert
    changes from `20220126172008_files_granule_id_index` on any deployed stacks
    that might have the index to ensure consistency in deployed stacks

- **CUMULUS-2923**
  - Changed public key setup for SFTP local testing.
- **CUMULUS-2939**
  - Updated `@cumulus/api` `granules/bulk*`, `elasticsearch/index-from-database` and
    `POST reconciliationReports` endpoints to invoke StartAsyncOperation lambda

### Fixed

- **CUMULUS-2863**
  - Fixed `@cumulus/api` `validateAndUpdateSqsRule` method to allow 0 retries
    and 0 visibilityTimeout in rule's meta.
- **CUMULUS-2961**
  - Fixed `data-migration2` granule migration logic to allow for DynamoDb granules that have a null/empty string value for `execution`.   The migration will now migrate them without a linked execution.
  - Fixed `@cumulus/api` `validateAndUpdateSqsRule` method to allow 0 retries and 0 visibilityTimeout
    in rule's meta.

- **CUMULUS-2959**
  - Fixed `@cumulus/api` `granules` module to convert numeric productVolume to string
    when an old granule record is retrieved from DynamoDB.

## [v12.0.3] 2022-10-03 [BACKPORT]

**Please note** changes in 12.0.3 may not yet be released in future versions, as
this is a backport and patch release on the 12.0.x series of releases. Updates that
are included in the future will have a corresponding CHANGELOG entry in future
releases.

### Fixed

- **CUMULUS-3024**
  - Update PUT /granules endpoint to operate consistently across datastores
    (PostgreSQL, ElasticSearch, DynamoDB). Previously it was possible, given a
    partial Granule payload to have different data in Dynamo/ElasticSearch and PostgreSQL
  - Given a partial Granule object, the /granules update endpoint now operates
    with behavior more consistent with a PATCH operation where fields not provided
    in the payload will not be updated in the datastores.
  - Granule translation (db/src/granules.ts) now supports removing null/undefined fields when converting from API to Postgres
    granule formats.
  - Update granule write logic: if a `null` files key is provided in an update payload (e.g. `files: null`),
    an error will be thrown. `null` files were not previously supported and would throw potentially unclear errors. This makes the error clearer and more explicit.
  - Update granule write logic: If an empty array is provided for the `files` key, all files will be removed in all datastores
- **CUMULUS-2971**
  - Updated `@cumulus/aws-client/S3ObjectStore` class to take string query parameters and
    its methods `signGetObject` and `signHeadObject` to take parameter presignOptions
- **CUMULUS-2557**
  - Updated `@cumulus/aws-client/S3/moveObject` to handle zero byte files (0 byte files).
- **CUMULUS-3021**
  - Updated `@cumulus/api-client/collections` and `@cumulus/integration-tests/api` to encode
    collection version in the URI path

## [v12.0.2] 2022-08-10 [BACKPORT]

**Please note** changes in 12.0.2 may not yet be released in future versions, as
this is a backport and patch release on the 12.0.x series of releases. Updates that
are included in the future will have a corresponding CHANGELOG entry in future
releases.

### Notable Changes

- **CUMULUS-3019**
  - Fix file write logic to delete files by `granule_cumulus_id` instead of
      `cumulus_id`. Previous logic removed files by matching `file.cumulus_id`
      to `granule.cumulus_id`.

## [v12.0.1] 2022-07-18

- **CUMULUS-2995**
  - Updated Moment.js package to 2.29.4 to address security vulnerability

## [v12.0.0] 2022-05-20

### Breaking Changes

- **CUMULUS-2903**

  - The minimum supported version for all published Cumulus Core npm packages is now Node 14.19.1
  - Tasks using the `cumuluss/cumulus-ecs-task` Docker image must be updated to
    `cumuluss/cumulus-ecs-task:1.8.0`. This can be done by updating the `image`
    property of any tasks defined using the `cumulus_ecs_service` Terraform
    module.

### Changed

- **CUMULUS-2932**

  - Updates `SyncGranule` task to include `disableOrDefaultAcl` function that uses
    the configuration ACL parameter to set ACL to private by default or disable ACL.
  - Updates `@cumulus/sync-granule` `download()` function to take in ACL parameter
  - Updates `@cumulus/ingest` `proceed()` function to take in ACL parameter
  - Updates `@cumulus/ingest` `addLock()` function to take in an optional ACL parameter
  - Updates `SyncGranule` example worfklow config
    `example/cumulus-tf/sync_granule_workflow.asl.json` to include `ACL`
    parameter.

## [v11.1.8] 2022-11-07 [BACKPORT]

**Please note** changes in 11.1.7 may not yet be released in future versions, as
this is a backport and patch release on the 11.1.x series of releases. Updates that
are included in the future will have a corresponding CHANGELOG entry in future
releases.

### Breaking Changes

- **CUMULUS-2903**
  - The minimum supported version for all published Cumulus Core npm packages is now Node 14.19.1
  - Tasks using the `cumuluss/cumulus-ecs-task` Docker image must be updated to
    `cumuluss/cumulus-ecs-task:1.8.0`. This can be done by updating the `image`
    property of any tasks defined using the `cumulus_ecs_service` Terraform
    module.

### Notable changes

- Published new tag [`43` of `cumuluss/async-operation` to Docker Hub](https://hub.docker.com/layers/cumuluss/async-operation/43/images/sha256-5f989c7d45db3dde87c88c553182d1e4e250a1e09af691a84ff6aa683088b948?context=explore) which was built with node:14.19.3-buster.

### Changed

- **CUMULUS-3104**
  - Updated Dockerfile of async operation docker image to build from node:14.19.3-buster
  - Sets default async_operation_image version to 43.
  - Upgraded saml2-js 4.0.0, rewire to 6.0.0 to address security vulnerabilities
  - Fixed TS compilation error on aws-client package caused by @aws-sdk/client-s3 3.202.0 upgrade

- **CUMULUS-3080**
  - Changed the retention period in days from 14 to 30 for cloudwatch logs for NIST-5 compliance

## [v11.1.7] 2022-10-05 [BACKPORT]

**Please note** changes in 11.1.7 may not yet be released in future versions, as
this is a backport and patch release on the 11.1.x series of releases. Updates that
are included in the future will have a corresponding CHANGELOG entry in future
releases.

### Fixed

- **CUMULUS-3024**
  - Update PUT /granules endpoint to operate consistently across datastores
    (PostgreSQL, ElasticSearch, DynamoDB). Previously it was possible, given a
    partial Granule payload to have different data in Dynamo/ElasticSearch and PostgreSQL
  - Given a partial Granule object, the /granules update endpoint now operates
    with behavior more consistent with a PATCH operation where fields not provided
    in the payload will not be updated in the datastores.
  - Granule translation (db/src/granules.ts) now supports removing null/undefined fields when converting from API to Postgres
    granule formats.
  - Update granule write logic: if a `null` files key is provided in an update payload (e.g. `files: null`),
    an error will be thrown. `null` files were not previously supported and would throw potentially unclear errors. This makes the error clearer and more explicit.
  - Update granule write logic: If an empty array is provided for the `files` key, all files will be removed in all datastores
- **CUMULUS-2971**
  - Updated `@cumulus/aws-client/S3ObjectStore` class to take string query parameters and
    its methods `signGetObject` and `signHeadObject` to take parameter presignOptions
- **CUMULUS-2557**
  - Updated `@cumulus/aws-client/S3/moveObject` to handle zero byte files (0 byte files).
- **CUMULUS-3021**
  - Updated `@cumulus/api-client/collections` and `@cumulus/integration-tests/api` to encode
    collection version in the URI path
- **CUMULUS-3027**
  - Pinned typescript to ~4.7.x to address typing incompatibility issues
    discussed in https://github.com/knex/knex/pull/5279
  - Update generate-ts-build-cache script to always install root project dependencies

## [v11.1.5] 2022-08-10 [BACKPORT]

**Please note** changes in 11.1.5 may not yet be released in future versions, as
this is a backport and patch release on the 11.1.x series of releases. Updates that
are included in the future will have a corresponding CHANGELOG entry in future
releases.

### Notable changes

- **CUMULUS-3019**
  - Fix file write logic to delete files by `granule_cumulus_id` instead of
      `cumulus_id`. Previous logic removed files by matching `file.cumulus_id`
      to `granule.cumulus_id`.

## [v11.1.4] 2022-07-18

**Please note** changes in 11.1.4 may not yet be released in future versions, as
this is a backport and patch release on the 11.1.x series of releases. Updates that
are included in the future will have a corresponding CHANGELOG entry in future
releases.

### MIGRATION notes


- The changes introduced in CUMULUS-2962 will re-introduce a
  `files_granules_cumulus_id_index` on the `files` table in the RDS database.
  This index will be automatically created as part of the bootstrap lambda
  function *on deployment* of the `data-persistence` module.

  *In cases where the index is already applied, this update will have no effect*.

  **Please Note**: In some cases where ingest is occurring at high volume levels and/or the
  files table has > 150M file records, the migration may
  fail on deployment due to timing required to both acquire the table state needed for the
  migration and time to create the index given the resources available.

  For reference a rx.5 large Aurora/RDS database
  with *no activity* took roughly 6 minutes to create the index for a file table with 300M records and no active ingest, however timed out when the same migration was attempted
  in production with possible activity on the table.

  If you believe you are subject to the above consideration, you may opt to
  manually create the `files` table index *prior* to deploying this version of
  Core with the following procedure:

  -----

  - Verify you do not have the index:

  ```text
  select * from pg_indexes where tablename = 'files';

   schemaname | tablename |        indexname        | tablespace |                                       indexdef
  ------------+-----------+-------------------------+------------+---------------------------------------------------------------------------------------
   public     | files     | files_pkey              |            | CREATE UNIQUE INDEX files_pkey ON public.files USING btree (cumulus_id)
   public     | files     | files_bucket_key_unique |            | CREATE UNIQUE INDEX files_bucket_key_unique ON public.files USING btree (bucket, key)
  ```

  In this instance you should not see an `indexname` row with
  `files_granules_cumulus_id_index` as the value.     If you *do*, you should be
  clear to proceed with the installation.
  - Quiesce ingest

  Stop all ingest operations in Cumulus Core according to your operational
  procedures.    You should validate that it appears there are no active queries that
  appear to be inserting granules/files into the database as a secondary method
  of evaluating the database system state:

  ```text
  select pid, query, state, wait_event_type, wait_event from pg_stat_activity where state = 'active';
  ```

  If query rows are returned with a `query` value that involves the files table,
  make sure ingest is halted and no other granule-update activity is running on
  the system.

  Note: In rare instances if there are hung queries that are unable to resolve, it may be necessary to
  manually use psql [Server Signaling
  Functions](https://www.postgresql.org/docs/10/functions-admin.html#FUNCTIONS-ADMIN-SIGNAL)
  `pg_cancel_backend` and/or
  `pg_terminate_backend` if the migration will not complete in the next step.

  - Create the Index

  Run the following query to create the index.    Depending on the situation
  this may take many minutes to complete, and you will note your CPU load and
  disk I/O rates increase on your cluster:

  ```text
  CREATE INDEX files_granule_cumulus_id_index ON files (granule_cumulus_id);
  ```

  You should see a response like:

  ```text
  CREATE INDEX
  ```

  and can verify the index `files_granule_cumulus_id_index` was created:

  ```text
  => select * from pg_indexes where tablename = 'files';
  schemaname | tablename |           indexname            | tablespace |                                           indexdef
   ------------+-----------+--------------------------------+------------+----------------------------------------------------------------------------------------------
   public     | files     | files_pkey                     |            | CREATE UNIQUE INDEX files_pkey ON public.files USING btree (cumulus_id)
   public     | files     | files_bucket_key_unique        |            | CREATE UNIQUE INDEX files_bucket_key_unique ON public.files USING btree (bucket, key)
   public     | files     | files_granule_cumulus_id_index |            | CREATE INDEX files_granule_cumulus_id_index ON public.files USING btree (granule_cumulus_id)
  (3 rows)
  ```

  - Once this is complete, you may deploy this version of Cumulus as you
    normally would.
  **If you are unable to stop ingest for the above procedure** *and* cannot
  migrate with deployment, you may be able to manually create the index while
  writes are ongoing using postgres's `CONCURRENTLY` option for `CREATE INDEX`.
  This can have significant impacts on CPU/write IO, particularly if you are
  already using a significant amount of your cluster resources, and may result
  in failed writes or an unexpected index/database state.

  PostgreSQL's
  [documentation](https://www.postgresql.org/docs/10/sql-createindex.html#SQL-CREATEINDEX-CONCURRENTLY)
  provides more information on this option.   Please be aware it is
  **unsupported** by Cumulus at this time, so community members that opt to go
  this route should proceed with caution.

  -----

### Changed

- Updated Moment.js package to 2.29.4 to address security vulnerability

## [v11.1.3] 2022-06-24

**Please note** changes in 11.1.3 may not yet be released in future versions, as
this is a backport and patch release on the 11.1.x series of releases. Updates that
are included in the future will have a corresponding CHANGELOG entry in future
releases.

### Notable changes

- **CUMULUS-2929**
  - Updated `move-granule` task to check the optional collection configuration parameter
    `meta.granuleMetadataFileExtension` to determine the granule metadata file.
    If none is specified, the granule CMR metadata or ISO metadata file is used.

### Added

- **CUMULUS-2929**
  - Added optional collection configuration `meta.granuleMetadataFileExtension` to specify CMR metadata
    file extension for tasks that utilize metadata file lookups
- **CUMULUS-2966**
  - Added extractPath operation and support of nested string replacement to `url_path` in the collection configuration
### Fixed

- **CUMULUS-2863**
  - Fixed `@cumulus/api` `validateAndUpdateSqsRule` method to allow 0 retries
    and 0 visibilityTimeout in rule's meta.
- **CUMULUS-2959**
  - Fixed `@cumulus/api` `granules` module to convert numeric productVolume to string
    when an old granule record is retrieved from DynamoDB.
- **CUMULUS-2961**
  - Fixed `data-migration2` granule migration logic to allow for DynamoDb granules that have a null/empty string value for `execution`.   The migration will now migrate them without a linked execution.

## [v11.1.2] 2022-06-13

**Please note** changes in 11.1.2 may not yet be released in future versions, as
this is a backport and patch release on the 11.1.x series of releases. Updates that
are included in the future will have a corresponding CHANGELOG entry in future
releases.

### MIGRATION NOTES

- The changes introduced in CUMULUS-2955 should result in removal of
  `files_granule_cumulus_id_index` from the `files` table (added in the v11.1.1
  release).  The success of this operation is dependent on system ingest load

  In rare cases where data-persistence deployment fails because the
  `postgres-db-migration` times out, it may be required to manually remove the
  index and then redeploy:

  ```text
  > DROP INDEX IF EXISTS postgres-db-migration;
  DROP INDEX
  ```

### Changed

- **CUMULUS-2955**
  - Updates `20220126172008_files_granule_id_index` to *not* create an index on
    `granule_cumulus_id` on the files table.
  - Adds `20220609024044_remove_files_granule_id_index` migration to revert
    changes from `20220126172008_files_granule_id_index` on any deployed stacks
    that might have the index to ensure consistency in deployed stacks

## [v11.1.1] 2022-04-26

### Added

### Changed

- **CUMULUS-2885**
  - Updated `@cumulus/aws-client` to use new AWS SDK v3 packages for S3 requests:
    - `@aws-sdk/client-s3`
    - `@aws-sdk/lib-storage`
    - `@aws-sdk/s3-request-presigner`
  - Updated code for compatibility with updated `@cumulus/aws-client` and AWS SDK v3 S3 packages:
    - `@cumulus/api`
    - `@cumulus/async-operations`
    - `@cumulus/cmrjs`
    - `@cumulus/common`
    - `@cumulus/collection-config-store`
    - `@cumulus/ingest`
    - `@cumulus/launchpad-auth`
    - `@cumulus/sftp-client`
    - `@cumulus/tf-inventory`
    - `lambdas/data-migration2`
    - `tasks/add-missing-file-checksums`
    - `tasks/hyrax-metadata-updates`
    - `tasks/lzards-backup`
    - `tasks/sync-granule`
- **CUMULUS-2886**
  - Updated `@cumulus/aws-client` to use new AWS SDK v3 packages for API Gateway requests:
    - `@aws-sdk/client-api-gateway`
- **CUMULUS-2920**
  - Update npm version for Core build to 8.6
- **CUMULUS-2922**
  - Added `@cumulus/example-lib` package to example project to allow unit tests `example/script/lib` dependency.
  - Updates Mutex unit test to address changes made in [#2902](https://github.com/nasa/cumulus/pull/2902/files)
- **CUMULUS-2924**
  - Update acquireTimeoutMillis to 400 seconds for the db-provision-lambda module to address potential timeout issues on RDS database start
- **CUMULUS-2925**
  - Updates CI to utilize `audit-ci` v6.2.0
  - Updates CI to utilize a on-container filesystem when building Core in 'uncached' mode
  - Updates CI to selectively bootstrap Core modules in the cleanup job phase
- **CUMULUS-2934**
  - Update CI Docker container build to install pipenv to prevent contention on parallel lambda builds


## [v11.1.0] 2022-04-07

### MIGRATION NOTES

- 11.1.0 is an amendment release and supersedes 11.0.0. However, follow the migration steps for 11.0.0.

- **CUMULUS-2905**
  - Updates migration script with new `migrateAndOverwrite` and
    `migrateOnlyFiles` options.

### Added

- **CUMULUS-2860**
  - Added an optional configuration parameter `skipMetadataValidation` to `hyrax-metadata-updates` task
- **CUMULUS-2870**
  - Added `last_modified_date` as output to all tasks in Terraform `ingest` module.
- **CUMULUS-NONE**
  - Added documentation on choosing and configuring RDS at `deployment/choosing_configuring_rds`.

### Changed

- **CUMULUS-2703**
  - Updated `ORCA Backup` reconciliation report to report `cumulusFilesCount` and `orcaFilesCount`
- **CUMULUS-2849**
  - Updated `@cumulus/aws-client` to use new AWS SDK v3 packages for DynamoDB requests:
    - `@aws-sdk/client-dynamodb`
    - `@aws-sdk/lib-dynamodb`
    - `@aws-sdk/util-dynamodb`
  - Updated code for compatibility with AWS SDK v3 Dynamo packages
    - `@cumulus/api`
    - `@cumulus/errors`
    - `@cumulus/tf-inventory`
    - `lambdas/data-migration2`
    - `packages/api/ecs/async-operation`
- **CUMULUS-2864**
  - Updated `@cumulus/cmr-client/ingestUMMGranule` and `@cumulus/cmr-client/ingestConcept`
    functions to not perform separate validation request
- **CUMULUS-2870**
  - Updated `hello_world_service` module to pass in `lastModified` parameter in command list to trigger a Terraform state change when the `hello_world_task` is modified.

### Fixed

- **CUMULUS-2849**
  - Fixed AWS service client memoization logic in `@cumulus/aws-client`

## [v11.0.0] 2022-03-24 [STABLE]

### v9.9->v11.0 MIGRATION NOTES

Release v11.0 is a maintenance release series, replacing v9.9.   If you are
upgrading to or past v11 from v9.9.x to this release, please pay attention to the following
migration notes from prior releases:

#### Migration steps

##### **After deploying the `data-persistence` module, but before deploying the main `cumulus` module**

- Due to a bug in the PUT `/rules/<name>` endpoint, the rule records in PostgreSQL may be
out of sync with records in DynamoDB. In order to bring the records into sync, re-deploy and re-run the
[`data-migration1` Lambda](https://nasa.github.io/cumulus/docs/upgrade-notes/upgrade-rds#3-deploy-and-run-data-migration1) with a payload of
`{"forceRulesMigration": true}`:

```shell
aws lambda invoke --function-name $PREFIX-data-migration1 \
  --payload $(echo '{"forceRulesMigration": true}' | base64) $OUTFILE
```

##### As part of the `cumulus` deployment

- Please read the [documentation on the updates to the granule files schema for our Cumulus workflow tasks and how to upgrade your deployment for compatibility](https://nasa.github.io/cumulus/docs/upgrade-notes/update-task-file-schemas).
- (Optional) Update the `task-config` for all workflows that use the `sync-granule` task to include `workflowStartTime` set to
`{$.cumulus_meta.workflow_start_time}`. See [here](https://github.com/nasa/cumulus/blob/master/example/cumulus-tf/sync_granule_workflow.asl.json#L9) for an example.

##### After the `cumulus` deployment

As part of the work on the RDS Phase 2 feature, it was decided to re-add the
granule file `type` property on the file table (detailed reasoning
https://wiki.earthdata.nasa.gov/pages/viewpage.action?pageId=219186829).  This
change was implemented as part of CUMULUS-2672/CUMULUS-2673, however granule
records ingested prior to v11 will *not* have the file.type property stored in the
PostGreSQL database, and on installation of v11 API calls to get granule.files
will not return this value. We anticipate most users are impacted by this issue.

Users that are impacted by these changes should re-run the granule migration
lambda to *only* migrate granule file records:

```shell
PAYLOAD=$(echo '{"migrationsList": ["granules"], "granuleMigrationParams": {"migrateOnlyFiles": "true"}}' | base64)
aws lambda invoke --function-name $PREFIX-postgres-migration-async-operation \
--payload $PAYLOAD $OUTFILE
```

You should note that this will *only* move files for granule records in
PostgreSQL.  **If you have not completed the phase 1 data migration or
have granule records in dynamo that are not in PostgreSQL, the migration will
report failure for both the DynamoDB granule and all the associated files and the file
records will not be updated**.

If you prefer to do a full granule and file migration, you may instead
opt to run the migration with the `migrateAndOverwrite` option instead, this will re-run a
full granule/files migration and overwrite all values in the PostgreSQL database from
what is in DynamoDB for both granules and associated files:

```shell
PAYLOAD=$(echo '{"migrationsList": ["granules"], "granuleMigrationParams": {"migrateAndOverwrite": "true"}}' | base64)
aws lambda invoke --function-name $PREFIX-postgres-migration-async-operation \
--payload $PAYLOAD $OUTFILE
```

*Please note*: Since this data migration is copying all of your granule data
from DynamoDB to PostgreSQL, it can take multiple hours (or even days) to run,
depending on how much data you have and how much parallelism you configure the
migration to use. In general, the more parallelism you configure the migration
to use, the faster it will go, but the higher load it will put on your
PostgreSQL database. Excessive database load can cause database outages and
result in data loss/recovery scenarios. Thus, the parallelism settings for the
migration are intentionally set by default to conservative values but are
configurable.      If this impacts only some of your data products you may want
to consider using other `granuleMigrationParams`.

Please see [the second data migration
docs](https://nasa.github.io/cumulus/docs/upgrade-notes/upgrade-rds#5-run-the-second-data-migration)
for more on this tool if you are unfamiliar with the various options.

### Notable changes

- **CUMULUS-2703**
  - `ORCA Backup` is now a supported `reportType` for the `POST /reconciliationReports` endpoint

### Added

- **CUMULUS-2311** - RDS Migration Epic Phase 2
  - **CUMULUS-2208**
    - Added `@cumulus/message/utils.parseException` to parse exception objects
    - Added helpers to `@cumulus/message/Granules`:
      - `getGranuleProductVolume`
      - `getGranuleTimeToPreprocess`
      - `getGranuleTimeToArchive`
      - `generateGranuleApiRecord`
    - Added `@cumulus/message/PDRs/generatePdrApiRecordFromMessage` to generate PDR from Cumulus workflow message
    - Added helpers to `@cumulus/es-client/indexer`:
      - `deleteAsyncOperation` to delete async operation records from Elasticsearch
      - `updateAsyncOperation` to update an async operation record in Elasticsearch
    - Added granules `PUT` endpoint to Cumulus API for updating a granule.
    Requests to this endpoint should be submitted **without an `action`**
    attribute in the request body.
    - Added `@cumulus/api-client/granules.updateGranule` to update granule via the API
  - **CUMULUS-2303**
    - Add translatePostgresProviderToApiProvider method to `@cumulus/db/translate/providers`
  - **CUMULUS-2306**
    - Updated API execution GET endpoint to read individual execution records
      from PostgreSQL database instead of DynamoDB
    - Updated API execution-status endpoint to read execution records from
      PostgreSQL database instead of DynamoDB
  - **CUMULUS-2302**
    - Added translatePostgresCollectionToApiCollection method to
      `@cumulus/db/translate/collections`
    - Added `searchWithUpdatedAtRange` method to
      `@cumulus/db/models/collections`
  - **CUMULUS-2301**
    - Created API asyncOperations POST endpoint to create async operations.
  - **CUMULUS-2307**
    - Updated API PDR GET endpoint to read individual PDR records from
      PostgreSQL database instead of DynamoDB
    - Added `deletePdr` to `@cumulus/api-client/pdrs`
  - **CUMULUS-2782**
    - Update API granules endpoint `move` action to update granules in the index
      and utilize postgres as the authoritative datastore
  - **CUMULUS-2769**
    - Update collection PUT endpoint to require existance of postgresql record
      and to ignore lack of dynamoDbRecord on update
  - **CUMULUS-2767**
    - Update provider PUT endpoint to require existence of PostgreSQL record
      and to ignore lack of DynamoDB record on update
  - **CUMULUS-2759**
    - Updates collection/provider/rules/granules creation (post) endpoints to
      primarily check for existence/collision in PostgreSQL database instead of DynamoDB
  - **CUMULUS-2714**
    - Added `@cumulus/db/base.deleteExcluding` method to allow for deletion of a
      record set with an exclusion list of cumulus_ids
  - **CUMULUS-2317**
    - Added `@cumulus/db/getFilesAndGranuleInfoQuery()` to build a query for searching file
    records in PostgreSQL and return specified granule information for each file
    - Added `@cumulus/db/QuerySearchClient` library to handle sequentially fetching and paging
    through results for an arbitrary PostgreSQL query
    - Added `insert` method to all `@cumulus/db` models to handle inserting multiple records into
    the database at once
    - Added `@cumulus/db/translatePostgresGranuleResultToApiGranule` helper to
    translate custom PostgreSQL granule result to API granule
  - **CUMULUS-2672**
    - Added migration to add `type` text column to Postgres database `files` table
  - **CUMULUS-2634**
    - Added new functions for upserting data to Elasticsearch:
      - `@cumulus/es-client/indexer.upsertExecution` to upsert an execution
      - `@cumulus/es-client/indexer.upsertPdr` to upsert a PDR
      - `@cumulus/es-client/indexer.upsertGranule` to upsert a granule
  - **CUMULUS-2510**
    - Added `execution_sns_topic_arn` environment variable to
      `sf_event_sqs_to_db_records` lambda TF definition.
    - Added to `sf_event_sqs_to_db_records_lambda` IAM policy to include
      permissions for SNS publish for `report_executions_topic`
    - Added `collection_sns_topic_arn` environment variable to
      `PrivateApiLambda` and `ApiEndpoints` lambdas.
    - Added `updateCollection` to `@cumulus/api-client`.
    - Added to `ecs_cluster` IAM policy to include permissions for SNS publish
      for `report_executions_sns_topic_arn`, `report_pdrs_sns_topic_arn`,
      `report_granules_sns_topic_arn`
    - Added variables for report topic ARNs to `process_dead_letter_archive.tf`
    - Added variable for granule report topic ARN to `bulk_operation.tf`
    - Added `pdr_sns_topic_arn` environment variable to
      `sf_event_sqs_to_db_records` lambda TF definition.
    - Added the new function `publishSnsMessageByDataType` in `@cumulus/api` to
      publish SNS messages to the report topics to PDRs, Collections, and
      Executions.
    - Added the following functions in `publishSnsMessageUtils` to handle
      publishing SNS messages for specific data and event types:
      - `publishCollectionUpdateSnsMessage`
      - `publishCollectionCreateSnsMessage`
      - `publishCollectionDeleteSnsMessage`
      - `publishGranuleUpdateSnsMessage`
      - `publishGranuleDeleteSnsMessage`
      - `publishGranuleCreateSnsMessage`
      - `publishExecutionSnsMessage`
      - `publishPdrSnsMessage`
      - `publishGranuleSnsMessageByEventType`
    - Added to `ecs_cluster` IAM policy to include permissions for SNS publish
      for `report_executions_topic` and `report_pdrs_topic`.
  - **CUMULUS-2315**
    - Added `paginateByCumulusId` to `@cumulus/db` `BasePgModel` to allow for paginated
      full-table select queries in support of elasticsearch indexing.
    - Added `getMaxCumulusId` to `@cumulus/db` `BasePgModel` to allow all
      derived table classes to support querying the current max `cumulus_id`.
  - **CUMULUS-2673**
    - Added `ES_HOST` environment variable to `postgres-migration-async-operation`
    Lambda using value of `elasticsearch_hostname` Terraform variable.
    - Added `elasticsearch_security_group_id` to security groups for
      `postgres-migration-async-operation` lambda.
    - Added permission for `DynamoDb:DeleteItem` to
      `postgres-migration-async-operation` lambda.
  - **CUMULUS-2778**
    - Updated default value of `async_operation_image` in
      `tf-modules/cumulus/variables.tf` to `cumuluss/async-operation:41`
    - Added `ES_HOST` environment variable to async operation ECS task
      definition to ensure that async operation tasks write to the correct
      Elasticsearch domain
- **CUMULUS-2642**
  - Reduces the reconcilation report's default maxResponseSize that returns
     the full report rather than an s3 signed url. Reports very close to the
     previous limits were failing to download, so the limit has been lowered to
     ensure all files are handled properly.
- **CUMULUS-2703**
  - Added `@cumulus/api/lambdas/reports/orca-backup-reconciliation-report` to create
    `ORCA Backup` reconciliation report

### Removed

- **CUMULUS-2311** - RDS Migration Epic Phase 2
  - **CUMULUS-2208**
    - Removed trigger for `dbIndexer` Lambda for DynamoDB tables:
      - `<prefix>-AsyncOperationsTable`
      - `<prefix>-CollectionsTable`
      - `<prefix>-ExecutionsTable`
      - `<prefix>-GranulesTable`
      - `<prefix>-PdrsTable`
      - `<prefix>-ProvidersTable`
      - `<prefix>-RulesTable`
  - **CUMULUS-2782**
    - Remove deprecated `@ingest/granule.moveGranuleFiles`
  - **CUMULUS-2770**
    - Removed `waitForModelStatus` from `example/spec/helpers/apiUtils` integration test helpers
  - **CUMULUS-2510**
    - Removed `stream_enabled` and `stream_view_type` from `executions_table` TF
      definition.
    - Removed `aws_lambda_event_source_mapping` TF definition on executions
      DynamoDB table.
    - Removed `stream_enabled` and `stream_view_type` from `collections_table`
      TF definition.
    - Removed `aws_lambda_event_source_mapping` TF definition on collections
      DynamoDB table.
    - Removed lambda `publish_collections` TF resource.
    - Removed `aws_lambda_event_source_mapping` TF definition on granules
    - Removed `stream_enabled` and `stream_view_type` from `pdrs_table` TF
      definition.
    - Removed `aws_lambda_event_source_mapping` TF definition on PDRs
      DynamoDB table.
  - **CUMULUS-2694**
    - Removed `@cumulus/api/models/granules.storeGranulesFromCumulusMessage()` method
  - **CUMULUS-2662**
    - Removed call to `addToLocalES` in POST `/granules` endpoint since it is
      redundant.
    - Removed call to `addToLocalES` in POST and PUT `/executions` endpoints
      since it is redundant.
    - Removed function `addToLocalES` from `es-client` package since it is no
      longer used.
  - **CUMULUS-2771**
    - Removed `_updateGranuleStatus` to update granule to "running" from `@cumulus/api/lib/ingest.reingestGranule`
    and `@cumulus/api/lib/ingest.applyWorkflow`

### Changed

- CVE-2022-2477
  - Update node-forge to 1.3.0 in `@cumulus/common` to address CVE-2022-2477
- **CUMULUS-2311** - RDS Migration Epic Phase 2
  - **CUMULUS_2641**
    - Update API granule schema to set productVolume as a string value
    - Update `@cumulus/message` package to set productVolume as string
      (calculated with `file.size` as a `BigInt`) to match API schema
    - Update `@cumulus/db` granule translation to translate `granule` objects to
      match the updated API schema
  - **CUMULUS-2714**
    - Updated
      - @cumulus/api/lib.writeRecords.writeGranulesFromMessage
      - @cumulus/api/lib.writeRecords.writeGranuleFromApi
      - @cumulus/api/lib.writeRecords.createGranuleFromApi
      - @cumulus/api/lib.writeRecords.updateGranuleFromApi
    - These methods now remove postgres file records that aren't contained in
        the write/update action if such file records exist.  This update
        maintains consistency with the writes to elasticsearch/dynamodb.
  - **CUMULUS-2672**
    - Updated `data-migration2` lambda to migrate Dynamo `granule.files[].type`
      instead of dropping it.
    - Updated `@cumlus/db` `translateApiFiletoPostgresFile` to retain `type`
    - Updated `@cumulus/db` `translatePostgresFileToApiFile` to retain `type`
    - Updated `@cumulus/types.api.file` to add `type` to the typing.
  - **CUMULUS-2315**
    - Update `index-from-database` lambda/ECS task and elasticsearch endpoint to read
      from PostgreSQL database
    - Update `index-from-database` endpoint to add the following configuration
      tuning parameters:
      - postgresResultPageSize -- The number of records to read from each
        postgres table per request.   Default is 1000.
      - postgresConnectionPoolSize -- The max number of connections to allow the
        index function to make to the database.  Default is 10.
      - esRequestConcurrency -- The maximium number of concurrent record
        translation/ES record update requests.   Default is 10.
  - **CUMULUS-2308**
    - Update `/granules/<granule_id>` GET endpoint to return PostgreSQL Granules instead of DynamoDB Granules
    - Update `/granules/<granule_id>` PUT endpoint to use PostgreSQL Granule as source rather than DynamoDB Granule
    - Update `unpublishGranule` (used in /granules PUT) to use PostgreSQL Granule as source rather than DynamoDB Granule
    - Update integration tests to use `waitForApiStatus` instead of `waitForModelStatus`
    - Update Granule ingest to update the Postgres Granule status as well as the DynamoDB Granule status
  - **CUMULUS-2302**
    - Update API collection GET endpoint to read individual provider records from
      PostgreSQL database instead of DynamoDB
    - Update sf-scheduler lambda to utilize API endpoint to get provider record
      from database via Private API lambda
    - Update API granule `reingest` endpoint to read collection from PostgreSQL
      database instead of DynamoDB
    - Update internal-reconciliation report to base report Collection comparison
      on PostgreSQL instead of DynamoDB
    - Moved createGranuleAndFiles `@cumulus/api` unit helper from `./lib` to
      `.test/helpers`
  - **CUMULUS-2208**
    - Moved all `@cumulus/api/es/*` code to new `@cumulus/es-client` package
    - Updated logic for collections API POST/PUT/DELETE to create/update/delete
      records directly in Elasticsearch in parallel with updates to
      DynamoDb/PostgreSQL
    - Updated logic for rules API POST/PUT/DELETE to create/update/delete
      records directly in Elasticsearch in parallel with updates to
      DynamoDb/PostgreSQL
    - Updated logic for providers API POST/PUT/DELETE to create/update/delete
      records directly in  Elasticsearch in parallel with updates to
      DynamoDb/PostgreSQL
    - Updated logic for PDRs API DELETE to delete records directly in
      Elasticsearch in parallel with deletes to DynamoDB/PostgreSQL
    - Updated logic for executions API DELETE to delete records directly in
      Elasticsearch in parallel with deletes to DynamoDB/PostgreSQL
    - Updated logic for granules API DELETE to delete records directly in
      Elasticsearch in parallel with deletes to DynamoDB/PostgreSQL
    - `sfEventSqsToDbRecords` Lambda now writes following data directly to
      Elasticsearch in parallel with writes to DynamoDB/PostgreSQL:
      - executions
      - PDRs
      - granules
    - All async operations are now written directly to Elasticsearch in parallel
      with DynamoDB/PostgreSQL
    - Updated logic for async operation API DELETE to delete records directly in
      Elasticsearch in parallel with deletes to DynamoDB/PostgreSQL
    - Moved:
      - `packages/api/lib/granules.getGranuleProductVolume` ->
      `@cumulus/message/Granules.getGranuleProductVolume`
      - `packages/api/lib/granules.getGranuleTimeToPreprocess`
      -> `@cumulus/message/Granules.getGranuleTimeToPreprocess`
      - `packages/api/lib/granules.getGranuleTimeToArchive` ->
      `@cumulus/message/Granules.getGranuleTimeToArchive`
      - `packages/api/models/Granule.generateGranuleRecord`
      -> `@cumulus/message/Granules.generateGranuleApiRecord`
  - **CUMULUS-2306**
    - Updated API local serve (`api/bin/serve.js`) setup code to add cleanup/executions
    related records
    - Updated @cumulus/db/models/granules-executions to add a delete method in
      support of local cleanup
    - Add spec/helpers/apiUtils/waitForApiStatus integration helper to retry API
      record retrievals on status in lieu of using `waitForModelStatus`
  - **CUMULUS-2303**
    - Update API provider GET endpoint to read individual provider records from
      PostgreSQL database instead of DynamoDB
    - Update sf-scheduler lambda to utilize API endpoint to get provider record
      from database via Private API lambda
  - **CUMULUS-2301**
    - Updated `getAsyncOperation` to read from PostgreSQL database instead of
      DynamoDB.
    - Added `translatePostgresAsyncOperationToApiAsyncOperation` function in
      `@cumulus/db/translate/async-operation`.
    - Updated `translateApiAsyncOperationToPostgresAsyncOperation` function to
      ensure that `output` is properly translated to an object for the
      PostgreSQL record for the following cases of `output` on the incoming API
      record:
      - `record.output` is a JSON stringified object
      - `record.output` is a JSON stringified array
      - `record.output` is a JSON stringified string
      - `record.output` is a string
  - **CUMULUS-2317**
    - Changed reconciliation reports to read file records from PostgreSQL instead of DynamoDB
  - **CUMULUS-2304**
    - Updated API rule GET endpoint to read individual rule records from
      PostgreSQL database instead of DynamoDB
    - Updated internal consumer lambdas for SNS, SQS and Kinesis to read
      rules from PostgreSQL.
  - **CUMULUS-2634**
    - Changed `sfEventSqsToDbRecords` Lambda to use new upsert helpers for executions, granules, and PDRs
    to ensure out-of-order writes are handled correctly when writing to Elasticsearch
  - **CUMULUS-2510**
    - Updated `@cumulus/api/lib/writeRecords/write-execution` to publish SNS
      messages after a successful write to Postgres, DynamoDB, and ES.
    - Updated functions `create` and `upsert` in the `db` model for Executions
      to return an array of objects containing all columns of the created or
      updated records.
    - Updated `@cumulus/api/endpoints/collections` to publish an SNS message
      after a successful collection delete, update (PUT), create (POST).
    - Updated functions `create` and `upsert` in the `db` model for Collections
      to return an array of objects containing all columns for the created or
      updated records.
    - Updated functions `create` and `upsert` in the `db` model for Granules
      to return an array of objects containing all columns for the created or
      updated records.
    - Updated `@cumulus/api/lib/writeRecords/write-granules` to publish SNS
      messages after a successful write to Postgres, DynamoDB, and ES.
    - Updated `@cumulus/api/lib/writeRecords/write-pdr` to publish SNS
      messages after a successful write to Postgres, DynamoDB, and ES.
  - **CUMULUS-2733**
    - Updated `_writeGranuleFiles` function creates an aggregate error which
      contains the workflow error, if any, as well as any error that may occur
      from writing granule files.
  - **CUMULUS-2674**
    - Updated `DELETE` endpoints for the following data types to check that record exists in
      PostgreSQL or Elasticsearch before proceeding with deletion:
      - `provider`
      - `async operations`
      - `collections`
      - `granules`
      - `executions`
      - `PDRs`
      - `rules`
  - **CUMULUS-2294**
    - Updated architecture and deployment documentation to reference RDS
  - **CUMULUS-2642**
    - Inventory and Granule Not Found Reconciliation Reports now compare
      Databse against S3 in on direction only, from Database to S3
      Objects. This means that only files in the database are compared against
      objects found on S3 and the filesInCumulus.onlyInS3 report key will
      always be empty. This significantly decreases the report output size and
      aligns with a users expectations.
    - Updates getFilesAndGranuleInfoQuery to take additional optional
      parameters `collectionIds`, `granuleIds`, and `providers` to allow
      targeting/filtering of the results.

  - **CUMULUS-2694**
    - Updated database write logic in `sfEventSqsToDbRccords` to log message if Cumulus
    workflow message is from pre-RDS deployment but still attempt parallel writing to DynamoDB
    and PostgreSQL
    - Updated database write logic in `sfEventSqsToDbRccords` to throw error if requirements to write execution to PostgreSQL cannot be met
  - **CUMULUS-2660**
    - Updated POST `/executions` endpoint to publish SNS message of created record to executions SNS topic
  - **CUMULUS-2661**
    - Updated PUT `/executions/<arn>` endpoint to publish SNS message of updated record to executions SNS topic
  - **CUMULUS-2765**
    - Updated `updateGranuleStatusToQueued` in `write-granules` to write to
      Elasticsearch and publish SNS message to granules topic.
  - **CUMULUS-2774**
    - Updated `constructGranuleSnsMessage` and `constructCollectionSnsMessage`
      to throw error if `eventType` is invalid or undefined.
  - **CUMULUS-2776**
    - Updated `getTableIndexDetails` in `db-indexer` to use correct
      `deleteFnName` for reconciliation reports.
  - **CUMULUS-2780**
    - Updated bulk granule reingest operation to read granules from PostgreSQL instead of DynamoDB.
  - **CUMULUS-2778**
    - Updated default value of `async_operation_image` in `tf-modules/cumulus/variables.tf` to `cumuluss/async-operation:38`
  - **CUMULUS-2854**
    - Updated rules model to decouple `createRuleTrigger` from `create`.
    - Updated rules POST endpoint to call `rulesModel.createRuleTrigger` directly to create rule trigger.
    - Updated rules PUT endpoints to call `rulesModel.createRuleTrigger` if update fails and reversion needs to occur.

### Fixed

- **CUMULUS-2311** - RDS Migration Epic Phase 2
  - **CUMULUS-2810**
    - Updated @cumulus/db/translate/translatePostgresProviderToApiProvider to
      correctly return provider password and updated tests to prevent
      reintroduction.
  - **CUMULUS-2778**
    - Fixed async operation docker image to correctly update record status in
    Elasticsearch
  - Updated localAPI to set additional env variable, and fixed `GET /executions/status` response
  - **CUMULUS-2877**
    - Ensure database records receive a timestamp when writing granules.

## [v10.1.3] 2022-06-28 [BACKPORT]

### Added

- **CUMULUS-2966**
  - Added extractPath operation and support of nested string replacement to `url_path` in the collection configuration

## [v10.1.2] 2022-03-11

### Added

- **CUMULUS-2859**
  - Update `postgres-db-migration` lambda timeout to default 900 seconds
  - Add `db_migration_lambda_timeout` variable to `data-persistence` module to
    allow this timeout to be user configurable
- **CUMULUS-2868**
  - Added `iam:PassRole` permission to `step_policy` in `tf-modules/ingest/iam.tf`

## [v10.1.1] 2022-03-04

### Migration steps

- Due to a bug in the PUT `/rules/<name>` endpoint, the rule records in PostgreSQL may be
out of sync with records in DynamoDB. In order to bring the records into sync, re-run the
[previously deployed `data-migration1` Lambda](https://nasa.github.io/cumulus/docs/upgrade-notes/upgrade-rds#3-deploy-and-run-data-migration1) with a payload of
`{"forceRulesMigration": true}`:

```shell
aws lambda invoke --function-name $PREFIX-data-migration1 \
  --payload $(echo '{"forceRulesMigration": true}' | base64) $OUTFILE
```

### Added

- **CUMULUS-2841**
  - Add integration test to validate PDR node provider that requires password
    credentials succeeds on ingest

- **CUMULUS-2846**
  - Added `@cumulus/db/translate/rule.translateApiRuleToPostgresRuleRaw` to translate API rule to PostgreSQL rules and
  **keep undefined fields**

### Changed

- **CUMULUS-NONE**
  - Adds logging to ecs/async-operation Docker container that launches async
    tasks on ECS. Sets default async_operation_image_version to 39.

- **CUMULUS-2845**
  - Updated rules model to decouple `createRuleTrigger` from `create`.
  - Updated rules POST endpoint to call `rulesModel.createRuleTrigger` directly to create rule trigger.
  - Updated rules PUT endpoints to call `rulesModel.createRuleTrigger` if update fails and reversion needs to occur.
- **CUMULUS-2846**
  - Updated version of `localstack/localstack` used in local unit testing to `0.11.5`

### Fixed

- Upgraded lodash to version 4.17.21 to fix vulnerability
- **CUMULUS-2845**
  - Fixed bug in POST `/rules` endpoint causing rule records to be created
  inconsistently in DynamoDB and PostgreSQL
- **CUMULUS-2846**
  - Fixed logic for `PUT /rules/<name>` endpoint causing rules to be saved
  inconsistently between DynamoDB and PostgreSQL
- **CUMULUS-2854**
  - Fixed queue granules behavior where the task was not accounting for granules that
  *already* had createdAt set. Workflows downstream in this scenario should no longer
  fail to write their granules due to order-of-db-writes constraints in the database
  update logic.

## [v10.1.0] 2022-02-23

### Added

- **CUMULUS-2775**
  - Added a configurable parameter group for the RDS serverless database cluster deployed by `tf-modules/rds-cluster-tf`. The allowed parameters for the parameter group can be found in the AWS documentation of [allowed parameters for an Aurora PostgreSQL cluster](https://docs.aws.amazon.com/AmazonRDS/latest/AuroraUserGuide/AuroraPostgreSQL.Reference.ParameterGroups.html). By default, the following parameters are specified:
    - `shared_preload_libraries`: `pg_stat_statements,auto_explain`
    - `log_min_duration_statement`: `250`
    - `auto_explain.log_min_duration`: `250`
- **CUMULUS-2781**
  - Add api_config secret to hold API/Private API lambda configuration values
- **CUMULUS-2840**
  - Added an index on `granule_cumulus_id` to the RDS files table.

### Changed

- **CUMULUS-2492**
  - Modify collectionId logic to accomodate trailing underscores in collection short names. e.g. `shortName____`
- **CUMULUS-2847**
  - Move DyanmoDb table name into API keystore and initialize only on lambda cold start
- **CUMULUS-2833**
  - Updates provider model schema titles to display on the dashboard.
- **CUMULUS-2837**
  - Update process-s3-dead-letter-archive to unpack SQS events in addition to
    Cumulus Messages
  - Update process-s3-dead-letter-archive to look up execution status using
    getCumulusMessageFromExecutionEvent (common method with sfEventSqsToDbRecords)
  - Move methods in api/lib/cwSfExecutionEventUtils to
    @cumulus/message/StepFunctions
- **CUMULUS-2775**
  - Changed the `timeout_action` to `ForceApplyCapacityChange` by default for the RDS serverless database cluster `tf-modules/rds-cluster-tf`
- **CUMULUS-2781**
  - Update API lambda to utilize api_config secret for initial environment variables

### Fixed

- **CUMULUS-2853**
  - Move OAUTH_PROVIDER to lambda env variables to address regression in CUMULUS-2781
  - Add logging output to api app router
- Added Cloudwatch permissions to `<prefix>-steprole` in `tf-modules/ingest/iam.tf` to address the
`Error: error creating Step Function State Machine (xxx): AccessDeniedException: 'arn:aws:iam::XXX:role/xxx-steprole' is not authorized to create managed-rule`
error in non-NGAP accounts:
  - `events:PutTargets`
  - `events:PutRule`
  - `events:DescribeRule`

## [v10.0.1] 2022-02-03

### Fixed

- Fixed IAM permissions issue with `<prefix>-postgres-migration-async-operation` Lambda
which prevented it from running a Fargate task for data migration.

## [v10.0.0] 2022-02-01

### Migration steps

- Please read the [documentation on the updates to the granule files schema for our Cumulus workflow tasks and how to upgrade your deployment for compatibility](https://nasa.github.io/cumulus/docs/upgrade-notes/update-task-file-schemas).
- (Optional) Update the `task-config` for all workflows that use the `sync-granule` task to include `workflowStartTime` set to
`{$.cumulus_meta.workflow_start_time}`. See [here](https://github.com/nasa/cumulus/blob/master/example/cumulus-tf/sync_granule_workflow.asl.json#L9) for an example.

### BREAKING CHANGES

- **NDCUM-624**
  - Functions in @cumulus/cmrjs renamed for consistency with `isCMRFilename` and `isCMRFile`
    - `isECHO10File` -> `isECHO10Filename`
    - `isUMMGFile` -> `isUMMGFilename`
    - `isISOFile` -> `isCMRISOFilename`
- **CUMULUS-2388**
  - In order to standardize task messaging formats, please note the updated input, output and config schemas for the following Cumulus workflow tasks:
    - add-missing-file-checksums
    - files-to-granules
    - hyrax-metadata-updates
    - lzards-backup
    - move-granules
    - post-to-cmr
    - sync-granule
    - update-cmr-access-constraints
    - update-granules-cmr-metadata-file-links
  The primary focus of the schema updates was to standardize the format of granules, and
  particularly their files data. The granule `files` object now matches the file schema in the
  Cumulus database and thus also matches the `files` object produced by the API with use cases like
  `applyWorkflow`. This includes removal of `name` and `filename` in favor of `bucket` and `key`,
  removal of certain properties such as `etag` and `duplicate_found` and outputting them as
  separate objects stored in `meta`.
  - Checksum values calculated by `@cumulus/checksum` are now converted to string to standardize
  checksum formatting across the Cumulus library.

### Notable changes

- **CUMULUS-2718**
  - The `sync-granule` task has been updated to support an optional configuration parameter `workflowStartTime`. The output payload of `sync-granule` now includes a `createdAt` time for each granule which is set to the
  provided `workflowStartTime` or falls back to `Date.now()` if not provided. Workflows using
  `sync-granule` may be updated to include this parameter with the value of `{$.cumulus_meta.workflow_start_time}` in the `task_config`.
- Updated version of `@cumulus/cumulus-message-adapter-js` from `2.0.3` to `2.0.4` for
all Cumulus workflow tasks
- **CUMULUS-2783**
  - A bug in the ECS cluster autoscaling configuration has been
resolved. ECS clusters should now correctly autoscale by adding new cluster
instances according to the [policy configuration](https://github.com/nasa/cumulus/blob/master/tf-modules/cumulus/ecs_cluster.tf).
  - Async operations that are started by these endpoints will be run as ECS tasks
  with a launch type of Fargate, not EC2:
    - `POST /deadLetterArchive/recoverCumulusMessages`
    - `POST /elasticsearch/index-from-database`
    - `POST /granules/bulk`
    - `POST /granules/bulkDelete`
    - `POST /granules/bulkReingest`
    - `POST /migrationCounts`
    - `POST /reconciliationReports`
    - `POST /replays`
    - `POST /replays/sqs`

### Added

- Upgraded version of dependencies on `knex` package from `0.95.11` to `0.95.15`
- Added Terraform data sources to `example/cumulus-tf` module to retrieve default VPC and subnets in NGAP accounts
  - Added `vpc_tag_name` variable which defines the tags used to look up a VPC. Defaults to VPC tag name used in NGAP accounts
  - Added `subnets_tag_name` variable which defines the tags used to look up VPC subnets. Defaults to a subnet tag name used in NGAP accounts
- Added Terraform data sources to `example/data-persistence-tf` module to retrieve default VPC and subnets in NGAP accounts
  - Added `vpc_tag_name` variable which defines the tags used to look up a VPC. Defaults to VPC tag name used in NGAP accounts
  - Added `subnets_tag_name` variable which defines the tags used to look up VPC subnets. Defaults to a subnet tag name used in NGAP accounts
- Added Terraform data sources to `example/rds-cluster-tf` module to retrieve default VPC and subnets in NGAP accounts
  - Added `vpc_tag_name` variable which defines the tags used to look up a VPC. Defaults to VPC tag name used in NGAP accounts
  - Added `subnets_tag_name` variable which defines the tags used to look up VPC subnets. Defaults to tag names used in subnets in for NGAP accounts
- **CUMULUS-2299**
  - Added support for SHA checksum types with hyphens (e.g. `SHA-256` vs `SHA256`) to tasks that calculate checksums.
- **CUMULUS-2439**
  - Added CMR search client setting to the CreateReconciliationReport lambda function.
  - Added `cmr_search_client_config` tfvars to the archive and cumulus terraform modules.
  - Updated CreateReconciliationReport lambda to search CMR collections with CMRSearchConceptQueue.
- **CUMULUS-2441**
  - Added support for 'PROD' CMR environment.
- **CUMULUS-2456**
  - Updated api lambdas to query ORCA Private API
  - Updated example/cumulus-tf/orca.tf to the ORCA release v4.0.0-Beta3
- **CUMULUS-2638**
  - Adds documentation to clarify bucket config object use.
- **CUMULUS-2684**
  - Added optional collection level parameter `s3MultipartChunksizeMb` to collection's `meta` field
  - Updated `move-granules` task to take in an optional config parameter s3MultipartChunksizeMb
- **CUMULUS-2747**
  - Updated data management type doc to include additional fields for provider configurations
- **CUMULUS-2773**
  - Added a document to the workflow-tasks docs describing deployment, configuration and usage of the LZARDS backup task.

### Changed

- Made `vpc_id` variable optional for `example/cumulus-tf` module
- Made `vpc_id` and `subnet_ids` variables optional for `example/data-persistence-tf` module
- Made `vpc_id` and `subnets` variables optional for `example/rds-cluster-tf` module
- Changes audit script to handle integration test failure when `USE\_CACHED\_BOOTSTRAP` is disabled.
- Increases wait time for CMR to return online resources in integration tests
- **CUMULUS-1823**
  - Updates to Cumulus rule/provider schemas to improve field titles and descriptions.
- **CUMULUS-2638**
  - Transparent to users, remove typescript type `BucketType`.
- **CUMULUS-2718**
  - Updated config for SyncGranules to support optional `workflowStartTime`
  - Updated SyncGranules to provide `createdAt` on output based on `workflowStartTime` if provided,
  falling back to `Date.now()` if not provided.
  - Updated `task_config` of SyncGranule in example workflows
- **CUMULUS-2735**
  - Updated reconciliation reports to write formatted JSON to S3 to improve readability for
    large reports
  - Updated TEA version from 102 to 121 to address TEA deployment issue with the max size of
    a policy role being exceeded
- **CUMULUS-2743**
  - Updated bamboo Dockerfile to upgrade pip as part of the image creation process
- **CUMULUS-2744**
  - GET executions/status returns associated granules for executions retrieved from the Step Function API
- **CUMULUS-2751**
  - Upgraded all Cumulus (node.js) workflow tasks to use
    `@cumulus/cumulus-message-adapter-js` version `2.0.3`, which includes an
    update cma-js to better expose CMA stderr stream output on lambda timeouts
    as well as minor logging enhancements.
- **CUMULUS-2752**
  - Add new mappings for execution records to prevent dynamic field expansion from exceeding
  Elasticsearch field limits
    - Nested objects under `finalPayload.*` will not dynamically add new fields to mapping
    - Nested objects under `originalPayload.*` will not dynamically add new fields to mapping
    - Nested keys under `tasks` will not dynamically add new fields to mapping
- **CUMULUS-2753**
  - Updated example/cumulus-tf/orca.tf to the latest ORCA release v4.0.0-Beta2 which is compatible with granule.files file schema
  - Updated /orca/recovery to call new lambdas request_status_for_granule and request_status_for_job.
  - Updated orca integration test
- [**PR #2569**](https://github.com/nasa/cumulus/pull/2569)
  - Fixed `TypeError` thrown by `@cumulus/cmrjs/cmr-utils.getGranuleTemporalInfo` when
    a granule's associated UMM-G JSON metadata file does not contain a `ProviderDates`
    element that has a `Type` of either `"Update"` or `"Insert"`.  If neither are
    present, the granule's last update date falls back to the `"Create"` type
    provider date, or `undefined`, if none is present.
- **CUMULUS-2775**
  - Changed `@cumulus/api-client/invokeApi()` to accept a single accepted status code or an array
  of accepted status codes via `expectedStatusCodes`
- [**PR #2611**](https://github.com/nasa/cumulus/pull/2611)
  - Changed `@cumulus/launchpad-auth/LaunchpadToken.requestToken` and `validateToken`
    to use the HTTPS request option `https.pfx` instead of the deprecated `pfx` option
    for providing the certificate.
- **CUMULUS-2836**
  - Updates `cmr-utils/getGranuleTemporalInfo` to search for a SingleDateTime
    element, when beginningDateTime value is not
    found in the metadata file.  The granule's temporal information is
    returned so that both beginningDateTime and endingDateTime are set to the
    discovered singleDateTimeValue.
- **CUMULUS-2756**
  - Updated `_writeGranule()` in `write-granules.js` to catch failed granule writes due to schema validation, log the failure and then attempt to set the status of the granule to `failed` if it already exists to prevent a failure from allowing the granule to get "stuck" in a non-failed status.

### Fixed

- **CUMULUS-2775**
  - Updated `@cumulus/api-client` to not log an error for 201 response from `updateGranule`
- **CUMULUS-2783**
  - Added missing lower bound on scale out policy for ECS cluster to ensure that
  the cluster will autoscale correctly.
- **CUMULUS-2835**
  - Updated `hyrax-metadata-updates` task to support reading the DatasetId from ECHO10 XML, and the EntryTitle from UMM-G JSON; these are both valid alternatives to the shortname and version ID.

## [v9.9.3] 2021-02-17 [BACKPORT]

**Please note** changes in 9.9.3 may not yet be released in future versions, as
this is a backport and patch release on the 9.9.x series of releases. Updates that
are included in the future will have a corresponding CHANGELOG entry in future
releases.

- **CUMULUS-2853**
  - Move OAUTH_PROVIDER to lambda env variables to address regression in 9.9.2/CUMULUS-2275
  - Add logging output to api app router

## [v9.9.2] 2021-02-10 [BACKPORT]

**Please note** changes in 9.9.2 may not yet be released in future versions, as
this is a backport and patch release on the 9.9.x series of releases. Updates that
are included in the future will have a corresponding CHANGELOG entry in future
releases.### Added

- **CUMULUS-2775**
  - Added a configurable parameter group for the RDS serverless database cluster deployed by `tf-modules/rds-cluster-tf`. The allowed parameters for the parameter group can be found in the AWS documentation of [allowed parameters for an Aurora PostgreSQL cluster](https://docs.aws.amazon.com/AmazonRDS/latest/AuroraUserGuide/AuroraPostgreSQL.Reference.ParameterGroups.html). By default, the following parameters are specified:
    - `shared_preload_libraries`: `pg_stat_statements,auto_explain`
    - `log_min_duration_statement`: `250`
    - `auto_explain.log_min_duration`: `250`
- **CUMULUS-2840**
  - Added an index on `granule_cumulus_id` to the RDS files table.

### Changed

- **CUMULUS-2847**
  - Move DyanmoDb table name into API keystore and initialize only on lambda cold start
- **CUMULUS-2781**
  - Add api_config secret to hold API/Private API lambda configuration values
- **CUMULUS-2775**
  - Changed the `timeout_action` to `ForceApplyCapacityChange` by default for the RDS serverless database cluster `tf-modules/rds-cluster-tf`

## [v9.9.1] 2021-02-10 [BACKPORT]

**Please note** changes in 9.9.1 may not yet be released in future versions, as
this is a backport and patch release on the 9.9.x series of releases. Updates that
are included in the future will have a corresponding CHANGELOG entry in future
releases.

### Fixed

- **CUMULUS-2775**
  - Updated `@cumulus/api-client` to not log an error for 201 response from `updateGranule`

### Changed

- Updated version of `@cumulus/cumulus-message-adapter-js` from `2.0.3` to `2.0.4` for
all Cumulus workflow tasks
- **CUMULUS-2775**
  - Changed `@cumulus/api-client/invokeApi()` to accept a single accepted status code or an array
  of accepted status codes via `expectedStatusCodes`
- **CUMULUS-2837**
  - Update process-s3-dead-letter-archive to unpack SQS events in addition to
    Cumulus Messages
  - Update process-s3-dead-letter-archive to look up execution status using
    getCumulusMessageFromExecutionEvent (common method with sfEventSqsToDbRecords)
  - Move methods in api/lib/cwSfExecutionEventUtils to
    @cumulus/message/StepFunctions

## [v9.9.0] 2021-11-03

### Added

- **NDCUM-624**: Add support for ISO metadata files for the `MoveGranules` step
  - Add function `isISOFile` to check if a given file object is an ISO file
  - `granuleToCmrFileObject` and `granulesToCmrFileObjects` now take a
    `filterFunc` argument
    - `filterFunc`'s default value is `isCMRFile`, so the previous behavior is
      maintained if no value is given for this argument
    - `MoveGranules` passes a custom filter function to
      `granulesToCmrFileObjects` to check for `isISOFile` in addition to
      `isCMRFile`, so that metadata from `.iso.xml` files can be used in the
      `urlPathTemplate`
- [**PR #2535**](https://github.com/nasa/cumulus/pull/2535)
  - NSIDC and other cumulus users had desire for returning formatted dates for
    the 'url_path' date extraction utilities. Added 'dateFormat' function as
    an option for extracting and formating the entire date. See
    docs/workflow/workflow-configuration-how-to.md for more information.
- [**PR #2548**](https://github.com/nasa/cumulus/pull/2548)
  - Updated webpack configuration for html-loader v2
- **CUMULUS-2640**
  - Added Elasticsearch client scroll setting to the CreateReconciliationReport lambda function.
  - Added `elasticsearch_client_config` tfvars to the archive and cumulus terraform modules.
- **CUMULUS-2683**
  - Added `default_s3_multipart_chunksize_mb` setting to the `move-granules` lambda function.
  - Added `default_s3_multipart_chunksize_mb` tfvars to the cumulus and ingest terraform modules.
  - Added optional parameter `chunkSize` to `@cumulus/aws-client/S3.moveObject` and
    `@cumulus/aws-client/S3.multipartCopyObject` to set the chunk size of the S3 multipart uploads.
  - Renamed optional parameter `maxChunkSize` to `chunkSize` in
    `@cumulus/aws-client/lib/S3MultipartUploads.createMultipartChunks`.

### Changed

- Upgraded all Cumulus workflow tasks to use `@cumulus/cumulus-message-adapter-js` version `2.0.1`
- **CUMULUS-2725**
  - Updated providers endpoint to return encrypted password
  - Updated providers model to try decrypting credentials before encryption to allow for better handling of updating providers
- **CUMULUS-2734**
  - Updated `@cumulus/api/launchpadSaml.launchpadPublicCertificate` to correctly retrieve
    certificate from launchpad IdP metadata with and without namespace prefix.

## [v9.8.0] 2021-10-19

### Notable changes

- Published new tag [`36` of `cumuluss/async-operation` to Docker Hub](https://hub.docker.com/layers/cumuluss/async-operation/35/images/sha256-cf777a6ef5081cd90a0f9302d45243b6c0a568e6d977c0ee2ccc5a90b12d45d0?context=explore) for compatibility with
upgrades to `knex` package and to address security vulnerabilities.

### Added

- Added `@cumulus/db/createRejectableTransaction()` to handle creating a Knex transaction that **will throw an error** if the transaction rolls back. [As of Knex 0.95+, promise rejection on transaction rollback is no longer the default behavior](https://github.com/knex/knex/blob/master/UPGRADING.md#upgrading-to-version-0950).

- **CUMULUS-2639**
  - Increases logging on reconciliation reports.

- **CUMULUS-2670**
  - Updated `lambda_timeouts` string map variable for `cumulus` module to accept a
  `update_granules_cmr_metadata_file_links_task_timeout` property
- **CUMULUS-2598**
  - Add unit and integration tests to describe queued granules as ignored when
    duplicate handling is 'skip'

### Changed

- Updated `knex` version from 0.23.11 to 0.95.11 to address security vulnerabilities
- Updated default version of async operations Docker image to `cumuluss/async-operation:36`
- **CUMULUS-2590**
  - Granule applyWorkflow, Reingest actions and Bulk operation now update granule status to `queued` when scheduling the granule.
- **CUMULUS-2643**
  - relocates system file `buckets.json` out of the
    `s3://internal-bucket/workflows` directory into
    `s3://internal-bucket/buckets`.


## [v9.7.1] 2021-12-08 [Backport]

Please note changes in 9.7.0 may not yet be released in future versions, as this is a backport and patch release on the 9.7.x series of releases. Updates that are included in the future will have a corresponding CHANGELOG entry in future releases.
Fixed

- **CUMULUS-2751**
  - Update all tasks to update to use cumulus-message-adapter-js version 2.0.4

## [v9.7.0] 2021-10-01

### Notable Changes

- **CUMULUS-2583**
  - The `queue-granules` task now updates granule status to `queued` when a granule is queued. In order to prevent issues with the private API endpoint and Lambda API request and concurrency limits, this functionality runs with limited concurrency, which may increase the task's overall runtime when large numbers of granules are being queued. If you are facing Lambda timeout errors with this task, we recommend converting your `queue-granules` task to an ECS activity. This concurrency is configurable via the task config's `concurrency` value.
- **CUMULUS-2676**
  - The `discover-granules` task has been updated to limit concurrency on checks to identify and skip already ingested granules in order to prevent issues with the private API endpoint and Lambda API request and concurrency limits. This may increase the task's overall runtime when large numbers of granules are discovered. If you are facing Lambda timeout errors with this task, we recommend converting your `discover-granules` task to an ECS activity. This concurrency is configurable via the task config's `concurrency` value.
- Updated memory of `<prefix>-sfEventSqsToDbRecords` Lambda to 1024MB

### Added

- **CUMULUS-2000**
  - Updated `@cumulus/queue-granules` to respect a new config parameter: `preferredQueueBatchSize`. Queue-granules will respect this batchsize as best as it can to batch granules into workflow payloads. As workflows generally rely on information such as collection and provider expected to be shared across all granules in a workflow, queue-granules will break batches up by collection, as well as provider if there is a `provider` field on the granule. This may result in batches that are smaller than the preferred size, but never larger ones. The default value is 1, which preserves current behavior of queueing 1 granule per workflow.
- **CUMULUS-2630**
  - Adds a new workflow `DiscoverGranulesToThrottledQueue` that discovers and writes
    granules to a throttled background queue.  This allows discovery and ingest
    of larger numbers of granules without running into limits with lambda
    concurrency.

### Changed

- **CUMULUS-2720**
  - Updated Core CI scripts to validate CHANGELOG diffs as part of the lint process
- **CUMULUS-2695**
  - Updates the example/cumulus-tf deployment to change
    `archive_api_reserved_concurrency` from 8 to 5 to use fewer reserved lambda
    functions. If you see throttling errors on the `<stack>-apiEndpoints` you
    should increase this value.
  - Updates cumulus-tf/cumulus/variables.tf to change
    `archive_api_reserved_concurrency` from 8 to 15 to prevent throttling on
    the dashboard for default deployments.
- **CUMULUS-2584**
  - Updates `api/endpoints/execution-status.js` `get` method to include associated granules, as
    an array, for the provided execution.
  - Added `getExecutionArnsByGranuleCumulusId` returning a list of executionArns sorted by most recent first,
    for an input Granule Cumulus ID in support of the move of `translatePostgresGranuleToApiGranule` from RDS-Phase2
    feature branch
  - Added `getApiExecutionCumulusIds` returning cumulus IDs for a given list of executions
- **CUMULUS-NONE**
  - Downgrades elasticsearch version in testing container to 5.3 to match AWS version.
  - Update serve.js -> `eraseDynamoTables()`. Changed the call `Promise.all()` to `Promise.allSettled()` to ensure all dynamo records (provider records in particular) are deleted prior to reseeding.

### Fixed

- **CUMULUS-2583**
  - Fixed a race condition where granules set as “queued” were not able to be set as “running” or “completed”

## [v9.6.0] 2021-09-20

### Added

- **CUMULUS-2576**
  - Adds `PUT /granules` API endpoint to update a granule
  - Adds helper `updateGranule` to `@cumulus/api-client/granules`
- **CUMULUS-2606**
  - Adds `POST /granules/{granuleId}/executions` API endpoint to associate an execution with a granule
  - Adds helper `associateExecutionWithGranule` to `@cumulus/api-client/granules`
- **CUMULUS-2583**
  - Adds `queued` as option for granule's `status` field

### Changed

- Moved `ssh2` package from `@cumulus/common` to `@cumulus/sftp-client` and
  upgraded package from `^0.8.7` to `^1.0.0` to address security vulnerability
  issue in previous version.
- **CUMULUS-2583**
  - `QueueGranules` task now updates granule status to `queued` once it is added to the queue.

- **CUMULUS-2617**
  - Use the `Authorization` header for CMR Launchpad authentication instead of the deprecated `Echo-Token` header.

### Fixed

- Added missing permission for `<prefix>_ecs_cluster_instance_role` IAM role (used when running ECS services/tasks)
to allow `kms:Decrypt` on the KMS key used to encrypt provider credentials. Adding this permission fixes the `sync-granule` task when run as an ECS activity in a Step Function, which previously failed trying to decrypt credentials for providers.

- **CUMULUS-2576**
  - Adds default value to granule's timestamp when updating a granule via API.

## [v9.5.0] 2021-09-07

### BREAKING CHANGES

- Removed `logs` record type from mappings from Elasticsearch. This change **should not have**
any adverse impact on existing deployments, even those which still contain `logs` records,
but technically it is a breaking change to the Elasticsearch mappings.
- Changed `@cumulus/api-client/asyncOperations.getAsyncOperation` to return parsed JSON body
of response and not the raw API endpoint response

### Added

- **CUMULUS-2670**
  - Updated core `cumulus` module to take lambda_timeouts string map variable that allows timeouts of ingest tasks to be configurable. Allowed properties for the mapping include:
  - discover_granules_task_timeout
  - discover_pdrs_task_timeout
  - hyrax_metadata_update_tasks_timeout
  - lzards_backup_task_timeout
  - move_granules_task_timeout
  - parse_pdr_task_timeout
  - pdr_status_check_task_timeout
  - post_to_cmr_task_timeout
  - queue_granules_task_timeout
  - queue_pdrs_task_timeout
  - queue_workflow_task_timeout
  - sync_granule_task_timeout
- **CUMULUS-2575**
  - Adds `POST /granules` API endpoint to create a granule
  - Adds helper `createGranule` to `@cumulus/api-client`
- **CUMULUS-2577**
  - Adds `POST /executions` endpoint to create an execution
- **CUMULUS-2578**
  - Adds `PUT /executions` endpoint to update an execution
- **CUMULUS-2592**
  - Adds logging when messages fail to be added to queue
- **CUMULUS-2644**
  - Pulled `delete` method for `granules-executions.ts` implemented as part of CUMULUS-2306
  from the RDS-Phase-2 feature branch in support of CUMULUS-2644.
  - Pulled `erasePostgresTables` method in `serve.js` implemented as part of CUMULUS-2644,
  and CUMULUS-2306 from the RDS-Phase-2 feature branch in support of CUMULUS-2644
  - Added `resetPostgresDb` method to support resetting between integration test suite runs

### Changed

- Updated `processDeadLetterArchive` Lambda to return an object where
`processingSucceededKeys` is an array of the S3 keys for successfully
processed objects and `processingFailedKeys` is an array of S3 keys
for objects that could not be processed
- Updated async operations to handle writing records to the databases
when output of the operation is `undefined`

- **CUMULUS-2644**
  - Moved `migration` directory from the `db-migration-lambda` to the `db` package and
  updated unit test references to migrationDir to be pulled from `@cumulus/db`
  - Updated `@cumulus/api/bin/serveUtils` to write records to PostgreSQL tables

- **CUMULUS-2575**
  - Updates model/granule to allow a granule created from API to not require an
    execution to be associated with it. This is a backwards compatible change
    that will not affect granules created in the normal way.
  - Updates `@cumulus/db/src/model/granules` functions `get` and `exists` to
    enforce parameter checking so that requests include either (granule\_id
    and collection\_cumulus\_id) or (cumulus\_id) to prevent incorrect results.
  - `@cumulus/message/src/Collections.deconstructCollectionId` has been
    modified to throw a descriptive error if the input `collectionId` is
    undefined rather than `TypeError: Cannot read property 'split' of
    undefined`. This function has also been updated to throw descriptive errors
    if an incorrectly formatted collectionId is input.

## [v9.4.1] 2022-02-14 [BACKPORT]

**Please note** changes in 9.4.1 may not yet be released in future versions, as
this is a backport and patch release on the 9.4.x series of releases. Updates that
are included in the future will have a corresponding CHANGELOG entry in future
releases.

- **CUMULUS-2847**
  - Update dynamo configuration to read from S3 instead of System Manager
    Parameter Store
  - Move api configuration initialization outside the lambda handler to
    eliminate unneded S3 calls/require config on cold-start only
  - Moved `ssh2` package from `@cumulus/common` to `@cumulus/sftp-client` and
    upgraded package from `^0.8.7` to `^1.0.0` to address security vulnerability
    issue in previous version.
  - Fixed hyrax task package.json dev dependency
  - Update CNM lambda dependencies for Core tasks
    - cumulus-cnm-response-task: 1.4.4
    - cumulus-cnm-to-granule: 1.5.4
  - Whitelist ssh2 re: https://github.com/advisories/GHSA-652h-xwhf-q4h6

## [v9.4.0] 2021-08-16

### Notable changes

- `@cumulus/sync-granule` task should now properly handle
syncing files from HTTP/HTTPS providers where basic auth is
required and involves a redirect to a different host (e.g.
downloading files protected by Earthdata Login)

### Added

- **CUMULUS-2591**
  - Adds `failedExecutionStepName` to failed execution's jsonb error records.
    This is the name of the Step Function step for the last failed event in the
    execution's event history.
- **CUMULUS-2548**
  - Added `allowed_redirects` field to PostgreSQL `providers` table
  - Added `allowedRedirects` field to DynamoDB `<prefix>-providers` table
  - Added `@cumulus/aws-client/S3.streamS3Upload` to handle uploading the contents
  of a readable stream to S3 and returning a promise
- **CUMULUS-2373**
  - Added `replaySqsMessages` lambda to replay archived incoming SQS
    messages from S3.
  - Added `/replays/sqs` endpoint to trigger an async operation for
    the `replaySqsMessages` lambda.
  - Added unit tests and integration tests for new endpoint and lambda.
  - Added `getS3PrefixForArchivedMessage` to `ingest/sqs` package to get prefix
    for an archived message.
  - Added new `async_operation` type `SQS Replay`.
- **CUMULUS-2460**
  - Adds `POST` /executions/workflows-by-granules for retrieving workflow names common to a set of granules
  - Adds `workflowsByGranules` to `@cumulus/api-client/executions`
- **CUMULUS-2635**
  - Added helper functions:
    - `@cumulus/db/translate/file/translateApiPdrToPostgresPdr`

### Fixed

- **CUMULUS-2548**
  - Fixed `@cumulus/ingest/HttpProviderClient.sync` to
properly handle basic auth when redirecting to a different
host and/or host with a different port
- **CUMULUS-2626**
  - Update [PDR migration](https://github.com/nasa/cumulus/blob/master/lambdas/data-migration2/src/pdrs.ts) to correctly find Executions by a Dynamo PDR's `execution` field
- **CUMULUS-2635**
  - Update `data-migration2` to migrate PDRs before migrating granules.
  - Update `data-migration2` unit tests testing granules migration to reference
    PDR records to better model the DB schema.
  - Update `migratePdrRecord` to use `translateApiPdrToPostgresPdr` function.

### Changed

- **CUMULUS-2373**
  - Updated `getS3KeyForArchivedMessage` in `ingest/sqs` to store SQS messages
    by `queueName`.
- **CUMULUS-2630**
  - Updates the example/cumulus-tf deployment to change
    `archive_api_reserved_concurrency` from 2 to 8 to prevent throttling with
    the dashboard.

## [v9.3.0] 2021-07-26

### BREAKING CHANGES

- All API requests made by `@cumulus/api-client` will now throw an error if the status code
does not match the expected response (200 for most requests and 202 for a few requests that
trigger async operations). Previously the helpers in this package would return the response
regardless of the status code, so you may need to update any code using helpers from this
package to catch or to otherwise handle errors that you may encounter.
- The Cumulus API Lambda function has now been configured with reserved concurrency to ensure
availability in a high-concurrency environment. However, this also caps max concurrency which
may result in throttling errors if trying to reach the Cumulus API multiple times in a short
period. Reserved concurrency can be configured with the `archive_api_reserved_concurrency`
terraform variable on the Cumulus module and increased if you are seeing throttling errors.
The default reserved concurrency value is 8.

### Notable changes

- `cmr_custom_host` variable for `cumulus` module can now be used to configure Cumulus to
  integrate with a custom CMR host name and protocol (e.g.
  `http://custom-cmr-host.com`). Note that you **must** include a protocol
  (`http://` or `https://)  if specifying a value for this variable.
- The cumulus module configuration value`rds_connetion_heartbeat` and it's
  behavior has been replaced by a more robust database connection 'retry'
  solution.   Users can remove this value from their configuration, regardless
  of value.  See the `Changed` section notes on CUMULUS-2528 for more details.

### Added

- Added user doc describing new features related to the Cumulus dead letter archive.
- **CUMULUS-2327**
  - Added reserved concurrency setting to the Cumulus API lambda function.
  - Added relevant tfvars to the archive and cumulus terraform modules.
- **CUMULUS-2460**
  - Adds `POST` /executions/search-by-granules for retrieving executions from a list of granules or granule query
  - Adds `searchExecutionsByGranules` to `@cumulus/api-client/executions`
- **CUMULUS-2475**
  - Adds `GET` endpoint to distribution API
- **CUMULUS-2463**
  - `PUT /granules` reingest action allows a user to override the default execution
    to use by providing an optional `workflowName` or `executionArn` parameter on
    the request body.
  - `PUT /granules/bulkReingest` action allows a user to override the default
    execution/workflow combination to reingest with by providing an optional
    `workflowName` on the request body.
- Adds `workflowName` and `executionArn` params to @cumulus/api-client/reingestGranules
- **CUMULUS-2476**
  - Adds handler for authenticated `HEAD` Distribution requests replicating current behavior of TEA
- **CUMULUS-2478**
  - Implemented [bucket map](https://github.com/asfadmin/thin-egress-app#bucket-mapping).
  - Implemented /locate endpoint
  - Cumulus distribution API checks the file request against bucket map:
    - retrieves the bucket and key from file path
    - determines if the file request is public based on the bucket map rather than the bucket type
    - (EDL only) restricts download from PRIVATE_BUCKETS to users who belong to certain EDL User Groups
    - bucket prefix and object prefix are supported
  - Add 'Bearer token' support as an authorization method
- **CUMULUS-2486**
  - Implemented support for custom headers
  - Added 'Bearer token' support as an authorization method
- **CUMULUS-2487**
  - Added integration test for cumulus distribution API
- **CUMULUS-2569**
  - Created bucket map cache for cumulus distribution API
- **CUMULUS-2568**
  - Add `deletePdr`/PDR deletion functionality to `@cumulus/api-client/pdrs`
  - Add `removeCollectionAndAllDependencies` to integration test helpers
  - Added `example/spec/apiUtils.waitForApiStatus` to wait for a
  record to be returned by the API with a specific value for
  `status`
  - Added `example/spec/discoverUtils.uploadS3GranuleDataForDiscovery` to upload granule data fixtures
  to S3 with a randomized granule ID for `discover-granules` based
  integration tests
  - Added `example/spec/Collections.removeCollectionAndAllDependencies` to remove a collection and
  all dependent objects (e.g. PDRs, granules, executions) from the
  database via the API
  - Added helpers to `@cumulus/api-client`:
    - `pdrs.deletePdr` - Delete a PDR via the API
    - `replays.postKinesisReplays` - Submit a POST request to the `/replays` endpoint for replaying Kinesis messages

- `@cumulus/api-client/granules.getGranuleResponse` to return the raw endpoint response from the GET `/granules/<granuleId>` endpoint

### Changed

- Moved functions from `@cumulus/integration-tests` to `example/spec/helpers/workflowUtils`:
  - `startWorkflowExecution`
  - `startWorkflow`
  - `executeWorkflow`
  - `buildWorkflow`
  - `testWorkflow`
  - `buildAndExecuteWorkflow`
  - `buildAndStartWorkflow`
- `example/spec/helpers/workflowUtils.executeWorkflow` now uses
`waitForApiStatus` to ensure that the execution is `completed` or
`failed` before resolving
- `example/spec/helpers/testUtils.updateAndUploadTestFileToBucket`
now accepts an object of parameters rather than positional
arguments
- Removed PDR from the `payload` in the input payload test fixture for reconciliation report integration tests
- The following integration tests for PDR-based workflows were
updated to use randomized granule IDs:
  - `example/spec/parallel/ingest/ingestFromPdrSpec.js`
  - `example/spec/parallel/ingest/ingestFromPdrWithChildWorkflowMetaSpec.js`
  - `example/spec/parallel/ingest/ingestFromPdrWithExecutionNamePrefixSpec.js`
  - `example/spec/parallel/ingest/ingestPdrWithNodeNameSpec.js`
- Updated the `@cumulus/api-client/CumulusApiClientError` error class to include new properties that can be accessed directly on
the error object:
  - `statusCode` - The HTTP status code of the API response
  - `apiMessage` - The message from the API response
- Added `params.pRetryOptions` parameter to
`@cumulus/api-client/granules.deleteGranule` to control the retry
behavior
- Updated `cmr_custom_host` variable to accept a full protocol and host name
(e.g. `http://cmr-custom-host.com`), whereas it previously only accepted a host name
- **CUMULUS-2482**
  - Switches the default distribution app in the `example/cumulus-tf` deployment to the new Cumulus Distribution
  - TEA is still available by following instructions in `example/README.md`
- **CUMULUS-2463**
  - Increases the duration of allowed backoff times for a successful test from
    0.5 sec to 1 sec.
- **CUMULUS-2528**
  - Removed `rds_connection_heartbeat` as a configuration option from all
    Cumulus terraform modules
  - Removed `dbHeartBeat` as an environmental switch from
    `@cumulus/db.getKnexClient` in favor of more comprehensive general db
    connect retry solution
  - Added new `rds_connection_timing_configuration` string map to allow for
    configuration and tuning of Core's internal database retry/connection
    timeout behaviors.  These values map to connection pool configuration
    values for tarn (https://github.com/vincit/tarn.js/) which Core's database
    module / knex(https://www.npmjs.com/package/knex) use for this purpose:
    - acquireTimeoutMillis
    - createRetryIntervalMillis
    - createTimeoutMillis
    - idleTimeoutMillis
    - reapIntervalMillis
      Connection errors will result in a log line prepended with 'knex failed on
      attempted connection error' and sent from '@cumulus/db/connection'
  - Updated `@cumulus/db` and all terraform mdules to set default retry
    configuration values for the database module to cover existing database
    heartbeat connection failures as well as all other knex/tarn connection
    creation failures.

### Fixed

- Fixed bug where `cmr_custom_host` variable was not properly forwarded into `archive`, `ingest`, and `sqs-message-remover` modules from `cumulus` module
- Fixed bug where `parse-pdr` set a granule's provider to the entire provider record when a `NODE_NAME`
  is present. Expected behavior consistent with other tasks is to set the provider name in that field.
- **CUMULUS-2568**
  - Update reconciliation report integration test to have better cleanup/failure behavior
  - Fixed `@cumulus/api-client/pdrs.getPdr` to request correct endpoint for returning a PDR from the API
- **CUMULUS-2620**
  - Fixed a bug where a granule could be removed from CMR but still be set as
  `published: true` and with a CMR link in the Dynamo/PostgreSQL databases. Now,
  the CMR deletion and the Dynamo/PostgreSQL record updates will all succeed or fail
  together, preventing the database records from being out of sync with CMR.
  - Fixed `@cumulus/api-client/pdrs.getPdr` to request correct
  endpoint for returning a PDR from the API

## [v9.2.2] 2021-08-06 - [BACKPORT]

**Please note** changes in 9.2.2 may not yet be released in future versions, as
this is a backport and patch release on the 9.2.x series of releases. Updates that
are included in the future will have a corresponding CHANGELOG entry in future
releases.

### Added

- **CUMULUS-2635**
  - Added helper functions:
    - `@cumulus/db/translate/file/translateApiPdrToPostgresPdr`

### Fixed

- **CUMULUS-2635**
  - Update `data-migration2` to migrate PDRs before migrating granules.
  - Update `data-migration2` unit tests testing granules migration to reference
    PDR records to better model the DB schema.
  - Update `migratePdrRecord` to use `translateApiPdrToPostgresPdr` function.

## [v9.2.1] 2021-07-29 - [BACKPORT]

### Fixed

- **CUMULUS-2626**
  - Update [PDR migration](https://github.com/nasa/cumulus/blob/master/lambdas/data-migration2/src/pdrs.ts) to correctly find Executions by a Dynamo PDR's `execution` field

## [v9.2.0] 2021-06-22

### Added

- **CUMULUS-2475**
  - Adds `GET` endpoint to distribution API
- **CUMULUS-2476**
  - Adds handler for authenticated `HEAD` Distribution requests replicating current behavior of TEA

### Changed

- **CUMULUS-2482**
  - Switches the default distribution app in the `example/cumulus-tf` deployment to the new Cumulus Distribution
  - TEA is still available by following instructions in `example/README.md`

### Fixed

- **CUMULUS-2520**
  - Fixed error that prevented `/elasticsearch/index-from-database` from starting.
- **CUMULUS-2558**
  - Fixed issue where executions original_payload would not be retained on successful execution

## [v9.1.0] 2021-06-03

### BREAKING CHANGES

- @cumulus/api-client/granules.getGranule now returns the granule record from the GET /granules/<granuleId> endpoint, not the raw endpoint response
- **CUMULUS-2434**
  - To use the updated `update-granules-cmr-metadata-file-links` task, the
    granule  UMM-G metadata should have version 1.6.2 or later, since CMR s3
    link type 'GET DATA VIA DIRECT ACCESS' is not valid until UMM-G version
    [1.6.2](https://cdn.earthdata.nasa.gov/umm/granule/v1.6.2/umm-g-json-schema.json)
- **CUMULUS-2488**
  - Removed all EMS reporting including lambdas, endpoints, params, etc as all
    reporting is now handled through Cloud Metrics
- **CUMULUS-2472**
  - Moved existing `EarthdataLoginClient` to
    `@cumulus/oauth-client/EarthdataLoginClient` and updated all references in
    Cumulus Core.
  - Rename `EarthdataLoginClient` property from `earthdataLoginUrl` to
    `loginUrl for consistency with new OAuth clients. See example in
    [oauth-client
    README](https://github.com/nasa/cumulus/blob/master/packages/oauth-client/README.md)

### Added

- **HYRAX-439** - Corrected README.md according to a new Hyrax URL format.
- **CUMULUS-2354**
  - Adds configuration options to allow `/s3credentials` endpoint to distribute
    same-region read-only tokens based on a user's CMR ACLs.
  - Configures the example deployment to enable this feature.
- **CUMULUS-2442**
  - Adds option to generate cloudfront URL to lzards-backup task. This will require a few new task config options that have been documented in the [task README](https://github.com/nasa/cumulus/blob/master/tasks/lzards-backup/README.md).
- **CUMULUS-2470**
  - Added `/s3credentials` endpoint for distribution API
- **CUMULUS-2471**
  - Add `/s3credentialsREADME` endpoint to distribution API
- **CUMULUS-2473**
  - Updated `tf-modules/cumulus_distribution` module to take earthdata or cognito credentials
  - Configured `example/cumulus-tf/cumulus_distribution.tf` to use CSDAP credentials
- **CUMULUS-2474**
  - Add `S3ObjectStore` to `aws-client`. This class allows for interaction with the S3 object store.
  - Add `object-store` package which contains abstracted object store functions for working with various cloud providers
- **CUMULUS-2477**
  - Added `/`, `/login` and `/logout` endpoints to cumulus distribution api
- **CUMULUS-2479**
  - Adds /version endpoint to distribution API
- **CUMULUS-2497**
  - Created `isISOFile()` to check if a CMR file is a CMR ISO file.
- **CUMULUS-2371**
  - Added helpers to `@cumulus/ingest/sqs`:
    - `archiveSqsMessageToS3` - archives an incoming SQS message to S3
    - `deleteArchivedMessageFromS3` - deletes a processed SQS message from S3
  - Added call to `archiveSqsMessageToS3` to `sqs-message-consumer` which
    archives all incoming SQS messages to S3.
  - Added call to `deleteArchivedMessageFrom` to `sqs-message-remover` which
    deletes archived SQS message from S3 once it has been processed.

### Changed

- **[PR2224](https://github.com/nasa/cumulus/pull/2244)**
- **CUMULUS-2208**
  - Moved all `@cumulus/api/es/*` code to new `@cumulus/es-client` package
- Changed timeout on `sfEventSqsToDbRecords` Lambda to 60 seconds to match
  timeout for Knex library to acquire database connections
- **CUMULUS-2517**
  - Updated postgres-migration-count-tool default concurrency to '1'
- **CUMULUS-2489**
  - Updated docs for Terraform references in FAQs, glossary, and in Deployment sections
- **CUMULUS-2434**
  - Updated `@cumulus/cmrjs` `updateCMRMetadata` and related functions to add
    both HTTPS URLS and S3 URIs to CMR metadata.
  - Updated `update-granules-cmr-metadata-file-links` task to add both HTTPS
    URLs and S3 URIs to the OnlineAccessURLs field of CMR metadata. The task
    configuration parameter `cmrGranuleUrlType` now has default value `both`.
  - To use the updated `update-granules-cmr-metadata-file-links` task, the
    granule UMM-G metadata should have version 1.6.2 or later, since CMR s3 link
    type 'GET DATA VIA DIRECT ACCESS' is not valid until UMM-G version
    [1.6.2](https://cdn.earthdata.nasa.gov/umm/granule/v1.6.2/umm-g-json-schema.json)
- **CUMULUS-2472**
  - Renamed `@cumulus/earthdata-login-client` to more generic
    `@cumulus/oauth-client` as a parent  class for new OAuth clients.
  - Added `@cumulus/oauth-client/CognitoClient` to interface with AWS cognito login service.
- **CUMULUS-2497**
  - Changed the `@cumulus/cmrjs` package:
    - Updated `@cumulus/cmrjs/cmr-utils.getGranuleTemporalInfo()` so it now
      returns temporal info for CMR ISO 19115 SMAP XML files.
    - Updated `@cumulus/cmrjs/cmr-utils.isCmrFilename()` to include
      `isISOFile()`.
- **CUMULUS-2532**
  - Changed integration tests to use `api-client/granules` functions as opposed to granulesApi from `@cumulus/integration-tests`.

### Fixed

- **CUMULUS-2519**
  - Update @cumulus/integration-tests.buildWorkflow to fail if provider/collection API response is not successful
- **CUMULUS-2518**
  - Update sf-event-sqs-to-db-records to not throw if a collection is not
    defined on a payload that has no granules/an empty granule payload object
- **CUMULUS-2512**
  - Updated ingest package S3 provider client to take additional parameter
    `remoteAltBucket` on `download` method to allow for per-file override of
    provider bucket for checksum
  - Updated @cumulus/ingest.fetchTextFile's signature to be parameterized and
    added `remoteAltBucket`to allow for an override of the passed in provider
    bucket for the source file
  - Update "eslint-plugin-import" to be pinned to 2.22.1
- **CUMULUS-2520**
  - Fixed error that prevented `/elasticsearch/index-from-database` from starting.
- **CUMULUS-2532**
  - Fixed integration tests to have granule deletion occur before provider and
    collection deletion in test cleanup.
- **[2231](https://github.com/nasa/cumulus/issues/2231)**
  - Fixes broken relative path links in `docs/README.md`

### Removed

- **CUMULUS-2502**
  - Removed outdated documentation regarding Kibana index patterns for metrics.

## [v9.0.1] 2021-05-07

### Migration Steps

Please review the migration steps for 9.0.0 as this release is only a patch to
correct a failure in our build script and push out corrected release artifacts. The previous migration steps still apply.

### Changed

- Corrected `@cumulus/db` configuration to correctly build package.

## [v9.0.0] 2021-05-03

### Migration steps

- This release of Cumulus enables integration with a PostgreSQL database for archiving Cumulus data. There are several upgrade steps involved, **some of which need to be done before redeploying Cumulus**. See the [documentation on upgrading to the RDS release](https://nasa.github.io/cumulus/docs/upgrade-notes/upgrade-rds).

### BREAKING CHANGES

- **CUMULUS-2185** - RDS Migration Epic
  - **CUMULUS-2191**
    - Removed the following from the `@cumulus/api/models.asyncOperation` class in
      favor of the added `@cumulus/async-operations` module:
      - `start`
      - `startAsyncOperations`
  - **CUMULUS-2187**
    - The `async-operations` endpoint will now omit `output` instead of
      returning `none` when the operation did not return output.
  - **CUMULUS-2309**
    - Removed `@cumulus/api/models/granule.unpublishAndDeleteGranule` in favor
      of `@cumulus/api/lib/granule-remove-from-cmr.unpublishGranule` and
      `@cumulus/api/lib/granule-delete.deleteGranuleAndFiles`.
  - **CUMULUS-2385**
    - Updated `sf-event-sqs-to-db-records` to write a granule's files to
      PostgreSQL only after the workflow has exited the `Running` status.
      Please note that any workflow that uses `sf_sqs_report_task` for
      mid-workflow updates will be impacted.
    - Changed PostgreSQL `file` schema and TypeScript type definition to require
      `bucket` and `key` fields.
    - Updated granule/file write logic to mark a granule's status as "failed"
  - **CUMULUS-2455**
    - API `move granule` endpoint now moves granule files on a per-file basis
    - API `move granule` endpoint on granule file move failure will retain the
      file at it's original location, but continue to move any other granule
      files.
    - Removed the `move` method from the `@cumulus/api/models.granule` class.
      logic is now handled in `@cumulus/api/endpoints/granules` and is
      accessible via the Core API.

### Added

- **CUMULUS-2185** - RDS Migration Epic
  - **CUMULUS-2130**
    - Added postgres-migration-count-tool lambda/ECS task to allow for
      evaluation of database state
    - Added /migrationCounts api endpoint that allows running of the
      postgres-migration-count-tool as an asyncOperation
  - **CUMULUS-2394**
    - Updated PDR and Granule writes to check the step function
      workflow_start_time against the createdAt field for each record to ensure
      old records do not overwrite newer ones for legacy Dynamo and PostgreSQL
      writes
  - **CUMULUS-2188**
    - Added `data-migration2` Lambda to be run after `data-migration1`
    - Added logic to `data-migration2` Lambda for migrating execution records
      from DynamoDB to PostgreSQL
  - **CUMULUS-2191**
    - Added `@cumulus/async-operations` to core packages, exposing
      `startAsyncOperation` which will handle starting an async operation and
      adding an entry to both PostgreSQL and DynamoDb
  - **CUMULUS-2127**
    - Add schema migration for `collections` table
  - **CUMULUS-2129**
    - Added logic to `data-migration1` Lambda for migrating collection records
      from Dynamo to PostgreSQL
  - **CUMULUS-2157**
    - Add schema migration for `providers` table
    - Added logic to `data-migration1` Lambda for migrating provider records
      from Dynamo to PostgreSQL
  - **CUMULUS-2187**
    - Added logic to `data-migration1` Lambda for migrating async operation
      records from Dynamo to PostgreSQL
  - **CUMULUS-2198**
    - Added logic to `data-migration1` Lambda for migrating rule records from
      DynamoDB to PostgreSQL
  - **CUMULUS-2182**
    - Add schema migration for PDRs table
  - **CUMULUS-2230**
    - Add schema migration for `rules` table
  - **CUMULUS-2183**
    - Add schema migration for `asyncOperations` table
  - **CUMULUS-2184**
    - Add schema migration for `executions` table
  - **CUMULUS-2257**
    - Updated PostgreSQL table and column names to snake_case
    - Added `translateApiAsyncOperationToPostgresAsyncOperation` function to `@cumulus/db`
  - **CUMULUS-2186**
    - Added logic to `data-migration2` Lambda for migrating PDR records from
      DynamoDB to PostgreSQL
  - **CUMULUS-2235**
    - Added initial ingest load spec test/utility
  - **CUMULUS-2167**
    - Added logic to `data-migration2` Lambda for migrating Granule records from
      DynamoDB to PostgreSQL and parse Granule records to store File records in
      RDS.
  - **CUMULUS-2367**
    - Added `granules_executions` table to PostgreSQL schema to allow for a
      many-to-many relationship between granules and executions
      - The table refers to granule and execution records using foreign keys
        defined with ON CASCADE DELETE, which means that any time a granule or
        execution record is deleted, all of the records in the
        `granules_executions` table referring to that record will also be
        deleted.
    - Added `upsertGranuleWithExecutionJoinRecord` helper to `@cumulus/db` to
      allow for upserting a granule record and its corresponding
      `granules_execution` record
  - **CUMULUS-2128**
    - Added helper functions:
      - `@cumulus/db/translate/file/translateApiFiletoPostgresFile`
      - `@cumulus/db/translate/file/translateApiGranuletoPostgresGranule`
      - `@cumulus/message/Providers/getMessageProvider`
  - **CUMULUS-2190**
    - Added helper functions:
      - `@cumulus/message/Executions/getMessageExecutionOriginalPayload`
      - `@cumulus/message/Executions/getMessageExecutionFinalPayload`
      - `@cumulus/message/workflows/getMessageWorkflowTasks`
      - `@cumulus/message/workflows/getMessageWorkflowStartTime`
      - `@cumulus/message/workflows/getMessageWorkflowStopTime`
      - `@cumulus/message/workflows/getMessageWorkflowName`
  - **CUMULUS-2192**
    - Added helper functions:
      - `@cumulus/message/PDRs/getMessagePdrRunningExecutions`
      - `@cumulus/message/PDRs/getMessagePdrCompletedExecutions`
      - `@cumulus/message/PDRs/getMessagePdrFailedExecutions`
      - `@cumulus/message/PDRs/getMessagePdrStats`
      - `@cumulus/message/PDRs/getPdrPercentCompletion`
      - `@cumulus/message/workflows/getWorkflowDuration`
  - **CUMULUS-2199**
    - Added `translateApiRuleToPostgresRule` to `@cumulus/db` to translate API
      Rule to conform to Postgres Rule definition.
  - **CUMUlUS-2128**
    - Added "upsert" logic to the `sfEventSqsToDbRecords` Lambda for granule and
      file writes to the core PostgreSQL database
  - **CUMULUS-2199**
    - Updated Rules endpoint to write rules to core PostgreSQL database in
      addition to DynamoDB and to delete rules from the PostgreSQL database in
      addition to DynamoDB.
    - Updated `create` in Rules Model to take in optional `createdAt` parameter
      which sets the value of createdAt if not specified during function call.
  - **CUMULUS-2189**
    - Updated Provider endpoint logic to write providers in parallel to Core
      PostgreSQL database
    - Update integration tests to utilize API calls instead of direct
      api/model/Provider calls
  - **CUMULUS-2191**
    - Updated cumuluss/async-operation task to write async-operations to the
      PostgreSQL database.
  - **CUMULUS-2228**
    - Added logic to the `sfEventSqsToDbRecords` Lambda to write execution, PDR,
      and granule records to the core PostgreSQL database in parallel with
      writes to DynamoDB
  - **CUMUlUS-2190**
    - Added "upsert" logic to the `sfEventSqsToDbRecords` Lambda for PDR writes
      to the core PostgreSQL database
  - **CUMUlUS-2192**
    - Added "upsert" logic to the `sfEventSqsToDbRecords` Lambda for execution
      writes to the core PostgreSQL database
  - **CUMULUS-2187**
    - The `async-operations` endpoint will now omit `output` instead of
      returning `none` when the operation did not return output.
  - **CUMULUS-2167**
    - Change PostgreSQL schema definition for `files` to remove `filename` and
      `name` and only support `file_name`.
    - Change PostgreSQL schema definition for `files` to remove `size` to only
      support `file_size`.
    - Change `PostgresFile` to remove duplicate fields `filename` and `name` and
      rename `size` to `file_size`.
  - **CUMULUS-2266**
    - Change `sf-event-sqs-to-db-records` behavior to discard and not throw an
      error on an out-of-order/delayed message so as not to have it be sent to
      the DLQ.
  - **CUMULUS-2305**
    - Changed `DELETE /pdrs/{pdrname}` API behavior to also delete record from
      PostgreSQL database.
  - **CUMULUS-2309**
    - Changed `DELETE /granules/{granuleName}` API behavior to also delete
      record from PostgreSQL database.
    - Changed `Bulk operation BULK_GRANULE_DELETE` API behavior to also delete
      records from PostgreSQL database.
  - **CUMULUS-2367**
    - Updated `granule_cumulus_id` foreign key to granule in PostgreSQL `files`
      table to use a CASCADE delete, so records in the files table are
      automatically deleted by the database when the corresponding granule is
      deleted.
  - **CUMULUS-2407**
    - Updated data-migration1 and data-migration2 Lambdas to use UPSERT instead
      of UPDATE when migrating dynamoDB records to PostgreSQL.
    - Changed data-migration1 and data-migration2 logic to only update already
      migrated records if the incoming record update has a newer timestamp
  - **CUMULUS-2329**
    - Add `write-db-dlq-records-to-s3` lambda.
    - Add terraform config to automatically write db records DLQ messages to an
      s3 archive on the system bucket.
    - Add unit tests and a component spec test for the above.
  - **CUMULUS-2380**
    - Add `process-dead-letter-archive` lambda to pick up and process dead letters in the S3 system bucket dead letter archive.
    - Add `/deadLetterArchive/recoverCumulusMessages` endpoint to trigger an async operation to leverage this capability on demand.
    - Add unit tests and integration test for all of the above.
  - **CUMULUS-2406**
    - Updated parallel write logic to ensure that updatedAt/updated_at
      timestamps are the same in Dynamo/PG on record write for the following
      data types:
      - async operations
      - granules
      - executions
      - PDRs
  - **CUMULUS-2446**
    - Remove schema validation check against DynamoDB table for collections when
      migrating records from DynamoDB to core PostgreSQL database.
  - **CUMULUS-2447**
    - Changed `translateApiAsyncOperationToPostgresAsyncOperation` to call
      `JSON.stringify` and then `JSON.parse` on output.
  - **CUMULUS-2313**
    - Added `postgres-migration-async-operation` lambda to start an ECS task to
      run a the `data-migration2` lambda.
    - Updated `async_operations` table to include `Data Migration 2` as a new
      `operation_type`.
    - Updated `cumulus-tf/variables.tf` to include `optional_dynamo_tables` that
      will be merged with `dynamo_tables`.
  - **CUMULUS-2451**
    - Added summary type file `packages/db/src/types/summary.ts` with
      `MigrationSummary` and `DataMigration1` and `DataMigration2` types.
    - Updated `data-migration1` and `data-migration2` lambdas to return
      `MigrationSummary` objects.
    - Added logging for every batch of 100 records processed for executions,
      granules and files, and PDRs.
    - Removed `RecordAlreadyMigrated` logs in `data-migration1` and
      `data-migration2`
  - **CUMULUS-2452**
    - Added support for only migrating certain granules by specifying the
      `granuleSearchParams.granuleId` or `granuleSearchParams.collectionId`
      properties in the payload for the
      `<prefix>-postgres-migration-async-operation` Lambda
    - Added support for only running certain migrations for data-migration2 by
      specifying the `migrationsList` property in the payload for the
      `<prefix>-postgres-migration-async-operation` Lambda
  - **CUMULUS-2453**
    - Created `storeErrors` function which stores errors in system bucket.
    - Updated `executions` and `granulesAndFiles` data migrations to call `storeErrors` to store migration errors.
    - Added `system_bucket` variable to `data-migration2`.
  - **CUMULUS-2455**
    - Move granules API endpoint records move updates for migrated granule files
      if writing any of the granule files fails.
  - **CUMULUS-2468**
    - Added support for doing [DynamoDB parallel scanning](https://docs.aws.amazon.com/amazondynamodb/latest/developerguide/Scan.html#Scan.ParallelScan) for `executions` and `granules` migrations to improve performance. The behavior of the parallel scanning and writes can be controlled via the following properties on the event input to the `<prefix>-postgres-migration-async-operation` Lambda:
      - `granuleMigrationParams.parallelScanSegments`: How many segments to divide your granules DynamoDB table into for parallel scanning
      - `granuleMigrationParams.parallelScanLimit`: The maximum number of granule records to evaluate for each parallel scanning segment of the DynamoDB table
      - `granuleMigrationParams.writeConcurrency`: The maximum number of concurrent granule/file writes to perform to the PostgreSQL database across all DynamoDB segments
      - `executionMigrationParams.parallelScanSegments`: How many segments to divide your executions DynamoDB table into for parallel scanning
      - `executionMigrationParams.parallelScanLimit`: The maximum number of execution records to evaluate for each parallel scanning segment of the DynamoDB table
      - `executionMigrationParams.writeConcurrency`: The maximum number of concurrent execution writes to perform to the PostgreSQL database across all DynamoDB segments
  - **CUMULUS-2468** - Added `@cumulus/aws-client/DynamoDb.parallelScan` helper to perform [parallel scanning on DynamoDb tables](https://docs.aws.amazon.com/amazondynamodb/latest/developerguide/Scan.html#Scan.ParallelScan)
  - **CUMULUS-2507**
    - Updated granule record write logic to set granule status to `failed` in both Postgres and DynamoDB if any/all of its files fail to write to the database.

### Deprecated

- **CUMULUS-2185** - RDS Migration Epic
  - **CUMULUS-2455**
    - `@cumulus/ingest/moveGranuleFiles`

## [v8.1.2] 2021-07-29

**Please note** changes in 8.1.2 may not yet be released in future versions, as this
is a backport/patch release on the 8.x series of releases.  Updates that are
included in the future will have a corresponding CHANGELOG entry in future releases.

### Notable changes

- `cmr_custom_host` variable for `cumulus` module can now be used to configure Cumulus to
integrate with a custom CMR host name and protocol (e.g. `http://custom-cmr-host.com`). Note
that you **must** include a protocol (`http://` or `https://`) if specifying a value for this
variable.
- `@cumulus/sync-granule` task should now properly handle
syncing files from HTTP/HTTPS providers where basic auth is
required and involves a redirect to a different host (e.g.
downloading files protected by Earthdata Login)

### Added

- **CUMULUS-2548**
  - Added `allowed_redirects` field to PostgreSQL `providers` table
  - Added `allowedRedirects` field to DynamoDB `<prefix>-providers` table
  - Added `@cumulus/aws-client/S3.streamS3Upload` to handle uploading the contents
  of a readable stream to S3 and returning a promise

### Changed

- Updated `cmr_custom_host` variable to accept a full protocol and host name
(e.g. `http://cmr-custom-host.com`), whereas it previously only accepted a host name

### Fixed

- Fixed bug where `cmr_custom_host` variable was not properly forwarded into `archive`, `ingest`, and `sqs-message-remover` modules from `cumulus` module
- **CUMULUS-2548**
  - Fixed `@cumulus/ingest/HttpProviderClient.sync` to
properly handle basic auth when redirecting to a different
host and/or host with a different port

## [v8.1.1] 2021-04-30 -- Patch Release

**Please note** changes in 8.1.1 may not yet be released in future versions, as this
is a backport/patch release on the 8.x series of releases.  Updates that are
included in the future will have a corresponding CHANGELOG entry in future releases.

### Added

- **CUMULUS-2497**
  - Created `isISOFile()` to check if a CMR file is a CMR ISO file.

### Fixed

- **CUMULUS-2512**
  - Updated ingest package S3 provider client to take additional parameter
    `remoteAltBucket` on `download` method to allow for per-file override of
    provider bucket for checksum
  - Updated @cumulus/ingest.fetchTextFile's signature to be parameterized and
    added `remoteAltBucket`to allow for an override of the passed in provider
    bucket for the source file
  - Update "eslint-plugin-import" to be pinned to 2.22.1

### Changed

- **CUMULUS-2497**
  - Changed the `@cumulus/cmrjs` package:
    - Updated `@cumulus/cmrjs/cmr-utils.getGranuleTemporalInfo()` so it now
      returns temporal info for CMR ISO 19115 SMAP XML files.
    - Updated `@cumulus/cmrjs/cmr-utils.isCmrFilename()` to include
      `isISOFile()`.

- **[2216](https://github.com/nasa/cumulus/issues/2216)**
  - Removed "node-forge", "xml-crypto" from audit whitelist, added "underscore"

## [v8.1.0] 2021-04-29

### Added

- **CUMULUS-2348**
  - The `@cumulus/api` `/granules` and `/granules/{granuleId}` endpoints now take `getRecoveryStatus` parameter
  to include recoveryStatus in result granule(s)
  - The `@cumulus/api-client.granules.getGranule` function takes a `query` parameter which can be used to
  request additional granule information.
  - Published `@cumulus/api@7.2.1-alpha.0` for dashboard testing
- **CUMULUS-2469**
  - Added `tf-modules/cumulus_distribution` module to standup a skeleton
    distribution api

## [v8.0.0] 2021-04-08

### BREAKING CHANGES

- **CUMULUS-2428**
  - Changed `/granules/bulk` to use `queueUrl` property instead of a `queueName` property for setting the queue to use for scheduling bulk granule workflows

### Notable changes

- Bulk granule operations endpoint now supports setting a custom queue for scheduling workflows via the `queueUrl` property in the request body. If provided, this value should be the full URL for an SQS queue.

### Added

- **CUMULUS-2374**
  - Add cookbok entry for queueing PostToCmr step
  - Add example workflow to go with cookbook
- **CUMULUS-2421**
  - Added **experimental** `ecs_include_docker_cleanup_cronjob` boolean variable to the Cumulus module to enable cron job to clean up docker root storage blocks in ECS cluster template for non-`device-mapper` storage drivers. Default value is `false`. This fulfills a specific user support request. This feature is otherwise untested and will remain so until we can iterate with a better, more general-purpose solution. Use of this feature is **NOT** recommended unless you are certain you need it.

- **CUMULUS-1808**
  - Add additional error messaging in `deleteSnsTrigger` to give users more context about where to look to resolve ResourceNotFound error when disabling or deleting a rule.

### Fixed

- **CUMULUS-2281**
  - Changed discover-granules task to write discovered granules directly to
    logger, instead of via environment variable. This fixes a problem where a
    large number of found granules prevents this lambda from running as an
    activity with an E2BIG error.

## [v7.2.0] 2021-03-23

### Added

- **CUMULUS-2346**
  - Added orca API endpoint to `@cumulus/api` to get recovery status
  - Add `CopyToGlacier` step to [example IngestAndPublishGranuleWithOrca workflow](https://github.com/nasa/cumulus/blob/master/example/cumulus-tf/ingest_and_publish_granule_with_orca_workflow.tf)

### Changed

- **HYRAX-357**
  - Format of NGAP OPeNDAP URL changed and by default now is referring to concept id and optionally can include short name and version of collection.
  - `addShortnameAndVersionIdToConceptId` field has been added to the config inputs of the `hyrax-metadata-updates` task

## [v7.1.0] 2021-03-12

### Notable changes

- `sync-granule` task will now properly handle syncing 0 byte files to S3
- SQS/Kinesis rules now support scheduling workflows to a custom queue via the `rule.queueUrl` property. If provided, this value should be the full URL for an SQS queue.

### Added

- `tf-modules/cumulus` module now supports a `cmr_custom_host` variable that can
  be used to set to an arbitrary  host for making CMR requests (e.g.
  `https://custom-cmr-host.com`).
- Added `buckets` variable to `tf-modules/archive`
- **CUMULUS-2345**
  - Deploy ORCA with Cumulus, see `example/cumulus-tf/orca.tf` and `example/cumulus-tf/terraform.tfvars.example`
  - Add `CopyToGlacier` step to [example IngestAndPublishGranule workflow](https://github.com/nasa/cumulus/blob/master/example/cumulus-tf/ingest_and_publish_granule_workflow.asl.json)
- **CUMULUS-2424**
  - Added `childWorkflowMeta` to `queue-pdrs` config. An object passed to this config value will be merged into a child workflow message's `meta` object. For an example of how this can be used, see `example/cumulus-tf/discover_and_queue_pdrs_with_child_workflow_meta_workflow.asl.json`.
- **CUMULUS-2427**
  - Added support for using a custom queue with SQS and Kinesis rules. Whatever queue URL is set on the `rule.queueUrl` property will be used to schedule workflows for that rule. This change allows SQS/Kinesis rules to use [any throttled queues defined for a deployment](https://nasa.github.io/cumulus/docs/data-cookbooks/throttling-queued-executions).

### Fixed

- **CUMULUS-2394**
  - Updated PDR and Granule writes to check the step function `workflow_start_time` against
      the `createdAt` field  for each record to ensure old records do not
      overwrite newer ones

### Changed

- `<prefix>-lambda-api-gateway` IAM role used by API Gateway Lambda now
  supports accessing all buckets defined in your `buckets` variable except
  "internal" buckets
- Updated the default scroll duration used in ESScrollSearch and part of the
  reconciliation report functions as a result of testing and seeing timeouts
  at its current value of 2min.
- **CUMULUS-2355**
  - Added logic to disable `/s3Credentials` endpoint based upon value for
    environment variable `DISABLE_S3_CREDENTIALS`. If set to "true", the
    endpoint will not dispense S3 credentials and instead return a message
    indicating that the endpoint has been disabled.
- **CUMULUS-2397**
  - Updated `/elasticsearch` endpoint's `reindex` function to prevent
    reindexing when source and destination indices are the same.
- **CUMULUS-2420**
  - Updated test function `waitForAsyncOperationStatus` to take a retryObject
    and use exponential backoff.  Increased the total test duration for both
    AsycOperation specs and the ReconciliationReports tests.
  - Updated the default scroll duration used in ESScrollSearch and part of the
    reconciliation report functions as a result of testing and seeing timeouts
    at its current value of 2min.
- **CUMULUS-2427**
  - Removed `queueUrl` from the parameters object for `@cumulus/message/Build.buildQueueMessageFromTemplate`
  - Removed `queueUrl` from the parameters object for `@cumulus/message/Build.buildCumulusMeta`

### Fixed

- Fixed issue in `@cumulus/ingest/S3ProviderClient.sync()` preventing 0 byte files from being synced to S3.

### Removed

- Removed variables from `tf-modules/archive`:
  - `private_buckets`
  - `protected_buckets`
  - `public_buckets`

## [v7.0.0] 2021-02-22

### BREAKING CHANGES

- **CUMULUS-2362** - Endpoints for the logs (/logs) will now throw an error unless Metrics is set up

### Added

- **CUMULUS-2345**
  - Deploy ORCA with Cumulus, see `example/cumulus-tf/orca.tf` and `example/cumulus-tf/terraform.tfvars.example`
  - Add `CopyToGlacier` step to [example IngestAndPublishGranule workflow](https://github.com/nasa/cumulus/blob/master/example/cumulus-tf/ingest_and_publish_granule_workflow.asl.json)
- **CUMULUS-2376**
  - Added `cmrRevisionId` as an optional parameter to `post-to-cmr` that will be used when publishing metadata to CMR.
- **CUMULUS-2412**
  - Adds function `getCollectionsByShortNameAndVersion` to @cumulus/cmrjs that performs a compound query to CMR to retrieve collection information on a list of collections. This replaces a series of calls to the CMR for each collection with a single call on the `/collections` endpoint and should improve performance when CMR return times are increased.

### Changed

- **CUMULUS-2362**
  - Logs endpoints only work with Metrics set up
- **CUMULUS-2376**
  - Updated `publishUMMGJSON2CMR` to take in an optional `revisionId` parameter.
  - Updated `publishUMMGJSON2CMR` to throw an error if optional `revisionId` does not match resulting revision ID.
  - Updated `publishECHO10XML2CMR` to take in an optional `revisionId` parameter.
  - Updated `publishECHO10XML2CMR` to throw an error if optional `revisionId` does not match resulting revision ID.
  - Updated `publish2CMR` to take in optional `cmrRevisionId`.
  - Updated `getWriteHeaders` to take in an optional CMR Revision ID.
  - Updated `ingestGranule` to take in an optional CMR Revision ID to pass to `getWriteHeaders`.
  - Updated `ingestUMMGranule` to take in an optional CMR Revision ID to pass to `getWriteHeaders`.
- **CUMULUS-2350**
  - Updates the examples on the `/s3credentialsREADME`, to include Python and
    JavaScript code demonstrating how to refrsh  the s3credential for
    programatic access.
- **CUMULUS-2383**
  - PostToCMR task will return CMRInternalError when a `500` status is returned from CMR

## [v6.0.0] 2021-02-16

### MIGRATION NOTES

- **CUMULUS-2255** - Cumulus has upgraded its supported version of Terraform
  from **0.12.12** to **0.13.6**. Please see the [instructions to upgrade your
  deployments](https://github.com/nasa/cumulus/blob/master/docs/upgrade-notes/upgrading-tf-version-0.13.6.md).

- **CUMULUS-2350**
  - If the  `/s3credentialsREADME`, does not appear to be working after
    deployment, [manual redeployment](https://docs.aws.amazon.com/apigateway/latest/developerguide/how-to-deploy-api-with-console.html)
    of the API-gateway stage may be necessary to finish the deployment.

### BREAKING CHANGES

- **CUMULUS-2255** - Cumulus has upgraded its supported version of Terraform from **0.12.12** to **0.13.6**.

### Added

- **CUMULUS-2291**
  - Add provider filter to Granule Inventory Report
- **CUMULUS-2300**
  - Added `childWorkflowMeta` to `queue-granules` config. Object passed to this
    value will be merged into a child workflow message's  `meta` object. For an
    example of how this can be used, see
    `example/cumulus-tf/discover_granules_workflow.asl.json`.
- **CUMULUS-2350**
  - Adds an unprotected endpoint, `/s3credentialsREADME`, to the
    s3-credentials-endpoint that displays  information on how to use the
    `/s3credentials` endpoint
- **CUMULUS-2368**
  - Add QueueWorkflow task
- **CUMULUS-2391**
  - Add reportToEms to collections.files file schema
- **CUMULUS-2395**
  - Add Core module parameter `ecs_custom_sg_ids` to Cumulus module to allow for
    custom security group mappings
- **CUMULUS-2402**
  - Officially expose `sftp()` for use in `@cumulus/sftp-client`

### Changed

- **CUMULUS-2323**
  - The sync granules task when used with the s3 provider now uses the
    `source_bucket` key in `granule.files` objects.  If incoming payloads using
    this task have a `source_bucket` value for a file using the s3 provider, the
    task will attempt to sync from the bucket defined in the file's
    `source_bucket` key instead of the `provider`.
    - Updated `S3ProviderClient.sync` to allow for an optional bucket parameter
      in support of the changed behavior.
  - Removed `addBucketToFile` and related code from sync-granules task

- **CUMULUS-2255**
  - Updated Terraform deployment code syntax for compatibility with version 0.13.6
- **CUMULUS-2321**
  - Updated API endpoint GET `/reconciliationReports/{name}` to return the
    presigned s3 URL in addition to report data

### Fixed

- Updated `hyrax-metadata-updates` task so the opendap url has Type 'USE SERVICE API'

- **CUMULUS-2310**
  - Use valid filename for reconciliation report
- **CUMULUS-2351**
  - Inventory report no longer includes the File/Granule relation object in the
    okCountByGranules key of a report.  The information is only included when a
    'Granule Not Found' report is run.

### Removed

- **CUMULUS-2364**
  - Remove the internal Cumulus logging lambda (log2elasticsearch)

## [v5.0.1] 2021-01-27

### Changed

- **CUMULUS-2344**
  - Elasticsearch API now allows you to reindex to an index that already exists
  - If using the Change Index operation and the new index doesn't exist, it will be created
  - Regarding instructions for CUMULUS-2020, you can now do a change index
    operation before a reindex operation. This will
    ensure that new data will end up in the new index while Elasticsearch is reindexing.

- **CUMULUS-2351**
  - Inventory report no longer includes the File/Granule relation object in the okCountByGranules key of a report. The information is only included when a 'Granule Not Found' report is run.

### Removed

- **CUMULUS-2367**
  - Removed `execution_cumulus_id` column from granules RDS schema and data type

## [v5.0.0] 2021-01-12

### BREAKING CHANGES

- **CUMULUS-2020**
  - Elasticsearch data mappings have been updated to improve search and the API
    has been update to reflect those changes. See Migration notes on how to
    update the Elasticsearch mappings.

### Migration notes

- **CUMULUS-2020**
  - Elasticsearch data mappings have been updated to improve search. For
    example, case insensitive searching will now work (e.g. 'MOD' and 'mod' will
    return the same granule results). To use the improved Elasticsearch queries,
    [reindex](https://nasa.github.io/cumulus-api/#reindex) to create a new index
    with the correct types. Then perform a [change
    index](https://nasa.github.io/cumulus-api/#change-index) operation to use
    the new index.
- **CUMULUS-2258**
  - Because the `egress_lambda_log_group` and
    `egress_lambda_log_subscription_filter` resource were removed from the
    `cumulus` module, new definitions for these resources must be added to
    `cumulus-tf/main.tf`. For reference on how to define these resources, see
    [`example/cumulus-tf/thin_egress_app.tf`](https://github.com/nasa/cumulus/blob/master/example/cumulus-tf/thin_egress_app.tf).
  - The `tea_stack_name` variable being passed into the `cumulus` module should be removed
- **CUMULUS-2344**
  - Regarding instructions for CUMULUS-2020, you can now do a change index operation before a reindex operation. This will
    ensure that new data will end up in the new index while Elasticsearch is reindexing.

### BREAKING CHANGES

- **CUMULUS-2020**
  - Elasticsearch data mappings have been updated to improve search and the API has been updated to reflect those changes. See Migration notes on how to update the Elasticsearch mappings.

### Added

- **CUMULUS-2318**
  - Added`async_operation_image` as `cumulus` module variable to allow for override of the async_operation container image.  Users can optionally specify a non-default docker image for use with Core async operations.
- **CUMULUS-2219**
  - Added `lzards-backup` Core task to facilitate making LZARDS backup requests in Cumulus ingest workflows
- **CUMULUS-2092**
  - Add documentation for Granule Not Found Reports
- **HYRAX-320**
  - `@cumulus/hyrax-metadata-updates`Add component URI encoding for entry title id and granule ur to allow for values with special characters in them. For example, EntryTitleId 'Sentinel-6A MF/Jason-CS L2 Advanced Microwave Radiometer (AMR-C) NRT Geophysical Parameters' Now, URLs generated from such values will be encoded correctly and parsable by HyraxInTheCloud
- **CUMULUS-1370**
  - Add documentation for Getting Started section including FAQs
- **CUMULUS-2092**
  - Add documentation for Granule Not Found Reports
- **CUMULUS-2219**
  - Added `lzards-backup` Core task to facilitate making LZARDS backup requests in Cumulus ingest workflows
- **CUMULUS-2280**
  - In local api, retry to create tables if they fail to ensure localstack has had time to start fully.
- **CUMULUS-2290**
  - Add `queryFields` to granule schema, and this allows workflow tasks to add queryable data to granule record. For reference on how to add data to `queryFields` field, see [`example/cumulus-tf/kinesis_trigger_test_workflow.tf`](https://github.com/nasa/cumulus/blob/master/example/cumulus-tf/kinesis_trigger_test_workflow.tf).
- **CUMULUS-2318**
  - Added`async_operation_image` as `cumulus` module variable to allow for override of the async_operation container image.  Users can optionally specify a non-default docker image for use with Core async operations.

### Changed

- **CUMULUS-2020**
  - Updated Elasticsearch mappings to support case-insensitive search
- **CUMULUS-2124**
  - cumulus-rds-tf terraform module now takes engine_version as an input variable.
- **CUMULUS-2279**
  - Changed the formatting of granule CMR links: instead of a link to the `/search/granules.json` endpoint, now it is a direct link to `/search/concepts/conceptid.format`
- **CUMULUS-2296**
  - Improved PDR spec compliance of `parse-pdr` by updating `@cumulus/pvl` to parse fields in a manner more consistent with the PDR ICD, with respect to numbers and dates. Anything not matching the ICD expectations, or incompatible with Javascript parsing, will be parsed as a string instead.
- **CUMULUS-2344**
  - Elasticsearch API now allows you to reindex to an index that already exists
  - If using the Change Index operation and the new index doesn't exist, it will be created

### Removed

- **CUMULUS-2258**
  - Removed `tea_stack_name` variable from `tf-modules/distribution/variables.tf` and `tf-modules/cumulus/variables.tf`
  - Removed `egress_lambda_log_group` and `egress_lambda_log_subscription_filter` resources from `tf-modules/distribution/main.tf`

## [v4.0.0] 2020-11-20

### Migration notes

- Update the name of your `cumulus_message_adapter_lambda_layer_arn` variable for the `cumulus` module to `cumulus_message_adapter_lambda_layer_version_arn`. The value of the variable should remain the same (a layer version ARN of a Lambda layer for the [`cumulus-message-adapter`](https://github.com/nasa/cumulus-message-adapter/).
- **CUMULUS-2138** - Update all workflows using the `MoveGranules` step to add `UpdateGranulesCmrMetadataFileLinksStep`that runs after it. See the example [`IngestAndPublishWorkflow`](https://github.com/nasa/cumulus/blob/master/example/cumulus-tf/ingest_and_publish_granule_workflow.asl.json) for reference.
- **CUMULUS-2251**
  - Because it has been removed from the `cumulus` module, a new resource definition for `egress_api_gateway_log_subscription_filter` must be added to `cumulus-tf/main.tf`. For reference on how to define this resource, see [`example/cumulus-tf/main.tf`](https://github.com/nasa/cumulus/blob/master/example/cumulus-tf/main.tf).

### Added

- **CUMULUS-2248**
  - Updates Integration Tests README to point to new fake provider template.
- **CUMULUS-2239**
  - Add resource declaration to create a VPC endpoint in tea-map-cache module if `deploy_to_ngap` is false.
- **CUMULUS-2063**
  - Adds a new, optional query parameter to the `/collections[&getMMT=true]` and `/collections/active[&getMMT=true]` endpoints. When a user provides a value of `true` for `getMMT` in the query parameters, the endpoint will search CMR and update each collection's results with new key `MMTLink` containing a link to the MMT (Metadata Management Tool) if a CMR collection id is found.
- **CUMULUS-2170**
  - Adds ability to filter granule inventory reports
- **CUMULUS-2211**
  - Adds `granules/bulkReingest` endpoint to `@cumulus/api`
- **CUMULUS-2251**
  - Adds `log_api_gateway_to_cloudwatch` variable to `example/cumulus-tf/variables.tf`.
  - Adds `log_api_gateway_to_cloudwatch` variable to `thin_egress_app` module definition.

### Changed

- **CUMULUS-2216**
  - `/collection` and `/collection/active` endpoints now return collections without granule aggregate statistics by default. The original behavior is preserved and can be found by including a query param of `includeStats=true` on the request to the endpoint.
  - The `es/collections` Collection class takes a new parameter includeStats. It no longer appends granule aggregate statistics to the returned results by default. One must set the new parameter to any non-false value.
- **CUMULUS-2201**
  - Update `dbIndexer` lambda to process requests in serial
  - Fixes ingestPdrWithNodeNameSpec parsePdr provider error
- **CUMULUS-2251**
  - Moves Egress Api Gateway Log Group Filter from `tf-modules/distribution/main.tf` to `example/cumulus-tf/main.tf`

### Fixed

- **CUMULUS-2251**
  - This fixes a deployment error caused by depending on the `thin_egress_app` module output for a resource count.

### Removed

- **CUMULUS-2251**
  - Removes `tea_api_egress_log_group` variable from `tf-modules/distribution/variables.tf` and `tf-modules/cumulus/variables.tf`.

### BREAKING CHANGES

- **CUMULUS-2138** - CMR metadata update behavior has been removed from the `move-granules` task into a
new `update-granules-cmr-metadata-file-links` task.
- **CUMULUS-2216**
  - `/collection` and `/collection/active` endpoints now return collections without granule aggregate statistics by default. The original behavior is preserved and can be found by including a query param of `includeStats=true` on the request to the endpoint.  This is likely to affect the dashboard only but included here for the change of behavior.
- **[1956](https://github.com/nasa/cumulus/issues/1956)**
  - Update the name of the `cumulus_message_adapter_lambda_layer_arn` output from the `cumulus-message-adapter` module to `cumulus_message_adapter_lambda_layer_version_arn`. The output value has changed from being the ARN of the Lambda layer **without a version** to the ARN of the Lambda layer **with a version**.
  - Update the variable name in the `cumulus` and `ingest` modules from `cumulus_message_adapter_lambda_layer_arn` to `cumulus_message_adapter_lambda_layer_version_arn`

## [v3.0.1] 2020-10-21

- **CUMULUS-2203**
  - Update Core tasks to use
    [cumulus-message-adapter-js](https://github.com/nasa/cumulus-message-adapter-js)
    v2.0.0 to resolve memory leak/lambda ENOMEM constant failure issue.   This
    issue caused lambdas to slowly use all memory in the run environment and
    prevented AWS from halting/restarting warmed instances when task code was
    throwing consistent errors under load.

- **CUMULUS-2232**
  - Updated versions for `ajv`, `lodash`, `googleapis`, `archiver`, and
    `@cumulus/aws-client` to remediate vulnerabilities found in SNYK scan.

### Fixed

- **CUMULUS-2233**
  - Fixes /s3credentials bug where the expiration time on the cookie was set to a time that is always expired, so authentication was never being recognized as complete by the API. Consequently, the user would end up in a redirect loop and requests to /s3credentials would never complete successfully. The bug was caused by the fact that the code setting the expiration time for the cookie was expecting a time value in milliseconds, but was receiving the expirationTime from the EarthdataLoginClient in seconds. This bug has been fixed by converting seconds into milliseconds. Unit tests were added to test that the expiration time has been converted to milliseconds and checking that the cookie's expiration time is greater than the current time.

## [v3.0.0] 2020-10-7

### MIGRATION STEPS

- **CUMULUS-2099**
  - All references to `meta.queues` in workflow configuration must be replaced with references to queue URLs from Terraform resources. See the updated [data cookbooks](https://nasa.github.io/cumulus/docs/data-cookbooks/about-cookbooks) or example [Discover Granules workflow configuration](https://github.com/nasa/cumulus/blob/master/example/cumulus-tf/discover_granules_workflow.asl.json).
  - The steps for configuring queued execution throttling have changed. See the [updated documentation](https://nasa.github.io/cumulus/docs/data-cookbooks/throttling-queued-executions).
  - In addition to the configuration for execution throttling, the internal mechanism for tracking executions by queue has changed. As a result, you should **disable any rules or workflows scheduling executions via a throttled queue** before upgrading. Otherwise, you may be at risk of having **twice as many executions** as are configured for the queue while the updated tracking is deployed. You can re-enable these rules/workflows once the upgrade is complete.

- **CUMULUS-2111**
  - **Before you re-deploy your `cumulus-tf` module**, note that the [`thin-egress-app`][thin-egress-app] is no longer deployed by default as part of the `cumulus` module, so you must add the TEA module to your deployment and manually modify your Terraform state **to avoid losing your API gateway and impacting any Cloudfront endpoints pointing to those gateways**. If you don't care about losing your API gateway and impacting Cloudfront endpoints, you can ignore the instructions for manually modifying state.

    1. Add the [`thin-egress-app`][thin-egress-app] module to your `cumulus-tf` deployment as shown in the [Cumulus example deployment](https://github.com/nasa/cumulus/tree/master/example/cumulus-tf/main.tf).

         - Note that the values for `tea_stack_name` variable to the `cumulus` module and the `stack_name` variable to the `thin_egress_app` module **must match**
         - Also, if you are specifying the `stage_name` variable to the `thin_egress_app` module, **the value of the `tea_api_gateway_stage` variable to the `cumulus` module must match it**

    2. **If you want to preserve your existing `thin-egress-app` API gateway and avoid having to update your Cloudfront endpoint for distribution, then you must follow these instructions**: <https://nasa.github.io/cumulus/docs/upgrade-notes/migrate_tea_standalone>. Otherwise, you can re-deploy as usual.

  - If you provide your own custom bucket map to TEA as a standalone module, **you must ensure that your custom bucket map includes mappings for the `protected` and `public` buckets specified in your `cumulus-tf/terraform.tfvars`, otherwise Cumulus may not be able to determine the correct distribution URL for ingested files and you may encounter errors**

- **CUMULUS-2197**
  - EMS resources are now optional, and `ems_deploy` is set to `false` by default, which will delete your EMS resources.
  - If you would like to keep any deployed EMS resources, add the `ems_deploy` variable set to `true` in your `cumulus-tf/terraform.tfvars`

### BREAKING CHANGES

- **CUMULUS-2200**
  - Changes return from 303 redirect to 200 success for `Granule Inventory`'s
    `/reconciliationReport` returns.  The user (dashboard) must read the value
    of `url` from the return to get the s3SignedURL and then download the report.
- **CUMULUS-2099**
  - `meta.queues` has been removed from Cumulus core workflow messages.
  - `@cumulus/sf-sqs-report` workflow task no longer reads the reporting queue URL from `input.meta.queues.reporting` on the incoming event. Instead, it requires that the queue URL be set as the `reporting_queue_url` environment variable on the deployed Lambda.
- **CUMULUS-2111**
  - The deployment of the `thin-egress-app` module has be removed from `tf-modules/distribution`, which is a part of the `tf-modules/cumulus` module. Thus, the `thin-egress-app` module is no longer deployed for you by default. See the migration steps for details about how to add deployment for the `thin-egress-app`.
- **CUMULUS-2141**
  - The `parse-pdr` task has been updated to respect the `NODE_NAME` property in
    a PDR's `FILE_GROUP`. If a `NODE_NAME` is present, the task will query the
    Cumulus API for a provider with that host. If a provider is found, the
    output granule from the task will contain a `provider` property containing
    that provider. If `NODE_NAME` is set but a provider with that host cannot be
    found in the API, or if multiple providers are found with that same host,
    the task will fail.
  - The `queue-granules` task has been updated to expect an optional
    `granule.provider` property on each granule. If present, the granule will be
    enqueued using that provider. If not present, the task's `config.provider`
    will be used instead.
- **CUMULUS-2197**
  - EMS resources are now optional and will not be deployed by default. See migration steps for information
    about how to deploy EMS resources.

#### CODE CHANGES

- The `@cumulus/api-client.providers.getProviders` function now takes a
  `queryStringParameters` parameter which can be used to filter the providers
  which are returned
- The `@cumulus/aws-client/S3.getS3ObjectReadStreamAsync` function has been
  removed. It read the entire S3 object into memory before returning a read
  stream, which could cause Lambdas to run out of memory. Use
  `@cumulus/aws-client/S3.getObjectReadStream` instead.
- The `@cumulus/ingest/util.lookupMimeType` function now returns `undefined`
  rather than `null` if the mime type could not be found.
- The `@cumulus/ingest/lock.removeLock` function now returns `undefined`
- The `@cumulus/ingest/granule.generateMoveFileParams` function now returns
  `source: undefined` and `target :undefined` on the response object if either could not be
  determined. Previously, `null` had been returned.
- The `@cumulus/ingest/recursion.recursion` function must now be imported using
  `const { recursion } = require('@cumulus/ingest/recursion');`
- The `@cumulus/ingest/granule.getRenamedS3File` function has been renamed to
  `listVersionedObjects`
- `@cumulus/common.http` has been removed
- `@cumulus/common/http.download` has been removed

### Added

- **CUMULUS-1855**
  - Fixed SyncGranule task to return an empty granules list when given an empty
    (or absent) granules list on input, rather than throwing an exception
- **CUMULUS-1955**
  - Added `@cumulus/aws-client/S3.getObject` to get an AWS S3 object
  - Added `@cumulus/aws-client/S3.waitForObject` to get an AWS S3 object,
    retrying, if necessary
- **CUMULUS-1961**
  - Adds `startTimestamp` and `endTimestamp` parameters to endpoint
    `reconcilationReports`.  Setting these values will filter the returned
    report to cumulus data that falls within the timestamps. It also causes the
    report to be one directional, meaning cumulus is only reconciled with CMR,
    but not the other direction. The Granules will be filtered by their
    `updatedAt` values. Collections are filtered by the updatedAt time of their
    granules, i.e. Collections with granules that are updatedAt a time between
    the time parameters will be returned in the reconciliation reports.
  - Adds `startTimestamp` and `endTimestamp` parameters to create-reconciliation-reports
    lambda function. If either of these params is passed in with a value that can be
    converted to a date object, the inter-platform comparison between Cumulus and CMR will
    be one way.  That is, collections, granules, and files will be filtered by time for
    those found in Cumulus and only those compared to the CMR holdings. For the moment
    there is not enough information to change the internal consistency check, and S3 vs
    Cumulus comparisons are unchanged by the timestamps.
- **CUMULUS-1962**
  - Adds `location` as parameter to `/reconciliationReports` endpoint. Options are `S3`
    resulting in a S3 vs. Cumulus database search or `CMR` resulting in CMR vs. Cumulus database search.
- **CUMULUS-1963**
  - Adds `granuleId` as input parameter to `/reconcilationReports`
    endpoint. Limits inputs parameters to either `collectionId` or `granuleId`
    and will fail to create the report if both are provided.  Adding granuleId
    will find collections in Cumulus by granuleId and compare those one way
    with those in CMR.
  - `/reconciliationReports` now validates any input json before starting the
    async operation and the lambda handler no longer validates input
    parameters.
- **CUMULUS-1964**
  - Reports can now be filtered on provider
- **CUMULUS-1965**
  - Adds `collectionId` parameter to the `/reconcilationReports`
    endpoint. Setting this value will limit the scope of the reconcilation
    report to only the input collectionId when comparing Cumulus and
    CMR. `collectionId` is provided an array of strings e.g. `[shortname___version, shortname2___version2]`
- **CUMULUS-2107**
  - Added a new task, `update-cmr-access-constraints`, that will set access constraints in CMR Metadata.
    Currently supports UMMG-JSON and Echo10XML, where it will configure `AccessConstraints` and
    `RestrictionFlag/RestrictionComment`, respectively.
  - Added an operator doc on how to configure and run the access constraint update workflow, which will update the metadata using the new task, and then publish the updated metadata to CMR.
  - Added an operator doc on bulk operations.
- **CUMULUS-2111**
  - Added variables to `cumulus` module:
    - `tea_api_egress_log_group`
    - `tea_external_api_endpoint`
    - `tea_internal_api_endpoint`
    - `tea_rest_api_id`
    - `tea_rest_api_root_resource_id`
    - `tea_stack_name`
  - Added variables to `distribution` module:
    - `tea_api_egress_log_group`
    - `tea_external_api_endpoint`
    - `tea_internal_api_endpoint`
    - `tea_rest_api_id`
    - `tea_rest_api_root_resource_id`
    - `tea_stack_name`
- **CUMULUS-2112**
  - Added `@cumulus/api/lambdas/internal-reconciliation-report`, so create-reconciliation-report
    lambda can create `Internal` reconciliation report
- **CUMULUS-2116**
  - Added `@cumulus/api/models/granule.unpublishAndDeleteGranule` which
  unpublishes a granule from CMR and deletes it from Cumulus, but does not
  update the record to `published: false` before deletion
- **CUMULUS-2113**
  - Added Granule not found report to reports endpoint
  - Update reports to return breakdown by Granule of files both in DynamoDB and S3
- **CUMULUS-2123**
  - Added `cumulus-rds-tf` DB cluster module to `tf-modules` that adds a
    serverless RDS Aurora/PostgreSQL database cluster to meet the PostgreSQL
    requirements for future releases.
  - Updated the default Cumulus module to take the following new required variables:
    - rds_user_access_secret_arn:
      AWS Secrets Manager secret ARN containing a JSON string of DB credentials
      (containing at least host, password, port as keys)
    - rds_security_group:
      RDS Security Group that provides connection access to the RDS cluster
  - Updated API lambdas and default ECS cluster to add them to the
    `rds_security_group` for database access
- **CUMULUS-2126**
  - The collections endpoint now writes to the RDS database
- **CUMULUS-2127**
  - Added migration to create collections relation for RDS database
- **CUMULUS-2129**
  - Added `data-migration1` Terraform module and Lambda to migrate data from Dynamo to RDS
    - Added support to Lambda for migrating collections data from Dynamo to RDS
- **CUMULUS-2155**
  - Added `rds_connection_heartbeat` to `cumulus` and `data-migration` tf
    modules.  If set to true, this diagnostic variable instructs Core's database
    code to fire off a connection 'heartbeat' query and log the timing/results
    for diagnostic purposes, and retry certain connection timeouts once.
    This option is disabled by default
- **CUMULUS-2156**
  - Support array inputs parameters for `Internal` reconciliation report
- **CUMULUS-2157**
  - Added support to `data-migration1` Lambda for migrating providers data from Dynamo to RDS
    - The migration process for providers will convert any credentials that are stored unencrypted or encrypted with an S3 keypair provider to be encrypted with a KMS key instead
- **CUMULUS-2161**
  - Rules now support an `executionNamePrefix` property. If set, any executions
    triggered as a result of that rule will use that prefix in the name of the
    execution.
  - The `QueueGranules` task now supports an `executionNamePrefix` property. Any
    executions queued by that task will use that prefix in the name of the
    execution. See the
    [example workflow](./example/cumulus-tf/discover_granules_with_execution_name_prefix_workflow.asl.json)
    for usage.
  - The `QueuePdrs` task now supports an `executionNamePrefix` config property.
    Any executions queued by that task will use that prefix in the name of the
    execution. See the
    [example workflow](./example/cumulus-tf/discover_and_queue_pdrs_with_execution_name_prefix_workflow.asl.json)
    for usage.
- **CUMULUS-2162**
  - Adds new report type to `/reconciliationReport` endpoint.  The new report
    is `Granule Inventory`. This report is a CSV file of all the granules in
    the Cumulus DB. This report will eventually replace the existing
    `granules-csv` endpoint which has been deprecated.
- **CUMULUS-2197**
  - Added `ems_deploy` variable to the `cumulus` module. This is set to false by default, except
    for our example deployment, where it is needed for integration tests.

### Changed

- Upgraded version of [TEA](https://github.com/asfadmin/thin-egress-app/) deployed with Cumulus to build 88.
- **CUMULUS-2107**
  - Updated the `applyWorkflow` functionality on the granules endpoint to take a `meta` property to pass into the workflow message.
  - Updated the `BULK_GRANULE` functionality on the granules endpoint to support the above `applyWorkflow` change.
- **CUMULUS-2111**
  - Changed `distribution_api_gateway_stage` variable for `cumulus` module to `tea_api_gateway_stage`
  - Changed `api_gateway_stage` variable for `distribution` module to `tea_api_gateway_stage`
- **CUMULUS-2224**
  - Updated `/reconciliationReport`'s file reconciliation to include `"EXTENDED METADATA"` as a valid CMR relatedUrls Type.

### Fixed

- **CUMULUS-2168**
  - Fixed issue where large number of documents (generally logs) in the
    `cumulus` elasticsearch index results in the collection granule stats
    queries failing for the collections list api endpoint
- **CUMULUS-1955**
  - Due to AWS's eventual consistency model, it was possible for PostToCMR to
    publish an earlier version of a CMR metadata file, rather than the latest
    version created in a workflow.  This fix guarantees that the latest version
    is published, as expected.
- **CUMULUS-1961**
  - Fixed `activeCollections` query only returning 10 results
- **CUMULUS-2201**
  - Fix Reconciliation Report integration test failures by waiting for collections appear
    in es list and ingesting a fake granule xml file to CMR
- **CUMULUS-2015**
  - Reduced concurrency of `QueueGranules` task. That task now has a
    `config.concurrency` option that defaults to `3`.
- **CUMULUS-2116**
  - Fixed a race condition with bulk granule delete causing deleted granules to still appear in Elasticsearch. Granules removed via bulk delete should now be removed from Elasticsearch.
- **CUMULUS-2163**
  - Remove the `public-read` ACL from the `move-granules` task
- **CUMULUS-2164**
  - Fix issue where `cumulus` index is recreated and attached to an alias if it has been previously deleted
- **CUMULUS-2195**
  - Fixed issue with redirect from `/token` not working when using a Cloudfront endpoint to access the Cumulus API with Launchpad authentication enabled. The redirect should now work properly whether you are using a plain API gateway URL or a Cloudfront endpoint pointing at an API gateway URL.
- **CUMULUS-2200**
  - Fixed issue where __in and __not queries were stripping spaces from values

### Deprecated

- **CUMULUS-1955**
  - `@cumulus/aws-client/S3.getS3Object()`
  - `@cumulus/message/Queue.getQueueNameByUrl()`
  - `@cumulus/message/Queue.getQueueName()`
- **CUMULUS-2162**
  - `@cumulus/api/endpoints/granules-csv/list()`

### Removed

- **CUMULUS-2111**
  - Removed `distribution_url` and `distribution_redirect_uri` outputs from the `cumulus` module
  - Removed variables from the `cumulus` module:
    - `distribution_url`
    - `log_api_gateway_to_cloudwatch`
    - `thin_egress_cookie_domain`
    - `thin_egress_domain_cert_arn`
    - `thin_egress_download_role_in_region_arn`
    - `thin_egress_jwt_algo`
    - `thin_egress_jwt_secret_name`
    - `thin_egress_lambda_code_dependency_archive_key`
    - `thin_egress_stack_name`
  - Removed outputs from the `distribution` module:
    - `distribution_url`
    - `internal_tea_api`
    - `rest_api_id`
    - `thin_egress_app_redirect_uri`
  - Removed variables from the `distribution` module:
    - `bucket_map_key`
    - `distribution_url`
    - `log_api_gateway_to_cloudwatch`
    - `thin_egress_cookie_domain`
    - `thin_egress_domain_cert_arn`
    - `thin_egress_download_role_in_region_arn`
    - `thin_egress_jwt_algo`
    - `thin_egress_jwt_secret_name`
    - `thin_egress_lambda_code_dependency_archive_key`
- **CUMULUS-2157**
  - Removed `providerSecretsMigration` and `verifyProviderSecretsMigration` lambdas
- Removed deprecated `@cumulus/sf-sns-report` task
- Removed code:
  - `@cumulus/aws-client/S3.calculateS3ObjectChecksum`
  - `@cumulus/aws-client/S3.getS3ObjectReadStream`
  - `@cumulus/cmrjs.getFullMetadata`
  - `@cumulus/cmrjs.getMetadata`
  - `@cumulus/common/util.isNil`
  - `@cumulus/common/util.isNull`
  - `@cumulus/common/util.isUndefined`
  - `@cumulus/common/util.lookupMimeType`
  - `@cumulus/common/util.mkdtempSync`
  - `@cumulus/common/util.negate`
  - `@cumulus/common/util.noop`
  - `@cumulus/common/util.omit`
  - `@cumulus/common/util.renameProperty`
  - `@cumulus/common/util.sleep`
  - `@cumulus/common/util.thread`
  - `@cumulus/ingest/granule.copyGranuleFile`
  - `@cumulus/ingest/granule.moveGranuleFile`
  - `@cumulus/integration-tests/api/rules.deleteRule`
  - `@cumulus/integration-tests/api/rules.getRule`
  - `@cumulus/integration-tests/api/rules.listRules`
  - `@cumulus/integration-tests/api/rules.postRule`
  - `@cumulus/integration-tests/api/rules.rerunRule`
  - `@cumulus/integration-tests/api/rules.updateRule`
  - `@cumulus/integration-tests/sfnStep.parseStepMessage`
  - `@cumulus/message/Queue.getQueueName`
  - `@cumulus/message/Queue.getQueueNameByUrl`

## v2.0.2+ Backport releases

Release v2.0.1 was the last release on the 2.0.x release series.

Changes after this version on the 2.0.x release series are limited
security/requested feature patches and will not be ported forward to future
releases unless there is a corresponding CHANGELOG entry.

For up-to-date CHANGELOG for the maintenance release branch see
[CHANGELOG.md](https://github.com/nasa/cumulus/blob/release-2.0.x/CHANGELOG.md)
from the 2.0.x branch.

For the most recent release information for the maintenance branch please see
the [release page](https://github.com/nasa/cumulus/releases)

## [v2.0.7] 2020-10-1 - [BACKPORT]

### Fixed

- CVE-2020-7720
  - Updated common `node-forge` dependency to 0.10.0 to address CVE finding

### [v2.0.6] 2020-09-25 - [BACKPORT]

### Fixed

- **CUMULUS-2168**
  - Fixed issue where large number of documents (generally logs) in the
    `cumulus` elasticsearch index results in the collection granule stats
    queries failing for the collections list api endpoint

### [v2.0.5] 2020-09-15 - [BACKPORT]

#### Added

- Added `thin_egress_stack_name` variable to `cumulus` and `distribution` Terraform modules to allow overriding the default Cloudformation stack name used for the `thin-egress-app`. **Please note that if you change/set this value for an existing deployment, it will destroy and re-create your API gateway for the `thin-egress-app`.**

#### Fixed

- Fix collection list queries. Removed fixes to collection stats, which break queries for a large number of granules.

### [v2.0.4] 2020-09-08 - [BACKPORT]

#### Changed

- Upgraded version of [TEA](https://github.com/asfadmin/thin-egress-app/) deployed with Cumulus to build 88.

### [v2.0.3] 2020-09-02 - [BACKPORT]

#### Fixed

- **CUMULUS-1961**
  - Fixed `activeCollections` query only returning 10 results

- **CUMULUS-2039**
  - Fix issue causing SyncGranules task to run out of memory on large granules

#### CODE CHANGES

- The `@cumulus/aws-client/S3.getS3ObjectReadStreamAsync` function has been
  removed. It read the entire S3 object into memory before returning a read
  stream, which could cause Lambdas to run out of memory. Use
  `@cumulus/aws-client/S3.getObjectReadStream` instead.

### [v2.0.2] 2020-08-17 - [BACKPORT]

#### CODE CHANGES

- The `@cumulus/ingest/util.lookupMimeType` function now returns `undefined`
  rather than `null` if the mime type could not be found.
- The `@cumulus/ingest/lock.removeLock` function now returns `undefined`

#### Added

- **CUMULUS-2116**
  - Added `@cumulus/api/models/granule.unpublishAndDeleteGranule` which
  unpublishes a granule from CMR and deletes it from Cumulus, but does not
  update the record to `published: false` before deletion

### Fixed

- **CUMULUS-2116**
  - Fixed a race condition with bulk granule delete causing deleted granules to still appear in Elasticsearch. Granules removed via bulk delete should now be removed from Elasticsearch.

## [v2.0.1] 2020-07-28

### Added

- **CUMULUS-1886**
  - Added `multiple sort keys` support to `@cumulus/api`
- **CUMULUS-2099**
  - `@cumulus/message/Queue.getQueueUrl` to get the queue URL specified in a Cumulus workflow message, if any.

### Fixed

- **[PR 1790](https://github.com/nasa/cumulus/pull/1790)**
  - Fixed bug with request headers in `@cumulus/launchpad-auth` causing Launchpad token requests to fail

## [v2.0.0] 2020-07-23

### BREAKING CHANGES

- Changes to the `@cumulus/api-client` package
  - The `CumulusApiClientError` class must now be imported using
    `const { CumulusApiClientError } = require('@cumulus/api-client/CumulusApiClientError')`
- The `@cumulus/sftp-client/SftpClient` class must now be imported using
  `const { SftpClient } = require('@cumulus/sftp-client');`
- Instances of `@cumulus/ingest/SftpProviderClient` no longer implicitly connect
  when `download`, `list`, or `sync` are called. You must call `connect` on the
  provider client before issuing one of those calls. Failure to do so will
  result in a "Client not connected" exception being thrown.
- Instances of `@cumulus/ingest/SftpProviderClient` no longer implicitly
  disconnect from the SFTP server when `list` is called.
- Instances of `@cumulus/sftp-client/SftpClient` must now be explicitly closed
  by calling `.end()`
- Instances of `@cumulus/sftp-client/SftpClient` no longer implicitly connect to
  the server when `download`, `unlink`, `syncToS3`, `syncFromS3`, and `list` are
  called. You must explicitly call `connect` before calling one of those
  methods.
- Changes to the `@cumulus/common` package
  - `cloudwatch-event.getSfEventMessageObject()` now returns `undefined` if the
    message could not be found or could not be parsed. It previously returned
    `null`.
  - `S3KeyPairProvider.decrypt()` now throws an exception if the bucket
    containing the key cannot be determined.
  - `S3KeyPairProvider.decrypt()` now throws an exception if the stack cannot be
    determined.
  - `S3KeyPairProvider.encrypt()` now throws an exception if the bucket
    containing the key cannot be determined.
  - `S3KeyPairProvider.encrypt()` now throws an exception if the stack cannot be
    determined.
  - `sns-event.getSnsEventMessageObject()` now returns `undefined` if it could
    not be parsed. It previously returned `null`.
  - The `aws` module has been removed.
  - The `BucketsConfig.buckets` property is now read-only and private
  - The `test-utils.validateConfig()` function now resolves to `undefined`
    rather than `true`.
  - The `test-utils.validateInput()` function now resolves to `undefined` rather
    than `true`.
  - The `test-utils.validateOutput()` function now resolves to `undefined`
    rather than `true`.
  - The static `S3KeyPairProvider.retrieveKey()` function has been removed.
- Changes to the `@cumulus/cmrjs` package
  - `@cumulus/cmrjs.constructOnlineAccessUrl()` and
    `@cumulus/cmrjs/cmr-utils.constructOnlineAccessUrl()` previously took a
    `buckets` parameter, which was an instance of
    `@cumulus/common/BucketsConfig`. They now take a `bucketTypes` parameter,
    which is a simple object mapping bucket names to bucket types. Example:
    `{ 'private-1': 'private', 'public-1': 'public' }`
  - `@cumulus/cmrjs.reconcileCMRMetadata()` and
    `@cumulus/cmrjs/cmr-utils.reconcileCMRMetadata()` now take a **required**
    `bucketTypes` parameter, which is a simple object mapping bucket names to
    bucket types. Example: `{ 'private-1': 'private', 'public-1': 'public' }`
  - `@cumulus/cmrjs.updateCMRMetadata()` and
    `@cumulus/cmrjs/cmr-utils.updateCMRMetadata()` previously took an optional
    `inBuckets` parameter, which was an instance of
    `@cumulus/common/BucketsConfig`. They now take a **required** `bucketTypes`
    parameter, which is a simple object mapping bucket names to bucket types.
    Example: `{ 'private-1': 'private', 'public-1': 'public' }`
- The minimum supported version of all published Cumulus packages is now Node
  12.18.0
  - Tasks using the `cumuluss/cumulus-ecs-task` Docker image must be updated to
    `cumuluss/cumulus-ecs-task:1.7.0`. This can be done by updating the `image`
    property of any tasks defined using the `cumulus_ecs_service` Terraform
    module.
- Changes to `@cumulus/aws-client/S3`
  - The signature of the `getObjectSize` function has changed. It now takes a
    params object with three properties:
    - **s3**: an instance of an AWS.S3 object
    - **bucket**
    - **key**
  - The `getObjectSize` function will no longer retry if the object does not
    exist
- **CUMULUS-1861**
  - `@cumulus/message/Collections.getCollectionIdFromMessage` now throws a
    `CumulusMessageError` if `collectionName` and `collectionVersion` are missing
    from `meta.collection`.   Previously this method would return
    `'undefined___undefined'` instead
  - `@cumulus/integration-tests/addCollections` now returns an array of collections that
    were added rather than the count of added collections
- **CUMULUS-1930**
  - The `@cumulus/common/util.uuid()` function has been removed
- **CUMULUS-1955**
  - `@cumulus/aws-client/S3.multipartCopyObject` now returns an object with the
    AWS `etag` of the destination object
  - `@cumulus/ingest/S3ProviderClient.list` now sets a file object's `path`
    property to `undefined` instead of `null` when the file is at the top level
    of its bucket
  - The `sync` methods of the following classes in the `@cumulus/ingest` package
    now return an object with the AWS `s3uri` and `etag` of the destination file
    (they previously returned only a string representing the S3 URI)
    - `FtpProviderClient`
    - `HttpProviderClient`
    - `S3ProviderClient`
    - `SftpProviderClient`
- **CUMULUS-1958**
  - The following methods exported from `@cumulus/cmr-js/cmr-utils` were made
    async, and added distributionBucketMap as a parameter:
    - constructOnlineAccessUrl
    - generateFileUrl
    - reconcileCMRMetadata
    - updateCMRMetadata
- **CUMULUS-1969**
  - The `DiscoverPdrs` task now expects `provider_path` to be provided at
    `event.config.provider_path`, not `event.config.collection.provider_path`
  - `event.config.provider_path` is now a required parameter of the
    `DiscoverPdrs` task
  - `event.config.collection` is no longer a parameter to the `DiscoverPdrs`
    task
  - Collections no longer support the `provider_path` property. The tasks that
    relied on that property are now referencing `config.meta.provider_path`.
    Workflows should be updated accordingly.
- **CUMULUS-1977**
  - Moved bulk granule deletion endpoint from `/bulkDelete` to
    `/granules/bulkDelete`
- **CUMULUS-1991**
  - Updated CMR metadata generation to use "Download file.hdf" (where `file.hdf` is the filename of the given resource) as the resource description instead of "File to download"
  - CMR metadata updates now respect changes to resource descriptions (previously only changes to resource URLs were respected)

### MIGRATION STEPS

- Due to an issue with the AWS API Gateway and how the Thin Egress App Cloudformation template applies updates, you may need to redeploy your
  `thin-egress-app-EgressGateway` manually as a one time migration step.    If your deployment fails with an
  error similar to:

  ```bash
  Error: Lambda function (<stack>-tf-TeaCache) returned error: ({"errorType":"HTTPError","errorMessage":"Response code 404 (Not Found)"})
  ```

  Then follow the [AWS
  instructions](https://docs.aws.amazon.com/apigateway/latest/developerguide/how-to-deploy-api-with-console.html)
  to `Redeploy a REST API to a stage` for your egress API and re-run `terraform
  apply`.

### Added

- **CUMULUS-2081**
  - Add Integrator Guide section for onboarding
  - Add helpful tips documentation

- **CUMULUS-1902**
  - Add Common Use Cases section under Operator Docs

- **CUMULUS-2058**
  - Added `lambda_processing_role_name` as an output from the `cumulus` module
    to provide the processing role name
- **CUMULUS-1417**
  - Added a `checksumFor` property to collection `files` config. Set this
    property on a checksum file's definition matching the `regex` of the target
    file. More details in the ['Data Cookbooks
    Setup'](https://nasa.github.io/cumulus/docs/next/data-cookbooks/setup)
    documentation.
  - Added `checksumFor` validation to collections model.
- **CUMULUS-1956**
  - Added `@cumulus/earthata-login-client` package
  - The `/s3credentials` endpoint that is deployed as part of distribution now
    supports authentication using tokens created by a different application. If
    a request contains the `EDL-ClientId` and `EDL-Token` headers,
    authentication will be handled using that token rather than attempting to
    use OAuth.
  - `@cumulus/earthata-login-client.getTokenUsername()` now accepts an
    `xRequestId` argument, which will be included as the `X-Request-Id` header
    when calling Earthdata Login.
  - If the `s3Credentials` endpoint is invoked with an EDL token and an
    `X-Request-Id` header, that `X-Request-Id` header will be forwarded to
    Earthata Login.
- **CUMULUS-1957**
  - If EDL token authentication is being used, and the `EDL-Client-Name` header
    is set, `@the-client-name` will be appended to the end of the Earthdata
    Login username that is used as the `RoleSessionName` of the temporary IAM
    credentials. This value will show up in the AWS S3 server access logs.
- **CUMULUS-1958**
  - Add the ability for users to specify a `bucket_map_key` to the `cumulus`
    terraform module as an override for the default .yaml values that are passed
    to TEA by Core.    Using this option *requires* that each configured
    Cumulus 'distribution' bucket (e.g. public/protected buckets) have a single
    TEA mapping.  Multiple maps per bucket are not supported.
  - Updated Generating a distribution URL, the MoveGranules task and all CMR
    reconciliation functionality to utilize the TEA bucket map override.
  - Updated deploy process to utilize a bootstrap 'tea-map-cache' lambda that
    will, after deployment of Cumulus Core's TEA instance, query TEA for all
    protected/public buckets and generate a mapping configuration used
    internally by Core.  This object is also exposed as an output of the Cumulus
    module as `distribution_bucket_map`.
- **CUMULUS-1961**
  - Replaces DynamoDB for Elasticsearch for reconciliationReportForCumulusCMR
    comparisons between Cumulus and CMR.
- **CUMULUS-1970**
  - Created the `add-missing-file-checksums` workflow task
  - Added `@cumulus/aws-client/S3.calculateObjectHash()` function
  - Added `@cumulus/aws-client/S3.getObjectReadStream()` function
- **CUMULUS-1887**
  - Add additional fields to the granule CSV download file
- **CUMULUS-2019**
  - Add `infix` search to es query builder `@cumulus/api/es/es/queries` to
    support partial matching of the keywords

### Changed

- **CUMULUS-2032**
  - Updated @cumulus/ingest/HttpProviderClient to utilize a configuration key
    `httpListTimeout` to set the default timeout for discovery HTTP/HTTPS
    requests, and updates the default for the provider to 5 minutes (300 seconds).
  - Updated the DiscoverGranules and DiscoverPDRs tasks to utilize the updated
    configuration value if set via workflow config, and updates the default for
    these tasks to 5 minutes (300 seconds).

- **CUMULUS-176**
  - The API will now respond with a 400 status code when a request body contains
    invalid JSON. It had previously returned a 500 status code.
- **CUMULUS-1861**
  - Updates Rule objects to no longer require a collection.
  - Changes the DLQ behavior for `sfEventSqsToDbRecords` and
    `sfEventSqsToDbRecordsInputQueue`. Previously failure to write a database
    record would result in lambda success, and an error log in the CloudWatch
    logs.   The lambda has been updated to manually add a record to
    the `sfEventSqsToDbRecordsDeadLetterQueue` if the granule, execution, *or*
    pdr record fails to write, in addition to the previous error logging.
- **CUMULUS-1956**
  - The `/s3credentials` endpoint that is deployed as part of distribution now
    supports authentication using tokens created by a different application. If
    a request contains the `EDL-ClientId` and `EDL-Token` headers,
    authentication will be handled using that token rather than attempting to
    use OAuth.
- **CUMULUS-1977**
  - API endpoint POST `/granules/bulk` now returns a 202 status on a successful
    response instead of a 200 response
  - API endpoint DELETE `/granules/<granule-id>` now returns a 404 status if the
    granule record was already deleted
  - `@cumulus/api/models/Granule.update()` now returns the updated granule
    record
  - Implemented POST `/granules/bulkDelete` API endpoint to support deleting
    granules specified by ID or returned by the provided query in the request
    body. If the request is successful, the endpoint returns the async operation
    ID that has been started to remove the granules.
    - To use a query in the request body, your deployment must be
      [configured to access the Elasticsearch host for ESDIS metrics](https://nasa.github.io/cumulus/docs/additional-deployment-options/cloudwatch-logs-delivery#esdis-metrics)
      in your environment
  - Added `@cumulus/api/models/Granule.getRecord()` method to return raw record
    from DynamoDB
  - Added `@cumulus/api/models/Granule.delete()` method which handles deleting
    the granule record from DynamoDB and the granule files from S3
- **CUMULUS-1982**
  - The `globalConnectionLimit` property of providers is now optional and
    defaults to "unlimited"
- **CUMULUS-1997**
  - Added optional `launchpad` configuration to `@cumulus/hyrax-metadata-updates` task config schema.
- **CUMULUS-1991**
  - `@cumulus/cmrjs/src/cmr-utils/constructOnlineAccessUrls()` now throws an error if `cmrGranuleUrlType = "distribution"` and no distribution endpoint argument is provided
- **CUMULUS-2011**
  - Reconciliation reports are now generated within an AsyncOperation
- **CUMULUS-2016**
  - Upgrade TEA to version 79

### Fixed

- **CUMULUS-1991**
  - Added missing `DISTRIBUTION_ENDPOINT` environment variable for API lambdas. This environment variable is required for API requests to move granules.

- **CUMULUS-1961**
  - Fixed granules and executions query params not getting sent to API in granule list operation in `@cumulus/api-client`

### Deprecated

- `@cumulus/aws-client/S3.calculateS3ObjectChecksum()`
- `@cumulus/aws-client/S3.getS3ObjectReadStream()`
- `@cumulus/common/log.convertLogLevel()`
- `@cumulus/collection-config-store`
- `@cumulus/common/util.sleep()`

- **CUMULUS-1930**
  - `@cumulus/common/log.convertLogLevel()`
  - `@cumulus/common/util.isNull()`
  - `@cumulus/common/util.isUndefined()`
  - `@cumulus/common/util.negate()`
  - `@cumulus/common/util.noop()`
  - `@cumulus/common/util.isNil()`
  - `@cumulus/common/util.renameProperty()`
  - `@cumulus/common/util.lookupMimeType()`
  - `@cumulus/common/util.thread()`
  - `@cumulus/common/util.mkdtempSync()`

### Removed

- The deprecated `@cumulus/common.bucketsConfigJsonObject` function has been
  removed
- The deprecated `@cumulus/common.CollectionConfigStore` class has been removed
- The deprecated `@cumulus/common.concurrency` module has been removed
- The deprecated `@cumulus/common.constructCollectionId` function has been
  removed
- The deprecated `@cumulus/common.launchpad` module has been removed
- The deprecated `@cumulus/common.LaunchpadToken` class has been removed
- The deprecated `@cumulus/common.Semaphore` class has been removed
- The deprecated `@cumulus/common.stringUtils` module has been removed
- The deprecated `@cumulus/common/aws.cloudwatchlogs` function has been removed
- The deprecated `@cumulus/common/aws.deleteS3Files` function has been removed
- The deprecated `@cumulus/common/aws.deleteS3Object` function has been removed
- The deprecated `@cumulus/common/aws.dynamodb` function has been removed
- The deprecated `@cumulus/common/aws.dynamodbDocClient` function has been
  removed
- The deprecated `@cumulus/common/aws.getExecutionArn` function has been removed
- The deprecated `@cumulus/common/aws.headObject` function has been removed
- The deprecated `@cumulus/common/aws.listS3ObjectsV2` function has been removed
- The deprecated `@cumulus/common/aws.parseS3Uri` function has been removed
- The deprecated `@cumulus/common/aws.promiseS3Upload` function has been removed
- The deprecated `@cumulus/common/aws.recursivelyDeleteS3Bucket` function has
  been removed
- The deprecated `@cumulus/common/aws.s3CopyObject` function has been removed
- The deprecated `@cumulus/common/aws.s3ObjectExists` function has been removed
- The deprecated `@cumulus/common/aws.s3PutObject` function has been removed
- The deprecated `@cumulus/common/bucketsConfigJsonObject` function has been
  removed
- The deprecated `@cumulus/common/CloudWatchLogger` class has been removed
- The deprecated `@cumulus/common/collection-config-store.CollectionConfigStore`
  class has been removed
- The deprecated `@cumulus/common/collection-config-store.constructCollectionId`
  function has been removed
- The deprecated `@cumulus/common/concurrency.limit` function has been removed
- The deprecated `@cumulus/common/concurrency.mapTolerant` function has been
  removed
- The deprecated `@cumulus/common/concurrency.promiseUrl` function has been
  removed
- The deprecated `@cumulus/common/concurrency.toPromise` function has been
  removed
- The deprecated `@cumulus/common/concurrency.unless` function has been removed
- The deprecated `@cumulus/common/config.parseConfig` function has been removed
- The deprecated `@cumulus/common/config.resolveResource` function has been
  removed
- The deprecated `@cumulus/common/DynamoDb.get` function has been removed
- The deprecated `@cumulus/common/DynamoDb.scan` function has been removed
- The deprecated `@cumulus/common/FieldPattern` class has been removed
- The deprecated `@cumulus/common/launchpad.getLaunchpadToken` function has been
  removed
- The deprecated `@cumulus/common/launchpad.validateLaunchpadToken` function has
  been removed
- The deprecated `@cumulus/common/LaunchpadToken` class has been removed
- The deprecated `@cumulus/common/message.buildCumulusMeta` function has been
  removed
- The deprecated `@cumulus/common/message.buildQueueMessageFromTemplate`
  function has been removed
- The deprecated `@cumulus/common/message.getCollectionIdFromMessage` function
  has been removed
- The deprecated `@cumulus/common/message.getMaximumExecutions` function has
  been removed
- The deprecated `@cumulus/common/message.getMessageExecutionArn` function has
  been removed
- The deprecated `@cumulus/common/message.getMessageExecutionName` function has
  been removed
- The deprecated `@cumulus/common/message.getMessageFromTemplate` function has
  been removed
- The deprecated `@cumulus/common/message.getMessageGranules` function has been
  removed
- The deprecated `@cumulus/common/message.getMessageStateMachineArn` function
  has been removed
- The deprecated `@cumulus/common/message.getQueueName` function has been
  removed
- The deprecated `@cumulus/common/message.getQueueNameByUrl` function has been
  removed
- The deprecated `@cumulus/common/message.hasQueueAndExecutionLimit` function
  has been removed
- The deprecated `@cumulus/common/Semaphore` class has been removed
- The deprecated `@cumulus/common/string.globalReplace` function has been removed
- The deprecated `@cumulus/common/string.isNonEmptyString` function has been
  removed
- The deprecated `@cumulus/common/string.isValidHostname` function has been
  removed
- The deprecated `@cumulus/common/string.match` function has been removed
- The deprecated `@cumulus/common/string.matches` function has been removed
- The deprecated `@cumulus/common/string.replace` function has been removed
- The deprecated `@cumulus/common/string.toLower` function has been removed
- The deprecated `@cumulus/common/string.toUpper` function has been removed
- The deprecated `@cumulus/common/testUtils.getLocalstackEndpoint` function has been removed
- The deprecated `@cumulus/common/util.setErrorStack` function has been removed
- The `@cumulus/common/util.uuid` function has been removed
- The deprecated `@cumulus/common/workflows.getWorkflowArn` function has been
  removed
- The deprecated `@cumulus/common/workflows.getWorkflowFile` function has been
  removed
- The deprecated `@cumulus/common/workflows.getWorkflowList` function has been
  removed
- The deprecated `@cumulus/common/workflows.getWorkflowTemplate` function has
  been removed
- `@cumulus/aws-client/StepFunctions.toSfnExecutionName()`
- `@cumulus/aws-client/StepFunctions.fromSfnExecutionName()`
- `@cumulus/aws-client/StepFunctions.getExecutionArn()`
- `@cumulus/aws-client/StepFunctions.getExecutionUrl()`
- `@cumulus/aws-client/StepFunctions.getStateMachineArn()`
- `@cumulus/aws-client/StepFunctions.pullStepFunctionEvent()`
- `@cumulus/common/test-utils/throttleOnce()`
- `@cumulus/integration-tests/api/distribution.invokeApiDistributionLambda()`
- `@cumulus/integration-tests/api/distribution.getDistributionApiRedirect()`
- `@cumulus/integration-tests/api/distribution.getDistributionApiFileStream()`

## [v1.24.0] 2020-06-03

### BREAKING CHANGES

- **CUMULUS-1969**
  - The `DiscoverPdrs` task now expects `provider_path` to be provided at
    `event.config.provider_path`, not `event.config.collection.provider_path`
  - `event.config.provider_path` is now a required parameter of the
    `DiscoverPdrs` task
  - `event.config.collection` is no longer a parameter to the `DiscoverPdrs`
    task
  - Collections no longer support the `provider_path` property. The tasks that
    relied on that property are now referencing `config.meta.provider_path`.
    Workflows should be updated accordingly.

- **CUMULUS-1997**
  - `@cumulus/cmr-client/CMRSearchConceptQueue` parameters have been changed to take a `cmrSettings` object containing clientId, provider, and auth information. This can be generated using `@cumulus/cmrjs/cmr-utils/getCmrSettings`. The `cmrEnvironment` variable has been removed.

### Added

- **CUMULUS-1800**
  - Added task configuration setting named `syncChecksumFiles` to the
    SyncGranule task. This setting is `false` by default, but when set to
    `true`, all checksum files associated with data files that are downloaded
    will be downloaded as well.
- **CUMULUS-1952**
  - Updated HTTP(S) provider client to accept username/password for Basic authorization. This change adds support for Basic Authorization such as Earthdata login redirects to ingest (i.e. as implemented in SyncGranule), but not to discovery (i.e. as implemented in DiscoverGranules). Discovery still expects the provider's file system to be publicly accessible, but not the individual files and their contents.
  - **NOTE**: Using this in combination with the HTTP protocol may expose usernames and passwords to intermediary network entities. HTTPS is highly recommended.
- **CUMULUS-1997**
  - Added optional `launchpad` configuration to `@cumulus/hyrax-metadata-updates` task config schema.

### Fixed

- **CUMULUS-1997**
  - Updated all CMR operations to use configured authentication scheme
- **CUMULUS-2010**
  - Updated `@cumulus/api/launchpadSaml` to support multiple userGroup attributes from the SAML response

## [v1.23.2] 2020-05-22

### BREAKING CHANGES

- Updates to the Cumulus archive API:
  - All endpoints now return a `401` response instead of a `403` for any request where the JWT passed as a Bearer token is invalid.
  - POST `/refresh` and DELETE `/token/<token>` endpoints now return a `401` response for requests with expired tokens

- **CUMULUS-1894**
  - `@cumulus/ingest/granule.handleDuplicateFile()`
    - The `copyOptions` parameter has been removed
    - An `ACL` parameter has been added
  - `@cumulus/ingest/granule.renameS3FileWithTimestamp()`
    - Now returns `undefined`

- **CUMULUS-1896**
  Updated all Cumulus core lambdas to utilize the new message adapter streaming interface via [cumulus-message-adapter-js v1.2.0](https://github.com/nasa/cumulus-message-adapter-js/releases/tag/v1.2.0).   Users of this version of Cumulus (or later) must utilize version 1.3.0 or greater of the [cumulus-message-adapter](https://github.com/nasa/cumulus-message-adapter) to support core lambdas.

- **CUMULUS-1912**
  - `@cumulus/api` reconciliationReports list endpoint returns a list of reconciliationReport records instead of S3Uri.

- **CUMULUS-1969**
  - The `DiscoverGranules` task now expects `provider_path` to be provided at
    `event.config.provider_path`, not `event.config.collection.provider_path`
  - `config.provider_path` is now a required parameter of the `DiscoverGranules`
    task

### MIGRATION STEPS

- To take advantage of the new TTL-based access token expiration implemented in CUMULUS-1777 (see notes below) and clear out existing records in your access tokens table, do the following:
  1. Log out of any active dashboard sessions
  2. Use the AWS console or CLI to delete your `<prefix>-AccessTokensTable` DynamoDB table
  3. [Re-deploy your `data-persistence` module](https://nasa.github.io/cumulus/docs/deployment/upgrade-readme#update-data-persistence-resources), which should re-create the `<prefix>-AccessTokensTable` DynamoDB table
  4. Return to using the Cumulus API/dashboard as normal
- This release requires the Cumulus Message Adapter layer deployed with Cumulus Core to be at least 1.3.0, as the core lambdas have updated to [cumulus-message-adapter-js v1.2.0](https://github.com/nasa/cumulus-message-adapter-js/releases/tag/v1.2.0) and the new CMA interface.  As a result, users should:
  1. Follow the [Cumulus Message Adapter (CMA) deployment instructions](https://nasa.github.io/cumulus/docs/deployment/deployment-readme#deploy-the-cumulus-message-adapter-layer) and install a CMA layer version >=1.3.0
  2. If you are using any custom Node.js Lambdas in your workflows **and** the Cumulus CMA layer/`cumulus-message-adapter-js`, you must update your lambda to use [cumulus-message-adapter-js v1.2.0](https://github.com/nasa/cumulus-message-adapter-js/releases/tag/v1.2.0) and follow the migration instructions in the release notes. Prior versions of `cumulus-message-adapter-js` are not compatible with CMA >= 1.3.0.
- Migrate existing s3 reconciliation report records to database (CUMULUS-1911):
  - After update your `data persistence` module and Cumulus resources, run the command:

  ```bash
  ./node_modules/.bin/cumulus-api migrate --stack `<your-terraform-deployment-prefix>` --migrationVersion migration5
  ```

### Added

- Added a limit for concurrent Elasticsearch requests when doing an index from database operation
- Added the `es_request_concurrency` parameter to the archive and cumulus Terraform modules

- **CUMULUS-1995**
  - Added the `es_index_shards` parameter to the archive and cumulus Terraform modules to configure the number of shards for the ES index
    - If you have an existing ES index, you will need to [reindex](https://nasa.github.io/cumulus-api/#reindex) and then [change index](https://nasa.github.io/cumulus-api/#change-index) to take advantage of shard updates

- **CUMULUS-1894**
  - Added `@cumulus/aws-client/S3.moveObject()`

- **CUMULUS-1911**
  - Added ReconciliationReports table
  - Updated CreateReconciliationReport lambda to save Reconciliation Report records to database
  - Updated dbIndexer and IndexFromDatabase lambdas to index Reconciliation Report records to Elasticsearch
  - Added migration_5 to migrate existing s3 reconciliation report records to database and Elasticsearch
  - Updated `@cumulus/api` package, `tf-modules/archive` and `tf-modules/data-persistence` Terraform modules

- **CUMULUS-1916**
  - Added util function for seeding reconciliation reports when running API locally in dashboard

### Changed

- **CUMULUS-1777**
  - The `expirationTime` property is now a **required field** of the access tokens model.
  - Updated the `AccessTokens` table to set a [TTL](https://docs.aws.amazon.com/amazondynamodb/latest/developerguide/howitworks-ttl.html) on the `expirationTime` field in `tf-modules/data-persistence/dynamo.tf`. As a result, access token records in this table whose `expirationTime` has passed should be **automatically deleted by DynamoDB**.
  - Updated all code creating access token records in the Dynamo `AccessTokens` table to set the `expirationTime` field value in seconds from the epoch.
- **CUMULUS-1912**
  - Updated reconciliationReports endpoints to query against Elasticsearch, delete report from both database and s3
  - Added `@cumulus/api-client/reconciliationReports`
- **CUMULUS-1999**
  - Updated `@cumulus/common/util.deprecate()` so that only a single deprecation notice is printed for each name/version combination

### Fixed

- **CUMULUS-1894**
  - The `SyncGranule` task can now handle files larger than 5 GB
- **CUMULUS-1987**
  - `Remove granule from CMR` operation in `@cumulus/api` now passes token to CMR when fetching granule metadata, allowing removal of private granules
- **CUMULUS-1993**
  - For a given queue, the `sqs-message-consumer` Lambda will now only schedule workflows for rules matching the queue **and the collection information in each queue message (if any)**
    - The consumer also now only reads each queue message **once per Lambda invocation**, whereas previously each message was read **once per queue rule per Lambda invocation**
  - Fixed bug preventing the deletion of multiple SNS rules that share the same SNS topic

### Deprecated

- **CUMULUS-1894**
  - `@cumulus/ingest/granule.copyGranuleFile()`
  - `@cumulus/ingest/granule.moveGranuleFile()`

- **CUMULUS-1987** - Deprecated the following functions:
  - `@cumulus/cmrjs/getMetadata(cmrLink)` -> `@cumulus/cmr-client/CMR.getGranuleMetadata(cmrLink)`
  - `@cumulus/cmrjs/getFullMetadata(cmrLink)`

## [v1.22.1] 2020-05-04

**Note**: v1.22.0 was not released as a package due to npm/release concerns.  Users upgrading to 1.22.x should start with 1.22.1

### Added

- **CUMULUS-1894**
  - Added `@cumulus/aws-client/S3.multipartCopyObject()`
- **CUMULUS-408**
  - Added `certificateUri` field to provider schema. This optional field allows operators to specify an S3 uri to a CA bundle to use for HTTPS requests.
- **CUMULUS-1787**
  - Added `collections/active` endpoint for returning collections with active granules in `@cumulus/api`
- **CUMULUS-1799**
  - Added `@cumulus/common/stack.getBucketsConfigKey()` to return the S3 key for the buckets config object
  - Added `@cumulus/common/workflows.getWorkflowFileKey()` to return the S3 key for a workflow definition object
  - Added `@cumulus/common/workflows.getWorkflowsListKeyPrefix()` to return the S3 key prefix for objects containing workflow definitions
  - Added `@cumulus/message` package containing utilities for building and parsing Cumulus messages
- **CUMULUS-1850**
  - Added `@cumulus/aws-client/Kinesis.describeStream()` to get a Kinesis stream description
- **CUMULUS-1853**
  - Added `@cumulus/integration-tests/collections.createCollection()`
  - Added `@cumulus/integration-tests/executions.findExecutionArn()`
  - Added `@cumulus/integration-tests/executions.getExecutionWithStatus()`
  - Added `@cumulus/integration-tests/granules.getGranuleWithStatus()`
  - Added `@cumulus/integration-tests/providers.createProvider()`
  - Added `@cumulus/integration-tests/rules.createOneTimeRule()`

### Changed

- **CUMULUS-1682**
  - Moved all `@cumulus/ingest/parse-pdr` code into the `parse-pdr` task as it had become tightly coupled with that task's handler and was not used anywhere else. Unit tests also restored.
- **CUMULUS-1820**
  - Updated the Thin Egress App module used in `tf-modules/distribution/main.tf` to build 74. [See the release notes](https://github.com/asfadmin/thin-egress-app/releases/tag/tea-build.74).
- **CUMULUS-1852**
  - Updated POST endpoints for `/collections`, `/providers`, and `/rules` to log errors when returning a 500 response
  - Updated POST endpoint for `/collections`:
    - Return a 400 response when the `name` or `version` fields are missing
    - Return a 409 response if the collection already exists
    - Improved error messages to be more explicit
  - Updated POST endpoint for `/providers`:
    - Return a 400 response if the `host` field value is invalid
    - Return a 409 response if the provider already exists
  - Updated POST endpoint for `/rules`:
    - Return a 400 response if rule `name` is invalid
    - Return a 400 response if rule `type` is invalid
- **CUMULUS-1891**
  - Updated the following endpoints using async operations to return a 503 error if the ECS task  cannot be started and a 500 response for a non-specific error:
    - POST `/replays`
    - POST `/bulkDelete`
    - POST `/elasticsearch/index-from-database`
    - POST `/granules/bulk`

### Fixed

- **CUMULUS-408**
  - Fixed HTTPS discovery and ingest.

- **CUMULUS-1850**
  - Fixed a bug in Kinesis event processing where the message consumer would not properly filter available rules based on the collection information in the event and the Kinesis stream ARN

- **CUMULUS-1853**
  - Fixed a bug where attempting to create a rule containing a payload property
    would fail schema validation.

- **CUMULUS-1854**
  - Rule schema is validated before starting workflows or creating event source mappings

- **CUMULUS-1974**
  - Fixed @cumulus/api webpack config for missing underscore object due to underscore update

- **CUMULUS-2210**
  - Fixed `cmr_oauth_provider` variable not being propagated to reconciliation reports

### Deprecated

- **CUMULUS-1799** - Deprecated the following code. For cases where the code was moved into another package, the new code location is noted:
  - `@cumulus/aws-client/StepFunctions.fromSfnExecutionName()`
  - `@cumulus/aws-client/StepFunctions.toSfnExecutionName()`
  - `@cumulus/aws-client/StepFunctions.getExecutionArn()` -> `@cumulus/message/Executions.buildExecutionArn()`
  - `@cumulus/aws-client/StepFunctions.getExecutionUrl()` -> `@cumulus/message/Executions.getExecutionUrlFromArn()`
  - `@cumulus/aws-client/StepFunctions.getStateMachineArn()` -> `@cumulus/message/Executions.getStateMachineArnFromExecutionArn()`
  - `@cumulus/aws-client/StepFunctions.pullStepFunctionEvent()` -> `@cumulus/message/StepFunctions.pullStepFunctionEvent()`
  - `@cumulus/common/bucketsConfigJsonObject()`
  - `@cumulus/common/CloudWatchLogger`
  - `@cumulus/common/collection-config-store/CollectionConfigStore` -> `@cumulus/collection-config-store`
  - `@cumulus/common/collection-config-store.constructCollectionId()` -> `@cumulus/message/Collections.constructCollectionId`
  - `@cumulus/common/concurrency.limit()`
  - `@cumulus/common/concurrency.mapTolerant()`
  - `@cumulus/common/concurrency.promiseUrl()`
  - `@cumulus/common/concurrency.toPromise()`
  - `@cumulus/common/concurrency.unless()`
  - `@cumulus/common/config.buildSchema()`
  - `@cumulus/common/config.parseConfig()`
  - `@cumulus/common/config.resolveResource()`
  - `@cumulus/common/config.resourceToArn()`
  - `@cumulus/common/FieldPattern`
  - `@cumulus/common/launchpad.getLaunchpadToken()` -> `@cumulus/launchpad-auth/index.getLaunchpadToken()`
  - `@cumulus/common/LaunchpadToken` -> `@cumulus/launchpad-auth/LaunchpadToken`
  - `@cumulus/common/launchpad.validateLaunchpadToken()` -> `@cumulus/launchpad-auth/index.validateLaunchpadToken()`
  - `@cumulus/common/message.buildCumulusMeta()` -> `@cumulus/message/Build.buildCumulusMeta()`
  - `@cumulus/common/message.buildQueueMessageFromTemplate()` -> `@cumulus/message/Build.buildQueueMessageFromTemplate()`
  - `@cumulus/common/message.getCollectionIdFromMessage()` -> `@cumulus/message/Collections.getCollectionIdFromMessage()`
  - `@cumulus/common/message.getMessageExecutionArn()` -> `@cumulus/message/Executions.getMessageExecutionArn()`
  - `@cumulus/common/message.getMessageExecutionName()` -> `@cumulus/message/Executions.getMessageExecutionName()`
  - `@cumulus/common/message.getMaximumExecutions()` -> `@cumulus/message/Queue.getMaximumExecutions()`
  - `@cumulus/common/message.getMessageFromTemplate()`
  - `@cumulus/common/message.getMessageStateMachineArn()` -> `@cumulus/message/Executions.getMessageStateMachineArn()`)
  - `@cumulus/common/message.getMessageGranules()` -> `@cumulus/message/Granules.getMessageGranules()`
  - `@cumulus/common/message.getQueueNameByUrl()` -> `@cumulus/message/Queue.getQueueNameByUrl()`
  - `@cumulus/common/message.getQueueName()` -> `@cumulus/message/Queue.getQueueName()`)
  - `@cumulus/common/message.hasQueueAndExecutionLimit()` -> `@cumulus/message/Queue.hasQueueAndExecutionLimit()`
  - `@cumulus/common/Semaphore`
  - `@cumulus/common/test-utils.throttleOnce()`
  - `@cumulus/common/workflows.getWorkflowArn()`
  - `@cumulus/common/workflows.getWorkflowFile()`
  - `@cumulus/common/workflows.getWorkflowList()`
  - `@cumulus/common/workflows.getWorkflowTemplate()`
  - `@cumulus/integration-tests/sfnStep/SfnStep.parseStepMessage()` -> `@cumulus/message/StepFunctions.parseStepMessage()`
- **CUMULUS-1858** - Deprecated the following functions.
  - `@cumulus/common/string.globalReplace()`
  - `@cumulus/common/string.isNonEmptyString()`
  - `@cumulus/common/string.isValidHostname()`
  - `@cumulus/common/string.match()`
  - `@cumulus/common/string.matches()`
  - `@cumulus/common/string.replace()`
  - `@cumulus/common/string.toLower()`
  - `@cumulus/common/string.toUpper()`

### Removed

- **CUMULUS-1799**: Deprecated code removals:
  - Removed from `@cumulus/common/aws`:
    - `pullStepFunctionEvent()`
  - Removed `@cumulus/common/sfnStep`
  - Removed `@cumulus/common/StepFunctions`

## [v1.21.0] 2020-03-30

### PLEASE NOTE

- **CUMULUS-1762**: the `messageConsumer` for `sns` and `kinesis`-type rules now fetches
  the collection information from the message. You should ensure that your rule's collection
  name and version match what is in the message for these ingest messages to be processed.
  If no matching rule is found, an error will be thrown and logged in the
  `messageConsumer` Lambda function's log group.

### Added

- **CUMULUS-1629**`
  - Updates discover-granules task to respect/utilize duplicateHandling configuration such that
    - skip:               Duplicates will be filtered from the granule list
    - error:              Duplicates encountered will result in step failure
    - replace, version:   Duplicates will be ignored and handled as normal.
  - Adds a new copy of the API lambda `PrivateApiLambda()` which is configured to not require authentication. This Lambda is not connected to an API gateway
  - Adds `@cumulus/api-client` with functions for use by workflow lambdas to call the API when needed

- **CUMULUS-1732**
  - Added Python task/activity workflow and integration test (`PythonReferenceSpec`) to test `cumulus-message-adapter-python`and `cumulus-process-py` integration.
- **CUMULUS-1795**
  - Added an IAM policy on the Cumulus EC2 creation to enable SSM when the `deploy_to_ngap` flag is true

### Changed

- **CUMULUS-1762**
  - the `messageConsumer` for `sns` and `kinesis`-type rules now fetches the collection
    information from the message.

### Deprecated

- **CUMULUS-1629**
  - Deprecate `granulesApi`, `rulesApi`, `emsApi`, `executionsAPI` from `@cumulus/integration-test/api` in favor of code moved to `@cumulus/api-client`

### Removed

- **CUMULUS-1799**: Deprecated code removals
  - Removed deprecated method `@cumulus/api/models/Granule.createGranulesFromSns()`
  - Removed deprecated method `@cumulus/api/models/Granule.removeGranuleFromCmr()`
  - Removed from `@cumulus/common/aws`:
    - `apigateway()`
    - `buildS3Uri()`
    - `calculateS3ObjectChecksum()`
    - `cf()`
    - `cloudwatch()`
    - `cloudwatchevents()`
    - `cloudwatchlogs()`
    - `createAndWaitForDynamoDbTable()`
    - `createQueue()`
    - `deleteSQSMessage()`
    - `describeCfStackResources()`
    - `downloadS3File()`
    - `downloadS3Files()`
    - `DynamoDbSearchQueue` class
    - `dynamodbstreams()`
    - `ec2()`
    - `ecs()`
    - `fileExists()`
    - `findResourceArn()`
    - `fromSfnExecutionName()`
    - `getFileBucketAndKey()`
    - `getJsonS3Object()`
    - `getQueueUrl()`
    - `getObjectSize()`
    - `getS3ObjectReadStream()`
    - `getSecretString()`
    - `getStateMachineArn()`
    - `headObject()`
    - `isThrottlingException()`
    - `kinesis()`
    - `lambda()`
    - `listS3Objects()`
    - `promiseS3Upload()`
    - `publishSnsMessage()`
    - `putJsonS3Object()`
    - `receiveSQSMessages()`
    - `s3CopyObject()`
    - `s3GetObjectTagging()`
    - `s3Join()`
    - `S3ListObjectsV2Queue` class
    - `s3TagSetToQueryString()`
    - `s3PutObjectTagging()`
    - `secretsManager()`
    - `sendSQSMessage()`
    - `sfn()`
    - `sns()`
    - `sqs()`
    - `sqsQueueExists()`
    - `toSfnExecutionName()`
    - `uploadS3FileStream()`
    - `uploadS3Files()`
    - `validateS3ObjectChecksum()`
  - Removed `@cumulus/common/CloudFormationGateway` class
  - Removed `@cumulus/common/concurrency/Mutex` class
  - Removed `@cumulus/common/errors`
  - Removed `@cumulus/common/sftp`
  - Removed `@cumulus/common/string.unicodeEscape`
  - Removed `@cumulus/cmrjs/cmr-utils.getGranuleId()`
  - Removed `@cumulus/cmrjs/cmr-utils.getCmrFiles()`
  - Removed `@cumulus/cmrjs/cmr/CMR` class
  - Removed `@cumulus/cmrjs/cmr/CMRSearchConceptQueue` class
  - Removed `@cumulus/cmrjs/utils.getHost()`
  - Removed `@cumulus/cmrjs/utils.getIp()`
  - Removed `@cumulus/cmrjs/utils.hostId()`
  - Removed `@cumulus/cmrjs/utils/ummVersion()`
  - Removed `@cumulus/cmrjs/utils.updateToken()`
  - Removed `@cumulus/cmrjs/utils.validateUMMG()`
  - Removed `@cumulus/ingest/aws.getEndpoint()`
  - Removed `@cumulus/ingest/aws.getExecutionUrl()`
  - Removed `@cumulus/ingest/aws/invoke()`
  - Removed `@cumulus/ingest/aws/CloudWatch` class
  - Removed `@cumulus/ingest/aws/ECS` class
  - Removed `@cumulus/ingest/aws/Events` class
  - Removed `@cumulus/ingest/aws/SQS` class
  - Removed `@cumulus/ingest/aws/StepFunction` class
  - Removed `@cumulus/ingest/util.normalizeProviderPath()`
  - Removed `@cumulus/integration-tests/index.listCollections()`
  - Removed `@cumulus/integration-tests/index.listProviders()`
  - Removed `@cumulus/integration-tests/index.rulesList()`
  - Removed `@cumulus/integration-tests/api/api.addCollectionApi()`

## [v1.20.0] 2020-03-12

### BREAKING CHANGES

- **CUMULUS-1714**
  - Changed the format of the message sent to the granule SNS Topic. Message includes the granule record under `record` and the type of event under `event`. Messages with `deleted` events will have the record that was deleted with a `deletedAt` timestamp. Options for `event` are `Create | Update | Delete`
- **CUMULUS-1769** - `deploy_to_ngap` is now a **required** variable for the `tf-modules/cumulus` module. **For those deploying to NGAP environments, this variable should always be set to `true`.**

### Notable changes

- **CUMULUS-1739** - You can now exclude Elasticsearch from your `tf-modules/data-persistence` deployment (via `include_elasticsearch = false`) and your `tf-modules/cumulus` module will still deploy successfully.

- **CUMULUS-1769** - If you set `deploy_to_ngap = true` for the `tf-modules/archive` Terraform module, **you can only deploy your archive API gateway as `PRIVATE`**, not `EDGE`.

### Added

- Added `@cumulus/aws-client/S3.getS3ObjectReadStreamAsync()` to deal with S3 eventual consistency issues by checking for the existence an S3 object with retries before getting a readable stream for that object.
- **CUMULUS-1769**
  - Added `deploy_to_ngap` boolean variable for the `tf-modules/cumulus` and `tf-modules/archive` Terraform modules. This variable is required. **For those deploying to NGAP environments, this variable should always be set to `true`.**
- **HYRAX-70**
  - Add the hyrax-metadata-update task

### Changed

- [`AccessToken.get()`](https://github.com/nasa/cumulus/blob/master/packages/api/models/access-tokens.js) now enforces [strongly consistent reads from DynamoDB](https://docs.aws.amazon.com/amazondynamodb/latest/developerguide/HowItWorks.ReadConsistency.html)
- **CUMULUS-1739**
  - Updated `tf-modules/data-persistence` to make Elasticsearch alarm resources and outputs conditional on the `include_elasticsearch` variable
  - Updated `@cumulus/aws-client/S3.getObjectSize` to include automatic retries for any failures from `S3.headObject`
- **CUMULUS-1784**
  - Updated `@cumulus/api/lib/DistributionEvent.remoteIP()` to parse the IP address in an S3 access log from the `A-sourceip` query parameter if present, otherwise fallback to the original parsing behavior.
- **CUMULUS-1768**
  - The `stats/summary` endpoint reports the distinct collections for the number of granules reported

### Fixed

- **CUMULUS-1739** - Fixed the `tf-modules/cumulus` and `tf-modules/archive` modules to make these Elasticsearch variables truly optional:
  - `elasticsearch_domain_arn`
  - `elasticsearch_hostname`
  - `elasticsearch_security_group_id`

- **CUMULUS-1768**
  - Fixed the `stats/` endpoint so that data is correctly filtered by timestamp and `processingTime` is calculated correctly.

- **CUMULUS-1769**
  - In the `tf-modules/archive` Terraform module, the `lifecycle` block ignoring changes to the `policy` of the archive API gateway is now only enforced if `deploy_to_ngap = true`. This fixes a bug where users deploying outside of NGAP could not update their API gateway's resource policy when going from `PRIVATE` to `EDGE`, preventing their API from being accessed publicly.

- **CUMULUS-1775**
  - Fix/update api endpoint to use updated google auth endpoints such that it will work with new accounts

### Removed

- **CUMULUS-1768**
  - Removed API endpoints `stats/histogram` and `stats/average`. All advanced stats needs should be acquired from Cloud Metrics or similarly configured ELK stack.

## [v1.19.0] 2020-02-28

### BREAKING CHANGES

- **CUMULUS-1736**
  - The `@cumulus/discover-granules` task now sets the `dataType` of discovered
    granules based on the `name` of the configured collection, not the
    `dataType`.
  - The config schema of the `@cumulus/discover-granules` task now requires that
    collections contain a `version`.
  - The `@cumulus/sync-granule` task will set the `dataType` and `version` of a
    granule based on the configured collection if those fields are not already
    set on the granule. Previously it was using the `dataType` field of the
    configured collection, then falling back to the `name` field of the
    collection. This update will just use the `name` field of the collection to
    set the `dataType` field of the granule.

- **CUMULUS-1446**
  - Update the `@cumulus/integration-tests/api/executions.getExecution()`
    function to parse the response and return the execution, rather than return
    the full API response.

- **CUMULUS-1672**
  - The `cumulus` Terraform module in previous releases set a
    `Deployment = var.prefix` tag on all resources that it managed. In this
    release, a `tags` input variable has been added to the `cumulus` Terraform
    module to allow resource tagging to be customized. No default tags will be
    applied to Cumulus-managed resources. To replicate the previous behavior,
    set `tags = { Deployment: var.prefix }` as an input variable for the
    `cumulus` Terraform module.

- **CUMULUS-1684 Migration Instructions**
  - In previous releases, a provider's username and password were encrypted
    using a custom encryption library. That has now been updated to use KMS.
    This release includes a Lambda function named
    `<prefix>-ProviderSecretsMigration`, which will re-encrypt existing
    provider credentials to use KMS. After this release has been deployed, you
    will need to manually invoke that Lambda function using either the AWS CLI
    or AWS Console. It should only need to be successfully run once.
  - Future releases of Cumulus will invoke a
    `<prefix>-VerifyProviderSecretsMigration` Lambda function as part of the
    deployment, which will cause the deployment to fail if the migration
    Lambda has not been run.

- **CUMULUS-1718**
  - The `@cumulus/sf-sns-report` task for reporting mid-workflow updates has been retired.
  This task was used as the `PdrStatusReport` task in our ParsePdr example workflow.
  If you have a ParsePdr or other workflow using this task, use `@cumulus/sf-sqs-report` instead.
  Trying to deploy the old task will result in an error as the cumulus module no longer exports `sf_sns_report_task`.
  - Migration instruction: In your workflow definition, for each step using the old task change:
  `"Resource": "${module.cumulus.sf_sns_report_task.task_arn}"`
  to
  `"Resource": "${module.cumulus.sf_sqs_report_task.task_arn}"`

- **CUMULUS-1755**
  - The `thin_egress_jwt_secret_name` variable for the `tf-modules/cumulus` Terraform module is now **required**. This variable is passed on to the Thin Egress App in `tf-modules/distribution/main.tf`, which uses the keys stored in the secret to sign JWTs. See the [Thin Egress App documentation on how to create a value for this secret](https://github.com/asfadmin/thin-egress-app#setting-up-the-jwt-cookie-secrets).

### Added

- **CUMULUS-1446**
  - Add `@cumulus/common/FileUtils.readJsonFile()` function
  - Add `@cumulus/common/FileUtils.readTextFile()` function
  - Add `@cumulus/integration-tests/api/collections.createCollection()` function
  - Add `@cumulus/integration-tests/api/collections.deleteCollection()` function
  - Add `@cumulus/integration-tests/api/collections.getCollection()` function
  - Add `@cumulus/integration-tests/api/providers.getProvider()` function
  - Add `@cumulus/integration-tests/index.getExecutionOutput()` function
  - Add `@cumulus/integration-tests/index.loadCollection()` function
  - Add `@cumulus/integration-tests/index.loadProvider()` function
  - Add `@cumulus/integration-tests/index.readJsonFilesFromDir()` function

- **CUMULUS-1672**
  - Add a `tags` input variable to the `archive` Terraform module
  - Add a `tags` input variable to the `cumulus` Terraform module
  - Add a `tags` input variable to the `cumulus_ecs_service` Terraform module
  - Add a `tags` input variable to the `data-persistence` Terraform module
  - Add a `tags` input variable to the `distribution` Terraform module
  - Add a `tags` input variable to the `ingest` Terraform module
  - Add a `tags` input variable to the `s3-replicator` Terraform module

- **CUMULUS-1707**
  - Enable logrotate on ECS cluster

- **CUMULUS-1684**
  - Add a `@cumulus/aws-client/KMS` library of KMS-related functions
  - Add `@cumulus/aws-client/S3.getTextObject()`
  - Add `@cumulus/sftp-client` package
  - Create `ProviderSecretsMigration` Lambda function
  - Create `VerifyProviderSecretsMigration` Lambda function

- **CUMULUS-1548**
  - Add ability to put default Cumulus logs in Metrics' ELK stack
  - Add ability to add custom logs to Metrics' ELK Stack

- **CUMULUS-1702**
  - When logs are sent to Metrics' ELK stack, the logs endpoints will return results from there

- **CUMULUS-1459**
  - Async Operations are indexed in Elasticsearch
  - To index any existing async operations you'll need to perform an index from
    database function.

- **CUMULUS-1717**
  - Add `@cumulus/aws-client/deleteAndWaitForDynamoDbTableNotExists`, which
    deletes a DynamoDB table and waits to ensure the table no longer exists
  - Added `publishGranules` Lambda to handle publishing granule messages to SNS when granule records are written to DynamoDB
  - Added `@cumulus/api/models/Granule.storeGranulesFromCumulusMessage` to store granules from a Cumulus message to DynamoDB

- **CUMULUS-1718**
  - Added `@cumulus/sf-sqs-report` task to allow mid-workflow reporting updates.
  - Added `stepfunction_event_reporter_queue_url` and `sf_sqs_report_task` outputs to the `cumulus` module.
  - Added `publishPdrs` Lambda to handle publishing PDR messages to SNS when PDR records are written to DynamoDB.
  - Added `@cumulus/api/models/Pdr.storePdrFromCumulusMessage` to store PDRs from a Cumulus message to DynamoDB.
  - Added `@cumulus/aws-client/parseSQSMessageBody` to parse an SQS message body string into an object.

- **Ability to set custom backend API url in the archive module**
  - Add `api_url` definition in `tf-modules/cumulus/archive.tf`
  - Add `archive_api_url` variable in `tf-modules/cumulus/variables.tf`

- **CUMULUS-1741**
  - Added an optional `elasticsearch_security_group_ids` variable to the
    `data-persistence` Terraform module to allow additional security groups to
    be assigned to the Elasticsearch Domain.

- **CUMULUS-1752**
  - Added `@cumulus/integration-tests/api/distribution.invokeTEADistributionLambda` to simulate a request to the [Thin Egress App](https://github.com/asfadmin/thin-egress-app) by invoking the Lambda and getting a response payload.
  - Added `@cumulus/integration-tests/api/distribution.getTEARequestHeaders` to generate necessary request headers for a request to the Thin Egress App
  - Added `@cumulus/integration-tests/api/distribution.getTEADistributionApiFileStream` to get a response stream for a file served by Thin Egress App
  - Added `@cumulus/integration-tests/api/distribution.getTEADistributionApiRedirect` to get a redirect response from the Thin Egress App

- **CUMULUS-1755**
  - Added `@cumulus/aws-client/CloudFormation.describeCfStack()` to describe a Cloudformation stack
  - Added `@cumulus/aws-client/CloudFormation.getCfStackParameterValues()` to get multiple parameter values for a Cloudformation stack

### Changed

- **CUMULUS-1725**
  - Moved the logic that updates the granule files cache Dynamo table into its
    own Lambda function called `granuleFilesCacheUpdater`.

- **CUMULUS-1736**
  - The `collections` model in the API package now determines the name of a
    collection based on the `name` property, rather than using `dataType` and
    then falling back to `name`.
  - The `@cumulus/integration-tests.loadCollection()` function no longer appends
    the postfix to the end of the collection's `dataType`.
  - The `@cumulus/integration-tests.addCollections()` function no longer appends
    the postfix to the end of the collection's `dataType`.

- **CUMULUS-1672**
  - Add a `retryOptions` parameter to the `@cumulus/aws-client/S3.headObject`
     function, which will retry if the object being queried does not exist.

- **CUMULUS-1446**
  - Mark the `@cumulus/integration-tests/api.addCollectionApi()` function as
    deprecated
  - Mark the `@cumulus/integration-tests/index.listCollections()` function as
    deprecated
  - Mark the `@cumulus/integration-tests/index.listProviders()` function as
    deprecated
  - Mark the `@cumulus/integration-tests/index.rulesList()` function as
    deprecated

- **CUMULUS-1672**
  - Previously, the `cumulus` module defaulted to setting a
    `Deployment = var.prefix` tag on all resources that it managed. In this
    release, the `cumulus` module will now accept a `tags` input variable that
    defines the tags to be assigned to all resources that it manages.
  - Previously, the `data-persistence` module defaulted to setting a
    `Deployment = var.prefix` tag on all resources that it managed. In this
    release, the `data-persistence` module will now accept a `tags` input
    variable that defines the tags to be assigned to all resources that it
    manages.
  - Previously, the `distribution` module defaulted to setting a
    `Deployment = var.prefix` tag on all resources that it managed. In this
    release, the `distribution` module will now accept a `tags` input variable
    that defines the tags to be assigned to all resources that it manages.
  - Previously, the `ingest` module defaulted to setting a
    `Deployment = var.prefix` tag on all resources that it managed. In this
    release, the `ingest` module will now accept a `tags` input variable that
    defines the tags to be assigned to all resources that it manages.
  - Previously, the `s3-replicator` module defaulted to setting a
    `Deployment = var.prefix` tag on all resources that it managed. In this
    release, the `s3-replicator` module will now accept a `tags` input variable
    that defines the tags to be assigned to all resources that it manages.

- **CUMULUS-1684**
  - Update the API package to encrypt provider credentials using KMS instead of
    using RSA keys stored in S3

- **CUMULUS-1717**
  - Changed name of `cwSfExecutionEventToDb` Lambda to `cwSfEventToDbRecords`
  - Updated `cwSfEventToDbRecords` to write granule records to DynamoDB from the incoming Cumulus message

- **CUMULUS-1718**
  - Renamed `cwSfEventToDbRecords` to `sfEventSqsToDbRecords` due to architecture change to being a consumer of an SQS queue of Step Function Cloudwatch events.
  - Updated `sfEventSqsToDbRecords` to write PDR records to DynamoDB from the incoming Cumulus message
  - Moved `data-cookbooks/sns.md` to `data-cookbooks/ingest-notifications.md` and updated it to reflect recent changes.

- **CUMULUS-1748**
  - (S)FTP discovery tasks now use the provider-path as-is instead of forcing it to a relative path.
  - Improved error handling to catch permission denied FTP errors better and log them properly. Workflows will still fail encountering this error and we intend to consider that approach in a future ticket.

- **CUMULUS-1752**
  - Moved class for parsing distribution events to its own file: `@cumulus/api/lib/DistributionEvent.js`
    - Updated `DistributionEvent` to properly parse S3 access logs generated by requests from the [Thin Egress App](https://github.com/asfadmin/thin-egress-app)

- **CUMULUS-1753** - Changes to `@cumulus/ingest/HttpProviderClient.js`:
  - Removed regex filter in `HttpProviderClient.list()` that was used to return only files with an extension between 1 and 4 characters long. `HttpProviderClient.list()` will now return all files linked from the HTTP provider host.

- **CUMULUS-1755**
  - Updated the Thin Egress App module used in `tf-modules/distribution/main.tf` to build 61. [See the release notes](https://github.com/asfadmin/thin-egress-app/releases/tag/tea-build.61).

- **CUMULUS-1757**
  - Update @cumulus/cmr-client CMRSearchConceptQueue to take optional cmrEnvironment parameter

### Deprecated

- **CUMULUS-1684**
  - Deprecate `@cumulus/common/key-pair-provider/S3KeyPairProvider`
  - Deprecate `@cumulus/common/key-pair-provider/S3KeyPairProvider.encrypt()`
  - Deprecate `@cumulus/common/key-pair-provider/S3KeyPairProvider.decrypt()`
  - Deprecate `@cumulus/common/kms/KMS`
  - Deprecate `@cumulus/common/kms/KMS.encrypt()`
  - Deprecate `@cumulus/common/kms/KMS.decrypt()`
  - Deprecate `@cumulus/common/sftp.Sftp`

- **CUMULUS-1717**
  - Deprecate `@cumulus/api/models/Granule.createGranulesFromSns`

- **CUMULUS-1718**
  - Deprecate `@cumulus/sf-sns-report`.
    - This task has been updated to always throw an error directing the user to use `@cumulus/sf-sqs-report` instead. This was done because there is no longer an SNS topic to which to publish, and no consumers to listen to it.

- **CUMULUS-1748**
  - Deprecate `@cumulus/ingest/util.normalizeProviderPath`

- **CUMULUS-1752**
  - Deprecate `@cumulus/integration-tests/api/distribution.getDistributionApiFileStream`
  - Deprecate `@cumulus/integration-tests/api/distribution.getDistributionApiRedirect`
  - Deprecate `@cumulus/integration-tests/api/distribution.invokeApiDistributionLambda`

### Removed

- **CUMULUS-1684**
  - Remove the deployment script that creates encryption keys and stores them to
    S3

- **CUMULUS-1768**
  - Removed API endpoints `stats/histogram` and `stats/average`. All advanced stats needs should be acquired from Cloud Metrics or similarly configured ELK stack.

### Fixed

- **Fix default values for urs_url in variables.tf files**
  - Remove trailing `/` from default `urs_url` values.

- **CUMULUS-1610** - Add the Elasticsearch security group to the EC2 security groups

- **CUMULUS-1740** - `cumulus_meta.workflow_start_time` is now set in Cumulus
  messages

- **CUMULUS-1753** - Fixed `@cumulus/ingest/HttpProviderClient.js` to properly handle HTTP providers with:
  - Multiple link tags (e.g. `<a>`) per line of source code
  - Link tags in uppercase or lowercase (e.g. `<A>`)
  - Links with filepaths in the link target (e.g. `<a href="/path/to/file.txt">`). These files will be returned from HTTP file discovery **as the file name only** (e.g. `file.txt`).

- **CUMULUS-1768**
  - Fix an issue in the stats endpoints in `@cumulus/api` to send back stats for the correct type

## [v1.18.0] 2020-02-03

### BREAKING CHANGES

- **CUMULUS-1686**

  - `ecs_cluster_instance_image_id` is now a _required_ variable of the `cumulus` module, instead of optional.

- **CUMULUS-1698**

  - Change variable `saml_launchpad_metadata_path` to `saml_launchpad_metadata_url` in the `tf-modules/cumulus` Terraform module.

- **CUMULUS-1703**
  - Remove the unused `forceDownload` option from the `sync-granule` tasks's config
  - Remove the `@cumulus/ingest/granule.Discover` class
  - Remove the `@cumulus/ingest/granule.Granule` class
  - Remove the `@cumulus/ingest/pdr.Discover` class
  - Remove the `@cumulus/ingest/pdr.Granule` class
  - Remove the `@cumulus/ingest/parse-pdr.parsePdr` function

### Added

- **CUMULUS-1040**

  - Added `@cumulus/aws-client` package to provide utilities for working with AWS services and the Node.js AWS SDK
  - Added `@cumulus/errors` package which exports error classes for use in Cumulus workflow code
  - Added `@cumulus/integration-tests/sfnStep` to provide utilities for parsing step function execution histories

- **CUMULUS-1102**

  - Adds functionality to the @cumulus/api package for better local testing.
    - Adds data seeding for @cumulus/api's localAPI.
      - seed functions allow adding collections, executions, granules, pdrs, providers, and rules to a Localstack Elasticsearch and DynamoDB via `addCollections`, `addExecutions`, `addGranules`, `addPdrs`, `addProviders`, and `addRules`.
    - Adds `eraseDataStack` function to local API server code allowing resetting of local datastack for testing (ES and DynamoDB).
    - Adds optional parameters to the @cumulus/api bin serve to allow for launching the api without destroying the current data.

- **CUMULUS-1697**

  - Added the `@cumulus/tf-inventory` package that provides command line utilities for managing Terraform resources in your AWS account

- **CUMULUS-1703**

  - Add `@cumulus/aws-client/S3.createBucket` function
  - Add `@cumulus/aws-client/S3.putFile` function
  - Add `@cumulus/common/string.isNonEmptyString` function
  - Add `@cumulus/ingest/FtpProviderClient` class
  - Add `@cumulus/ingest/HttpProviderClient` class
  - Add `@cumulus/ingest/S3ProviderClient` class
  - Add `@cumulus/ingest/SftpProviderClient` class
  - Add `@cumulus/ingest/providerClientUtils.buildProviderClient` function
  - Add `@cumulus/ingest/providerClientUtils.fetchTextFile` function

- **CUMULUS-1731**

  - Add new optional input variables to the Cumulus Terraform module to support TEA upgrade:
    - `thin_egress_cookie_domain` - Valid domain for Thin Egress App cookie
    - `thin_egress_domain_cert_arn` - Certificate Manager SSL Cert ARN for Thin
      Egress App if deployed outside NGAP/CloudFront
    - `thin_egress_download_role_in_region_arn` - ARN for reading of Thin Egress
      App data buckets for in-region requests
    - `thin_egress_jwt_algo` - Algorithm with which to encode the Thin Egress
      App JWT cookie
    - `thin_egress_jwt_secret_name` - Name of AWS secret where keys for the Thin
      Egress App JWT encode/decode are stored
    - `thin_egress_lambda_code_dependency_archive_key` - Thin Egress App - S3
      Key of packaged python modules for lambda dependency layer

- **CUMULUS-1733**
  - Add `discovery-filtering` operator doc to document previously undocumented functionality.

- **CUMULUS-1737**
  - Added the `cumulus-test-cleanup` module to run a nightly cleanup on resources left over from the integration tests run from the `example/spec` directory.

### Changed

- **CUMULUS-1102**

  - Updates `@cumulus/api/auth/testAuth` to use JWT instead of random tokens.
  - Updates the default AMI for the ecs_cluster_instance_image_id.

- **CUMULUS-1622**

  - Mutex class has been deprecated in `@cumulus/common/concurrency` and will be removed in a future release.

- **CUMULUS-1686**

  - Changed `ecs_cluster_instance_image_id` to be a required variable of the `cumulus` module and removed the default value.
    The default was not available across accounts and regions, nor outside of NGAP and therefore not particularly useful.

- **CUMULUS-1688**

  - Updated `@cumulus/aws.receiveSQSMessages` not to replace `message.Body` with a parsed object. This behavior was undocumented and confusing as received messages appeared to contradict AWS docs that state `message.Body` is always a string.
  - Replaced `sf_watcher` CloudWatch rule from `cloudwatch-events.tf` with an EventSourceMapping on `sqs2sf` mapped to the `start_sf` SQS queue (in `event-sources.tf`).
  - Updated `sqs2sf` with an EventSourceMapping handler and unit test.

- **CUMULUS-1698**

  - Change variable `saml_launchpad_metadata_path` to `saml_launchpad_metadata_url` in the `tf-modules/cumulus` Terraform module.
  - Updated `@cumulus/api/launchpadSaml` to download launchpad IDP metadata from configured location when the metadata in s3 is not valid, and to work with updated IDP metadata and SAML response.

- **CUMULUS-1731**
  - Upgrade the version of the Thin Egress App deployed by Cumulus to v48
    - Note: New variables available, see the 'Added' section of this changelog.

### Fixed

- **CUMULUS-1664**

  - Updated `dbIndexer` Lambda to remove hardcoded references to DynamoDB table names.

- **CUMULUS-1733**
  - Fixed granule discovery recursion algorithm used in S/FTP protocols.

### Removed

- **CUMULUS-1481**
  - removed `process` config and output from PostToCmr as it was not required by the task nor downstream steps, and should still be in the output message's `meta` regardless.

### Deprecated

- **CUMULUS-1040**
  - Deprecated the following code. For cases where the code was moved into another package, the new code location is noted:
    - `@cumulus/common/CloudFormationGateway` -> `@cumulus/aws-client/CloudFormationGateway`
    - `@cumulus/common/DynamoDb` -> `@cumulus/aws-client/DynamoDb`
    - `@cumulus/common/errors` -> `@cumulus/errors`
    - `@cumulus/common/StepFunctions` -> `@cumulus/aws-client/StepFunctions`
    - All of the exported functions in `@cumulus/commmon/aws` (moved into `@cumulus/aws-client`), except:
      - `@cumulus/common/aws/isThrottlingException` -> `@cumulus/errors/isThrottlingException`
      - `@cumulus/common/aws/improveStackTrace` (not deprecated)
      - `@cumulus/common/aws/retryOnThrottlingException` (not deprecated)
    - `@cumulus/common/sfnStep/SfnStep.parseStepMessage` -> `@cumulus/integration-tests/sfnStep/SfnStep.parseStepMessage`
    - `@cumulus/common/sfnStep/ActivityStep` -> `@cumulus/integration-tests/sfnStep/ActivityStep`
    - `@cumulus/common/sfnStep/LambdaStep` -> `@cumulus/integration-tests/sfnStep/LambdaStep`
    - `@cumulus/common/string/unicodeEscape` -> `@cumulus/aws-client/StepFunctions.unicodeEscape`
    - `@cumulus/common/util/setErrorStack` -> `@cumulus/aws-client/util/setErrorStack`
    - `@cumulus/ingest/aws/invoke` -> `@cumulus/aws-client/Lambda/invoke`
    - `@cumulus/ingest/aws/CloudWatch.bucketSize`
    - `@cumulus/ingest/aws/CloudWatch.cw`
    - `@cumulus/ingest/aws/ECS.ecs`
    - `@cumulus/ingest/aws/ECS`
    - `@cumulus/ingest/aws/Events.putEvent` -> `@cumulus/aws-client/CloudwatchEvents.putEvent`
    - `@cumulus/ingest/aws/Events.deleteEvent` -> `@cumulus/aws-client/CloudwatchEvents.deleteEvent`
    - `@cumulus/ingest/aws/Events.deleteTarget` -> `@cumulus/aws-client/CloudwatchEvents.deleteTarget`
    - `@cumulus/ingest/aws/Events.putTarget` -> `@cumulus/aws-client/CloudwatchEvents.putTarget`
    - `@cumulus/ingest/aws/SQS.attributes` -> `@cumulus/aws-client/SQS.getQueueAttributes`
    - `@cumulus/ingest/aws/SQS.deleteMessage` -> `@cumulus/aws-client/SQS.deleteSQSMessage`
    - `@cumulus/ingest/aws/SQS.deleteQueue` -> `@cumulus/aws-client/SQS.deleteQueue`
    - `@cumulus/ingest/aws/SQS.getUrl` -> `@cumulus/aws-client/SQS.getQueueUrlByName`
    - `@cumulus/ingest/aws/SQS.receiveMessage` -> `@cumulus/aws-client/SQS.receiveSQSMessages`
    - `@cumulus/ingest/aws/SQS.sendMessage` -> `@cumulus/aws-client/SQS.sendSQSMessage`
    - `@cumulus/ingest/aws/StepFunction.getExecutionStatus` -> `@cumulus/aws-client/StepFunction.getExecutionStatus`
    - `@cumulus/ingest/aws/StepFunction.getExecutionUrl` -> `@cumulus/aws-client/StepFunction.getExecutionUrl`

## [v1.17.0] - 2019-12-31

### BREAKING CHANGES

- **CUMULUS-1498**
  - The `@cumulus/cmrjs.publish2CMR` function expects that the value of its
    `creds.password` parameter is a plaintext password.
  - Rather than using an encrypted password from the `cmr_password` environment
    variable, the `@cumulus/cmrjs.updateCMRMetadata` function now looks for an
    environment variable called `cmr_password_secret_name` and fetches the CMR
    password from that secret in AWS Secrets Manager.
  - The `@cumulus/post-to-cmr` task now expects a
    `config.cmr.passwordSecretName` value, rather than `config.cmr.password`.
    The CMR password will be fetched from that secret in AWS Secrets Manager.

### Added

- **CUMULUS-630**

  - Added support for replaying Kinesis records on a stream into the Cumulus Kinesis workflow triggering mechanism: either all the records, or some time slice delimited by start and end timestamps.
  - Added `/replays` endpoint to the operator API for triggering replays.
  - Added `Replay Kinesis Messages` documentation to Operator Docs.
  - Added `manualConsumer` lambda function to consume a Kinesis stream. Used by the replay AsyncOperation.

- **CUMULUS-1687**
  - Added new API endpoint for listing async operations at `/asyncOperations`
  - All asyncOperations now include the fields `description` and `operationType`. `operationType` can be one of the following. [`Bulk Delete`, `Bulk Granules`, `ES Index`, `Kinesis Replay`]

### Changed

- **CUMULUS-1626**

  - Updates Cumulus to use node10/CMA 1.1.2 for all of its internal lambdas in prep for AWS node 8 EOL

- **CUMULUS-1498**
  - Remove the DynamoDB Users table. The list of OAuth users who are allowed to
    use the API is now stored in S3.
  - The CMR password and Launchpad passphrase are now stored in Secrets Manager

## [v1.16.1] - 2019-12-6

**Please note**:

- The `region` argument to the `cumulus` Terraform module has been removed. You may see a warning or error if you have that variable populated.
- Your workflow tasks should use the following versions of the CMA libraries to utilize new granule, parentArn, asyncOperationId, and stackName fields on the logs:
  - `cumulus-message-adapter-js` version 1.0.10+
  - `cumulus-message-adapter-python` version 1.1.1+
  - `cumulus-message-adapter-java` version 1.2.11+
- The `data-persistence` module no longer manages the creation of an Elasticsearch service-linked role for deploying Elasticsearch to a VPC. Follow the [deployment instructions on preparing your VPC](https://nasa.github.io/cumulus/docs/deployment/deployment-readme#vpc-subnets-and-security-group) for guidance on how to create the Elasticsearch service-linked role manually.
- There is now a `distribution_api_gateway_stage` variable for the `tf-modules/cumulus` Terraform module that will be used as the API gateway stage name used for the distribution API (Thin Egress App)
- Default value for the `urs_url` variable is now `https://uat.urs.earthdata.nasa.gov/` in the `tf-modules/cumulus` and `tf-modules/archive` Terraform modules. So deploying the `cumulus` module without a `urs_url` variable set will integrate your Cumulus deployment with the UAT URS environment.

### Added

- **CUMULUS-1563**

  - Added `custom_domain_name` variable to `tf-modules/data-persistence` module

- **CUMULUS-1654**
  - Added new helpers to `@cumulus/common/execution-history`:
    - `getStepExitedEvent()` returns the `TaskStateExited` event in a workflow execution history after the given step completion/failure event
    - `getTaskExitedEventOutput()` returns the output message for a `TaskStateExited` event in a workflow execution history

### Changed

- **CUMULUS-1578**

  - Updates SAML launchpad configuration to authorize via configured userGroup.
    [See the NASA specific documentation (protected)](https://wiki.earthdata.nasa.gov/display/CUMULUS/Cumulus+SAML+Launchpad+Integration)

- **CUMULUS-1579**

  - Elasticsearch list queries use `match` instead of `term`. `term` had been analyzing the terms and not supporting `-` in the field values.

- **CUMULUS-1619**

  - Adds 4 new keys to `@cumulus/logger` to display granules, parentArn, asyncOperationId, and stackName.
  - Depends on `cumulus-message-adapter-js` version 1.0.10+. Cumulus tasks updated to use this version.

- **CUMULUS-1654**

  - Changed `@cumulus/common/SfnStep.parseStepMessage()` to a static class method

- **CUMULUS-1641**
  - Added `meta.retries` and `meta.visibilityTimeout` properties to sqs-type rule. To create sqs-type rule, you're required to configure a dead-letter queue on your queue.
  - Added `sqsMessageRemover` lambda which removes the message from SQS queue upon successful workflow execution.
  - Updated `sqsMessageConsumer` lambda to not delete message from SQS queue, and to retry the SQS message for configured number of times.

### Removed

- Removed `create_service_linked_role` variable from `tf-modules/data-persistence` module.

- **CUMULUS-1321**
  - The `region` argument to the `cumulus` Terraform module has been removed

### Fixed

- **CUMULUS-1668** - Fixed a race condition where executions may not have been
  added to the database correctly
- **CUMULUS-1654** - Fixed issue with `publishReports` Lambda not including workflow execution error information for failed workflows with a single step
- Fixed `tf-modules/cumulus` module so that the `urs_url` variable is passed on to its invocation of the `tf-modules/archive` module

## [v1.16.0] - 2019-11-15

### Added

- **CUMULUS-1321**

  - A `deploy_distribution_s3_credentials_endpoint` variable has been added to
    the `cumulus` Terraform module. If true, the NGAP-backed S3 credentials
    endpoint will be added to the Thin Egress App's API. Default: true

- **CUMULUS-1544**

  - Updated the `/granules/bulk` endpoint to correctly query Elasticsearch when
    granule ids are not provided.

- **CUMULUS-1580**
  - Added `/granules/bulk` endpoint to `@cumulus/api` to perform bulk actions on granules given either a list of granule ids or an Elasticsearch query and the workflow to perform.

### Changed

- **CUMULUS-1561**

  - Fix the way that we are handling Terraform provider version requirements
  - Pass provider configs into child modules using the method that the
    [Terraform documentation](https://www.terraform.io/docs/configuration/modules.html#providers-within-modules)
    suggests
  - Remove the `region` input variable from the `s3_access_test` Terraform module
  - Remove the `aws_profile` and `aws_region` input variables from the
    `s3-replicator` Terraform module

- **CUMULUS-1639**
  - Because of
    [S3's Data Consistency Model](https://docs.aws.amazon.com/AmazonS3/latest/dev/Introduction.html#BasicsObjects),
    there may be situations where a GET operation for an object can temporarily
    return a `NoSuchKey` response even if that object _has_ been created. The
    `@cumulus/common/aws.getS3Object()` function has been updated to support
    retries if a `NoSuchKey` response is returned by S3. This behavior can be
    enabled by passing a `retryOptions` object to that function. Supported
    values for that object can be found here:
    <https://github.com/tim-kos/node-retry#retryoperationoptions>

### Removed

- **CUMULUS-1559**
  - `logToSharedDestination` has been migrated to the Terraform deployment as `log_api_gateway_to_cloudwatch` and will ONLY apply to egress lambdas.
    Due to the differences in the Terraform deployment model, we cannot support a global log subscription toggle for a configurable subset of lambdas.
    However, setting up your own log forwarding for a Lambda with Terraform is fairly simple, as you will only need to add SubscriptionFilters to your Terraform configuration, one per log group.
    See [the Terraform documentation](https://www.terraform.io/docs/providers/aws/r/cloudwatch_log_subscription_filter.html) for details on how to do this.
    An empty FilterPattern ("") will capture all logs in a group.

## [v1.15.0] - 2019-11-04

### BREAKING CHANGES

- **CUMULUS-1644** - When a workflow execution begins or ends, the workflow
  payload is parsed and any new or updated PDRs or granules referenced in that
  workflow are stored to the Cumulus archive. The defined interface says that a
  PDR in `payload.pdr` will be added to the archive, and any granules in
  `payload.granules` will also be added to the archive. In previous releases,
  PDRs found in `meta.pdr` and granules found in `meta.input_granules` were also
  added to the archive. This caused unexpected behavior and has been removed.
  Only PDRs from `payload.pdr` and granules from `payload.granules` will now be
  added to the Cumulus archive.

- **CUMULUS-1449** - Cumulus now uses a universal workflow template when
  starting a workflow that contains general information specific to the
  deployment, but not specific to the workflow. Workflow task configs must be
  defined using AWS step function parameters. As part of this change,
  `CumulusConfig` has been retired and task configs must now be defined under
  the `cma.task_config` key in the Parameters section of a step function
  definition.

  **Migration instructions**:

  NOTE: These instructions require the use of Cumulus Message Adapter v1.1.x+.
  Please ensure you are using a compatible version before attempting to migrate
  workflow configurations. When defining workflow steps, remove any
  `CumulusConfig` section, as shown below:

  ```yaml
  ParsePdr:
    CumulusConfig:
      provider: "{$.meta.provider}"
      bucket: "{$.meta.buckets.internal.name}"
      stack: "{$.meta.stack}"
  ```

  Instead, use AWS Parameters to pass `task_config` for the task directly into
  the Cumulus Message Adapter:

  ```yaml
  ParsePdr:
    Parameters:
      cma:
        event.$: "$"
        task_config:
          provider: "{$.meta.provider}"
          bucket: "{$.meta.buckets.internal.name}"
          stack: "{$.meta.stack}"
  ```

  In this example, the `cma` key is used to pass parameters to the message
  adapter. Using `task_config` in combination with `event.$: '$'` allows the
  message adapter to process `task_config` as the `config` passed to the Cumulus
  task. See `example/workflows/sips.yml` in the core repository for further
  examples of how to set the Parameters.

  Additionally, workflow configurations for the `QueueGranules` and `QueuePdrs`
  tasks need to be updated:

  - `queue-pdrs` config changes:
    - `parsePdrMessageTemplateUri` replaced with `parsePdrWorkflow`, which is
      the workflow name (i.e. top-level name in `config.yml`, e.g. 'ParsePdr').
    - `internalBucket` and `stackName` configs now required to look up
      configuration from the deployment. Brings the task config in line with
      that of `queue-granules`.
  - `queue-granules` config change: `ingestGranuleMessageTemplateUri` replaced
    with `ingestGranuleWorkflow`, which is the workflow name (e.g.
    'IngestGranule').

- **CUMULUS-1396** - **Workflow steps at the beginning and end of a workflow
  using the `SfSnsReport` Lambda have now been deprecated (e.g. `StartStatus`,
  `StopStatus`) and should be removed from your workflow definitions**. These
  steps were used for publishing ingest notifications and have been replaced by
  an implementation using Cloudwatch events for Step Functions to trigger a
  Lambda that publishes ingest notifications. For further detail on how ingest
  notifications are published, see the notes below on **CUMULUS-1394**. For
  examples of how to update your workflow definitions, see our
  [example workflow definitions](https://github.com/nasa/cumulus/blob/master/example/workflows/).

- **CUMULUS-1470**
  - Remove Cumulus-defined ECS service autoscaling, allowing integrators to
    better customize autoscaling to meet their needs. In order to use
    autoscaling with ECS services, appropriate
    `AWS::ApplicationAutoScaling::ScalableTarget`,
    `AWS::ApplicationAutoScaling::ScalingPolicy`, and `AWS::CloudWatch::Alarm`
    resources should be defined in a kes overrides file. See
    [this example](https://github.com/nasa/cumulus/blob/release-1.15.x/example/overrides/app/cloudformation.template.yml)
    for an example.
  - The following config parameters are no longer used:
    - ecs.services.\<NAME\>.minTasks
    - ecs.services.\<NAME\>.maxTasks
    - ecs.services.\<NAME\>.scaleInActivityScheduleTime
    - ecs.services.\<NAME\>.scaleInAdjustmentPercent
    - ecs.services.\<NAME\>.scaleOutActivityScheduleTime
    - ecs.services.\<NAME\>.scaleOutAdjustmentPercent
    - ecs.services.\<NAME\>.activityName

### Added

- **CUMULUS-1100**

  - Added 30-day retention properties to all log groups that were missing those policies.

- **CUMULUS-1396**

  - Added `@cumulus/common/sfnStep`:
    - `LambdaStep` - A class for retrieving and parsing input and output to Lambda steps in AWS Step Functions
    - `ActivityStep` - A class for retrieving and parsing input and output to ECS activity steps in AWS Step Functions

- **CUMULUS-1574**

  - Added `GET /token` endpoint for SAML authorization when cumulus is protected by Launchpad.
    This lets a user retrieve a token by hand that can be presented to the API.

- **CUMULUS-1625**

  - Added `sf_start_rate` variable to the `ingest` Terraform module, equivalent to `sqs_consumer_rate` in the old model, but will not be automatically applied to custom queues as that was.

- **CUMULUS-1513**
  - Added `sqs`-type rule support in the Cumulus API `@cumulus/api`
  - Added `sqsMessageConsumer` lambda which processes messages from the SQS queues configured in the `sqs` rules.

### Changed

- **CUMULUS-1639**

  - Because of
    [S3's Data Consistency Model](https://docs.aws.amazon.com/AmazonS3/latest/dev/Introduction.html#BasicsObjects),
    there may be situations where a GET operation for an object can temporarily
    return a `NoSuchKey` response even if that object _has_ been created. The
    `@cumulus/common/aws.getS3Object()` function will now retry up to 10 times
    if a `NoSuchKey` response is returned by S3. This can behavior can be
    overridden by passing `{ retries: 0 }` as the `retryOptions` argument.

- **CUMULUS-1449**

  - `queue-pdrs` & `queue-granules` config changes. Details in breaking changes section.
  - Cumulus now uses a universal workflow template when starting workflow that contains general information specific to the deployment, but not specific to the workflow.
  - Changed the way workflow configs are defined, from `CumulusConfig` to a `task_config` AWS Parameter.

- **CUMULUS-1452**

  - Changed the default ECS docker storage drive to `devicemapper`

- **CUMULUS-1453**
  - Removed config schema for `@cumulus/sf-sns-report` task
  - Updated `@cumulus/sf-sns-report` to always assume that it is running as an intermediate step in a workflow, not as the first or last step

### Removed

- **CUMULUS-1449**
  - Retired `CumulusConfig` as part of step function definitions, as this is an artifact of the way Kes parses workflow definitions that was not possible to migrate to Terraform. Use AWS Parameters and the `task_config` key instead. See change note above.
  - Removed individual workflow templates.

### Fixed

- **CUMULUS-1620** - Fixed bug where `message_adapter_version` does not correctly inject the CMA

- **CUMULUS-1396** - Updated `@cumulus/common/StepFunctions.getExecutionHistory()` to recursively fetch execution history when `nextToken` is returned in response

- **CUMULUS-1571** - Updated `@cumulus/common/DynamoDb.get()` to throw any errors encountered when trying to get a record and the record does exist

- **CUMULUS-1452**
  - Updated the EC2 initialization scripts to use full volume size for docker storage
  - Changed the default ECS docker storage drive to `devicemapper`

## [v1.14.5] - 2019-12-30 - [BACKPORT]

### Updated

- **CUMULUS-1626**
  - Updates Cumulus to use node10/CMA 1.1.2 for all of its internal lambdas in prep for AWS node 8 EOL

## [v1.14.4] - 2019-10-28

### Fixed

- **CUMULUS-1632** - Pinned `aws-elasticsearch-connector` package in `@cumulus/api` to version `8.1.3`, since `8.2.0` includes breaking changes

## [v1.14.3] - 2019-10-18

### Fixed

- **CUMULUS-1620** - Fixed bug where `message_adapter_version` does not correctly inject the CMA

- **CUMULUS-1572** - A granule is now included in discovery results even when
  none of its files has a matching file type in the associated collection
  configuration. Previously, if all files for a granule were unmatched by a file
  type configuration, the granule was excluded from the discovery results.
  Further, added support for a `boolean` property
  `ignoreFilesConfigForDiscovery`, which controls how a granule's files are
  filtered at discovery time.

## [v1.14.2] - 2019-10-08

### BREAKING CHANGES

Your Cumulus Message Adapter version should be pinned to `v1.0.13` or lower in your `app/config.yml` using `message_adapter_version: v1.0.13` OR you should use the workflow migration steps below to work with CMA v1.1.1+.

- **CUMULUS-1394** - The implementation of the `SfSnsReport` Lambda requires additional environment variables for integration with the new ingest notification SNS topics. Therefore, **you must update the definition of `SfSnsReport` in your `lambdas.yml` like so**:

```yaml
SfSnsReport:
  handler: index.handler
  timeout: 300
  source: node_modules/@cumulus/sf-sns-report/dist
  tables:
    - ExecutionsTable
  envs:
    execution_sns_topic_arn:
      function: Ref
      value: reportExecutionsSns
    granule_sns_topic_arn:
      function: Ref
      value: reportGranulesSns
    pdr_sns_topic_arn:
      function: Ref
      value: reportPdrsSns
```

- **CUMULUS-1447** -
  The newest release of the Cumulus Message Adapter (v1.1.1) requires that parameterized configuration be used for remote message functionality. Once released, Kes will automatically bring in CMA v1.1.1 without additional configuration.

  **Migration instructions**
  Oversized messages are no longer written to S3 automatically. In order to utilize remote messaging functionality, configure a `ReplaceConfig` AWS Step Function parameter on your CMA task:

  ```yaml
  ParsePdr:
    Parameters:
      cma:
        event.$: "$"
        ReplaceConfig:
          FullMessage: true
  ```

  Accepted fields in `ReplaceConfig` include `MaxSize`, `FullMessage`, `Path` and `TargetPath`.
  See https://github.com/nasa/cumulus-message-adapter/blob/master/CONTRACT.md#remote-message-configuration for full details.

  As this change is backward compatible in Cumulus Core, users wishing to utilize the previous version of the CMA may opt to transition to using a CMA lambda layer, or set `message_adapter_version` in their configuration to a version prior to v1.1.0.

### PLEASE NOTE

- **CUMULUS-1394** - Ingest notifications are now provided via 3 separate SNS topics for executions, granules, and PDRs, instead of a single `sftracker` SNS topic. Whereas the `sftracker` SNS topic received a full Cumulus execution message, the new topics all receive generated records for the given object. The new topics are only published to if the given object exists for the current execution. For a given execution/granule/PDR, **two messages will be received by each topic**: one message indicating that ingest is running and another message indicating that ingest has completed or failed. The new SNS topics are:

  - `reportExecutions` - Receives 1 message per execution
  - `reportGranules` - Receives 1 message per granule in an execution
  - `reportPdrs` - Receives 1 message per PDR

### Added

- **CUMULUS-639**

  - Adds SAML JWT and launchpad token authentication to Cumulus API (configurable)
    - **NOTE** to authenticate with Launchpad ensure your launchpad user_id is in the `<prefix>-UsersTable`
    - when Cumulus configured to protect API via Launchpad:
      - New endpoints
        - `GET /saml/login` - starting point for SAML SSO creates the login request url and redirects to the SAML Identity Provider Service (IDP)
        - `POST /saml/auth` - SAML Assertion Consumer Service. POST receiver from SAML IDP. Validates response, logs the user in, and returns a SAML-based JWT.
    - Disabled endpoints
      - `POST /refresh`
      - Changes authorization worklow:
      - `ensureAuthorized` now presumes the bearer token is a JWT and tries to validate. If the token is malformed, it attempts to validate the token against Launchpad. This allows users to bring their own token as described here https://wiki.earthdata.nasa.gov/display/CUMULUS/Cumulus+API+with+Launchpad+Authentication. But it also allows dashboard users to manually authenticate via Launchpad SAML to receive a Launchpad-based JWT.

- **CUMULUS-1394**
  - Added `Granule.generateGranuleRecord()` method to granules model to generate a granule database record from a Cumulus execution message
  - Added `Pdr.generatePdrRecord()` method to PDRs model to generate a granule database record from a Cumulus execution message
  - Added helpers to `@cumulus/common/message`:
    - `getMessageExecutionName()` - Get the execution name from a Cumulus execution message
    - `getMessageStateMachineArn()` - Get the state machine ARN from a Cumulus execution message
    - `getMessageExecutionArn()` - Get the execution ARN for a Cumulus execution message
    - `getMessageGranules()` - Get the granules from a Cumulus execution message, if any.
  - Added `@cumulus/common/cloudwatch-event/isFailedSfStatus()` to determine if a Step Function status from a Cloudwatch event is a failed status

### Changed

- **CUMULUS-1308**

  - HTTP PUT of a Collection, Provider, or Rule via the Cumulus API now
    performs full replacement of the existing object with the object supplied
    in the request payload. Previous behavior was to perform a modification
    (partial update) by merging the existing object with the (possibly partial)
    object in the payload, but this did not conform to the HTTP standard, which
    specifies PATCH as the means for modifications rather than replacements.

- **CUMULUS-1375**

  - Migrate Cumulus from deprecated Elasticsearch JS client to new, supported one in `@cumulus/api`

- **CUMULUS-1485** Update `@cumulus/cmr-client` to return error message from CMR for validation failures.

- **CUMULUS-1394**

  - Renamed `Execution.generateDocFromPayload()` to `Execution.generateRecord()` on executions model. The method generates an execution database record from a Cumulus execution message.

- **CUMULUS-1432**

  - `logs` endpoint takes the level parameter as a string and not a number
  - Elasticsearch term query generation no longer converts numbers to boolean

- **CUMULUS-1447**

  - Consolidated all remote message handling code into @common/aws
  - Update remote message code to handle updated CMA remote message flags
  - Update example SIPS workflows to utilize Parameterized CMA configuration

- **CUMULUS-1448** Refactor workflows that are mutating cumulus_meta to utilize meta field

- **CUMULUS-1451**

  - Elasticsearch cluster setting `auto_create_index` will be set to false. This had been causing issues in the bootstrap lambda on deploy.

- **CUMULUS-1456**
  - `@cumulus/api` endpoints default error handler uses `boom` package to format errors, which is consistent with other API endpoint errors.

### Fixed

- **CUMULUS-1432** `logs` endpoint filter correctly filters logs by level
- **CUMULUS-1484** `useMessageAdapter` now does not set CUMULUS_MESSAGE_ADAPTER_DIR when `true`

### Removed

- **CUMULUS-1394**
  - Removed `sfTracker` SNS topic. Replaced by three new SNS topics for granule, execution, and PDR ingest notifications.
  - Removed unused functions from `@cumulus/common/aws`:
    - `getGranuleS3Params()`
    - `setGranuleStatus()`

## [v1.14.1] - 2019-08-29

### Fixed

- **CUMULUS-1455**

  - CMR token links updated to point to CMR legacy services rather than echo

- **CUMULUS-1211**
  - Errors thrown during granule discovery are no longer swallowed and ignored.
    Rather, errors are propagated to allow for proper error-handling and
    meaningful messaging.

## [v1.14.0] - 2019-08-22

### PLEASE NOTE

- We have encountered transient lambda service errors in our integration testing. Please handle transient service errors following [these guidelines](https://docs.aws.amazon.com/step-functions/latest/dg/bp-lambda-serviceexception.html). The workflows in the `example/workflows` folder have been updated with retries configured for these errors.

- **CUMULUS-799** added additional IAM permissions to support reading CloudWatch and API Gateway, so **you will have to redeploy your IAM stack.**

- **CUMULUS-800** Several items:

  - **Delete existing API Gateway stages**: To allow enabling of API Gateway logging, Cumulus now creates and manages a Stage resource during deployment. Before upgrading Cumulus, it is necessary to delete the API Gateway stages on both the Backend API and the Distribution API. Instructions are included in the documentation under [Delete API Gateway Stages](https://nasa.github.io/cumulus/docs/additional-deployment-options/delete-api-gateway-stages).

  - **Set up account permissions for API Gateway to write to CloudWatch**: In a one time operation for your AWS account, to enable CloudWatch Logs for API Gateway, you must first grant the API Gateway permission to read and write logs to CloudWatch for your account. The `AmazonAPIGatewayPushToCloudWatchLogs` managed policy (with an ARN of `arn:aws:iam::aws:policy/service-role/AmazonAPIGatewayPushToCloudWatchLogs`) has all the required permissions. You can find a simple how to in the documentation under [Enable API Gateway Logging.](https://nasa.github.io/cumulus/docs/additional-deployment-options/enable-gateway-logging-permissions)

  - **Configure API Gateway to write logs to CloudWatch** To enable execution logging for the distribution API set `config.yaml` `apiConfigs.distribution.logApigatewayToCloudwatch` value to `true`. More information [Enable API Gateway Logs](https://nasa.github.io/cumulus/docs/additional-deployment-options/enable-api-logs)

  - **Configure CloudWatch log delivery**: It is possible to deliver CloudWatch API execution and access logs to a cross-account shared AWS::Logs::Destination. An operator does this by adding the key `logToSharedDestination` to the `config.yml` at the default level with a value of a writable log destination. More information in the documentation under [Configure CloudWatch Logs Delivery.](https://nasa.github.io/cumulus/docs/additional-deployment-options/configure-cloudwatch-logs-delivery)

  - **Additional Lambda Logging**: It is now possible to configure any lambda to deliver logs to a shared subscriptions by setting `logToSharedDestination` to the ARN of a writable location (either an AWS::Logs::Destination or a Kinesis Stream) on any lambda config. Documentation for [Lambda Log Subscriptions](https://nasa.github.io/cumulus/docs/additional-deployment-options/additional-lambda-logging)

  - **Configure S3 Server Access Logs**: If you are running Cumulus in an NGAP environment you may [configure S3 Server Access Logs](https://nasa.github.io/cumulus/docs/next/deployment/server_access_logging) to be delivered to a shared bucket where the Metrics Team will ingest the logs into their ELK stack. Contact the Metrics team for permission and location.

- **CUMULUS-1368** The Cumulus distribution API has been deprecated and is being replaced by ASF's Thin Egress App. By default, the distribution API will not deploy. Please follow [the instructions for deploying and configuring Thin Egress](https://nasa.github.io/cumulus/docs/deployment/thin_egress_app).

To instead continue to deploy and use the legacy Cumulus distribution app, add the following to your `config.yml`:

```yaml
deployDistributionApi: true
```

If you deploy with no distribution app your deployment will succeed but you may encounter errors in your workflows, particularly in the `MoveGranule` task.

- **CUMULUS-1418** Users who are packaging the CMA in their Lambdas outside of Cumulus may need to update their Lambda configuration. Please see `BREAKING CHANGES` below for details.

### Added

- **CUMULUS-642**
  - Adds Launchpad as an authentication option for the Cumulus API.
  - Updated deployment documentation and added [instructions to setup Cumulus API Launchpad authentication](https://wiki.earthdata.nasa.gov/display/CUMULUS/Cumulus+API+with+Launchpad+Authentication)
- **CUMULUS-1418**
  - Adds usage docs/testing of lambda layers (introduced in PR1125), updates Core example tasks to use the updated `cumulus-ecs-task` and a CMA layer instead of kes CMA injection.
  - Added Terraform module to publish CMA as layer to user account.
- **PR1125** - Adds `layers` config option to support deploying Lambdas with layers
- **PR1128** - Added `useXRay` config option to enable AWS X-Ray for Lambdas.
- **CUMULUS-1345**
  - Adds new variables to the app deployment under `cmr`.
  - `cmrEnvironment` values are `SIT`, `UAT`, or `OPS` with `UAT` as the default.
  - `cmrLimit` and `cmrPageSize` have been added as configurable options.
- **CUMULUS-1273**
  - Added lambda function EmsProductMetadataReport to generate EMS Product Metadata report
- **CUMULUS-1226**
  - Added API endpoint `elasticsearch/index-from-database` to index to an Elasticsearch index from the database for recovery purposes and `elasticsearch/indices-status` to check the status of Elasticsearch indices via the API.
- **CUMULUS-824**
  - Added new Collection parameter `reportToEms` to configure whether the collection is reported to EMS
- **CUMULUS-1357**
  - Added new BackendApi endpoint `ems` that generates EMS reports.
- **CUMULUS-1241**
  - Added information about queues with maximum execution limits defined to default workflow templates (`meta.queueExecutionLimits`)
- **CUMULUS-1311**
  - Added `@cumulus/common/message` with various message parsing/preparation helpers
- **CUMULUS-812**

  - Added support for limiting the number of concurrent executions started from a queue. [See the data cookbook](https://nasa.github.io/cumulus/docs/data-cookbooks/throttling-queued-executions) for more information.

- **CUMULUS-1337**

  - Adds `cumulus.stackName` value to the `instanceMetadata` endpoint.

- **CUMULUS-1368**

  - Added `cmrGranuleUrlType` to the `@cumulus/move-granules` task. This determines what kind of links go in the CMR files. The options are `distribution`, `s3`, or `none`, with the default being distribution. If there is no distribution API being used with Cumulus, you must set the value to `s3` or `none`.

- Added `packages/s3-replicator` Terraform module to allow same-region s3 replication to metrics bucket.

- **CUMULUS-1392**

  - Added `tf-modules/report-granules` Terraform module which processes granule ingest notifications received via SNS and stores granule data to a database. The module includes:
    - SNS topic for publishing granule ingest notifications
    - Lambda to process granule notifications and store data
    - IAM permissions for the Lambda
    - Subscription for the Lambda to the SNS topic

- **CUMULUS-1393**

  - Added `tf-modules/report-pdrs` Terraform module which processes PDR ingest notifications received via SNS and stores PDR data to a database. The module includes:
    - SNS topic for publishing PDR ingest notifications
    - Lambda to process PDR notifications and store data
    - IAM permissions for the Lambda
    - Subscription for the Lambda to the SNS topic
  - Added unit tests for `@cumulus/api/models/pdrs.createPdrFromSns()`

- **CUMULUS-1400**

  - Added `tf-modules/report-executions` Terraform module which processes workflow execution information received via SNS and stores it to a database. The module includes:
    - SNS topic for publishing execution data
    - Lambda to process and store execution data
    - IAM permissions for the Lambda
    - Subscription for the Lambda to the SNS topic
  - Added `@cumulus/common/sns-event` which contains helpers for SNS events:
    - `isSnsEvent()` returns true if event is from SNS
    - `getSnsEventMessage()` extracts and parses the message from an SNS event
    - `getSnsEventMessageObject()` extracts and parses message object from an SNS event
  - Added `@cumulus/common/cloudwatch-event` which contains helpers for Cloudwatch events:
    - `isSfExecutionEvent()` returns true if event is from Step Functions
    - `isTerminalSfStatus()` determines if a Step Function status from a Cloudwatch event is a terminal status
    - `getSfEventStatus()` gets the Step Function status from a Cloudwatch event
    - `getSfEventDetailValue()` extracts a Step Function event detail field from a Cloudwatch event
    - `getSfEventMessageObject()` extracts and parses Step Function detail object from a Cloudwatch event

- **CUMULUS-1429**

  - Added `tf-modules/data-persistence` Terraform module which includes resources for data persistence in Cumulus:
    - DynamoDB tables
    - Elasticsearch with optional support for VPC
    - Cloudwatch alarm for number of Elasticsearch nodes

- **CUMULUS-1379** CMR Launchpad Authentication
  - Added `launchpad` configuration to `@cumulus/deployment/app/config.yml`, and cloudformation templates, workflow message, lambda configuration, api endpoint configuration
  - Added `@cumulus/common/LaunchpadToken` and `@cumulus/common/launchpad` to provide methods to get token and validate token
  - Updated lambdas to use Launchpad token for CMR actions (ingest and delete granules)
  - Updated deployment documentation and added [instructions to setup CMR client for Launchpad authentication](https://wiki.earthdata.nasa.gov/display/CUMULUS/CMR+Launchpad+Authentication)

## Changed

- **CUMULUS-1232**

  - Added retries to update `@cumulus/cmr-client` `updateToken()`

- **CUMULUS-1245 CUMULUS-795**

  - Added additional `ems` configuration parameters for sending the ingest reports to EMS
  - Added functionality to send daily ingest reports to EMS

- **CUMULUS-1241**

  - Removed the concept of "priority levels" and added ability to define a number of maximum concurrent executions per SQS queue
  - Changed mapping of Cumulus message properties for the `sqs2sfThrottle` lambda:
    - Queue name is read from `cumulus_meta.queueName`
    - Maximum executions for the queue is read from `meta.queueExecutionLimits[queueName]`, where `queueName` is `cumulus_meta.queueName`
  - Changed `sfSemaphoreDown` lambda to only attempt decrementing semaphores when:
    - the message is for a completed/failed/aborted/timed out workflow AND
    - `cumulus_meta.queueName` exists on the Cumulus message AND
    - An entry for the queue name (`cumulus_meta.queueName`) exists in the the object `meta.queueExecutionLimits` on the Cumulus message

- **CUMULUS-1338**

  - Updated `sfSemaphoreDown` lambda to be triggered via AWS Step Function Cloudwatch events instead of subscription to `sfTracker` SNS topic

- **CUMULUS-1311**

  - Updated `@cumulus/queue-granules` to set `cumulus_meta.queueName` for queued execution messages
  - Updated `@cumulus/queue-pdrs` to set `cumulus_meta.queueName` for queued execution messages
  - Updated `sqs2sfThrottle` lambda to immediately decrement queue semaphore value if dispatching Step Function execution throws an error

- **CUMULUS-1362**

  - Granule `processingStartTime` and `processingEndTime` will be set to the execution start time and end time respectively when there is no sync granule or post to cmr task present in the workflow

- **CUMULUS-1400**
  - Deprecated `@cumulus/ingest/aws/getExecutionArn`. Use `@cumulus/common/aws/getExecutionArn` instead.

### Fixed

- **CUMULUS-1439**

  - Fix bug with rule.logEventArn deletion on Kinesis rule update and fix unit test to verify

- **CUMULUS-796**

  - Added production information (collection ShortName and Version, granuleId) to EMS distribution report
  - Added functionality to send daily distribution reports to EMS

- **CUMULUS-1319**

  - Fixed a bug where granule ingest times were not being stored to the database

- **CUMULUS-1356**

  - The `Collection` model's `delete` method now _removes_ the specified item
    from the collection config store that was inserted by the `create` method.
    Previously, this behavior was missing.

- **CUMULUS-1374**
  - Addressed audit concerns (https://www.npmjs.com/advisories/782) in api package

### BREAKING CHANGES

### Changed

- **CUMULUS-1418**
  - Adding a default `cmaDir` key to configuration will cause `CUMULUS_MESSAGE_ADAPTER_DIR` to be set by default to `/opt` for any Lambda not setting `useCma` to true, or explicitly setting the CMA environment variable. In lambdas that package the CMA independently of the Cumulus packaging. Lambdas manually packaging the CMA should have their Lambda configuration updated to set the CMA path, or alternately if not using the CMA as a Lambda layer in this deployment set `cmaDir` to `./cumulus-message-adapter`.

### Removed

- **CUMULUS-1337**

  - Removes the S3 Access Metrics package added in CUMULUS-799

- **PR1130**
  - Removed code deprecated since v1.11.1:
    - Removed `@cumulus/common/step-functions`. Use `@cumulus/common/StepFunctions` instead.
    - Removed `@cumulus/api/lib/testUtils.fakeFilesFactory`. Use `@cumulus/api/lib/testUtils.fakeFileFactory` instead.
    - Removed `@cumulus/cmrjs/cmr` functions: `searchConcept`, `ingestConcept`, `deleteConcept`. Use the functions in `@cumulus/cmr-client` instead.
    - Removed `@cumulus/ingest/aws.getExecutionHistory`. Use `@cumulus/common/StepFunctions.getExecutionHistory` instead.

## [v1.13.5] - 2019-08-29 - [BACKPORT]

### Fixed

- **CUMULUS-1455** - CMR token links updated to point to CMR legacy services rather than echo

## [v1.13.4] - 2019-07-29

- **CUMULUS-1411** - Fix deployment issue when using a template override

## [v1.13.3] - 2019-07-26

- **CUMULUS-1345** Full backport of CUMULUS-1345 features - Adds new variables to the app deployment under `cmr`.
  - `cmrEnvironment` values are `SIT`, `UAT`, or `OPS` with `UAT` as the default.
  - `cmrLimit` and `cmrPageSize` have been added as configurable options.

## [v1.13.2] - 2019-07-25

- Re-release of v1.13.1 to fix broken npm packages.

## [v1.13.1] - 2019-07-22

- **CUMULUS-1374** - Resolve audit compliance with lodash version for api package subdependency
- **CUMULUS-1412** - Resolve audit compliance with googleapi package
- **CUMULUS-1345** - Backported CMR environment setting in getUrl to address immediate user need. CMR_ENVIRONMENT can now be used to set the CMR environment to OPS/SIT

## [v1.13.0] - 2019-5-20

### PLEASE NOTE

**CUMULUS-802** added some additional IAM permissions to support ECS autoscaling, so **you will have to redeploy your IAM stack.**
As a result of the changes for **CUMULUS-1193**, **CUMULUS-1264**, and **CUMULUS-1310**, **you must delete your existing stacks (except IAM) before deploying this version of Cumulus.**
If running Cumulus within a VPC and extended downtime is acceptable, we recommend doing this at the end of the day to allow AWS backend resources and network interfaces to be cleaned up overnight.

### BREAKING CHANGES

- **CUMULUS-1228**

  - The default AMI used by ECS instances is now an NGAP-compliant AMI. This
    will be a breaking change for non-NGAP deployments. If you do not deploy to
    NGAP, you will need to find the AMI ID of the
    [most recent Amazon ECS-optimized AMI](https://docs.aws.amazon.com/AmazonECS/latest/developerguide/ecs-optimized_AMI.html),
    and set the `ecs.amiid` property in your config. Instructions for finding
    the most recent NGAP AMI can be found using
    [these instructions](https://wiki.earthdata.nasa.gov/display/ESKB/Select+an+NGAP+Created+AMI).

- **CUMULUS-1310**

  - Database resources (DynamoDB, ElasticSearch) have been moved to an independent `db` stack.
    Migrations for this version will need to be user-managed. (e.g. [elasticsearch](https://docs.aws.amazon.com/elasticsearch-service/latest/developerguide/es-version-migration.html#snapshot-based-migration) and [dynamoDB](https://docs.aws.amazon.com/datapipeline/latest/DeveloperGuide/dp-template-exports3toddb.html)).
    Order of stack deployment is `iam` -> `db` -> `app`.
  - All stacks can now be deployed using a single `config.yml` file, i.e.: `kes cf deploy --kes-folder app --template node_modules/@cumulus/deployment/[iam|db|app] [...]`
    Backwards-compatible. For development, please re-run `npm run bootstrap` to build new `kes` overrides.
    Deployment docs have been updated to show how to deploy a single-config Cumulus instance.
  - `params` have been moved: Nest `params` fields under `app`, `db` or `iam` to override all Parameters for a particular stack's cloudformation template. Backwards-compatible with multi-config setups.
  - `stackName` and `stackNameNoDash` have been retired. Use `prefix` and `prefixNoDash` instead.
  - The `iams` section in `app/config.yml` IAM roles has been deprecated as a user-facing parameter,
    _unless_ your IAM role ARNs do not match the convention shown in `@cumulus/deployment/app/config.yml`
  - The `vpc.securityGroup` will need to be set with a pre-existing security group ID to use Cumulus in a VPC. Must allow inbound HTTP(S) (Port 443).

- **CUMULUS-1212**

  - `@cumulus/post-to-cmr` will now fail if any granules being processed are missing a metadata file. You can set the new config option `skipMetaCheck` to `true` to pass post-to-cmr without a metadata file.

- **CUMULUS-1232**

  - `@cumulus/sync-granule` will no longer silently pass if no checksum data is provided. It will use input
    from the granule object to:
    - Verify checksum if `checksumType` and `checksumValue` are in the file record OR a checksum file is provided
      (throws `InvalidChecksum` on fail), else log warning that no checksum is available.
    - Then, verify synced S3 file size if `file.size` is in the file record (throws `UnexpectedFileSize` on fail),
      else log warning that no file size is available.
    - Pass the step.

- **CUMULUS-1264**

  - The Cloudformation templating and deployment configuration has been substantially refactored.
    - `CumulusApiDefault` nested stack resource has been renamed to `CumulusApiDistribution`
    - `CumulusApiV1` nested stack resource has been renamed to `CumulusApiBackend`
  - The `urs: true` config option for when defining your lambdas (e.g. in `lambdas.yml`) has been deprecated. There are two new options to replace it:
    - `urs_redirect: 'token'`: This will expose a `TOKEN_REDIRECT_ENDPOINT` environment variable to your lambda that references the `/token` endpoint on the Cumulus backend API
    - `urs_redirect: 'distribution'`: This will expose a `DISTRIBUTION_REDIRECT_ENDPOINT` environment variable to your lambda that references the `/redirect` endpoint on the Cumulus distribution API

- **CUMULUS-1193**

  - The elasticsearch instance is moved behind the VPC.
  - Your account will need an Elasticsearch Service Linked role. This is a one-time setup for the account. You can follow the instructions to use the AWS console or AWS CLI [here](https://docs.aws.amazon.com/IAM/latest/UserGuide/using-service-linked-roles.html) or use the following AWS CLI command: `aws iam create-service-linked-role --aws-service-name es.amazonaws.com`

- **CUMULUS-802**

  - ECS `maxInstances` must be greater than `minInstances`. If you use defaults, no change is required.

- **CUMULUS-1269**
  - Brought Cumulus data models in line with CNM JSON schema:
    - Renamed file object `fileType` field to `type`
    - Renamed file object `fileSize` field to `size`
    - Renamed file object `checksumValue` field to `checksum` where not already done.
    - Added `ancillary` and `linkage` type support to file objects.

### Added

- **CUMULUS-799**

  - Added an S3 Access Metrics package which will take S3 Server Access Logs and
    write access metrics to CloudWatch

- **CUMULUS-1242** - Added `sqs2sfThrottle` lambda. The lambda reads SQS messages for queued executions and uses semaphores to only start new executions if the maximum number of executions defined for the priority key (`cumulus_meta.priorityKey`) has not been reached. Any SQS messages that are read but not used to start executions remain in the queue.

- **CUMULUS-1240**

  - Added `sfSemaphoreDown` lambda. This lambda receives SNS messages and for each message it decrements the semaphore used to track the number of running executions if:
    - the message is for a completed/failed workflow AND
    - the message contains a level of priority (`cumulus_meta.priorityKey`)
  - Added `sfSemaphoreDown` lambda as a subscriber to the `sfTracker` SNS topic

- **CUMULUS-1265**

  - Added `apiConfigs` configuration option to configure API Gateway to be private
  - All internal lambdas configured to run inside the VPC by default
  - Removed references to `NoVpc` lambdas from documentation and `example` folder.

- **CUMULUS-802**
  - Adds autoscaling of ECS clusters
  - Adds autoscaling of ECS services that are handling StepFunction activities

## Changed

- Updated `@cumulus/ingest/http/httpMixin.list()` to trim trailing spaces on discovered filenames

- **CUMULUS-1310**

  - Database resources (DynamoDB, ElasticSearch) have been moved to an independent `db` stack.
    This will enable future updates to avoid affecting database resources or requiring migrations.
    Migrations for this version will need to be user-managed.
    (e.g. [elasticsearch](https://docs.aws.amazon.com/elasticsearch-service/latest/developerguide/es-version-migration.html#snapshot-based-migration) and [dynamoDB](https://docs.aws.amazon.com/datapipeline/latest/DeveloperGuide/dp-template-exports3toddb.html)).
    Order of stack deployment is `iam` -> `db` -> `app`.
  - All stacks can now be deployed using a single `config.yml` file, i.e.: `kes cf deploy --kes-folder app --template node_modules/@cumulus/deployment/[iam|db|app] [...]`
    Backwards-compatible. Please re-run `npm run bootstrap` to build new `kes` overrides.
    Deployment docs have been updated to show how to deploy a single-config Cumulus instance.
  - `params` fields should now be nested under the stack key (i.e. `app`, `db` or `iam`) to provide Parameters for a particular stack's cloudformation template,
    for use with single-config instances. Keys _must_ match the name of the deployment package folder (`app`, `db`, or `iam`).
    Backwards-compatible with multi-config setups.
  - `stackName` and `stackNameNoDash` have been retired as user-facing config parameters. Use `prefix` and `prefixNoDash` instead.
    This will be used to create stack names for all stacks in a single-config use case.
    `stackName` may still be used as an override in multi-config usage, although this is discouraged.
    Warning: overriding the `db` stack's `stackName` will require you to set `dbStackName` in your `app/config.yml`.
    This parameter is required to fetch outputs from the `db` stack to reference in the `app` stack.
  - The `iams` section in `app/config.yml` IAM roles has been retired as a user-facing parameter,
    _unless_ your IAM role ARNs do not match the convention shown in `@cumulus/deployment/app/config.yml`
    In that case, overriding `iams` in your own config is recommended.
  - `iam` and `db` `cloudformation.yml` file names will have respective prefixes (e.g `iam.cloudformation.yml`).
  - Cumulus will now only attempt to create reconciliation reports for buckets of the `private`, `public` and `protected` types.
  - Cumulus will no longer set up its own security group.
    To pass a pre-existing security group for in-VPC deployments as a parameter to the Cumulus template, populate `vpc.securityGroup` in `config.yml`.
    This security group must allow inbound HTTP(S) traffic (Port 443). SSH traffic (Port 22) must be permitted for SSH access to ECS instances.
  - Deployment docs have been updated with examples for the new deployment model.

- **CUMULUS-1236**

  - Moves access to public files behind the distribution endpoint. Authentication is not required, but direct http access has been disallowed.

- **CUMULUS-1223**

  - Adds unauthenticated access for public bucket files to the Distribution API. Public files should be requested the same way as protected files, but for public files a redirect to a self-signed S3 URL will happen without requiring authentication with Earthdata login.

- **CUMULUS-1232**

  - Unifies duplicate handling in `ingest/granule.handleDuplicateFile` for maintainability.
  - Changed `ingest/granule.ingestFile` and `move-granules/index.moveFileRequest` to use new function.
  - Moved file versioning code to `ingest/granule.moveGranuleFileWithVersioning`
  - `ingest/granule.verifyFile` now also tests `file.size` for verification if it is in the file record and throws
    `UnexpectedFileSize` error for file size not matching input.
  - `ingest/granule.verifyFile` logs warnings if checksum and/or file size are not available.

- **CUMULUS-1193**

  - Moved reindex CLI functionality to an API endpoint. See [API docs](https://nasa.github.io/cumulus-api/#elasticsearch-1)

- **CUMULUS-1207**
  - No longer disable lambda event source mappings when disabling a rule

### Fixed

- Updated Lerna publish script so that published Cumulus packages will pin their dependencies on other Cumulus packages to exact versions (e.g. `1.12.1` instead of `^1.12.1`)

- **CUMULUS-1203**

  - Fixes IAM template's use of intrinsic functions such that IAM template overrides now work with kes

- **CUMULUS-1268**
  - Deployment will not fail if there are no ES alarms or ECS services

## [v1.12.1] - 2019-4-8

## [v1.12.0] - 2019-4-4

Note: There was an issue publishing 1.12.0. Upgrade to 1.12.1.

### BREAKING CHANGES

- **CUMULUS-1139**

  - `granule.applyWorkflow` uses the new-style granule record as input to workflows.

- **CUMULUS-1171**

  - Fixed provider handling in the API to make it consistent between protocols.
    NOTE: This is a breaking change. When applying this upgrade, users will need to:
    1. Disable all workflow rules
    2. Update any `http` or `https` providers so that the host field only
       contains a valid hostname or IP address, and the port field contains the
       provider port.
    3. Perform the deployment
    4. Re-enable workflow rules

- **CUMULUS-1176**:

  - `@cumulus/move-granules` input expectations have changed. `@cumulus/files-to-granules` is a new intermediate task to perform input translation in the old style.
    See the Added and Changed sections of this release changelog for more information.

- **CUMULUS-670**

  - The behavior of ParsePDR and related code has changed in this release. PDRs with FILE_TYPEs that do not conform to the PDR ICD (+ TGZ) (https://cdn.earthdata.nasa.gov/conduit/upload/6376/ESDS-RFC-030v1.0.pdf) will fail to parse.

- **CUMULUS-1208**
  - The granule object input to `@cumulus/queue-granules` will now be added to ingest workflow messages **as is**. In practice, this means that if you are using `@cumulus/queue-granules` to trigger ingest workflows and your granule objects input have invalid properties, then your ingest workflows will fail due to schema validation errors.

### Added

- **CUMULUS-777**
  - Added new cookbook entry on configuring Cumulus to track ancillary files.
- **CUMULUS-1183**
  - Kes overrides will now abort with a warning if a workflow step is configured without a corresponding
    lambda configuration
- **CUMULUS-1223**

  - Adds convenience function `@cumulus/common/bucketsConfigJsonObject` for fetching stack's bucket configuration as an object.

- **CUMULUS-853**
  - Updated FakeProcessing example lambda to include option to generate fake browse
  - Added feature documentation for ancillary metadata export, a new cookbook entry describing a workflow with ancillary metadata generation(browse), and related task definition documentation
- **CUMULUS-805**
  - Added a CloudWatch alarm to check running ElasticSearch instances, and a CloudWatch dashboard to view the health of ElasticSearch
  - Specify `AWS_REGION` in `.env` to be used by deployment script
- **CUMULUS-803**
  - Added CloudWatch alarms to check running tasks of each ECS service, and add the alarms to CloudWatch dashboard
- **CUMULUS-670**
  - Added Ancillary Metadata Export feature (see https://nasa.github.io/cumulus/docs/features/ancillary_metadata for more information)
  - Added new Collection file parameter "fileType" that allows configuration of workflow granule file fileType
- **CUMULUS-1184** - Added kes logging output to ensure we always see the state machine reference before failures due to configuration
- **CUMULUS-1105** - Added a dashboard endpoint to serve the dashboard from an S3 bucket
- **CUMULUS-1199** - Moves `s3credentials` endpoint from the backend to the distribution API.
- **CUMULUS-666**
  - Added `@api/endpoints/s3credentials` to allow EarthData Login authorized users to retrieve temporary security credentials for same-region direct S3 access.
- **CUMULUS-671**
  - Added `@packages/integration-tests/api/distribution/getDistributionApiS3SignedUrl()` to return the S3 signed URL for a file protected by the distribution API
- **CUMULUS-672**
  - Added `cmrMetadataFormat` and `cmrConceptId` to output for individual granules from `@cumulus/post-to-cmr`. `cmrMetadataFormat` will be read from the `cmrMetadataFormat` generated for each granule in `@cumulus/cmrjs/publish2CMR()`
  - Added helpers to `@packages/integration-tests/api/distribution`:
    - `getDistributionApiFileStream()` returns a stream to download files protected by the distribution API
    - `getDistributionFileUrl()` constructs URLs for requesting files from the distribution API
- **CUMULUS-1185** `@cumulus/api/models/Granule.removeGranuleFromCmrByGranule` to replace `@cumulus/api/models/Granule.removeGranuleFromCmr` and use the Granule UR from the CMR metadata to remove the granule from CMR

- **CUMULUS-1101**

  - Added new `@cumulus/checksum` package. This package provides functions to calculate and validate checksums.
  - Added new checksumming functions to `@cumulus/common/aws`: `calculateS3ObjectChecksum` and `validateS3ObjectChecksum`, which depend on the `checksum` package.

- CUMULUS-1171

  - Added `@cumulus/common` API documentation to `packages/common/docs/API.md`
  - Added an `npm run build-docs` task to `@cumulus/common`
  - Added `@cumulus/common/string#isValidHostname()`
  - Added `@cumulus/common/string#match()`
  - Added `@cumulus/common/string#matches()`
  - Added `@cumulus/common/string#toLower()`
  - Added `@cumulus/common/string#toUpper()`
  - Added `@cumulus/common/URLUtils#buildURL()`
  - Added `@cumulus/common/util#isNil()`
  - Added `@cumulus/common/util#isNull()`
  - Added `@cumulus/common/util#isUndefined()`
  - Added `@cumulus/common/util#negate()`

- **CUMULUS-1176**

  - Added new `@cumulus/files-to-granules` task to handle converting file array output from `cumulus-process` tasks into granule objects.
    Allows simplification of `@cumulus/move-granules` and `@cumulus/post-to-cmr`, see Changed section for more details.

- CUMULUS-1151 Compare the granule holdings in CMR with Cumulus' internal data store
- CUMULUS-1152 Compare the granule file holdings in CMR with Cumulus' internal data store

### Changed

- **CUMULUS-1216** - Updated `@cumulus/ingest/granule/ingestFile` to download files to expected staging location.
- **CUMULUS-1208** - Updated `@cumulus/ingest/queue/enqueueGranuleIngestMessage()` to not transform granule object passed to it when building an ingest message
- **CUMULUS-1198** - `@cumulus/ingest` no longer enforces any expectations about whether `provider_path` contains a leading slash or not.
- **CUMULUS-1170**
  - Update scripts and docs to use `npm` instead of `yarn`
  - Use `package-lock.json` files to ensure matching versions of npm packages
  - Update CI builds to use `npm ci` instead of `npm install`
- **CUMULUS-670**
  - Updated ParsePDR task to read standard PDR types+ (+ tgz as an external customer requirement) and add a fileType to granule-files on Granule discovery
  - Updated ParsePDR to fail if unrecognized type is used
  - Updated all relevant task schemas to include granule->files->filetype as a string value
  - Updated tests/test fixtures to include the fileType in the step function/task inputs and output validations as needed
  - Updated MoveGranules task to handle incoming configuration with new "fileType" values and to add them as appropriate to the lambda output.
  - Updated DiscoverGranules step/related workflows to read new Collection file parameter fileType that will map a discovered file to a workflow fileType
  - Updated CNM parser to add the fileType to the defined granule file fileType on ingest and updated integration tests to verify/validate that behavior
  - Updated generateEcho10XMLString in cmr-utils.js to use a map/related library to ensure order as CMR requires ordering for their online resources.
  - Updated post-to-cmr task to appropriately export CNM filetypes to CMR in echo10/UMM exports
- **CUMULUS-1139** - Granules stored in the API contain a `files` property. That schema has been greatly
  simplified and now better matches the CNM format.
  - The `name` property has been renamed to `fileName`.
  - The `filepath` property has been renamed to `key`.
  - The `checksumValue` property has been renamed to `checksum`.
  - The `path` property has been removed.
  - The `url_path` property has been removed.
  - The `filename` property (which contained an `s3://` URL) has been removed, and the `bucket`
    and `key` properties should be used instead. Any requests sent to the API containing a `granule.files[].filename`
    property will be rejected, and any responses coming back from the API will not contain that
    `filename` property.
  - A `source` property has been added, which is a URL indicating the original source of the file.
  - `@cumulus/ingest/granule.moveGranuleFiles()` no longer includes a `filename` field in its
    output. The `bucket` and `key` fields should be used instead.
- **CUMULUS-672**

  - Changed `@cumulus/integration-tests/api/EarthdataLogin.getEarthdataLoginRedirectResponse` to `@cumulus/integration-tests/api/EarthdataLogin.getEarthdataAccessToken`. The new function returns an access response from Earthdata login, if successful.
  - `@cumulus/integration-tests/cmr/getOnlineResources` now accepts an object of options, including `cmrMetadataFormat`. Based on the `cmrMetadataFormat`, the function will correctly retrieve the online resources for each metadata format (ECHO10, UMM-G)

- **CUMULUS-1101**

  - Moved `@cumulus/common/file/getFileChecksumFromStream` into `@cumulus/checksum`, and renamed it to `generateChecksumFromStream`.
    This is a breaking change for users relying on `@cumulus/common/file/getFileChecksumFromStream`.
  - Refactored `@cumulus/ingest/Granule` to depend on new `common/aws` checksum functions and remove significantly present checksumming code.
    - Deprecated `@cumulus/ingest/granule.validateChecksum`. Replaced with `@cumulus/ingest/granule.verifyFile`.
    - Renamed `granule.getChecksumFromFile` to `granule.retrieveSuppliedFileChecksumInformation` to be more accurate.
  - Deprecated `@cumulus/common/aws.checksumS3Objects`. Use `@cumulus/common/aws.calculateS3ObjectChecksum` instead.

- CUMULUS-1171

  - Fixed provider handling in the API to make it consistent between protocols.
    Before this change, FTP providers were configured using the `host` and
    `port` properties. HTTP providers ignored `port` and `protocol`, and stored
    an entire URL in the `host` property. Updated the API to only accept valid
    hostnames or IP addresses in the `provider.host` field. Updated ingest code
    to properly build HTTP and HTTPS URLs from `provider.protocol`,
    `provider.host`, and `provider.port`.
  - The default provider port was being set to 21, no matter what protocol was
    being used. Removed that default.

- **CUMULUS-1176**

  - `@cumulus/move-granules` breaking change:
    Input to `move-granules` is now expected to be in the form of a granules object (i.e. `{ granules: [ { ... }, { ... } ] }`);
    For backwards compatibility with array-of-files outputs from processing steps, use the new `@cumulus/files-to-granules` task as an intermediate step.
    This task will perform the input translation. This change allows `move-granules` to be simpler and behave more predictably.
    `config.granuleIdExtraction` and `config.input_granules` are no longer needed/used by `move-granules`.
  - `@cumulus/post-to-cmr`: `config.granuleIdExtraction` is no longer needed/used by `post-to-cmr`.

- CUMULUS-1174
  - Better error message and stacktrace for S3KeyPairProvider error reporting.

### Fixed

- **CUMULUS-1218** Reconciliation report will now scan only completed granules.
- `@cumulus/api` files and granules were not getting indexed correctly because files indexing was failing in `db-indexer`
- `@cumulus/deployment` A bug in the Cloudformation template was preventing the API from being able to be launched in a VPC, updated the IAM template to give the permissions to be able to run the API in a VPC

### Deprecated

- `@cumulus/api/models/Granule.removeGranuleFromCmr`, instead use `@cumulus/api/models/Granule.removeGranuleFromCmrByGranule`
- `@cumulus/ingest/granule.validateChecksum`, instead use `@cumulus/ingest/granule.verifyFile`
- `@cumulus/common/aws.checksumS3Objects`, instead use `@cumulus/common/aws.calculateS3ObjectChecksum`
- `@cumulus/cmrjs`: `getGranuleId` and `getCmrFiles` are deprecated due to changes in input handling.

## [v1.11.3] - 2019-3-5

### Added

- **CUMULUS-1187** - Added `@cumulus/ingest/granule/duplicateHandlingType()` to determine how duplicate files should be handled in an ingest workflow

### Fixed

- **CUMULUS-1187** - workflows not respecting the duplicate handling value specified in the collection
- Removed refreshToken schema requirement for OAuth

## [v1.11.2] - 2019-2-15

### Added

- CUMULUS-1169
  - Added a `@cumulus/common/StepFunctions` module. It contains functions for querying the AWS
    StepFunctions API. These functions have the ability to retry when a ThrottlingException occurs.
  - Added `@cumulus/common/aws.retryOnThrottlingException()`, which will wrap a function in code to
    retry on ThrottlingExceptions.
  - Added `@cumulus/common/test-utils.throttleOnce()`, which will cause a function to return a
    ThrottlingException the first time it is called, then return its normal result after that.
- CUMULUS-1103 Compare the collection holdings in CMR with Cumulus' internal data store
- CUMULUS-1099 Add support for UMMG JSON metadata versions > 1.4.
  - If a version is found in the metadata object, that version is used for processing and publishing to CMR otherwise, version 1.4 is assumed.
- CUMULUS-678
  - Added support for UMMG json v1.4 metadata files.
    `reconcileCMRMetadata` added to `@cumulus/cmrjs` to update metadata record with new file locations.
    `@cumulus/common/errors` adds two new error types `CMRMetaFileNotFound` and `InvalidArgument`.
    `@cumulus/common/test-utils` adds new function `randomId` to create a random string with id to help in debugging.
    `@cumulus/common/BucketsConfig` adds a new helper class `BucketsConfig` for working with bucket stack configuration and bucket names.
    `@cumulus/common/aws` adds new function `s3PutObjectTagging` as a convenience for the aws [s3().putObjectTagging](https://docs.aws.amazon.com/AWSJavaScriptSDK/latest/AWS/S3.html#putObjectTagging-property) function.
    `@cumulus/cmrjs` Adds: - `isCMRFile` - Identify an echo10(xml) or UMMG(json) metadata file. - `metadataObjectFromCMRFile` Read and parse CMR XML file from s3. - `updateCMRMetadata` Modify a cmr metadata (xml/json) file with updated information. - `publish2CMR` Posts XML or UMMG CMR data to CMR service. - `reconcileCMRMetadata` Reconciles cmr metadata file after a file moves.
- Adds some ECS and other permissions to StepRole to enable running ECS tasks from a workflow
- Added Apache logs to cumulus api and distribution lambdas
- **CUMULUS-1119** - Added `@cumulus/integration-tests/api/EarthdataLogin.getEarthdataLoginRedirectResponse` helper for integration tests to handle login with Earthdata and to return response from redirect to Cumulus API
- **CUMULUS-673** Added `@cumulus/common/file/getFileChecksumFromStream` to get file checksum from a readable stream

### Fixed

- CUMULUS-1123
  - Cloudformation template overrides now work as expected

### Changed

- CUMULUS-1169
  - Deprecated the `@cumulus/common/step-functions` module.
  - Updated code that queries the StepFunctions API to use the retry-enabled functions from
    `@cumulus/common/StepFunctions`
- CUMULUS-1121
  - Schema validation is now strongly enforced when writing to the database.
    Additional properties are not allowed and will result in a validation error.
- CUMULUS-678
  `tasks/move-granules` simplified and refactored to use functionality from cmrjs.
  `ingest/granules.moveGranuleFiles` now just moves granule files and returns a list of the updated files. Updating metadata now handled by `@cumulus/cmrjs/reconcileCMRMetadata`.
  `move-granules.updateGranuleMetadata` refactored and bugs fixed in the case of a file matching multiple collection.files.regexps.
  `getCmrXmlFiles` simplified and now only returns an object with the cmrfilename and the granuleId.
  `@cumulus/test-processing` - test processing task updated to generate UMM-G metadata

- CUMULUS-1043

  - `@cumulus/api` now uses [express](http://expressjs.com/) as the API engine.
  - All `@cumulus/api` endpoints on ApiGateway are consolidated to a single endpoint the uses `{proxy+}` definition.
  - All files under `packages/api/endpoints` along with associated tests are updated to support express's request and response objects.
  - Replaced environment variables `internal`, `bucket` and `systemBucket` with `system_bucket`.
  - Update `@cumulus/integration-tests` to work with updated cumulus-api express endpoints

- `@cumulus/integration-tests` - `buildAndExecuteWorkflow` and `buildWorkflow` updated to take a `meta` param to allow for additional fields to be added to the workflow `meta`

- **CUMULUS-1049** Updated `Retrieve Execution Status API` in `@cumulus/api`: If the execution doesn't exist in Step Function API, Cumulus API returns the execution status information from the database.

- **CUMULUS-1119**
  - Renamed `DISTRIBUTION_URL` environment variable to `DISTRIBUTION_ENDPOINT`
  - Renamed `DEPLOYMENT_ENDPOINT` environment variable to `DISTRIBUTION_REDIRECT_ENDPOINT`
  - Renamed `API_ENDPOINT` environment variable to `TOKEN_REDIRECT_ENDPOINT`

### Removed

- Functions deprecated before 1.11.0:
  - @cumulus/api/models/base: static Manager.createTable() and static Manager.deleteTable()
  - @cumulus/ingest/aws/S3
  - @cumulus/ingest/aws/StepFunction.getExecution()
  - @cumulus/ingest/aws/StepFunction.pullEvent()
  - @cumulus/ingest/consumer.Consume
  - @cumulus/ingest/granule/Ingest.getBucket()

### Deprecated

`@cmrjs/ingestConcept`, instead use the CMR object methods. `@cmrjs/CMR.ingestGranule` or `@cmrjs/CMR.ingestCollection`
`@cmrjs/searchConcept`, instead use the CMR object methods. `@cmrjs/CMR.searchGranules` or `@cmrjs/CMR.searchCollections`
`@cmrjs/deleteConcept`, instead use the CMR object methods. `@cmrjs/CMR.deleteGranule` or `@cmrjs/CMR.deleteCollection`

## [v1.11.1] - 2018-12-18

**Please Note**

- Ensure your `app/config.yml` has a `clientId` specified in the `cmr` section. This will allow CMR to identify your requests for better support and metrics.
  - For an example, please see [the example config](https://github.com/nasa/cumulus/blob/1c7e2bf41b75da9f87004c4e40fbcf0f39f56794/example/app/config.yml#L128).

### Added

- Added a `/tokenDelete` endpoint in `@cumulus/api` to delete access token records

### Changed

- CUMULUS-678
  `@cumulus/ingest/crypto` moved and renamed to `@cumulus/common/key-pair-provider`
  `@cumulus/ingest/aws` function: `KMSDecryptionFailed` and class: `KMS` extracted and moved to `@cumulus/common` and `KMS` is exported as `KMSProvider` from `@cumulus/common/key-pair-provider`
  `@cumulus/ingest/granule` functions: `publish`, `getGranuleId`, `getXMLMetadataAsString`, `getMetadataBodyAndTags`, `parseXmlString`, `getCmrXMLFiles`, `postS3Object`, `contructOnlineAccessUrls`, `updateMetadata`, extracted and moved to `@cumulus/cmrjs`
  `getGranuleId`, `getCmrXMLFiles`, `publish`, `updateMetadata` removed from `@cumulus/ingest/granule` and added to `@cumulus/cmrjs`;
  `updateMetadata` renamed `updateCMRMetadata`.
  `@cumulus/ingest` test files renamed.
- **CUMULUS-1070**
  - Add `'Client-Id'` header to all `@cumulus/cmrjs` requests (made via `searchConcept`, `ingestConcept`, and `deleteConcept`).
  - Updated `cumulus/example/app/config.yml` entry for `cmr.clientId` to use stackName for easier CMR-side identification.

## [v1.11.0] - 2018-11-30

**Please Note**

- Redeploy IAM roles:
  - CUMULUS-817 includes a migration that requires reconfiguration/redeployment of IAM roles. Please see the [upgrade instructions](https://nasa.github.io/cumulus/docs/upgrade/1.11.0) for more information.
  - CUMULUS-977 includes a few new SNS-related permissions added to the IAM roles that will require redeployment of IAM roles.
- `cumulus-message-adapter` v1.0.13+ is required for `@cumulus/api` granule reingest API to work properly. The latest version should be downloaded automatically by kes.
- A `TOKEN_SECRET` value (preferably 256-bit for security) must be added to `.env` to securely sign JWTs used for authorization in `@cumulus/api`

### Changed

- **CUUMULUS-1000** - Distribution endpoint now persists logins, instead of
  redirecting to Earthdata Login on every request
- **CUMULUS-783 CUMULUS-790** - Updated `@cumulus/sync-granule` and `@cumulus/move-granules` tasks to always overwrite existing files for manually-triggered reingest.
- **CUMULUS-906** - Updated `@cumulus/api` granule reingest API to
  - add `reingestGranule: true` and `forceDuplicateOverwrite: true` to Cumulus message `cumulus_meta.cumulus_context` field to indicate that the workflow is a manually triggered re-ingest.
  - return warning message to operator when duplicateHandling is not `replace`
  - `cumulus-message-adapter` v1.0.13+ is required.
- **CUMULUS-793** - Updated the granule move PUT request in `@cumulus/api` to reject the move with a 409 status code if one or more of the files already exist at the destination location
- Updated `@cumulus/helloworld` to use S3 to store state for pass on retry tests
- Updated `@cumulus/ingest`:
  - [Required for MAAP] `http.js#list` will now find links with a trailing whitespace
  - Removed code from `granule.js` which looked for files in S3 using `{ Bucket: discoveredFile.bucket, Key: discoveredFile.name }`. This is obsolete since `@cumulus/ingest` uses a `file-staging` and `constructCollectionId()` directory prefixes by default.
- **CUMULUS-989**
  - Updated `@cumulus/api` to use [JWT (JSON Web Token)](https://jwt.io/introduction/) as the transport format for API authorization tokens and to use JWT verification in the request authorization
  - Updated `/token` endpoint in `@cumulus/api` to return tokens as JWTs
  - Added a `/refresh` endpoint in `@cumulus/api` to request new access tokens from the OAuth provider using the refresh token
  - Added `refreshAccessToken` to `@cumulus/api/lib/EarthdataLogin` to manage refresh token requests with the Earthdata OAuth provider

### Added

- **CUMULUS-1050**
  - Separated configuration flags for originalPayload/finalPayload cleanup such that they can be set to different retention times
- **CUMULUS-798**
  - Added daily Executions cleanup CloudWatch event that triggers cleanExecutions lambda
  - Added cleanExecutions lambda that removes finalPayload/originalPayload field entries for records older than configured timeout value (execution_payload_retention_period), with a default of 30 days
- **CUMULUS-815/816**
  - Added 'originalPayload' and 'finalPayload' fields to Executions table
  - Updated Execution model to populate originalPayload with the execution payload on record creation
  - Updated Execution model code to populate finalPayload field with the execution payload on execution completion
  - Execution API now exposes the above fields
- **CUMULUS-977**
  - Rename `kinesisConsumer` to `messageConsumer` as it handles both Kinesis streams and SNS topics as of this version.
  - Add `sns`-type rule support. These rules create a subscription between an SNS topic and the `messageConsumer`.
    When a message is received, `messageConsumer` is triggered and passes the SNS message (JSON format expected) in
    its entirety to the workflow in the `payload` field of the Cumulus message. For more information on sns-type rules,
    see the [documentation](https://nasa.github.io/cumulus/docs/data-cookbooks/setup#rules).
- **CUMULUS-975**
  - Add `KinesisInboundEventLogger` and `KinesisOutboundEventLogger` API lambdas. These lambdas
    are utilized to dump incoming and outgoing ingest workflow kinesis streams
    to cloudwatch for analytics in case of AWS/stream failure.
  - Update rules model to allow tracking of log_event ARNs related to
    Rule event logging. Kinesis rule types will now automatically log
    incoming events via a Kinesis event triggered lambda.
    CUMULUS-975-migration-4
  - Update migration code to require explicit migration names per run
  - Added migration_4 to migrate/update existing Kinesis rules to have a log event mapping
  - Added new IAM policy for migration lambda
- **CUMULUS-775**
  - Adds a instance metadata endpoint to the `@cumulus/api` package.
  - Adds a new convenience function `hostId` to the `@cumulus/cmrjs` to help build environment specific cmr urls.
  - Fixed `@cumulus/cmrjs.searchConcept` to search and return CMR results.
  - Modified `@cumulus/cmrjs.CMR.searchGranule` and `@cumulus/cmrjs.CMR.searchCollection` to include CMR's provider as a default parameter to searches.
- **CUMULUS-965**
  - Add `@cumulus/test-data.loadJSONTestData()`,
    `@cumulus/test-data.loadTestData()`, and
    `@cumulus/test-data.streamTestData()` to safely load test data. These
    functions should be used instead of using `require()` to load test data,
    which could lead to tests interfering with each other.
  - Add a `@cumulus/common/util/deprecate()` function to mark a piece of code as
    deprecated
- **CUMULUS-986**
  - Added `waitForTestExecutionStart` to `@cumulus/integration-tests`
- **CUMULUS-919**
  - In `@cumulus/deployment`, added support for NGAP permissions boundaries for IAM roles with `useNgapPermissionBoundary` flag in `iam/config.yml`. Defaults to false.

### Fixed

- Fixed a bug where FTP sockets were not closed after an error, keeping the Lambda function active until it timed out [CUMULUS-972]
- **CUMULUS-656**
  - The API will no longer allow the deletion of a provider if that provider is
    referenced by a rule
  - The API will no longer allow the deletion of a collection if that collection
    is referenced by a rule
- Fixed a bug where `@cumulus/sf-sns-report` was not pulling large messages from S3 correctly.

### Deprecated

- `@cumulus/ingest/aws/StepFunction.pullEvent()`. Use `@cumulus/common/aws.pullStepFunctionEvent()`.
- `@cumulus/ingest/consumer.Consume` due to unpredictable implementation. Use `@cumulus/ingest/consumer.Consumer`.
  Call `Consumer.consume()` instead of `Consume.read()`.

## [v1.10.4] - 2018-11-28

### Added

- **CUMULUS-1008**
  - New `config.yml` parameter for SQS consumers: `sqs_consumer_rate: (default 500)`, which is the maximum number of
    messages the consumer will attempt to process per execution. Currently this is only used by the sf-starter consumer,
    which runs every minute by default, making this a messages-per-minute upper bound. SQS does not guarantee the number
    of messages returned per call, so this is not a fixed rate of consumption, only attempted number of messages received.

### Deprecated

- `@cumulus/ingest/consumer.Consume` due to unpredictable implementation. Use `@cumulus/ingest/consumer.Consumer`.

### Changed

- Backported update of `packages/api` dependency `@mapbox/dyno` to `1.4.2` to mitigate `event-stream` vulnerability.

## [v1.10.3] - 2018-10-31

### Added

- **CUMULUS-817**
  - Added AWS Dead Letter Queues for lambdas that are scheduled asynchronously/such that failures show up only in cloudwatch logs.
- **CUMULUS-956**
  - Migrated developer documentation and data-cookbooks to Docusaurus
    - supports versioning of documentation
  - Added `docs/docs-how-to.md` to outline how to do things like add new docs or locally install for testing.
  - Deployment/CI scripts have been updated to work with the new format
- **CUMULUS-811**
  - Added new S3 functions to `@cumulus/common/aws`:
    - `aws.s3TagSetToQueryString`: converts S3 TagSet array to querystring (for use with upload()).
    - `aws.s3PutObject`: Returns promise of S3 `putObject`, which puts an object on S3
    - `aws.s3CopyObject`: Returns promise of S3 `copyObject`, which copies an object in S3 to a new S3 location
    - `aws.s3GetObjectTagging`: Returns promise of S3 `getObjectTagging`, which returns an object containing an S3 TagSet.
  - `@/cumulus/common/aws.s3PutObject` defaults to an explicit `ACL` of 'private' if not overridden.
  - `@/cumulus/common/aws.s3CopyObject` defaults to an explicit `TaggingDirective` of 'COPY' if not overridden.

### Deprecated

- **CUMULUS-811**
  - Deprecated `@cumulus/ingest/aws.S3`. Member functions of this class will now
    log warnings pointing to similar functionality in `@cumulus/common/aws`.

## [v1.10.2] - 2018-10-24

### Added

- **CUMULUS-965**
  - Added a `@cumulus/logger` package
- **CUMULUS-885**
  - Added 'human readable' version identifiers to Lambda Versioning lambda aliases
- **CUMULUS-705**
  - Note: Make sure to update the IAM stack when deploying this update.
  - Adds an AsyncOperations model and associated DynamoDB table to the
    `@cumulus/api` package
  - Adds an /asyncOperations endpoint to the `@cumulus/api` package, which can
    be used to fetch the status of an AsyncOperation.
  - Adds a /bulkDelete endpoint to the `@cumulus/api` package, which performs an
    asynchronous bulk-delete operation. This is a stub right now which is only
    intended to demonstration how AsyncOperations work.
  - Adds an AsyncOperation ECS task to the `@cumulus/api` package, which will
    fetch an Lambda function, run it in ECS, and then store the result to the
    AsyncOperations table in DynamoDB.
- **CUMULUS-851** - Added workflow lambda versioning feature to allow in-flight workflows to use lambda versions that were in place when a workflow was initiated

  - Updated Kes custom code to remove logic that used the CMA file key to determine template compilation logic. Instead, utilize a `customCompilation` template configuration flag to indicate a template should use Cumulus's kes customized methods instead of 'core'.
  - Added `useWorkflowLambdaVersions` configuration option to enable the lambdaVersioning feature set. **This option is set to true by default** and should be set to false to disable the feature.
  - Added uniqueIdentifier configuration key to S3 sourced lambdas to optionally support S3 lambda resource versioning within this scheme. This key must be unique for each modified version of the lambda package and must be updated in configuration each time the source changes.
  - Added a new nested stack template that will create a `LambdaVersions` stack that will take lambda parameters from the base template, generate lambda versions/aliases and return outputs with references to the most 'current' lambda alias reference, and updated 'core' template to utilize these outputs (if `useWorkflowLambdaVersions` is enabled).

- Created a `@cumulus/api/lib/OAuth2` interface, which is implemented by the
  `@cumulus/api/lib/EarthdataLogin` and `@cumulus/api/lib/GoogleOAuth2` classes.
  Endpoints that need to handle authentication will determine which class to use
  based on environment variables. This also greatly simplifies testing.
- Added `@cumulus/api/lib/assertions`, containing more complex AVA test assertions
- Added PublishGranule workflow to publish a granule to CMR without full reingest. (ingest-in-place capability)

- `@cumulus/integration-tests` new functionality:
  - `listCollections` to list collections from a provided data directory
  - `deleteCollection` to delete list of collections from a deployed stack
  - `cleanUpCollections` combines the above in one function.
  - `listProviders` to list providers from a provided data directory
  - `deleteProviders` to delete list of providers from a deployed stack
  - `cleanUpProviders` combines the above in one function.
  - `@cumulus/integrations-tests/api.js`: `deleteGranule` and `deletePdr` functions to make `DELETE` requests to Cumulus API
  - `rules` API functionality for posting and deleting a rule and listing all rules
  - `wait-for-deploy` lambda for use in the redeployment tests
- `@cumulus/ingest/granule.js`: `ingestFile` inserts new `duplicate_found: true` field in the file's record if a duplicate file already exists on S3.
- `@cumulus/api`: `/execution-status` endpoint requests and returns complete execution output if execution output is stored in S3 due to size.
- Added option to use environment variable to set CMR host in `@cumulus/cmrjs`.
- **CUMULUS-781** - Added integration tests for `@cumulus/sync-granule` when `duplicateHandling` is set to `replace` or `skip`
- **CUMULUS-791** - `@cumulus/move-granules`: `moveFileRequest` inserts new `duplicate_found: true` field in the file's record if a duplicate file already exists on S3. Updated output schema to document new `duplicate_found` field.

### Removed

- Removed `@cumulus/common/fake-earthdata-login-server`. Tests can now create a
  service stub based on `@cumulus/api/lib/OAuth2` if testing requires handling
  authentication.

### Changed

- **CUMULUS-940** - modified `@cumulus/common/aws` `receiveSQSMessages` to take a parameter object instead of positional parameters. All defaults remain the same, but now access to long polling is available through `options.waitTimeSeconds`.
- **CUMULUS-948** - Update lambda functions `CNMToCMA` and `CnmResponse` in the `cumulus-data-shared` bucket and point the default stack to them.
- **CUMULUS-782** - Updated `@cumulus/sync-granule` task and `Granule.ingestFile` in `@cumulus/ingest` to keep both old and new data when a destination file with different checksum already exists and `duplicateHandling` is `version`
- Updated the config schema in `@cumulus/move-granules` to include the `moveStagedFiles` param.
- **CUMULUS-778** - Updated config schema and documentation in `@cumulus/sync-granule` to include `duplicateHandling` parameter for specifying how duplicate filenames should be handled
- **CUMULUS-779** - Updated `@cumulus/sync-granule` to throw `DuplicateFile` error when destination files already exist and `duplicateHandling` is `error`
- **CUMULUS-780** - Updated `@cumulus/sync-granule` to use `error` as the default for `duplicateHandling` when it is not specified
- **CUMULUS-780** - Updated `@cumulus/api` to use `error` as the default value for `duplicateHandling` in the `Collection` model
- **CUMULUS-785** - Updated the config schema and documentation in `@cumulus/move-granules` to include `duplicateHandling` parameter for specifying how duplicate filenames should be handled
- **CUMULUS-786, CUMULUS-787** - Updated `@cumulus/move-granules` to throw `DuplicateFile` error when destination files already exist and `duplicateHandling` is `error` or not specified
- **CUMULUS-789** - Updated `@cumulus/move-granules` to keep both old and new data when a destination file with different checksum already exists and `duplicateHandling` is `version`

### Fixed

- `getGranuleId` in `@cumulus/ingest` bug: `getGranuleId` was constructing an error using `filename` which was undefined. The fix replaces `filename` with the `uri` argument.
- Fixes to `del` in `@cumulus/api/endpoints/granules.js` to not error/fail when not all files exist in S3 (e.g. delete granule which has only 2 of 3 files ingested).
- `@cumulus/deployment/lib/crypto.js` now checks for private key existence properly.

## [v1.10.1] - 2018-09-4

### Fixed

- Fixed cloudformation template errors in `@cumulus/deployment/`
  - Replaced references to Fn::Ref: with Ref:
  - Moved long form template references to a newline

## [v1.10.0] - 2018-08-31

### Removed

- Removed unused and broken code from `@cumulus/common`
  - Removed `@cumulus/common/test-helpers`
  - Removed `@cumulus/common/task`
  - Removed `@cumulus/common/message-source`
  - Removed the `getPossiblyRemote` function from `@cumulus/common/aws`
  - Removed the `startPromisedSfnExecution` function from `@cumulus/common/aws`
  - Removed the `getCurrentSfnTask` function from `@cumulus/common/aws`

### Changed

- **CUMULUS-839** - In `@cumulus/sync-granule`, 'collection' is now an optional config parameter

### Fixed

- **CUMULUS-859** Moved duplicate code in `@cumulus/move-granules` and `@cumulus/post-to-cmr` to `@cumulus/ingest`. Fixed imports making assumptions about directory structure.
- `@cumulus/ingest/consumer` correctly limits the number of messages being received and processed from SQS. Details:
  - **Background:** `@cumulus/api` includes a lambda `<stack-name>-sqs2sf` which processes messages from the `<stack-name>-startSF` SQS queue every minute. The `sqs2sf` lambda uses `@cumulus/ingest/consumer` to receive and process messages from SQS.
  - **Bug:** More than `messageLimit` number of messages were being consumed and processed from the `<stack-name>-startSF` SQS queue. Many step functions were being triggered simultaneously by the lambda `<stack-name>-sqs2sf` (which consumes every minute from the `startSF` queue) and resulting in step function failure with the error: `An error occurred (ThrottlingException) when calling the GetExecutionHistory`.
  - **Fix:** `@cumulus/ingest/consumer#processMessages` now processes messages until `timeLimit` has passed _OR_ once it receives up to `messageLimit` messages. `sqs2sf` is deployed with a [default `messageLimit` of 10](https://github.com/nasa/cumulus/blob/670000c8a821ff37ae162385f921c40956e293f7/packages/deployment/app/config.yml#L147).
  - **IMPORTANT NOTE:** `consumer` will actually process up to `messageLimit * 2 - 1` messages. This is because sometimes `receiveSQSMessages` will return less than `messageLimit` messages and thus the consumer will continue to make calls to `receiveSQSMessages`. For example, given a `messageLimit` of 10 and subsequent calls to `receiveSQSMessages` returns up to 9 messages, the loop will continue and a final call could return up to 10 messages.

## [v1.9.1] - 2018-08-22

**Please Note** To take advantage of the added granule tracking API functionality, updates are required for the message adapter and its libraries. You should be on the following versions:

- `cumulus-message-adapter` 1.0.9+
- `cumulus-message-adapter-js` 1.0.4+
- `cumulus-message-adapter-java` 1.2.7+
- `cumulus-message-adapter-python` 1.0.5+

### Added

- **CUMULUS-687** Added logs endpoint to search for logs from a specific workflow execution in `@cumulus/api`. Added integration test.
- **CUMULUS-836** - `@cumulus/deployment` supports a configurable docker storage driver for ECS. ECS can be configured with either `devicemapper` (the default storage driver for AWS ECS-optimized AMIs) or `overlay2` (the storage driver used by the NGAP 2.0 AMI). The storage driver can be configured in `app/config.yml` with `ecs.docker.storageDriver: overlay2 | devicemapper`. The default is `overlay2`.
  - To support this configuration, a [Handlebars](https://handlebarsjs.com/) helper `ifEquals` was added to `packages/deployment/lib/kes.js`.
- **CUMULUS-836** - `@cumulus/api` added IAM roles required by the NGAP 2.0 AMI. The NGAP 2.0 AMI runs a script `register_instances_with_ssm.py` which requires the ECS IAM role to include `ec2:DescribeInstances` and `ssm:GetParameter` permissions.

### Fixed

- **CUMULUS-836** - `@cumulus/deployment` uses `overlay2` driver by default and does not attempt to write `--storage-opt dm.basesize` to fix [this error](https://github.com/moby/moby/issues/37039).
- **CUMULUS-413** Kinesis processing now captures all errors.
  - Added kinesis fallback mechanism when errors occur during record processing.
  - Adds FallbackTopicArn to `@cumulus/api/lambdas.yml`
  - Adds fallbackConsumer lambda to `@cumulus/api`
  - Adds fallbackqueue option to lambda definitions capture lambda failures after three retries.
  - Adds kinesisFallback SNS topic to signal incoming errors from kinesis stream.
  - Adds kinesisFailureSQS to capture fully failed events from all retries.
- **CUMULUS-855** Adds integration test for kinesis' error path.
- **CUMULUS-686** Added workflow task name and version tracking via `@cumulus/api` executions endpoint under new `tasks` property, and under `workflow_tasks` in step input/output.
  - Depends on `cumulus-message-adapter` 1.0.9+, `cumulus-message-adapter-js` 1.0.4+, `cumulus-message-adapter-java` 1.2.7+ and `cumulus-message-adapter-python` 1.0.5+
- **CUMULUS-771**
  - Updated sync-granule to stream the remote file to s3
  - Added integration test for ingesting granules from ftp provider
  - Updated http/https integration tests for ingesting granules from http/https providers
- **CUMULUS-862** Updated `@cumulus/integration-tests` to handle remote lambda output
- **CUMULUS-856** Set the rule `state` to have default value `ENABLED`

### Changed

- In `@cumulus/deployment`, changed the example app config.yml to have additional IAM roles

## [v1.9.0] - 2018-08-06

**Please note** additional information and upgrade instructions [here](https://nasa.github.io/cumulus/docs/upgrade/1.9.0)

### Added

- **CUMULUS-712** - Added integration tests verifying expected behavior in workflows
- **GITC-776-2** - Add support for versioned collections

### Fixed

- **CUMULUS-832**
  - Fixed indentation in example config.yml in `@cumulus/deployment`
  - Fixed issue with new deployment using the default distribution endpoint in `@cumulus/deployment` and `@cumulus/api`

## [v1.8.1] - 2018-08-01

**Note** IAM roles should be re-deployed with this release.

- **Cumulus-726**
  - Added function to `@cumulus/integration-tests`: `sfnStep` includes `getStepInput` which returns the input to the schedule event of a given step function step.
  - Added IAM policy `@cumulus/deployment`: Lambda processing IAM role includes `kinesis::PutRecord` so step function lambdas can write to kinesis streams.
- **Cumulus Community Edition**
  - Added Google OAuth authentication token logic to `@cumulus/api`. Refactored token endpoint to use environment variable flag `OAUTH_PROVIDER` when determining with authentication method to use.
  - Added API Lambda memory configuration variable `api_lambda_memory` to `@cumulus/api` and `@cumulus/deployment`.

### Changed

- **Cumulus-726**
  - Changed function in `@cumulus/api`: `models/rules.js#addKinesisEventSource` was modified to call to `deleteKinesisEventSource` with all required parameters (rule's name, arn and type).
  - Changed function in `@cumulus/integration-tests`: `getStepOutput` can now be used to return output of failed steps. If users of this function want the output of a failed event, they can pass a third parameter `eventType` as `'failure'`. This function will work as always for steps which completed successfully.

### Removed

- **Cumulus-726**

  - Configuration change to `@cumulus/deployment`: Removed default auto scaling configuration for Granules and Files DynamoDB tables.

- **CUMULUS-688**
  - Add integration test for ExecutionStatus
  - Function addition to `@cumulus/integration-tests`: `api` includes `getExecutionStatus` which returns the execution status from the Cumulus API

## [v1.8.0] - 2018-07-23

### Added

- **CUMULUS-718** Adds integration test for Kinesis triggering a workflow.

- **GITC-776-3** Added more flexibility for rules. You can now edit all fields on the rule's record
  We may need to update the api documentation to reflect this.

- **CUMULUS-681** - Add ingest-in-place action to granules endpoint

  - new applyWorkflow action at PUT /granules/{granuleid} Applying a workflow starts an execution of the provided workflow and passes the granule record as payload.
    Parameter(s):
    - workflow - the workflow name

- **CUMULUS-685** - Add parent exeuction arn to the execution which is triggered from a parent step function

### Changed

- **CUMULUS-768** - Integration tests get S3 provider data from shared data folder

### Fixed

- **CUMULUS-746** - Move granule API correctly updates record in dynamo DB and cmr xml file
- **CUMULUS-766** - Populate database fileSize field from S3 if value not present in Ingest payload

## [v1.7.1] - 2018-07-27 - [BACKPORT]

### Fixed

- **CUMULUS-766** - Backport from 1.8.0 - Populate database fileSize field from S3 if value not present in Ingest payload

## [v1.7.0] - 2018-07-02

### Please note: [Upgrade Instructions](https://nasa.github.io/cumulus/docs/upgrade/1.7.0)

### Added

- **GITC-776-2** - Add support for versioned collections
- **CUMULUS-491** - Add granule reconciliation API endpoints.
- **CUMULUS-480** Add support for backup and recovery:
  - Add DynamoDB tables for granules, executions and pdrs
  - Add ability to write all records to S3
  - Add ability to download all DynamoDB records in form json files
  - Add ability to upload records to DynamoDB
  - Add migration scripts for copying granule, pdr and execution records from ElasticSearch to DynamoDB
  - Add IAM support for batchWrite on dynamoDB
-
- **CUMULUS-508** - `@cumulus/deployment` cloudformation template allows for lambdas and ECS clusters to have multiple AZ availability.
  - `@cumulus/deployment` also ensures docker uses `devicemapper` storage driver.
- **CUMULUS-755** - `@cumulus/deployment` Add DynamoDB autoscaling support.
  - Application developers can add autoscaling and override default values in their deployment's `app/config.yml` file using a `{TableName}Table:` key.

### Fixed

- **CUMULUS-747** - Delete granule API doesn't delete granule files in s3 and granule in elasticsearch
  - update the StreamSpecification DynamoDB tables to have StreamViewType: "NEW_AND_OLD_IMAGES"
  - delete granule files in s3
- **CUMULUS-398** - Fix not able to filter executions by workflow
- **CUMULUS-748** - Fix invalid lambda .zip files being validated/uploaded to AWS
- **CUMULUS-544** - Post to CMR task has UAT URL hard-coded
  - Made configurable: PostToCmr now requires CMR_ENVIRONMENT env to be set to 'SIT' or 'OPS' for those CMR environments. Default is UAT.

### Changed

- **GITC-776-4** - Changed Discover-pdrs to not rely on collection but use provider_path in config. It also has an optional filterPdrs regex configuration parameter

- **CUMULUS-710** - In the integration test suite, `getStepOutput` returns the output of the first successful step execution or last failed, if none exists

## [v1.6.0] - 2018-06-06

### Please note: [Upgrade Instructions](https://nasa.github.io/cumulus/docs/upgrade/1.6.0)

### Fixed

- **CUMULUS-602** - Format all logs sent to Elastic Search.
  - Extract cumulus log message and index it to Elastic Search.

### Added

- **CUMULUS-556** - add a mechanism for creating and running migration scripts on deployment.
- **CUMULUS-461** Support use of metadata date and other components in `url_path` property

### Changed

- **CUMULUS-477** Update bucket configuration to support multiple buckets of the same type:
  - Change the structure of the buckets to allow for more than one bucket of each type. The bucket structure is now:
    bucket-key:
    name: <bucket-name>
    type: <type> i.e. internal, public, etc.
  - Change IAM and app deployment configuration to support new bucket structure
  - Update tasks and workflows to support new bucket structure
  - Replace instances where buckets.internal is relied upon to either use the system bucket or a configured bucket
  - Move IAM template to the deployment package. NOTE: You now have to specify '--template node_modules/@cumulus/deployment/iam' in your IAM deployment
  - Add IAM cloudformation template support to filter buckets by type

## [v1.5.5] - 2018-05-30

### Added

- **CUMULUS-530** - PDR tracking through Queue-granules
  - Add optional `pdr` property to the sync-granule task's input config and output payload.
- **CUMULUS-548** - Create a Lambda task that generates EMS distribution reports
  - In order to supply EMS Distribution Reports, you must enable S3 Server
    Access Logging on any S3 buckets used for distribution. See [How Do I Enable Server Access Logging for an S3 Bucket?](https://docs.aws.amazon.com/AmazonS3/latest/user-guide/server-access-logging.html)
    The "Target bucket" setting should point at the Cumulus internal bucket.
    The "Target prefix" should be
    "<STACK_NAME>/ems-distribution/s3-server-access-logs/", where "STACK_NAME"
    is replaced with the name of your Cumulus stack.

### Fixed

- **CUMULUS-546 - Kinesis Consumer should catch and log invalid JSON**
  - Kinesis Consumer lambda catches and logs errors so that consumer doesn't get stuck in a loop re-processing bad json records.
- EMS report filenames are now based on their start time instead of the time
  instead of the time that the report was generated
- **CUMULUS-552 - Cumulus API returns different results for the same collection depending on query**
  - The collection, provider and rule records in elasticsearch are now replaced with records from dynamo db when the dynamo db records are updated.

### Added

- `@cumulus/deployment`'s default cloudformation template now configures storage for Docker to match the configured ECS Volume. The template defines Docker's devicemapper basesize (`dm.basesize`) using `ecs.volumeSize`. This addresses ECS default of limiting Docker containers to 10GB of storage ([Read more](https://aws.amazon.com/premiumsupport/knowledge-center/increase-default-ecs-docker-limit/)).

## [v1.5.4] - 2018-05-21

### Added

- **CUMULUS-535** - EMS Ingest, Archive, Archive Delete reports
  - Add lambda EmsReport to create daily EMS Ingest, Archive, Archive Delete reports
  - ems.provider property added to `@cumulus/deployment/app/config.yml`.
    To change the provider name, please add `ems: provider` property to `app/config.yml`.
- **CUMULUS-480** Use DynamoDB to store granules, pdrs and execution records
  - Activate PointInTime feature on DynamoDB tables
  - Increase test coverage on api package
  - Add ability to restore metadata records from json files to DynamoDB
- **CUMULUS-459** provide API endpoint for moving granules from one location on s3 to another

## [v1.5.3] - 2018-05-18

### Fixed

- **CUMULUS-557 - "Add dataType to DiscoverGranules output"**
  - Granules discovered by the DiscoverGranules task now include dataType
  - dataType is now a required property for granules used as input to the
    QueueGranules task
- **CUMULUS-550** Update deployment app/config.yml to force elasticsearch updates for deleted granules

## [v1.5.2] - 2018-05-15

### Fixed

- **CUMULUS-514 - "Unable to Delete the Granules"**
  - updated cmrjs.deleteConcept to return success if the record is not found
    in CMR.

### Added

- **CUMULUS-547** - The distribution API now includes an
  "earthdataLoginUsername" query parameter when it returns a signed S3 URL
- **CUMULUS-527 - "parse-pdr queues up all granules and ignores regex"**
  - Add an optional config property to the ParsePdr task called
    "granuleIdFilter". This property is a regular expression that is applied
    against the filename of the first file of each granule contained in the
    PDR. If the regular expression matches, then the granule is included in
    the output. Defaults to '.', which will match all granules in the PDR.
- File checksums in PDRs now support MD5
- Deployment support to subscribe to an SNS topic that already exists
- **CUMULUS-470, CUMULUS-471** In-region S3 Policy lambda added to API to update bucket policy for in-region access.
- **CUMULUS-533** Added fields to granule indexer to support EMS ingest and archive record creation
- **CUMULUS-534** Track deleted granules
  - added `deletedgranule` type to `cumulus` index.
  - **Important Note:** Force custom bootstrap to re-run by adding this to
    app/config.yml `es: elasticSearchMapping: 7`
- You can now deploy cumulus without ElasticSearch. Just add `es: null` to your `app/config.yml` file. This is only useful for debugging purposes. Cumulus still requires ElasticSearch to properly operate.
- `@cumulus/integration-tests` includes and exports the `addRules` function, which seeds rules into the DynamoDB table.
- Added capability to support EFS in cloud formation template. Also added
  optional capability to ssh to your instance and privileged lambda functions.
- Added support to force discovery of PDRs that have already been processed
  and filtering of selected data types
- `@cumulus/cmrjs` uses an environment variable `USER_IP_ADDRESS` or fallback
  IP address of `10.0.0.0` when a public IP address is not available. This
  supports lambda functions deployed into a VPC's private subnet, where no
  public IP address is available.

### Changed

- **CUMULUS-550** Custom bootstrap automatically adds new types to index on
  deployment

## [v1.5.1] - 2018-04-23

### Fixed

- add the missing dist folder to the hello-world task
- disable uglifyjs on the built version of the pdr-status-check (read: https://github.com/webpack-contrib/uglifyjs-webpack-plugin/issues/264)

## [v1.5.0] - 2018-04-23

### Changed

- Removed babel from all tasks and packages and increased minimum node requirements to version 8.10
- Lambda functions created by @cumulus/deployment will use node8.10 by default
- Moved [cumulus-integration-tests](https://github.com/nasa/cumulus-integration-tests) to the `example` folder CUMULUS-512
- Streamlined all packages dependencies (e.g. remove redundant dependencies and make sure versions are the same across packages)
- **CUMULUS-352:** Update Cumulus Elasticsearch indices to use [index aliases](https://www.elastic.co/guide/en/elasticsearch/reference/current/indices-aliases.html).
- **CUMULUS-519:** ECS tasks are no longer restarted after each CF deployment unless `ecs.restartTasksOnDeploy` is set to true
- **CUMULUS-298:** Updated log filterPattern to include all CloudWatch logs in ElasticSearch
- **CUMULUS-518:** Updates to the SyncGranule config schema
  - `granuleIdExtraction` is no longer a property
  - `process` is now an optional property
  - `provider_path` is no longer a property

### Fixed

- **CUMULUS-455 "Kes deployments using only an updated message adapter do not get automatically deployed"**
  - prepended the hash value of cumulus-message-adapter.zip file to the zip file name of lambda which uses message adapter.
  - the lambda function will be redeployed when message adapter or lambda function are updated
- Fixed a bug in the bootstrap lambda function where it stuck during update process
- Fixed a bug where the sf-sns-report task did not return the payload of the incoming message as the output of the task [CUMULUS-441]

### Added

- **CUMULUS-352:** Add reindex CLI to the API package.
- **CUMULUS-465:** Added mock http/ftp/sftp servers to the integration tests
- Added a `delete` method to the `@common/CollectionConfigStore` class
- **CUMULUS-467 "@cumulus/integration-tests or cumulus-integration-tests should seed provider and collection in deployed DynamoDB"**
  - `example` integration-tests populates providers and collections to database
  - `example` workflow messages are populated from workflow templates in s3, provider and collection information in database, and input payloads. Input templates are removed.
  - added `https` protocol to provider schema

## [v1.4.1] - 2018-04-11

### Fixed

- Sync-granule install

## [v1.4.0] - 2018-04-09

### Fixed

- **CUMULUS-392 "queue-granules not returning the sfn-execution-arns queued"**
  - updated queue-granules to return the sfn-execution-arns queued and pdr if exists.
  - added pdr to ingest message meta.pdr instead of payload, so the pdr information doesn't get lost in the ingest workflow, and ingested granule in elasticsearch has pdr name.
  - fixed sf-sns-report schema, remove the invalid part
  - fixed pdr-status-check schema, the failed execution contains arn and reason
- **CUMULUS-206** make sure homepage and repository urls exist in package.json files of tasks and packages

### Added

- Example folder with a cumulus deployment example

### Changed

- [CUMULUS-450](https://bugs.earthdata.nasa.gov/browse/CUMULUS-450) - Updated
  the config schema of the **queue-granules** task
  - The config no longer takes a "collection" property
  - The config now takes an "internalBucket" property
  - The config now takes a "stackName" property
- [CUMULUS-450](https://bugs.earthdata.nasa.gov/browse/CUMULUS-450) - Updated
  the config schema of the **parse-pdr** task
  - The config no longer takes a "collection" property
  - The "stack", "provider", and "bucket" config properties are now
    required
- **CUMULUS-469** Added a lambda to the API package to prototype creating an S3 bucket policy for direct, in-region S3 access for the prototype bucket

### Removed

- Removed the `findTmpTestDataDirectory()` function from
  `@cumulus/common/test-utils`

### Fixed

- [CUMULUS-450](https://bugs.earthdata.nasa.gov/browse/CUMULUS-450)
  - The **queue-granules** task now enqueues a **sync-granule** task with the
    correct collection config for that granule based on the granule's
    data-type. It had previously been using the collection config from the
    config of the **queue-granules** task, which was a problem if the granules
    being queued belonged to different data-types.
  - The **parse-pdr** task now handles the case where a PDR contains granules
    with different data types, and uses the correct granuleIdExtraction for
    each granule.

### Added

- **CUMULUS-448** Add code coverage checking using [nyc](https://github.com/istanbuljs/nyc).

## [v1.3.0] - 2018-03-29

### Deprecated

- discover-s3-granules is deprecated. The functionality is provided by the discover-granules task

### Fixed

- **CUMULUS-331:** Fix aws.downloadS3File to handle non-existent key
- Using test ftp provider for discover-granules testing [CUMULUS-427]
- **CUMULUS-304: "Add AWS API throttling to pdr-status-check task"** Added concurrency limit on SFN API calls. The default concurrency is 10 and is configurable through Lambda environment variable CONCURRENCY.
- **CUMULUS-414: "Schema validation not being performed on many tasks"** revised npm build scripts of tasks that use cumulus-message-adapter to place schema directories into dist directories.
- **CUMULUS-301:** Update all tests to use test-data package for testing data.
- **CUMULUS-271: "Empty response body from rules PUT endpoint"** Added the updated rule to response body.
- Increased memory allotment for `CustomBootstrap` lambda function. Resolves failed deployments where `CustomBootstrap` lambda function was failing with error `Process exited before completing request`. This was causing deployments to stall, fail to update and fail to rollback. This error is thrown when the lambda function tries to use more memory than it is allotted.
- Cumulus repository folders structure updated:
  - removed the `cumulus` folder altogether
  - moved `cumulus/tasks` to `tasks` folder at the root level
  - moved the tasks that are not converted to use CMA to `tasks/.not_CMA_compliant`
  - updated paths where necessary

### Added

- `@cumulus/integration-tests` - Added support for testing the output of an ECS activity as well as a Lambda function.

## [v1.2.0] - 2018-03-20

### Fixed

- Update vulnerable npm packages [CUMULUS-425]
- `@cumulus/api`: `kinesis-consumer.js` uses `sf-scheduler.js#schedule` instead of placing a message directly on the `startSF` SQS queue. This is a fix for [CUMULUS-359](https://bugs.earthdata.nasa.gov/browse/CUMULUS-359) because `sf-scheduler.js#schedule` looks up the provider and collection data in DynamoDB and adds it to the `meta` object of the enqueued message payload.
- `@cumulus/api`: `kinesis-consumer.js` catches and logs errors instead of doing an error callback. Before this change, `kinesis-consumer` was failing to process new records when an existing record caused an error because it would call back with an error and stop processing additional records. It keeps trying to process the record causing the error because it's "position" in the stream is unchanged. Catching and logging the errors is part 1 of the fix. Proposed part 2 is to enqueue the error and the message on a "dead-letter" queue so it can be processed later ([CUMULUS-413](https://bugs.earthdata.nasa.gov/browse/CUMULUS-413)).
- **CUMULUS-260: "PDR page on dashboard only shows zeros."** The PDR stats in LPDAAC are all 0s, even if the dashboard has been fixed to retrieve the correct fields. The current version of pdr-status-check has a few issues.
  - pdr is not included in the input/output schema. It's available from the input event. So the pdr status and stats are not updated when the ParsePdr workflow is complete. Adding the pdr to the input/output of the task will fix this.
  - pdr-status-check doesn't update pdr stats which prevent the real time pdr progress from showing up in the dashboard. To solve this, added lambda function sf-sns-report which is copied from @cumulus/api/lambdas/sf-sns-broadcast with modification, sf-sns-report can be used to report step function status anywhere inside a step function. So add step sf-sns-report after each pdr-status-check, we will get the PDR status progress at real time.
  - It's possible an execution is still in the queue and doesn't exist in sfn yet. Added code to handle 'ExecutionDoesNotExist' error when checking the execution status.
- Fixed `aws.cloudwatchevents()` typo in `packages/ingest/aws.js`. This typo was the root cause of the error: `Error: Could not process scheduled_ingest, Error: : aws.cloudwatchevents is not a constructor` seen when trying to update a rule.

### Removed

- `@cumulus/ingest/aws`: Remove queueWorkflowMessage which is no longer being used by `@cumulus/api`'s `kinesis-consumer.js`.

## [v1.1.4] - 2018-03-15

### Added

- added flag `useList` to parse-pdr [CUMULUS-404]

### Fixed

- Pass encrypted password to the ApiGranule Lambda function [CUMULUS-424]

## [v1.1.3] - 2018-03-14

### Fixed

- Changed @cumulus/deployment package install behavior. The build process will happen after installation

## [v1.1.2] - 2018-03-14

### Added

- added tools to @cumulus/integration-tests for local integration testing
- added end to end testing for discovering and parsing of PDRs
- `yarn e2e` command is available for end to end testing

### Fixed

- **CUMULUS-326: "Occasionally encounter "Too Many Requests" on deployment"** The api gateway calls will handle throttling errors
- **CUMULUS-175: "Dashboard providers not in sync with AWS providers."** The root cause of this bug - DynamoDB operations not showing up in Elasticsearch - was shared by collections and rules. The fix was to update providers', collections' and rules; POST, PUT and DELETE endpoints to operate on DynamoDB and using DynamoDB streams to update Elasticsearch. The following packages were made:
  - `@cumulus/deployment` deploys DynamoDB streams for the Collections, Providers and Rules tables as well as a new lambda function called `dbIndexer`. The `dbIndexer` lambda has an event source mapping which listens to each of the DynamoDB streams. The dbIndexer lambda receives events referencing operations on the DynamoDB table and updates the elasticsearch cluster accordingly.
  - The `@cumulus/api` endpoints for collections, providers and rules _only_ query DynamoDB, with the exception of LIST endpoints and the collections' GET endpoint.

### Updated

- Broke up `kes.override.js` of @cumulus/deployment to multiple modules and moved to a new location
- Expanded @cumulus/deployment test coverage
- all tasks were updated to use cumulus-message-adapter-js 1.0.1
- added build process to integration-tests package to babelify it before publication
- Update @cumulus/integration-tests lambda.js `getLambdaOutput` to return the entire lambda output. Previously `getLambdaOutput` returned only the payload.

## [v1.1.1] - 2018-03-08

### Removed

- Unused queue lambda in api/lambdas [CUMULUS-359]

### Fixed

- Kinesis message content is passed to the triggered workflow [CUMULUS-359]
- Kinesis message queues a workflow message and does not write to rules table [CUMULUS-359]

## [v1.1.0] - 2018-03-05

### Added

- Added a `jlog` function to `common/test-utils` to aid in test debugging
- Integration test package with command line tool [CUMULUS-200] by @laurenfrederick
- Test for FTP `useList` flag [CUMULUS-334] by @kkelly51

### Updated

- The `queue-pdrs` task now uses the [cumulus-message-adapter-js](https://github.com/nasa/cumulus-message-adapter-js)
  library
- Updated the `queue-pdrs` JSON schemas
- The test-utils schema validation functions now throw an error if validation
  fails
- The `queue-granules` task now uses the [cumulus-message-adapter-js](https://github.com/nasa/cumulus-message-adapter-js)
  library
- Updated the `queue-granules` JSON schemas

### Removed

- Removed the `getSfnExecutionByName` function from `common/aws`
- Removed the `getGranuleStatus` function from `common/aws`

## [v1.0.1] - 2018-02-27

### Added

- More tests for discover-pdrs, dicover-granules by @yjpa7145
- Schema validation utility for tests by @yjpa7145

### Changed

- Fix an FTP listing bug for servers that do not support STAT [CUMULUS-334] by @kkelly51

## [v1.0.0] - 2018-02-23

[Unreleased]: https://github.com/nasa/cumulus/compare/v19.0.0...HEAD
[v19.0.0]: https://github.com/nasa/cumulus/compare/v18.4.0...v19.0.0
[v18.4.0]: https://github.com/nasa/cumulus/compare/v18.3.4...v18.4.0
[v18.3.4]: https://github.com/nasa/cumulus/compare/v18.3.3...v18.3.4
[v18.3.3]: https://github.com/nasa/cumulus/compare/v18.3.2...v18.3.3
[v18.3.2]: https://github.com/nasa/cumulus/compare/v18.3.1...v18.3.2
[v18.3.1]: https://github.com/nasa/cumulus/compare/v18.2.2...v18.3.1
[v18.2.2]: https://github.com/nasa/cumulus/compare/v18.2.1...v18.2.2
[v18.2.1]: https://github.com/nasa/cumulus/compare/v18.2.0...v18.2.1
[v18.2.0]: https://github.com/nasa/cumulus/compare/v18.1.0...v18.2.0
[v18.1.0]: https://github.com/nasa/cumulus/compare/v18.0.0...v18.1.0
[v18.0.0]: https://github.com/nasa/cumulus/compare/v17.0.0...v18.0.0
[v17.0.0]: https://github.com/nasa/cumulus/compare/v16.1.3...v17.0.0
[v16.1.3]: https://github.com/nasa/cumulus/compare/v16.1.2...v16.1.3
[v16.1.2]: https://github.com/nasa/cumulus/compare/v16.1.1...v16.1.2
[v16.1.1]: https://github.com/nasa/cumulus/compare/v16.0.0...v16.1.1
[v16.0.0]: https://github.com/nasa/cumulus/compare/v15.0.4...v16.0.0
[v15.0.4]: https://github.com/nasa/cumulus/compare/v15.0.3...v15.0.4
[v15.0.3]: https://github.com/nasa/cumulus/compare/v15.0.2...v15.0.3
[v15.0.2]: https://github.com/nasa/cumulus/compare/v15.0.1...v15.0.2
[v15.0.1]: https://github.com/nasa/cumulus/compare/v15.0.0...v15.0.1
[v15.0.0]: https://github.com/nasa/cumulus/compare/v14.1.0...v15.0.0
[v14.1.0]: https://github.com/nasa/cumulus/compare/v14.0.0...v14.1.0
[v14.0.0]: https://github.com/nasa/cumulus/compare/v13.4.0...v14.0.0
[v13.4.0]: https://github.com/nasa/cumulus/compare/v13.3.2...v13.4.0
[v13.3.2]: https://github.com/nasa/cumulus/compare/v13.3.0...v13.3.2
[v13.3.0]: https://github.com/nasa/cumulus/compare/v13.2.1...v13.3.0
[v13.2.1]: https://github.com/nasa/cumulus/compare/v13.2.0...v13.2.1
[v13.2.0]: https://github.com/nasa/cumulus/compare/v13.1.0...v13.2.0
[v13.1.0]: https://github.com/nasa/cumulus/compare/v13.0.1...v13.1.0
[v13.0.1]: https://github.com/nasa/cumulus/compare/v13.0.0...v13.0.1
[v13.0.0]: https://github.com/nasa/cumulus/compare/v12.0.3...v13.0.0
[v12.0.3]: https://github.com/nasa/cumulus/compare/v12.0.2...v12.0.3
[v12.0.2]: https://github.com/nasa/cumulus/compare/v12.0.1...v12.0.2
[v12.0.1]: https://github.com/nasa/cumulus/compare/v12.0.0...v12.0.1
[v12.0.0]: https://github.com/nasa/cumulus/compare/v11.1.8...v12.0.0
[v11.1.8]: https://github.com/nasa/cumulus/compare/v11.1.7...v11.1.8
[v11.1.7]: https://github.com/nasa/cumulus/compare/v11.1.5...v11.1.7
[v11.1.5]: https://github.com/nasa/cumulus/compare/v11.1.4...v11.1.5
[v11.1.4]: https://github.com/nasa/cumulus/compare/v11.1.3...v11.1.4
[v11.1.3]: https://github.com/nasa/cumulus/compare/v11.1.2...v11.1.3
[v11.1.2]: https://github.com/nasa/cumulus/compare/v11.1.1...v11.1.2
[v11.1.1]: https://github.com/nasa/cumulus/compare/v11.1.0...v11.1.1
[v11.1.0]: https://github.com/nasa/cumulus/compare/v11.0.0...v11.1.0
[v11.0.0]: https://github.com/nasa/cumulus/compare/v10.1.3...v11.0.0
[v10.1.3]: https://github.com/nasa/cumulus/compare/v10.1.2...v10.1.3
[v10.1.2]: https://github.com/nasa/cumulus/compare/v10.1.1...v10.1.2
[v10.1.1]: https://github.com/nasa/cumulus/compare/v10.1.0...v10.1.1
[v10.1.0]: https://github.com/nasa/cumulus/compare/v10.0.1...v10.1.0
[v10.0.1]: https://github.com/nasa/cumulus/compare/v10.0.0...v10.0.1
[v10.0.0]: https://github.com/nasa/cumulus/compare/v9.9.0...v10.0.0
[v9.9.3]: https://github.com/nasa/cumulus/compare/v9.9.2...v9.9.3
[v9.9.2]: https://github.com/nasa/cumulus/compare/v9.9.1...v9.9.2
[v9.9.1]: https://github.com/nasa/cumulus/compare/v9.9.0...v9.9.1
[v9.9.0]: https://github.com/nasa/cumulus/compare/v9.8.0...v9.9.0
[v9.8.0]: https://github.com/nasa/cumulus/compare/v9.7.0...v9.8.0
[v9.7.1]: https://github.com/nasa/cumulus/compare/v9.7.0...v9.7.1
[v9.7.0]: https://github.com/nasa/cumulus/compare/v9.6.0...v9.7.0
[v9.6.0]: https://github.com/nasa/cumulus/compare/v9.5.0...v9.6.0
[v9.5.0]: https://github.com/nasa/cumulus/compare/v9.4.0...v9.5.0
[v9.4.1]: https://github.com/nasa/cumulus/compare/v9.3.0...v9.4.1
[v9.4.0]: https://github.com/nasa/cumulus/compare/v9.3.0...v9.4.0
[v9.3.0]: https://github.com/nasa/cumulus/compare/v9.2.2...v9.3.0
[v9.2.2]: https://github.com/nasa/cumulus/compare/v9.2.1...v9.2.2
[v9.2.1]: https://github.com/nasa/cumulus/compare/v9.2.0...v9.2.1
[v9.2.0]: https://github.com/nasa/cumulus/compare/v9.1.0...v9.2.0
[v9.1.0]: https://github.com/nasa/cumulus/compare/v9.0.1...v9.1.0
[v9.0.1]: https://github.com/nasa/cumulus/compare/v9.0.0...v9.0.1
[v9.0.0]: https://github.com/nasa/cumulus/compare/v8.1.0...v9.0.0
[v8.1.0]: https://github.com/nasa/cumulus/compare/v8.0.0...v8.1.0
[v8.0.0]: https://github.com/nasa/cumulus/compare/v7.2.0...v8.0.0
[v7.2.0]: https://github.com/nasa/cumulus/compare/v7.1.0...v7.2.0
[v7.1.0]: https://github.com/nasa/cumulus/compare/v7.0.0...v7.1.0
[v7.0.0]: https://github.com/nasa/cumulus/compare/v6.0.0...v7.0.0
[v6.0.0]: https://github.com/nasa/cumulus/compare/v5.0.1...v6.0.0
[v5.0.1]: https://github.com/nasa/cumulus/compare/v5.0.0...v5.0.1
[v5.0.0]: https://github.com/nasa/cumulus/compare/v4.0.0...v5.0.0
[v4.0.0]: https://github.com/nasa/cumulus/compare/v3.0.1...v4.0.0
[v3.0.1]: https://github.com/nasa/cumulus/compare/v3.0.0...v3.0.1
[v3.0.0]: https://github.com/nasa/cumulus/compare/v2.0.1...v3.0.0
[v2.0.7]: https://github.com/nasa/cumulus/compare/v2.0.6...v2.0.7
[v2.0.6]: https://github.com/nasa/cumulus/compare/v2.0.5...v2.0.6
[v2.0.5]: https://github.com/nasa/cumulus/compare/v2.0.4...v2.0.5
[v2.0.4]: https://github.com/nasa/cumulus/compare/v2.0.3...v2.0.4
[v2.0.3]: https://github.com/nasa/cumulus/compare/v2.0.2...v2.0.3
[v2.0.2]: https://github.com/nasa/cumulus/compare/v2.0.1...v2.0.2
[v2.0.1]: https://github.com/nasa/cumulus/compare/v1.24.0...v2.0.1
[v2.0.0]: https://github.com/nasa/cumulus/compare/v1.24.0...v2.0.0
[v1.24.0]: https://github.com/nasa/cumulus/compare/v1.23.2...v1.24.0
[v1.23.2]: https://github.com/nasa/cumulus/compare/v1.22.1...v1.23.2
[v1.22.1]: https://github.com/nasa/cumulus/compare/v1.21.0...v1.22.1
[v1.21.0]: https://github.com/nasa/cumulus/compare/v1.20.0...v1.21.0
[v1.20.0]: https://github.com/nasa/cumulus/compare/v1.19.0...v1.20.0
[v1.19.0]: https://github.com/nasa/cumulus/compare/v1.18.0...v1.19.0
[v1.18.0]: https://github.com/nasa/cumulus/compare/v1.17.0...v1.18.0
[v1.17.0]: https://github.com/nasa/cumulus/compare/v1.16.1...v1.17.0
[v1.16.1]: https://github.com/nasa/cumulus/compare/v1.16.0...v1.16.1
[v1.16.0]: https://github.com/nasa/cumulus/compare/v1.15.0...v1.16.0
[v1.15.0]: https://github.com/nasa/cumulus/compare/v1.14.5...v1.15.0
[v1.14.5]: https://github.com/nasa/cumulus/compare/v1.14.4...v1.14.5
[v1.14.4]: https://github.com/nasa/cumulus/compare/v1.14.3...v1.14.4
[v1.14.3]: https://github.com/nasa/cumulus/compare/v1.14.2...v1.14.3
[v1.14.2]: https://github.com/nasa/cumulus/compare/v1.14.1...v1.14.2
[v1.14.1]: https://github.com/nasa/cumulus/compare/v1.14.0...v1.14.1
[v1.14.0]: https://github.com/nasa/cumulus/compare/v1.13.5...v1.14.0
[v1.13.5]: https://github.com/nasa/cumulus/compare/v1.13.4...v1.13.5
[v1.13.4]: https://github.com/nasa/cumulus/compare/v1.13.3...v1.13.4
[v1.13.3]: https://github.com/nasa/cumulus/compare/v1.13.2...v1.13.3
[v1.13.2]: https://github.com/nasa/cumulus/compare/v1.13.1...v1.13.2
[v1.13.1]: https://github.com/nasa/cumulus/compare/v1.13.0...v1.13.1
[v1.13.0]: https://github.com/nasa/cumulus/compare/v1.12.1...v1.13.0
[v1.12.1]: https://github.com/nasa/cumulus/compare/v1.12.0...v1.12.1
[v1.12.0]: https://github.com/nasa/cumulus/compare/v1.11.3...v1.12.0
[v1.11.3]: https://github.com/nasa/cumulus/compare/v1.11.2...v1.11.3
[v1.11.2]: https://github.com/nasa/cumulus/compare/v1.11.1...v1.11.2
[v1.11.1]: https://github.com/nasa/cumulus/compare/v1.11.0...v1.11.1
[v1.11.0]: https://github.com/nasa/cumulus/compare/v1.10.4...v1.11.0
[v1.10.4]: https://github.com/nasa/cumulus/compare/v1.10.3...v1.10.4
[v1.10.3]: https://github.com/nasa/cumulus/compare/v1.10.2...v1.10.3
[v1.10.2]: https://github.com/nasa/cumulus/compare/v1.10.1...v1.10.2
[v1.10.1]: https://github.com/nasa/cumulus/compare/v1.10.0...v1.10.1
[v1.10.0]: https://github.com/nasa/cumulus/compare/v1.9.1...v1.10.0
[v1.9.1]: https://github.com/nasa/cumulus/compare/v1.9.0...v1.9.1
[v1.9.0]: https://github.com/nasa/cumulus/compare/v1.8.1...v1.9.0
[v1.8.1]: https://github.com/nasa/cumulus/compare/v1.8.0...v1.8.1
[v1.8.0]: https://github.com/nasa/cumulus/compare/v1.7.0...v1.8.0
[v1.7.0]: https://github.com/nasa/cumulus/compare/v1.6.0...v1.7.0
[v1.6.0]: https://github.com/nasa/cumulus/compare/v1.5.5...v1.6.0
[v1.5.5]: https://github.com/nasa/cumulus/compare/v1.5.4...v1.5.5
[v1.5.4]: https://github.com/nasa/cumulus/compare/v1.5.3...v1.5.4
[v1.5.3]: https://github.com/nasa/cumulus/compare/v1.5.2...v1.5.3
[v1.5.2]: https://github.com/nasa/cumulus/compare/v1.5.1...v1.5.2
[v1.5.1]: https://github.com/nasa/cumulus/compare/v1.5.0...v1.5.1
[v1.5.0]: https://github.com/nasa/cumulus/compare/v1.4.1...v1.5.0
[v1.4.1]: https://github.com/nasa/cumulus/compare/v1.4.0...v1.4.1
[v1.4.0]: https://github.com/nasa/cumulus/compare/v1.3.0...v1.4.0
[v1.3.0]: https://github.com/nasa/cumulus/compare/v1.2.0...v1.3.0
[v1.2.0]: https://github.com/nasa/cumulus/compare/v1.1.4...v1.2.0
[v1.1.4]: https://github.com/nasa/cumulus/compare/v1.1.3...v1.1.4
[v1.1.3]: https://github.com/nasa/cumulus/compare/v1.1.2...v1.1.3
[v1.1.2]: https://github.com/nasa/cumulus/compare/v1.1.1...v1.1.2
[v1.1.1]: https://github.com/nasa/cumulus/compare/v1.0.1...v1.1.1
[v1.1.0]: https://github.com/nasa/cumulus/compare/v1.0.1...v1.1.0
[v1.0.1]: https://github.com/nasa/cumulus/compare/v1.0.0...v1.0.1
[v1.0.0]: https://github.com/nasa/cumulus/compare/pre-v1-release...v1.0.0

[thin-egress-app]: <https://github.com/asfadmin/thin-egress-app> "Thin Egress App"<|MERGE_RESOLUTION|>--- conflicted
+++ resolved
@@ -39,7 +39,6 @@
     Elasticsearch
   - Update `@cumlus/api/ecs/async-operation` to not update Elasticsearch index when
     reporting status of async operation
-<<<<<<< HEAD
 - **CUMULUS-3806**
   - Update `@cumulus/db/lib/granule.getGranulesByApiPropertiesQuery` to
     be parameterized and include a modifier on `temporalBoundByCreatedAt`
@@ -47,11 +46,9 @@
     and updated API to throw an error if report is requested
   - Update Orca reconciliation reports to pull granules for comparison from
     postgres via `getGranulesByApiPropertiesQuery`
-=======
 - **CUMULUS-3833**
   - Added `ReconciliationReportMigration` lambda to migrate ReconciliationReports from DynamoDB
     to Postgres
->>>>>>> 80c8e577
 - **CUMULUS-3837**
   - Added `reconciliation_reports` table in RDS, including indexes
   - Created pg model, types, and translation for `reconciliationReports` in `@cumulus/db`
