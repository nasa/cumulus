--- conflicted
+++ resolved
@@ -16,16 +16,14 @@
   
 ### Added
 
-<<<<<<< HEAD
+- **CUMULUS-3536**
+  - Added `rejectUnauthorized` = false to db-provision-user-database as the Lambda
+    does not have the Serverless v2 SSL certifications installed.
+
 - **CUMULUS-3756**
   - Added excludeFileRegex configuration to UpdateGranulesCmrMetadataFileLinks
   - This is to allow files matching specified regex to be excluded when updating the Related URLs list
   - Defaults to the current behavior of excluding no files.
-=======
-- **CUMULUS-3536**
-  - Added `rejectUnauthorized` = false to db-provision-user-database as the Lambda
-    does not have the Serverless v2 SSL certifications installed.
->>>>>>> 7bac3407
 
 ### Changed
 
