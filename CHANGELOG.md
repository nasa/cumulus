--- conflicted
+++ resolved
@@ -6,7 +6,6 @@
 
 ## Unreleased
 
-<<<<<<< HEAD
 ### Added
 
 - **CUMULUS-4004**
@@ -33,13 +32,19 @@
   - Added ingest module terraform variable "deploy_cumulus_workflows": a map of workflows that should be deployed
     - as of merging only controls move_granule_collections_workflow
     - defaults to true (deploy the workflow)
-=======
-### Fixed
+
+### Fixed
+
+- **CUMULUS-3752**
+  - Fixed api return codes expected in api-client for bulkPatch and bulkPatchGranuleCollections
 
 - **CUMULUS-33944**
   - Updated DLA table column tables to lowercase to avoid recurring terraform update
 
 ### Changed
+
+- **CUMULUS-3960**
+  - Updated `PostToCmr` task to be able to `republish` granules
 
 - **CUMULUS-3788**
   - Updated `@cumulus/launchpad-auth/getLaunchpadToken` to check if the token in s3 has been updated
@@ -212,23 +217,9 @@
   - remove `@cumulus/api/endpoints/elasticsearch`, `@cumulus/api/lambdas/bootstrap`, and `@cumulus/api/lambdas/index-from-database`
 - **CUMULUS-3983**
   - Removed elasticsearch references used in in cumulus `tf-modules`
->>>>>>> 2648c237
-
-### Fixed
-
-<<<<<<< HEAD
-- **CUMULUS-3752**
-  - Fixed api return codes expected in api-client for bulkPatch and bulkPatchGranuleCollections
-
-### Changed
-
-- **CUMULUS-3960**
-  - Updated `PostToCmr` task to be able to `republish` granules
-
-## [v18.5.5] 2025-03-04
-
-### Added
-=======
+
+### Added
+
 - **CUMULUS-3757**
   - Added a `/granules` [endpoint](https://nasa.github.io/cumulus-api/#bulk-update-granules-collectionId) `PATCH/bulkPatchGranuleCollection` which updates a batch of granule records collectionId to a new collectionId. This endpoint takes a list of granules and a collectionId, updating the granules' to the collectionId passed with the payload in postgres.
   - Added a `/granules` [endpoint](https://nasa.github.io/cumulus-api/#bulk-update-granules) `PATCH/bulkPatch` which applies PATCH to a list of granules. For its payload, this endpoint takes a list of granules (the updates to be made to the granule, similar to the pre-existing `PATCH`), a `dbConcurrency` and `dbMaxPool` variables for configuring concurrency and database thoroughput for postgres to tailor to performance and database needs.
@@ -255,7 +246,8 @@
     - `concurrency` - specifies how many messages to process at the same time.  Defaults to 30.
     - `dbMaxPool` - specifies how many database connections to allow the process to utilize.  Defaults to 30.  Process should at minimum the value set for `concurrency`.
   - Add API memory-constrained performance test to test minimum functionality under default+ configuration
-  - Updated `@cumulus/async-operations.startAsyncOperation to take `containerName` as a parameter name, allowing it to specify a container other than the default 'AsyncOperations' container
+  - Updated `@cumulus/async-operations.startAsyncOperation` to take `containerName` as a parameter name, allowing it to specify a container other than the default 'AsyncOperations' container
+
 - **CUMULUS-3759**
   - Migrated `tf-modules/cumulus/ecs_cluster` ECS Autoscaling group from launch configurations to launch templates
 - **CUMULUS-3955**
@@ -292,44 +284,49 @@
 - **Security Vulnerabilities**
   - Updated `@octokit/graphql` from 2.1.1 to ^2.3.0 to address [CVE-2024-21538]
     (https://github.com/advisories/GHSA-3xgq-45jj-v275)
->>>>>>> 2648c237
-
-- **CUMULUS-3993**
-  - Added long PAN functionality and `panType` configuration option to `SendPan` task
-  - Updated example workflow configuration to better handle error exceptions,
-    see [Workflow Configuration](https://nasa.github.io/cumulus/docs/next/data-cookbooks/error-handling)
-  - Updated `PdrStatusCheck` task to properly propagate workflow execution error.
-
-## [v18.5.3] 2025-01-21
-
-**Please note** changes in v18.5.3 may not yet be released in future versions, as this
-is a backport/patch release on the v18.5.x series of releases.  Updates that are
-included in the future will have a corresponding CHANGELOG entry in future releases.
-
-### Added
-
-- **CUMULUS-3757**
-  - Added a `/granules` [endpoint](https://nasa.github.io/cumulus-api/#bulk-update-granules-collectionId) `PATCH/bulkPatchGranuleCollection` which updates a batch of granule records collectionId to a new collectionId. This endpoint takes a list of granules, a collectionId, and an `esConcurrency` variable, updating the granules' to the collectionId passed with the payload in both postgres and elasticsearch, while providing concurrency for updating elasticsearch to tailor for performance and database needs.
-  - Added a `/granules` [endpoint](https://nasa.github.io/cumulus-api/#bulk-update-granules) `PATCH/bulkPatch` which applies PATCH to a list of granules. For its payload, this endpoint takes a list of granules (the updates to be made to the granule, similar to the pre-existing `PATCH`), a `dbConcurrency` and `dbMaxPool` variables for configuring concurrency and database thoroughput for postgres to tailor to performance and database needs.
-- **CUMULUS-3978**
-  - Added `iops` and `throughput` options to `elasticsearch_config` variable
-    in `tf-modules/data-persistence`; These two options are necessary for gp3 EBS volume type.
-
-### Changed
-
-- **CUMULUS-3967**
-  - Pinned @aws-sdk/client-s3 in @cumulus/aws-client to 3.726.0 to address breaking changes/incompatibility in releases > 3.726.0
-  - Pinned @aws-sdk/client-s3 in @cumulus/lib-storage to 3.726.0 to address breaking changes/incompatibility in releases > 3.726.0
-
-- **CUMULUS-3940**
-  - Added 'dead_letter_recovery_cpu' and 'dead_letter_recovery_memory' to `cumulus` and `archive` module configuration to allow configuration of the dead_letter_recovery_operation task definition to better allow configuration of the tool's operating environment.
-  - Updated the dead letter recovery tool to utilize it's own log group "${var.prefix}-DeadLetterRecoveryEcsLogs"
-  - Added `batchSize`, `concurrency` and `dbMaxPool` options to /endpoints/recoverCumulusMessage (note these values are correct at time of this release only):
-    - `batchSize` - specifies how many DLA objects to read from S3 and hold in memory.  Defaults to 1000.
-    - `concurrency` - specifies how many messages to process at the same time.  Defaults to 30.
-    - `dbMaxPool` - specifies how many database connections to allow the process to utilize.  Defaults to 30.  Process should at minimum the value set for `concurrency`.
-  - Add API memory-constrained performance test to test minimum functionality under default+ configuration
-  - Updated `@cumulus/async-operations.startAsyncOperation` to take `containerName` as a parameter name, allowing it to specify a container other than the default 'AsyncOperations' container
+
+## [v19.1.0] 2024-10-07
+
+### Migration Notes
+
+This release contains changes listed here as well as changes listed in v19.0.0,
+despite v19.0.0 being deprecated. Please review Changelog entries and Migration Notes for
+each Cumulus version between your current version and v19.1.0 as normal.
+
+### Added
+
+- **CUMULUS-3020**
+  - Updated sfEventSqsToDbRecords to allow override of the default value
+   (var.rds_connection_timing_configuration.acquireTimeoutMillis / 1000) + 60)
+   via a key 'sfEventSqsToDbRecords' on `var.lambda_timeouts` on the main cumulus module/archive module
+
+  **Please note** - updating this configuration is for adavanced users only.  Value changes will modify the visibility
+  timeout on `sfEventSqsToDbRecordsDeadLetterQueue` and `sfEventSqsToDbRecordsInputQueue` and may lead to system
+  instability.
+
+- **CUMULUS-3756**
+  - Added excludeFileRegex configuration to UpdateGranulesCmrMetadataFileLinks
+  - This is to allow files matching specified regex to be excluded when updating the Related URLs list
+  - Defaults to the current behavior of excluding no files.
+- **CUMULUS-3773**
+  - Added sftpFastDownload configuration to SyncGranule task.
+  - Updated `@cumulus/sftp-client` and `@cumulus/ingest/SftpProviderClient` to support both regular and fastDownload.
+  - Added sftp support to FakeProvider
+  - Added sftp integration test
+
+### Changed
+
+- **CUMULUS-3928**
+  - updated publish scripting to use cumulus.bot@gmail.com for user email
+  - updated publish scripting to use esm over common import of latest-version
+  - updated bigint testing to remove intermitted failure source.
+  - updated postgres dependency version
+- **CUMULUS-3838**
+  - Updated python dependencies to latest:
+    - cumulus-process-py 1.4.0
+    - cumulus-message-adapter-python 2.3.0
+- **CUMULUS-3906**
+  - Bumps example ORCA deployment to version v10.0.1.
 
 ### Fixed
 
@@ -8459,8 +8456,6 @@
 
 ## [v1.0.0] - 2018-02-23
 
-<<<<<<< HEAD
-=======
 
 [Unreleased]: https://github.com/nasa/cumulus/compare/v20.1.1...HEAD
 [v20.1.1]: https://github.com/nasa/cumulus/compare/v20.0.1...v20.1.1
@@ -8468,7 +8463,6 @@
 [v20.0.0]: https://github.com/nasa/cumulus/compare/v19.1.0...v20.0.0
 [v19.1.0]: https://github.com/nasa/cumulus/compare/v19.0.0...v19.1.0
 [v19.0.0]: https://github.com/nasa/cumulus/compare/v18.5.5...v19.0.0
->>>>>>> 2648c237
 [v18.5.5]: https://github.com/nasa/cumulus/compare/v18.5.3...v18.5.5
 [v18.5.3]: https://github.com/nasa/cumulus/compare/v18.5.2...v18.5.3
 [v18.5.2]: https://github.com/nasa/cumulus/compare/v18.5.1...v18.5.2
