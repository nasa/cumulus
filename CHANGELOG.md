--- conflicted
+++ resolved
@@ -19,17 +19,14 @@
   - Adds new BackendApi endpoint `distributionMetrics` that returns a summary of successful s3 accesses as well as a summary of distribution errors -- including s3 access errors, 4XX and 5XX errors.
 - **CUMULUS-1273**
   - Added lambda function EmsProductMetadataReport to generate EMS Product Metadata report
-<<<<<<< HEAD
 - **CUMULUS-824**
   - Added new Collection parameter `reportToEms` to configure whether the collection is reported to EMS
-=======
 - **CUMULUS-1241**
   - Added information about queues with maximum execution limits defined to default workflow templates (`meta.queueExecutionLimits`)
 - **CUMULUS-1311**
   - Added `@cumulus/common/message` with various message parsing/preparation helpers
 - **CUMULUS-812**
   - Added support for limiting the number of concurrent executions started from a queue. [See the data cookbook](https://nasa.github.io/cumulus/docs/data-cookbooks/throttling-queued-executions) for more information.
->>>>>>> 41aac105
 
 ### Changed
 
