# Changelog

All notable changes to this project will be documented in this file.

The format is based on [Keep a Changelog](http://keepachangelog.com/en/1.0.0/).

## Unreleased

<<<<<<< HEAD
## [v15.0.x]

- **CUMULUS-3243**
 - Updated granule delete logic to delete granule which is not in DynamoDB
=======
## [v15.0.1] 2023-04-20

### Changed

- **CUMULUS-3279**
  - Updated core dependencies on `xml2js` to `v0.5.0`
  - Forcibly updated downstream dependency for `xml2js` in `saml2-js` to
    `v0.5.0`
  - Added audit-ci CVE override until July 1 to allow for Core package releases

## Fixed

- **CUMULUS-3285**
  - Updated `api/lib/distribution.js isAuthBearTokenRequest` to handle non-Bearer authorization header
>>>>>>> fb730471

## [v15.0.0] 2023-03-10

### Breaking Changes

- **CUMULUS-3147**
  - The minimum supported version for all published Cumulus Core npm packages is now Node 16.19.0
  - Tasks using the `cumuluss/cumulus-ecs-task` Docker image must be updated to `cumuluss/cumulus-ecs-task:1.9.0.` which is built with node:16.19.0-alpine.  This can be done by updating the `image` property of any tasks defined using the `cumulus_ecs_service` Terraform module.
  - Updated Dockerfile of async operation docker image to build from node:16.19.0-buster
  - Published new tag [`44` of `cumuluss/async-operation` to Docker Hub](https://hub.docker.com/layers/cumuluss/async-operation/44/images/sha256-8d757276714153e4ab8c24a2b7b6b9ffee14cc78b482d9924e7093af88362b04?context=explore).
  - The `async_operation_image` property of `cumulus` module must be updated to pull the ECR image for `cumuluss/async-operation:44`.

## Changed

- **CUMULUS-2997**
  - Migrate Cumulus Docs to Docusaurus v2 and DocSearch v3.
- **CUMULUS-3147**
  - Set example/cumulus-tf default async_operation_image_version to 44.
  - Set example/cumulus-tf default ecs_task_image_version to 1.9.0.
- **CUMULUS-3166**
  - Updated example/cumulus-tf/thin_egress_app.tf to use tea 1.3.2

## Fixed 

- **CUMULUS-3187**
  - Restructured Earthdata Login class to be individual methods as opposed to a Class Object
  - Removed typescript no-checks and reformatted EarthdataLogin code to be more type friendly

## [v14.1.0] 2023-02-27

### MIGRATION notes

From this release forward Core will be tested against PostgreSQL 11   Existing
release compatibility testing was done for release 11.1.8/14.0.0+.   Users
should migrate their datastores to Aurora PostgreSQL 11.13+ compatible data stores
as soon as possible.

Users utilizing the `cumulus-rds-tf` module will have upgraded/had their
database clusters forcibly upgraded at the next maintenance window after 31 Jan
2023.   Our guidance to mitigate this issue is to do a manual (outside of
terraform) upgrade.   This will result in the cluster being upgraded with a
manually set parameter group not managed by terraform.

If you manually upgraded and the cluster is now on version 11.13, to continue
using the `cumulus-rds-tf` module *once upgraded* update following module
configuration values if set, or allow their defaults to be utilized:

```terraform
parameter_group_family = "aurora-postgresql11"
engine_version = 11.13
```

When you apply this update, the original PostgreSQL v10 parameter group will be
removed, and recreated using PG11 defaults/configured terraform values and
update the database cluster to use the new configuration.

### Added

- **CUMULUS-3193**
  - Add a Python version file
- **CUMULUS-3121**
  - Added a map of variables in terraform for custom configuration of cloudwatch_log_groups' retention periods. 
    Please refer to the [Cloudwatch-Retention] (https://nasa.github.io/cumulus/docs/configuration/cloudwatch-retention) 
    section of the Cumulus documentation in order for more detailed information and an example into how to do this.
- **CUMULUS-3071**
  - Added 'PATCH' granules endpoint as an exact duplicate of the existing `PUT`
    endpoint.    In future releases the `PUT` endpoint will be replaced with valid PUT logic
    behavior (complete overwrite) in a future release.   **The existing PUT
    implementation is deprecated** and users should move all existing usage of
    `PUT` to `PATCH` before upgrading to a release with `CUMULUS-3072`.

### Removed

- Removed a few tests that were disabled 3-4 years ago

### Fixed

- **CUMULUS-3033**
  - Fixed `granuleEsQuery` to properly terminate if `body.hit.total.value` is 0.
- **CUMULUS-3072**
  - Fixed issue introduced in CUMULUS-3070 where new granules incorrectly write
    a value for `files` as `[]` to elasticsearch instead of undefined in cases
    where `[]` is specified in the new granule.
  - Fixed issue introduced in CUMULUS-3070 where DynamoDB granules with a value
   `files` as `[]` when the granule does *not* have the files value set as
   mutable (e.g. in a `running` state) from a framework message write *and*
   files was not previously defined will write `[]` instead of leaving the value
   undefined.

- The `getLambdaAliases` function has been removed from the `@cumulus/integration-tests` package
- The `getLambdaVersions` function has been removed from the `@cumulus/integration-tests` package
- **CUMULUS-3117**
  - Update `@cumulus/es-client/indexer.js` to properly handle framework write
    constraints for queued granules.    Queued writes will now be properly
    dropped from elasticsearch writes along with the primary datastore(s) when
    write constraints apply
- **CUMULUS-3134**
  - Get tests working on M1 Macs
- **CUMULUS-3148**:
  - Updates cumulus-rds-tf to use defaults for PostgreSQL 11.13
  - Update IngestGranuleSuccessSpec as test was dependant on file ordering and
    PostgreSQL 11 upgrade exposed dependency on database results in the API return
  - Update unit test container to utilize PostgreSQL 11.13 container
- **CUMULUS-3149**
  - Updates the api `/granules/bulkDelete` endpoint to take the
    following configuration keys for the bulkDelete:
    - concurrency - Number of concurrent bulk deletions to process at a time.
            Defaults to 10, increasing this value may improve throughput at the cost
            of additional database/CMR/etc load.
    - maxDbConnections - Defaults to `concurrency`, and generally should not be
        changed unless troubleshooting performance concerns.
  - Updates all bulk api endpoints to add knexDebug boolean query parameter to
    allow for debugging of database connection issues in the future.  Defaults
    to false.
  - Fixed logic defect in bulk deletion logic where an information query was
    nested in a transaction call, resulting in transactions holding knex
    connection pool connections in a blocking way that would not resolve,
    resulting in deletion failures.
- **CUMULUS-3142**
  - Fix issue from CUMULUS-3070 where undefined values for status results in
    unexpected insertion failure on PATCH.
- **CUMULUS-3181**
  - Fixed `sqsMessageRemover` lambda to correctly retrieve ENABLED sqs rules.

- **CUMULUS-3189**
  - Upgraded `cumulus-process` and `cumulus-message-adapter-python` versions to
    support pip 23.0
- **CUMULUS-3196**
  - Moved `createServer` initialization outside the `s3-credentials-endpoint` lambda
    handler to reduce file descriptor usage
- README shell snippets better support copying
- **CUMULUS-3111**
  - Fix issue where if granule update dropped due to write constraints for writeGranuleFromMessage, still possible for granule files to be written
  - Fix issue where if granule update is limited to status and timestamp values due to write constraints for writeGranuleFromMessage, Dynamo or ES granules could be out of sync with PG

### Changed

- **Snyk Security**
  - Upgraded jsonwebtoken from 8.5.1 to 9.0.0
  - CUMULUS-3160: Upgrade knex from 0.95.15 to 2.4.1
  - Upgraded got from 11.8.3 to ^11.8.5
- **Dependabot Security**
  - Upgraded the python package dependencies of the example lambdas
- **CUMULUS-3043**
  - Organize & link Getting Started public docs for better user guidance
  - Update Getting Started sections with current content
- **CUMULUS-3046**
  - Update 'Deployment' public docs
  - Apply grammar, link fixes, and continuity/taxonomy standards
- **CUMULUS-3071**
  - Updated `@cumulus/api-client` packages to use `PATCH` protocol for existing
    granule `PUT` calls, this change should not require user updates for
    `api-client` users.
    - `@cumulus/api-client/granules.updateGranule`
    - `@cumulus/api-client/granules.moveGranule`
    - `@cumulus/api-client/granules.updateGranule`
    - `@cumulus/api-client/granules.reingestGranule`
    - `@cumulus/api-client/granules.removeFromCMR`
    - `@cumulus/api-client/granules.applyWorkflow`
- **CUMULUS-3097**
  - Changed `@cumulus/cmr-client` package's token from Echo-Token to Earthdata Login (EDL) token in updateToken method
  - Updated CMR header and token tests to reflect the Earthdata Login changes
- **CUMULUS-3144**
  - Increased the memory of API lambda to 1280MB
- **CUMULUS-3140**
  - Update release note to include cumulus-api release
- **CUMULUS-3193**
  - Update eslint config to better support typing
- Improve linting of TS files

## [v14.0.0] 2022-12-08

### Breaking Changes

- **CUMULUS-2915**
  - API endpoint GET `/executions/status/${executionArn}` returns `presignedS3Url` and `data`
  - The user (dashboard) must read the `s3SignedURL` and `data` from the return
- **CUMULUS-3070/3074**
  - Updated granule PUT/POST endpoints to no longer respect message write
    constraints.  Functionally this means that:
    - Granules with older createdAt values will replace newer ones, instead of
        ignoring the write request
    - Granules that attempt to set a non-complete state (e.g. 'queued' and
        'running') will now ignore execution state/state change and always write
    - Granules being set to non-complete state will update all values passed in,
      instead of being restricted to `['createdAt', 'updatedAt', 'timestamp',
      'status', 'execution']`

### Added

- **CUMULUS-3070**
  - Remove granules dynamoDb model logic that sets default publish value on record
    validation
  - Update API granule write logic to not set default publish value on record
    updates to avoid overwrite (PATCH behavior)
  - Update API granule write logic to publish to false on record
    creation if not specified
  - Update message granule write logic to set default publish value on record
    creation update.
  - Update granule write logic to set published to default value of `false` if
    `null` is explicitly set with intention to delete the value.
  - Removed dataType/version from api granule schema
  - Added `@cumulus/api/endpoints/granules` unit to cover duration overwrite
    logic for PUT/PATCH endpoint.
- **CUMULUS-3098**
  - Added task configuration setting named `failTaskWhenFileBackupFail` to the
    `lzards-backup` task. This setting is `false` by default, but when set to
    `true`, task will fail if one of the file backup request fails.

### Changed

- Updated CI deploy process to utilize the distribution module in the published zip file which
    will be run against for the integration tests
- **CUMULUS-2915**
  - Updated API endpoint GET `/executions/status/${executionArn}` to return the
    presigned s3 URL in addition to execution status data
- **CUMULUS-3045**
  - Update GitHub FAQs:
    - Add new and refreshed content for previous sections
    - Add new dedicated Workflows section
- **CUMULUS-3070**
  - Updated API granule write logic to no longer require createdAt value in
    dynamo/API granule validation.   Write-time createdAt defaults will be set in the case
    of new API granule writes without the value set, and createdAt will be
    overwritten if it already exists.
  - Refactored granule write logic to allow PATCH behavior on API granule update
    such that existing createdAt values will be retained in case of overwrite
    across all API granule writes.
  - Updated granule write code to validate written createdAt is synced between
    datastores in cases where granule.createdAt is not provided for a new
    granule.
  - Updated @cumulus/db/translate/granules.translateApiGranuleToPostgresGranuleWithoutNilsRemoved to validate incoming values to ensure values that can't be set to null are not
  - Updated @cumulus/db/translate/granules.translateApiGranuleToPostgresGranuleWithoutNilsRemoved to handle null values in incoming ApiGranule
  - Updated @cumulus/db/types/granules.PostgresGranule typings to allow for null values
  - Added ApiGranuleRecord to @cumulus/api/granule type to represent a written/retrieved from datastore API granule record.
  - Update API/Message write logic to handle nulls as deletion in granule PUT/message write logic
- **CUMULUS-3075**
  - Changed the API endpoint return value for a granule with no files. When a granule has no files, the return value beforehand for
    the translatePostgresGranuletoApiGranule, the function which does the translation of a Postgres granule to an API granule, was
    undefined, now changed to an empty array.
  - Existing behavior which relied on the pre-disposed undefined value was changed to instead accept the empty array.
  - Standardized tests in order to expect an empty array for a granule with no files files' object instead of undefined.
- **CUMULUS-3077**
  - Updated `lambdas/data-migration2` granule and files migration to have a `removeExcessFiles` function like in write-granules that will remove file records no longer associated with a granule being migrated
- **CUMULUS-3080**
  - Changed the retention period in days from 14 to 30 for cloudwatch logs for NIST-5 compliance
- **CUMULUS-3100**
  - Updated `POST` granules endpoint to check if granuleId exists across all collections rather than a single collection.
  - Updated `PUT` granules endpoint to check if granuleId exists across a different collection and throw conflict error if so.
  - Updated logic for writing granules from a message to check if granuleId exists across a different collection and throw conflict error if so.

### Fixed

- **CUMULUS-3070**
  - Fixed inaccurate typings for PostgresGranule in @cumulus/db/types/granule
  - Fixed inaccurate typings for @cumulus/api/granules.ApiGranule and updated to
    allow null
- **CUMULUS-3104**
  - Fixed TS compilation error on aws-client package caused by @aws-sdk/client-s3 3.202.0 upgrade
- **CUMULUS-3116**
  - Reverted the default ElasticSearch sorting behavior to the pre-13.3.0 configuration
  - Results from ElasticSearch are sorted by default by the `timestamp` field. This means that the order
  is not guaranteed if two or more records have identical timestamps as there is no secondary sort/tie-breaker.

## [v13.4.0] 2022-10-31

### Notable changes

- **CUMULUS-3104**
  - Published new tag [`43` of `cumuluss/async-operation` to Docker Hub](https://hub.docker.com/layers/cumuluss/async-operation/43/images/sha256-5f989c7d45db3dde87c88c553182d1e4e250a1e09af691a84ff6aa683088b948?context=explore) which was built with node:14.19.3-buster.

### Added

- **CUMULUS-2998**
  - Added Memory Size and Timeout terraform variable configuration for the following Cumulus tasks:
    - fake_processing_task_timeout and fake_processing_task_memory_size
    - files_to_granules_task_timeout and files_to_granule_task_memory_size
    - hello_world_task_timeout and hello_world_task_memory_size
    - sf_sqs_report_task_timeout and sf_sqs_report_task_memory_size
- **CUMULUS-2986**
  - Adds Terraform memory_size configurations to lambda functions with customizable timeouts enabled (the minimum default size has also been raised from 256 MB to 512 MB)
    allowed properties include:
      - add_missing_file_checksums_task_memory_size
      - discover_granules_task_memory_size
      - discover_pdrs_task_memory_size
      - hyrax_metadata_updates_task_memory_size
      - lzards_backup_task_memory_size
      - move_granules_task_memory_size
      - parse_pdr_task_memory_size
      - pdr_status_check_task_memory_size
      - post_to_cmr_task_memory_size
      - queue_granules_task_memory_size
      - queue_pdrs_task_memory_size
      - queue_workflow_task_memory_size
      - sync_granule_task_memory_size
      - update_cmr_access_constraints_task_memory_size
      - update_granules_cmr_task_memory_size
  - Initializes the lambda_memory_size(s) variable in the Terraform variable list
  - Adds Terraform timeout variable for add_missing_file_checksums_task
- **CUMULUS-2631**
  - Added 'Bearer token' support to s3credentials endpoint
- **CUMULUS-2787**
  - Added `lzards-api-client` package to Cumulus with `submitQueryToLzards` method
- **CUMULUS-2944**
  - Added configuration to increase the limit for body-parser's JSON and URL encoded parsers to allow for larger input payloads

### Changed


- Updated `example/cumulus-tf/variables.tf` to have `cmr_oauth_provider` default to `launchpad`
- **CUMULUS-3024**
  - Update PUT /granules endpoint to operate consistently across datastores
    (PostgreSQL, ElasticSearch, DynamoDB). Previously it was possible, given a
    partial Granule payload to have different data in Dynamo/ElasticSearch and PostgreSQL
  - Given a partial Granule object, the /granules update endpoint now operates
    with behavior more consistent with a PATCH operation where fields not provided
    in the payload will not be updated in the datastores.
  - Granule translation (db/src/granules.ts) now supports removing null/undefined fields when converting from API to Postgres
    granule formats.
  - Update granule write logic: if a `null` files key is provided in an update payload (e.g. `files: null`),
    an error will be thrown. `null` files were not previously supported and would throw potentially unclear errors. This makes the error clearer and more explicit.
  - Update granule write logic: If an empty array is provided for the `files` key, all files will be removed in all datastores
- **CUMULUS-2787**
  - Updated `lzards-backup-task` to send Cumulus provider and granule createdAt values as metadata in LZARDS backup request to support querying LZARDS for reconciliation reports
- **CUMULUS-2913**
  - Changed `process-dead-letter-archive` lambda to put messages from S3 dead
    letter archive that fail to process to new S3 location.
- **CUMULUS-2974**
  - The `DELETE /granules/<granuleId>` endpoint now includes additional details about granule
    deletion, including collection, deleted granule ID, deleted files, and deletion time.
- **CUMULUS-3027**
  - Pinned typescript to ~4.7.x to address typing incompatibility issues
    discussed in https://github.com/knex/knex/pull/5279
  - Update generate-ts-build-cache script to always install root project dependencies
- **CUMULUS-3104**
  - Updated Dockerfile of async operation docker image to build from node:14.19.3-buster
  - Sets default async_operation_image version to 43.
  - Upgraded saml2-js 4.0.0, rewire to 6.0.0 to address security vulnerabilities
  - Fixed TS compilation error caused by @aws-sdk/client-s3 3.190->3.193 upgrade

## [v13.3.2] 2022-10-10 [BACKPORT]

**Please note** changes in 13.3.2 may not yet be released in future versions, as
this is a backport and patch release on the 13.3.x series of releases. Updates that
are included in the future will have a corresponding CHANGELOG entry in future
releases.

### Fixed

- **CUMULUS-2557**
  - Updated `@cumulus/aws-client/S3/moveObject` to handle zero byte files (0 byte files).
- **CUMULUS-2971**
  - Updated `@cumulus/aws-client/S3ObjectStore` class to take string query parameters and
    its methods `signGetObject` and `signHeadObject` to take parameter presignOptions
- **CUMULUS-3021**
  - Updated `@cumulus/api-client/collections` and `@cumulus/integration-tests/api` to encode
    collection version in the URI path
- **CUMULUS-3024**
  - Update PUT /granules endpoint to operate consistently across datastores
    (PostgreSQL, ElasticSearch, DynamoDB). Previously it was possible, given a
    partial Granule payload to have different data in Dynamo/ElasticSearch and PostgreSQL
  - Given a partial Granule object, the /granules update endpoint now operates
    with behavior more consistent with a PATCH operation where fields not provided
    in the payload will not be updated in the datastores.
  - Granule translation (db/src/granules.ts) now supports removing null/undefined fields when converting from API to Postgres
    granule formats.
  - Update granule write logic: if a `null` files key is provided in an update payload (e.g. `files: null`),
    an error will be thrown. `null` files were not previously supported and would throw potentially unclear errors. This makes the error clearer and more explicit.
  - Update granule write logic: If an empty array is provided for the `files` key, all files will be removed in all datastores

## [v13.3.0] 2022-8-19

### Notable Changes

- **CUMULUS-2930**
  - The `GET /granules` endpoint has a new optional query parameter:
    `searchContext`, which is used to resume listing within the same search
    context. It is provided in every response from the endpoint as
    `meta.searchContext`. The searchContext value must be submitted with every
    consequent API call, and must be fetched from each new response to maintain
    the context.
  - Use of the `searchContext` query string parameter allows listing past 10,000 results.
  - Note that using the `from` query param in a request will cause the `searchContext` to
    be ignored and also make the query subject to the 10,000 results cap again.
  - Updated `GET /granules` endpoint to leverage ElasticSearch search-after API.
    The endpoint will only use search-after when the `searchContext` parameter
    is provided in a request.

## [v13.2.1] 2022-8-10 [BACKPORT]

### Notable changes

- **CUMULUS-3019**
  - Fix file write logic to delete files by `granule_cumulus_id` instead of
    `cumulus_id`. Previous logic removed files by matching `file.cumulus_id`
    to `granule.cumulus_id`.

## [v13.2.0] 2022-8-04

### Changed

- **CUMULUS-2940**
  - Updated bulk operation lambda to utilize system wide rds_connection_timing
    configuration parameters from the main `cumulus` module
- **CUMULUS-2980**
  - Updated `ingestPdrWithNodeNameSpec.js` to use `deleteProvidersAndAllDependenciesByHost` function.
  - Removed `deleteProvidersByHost`function.
- **CUMULUS-2954**
  - Updated Backup LZARDS task to run as a single task in a step function workflow.
  - Updated task to allow user to provide `collectionId` in workflow input and
    updated task to use said `collectionId` to look up the corresponding collection record in RDS.

## [v13.1.0] 2022-7-22

### MIGRATION notes

- The changes introduced in CUMULUS-2962 will re-introduce a
  `files_granules_cumulus_id_index` on the `files` table in the RDS database.
  This index will be automatically created as part of the bootstrap lambda
  function *on deployment* of the `data-persistence` module.

  *In cases where the index is already applied, this update will have no effect*.

  **Please Note**: In some cases where ingest is occurring at high volume levels and/or the
  files table has > 150M file records, the migration may
  fail on deployment due to timing required to both acquire the table state needed for the
  migration and time to create the index given the resources available.

  For reference a rx.5 large Aurora/RDS database
  with *no activity* took roughly 6 minutes to create the index for a file table with 300M records and no active ingest, however timed out when the same migration was attempted
  in production with possible activity on the table.

  If you believe you are subject to the above consideration, you may opt to
  manually create the `files` table index *prior* to deploying this version of
  Core with the following procedure:

  -----

  - Verify you do not have the index:

  ```text
  select * from pg_indexes where tablename = 'files';

   schemaname | tablename |        indexname        | tablespace |                                       indexdef
  ------------+-----------+-------------------------+------------+---------------------------------------------------------------------------------------
   public     | files     | files_pkey              |            | CREATE UNIQUE INDEX files_pkey ON public.files USING btree (cumulus_id)
   public     | files     | files_bucket_key_unique |            | CREATE UNIQUE INDEX files_bucket_key_unique ON public.files USING btree (bucket, key)
  ```

  In this instance you should not see an `indexname` row with
  `files_granules_cumulus_id_index` as the value.     If you *do*, you should be
  clear to proceed with the installation.
  - Quiesce ingest

  Stop all ingest operations in Cumulus Core according to your operational
  procedures.    You should validate that it appears there are no active queries that
  appear to be inserting granules/files into the database as a secondary method
  of evaluating the database system state:

  ```text
  select pid, query, state, wait_event_type, wait_event from pg_stat_activity where state = 'active';
  ```

  If query rows are returned with a `query` value that involves the files table,
  make sure ingest is halted and no other granule-update activity is running on
  the system.

  Note: In rare instances if there are hung queries that are unable to resolve, it may be necessary to
  manually use psql [Server Signaling
  Functions](https://www.postgresql.org/docs/10/functions-admin.html#FUNCTIONS-ADMIN-SIGNAL)
  `pg_cancel_backend` and/or
  `pg_terminate_backend` if the migration will not complete in the next step.

  - Create the Index

  Run the following query to create the index.    Depending on the situation
  this may take many minutes to complete, and you will note your CPU load and
  disk I/O rates increase on your cluster:

  ```text
  CREATE INDEX files_granule_cumulus_id_index ON files (granule_cumulus_id);
  ```

  You should see a response like:

  ```text
  CREATE INDEX
  ```

  and can verify the index `files_granule_cumulus_id_index` was created:

  ```text
  => select * from pg_indexes where tablename = 'files';
  schemaname | tablename |           indexname            | tablespace |                                           indexdef
   ------------+-----------+--------------------------------+------------+----------------------------------------------------------------------------------------------
   public     | files     | files_pkey                     |            | CREATE UNIQUE INDEX files_pkey ON public.files USING btree (cumulus_id)
   public     | files     | files_bucket_key_unique        |            | CREATE UNIQUE INDEX files_bucket_key_unique ON public.files USING btree (bucket, key)
   public     | files     | files_granule_cumulus_id_index |            | CREATE INDEX files_granule_cumulus_id_index ON public.files USING btree (granule_cumulus_id)
  (3 rows)
  ```

  - Once this is complete, you may deploy this version of Cumulus as you
    normally would.
  **If you are unable to stop ingest for the above procedure** *and* cannot
  migrate with deployment, you may be able to manually create the index while
  writes are ongoing using postgres's `CONCURRENTLY` option for `CREATE INDEX`.
  This can have significant impacts on CPU/write IO, particularly if you are
  already using a significant amount of your cluster resources, and may result
  in failed writes or an unexpected index/database state.

  PostgreSQL's
  [documentation](https://www.postgresql.org/docs/10/sql-createindex.html#SQL-CREATEINDEX-CONCURRENTLY)
  provides more information on this option.   Please be aware it is
  **unsupported** by Cumulus at this time, so community members that opt to go
  this route should proceed with caution.

  -----

### Notable changes

- **CUMULUS-2962**
  - Re-added database structural migration to `files` table to add an index on `granule_cumulus_id`
- **CUMULUS-2929**
  - Updated `move-granule` task to check the optional collection configuration parameter
    `meta.granuleMetadataFileExtension` to determine the granule metadata file.
    If none is specified, the granule CMR metadata or ISO metadata file is used.

### Changed

- Updated Moment.js package to 2.29.4 to address security vulnerability
- **CUMULUS-2967**
  - Added fix example/spec/helpers/Provider that doesn't fail deletion 404 in
    case of deletion race conditions
### Fixed

- **CUMULUS-2995**
  - Updated Lerna package to 5.1.8 to address security vulnerability

- **CUMULUS-2863**
  - Fixed `@cumulus/api` `validateAndUpdateSqsRule` method to allow 0 retries and 0 visibilityTimeout
    in rule's meta.

- **CUMULUS-2959**
  - Fixed `@cumulus/api` `granules` module to convert numeric productVolume to string
    when an old granule record is retrieved from DynamoDB
- Fixed the following links on Cumulus docs' [Getting Started](https://nasa.github.io/cumulus/docs/getting-started) page:
    * Cumulus Deployment
    * Terraform Best Practices
    * Integrator Common Use Cases
- Also corrected the _How to Deploy Cumulus_ link in the [Glossary](https://nasa.github.io/cumulus/docs/glossary)


## [v13.0.1] 2022-7-12

- **CUMULUS-2995**
  - Updated Moment.js package to 2.29.4 to address security vulnerability

## [v13.0.0] 2022-06-13

### MIGRATION NOTES

- The changes introduced in CUMULUS-2955 should result in removal of
  `files_granule_cumulus_id_index` from the `files` table (added in the v11.1.1
  release).  The success of this operation is dependent on system ingest load.

  In rare cases where data-persistence deployment fails because the
  `postgres-db-migration` times out, it may be required to manually remove the
  index and then redeploy:

  ```text
  DROP INDEX IF EXISTS files_granule_cumulus_id_index;
  ```

### Breaking Changes

- **CUMULUS-2931**

  - Updates CustomBootstrap lambda to default to failing if attempting to remove
    a pre-existing `cumulus-alias` index that would collide with the required
    `cumulus-alias` *alias*.   A configuration parameter
    `elasticsearch_remove_index_alias_conflict`  on the `cumulus` and
    `archive` modules has been added to enable the original behavior that would
    remove the invalid index (and all it's data).
  - Updates `@cumulus/es-client.bootstrapElasticSearch` signature to be
    parameterized and accommodate a new parameter `removeAliasConflict` which
    allows/disallows the deletion of a conflicting `cumulus-alias` index

### Notable changes

- **CUMULUS-2929**
  - Updated `move-granule` task to check the optional collection configuration parameter
    `meta.granuleMetadataFileExtension` to determine the granule metadata file.
    If none is specified, the granule CMR metadata or ISO metadata file is used.

### Added

- **CUMULUS-2929**
  - Added optional collection configuration `meta.granuleMetadataFileExtension` to specify CMR metadata
    file extension for tasks that utilize metadata file lookups

- **CUMULUS-2939**
  - Added `@cumulus/api/lambdas/start-async-operation` to start an async operation

- **CUMULUS-2953**
  - Added `skipMetadataCheck` flag to config for Hyrax metadata updates task.
  - If this config flag is set to `true`, and a granule has no CMR file, the task will simply return the input values.

- **CUMULUS-2966**
  - Added extractPath operation and support of nested string replacement to `url_path` in the collection configuration

### Changed

- **CUMULUS-2965**
  - Update `cumulus-rds-tf` module to ignore `engine_version` lifecycle changes
- **CUMULUS-2967**
  - Added fix example/spec/helpers/Provider that doesn't fail deletion 404 in
    case of deletion race conditions
- **CUMULUS-2955**
  - Updates `20220126172008_files_granule_id_index` to *not* create an index on
    `granule_cumulus_id` on the files table.
  - Adds `20220609024044_remove_files_granule_id_index` migration to revert
    changes from `20220126172008_files_granule_id_index` on any deployed stacks
    that might have the index to ensure consistency in deployed stacks

- **CUMULUS-2923**
  - Changed public key setup for SFTP local testing.
- **CUMULUS-2939**
  - Updated `@cumulus/api` `granules/bulk*`, `elasticsearch/index-from-database` and
    `POST reconciliationReports` endpoints to invoke StartAsyncOperation lambda

### Fixed

- **CUMULUS-2863**
  - Fixed `@cumulus/api` `validateAndUpdateSqsRule` method to allow 0 retries
    and 0 visibilityTimeout in rule's meta.
- **CUMULUS-2961**
  - Fixed `data-migration2` granule migration logic to allow for DynamoDb granules that have a null/empty string value for `execution`.   The migration will now migrate them without a linked execution.
  - Fixed `@cumulus/api` `validateAndUpdateSqsRule` method to allow 0 retries and 0 visibilityTimeout
    in rule's meta.

- **CUMULUS-2959**
  - Fixed `@cumulus/api` `granules` module to convert numeric productVolume to string
    when an old granule record is retrieved from DynamoDB.

## [v12.0.3] 2022-10-03 [BACKPORT]

**Please note** changes in 12.0.3 may not yet be released in future versions, as
this is a backport and patch release on the 12.0.x series of releases. Updates that
are included in the future will have a corresponding CHANGELOG entry in future
releases.

### Fixed

- **CUMULUS-3024**
  - Update PUT /granules endpoint to operate consistently across datastores
    (PostgreSQL, ElasticSearch, DynamoDB). Previously it was possible, given a
    partial Granule payload to have different data in Dynamo/ElasticSearch and PostgreSQL
  - Given a partial Granule object, the /granules update endpoint now operates
    with behavior more consistent with a PATCH operation where fields not provided
    in the payload will not be updated in the datastores.
  - Granule translation (db/src/granules.ts) now supports removing null/undefined fields when converting from API to Postgres
    granule formats.
  - Update granule write logic: if a `null` files key is provided in an update payload (e.g. `files: null`),
    an error will be thrown. `null` files were not previously supported and would throw potentially unclear errors. This makes the error clearer and more explicit.
  - Update granule write logic: If an empty array is provided for the `files` key, all files will be removed in all datastores
- **CUMULUS-2971**
  - Updated `@cumulus/aws-client/S3ObjectStore` class to take string query parameters and
    its methods `signGetObject` and `signHeadObject` to take parameter presignOptions
- **CUMULUS-2557**
  - Updated `@cumulus/aws-client/S3/moveObject` to handle zero byte files (0 byte files).
- **CUMULUS-3021**
  - Updated `@cumulus/api-client/collections` and `@cumulus/integration-tests/api` to encode
    collection version in the URI path

## [v12.0.2] 2022-08-10 [BACKPORT]

**Please note** changes in 12.0.2 may not yet be released in future versions, as
this is a backport and patch release on the 12.0.x series of releases. Updates that
are included in the future will have a corresponding CHANGELOG entry in future
releases.

### Notable Changes

- **CUMULUS-3019**
  - Fix file write logic to delete files by `granule_cumulus_id` instead of
      `cumulus_id`. Previous logic removed files by matching `file.cumulus_id`
      to `granule.cumulus_id`.

## [v12.0.1] 2022-07-18

- **CUMULUS-2995**
  - Updated Moment.js package to 2.29.4 to address security vulnerability

## [v12.0.0] 2022-05-20

### Breaking Changes

- **CUMULUS-2903**

  - The minimum supported version for all published Cumulus Core npm packages is now Node 14.19.1
  - Tasks using the `cumuluss/cumulus-ecs-task` Docker image must be updated to
    `cumuluss/cumulus-ecs-task:1.8.0`. This can be done by updating the `image`
    property of any tasks defined using the `cumulus_ecs_service` Terraform
    module.

### Changed

- **CUMULUS-2932**

  - Updates `SyncGranule` task to include `disableOrDefaultAcl` function that uses
    the configuration ACL parameter to set ACL to private by default or disable ACL.
  - Updates `@cumulus/sync-granule` `download()` function to take in ACL parameter
  - Updates `@cumulus/ingest` `proceed()` function to take in ACL parameter
  - Updates `@cumulus/ingest` `addLock()` function to take in an optional ACL parameter
  - Updates `SyncGranule` example worfklow config
    `example/cumulus-tf/sync_granule_workflow.asl.json` to include `ACL`
    parameter.

## [v11.1.8] 2022-11-07 [BACKPORT]

**Please note** changes in 11.1.7 may not yet be released in future versions, as
this is a backport and patch release on the 11.1.x series of releases. Updates that
are included in the future will have a corresponding CHANGELOG entry in future
releases.

### Breaking Changes

- **CUMULUS-2903**
  - The minimum supported version for all published Cumulus Core npm packages is now Node 14.19.1
  - Tasks using the `cumuluss/cumulus-ecs-task` Docker image must be updated to
    `cumuluss/cumulus-ecs-task:1.8.0`. This can be done by updating the `image`
    property of any tasks defined using the `cumulus_ecs_service` Terraform
    module.

### Notable changes

- Published new tag [`43` of `cumuluss/async-operation` to Docker Hub](https://hub.docker.com/layers/cumuluss/async-operation/43/images/sha256-5f989c7d45db3dde87c88c553182d1e4e250a1e09af691a84ff6aa683088b948?context=explore) which was built with node:14.19.3-buster.

### Changed

- **CUMULUS-3104**
  - Updated Dockerfile of async operation docker image to build from node:14.19.3-buster
  - Sets default async_operation_image version to 43.
  - Upgraded saml2-js 4.0.0, rewire to 6.0.0 to address security vulnerabilities
  - Fixed TS compilation error on aws-client package caused by @aws-sdk/client-s3 3.202.0 upgrade

- **CUMULUS-3080**
  - Changed the retention period in days from 14 to 30 for cloudwatch logs for NIST-5 compliance

## [v11.1.7] 2022-10-05 [BACKPORT]

**Please note** changes in 11.1.7 may not yet be released in future versions, as
this is a backport and patch release on the 11.1.x series of releases. Updates that
are included in the future will have a corresponding CHANGELOG entry in future
releases.

### Fixed

- **CUMULUS-3024**
  - Update PUT /granules endpoint to operate consistently across datastores
    (PostgreSQL, ElasticSearch, DynamoDB). Previously it was possible, given a
    partial Granule payload to have different data in Dynamo/ElasticSearch and PostgreSQL
  - Given a partial Granule object, the /granules update endpoint now operates
    with behavior more consistent with a PATCH operation where fields not provided
    in the payload will not be updated in the datastores.
  - Granule translation (db/src/granules.ts) now supports removing null/undefined fields when converting from API to Postgres
    granule formats.
  - Update granule write logic: if a `null` files key is provided in an update payload (e.g. `files: null`),
    an error will be thrown. `null` files were not previously supported and would throw potentially unclear errors. This makes the error clearer and more explicit.
  - Update granule write logic: If an empty array is provided for the `files` key, all files will be removed in all datastores
- **CUMULUS-2971**
  - Updated `@cumulus/aws-client/S3ObjectStore` class to take string query parameters and
    its methods `signGetObject` and `signHeadObject` to take parameter presignOptions
- **CUMULUS-2557**
  - Updated `@cumulus/aws-client/S3/moveObject` to handle zero byte files (0 byte files).
- **CUMULUS-3021**
  - Updated `@cumulus/api-client/collections` and `@cumulus/integration-tests/api` to encode
    collection version in the URI path
- **CUMULUS-3027**
  - Pinned typescript to ~4.7.x to address typing incompatibility issues
    discussed in https://github.com/knex/knex/pull/5279
  - Update generate-ts-build-cache script to always install root project dependencies

## [v11.1.5] 2022-08-10 [BACKPORT]

**Please note** changes in 11.1.5 may not yet be released in future versions, as
this is a backport and patch release on the 11.1.x series of releases. Updates that
are included in the future will have a corresponding CHANGELOG entry in future
releases.

### Notable changes

- **CUMULUS-3019**
  - Fix file write logic to delete files by `granule_cumulus_id` instead of
      `cumulus_id`. Previous logic removed files by matching `file.cumulus_id`
      to `granule.cumulus_id`.

## [v11.1.4] 2022-07-18

**Please note** changes in 11.1.4 may not yet be released in future versions, as
this is a backport and patch release on the 11.1.x series of releases. Updates that
are included in the future will have a corresponding CHANGELOG entry in future
releases.

### MIGRATION notes


- The changes introduced in CUMULUS-2962 will re-introduce a
  `files_granules_cumulus_id_index` on the `files` table in the RDS database.
  This index will be automatically created as part of the bootstrap lambda
  function *on deployment* of the `data-persistence` module.

  *In cases where the index is already applied, this update will have no effect*.

  **Please Note**: In some cases where ingest is occurring at high volume levels and/or the
  files table has > 150M file records, the migration may
  fail on deployment due to timing required to both acquire the table state needed for the
  migration and time to create the index given the resources available.

  For reference a rx.5 large Aurora/RDS database
  with *no activity* took roughly 6 minutes to create the index for a file table with 300M records and no active ingest, however timed out when the same migration was attempted
  in production with possible activity on the table.

  If you believe you are subject to the above consideration, you may opt to
  manually create the `files` table index *prior* to deploying this version of
  Core with the following procedure:

  -----

  - Verify you do not have the index:

  ```text
  select * from pg_indexes where tablename = 'files';

   schemaname | tablename |        indexname        | tablespace |                                       indexdef
  ------------+-----------+-------------------------+------------+---------------------------------------------------------------------------------------
   public     | files     | files_pkey              |            | CREATE UNIQUE INDEX files_pkey ON public.files USING btree (cumulus_id)
   public     | files     | files_bucket_key_unique |            | CREATE UNIQUE INDEX files_bucket_key_unique ON public.files USING btree (bucket, key)
  ```

  In this instance you should not see an `indexname` row with
  `files_granules_cumulus_id_index` as the value.     If you *do*, you should be
  clear to proceed with the installation.
  - Quiesce ingest

  Stop all ingest operations in Cumulus Core according to your operational
  procedures.    You should validate that it appears there are no active queries that
  appear to be inserting granules/files into the database as a secondary method
  of evaluating the database system state:

  ```text
  select pid, query, state, wait_event_type, wait_event from pg_stat_activity where state = 'active';
  ```

  If query rows are returned with a `query` value that involves the files table,
  make sure ingest is halted and no other granule-update activity is running on
  the system.

  Note: In rare instances if there are hung queries that are unable to resolve, it may be necessary to
  manually use psql [Server Signaling
  Functions](https://www.postgresql.org/docs/10/functions-admin.html#FUNCTIONS-ADMIN-SIGNAL)
  `pg_cancel_backend` and/or
  `pg_terminate_backend` if the migration will not complete in the next step.

  - Create the Index

  Run the following query to create the index.    Depending on the situation
  this may take many minutes to complete, and you will note your CPU load and
  disk I/O rates increase on your cluster:

  ```text
  CREATE INDEX files_granule_cumulus_id_index ON files (granule_cumulus_id);
  ```

  You should see a response like:

  ```text
  CREATE INDEX
  ```

  and can verify the index `files_granule_cumulus_id_index` was created:

  ```text
  => select * from pg_indexes where tablename = 'files';
  schemaname | tablename |           indexname            | tablespace |                                           indexdef
   ------------+-----------+--------------------------------+------------+----------------------------------------------------------------------------------------------
   public     | files     | files_pkey                     |            | CREATE UNIQUE INDEX files_pkey ON public.files USING btree (cumulus_id)
   public     | files     | files_bucket_key_unique        |            | CREATE UNIQUE INDEX files_bucket_key_unique ON public.files USING btree (bucket, key)
   public     | files     | files_granule_cumulus_id_index |            | CREATE INDEX files_granule_cumulus_id_index ON public.files USING btree (granule_cumulus_id)
  (3 rows)
  ```

  - Once this is complete, you may deploy this version of Cumulus as you
    normally would.
  **If you are unable to stop ingest for the above procedure** *and* cannot
  migrate with deployment, you may be able to manually create the index while
  writes are ongoing using postgres's `CONCURRENTLY` option for `CREATE INDEX`.
  This can have significant impacts on CPU/write IO, particularly if you are
  already using a significant amount of your cluster resources, and may result
  in failed writes or an unexpected index/database state.

  PostgreSQL's
  [documentation](https://www.postgresql.org/docs/10/sql-createindex.html#SQL-CREATEINDEX-CONCURRENTLY)
  provides more information on this option.   Please be aware it is
  **unsupported** by Cumulus at this time, so community members that opt to go
  this route should proceed with caution.

  -----

### Changed

- Updated Moment.js package to 2.29.4 to address security vulnerability

## [v11.1.3] 2022-06-24

**Please note** changes in 11.1.3 may not yet be released in future versions, as
this is a backport and patch release on the 11.1.x series of releases. Updates that
are included in the future will have a corresponding CHANGELOG entry in future
releases.

### Notable changes

- **CUMULUS-2929**
  - Updated `move-granule` task to check the optional collection configuration parameter
    `meta.granuleMetadataFileExtension` to determine the granule metadata file.
    If none is specified, the granule CMR metadata or ISO metadata file is used.

### Added

- **CUMULUS-2929**
  - Added optional collection configuration `meta.granuleMetadataFileExtension` to specify CMR metadata
    file extension for tasks that utilize metadata file lookups
- **CUMULUS-2966**
  - Added extractPath operation and support of nested string replacement to `url_path` in the collection configuration
### Fixed

- **CUMULUS-2863**
  - Fixed `@cumulus/api` `validateAndUpdateSqsRule` method to allow 0 retries
    and 0 visibilityTimeout in rule's meta.
- **CUMULUS-2959**
  - Fixed `@cumulus/api` `granules` module to convert numeric productVolume to string
    when an old granule record is retrieved from DynamoDB.
- **CUMULUS-2961**
  - Fixed `data-migration2` granule migration logic to allow for DynamoDb granules that have a null/empty string value for `execution`.   The migration will now migrate them without a linked execution.

## [v11.1.2] 2022-06-13

**Please note** changes in 11.1.2 may not yet be released in future versions, as
this is a backport and patch release on the 11.1.x series of releases. Updates that
are included in the future will have a corresponding CHANGELOG entry in future
releases.

### MIGRATION NOTES

- The changes introduced in CUMULUS-2955 should result in removal of
  `files_granule_cumulus_id_index` from the `files` table (added in the v11.1.1
  release).  The success of this operation is dependent on system ingest load

  In rare cases where data-persistence deployment fails because the
  `postgres-db-migration` times out, it may be required to manually remove the
  index and then redeploy:

  ```text
  > DROP INDEX IF EXISTS postgres-db-migration;
  DROP INDEX
  ```

### Changed

- **CUMULUS-2955**
  - Updates `20220126172008_files_granule_id_index` to *not* create an index on
    `granule_cumulus_id` on the files table.
  - Adds `20220609024044_remove_files_granule_id_index` migration to revert
    changes from `20220126172008_files_granule_id_index` on any deployed stacks
    that might have the index to ensure consistency in deployed stacks

## [v11.1.1] 2022-04-26

### Added

### Changed

- **CUMULUS-2885**
  - Updated `@cumulus/aws-client` to use new AWS SDK v3 packages for S3 requests:
    - `@aws-sdk/client-s3`
    - `@aws-sdk/lib-storage`
    - `@aws-sdk/s3-request-presigner`
  - Updated code for compatibility with updated `@cumulus/aws-client` and AWS SDK v3 S3 packages:
    - `@cumulus/api`
    - `@cumulus/async-operations`
    - `@cumulus/cmrjs`
    - `@cumulus/common`
    - `@cumulus/collection-config-store`
    - `@cumulus/ingest`
    - `@cumulus/launchpad-auth`
    - `@cumulus/sftp-client`
    - `@cumulus/tf-inventory`
    - `lambdas/data-migration2`
    - `tasks/add-missing-file-checksums`
    - `tasks/hyrax-metadata-updates`
    - `tasks/lzards-backup`
    - `tasks/sync-granule`
- **CUMULUS-2886**
  - Updated `@cumulus/aws-client` to use new AWS SDK v3 packages for API Gateway requests:
    - `@aws-sdk/client-api-gateway`
- **CUMULUS-2920**
  - Update npm version for Core build to 8.6
- **CUMULUS-2922**
  - Added `@cumulus/example-lib` package to example project to allow unit tests `example/script/lib` dependency.
  - Updates Mutex unit test to address changes made in [#2902](https://github.com/nasa/cumulus/pull/2902/files)
- **CUMULUS-2924**
  - Update acquireTimeoutMillis to 400 seconds for the db-provision-lambda module to address potential timeout issues on RDS database start
- **CUMULUS-2925**
  - Updates CI to utilize `audit-ci` v6.2.0
  - Updates CI to utilize a on-container filesystem when building Core in 'uncached' mode
  - Updates CI to selectively bootstrap Core modules in the cleanup job phase
- **CUMULUS-2934**
  - Update CI Docker container build to install pipenv to prevent contention on parallel lambda builds


## [v11.1.0] 2022-04-07

### MIGRATION NOTES

- 11.1.0 is an amendment release and supersedes 11.0.0. However, follow the migration steps for 11.0.0.

- **CUMULUS-2905**
  - Updates migration script with new `migrateAndOverwrite` and
    `migrateOnlyFiles` options.

### Added

- **CUMULUS-2860**
  - Added an optional configuration parameter `skipMetadataValidation` to `hyrax-metadata-updates` task
- **CUMULUS-2870**
  - Added `last_modified_date` as output to all tasks in Terraform `ingest` module.
- **CUMULUS-NONE**
  - Added documentation on choosing and configuring RDS at `deployment/choosing_configuring_rds`.

### Changed

- **CUMULUS-2703**
  - Updated `ORCA Backup` reconciliation report to report `cumulusFilesCount` and `orcaFilesCount`
- **CUMULUS-2849**
  - Updated `@cumulus/aws-client` to use new AWS SDK v3 packages for DynamoDB requests:
    - `@aws-sdk/client-dynamodb`
    - `@aws-sdk/lib-dynamodb`
    - `@aws-sdk/util-dynamodb`
  - Updated code for compatibility with AWS SDK v3 Dynamo packages
    - `@cumulus/api`
    - `@cumulus/errors`
    - `@cumulus/tf-inventory`
    - `lambdas/data-migration2`
    - `packages/api/ecs/async-operation`
- **CUMULUS-2864**
  - Updated `@cumulus/cmr-client/ingestUMMGranule` and `@cumulus/cmr-client/ingestConcept`
    functions to not perform separate validation request
- **CUMULUS-2870**
  - Updated `hello_world_service` module to pass in `lastModified` parameter in command list to trigger a Terraform state change when the `hello_world_task` is modified.

### Fixed

- **CUMULUS-2849**
  - Fixed AWS service client memoization logic in `@cumulus/aws-client`

## [v11.0.0] 2022-03-24 [STABLE]

### v9.9->v11.0 MIGRATION NOTES

Release v11.0 is a maintenance release series, replacing v9.9.   If you are
upgrading to or past v11 from v9.9.x to this release, please pay attention to the following
migration notes from prior releases:

#### Migration steps

##### **After deploying the `data-persistence` module, but before deploying the main `cumulus` module**

- Due to a bug in the PUT `/rules/<name>` endpoint, the rule records in PostgreSQL may be
out of sync with records in DynamoDB. In order to bring the records into sync, re-deploy and re-run the
[`data-migration1` Lambda](https://nasa.github.io/cumulus/docs/upgrade-notes/upgrade-rds#3-deploy-and-run-data-migration1) with a payload of
`{"forceRulesMigration": true}`:

```shell
aws lambda invoke --function-name $PREFIX-data-migration1 \
  --payload $(echo '{"forceRulesMigration": true}' | base64) $OUTFILE
```

##### As part of the `cumulus` deployment

- Please read the [documentation on the updates to the granule files schema for our Cumulus workflow tasks and how to upgrade your deployment for compatibility](https://nasa.github.io/cumulus/docs/upgrade-notes/update-task-file-schemas).
- (Optional) Update the `task-config` for all workflows that use the `sync-granule` task to include `workflowStartTime` set to
`{$.cumulus_meta.workflow_start_time}`. See [here](https://github.com/nasa/cumulus/blob/master/example/cumulus-tf/sync_granule_workflow.asl.json#L9) for an example.

##### After the `cumulus` deployment

As part of the work on the RDS Phase 2 feature, it was decided to re-add the
granule file `type` property on the file table (detailed reasoning
https://wiki.earthdata.nasa.gov/pages/viewpage.action?pageId=219186829).  This
change was implemented as part of CUMULUS-2672/CUMULUS-2673, however granule
records ingested prior to v11 will *not* have the file.type property stored in the
PostGreSQL database, and on installation of v11 API calls to get granule.files
will not return this value. We anticipate most users are impacted by this issue.

Users that are impacted by these changes should re-run the granule migration
lambda to *only* migrate granule file records:

```shell
PAYLOAD=$(echo '{"migrationsList": ["granules"], "granuleMigrationParams": {"migrateOnlyFiles": "true"}}' | base64)
aws lambda invoke --function-name $PREFIX-postgres-migration-async-operation \
--payload $PAYLOAD $OUTFILE
```

You should note that this will *only* move files for granule records in
PostgreSQL.  **If you have not completed the phase 1 data migration or
have granule records in dynamo that are not in PostgreSQL, the migration will
report failure for both the DynamoDB granule and all the associated files and the file
records will not be updated**.

If you prefer to do a full granule and file migration, you may instead
opt to run the migration with the `migrateAndOverwrite` option instead, this will re-run a
full granule/files migration and overwrite all values in the PostgreSQL database from
what is in DynamoDB for both granules and associated files:

```shell
PAYLOAD=$(echo '{"migrationsList": ["granules"], "granuleMigrationParams": {"migrateAndOverwrite": "true"}}' | base64)
aws lambda invoke --function-name $PREFIX-postgres-migration-async-operation \
--payload $PAYLOAD $OUTFILE
```

*Please note*: Since this data migration is copying all of your granule data
from DynamoDB to PostgreSQL, it can take multiple hours (or even days) to run,
depending on how much data you have and how much parallelism you configure the
migration to use. In general, the more parallelism you configure the migration
to use, the faster it will go, but the higher load it will put on your
PostgreSQL database. Excessive database load can cause database outages and
result in data loss/recovery scenarios. Thus, the parallelism settings for the
migration are intentionally set by default to conservative values but are
configurable.      If this impacts only some of your data products you may want
to consider using other `granuleMigrationParams`.

Please see [the second data migration
docs](https://nasa.github.io/cumulus/docs/upgrade-notes/upgrade-rds#5-run-the-second-data-migration)
for more on this tool if you are unfamiliar with the various options.

### Notable changes

- **CUMULUS-2703**
  - `ORCA Backup` is now a supported `reportType` for the `POST /reconciliationReports` endpoint

### Added

- **CUMULUS-2311** - RDS Migration Epic Phase 2
  - **CUMULUS-2208**
    - Added `@cumulus/message/utils.parseException` to parse exception objects
    - Added helpers to `@cumulus/message/Granules`:
      - `getGranuleProductVolume`
      - `getGranuleTimeToPreprocess`
      - `getGranuleTimeToArchive`
      - `generateGranuleApiRecord`
    - Added `@cumulus/message/PDRs/generatePdrApiRecordFromMessage` to generate PDR from Cumulus workflow message
    - Added helpers to `@cumulus/es-client/indexer`:
      - `deleteAsyncOperation` to delete async operation records from Elasticsearch
      - `updateAsyncOperation` to update an async operation record in Elasticsearch
    - Added granules `PUT` endpoint to Cumulus API for updating a granule.
    Requests to this endpoint should be submitted **without an `action`**
    attribute in the request body.
    - Added `@cumulus/api-client/granules.updateGranule` to update granule via the API
  - **CUMULUS-2303**
    - Add translatePostgresProviderToApiProvider method to `@cumulus/db/translate/providers`
  - **CUMULUS-2306**
    - Updated API execution GET endpoint to read individual execution records
      from PostgreSQL database instead of DynamoDB
    - Updated API execution-status endpoint to read execution records from
      PostgreSQL database instead of DynamoDB
  - **CUMULUS-2302**
    - Added translatePostgresCollectionToApiCollection method to
      `@cumulus/db/translate/collections`
    - Added `searchWithUpdatedAtRange` method to
      `@cumulus/db/models/collections`
  - **CUMULUS-2301**
    - Created API asyncOperations POST endpoint to create async operations.
  - **CUMULUS-2307**
    - Updated API PDR GET endpoint to read individual PDR records from
      PostgreSQL database instead of DynamoDB
    - Added `deletePdr` to `@cumulus/api-client/pdrs`
  - **CUMULUS-2782**
    - Update API granules endpoint `move` action to update granules in the index
      and utilize postgres as the authoritative datastore
  - **CUMULUS-2769**
    - Update collection PUT endpoint to require existance of postgresql record
      and to ignore lack of dynamoDbRecord on update
  - **CUMULUS-2767**
    - Update provider PUT endpoint to require existence of PostgreSQL record
      and to ignore lack of DynamoDB record on update
  - **CUMULUS-2759**
    - Updates collection/provider/rules/granules creation (post) endpoints to
      primarily check for existence/collision in PostgreSQL database instead of DynamoDB
  - **CUMULUS-2714**
    - Added `@cumulus/db/base.deleteExcluding` method to allow for deletion of a
      record set with an exclusion list of cumulus_ids
  - **CUMULUS-2317**
    - Added `@cumulus/db/getFilesAndGranuleInfoQuery()` to build a query for searching file
    records in PostgreSQL and return specified granule information for each file
    - Added `@cumulus/db/QuerySearchClient` library to handle sequentially fetching and paging
    through results for an arbitrary PostgreSQL query
    - Added `insert` method to all `@cumulus/db` models to handle inserting multiple records into
    the database at once
    - Added `@cumulus/db/translatePostgresGranuleResultToApiGranule` helper to
    translate custom PostgreSQL granule result to API granule
  - **CUMULUS-2672**
    - Added migration to add `type` text column to Postgres database `files` table
  - **CUMULUS-2634**
    - Added new functions for upserting data to Elasticsearch:
      - `@cumulus/es-client/indexer.upsertExecution` to upsert an execution
      - `@cumulus/es-client/indexer.upsertPdr` to upsert a PDR
      - `@cumulus/es-client/indexer.upsertGranule` to upsert a granule
  - **CUMULUS-2510**
    - Added `execution_sns_topic_arn` environment variable to
      `sf_event_sqs_to_db_records` lambda TF definition.
    - Added to `sf_event_sqs_to_db_records_lambda` IAM policy to include
      permissions for SNS publish for `report_executions_topic`
    - Added `collection_sns_topic_arn` environment variable to
      `PrivateApiLambda` and `ApiEndpoints` lambdas.
    - Added `updateCollection` to `@cumulus/api-client`.
    - Added to `ecs_cluster` IAM policy to include permissions for SNS publish
      for `report_executions_sns_topic_arn`, `report_pdrs_sns_topic_arn`,
      `report_granules_sns_topic_arn`
    - Added variables for report topic ARNs to `process_dead_letter_archive.tf`
    - Added variable for granule report topic ARN to `bulk_operation.tf`
    - Added `pdr_sns_topic_arn` environment variable to
      `sf_event_sqs_to_db_records` lambda TF definition.
    - Added the new function `publishSnsMessageByDataType` in `@cumulus/api` to
      publish SNS messages to the report topics to PDRs, Collections, and
      Executions.
    - Added the following functions in `publishSnsMessageUtils` to handle
      publishing SNS messages for specific data and event types:
      - `publishCollectionUpdateSnsMessage`
      - `publishCollectionCreateSnsMessage`
      - `publishCollectionDeleteSnsMessage`
      - `publishGranuleUpdateSnsMessage`
      - `publishGranuleDeleteSnsMessage`
      - `publishGranuleCreateSnsMessage`
      - `publishExecutionSnsMessage`
      - `publishPdrSnsMessage`
      - `publishGranuleSnsMessageByEventType`
    - Added to `ecs_cluster` IAM policy to include permissions for SNS publish
      for `report_executions_topic` and `report_pdrs_topic`.
  - **CUMULUS-2315**
    - Added `paginateByCumulusId` to `@cumulus/db` `BasePgModel` to allow for paginated
      full-table select queries in support of elasticsearch indexing.
    - Added `getMaxCumulusId` to `@cumulus/db` `BasePgModel` to allow all
      derived table classes to support querying the current max `cumulus_id`.
  - **CUMULUS-2673**
    - Added `ES_HOST` environment variable to `postgres-migration-async-operation`
    Lambda using value of `elasticsearch_hostname` Terraform variable.
    - Added `elasticsearch_security_group_id` to security groups for
      `postgres-migration-async-operation` lambda.
    - Added permission for `DynamoDb:DeleteItem` to
      `postgres-migration-async-operation` lambda.
  - **CUMULUS-2778**
    - Updated default value of `async_operation_image` in
      `tf-modules/cumulus/variables.tf` to `cumuluss/async-operation:41`
    - Added `ES_HOST` environment variable to async operation ECS task
      definition to ensure that async operation tasks write to the correct
      Elasticsearch domain
- **CUMULUS-2642**
  - Reduces the reconcilation report's default maxResponseSize that returns
     the full report rather than an s3 signed url. Reports very close to the
     previous limits were failing to download, so the limit has been lowered to
     ensure all files are handled properly.
- **CUMULUS-2703**
  - Added `@cumulus/api/lambdas/reports/orca-backup-reconciliation-report` to create
    `ORCA Backup` reconciliation report

### Removed

- **CUMULUS-2311** - RDS Migration Epic Phase 2
  - **CUMULUS-2208**
    - Removed trigger for `dbIndexer` Lambda for DynamoDB tables:
      - `<prefix>-AsyncOperationsTable`
      - `<prefix>-CollectionsTable`
      - `<prefix>-ExecutionsTable`
      - `<prefix>-GranulesTable`
      - `<prefix>-PdrsTable`
      - `<prefix>-ProvidersTable`
      - `<prefix>-RulesTable`
  - **CUMULUS-2782**
    - Remove deprecated `@ingest/granule.moveGranuleFiles`
  - **CUMULUS-2770**
    - Removed `waitForModelStatus` from `example/spec/helpers/apiUtils` integration test helpers
  - **CUMULUS-2510**
    - Removed `stream_enabled` and `stream_view_type` from `executions_table` TF
      definition.
    - Removed `aws_lambda_event_source_mapping` TF definition on executions
      DynamoDB table.
    - Removed `stream_enabled` and `stream_view_type` from `collections_table`
      TF definition.
    - Removed `aws_lambda_event_source_mapping` TF definition on collections
      DynamoDB table.
    - Removed lambda `publish_collections` TF resource.
    - Removed `aws_lambda_event_source_mapping` TF definition on granules
    - Removed `stream_enabled` and `stream_view_type` from `pdrs_table` TF
      definition.
    - Removed `aws_lambda_event_source_mapping` TF definition on PDRs
      DynamoDB table.
  - **CUMULUS-2694**
    - Removed `@cumulus/api/models/granules.storeGranulesFromCumulusMessage()` method
  - **CUMULUS-2662**
    - Removed call to `addToLocalES` in POST `/granules` endpoint since it is
      redundant.
    - Removed call to `addToLocalES` in POST and PUT `/executions` endpoints
      since it is redundant.
    - Removed function `addToLocalES` from `es-client` package since it is no
      longer used.
  - **CUMULUS-2771**
    - Removed `_updateGranuleStatus` to update granule to "running" from `@cumulus/api/lib/ingest.reingestGranule`
    and `@cumulus/api/lib/ingest.applyWorkflow`

### Changed

- CVE-2022-2477
  - Update node-forge to 1.3.0 in `@cumulus/common` to address CVE-2022-2477
- **CUMULUS-2311** - RDS Migration Epic Phase 2
  - **CUMULUS_2641**
    - Update API granule schema to set productVolume as a string value
    - Update `@cumulus/message` package to set productVolume as string
      (calculated with `file.size` as a `BigInt`) to match API schema
    - Update `@cumulus/db` granule translation to translate `granule` objects to
      match the updated API schema
  - **CUMULUS-2714**
    - Updated
      - @cumulus/api/lib.writeRecords.writeGranulesFromMessage
      - @cumulus/api/lib.writeRecords.writeGranuleFromApi
      - @cumulus/api/lib.writeRecords.createGranuleFromApi
      - @cumulus/api/lib.writeRecords.updateGranuleFromApi
    - These methods now remove postgres file records that aren't contained in
        the write/update action if such file records exist.  This update
        maintains consistency with the writes to elasticsearch/dynamodb.
  - **CUMULUS-2672**
    - Updated `data-migration2` lambda to migrate Dynamo `granule.files[].type`
      instead of dropping it.
    - Updated `@cumlus/db` `translateApiFiletoPostgresFile` to retain `type`
    - Updated `@cumulus/db` `translatePostgresFileToApiFile` to retain `type`
    - Updated `@cumulus/types.api.file` to add `type` to the typing.
  - **CUMULUS-2315**
    - Update `index-from-database` lambda/ECS task and elasticsearch endpoint to read
      from PostgreSQL database
    - Update `index-from-database` endpoint to add the following configuration
      tuning parameters:
      - postgresResultPageSize -- The number of records to read from each
        postgres table per request.   Default is 1000.
      - postgresConnectionPoolSize -- The max number of connections to allow the
        index function to make to the database.  Default is 10.
      - esRequestConcurrency -- The maximium number of concurrent record
        translation/ES record update requests.   Default is 10.
  - **CUMULUS-2308**
    - Update `/granules/<granule_id>` GET endpoint to return PostgreSQL Granules instead of DynamoDB Granules
    - Update `/granules/<granule_id>` PUT endpoint to use PostgreSQL Granule as source rather than DynamoDB Granule
    - Update `unpublishGranule` (used in /granules PUT) to use PostgreSQL Granule as source rather than DynamoDB Granule
    - Update integration tests to use `waitForApiStatus` instead of `waitForModelStatus`
    - Update Granule ingest to update the Postgres Granule status as well as the DynamoDB Granule status
  - **CUMULUS-2302**
    - Update API collection GET endpoint to read individual provider records from
      PostgreSQL database instead of DynamoDB
    - Update sf-scheduler lambda to utilize API endpoint to get provider record
      from database via Private API lambda
    - Update API granule `reingest` endpoint to read collection from PostgreSQL
      database instead of DynamoDB
    - Update internal-reconciliation report to base report Collection comparison
      on PostgreSQL instead of DynamoDB
    - Moved createGranuleAndFiles `@cumulus/api` unit helper from `./lib` to
      `.test/helpers`
  - **CUMULUS-2208**
    - Moved all `@cumulus/api/es/*` code to new `@cumulus/es-client` package
    - Updated logic for collections API POST/PUT/DELETE to create/update/delete
      records directly in Elasticsearch in parallel with updates to
      DynamoDb/PostgreSQL
    - Updated logic for rules API POST/PUT/DELETE to create/update/delete
      records directly in Elasticsearch in parallel with updates to
      DynamoDb/PostgreSQL
    - Updated logic for providers API POST/PUT/DELETE to create/update/delete
      records directly in  Elasticsearch in parallel with updates to
      DynamoDb/PostgreSQL
    - Updated logic for PDRs API DELETE to delete records directly in
      Elasticsearch in parallel with deletes to DynamoDB/PostgreSQL
    - Updated logic for executions API DELETE to delete records directly in
      Elasticsearch in parallel with deletes to DynamoDB/PostgreSQL
    - Updated logic for granules API DELETE to delete records directly in
      Elasticsearch in parallel with deletes to DynamoDB/PostgreSQL
    - `sfEventSqsToDbRecords` Lambda now writes following data directly to
      Elasticsearch in parallel with writes to DynamoDB/PostgreSQL:
      - executions
      - PDRs
      - granules
    - All async operations are now written directly to Elasticsearch in parallel
      with DynamoDB/PostgreSQL
    - Updated logic for async operation API DELETE to delete records directly in
      Elasticsearch in parallel with deletes to DynamoDB/PostgreSQL
    - Moved:
      - `packages/api/lib/granules.getGranuleProductVolume` ->
      `@cumulus/message/Granules.getGranuleProductVolume`
      - `packages/api/lib/granules.getGranuleTimeToPreprocess`
      -> `@cumulus/message/Granules.getGranuleTimeToPreprocess`
      - `packages/api/lib/granules.getGranuleTimeToArchive` ->
      `@cumulus/message/Granules.getGranuleTimeToArchive`
      - `packages/api/models/Granule.generateGranuleRecord`
      -> `@cumulus/message/Granules.generateGranuleApiRecord`
  - **CUMULUS-2306**
    - Updated API local serve (`api/bin/serve.js`) setup code to add cleanup/executions
    related records
    - Updated @cumulus/db/models/granules-executions to add a delete method in
      support of local cleanup
    - Add spec/helpers/apiUtils/waitForApiStatus integration helper to retry API
      record retrievals on status in lieu of using `waitForModelStatus`
  - **CUMULUS-2303**
    - Update API provider GET endpoint to read individual provider records from
      PostgreSQL database instead of DynamoDB
    - Update sf-scheduler lambda to utilize API endpoint to get provider record
      from database via Private API lambda
  - **CUMULUS-2301**
    - Updated `getAsyncOperation` to read from PostgreSQL database instead of
      DynamoDB.
    - Added `translatePostgresAsyncOperationToApiAsyncOperation` function in
      `@cumulus/db/translate/async-operation`.
    - Updated `translateApiAsyncOperationToPostgresAsyncOperation` function to
      ensure that `output` is properly translated to an object for the
      PostgreSQL record for the following cases of `output` on the incoming API
      record:
      - `record.output` is a JSON stringified object
      - `record.output` is a JSON stringified array
      - `record.output` is a JSON stringified string
      - `record.output` is a string
  - **CUMULUS-2317**
    - Changed reconciliation reports to read file records from PostgreSQL instead of DynamoDB
  - **CUMULUS-2304**
    - Updated API rule GET endpoint to read individual rule records from
      PostgreSQL database instead of DynamoDB
    - Updated internal consumer lambdas for SNS, SQS and Kinesis to read
      rules from PostgreSQL.
  - **CUMULUS-2634**
    - Changed `sfEventSqsToDbRecords` Lambda to use new upsert helpers for executions, granules, and PDRs
    to ensure out-of-order writes are handled correctly when writing to Elasticsearch
  - **CUMULUS-2510**
    - Updated `@cumulus/api/lib/writeRecords/write-execution` to publish SNS
      messages after a successful write to Postgres, DynamoDB, and ES.
    - Updated functions `create` and `upsert` in the `db` model for Executions
      to return an array of objects containing all columns of the created or
      updated records.
    - Updated `@cumulus/api/endpoints/collections` to publish an SNS message
      after a successful collection delete, update (PUT), create (POST).
    - Updated functions `create` and `upsert` in the `db` model for Collections
      to return an array of objects containing all columns for the created or
      updated records.
    - Updated functions `create` and `upsert` in the `db` model for Granules
      to return an array of objects containing all columns for the created or
      updated records.
    - Updated `@cumulus/api/lib/writeRecords/write-granules` to publish SNS
      messages after a successful write to Postgres, DynamoDB, and ES.
    - Updated `@cumulus/api/lib/writeRecords/write-pdr` to publish SNS
      messages after a successful write to Postgres, DynamoDB, and ES.
  - **CUMULUS-2733**
    - Updated `_writeGranuleFiles` function creates an aggregate error which
      contains the workflow error, if any, as well as any error that may occur
      from writing granule files.
  - **CUMULUS-2674**
    - Updated `DELETE` endpoints for the following data types to check that record exists in
      PostgreSQL or Elasticsearch before proceeding with deletion:
      - `provider`
      - `async operations`
      - `collections`
      - `granules`
      - `executions`
      - `PDRs`
      - `rules`
  - **CUMULUS-2294**
    - Updated architecture and deployment documentation to reference RDS
  - **CUMULUS-2642**
    - Inventory and Granule Not Found Reconciliation Reports now compare
      Databse against S3 in on direction only, from Database to S3
      Objects. This means that only files in the database are compared against
      objects found on S3 and the filesInCumulus.onlyInS3 report key will
      always be empty. This significantly decreases the report output size and
      aligns with a users expectations.
    - Updates getFilesAndGranuleInfoQuery to take additional optional
      parameters `collectionIds`, `granuleIds`, and `providers` to allow
      targeting/filtering of the results.

  - **CUMULUS-2694**
    - Updated database write logic in `sfEventSqsToDbRccords` to log message if Cumulus
    workflow message is from pre-RDS deployment but still attempt parallel writing to DynamoDB
    and PostgreSQL
    - Updated database write logic in `sfEventSqsToDbRccords` to throw error if requirements to write execution to PostgreSQL cannot be met
  - **CUMULUS-2660**
    - Updated POST `/executions` endpoint to publish SNS message of created record to executions SNS topic
  - **CUMULUS-2661**
    - Updated PUT `/executions/<arn>` endpoint to publish SNS message of updated record to executions SNS topic
  - **CUMULUS-2765**
    - Updated `updateGranuleStatusToQueued` in `write-granules` to write to
      Elasticsearch and publish SNS message to granules topic.
  - **CUMULUS-2774**
    - Updated `constructGranuleSnsMessage` and `constructCollectionSnsMessage`
      to throw error if `eventType` is invalid or undefined.
  - **CUMULUS-2776**
    - Updated `getTableIndexDetails` in `db-indexer` to use correct
      `deleteFnName` for reconciliation reports.
  - **CUMULUS-2780**
    - Updated bulk granule reingest operation to read granules from PostgreSQL instead of DynamoDB.
  - **CUMULUS-2778**
    - Updated default value of `async_operation_image` in `tf-modules/cumulus/variables.tf` to `cumuluss/async-operation:38`
  - **CUMULUS-2854**
    - Updated rules model to decouple `createRuleTrigger` from `create`.
    - Updated rules POST endpoint to call `rulesModel.createRuleTrigger` directly to create rule trigger.
    - Updated rules PUT endpoints to call `rulesModel.createRuleTrigger` if update fails and reversion needs to occur.

### Fixed

- **CUMULUS-2311** - RDS Migration Epic Phase 2
  - **CUMULUS-2810**
    - Updated @cumulus/db/translate/translatePostgresProviderToApiProvider to
      correctly return provider password and updated tests to prevent
      reintroduction.
  - **CUMULUS-2778**
    - Fixed async operation docker image to correctly update record status in
    Elasticsearch
  - Updated localAPI to set additional env variable, and fixed `GET /executions/status` response
  - **CUMULUS-2877**
    - Ensure database records receive a timestamp when writing granules.

## [v10.1.3] 2022-06-28 [BACKPORT]

### Added

- **CUMULUS-2966**
  - Added extractPath operation and support of nested string replacement to `url_path` in the collection configuration

## [v10.1.2] 2022-03-11

### Added

- **CUMULUS-2859**
  - Update `postgres-db-migration` lambda timeout to default 900 seconds
  - Add `db_migration_lambda_timeout` variable to `data-persistence` module to
    allow this timeout to be user configurable
- **CUMULUS-2868**
  - Added `iam:PassRole` permission to `step_policy` in `tf-modules/ingest/iam.tf`

## [v10.1.1] 2022-03-04

### Migration steps

- Due to a bug in the PUT `/rules/<name>` endpoint, the rule records in PostgreSQL may be
out of sync with records in DynamoDB. In order to bring the records into sync, re-run the
[previously deployed `data-migration1` Lambda](https://nasa.github.io/cumulus/docs/upgrade-notes/upgrade-rds#3-deploy-and-run-data-migration1) with a payload of
`{"forceRulesMigration": true}`:

```shell
aws lambda invoke --function-name $PREFIX-data-migration1 \
  --payload $(echo '{"forceRulesMigration": true}' | base64) $OUTFILE
```

### Added

- **CUMULUS-2841**
  - Add integration test to validate PDR node provider that requires password
    credentials succeeds on ingest

- **CUMULUS-2846**
  - Added `@cumulus/db/translate/rule.translateApiRuleToPostgresRuleRaw` to translate API rule to PostgreSQL rules and
  **keep undefined fields**

### Changed

- **CUMULUS-NONE**
  - Adds logging to ecs/async-operation Docker container that launches async
    tasks on ECS. Sets default async_operation_image_version to 39.

- **CUMULUS-2845**
  - Updated rules model to decouple `createRuleTrigger` from `create`.
  - Updated rules POST endpoint to call `rulesModel.createRuleTrigger` directly to create rule trigger.
  - Updated rules PUT endpoints to call `rulesModel.createRuleTrigger` if update fails and reversion needs to occur.
- **CUMULUS-2846**
  - Updated version of `localstack/localstack` used in local unit testing to `0.11.5`

### Fixed

- Upgraded lodash to version 4.17.21 to fix vulnerability
- **CUMULUS-2845**
  - Fixed bug in POST `/rules` endpoint causing rule records to be created
  inconsistently in DynamoDB and PostgreSQL
- **CUMULUS-2846**
  - Fixed logic for `PUT /rules/<name>` endpoint causing rules to be saved
  inconsistently between DynamoDB and PostgreSQL
- **CUMULUS-2854**
  - Fixed queue granules behavior where the task was not accounting for granules that
  *already* had createdAt set. Workflows downstream in this scenario should no longer
  fail to write their granules due to order-of-db-writes constraints in the database
  update logic.

## [v10.1.0] 2022-02-23

### Added

- **CUMULUS-2775**
  - Added a configurable parameter group for the RDS serverless database cluster deployed by `tf-modules/rds-cluster-tf`. The allowed parameters for the parameter group can be found in the AWS documentation of [allowed parameters for an Aurora PostgreSQL cluster](https://docs.aws.amazon.com/AmazonRDS/latest/AuroraUserGuide/AuroraPostgreSQL.Reference.ParameterGroups.html). By default, the following parameters are specified:
    - `shared_preload_libraries`: `pg_stat_statements,auto_explain`
    - `log_min_duration_statement`: `250`
    - `auto_explain.log_min_duration`: `250`
- **CUMULUS-2781**
  - Add api_config secret to hold API/Private API lambda configuration values
- **CUMULUS-2840**
  - Added an index on `granule_cumulus_id` to the RDS files table.

### Changed

- **CUMULUS-2492**
  - Modify collectionId logic to accomodate trailing underscores in collection short names. e.g. `shortName____`
- **CUMULUS-2847**
  - Move DyanmoDb table name into API keystore and initialize only on lambda cold start
- **CUMULUS-2833**
  - Updates provider model schema titles to display on the dashboard.
- **CUMULUS-2837**
  - Update process-s3-dead-letter-archive to unpack SQS events in addition to
    Cumulus Messages
  - Update process-s3-dead-letter-archive to look up execution status using
    getCumulusMessageFromExecutionEvent (common method with sfEventSqsToDbRecords)
  - Move methods in api/lib/cwSfExecutionEventUtils to
    @cumulus/message/StepFunctions
- **CUMULUS-2775**
  - Changed the `timeout_action` to `ForceApplyCapacityChange` by default for the RDS serverless database cluster `tf-modules/rds-cluster-tf`
- **CUMULUS-2781**
  - Update API lambda to utilize api_config secret for initial environment variables

### Fixed

- **CUMULUS-2853**
  - Move OAUTH_PROVIDER to lambda env variables to address regression in CUMULUS-2781
  - Add logging output to api app router
- Added Cloudwatch permissions to `<prefix>-steprole` in `tf-modules/ingest/iam.tf` to address the
`Error: error creating Step Function State Machine (xxx): AccessDeniedException: 'arn:aws:iam::XXX:role/xxx-steprole' is not authorized to create managed-rule`
error in non-NGAP accounts:
  - `events:PutTargets`
  - `events:PutRule`
  - `events:DescribeRule`

## [v10.0.1] 2022-02-03

### Fixed

- Fixed IAM permissions issue with `<prefix>-postgres-migration-async-operation` Lambda
which prevented it from running a Fargate task for data migration.

## [v10.0.0] 2022-02-01

### Migration steps

- Please read the [documentation on the updates to the granule files schema for our Cumulus workflow tasks and how to upgrade your deployment for compatibility](https://nasa.github.io/cumulus/docs/upgrade-notes/update-task-file-schemas).
- (Optional) Update the `task-config` for all workflows that use the `sync-granule` task to include `workflowStartTime` set to
`{$.cumulus_meta.workflow_start_time}`. See [here](https://github.com/nasa/cumulus/blob/master/example/cumulus-tf/sync_granule_workflow.asl.json#L9) for an example.

### BREAKING CHANGES

- **NDCUM-624**
  - Functions in @cumulus/cmrjs renamed for consistency with `isCMRFilename` and `isCMRFile`
    - `isECHO10File` -> `isECHO10Filename`
    - `isUMMGFile` -> `isUMMGFilename`
    - `isISOFile` -> `isCMRISOFilename`
- **CUMULUS-2388**
  - In order to standardize task messaging formats, please note the updated input, output and config schemas for the following Cumulus workflow tasks:
    - add-missing-file-checksums
    - files-to-granules
    - hyrax-metadata-updates
    - lzards-backup
    - move-granules
    - post-to-cmr
    - sync-granule
    - update-cmr-access-constraints
    - update-granules-cmr-metadata-file-links
  The primary focus of the schema updates was to standardize the format of granules, and
  particularly their files data. The granule `files` object now matches the file schema in the
  Cumulus database and thus also matches the `files` object produced by the API with use cases like
  `applyWorkflow`. This includes removal of `name` and `filename` in favor of `bucket` and `key`,
  removal of certain properties such as `etag` and `duplicate_found` and outputting them as
  separate objects stored in `meta`.
  - Checksum values calculated by `@cumulus/checksum` are now converted to string to standardize
  checksum formatting across the Cumulus library.

### Notable changes

- **CUMULUS-2718**
  - The `sync-granule` task has been updated to support an optional configuration parameter `workflowStartTime`. The output payload of `sync-granule` now includes a `createdAt` time for each granule which is set to the
  provided `workflowStartTime` or falls back to `Date.now()` if not provided. Workflows using
  `sync-granule` may be updated to include this parameter with the value of `{$.cumulus_meta.workflow_start_time}` in the `task_config`.
- Updated version of `@cumulus/cumulus-message-adapter-js` from `2.0.3` to `2.0.4` for
all Cumulus workflow tasks
- **CUMULUS-2783**
  - A bug in the ECS cluster autoscaling configuration has been
resolved. ECS clusters should now correctly autoscale by adding new cluster
instances according to the [policy configuration](https://github.com/nasa/cumulus/blob/master/tf-modules/cumulus/ecs_cluster.tf).
  - Async operations that are started by these endpoints will be run as ECS tasks
  with a launch type of Fargate, not EC2:
    - `POST /deadLetterArchive/recoverCumulusMessages`
    - `POST /elasticsearch/index-from-database`
    - `POST /granules/bulk`
    - `POST /granules/bulkDelete`
    - `POST /granules/bulkReingest`
    - `POST /migrationCounts`
    - `POST /reconciliationReports`
    - `POST /replays`
    - `POST /replays/sqs`

### Added

- Upgraded version of dependencies on `knex` package from `0.95.11` to `0.95.15`
- Added Terraform data sources to `example/cumulus-tf` module to retrieve default VPC and subnets in NGAP accounts
  - Added `vpc_tag_name` variable which defines the tags used to look up a VPC. Defaults to VPC tag name used in NGAP accounts
  - Added `subnets_tag_name` variable which defines the tags used to look up VPC subnets. Defaults to a subnet tag name used in NGAP accounts
- Added Terraform data sources to `example/data-persistence-tf` module to retrieve default VPC and subnets in NGAP accounts
  - Added `vpc_tag_name` variable which defines the tags used to look up a VPC. Defaults to VPC tag name used in NGAP accounts
  - Added `subnets_tag_name` variable which defines the tags used to look up VPC subnets. Defaults to a subnet tag name used in NGAP accounts
- Added Terraform data sources to `example/rds-cluster-tf` module to retrieve default VPC and subnets in NGAP accounts
  - Added `vpc_tag_name` variable which defines the tags used to look up a VPC. Defaults to VPC tag name used in NGAP accounts
  - Added `subnets_tag_name` variable which defines the tags used to look up VPC subnets. Defaults to tag names used in subnets in for NGAP accounts
- **CUMULUS-2299**
  - Added support for SHA checksum types with hyphens (e.g. `SHA-256` vs `SHA256`) to tasks that calculate checksums.
- **CUMULUS-2439**
  - Added CMR search client setting to the CreateReconciliationReport lambda function.
  - Added `cmr_search_client_config` tfvars to the archive and cumulus terraform modules.
  - Updated CreateReconciliationReport lambda to search CMR collections with CMRSearchConceptQueue.
- **CUMULUS-2441**
  - Added support for 'PROD' CMR environment.
- **CUMULUS-2456**
  - Updated api lambdas to query ORCA Private API
  - Updated example/cumulus-tf/orca.tf to the ORCA release v4.0.0-Beta3
- **CUMULUS-2638**
  - Adds documentation to clarify bucket config object use.
- **CUMULUS-2684**
  - Added optional collection level parameter `s3MultipartChunksizeMb` to collection's `meta` field
  - Updated `move-granules` task to take in an optional config parameter s3MultipartChunksizeMb
- **CUMULUS-2747**
  - Updated data management type doc to include additional fields for provider configurations
- **CUMULUS-2773**
  - Added a document to the workflow-tasks docs describing deployment, configuration and usage of the LZARDS backup task.

### Changed

- Made `vpc_id` variable optional for `example/cumulus-tf` module
- Made `vpc_id` and `subnet_ids` variables optional for `example/data-persistence-tf` module
- Made `vpc_id` and `subnets` variables optional for `example/rds-cluster-tf` module
- Changes audit script to handle integration test failure when `USE\_CACHED\_BOOTSTRAP` is disabled.
- Increases wait time for CMR to return online resources in integration tests
- **CUMULUS-1823**
  - Updates to Cumulus rule/provider schemas to improve field titles and descriptions.
- **CUMULUS-2638**
  - Transparent to users, remove typescript type `BucketType`.
- **CUMULUS-2718**
  - Updated config for SyncGranules to support optional `workflowStartTime`
  - Updated SyncGranules to provide `createdAt` on output based on `workflowStartTime` if provided,
  falling back to `Date.now()` if not provided.
  - Updated `task_config` of SyncGranule in example workflows
- **CUMULUS-2735**
  - Updated reconciliation reports to write formatted JSON to S3 to improve readability for
    large reports
  - Updated TEA version from 102 to 121 to address TEA deployment issue with the max size of
    a policy role being exceeded
- **CUMULUS-2743**
  - Updated bamboo Dockerfile to upgrade pip as part of the image creation process
- **CUMULUS-2744**
  - GET executions/status returns associated granules for executions retrieved from the Step Function API
- **CUMULUS-2751**
  - Upgraded all Cumulus (node.js) workflow tasks to use
    `@cumulus/cumulus-message-adapter-js` version `2.0.3`, which includes an
    update cma-js to better expose CMA stderr stream output on lambda timeouts
    as well as minor logging enhancements.
- **CUMULUS-2752**
  - Add new mappings for execution records to prevent dynamic field expansion from exceeding
  Elasticsearch field limits
    - Nested objects under `finalPayload.*` will not dynamically add new fields to mapping
    - Nested objects under `originalPayload.*` will not dynamically add new fields to mapping
    - Nested keys under `tasks` will not dynamically add new fields to mapping
- **CUMULUS-2753**
  - Updated example/cumulus-tf/orca.tf to the latest ORCA release v4.0.0-Beta2 which is compatible with granule.files file schema
  - Updated /orca/recovery to call new lambdas request_status_for_granule and request_status_for_job.
  - Updated orca integration test
- [**PR #2569**](https://github.com/nasa/cumulus/pull/2569)
  - Fixed `TypeError` thrown by `@cumulus/cmrjs/cmr-utils.getGranuleTemporalInfo` when
    a granule's associated UMM-G JSON metadata file does not contain a `ProviderDates`
    element that has a `Type` of either `"Update"` or `"Insert"`.  If neither are
    present, the granule's last update date falls back to the `"Create"` type
    provider date, or `undefined`, if none is present.
- **CUMULUS-2775**
  - Changed `@cumulus/api-client/invokeApi()` to accept a single accepted status code or an array
  of accepted status codes via `expectedStatusCodes`
- [**PR #2611**](https://github.com/nasa/cumulus/pull/2611)
  - Changed `@cumulus/launchpad-auth/LaunchpadToken.requestToken` and `validateToken`
    to use the HTTPS request option `https.pfx` instead of the deprecated `pfx` option
    for providing the certificate.
- **CUMULUS-2836**
  - Updates `cmr-utils/getGranuleTemporalInfo` to search for a SingleDateTime
    element, when beginningDateTime value is not
    found in the metadata file.  The granule's temporal information is
    returned so that both beginningDateTime and endingDateTime are set to the
    discovered singleDateTimeValue.
- **CUMULUS-2756**
  - Updated `_writeGranule()` in `write-granules.js` to catch failed granule writes due to schema validation, log the failure and then attempt to set the status of the granule to `failed` if it already exists to prevent a failure from allowing the granule to get "stuck" in a non-failed status.

### Fixed

- **CUMULUS-2775**
  - Updated `@cumulus/api-client` to not log an error for 201 response from `updateGranule`
- **CUMULUS-2783**
  - Added missing lower bound on scale out policy for ECS cluster to ensure that
  the cluster will autoscale correctly.
- **CUMULUS-2835**
  - Updated `hyrax-metadata-updates` task to support reading the DatasetId from ECHO10 XML, and the EntryTitle from UMM-G JSON; these are both valid alternatives to the shortname and version ID.

## [v9.9.3] 2021-02-17 [BACKPORT]

**Please note** changes in 9.9.3 may not yet be released in future versions, as
this is a backport and patch release on the 9.9.x series of releases. Updates that
are included in the future will have a corresponding CHANGELOG entry in future
releases.

- **CUMULUS-2853**
  - Move OAUTH_PROVIDER to lambda env variables to address regression in 9.9.2/CUMULUS-2275
  - Add logging output to api app router

## [v9.9.2] 2021-02-10 [BACKPORT]

**Please note** changes in 9.9.2 may not yet be released in future versions, as
this is a backport and patch release on the 9.9.x series of releases. Updates that
are included in the future will have a corresponding CHANGELOG entry in future
releases.### Added

- **CUMULUS-2775**
  - Added a configurable parameter group for the RDS serverless database cluster deployed by `tf-modules/rds-cluster-tf`. The allowed parameters for the parameter group can be found in the AWS documentation of [allowed parameters for an Aurora PostgreSQL cluster](https://docs.aws.amazon.com/AmazonRDS/latest/AuroraUserGuide/AuroraPostgreSQL.Reference.ParameterGroups.html). By default, the following parameters are specified:
    - `shared_preload_libraries`: `pg_stat_statements,auto_explain`
    - `log_min_duration_statement`: `250`
    - `auto_explain.log_min_duration`: `250`
- **CUMULUS-2840**
  - Added an index on `granule_cumulus_id` to the RDS files table.

### Changed

- **CUMULUS-2847**
  - Move DyanmoDb table name into API keystore and initialize only on lambda cold start
- **CUMULUS-2781**
  - Add api_config secret to hold API/Private API lambda configuration values
- **CUMULUS-2775**
  - Changed the `timeout_action` to `ForceApplyCapacityChange` by default for the RDS serverless database cluster `tf-modules/rds-cluster-tf`

## [v9.9.1] 2021-02-10 [BACKPORT]

**Please note** changes in 9.9.1 may not yet be released in future versions, as
this is a backport and patch release on the 9.9.x series of releases. Updates that
are included in the future will have a corresponding CHANGELOG entry in future
releases.

### Fixed

- **CUMULUS-2775**
  - Updated `@cumulus/api-client` to not log an error for 201 response from `updateGranule`

### Changed

- Updated version of `@cumulus/cumulus-message-adapter-js` from `2.0.3` to `2.0.4` for
all Cumulus workflow tasks
- **CUMULUS-2775**
  - Changed `@cumulus/api-client/invokeApi()` to accept a single accepted status code or an array
  of accepted status codes via `expectedStatusCodes`
- **CUMULUS-2837**
  - Update process-s3-dead-letter-archive to unpack SQS events in addition to
    Cumulus Messages
  - Update process-s3-dead-letter-archive to look up execution status using
    getCumulusMessageFromExecutionEvent (common method with sfEventSqsToDbRecords)
  - Move methods in api/lib/cwSfExecutionEventUtils to
    @cumulus/message/StepFunctions

## [v9.9.0] 2021-11-03

### Added

- **NDCUM-624**: Add support for ISO metadata files for the `MoveGranules` step
  - Add function `isISOFile` to check if a given file object is an ISO file
  - `granuleToCmrFileObject` and `granulesToCmrFileObjects` now take a
    `filterFunc` argument
    - `filterFunc`'s default value is `isCMRFile`, so the previous behavior is
      maintained if no value is given for this argument
    - `MoveGranules` passes a custom filter function to
      `granulesToCmrFileObjects` to check for `isISOFile` in addition to
      `isCMRFile`, so that metadata from `.iso.xml` files can be used in the
      `urlPathTemplate`
- [**PR #2535**](https://github.com/nasa/cumulus/pull/2535)
  - NSIDC and other cumulus users had desire for returning formatted dates for
    the 'url_path' date extraction utilities. Added 'dateFormat' function as
    an option for extracting and formating the entire date. See
    docs/workflow/workflow-configuration-how-to.md for more information.
- [**PR #2548**](https://github.com/nasa/cumulus/pull/2548)
  - Updated webpack configuration for html-loader v2
- **CUMULUS-2640**
  - Added Elasticsearch client scroll setting to the CreateReconciliationReport lambda function.
  - Added `elasticsearch_client_config` tfvars to the archive and cumulus terraform modules.
- **CUMULUS-2683**
  - Added `default_s3_multipart_chunksize_mb` setting to the `move-granules` lambda function.
  - Added `default_s3_multipart_chunksize_mb` tfvars to the cumulus and ingest terraform modules.
  - Added optional parameter `chunkSize` to `@cumulus/aws-client/S3.moveObject` and
    `@cumulus/aws-client/S3.multipartCopyObject` to set the chunk size of the S3 multipart uploads.
  - Renamed optional parameter `maxChunkSize` to `chunkSize` in
    `@cumulus/aws-client/lib/S3MultipartUploads.createMultipartChunks`.

### Changed

- Upgraded all Cumulus workflow tasks to use `@cumulus/cumulus-message-adapter-js` version `2.0.1`
- **CUMULUS-2725**
  - Updated providers endpoint to return encrypted password
  - Updated providers model to try decrypting credentials before encryption to allow for better handling of updating providers
- **CUMULUS-2734**
  - Updated `@cumulus/api/launchpadSaml.launchpadPublicCertificate` to correctly retrieve
    certificate from launchpad IdP metadata with and without namespace prefix.

## [v9.8.0] 2021-10-19

### Notable changes

- Published new tag [`36` of `cumuluss/async-operation` to Docker Hub](https://hub.docker.com/layers/cumuluss/async-operation/35/images/sha256-cf777a6ef5081cd90a0f9302d45243b6c0a568e6d977c0ee2ccc5a90b12d45d0?context=explore) for compatibility with
upgrades to `knex` package and to address security vulnerabilities.

### Added

- Added `@cumulus/db/createRejectableTransaction()` to handle creating a Knex transaction that **will throw an error** if the transaction rolls back. [As of Knex 0.95+, promise rejection on transaction rollback is no longer the default behavior](https://github.com/knex/knex/blob/master/UPGRADING.md#upgrading-to-version-0950).

- **CUMULUS-2639**
  - Increases logging on reconciliation reports.

- **CUMULUS-2670**
  - Updated `lambda_timeouts` string map variable for `cumulus` module to accept a
  `update_granules_cmr_metadata_file_links_task_timeout` property
- **CUMULUS-2598**
  - Add unit and integration tests to describe queued granules as ignored when
    duplicate handling is 'skip'

### Changed

- Updated `knex` version from 0.23.11 to 0.95.11 to address security vulnerabilities
- Updated default version of async operations Docker image to `cumuluss/async-operation:36`
- **CUMULUS-2590**
  - Granule applyWorkflow, Reingest actions and Bulk operation now update granule status to `queued` when scheduling the granule.
- **CUMULUS-2643**
  - relocates system file `buckets.json` out of the
    `s3://internal-bucket/workflows` directory into
    `s3://internal-bucket/buckets`.


## [v9.7.1] 2021-12-08 [Backport]

Please note changes in 9.7.0 may not yet be released in future versions, as this is a backport and patch release on the 9.7.x series of releases. Updates that are included in the future will have a corresponding CHANGELOG entry in future releases.
Fixed

- **CUMULUS-2751**
  - Update all tasks to update to use cumulus-message-adapter-js version 2.0.4

## [v9.7.0] 2021-10-01

### Notable Changes

- **CUMULUS-2583**
  - The `queue-granules` task now updates granule status to `queued` when a granule is queued. In order to prevent issues with the private API endpoint and Lambda API request and concurrency limits, this functionality runs with limited concurrency, which may increase the task's overall runtime when large numbers of granules are being queued. If you are facing Lambda timeout errors with this task, we recommend converting your `queue-granules` task to an ECS activity. This concurrency is configurable via the task config's `concurrency` value.
- **CUMULUS-2676**
  - The `discover-granules` task has been updated to limit concurrency on checks to identify and skip already ingested granules in order to prevent issues with the private API endpoint and Lambda API request and concurrency limits. This may increase the task's overall runtime when large numbers of granules are discovered. If you are facing Lambda timeout errors with this task, we recommend converting your `discover-granules` task to an ECS activity. This concurrency is configurable via the task config's `concurrency` value.
- Updated memory of `<prefix>-sfEventSqsToDbRecords` Lambda to 1024MB

### Added

- **CUMULUS-2000**
  - Updated `@cumulus/queue-granules` to respect a new config parameter: `preferredQueueBatchSize`. Queue-granules will respect this batchsize as best as it can to batch granules into workflow payloads. As workflows generally rely on information such as collection and provider expected to be shared across all granules in a workflow, queue-granules will break batches up by collection, as well as provider if there is a `provider` field on the granule. This may result in batches that are smaller than the preferred size, but never larger ones. The default value is 1, which preserves current behavior of queueing 1 granule per workflow.
- **CUMULUS-2630**
  - Adds a new workflow `DiscoverGranulesToThrottledQueue` that discovers and writes
    granules to a throttled background queue.  This allows discovery and ingest
    of larger numbers of granules without running into limits with lambda
    concurrency.

### Changed

- **CUMULUS-2720**
  - Updated Core CI scripts to validate CHANGELOG diffs as part of the lint process
- **CUMULUS-2695**
  - Updates the example/cumulus-tf deployment to change
    `archive_api_reserved_concurrency` from 8 to 5 to use fewer reserved lambda
    functions. If you see throttling errors on the `<stack>-apiEndpoints` you
    should increase this value.
  - Updates cumulus-tf/cumulus/variables.tf to change
    `archive_api_reserved_concurrency` from 8 to 15 to prevent throttling on
    the dashboard for default deployments.
- **CUMULUS-2584**
  - Updates `api/endpoints/execution-status.js` `get` method to include associated granules, as
    an array, for the provided execution.
  - Added `getExecutionArnsByGranuleCumulusId` returning a list of executionArns sorted by most recent first,
    for an input Granule Cumulus ID in support of the move of `translatePostgresGranuleToApiGranule` from RDS-Phase2
    feature branch
  - Added `getApiExecutionCumulusIds` returning cumulus IDs for a given list of executions
- **CUMULUS-NONE**
  - Downgrades elasticsearch version in testing container to 5.3 to match AWS version.
  - Update serve.js -> `eraseDynamoTables()`. Changed the call `Promise.all()` to `Promise.allSettled()` to ensure all dynamo records (provider records in particular) are deleted prior to reseeding.

### Fixed

- **CUMULUS-2583**
  - Fixed a race condition where granules set as “queued” were not able to be set as “running” or “completed”

## [v9.6.0] 2021-09-20

### Added

- **CUMULUS-2576**
  - Adds `PUT /granules` API endpoint to update a granule
  - Adds helper `updateGranule` to `@cumulus/api-client/granules`
- **CUMULUS-2606**
  - Adds `POST /granules/{granuleId}/executions` API endpoint to associate an execution with a granule
  - Adds helper `associateExecutionWithGranule` to `@cumulus/api-client/granules`
- **CUMULUS-2583**
  - Adds `queued` as option for granule's `status` field

### Changed

- Moved `ssh2` package from `@cumulus/common` to `@cumulus/sftp-client` and
  upgraded package from `^0.8.7` to `^1.0.0` to address security vulnerability
  issue in previous version.
- **CUMULUS-2583**
  - `QueueGranules` task now updates granule status to `queued` once it is added to the queue.

- **CUMULUS-2617**
  - Use the `Authorization` header for CMR Launchpad authentication instead of the deprecated `Echo-Token` header.

### Fixed

- Added missing permission for `<prefix>_ecs_cluster_instance_role` IAM role (used when running ECS services/tasks)
to allow `kms:Decrypt` on the KMS key used to encrypt provider credentials. Adding this permission fixes the `sync-granule` task when run as an ECS activity in a Step Function, which previously failed trying to decrypt credentials for providers.

- **CUMULUS-2576**
  - Adds default value to granule's timestamp when updating a granule via API.

## [v9.5.0] 2021-09-07

### BREAKING CHANGES

- Removed `logs` record type from mappings from Elasticsearch. This change **should not have**
any adverse impact on existing deployments, even those which still contain `logs` records,
but technically it is a breaking change to the Elasticsearch mappings.
- Changed `@cumulus/api-client/asyncOperations.getAsyncOperation` to return parsed JSON body
of response and not the raw API endpoint response

### Added

- **CUMULUS-2670**
  - Updated core `cumulus` module to take lambda_timeouts string map variable that allows timeouts of ingest tasks to be configurable. Allowed properties for the mapping include:
  - discover_granules_task_timeout
  - discover_pdrs_task_timeout
  - hyrax_metadata_update_tasks_timeout
  - lzards_backup_task_timeout
  - move_granules_task_timeout
  - parse_pdr_task_timeout
  - pdr_status_check_task_timeout
  - post_to_cmr_task_timeout
  - queue_granules_task_timeout
  - queue_pdrs_task_timeout
  - queue_workflow_task_timeout
  - sync_granule_task_timeout
- **CUMULUS-2575**
  - Adds `POST /granules` API endpoint to create a granule
  - Adds helper `createGranule` to `@cumulus/api-client`
- **CUMULUS-2577**
  - Adds `POST /executions` endpoint to create an execution
- **CUMULUS-2578**
  - Adds `PUT /executions` endpoint to update an execution
- **CUMULUS-2592**
  - Adds logging when messages fail to be added to queue
- **CUMULUS-2644**
  - Pulled `delete` method for `granules-executions.ts` implemented as part of CUMULUS-2306
  from the RDS-Phase-2 feature branch in support of CUMULUS-2644.
  - Pulled `erasePostgresTables` method in `serve.js` implemented as part of CUMULUS-2644,
  and CUMULUS-2306 from the RDS-Phase-2 feature branch in support of CUMULUS-2644
  - Added `resetPostgresDb` method to support resetting between integration test suite runs

### Changed

- Updated `processDeadLetterArchive` Lambda to return an object where
`processingSucceededKeys` is an array of the S3 keys for successfully
processed objects and `processingFailedKeys` is an array of S3 keys
for objects that could not be processed
- Updated async operations to handle writing records to the databases
when output of the operation is `undefined`

- **CUMULUS-2644**
  - Moved `migration` directory from the `db-migration-lambda` to the `db` package and
  updated unit test references to migrationDir to be pulled from `@cumulus/db`
  - Updated `@cumulus/api/bin/serveUtils` to write records to PostgreSQL tables

- **CUMULUS-2575**
  - Updates model/granule to allow a granule created from API to not require an
    execution to be associated with it. This is a backwards compatible change
    that will not affect granules created in the normal way.
  - Updates `@cumulus/db/src/model/granules` functions `get` and `exists` to
    enforce parameter checking so that requests include either (granule\_id
    and collection\_cumulus\_id) or (cumulus\_id) to prevent incorrect results.
  - `@cumulus/message/src/Collections.deconstructCollectionId` has been
    modified to throw a descriptive error if the input `collectionId` is
    undefined rather than `TypeError: Cannot read property 'split' of
    undefined`. This function has also been updated to throw descriptive errors
    if an incorrectly formatted collectionId is input.

## [v9.4.1] 2022-02-14 [BACKPORT]

**Please note** changes in 9.4.1 may not yet be released in future versions, as
this is a backport and patch release on the 9.4.x series of releases. Updates that
are included in the future will have a corresponding CHANGELOG entry in future
releases.

- **CUMULUS-2847**
  - Update dynamo configuration to read from S3 instead of System Manager
    Parameter Store
  - Move api configuration initialization outside the lambda handler to
    eliminate unneded S3 calls/require config on cold-start only
  - Moved `ssh2` package from `@cumulus/common` to `@cumulus/sftp-client` and
    upgraded package from `^0.8.7` to `^1.0.0` to address security vulnerability
    issue in previous version.
  - Fixed hyrax task package.json dev dependency
  - Update CNM lambda dependencies for Core tasks
    - cumulus-cnm-response-task: 1.4.4
    - cumulus-cnm-to-granule: 1.5.4
  - Whitelist ssh2 re: https://github.com/advisories/GHSA-652h-xwhf-q4h6

## [v9.4.0] 2021-08-16

### Notable changes

- `@cumulus/sync-granule` task should now properly handle
syncing files from HTTP/HTTPS providers where basic auth is
required and involves a redirect to a different host (e.g.
downloading files protected by Earthdata Login)

### Added

- **CUMULUS-2591**
  - Adds `failedExecutionStepName` to failed execution's jsonb error records.
    This is the name of the Step Function step for the last failed event in the
    execution's event history.
- **CUMULUS-2548**
  - Added `allowed_redirects` field to PostgreSQL `providers` table
  - Added `allowedRedirects` field to DynamoDB `<prefix>-providers` table
  - Added `@cumulus/aws-client/S3.streamS3Upload` to handle uploading the contents
  of a readable stream to S3 and returning a promise
- **CUMULUS-2373**
  - Added `replaySqsMessages` lambda to replay archived incoming SQS
    messages from S3.
  - Added `/replays/sqs` endpoint to trigger an async operation for
    the `replaySqsMessages` lambda.
  - Added unit tests and integration tests for new endpoint and lambda.
  - Added `getS3PrefixForArchivedMessage` to `ingest/sqs` package to get prefix
    for an archived message.
  - Added new `async_operation` type `SQS Replay`.
- **CUMULUS-2460**
  - Adds `POST` /executions/workflows-by-granules for retrieving workflow names common to a set of granules
  - Adds `workflowsByGranules` to `@cumulus/api-client/executions`
- **CUMULUS-2635**
  - Added helper functions:
    - `@cumulus/db/translate/file/translateApiPdrToPostgresPdr`

### Fixed

- **CUMULUS-2548**
  - Fixed `@cumulus/ingest/HttpProviderClient.sync` to
properly handle basic auth when redirecting to a different
host and/or host with a different port
- **CUMULUS-2626**
  - Update [PDR migration](https://github.com/nasa/cumulus/blob/master/lambdas/data-migration2/src/pdrs.ts) to correctly find Executions by a Dynamo PDR's `execution` field
- **CUMULUS-2635**
  - Update `data-migration2` to migrate PDRs before migrating granules.
  - Update `data-migration2` unit tests testing granules migration to reference
    PDR records to better model the DB schema.
  - Update `migratePdrRecord` to use `translateApiPdrToPostgresPdr` function.

### Changed

- **CUMULUS-2373**
  - Updated `getS3KeyForArchivedMessage` in `ingest/sqs` to store SQS messages
    by `queueName`.
- **CUMULUS-2630**
  - Updates the example/cumulus-tf deployment to change
    `archive_api_reserved_concurrency` from 2 to 8 to prevent throttling with
    the dashboard.

## [v9.3.0] 2021-07-26

### BREAKING CHANGES

- All API requests made by `@cumulus/api-client` will now throw an error if the status code
does not match the expected response (200 for most requests and 202 for a few requests that
trigger async operations). Previously the helpers in this package would return the response
regardless of the status code, so you may need to update any code using helpers from this
package to catch or to otherwise handle errors that you may encounter.
- The Cumulus API Lambda function has now been configured with reserved concurrency to ensure
availability in a high-concurrency environment. However, this also caps max concurrency which
may result in throttling errors if trying to reach the Cumulus API multiple times in a short
period. Reserved concurrency can be configured with the `archive_api_reserved_concurrency`
terraform variable on the Cumulus module and increased if you are seeing throttling errors.
The default reserved concurrency value is 8.

### Notable changes

- `cmr_custom_host` variable for `cumulus` module can now be used to configure Cumulus to
  integrate with a custom CMR host name and protocol (e.g.
  `http://custom-cmr-host.com`). Note that you **must** include a protocol
  (`http://` or `https://)  if specifying a value for this variable.
- The cumulus module configuration value`rds_connetion_heartbeat` and it's
  behavior has been replaced by a more robust database connection 'retry'
  solution.   Users can remove this value from their configuration, regardless
  of value.  See the `Changed` section notes on CUMULUS-2528 for more details.

### Added

- Added user doc describing new features related to the Cumulus dead letter archive.
- **CUMULUS-2327**
  - Added reserved concurrency setting to the Cumulus API lambda function.
  - Added relevant tfvars to the archive and cumulus terraform modules.
- **CUMULUS-2460**
  - Adds `POST` /executions/search-by-granules for retrieving executions from a list of granules or granule query
  - Adds `searchExecutionsByGranules` to `@cumulus/api-client/executions`
- **CUMULUS-2475**
  - Adds `GET` endpoint to distribution API
- **CUMULUS-2463**
  - `PUT /granules` reingest action allows a user to override the default execution
    to use by providing an optional `workflowName` or `executionArn` parameter on
    the request body.
  - `PUT /granules/bulkReingest` action allows a user to override the default
    execution/workflow combination to reingest with by providing an optional
    `workflowName` on the request body.
- Adds `workflowName` and `executionArn` params to @cumulus/api-client/reingestGranules
- **CUMULUS-2476**
  - Adds handler for authenticated `HEAD` Distribution requests replicating current behavior of TEA
- **CUMULUS-2478**
  - Implemented [bucket map](https://github.com/asfadmin/thin-egress-app#bucket-mapping).
  - Implemented /locate endpoint
  - Cumulus distribution API checks the file request against bucket map:
    - retrieves the bucket and key from file path
    - determines if the file request is public based on the bucket map rather than the bucket type
    - (EDL only) restricts download from PRIVATE_BUCKETS to users who belong to certain EDL User Groups
    - bucket prefix and object prefix are supported
  - Add 'Bearer token' support as an authorization method
- **CUMULUS-2486**
  - Implemented support for custom headers
  - Added 'Bearer token' support as an authorization method
- **CUMULUS-2487**
  - Added integration test for cumulus distribution API
- **CUMULUS-2569**
  - Created bucket map cache for cumulus distribution API
- **CUMULUS-2568**
  - Add `deletePdr`/PDR deletion functionality to `@cumulus/api-client/pdrs`
  - Add `removeCollectionAndAllDependencies` to integration test helpers
  - Added `example/spec/apiUtils.waitForApiStatus` to wait for a
  record to be returned by the API with a specific value for
  `status`
  - Added `example/spec/discoverUtils.uploadS3GranuleDataForDiscovery` to upload granule data fixtures
  to S3 with a randomized granule ID for `discover-granules` based
  integration tests
  - Added `example/spec/Collections.removeCollectionAndAllDependencies` to remove a collection and
  all dependent objects (e.g. PDRs, granules, executions) from the
  database via the API
  - Added helpers to `@cumulus/api-client`:
    - `pdrs.deletePdr` - Delete a PDR via the API
    - `replays.postKinesisReplays` - Submit a POST request to the `/replays` endpoint for replaying Kinesis messages

- `@cumulus/api-client/granules.getGranuleResponse` to return the raw endpoint response from the GET `/granules/<granuleId>` endpoint

### Changed

- Moved functions from `@cumulus/integration-tests` to `example/spec/helpers/workflowUtils`:
  - `startWorkflowExecution`
  - `startWorkflow`
  - `executeWorkflow`
  - `buildWorkflow`
  - `testWorkflow`
  - `buildAndExecuteWorkflow`
  - `buildAndStartWorkflow`
- `example/spec/helpers/workflowUtils.executeWorkflow` now uses
`waitForApiStatus` to ensure that the execution is `completed` or
`failed` before resolving
- `example/spec/helpers/testUtils.updateAndUploadTestFileToBucket`
now accepts an object of parameters rather than positional
arguments
- Removed PDR from the `payload` in the input payload test fixture for reconciliation report integration tests
- The following integration tests for PDR-based workflows were
updated to use randomized granule IDs:
  - `example/spec/parallel/ingest/ingestFromPdrSpec.js`
  - `example/spec/parallel/ingest/ingestFromPdrWithChildWorkflowMetaSpec.js`
  - `example/spec/parallel/ingest/ingestFromPdrWithExecutionNamePrefixSpec.js`
  - `example/spec/parallel/ingest/ingestPdrWithNodeNameSpec.js`
- Updated the `@cumulus/api-client/CumulusApiClientError` error class to include new properties that can be accessed directly on
the error object:
  - `statusCode` - The HTTP status code of the API response
  - `apiMessage` - The message from the API response
- Added `params.pRetryOptions` parameter to
`@cumulus/api-client/granules.deleteGranule` to control the retry
behavior
- Updated `cmr_custom_host` variable to accept a full protocol and host name
(e.g. `http://cmr-custom-host.com`), whereas it previously only accepted a host name
- **CUMULUS-2482**
  - Switches the default distribution app in the `example/cumulus-tf` deployment to the new Cumulus Distribution
  - TEA is still available by following instructions in `example/README.md`
- **CUMULUS-2463**
  - Increases the duration of allowed backoff times for a successful test from
    0.5 sec to 1 sec.
- **CUMULUS-2528**
  - Removed `rds_connection_heartbeat` as a configuration option from all
    Cumulus terraform modules
  - Removed `dbHeartBeat` as an environmental switch from
    `@cumulus/db.getKnexClient` in favor of more comprehensive general db
    connect retry solution
  - Added new `rds_connection_timing_configuration` string map to allow for
    configuration and tuning of Core's internal database retry/connection
    timeout behaviors.  These values map to connection pool configuration
    values for tarn (https://github.com/vincit/tarn.js/) which Core's database
    module / knex(https://www.npmjs.com/package/knex) use for this purpose:
    - acquireTimeoutMillis
    - createRetryIntervalMillis
    - createTimeoutMillis
    - idleTimeoutMillis
    - reapIntervalMillis
      Connection errors will result in a log line prepended with 'knex failed on
      attempted connection error' and sent from '@cumulus/db/connection'
  - Updated `@cumulus/db` and all terraform mdules to set default retry
    configuration values for the database module to cover existing database
    heartbeat connection failures as well as all other knex/tarn connection
    creation failures.

### Fixed

- Fixed bug where `cmr_custom_host` variable was not properly forwarded into `archive`, `ingest`, and `sqs-message-remover` modules from `cumulus` module
- Fixed bug where `parse-pdr` set a granule's provider to the entire provider record when a `NODE_NAME`
  is present. Expected behavior consistent with other tasks is to set the provider name in that field.
- **CUMULUS-2568**
  - Update reconciliation report integration test to have better cleanup/failure behavior
  - Fixed `@cumulus/api-client/pdrs.getPdr` to request correct endpoint for returning a PDR from the API
- **CUMULUS-2620**
  - Fixed a bug where a granule could be removed from CMR but still be set as
  `published: true` and with a CMR link in the Dynamo/PostgreSQL databases. Now,
  the CMR deletion and the Dynamo/PostgreSQL record updates will all succeed or fail
  together, preventing the database records from being out of sync with CMR.
  - Fixed `@cumulus/api-client/pdrs.getPdr` to request correct
  endpoint for returning a PDR from the API

## [v9.2.2] 2021-08-06 - [BACKPORT]

**Please note** changes in 9.2.2 may not yet be released in future versions, as
this is a backport and patch release on the 9.2.x series of releases. Updates that
are included in the future will have a corresponding CHANGELOG entry in future
releases.

### Added

- **CUMULUS-2635**
  - Added helper functions:
    - `@cumulus/db/translate/file/translateApiPdrToPostgresPdr`

### Fixed

- **CUMULUS-2635**
  - Update `data-migration2` to migrate PDRs before migrating granules.
  - Update `data-migration2` unit tests testing granules migration to reference
    PDR records to better model the DB schema.
  - Update `migratePdrRecord` to use `translateApiPdrToPostgresPdr` function.

## [v9.2.1] 2021-07-29 - [BACKPORT]

### Fixed

- **CUMULUS-2626**
  - Update [PDR migration](https://github.com/nasa/cumulus/blob/master/lambdas/data-migration2/src/pdrs.ts) to correctly find Executions by a Dynamo PDR's `execution` field

## [v9.2.0] 2021-06-22

### Added

- **CUMULUS-2475**
  - Adds `GET` endpoint to distribution API
- **CUMULUS-2476**
  - Adds handler for authenticated `HEAD` Distribution requests replicating current behavior of TEA

### Changed

- **CUMULUS-2482**
  - Switches the default distribution app in the `example/cumulus-tf` deployment to the new Cumulus Distribution
  - TEA is still available by following instructions in `example/README.md`

### Fixed

- **CUMULUS-2520**
  - Fixed error that prevented `/elasticsearch/index-from-database` from starting.
- **CUMULUS-2558**
  - Fixed issue where executions original_payload would not be retained on successful execution

## [v9.1.0] 2021-06-03

### BREAKING CHANGES

- @cumulus/api-client/granules.getGranule now returns the granule record from the GET /granules/<granuleId> endpoint, not the raw endpoint response
- **CUMULUS-2434**
  - To use the updated `update-granules-cmr-metadata-file-links` task, the
    granule  UMM-G metadata should have version 1.6.2 or later, since CMR s3
    link type 'GET DATA VIA DIRECT ACCESS' is not valid until UMM-G version
    [1.6.2](https://cdn.earthdata.nasa.gov/umm/granule/v1.6.2/umm-g-json-schema.json)
- **CUMULUS-2488**
  - Removed all EMS reporting including lambdas, endpoints, params, etc as all
    reporting is now handled through Cloud Metrics
- **CUMULUS-2472**
  - Moved existing `EarthdataLoginClient` to
    `@cumulus/oauth-client/EarthdataLoginClient` and updated all references in
    Cumulus Core.
  - Rename `EarthdataLoginClient` property from `earthdataLoginUrl` to
    `loginUrl for consistency with new OAuth clients. See example in
    [oauth-client
    README](https://github.com/nasa/cumulus/blob/master/packages/oauth-client/README.md)

### Added

- **HYRAX-439** - Corrected README.md according to a new Hyrax URL format.
- **CUMULUS-2354**
  - Adds configuration options to allow `/s3credentials` endpoint to distribute
    same-region read-only tokens based on a user's CMR ACLs.
  - Configures the example deployment to enable this feature.
- **CUMULUS-2442**
  - Adds option to generate cloudfront URL to lzards-backup task. This will require a few new task config options that have been documented in the [task README](https://github.com/nasa/cumulus/blob/master/tasks/lzards-backup/README.md).
- **CUMULUS-2470**
  - Added `/s3credentials` endpoint for distribution API
- **CUMULUS-2471**
  - Add `/s3credentialsREADME` endpoint to distribution API
- **CUMULUS-2473**
  - Updated `tf-modules/cumulus_distribution` module to take earthdata or cognito credentials
  - Configured `example/cumulus-tf/cumulus_distribution.tf` to use CSDAP credentials
- **CUMULUS-2474**
  - Add `S3ObjectStore` to `aws-client`. This class allows for interaction with the S3 object store.
  - Add `object-store` package which contains abstracted object store functions for working with various cloud providers
- **CUMULUS-2477**
  - Added `/`, `/login` and `/logout` endpoints to cumulus distribution api
- **CUMULUS-2479**
  - Adds /version endpoint to distribution API
- **CUMULUS-2497**
  - Created `isISOFile()` to check if a CMR file is a CMR ISO file.
- **CUMULUS-2371**
  - Added helpers to `@cumulus/ingest/sqs`:
    - `archiveSqsMessageToS3` - archives an incoming SQS message to S3
    - `deleteArchivedMessageFromS3` - deletes a processed SQS message from S3
  - Added call to `archiveSqsMessageToS3` to `sqs-message-consumer` which
    archives all incoming SQS messages to S3.
  - Added call to `deleteArchivedMessageFrom` to `sqs-message-remover` which
    deletes archived SQS message from S3 once it has been processed.

### Changed

- **[PR2224](https://github.com/nasa/cumulus/pull/2244)**
- **CUMULUS-2208**
  - Moved all `@cumulus/api/es/*` code to new `@cumulus/es-client` package
- Changed timeout on `sfEventSqsToDbRecords` Lambda to 60 seconds to match
  timeout for Knex library to acquire database connections
- **CUMULUS-2517**
  - Updated postgres-migration-count-tool default concurrency to '1'
- **CUMULUS-2489**
  - Updated docs for Terraform references in FAQs, glossary, and in Deployment sections
- **CUMULUS-2434**
  - Updated `@cumulus/cmrjs` `updateCMRMetadata` and related functions to add
    both HTTPS URLS and S3 URIs to CMR metadata.
  - Updated `update-granules-cmr-metadata-file-links` task to add both HTTPS
    URLs and S3 URIs to the OnlineAccessURLs field of CMR metadata. The task
    configuration parameter `cmrGranuleUrlType` now has default value `both`.
  - To use the updated `update-granules-cmr-metadata-file-links` task, the
    granule UMM-G metadata should have version 1.6.2 or later, since CMR s3 link
    type 'GET DATA VIA DIRECT ACCESS' is not valid until UMM-G version
    [1.6.2](https://cdn.earthdata.nasa.gov/umm/granule/v1.6.2/umm-g-json-schema.json)
- **CUMULUS-2472**
  - Renamed `@cumulus/earthdata-login-client` to more generic
    `@cumulus/oauth-client` as a parent  class for new OAuth clients.
  - Added `@cumulus/oauth-client/CognitoClient` to interface with AWS cognito login service.
- **CUMULUS-2497**
  - Changed the `@cumulus/cmrjs` package:
    - Updated `@cumulus/cmrjs/cmr-utils.getGranuleTemporalInfo()` so it now
      returns temporal info for CMR ISO 19115 SMAP XML files.
    - Updated `@cumulus/cmrjs/cmr-utils.isCmrFilename()` to include
      `isISOFile()`.
- **CUMULUS-2532**
  - Changed integration tests to use `api-client/granules` functions as opposed to granulesApi from `@cumulus/integration-tests`.

### Fixed

- **CUMULUS-2519**
  - Update @cumulus/integration-tests.buildWorkflow to fail if provider/collection API response is not successful
- **CUMULUS-2518**
  - Update sf-event-sqs-to-db-records to not throw if a collection is not
    defined on a payload that has no granules/an empty granule payload object
- **CUMULUS-2512**
  - Updated ingest package S3 provider client to take additional parameter
    `remoteAltBucket` on `download` method to allow for per-file override of
    provider bucket for checksum
  - Updated @cumulus/ingest.fetchTextFile's signature to be parameterized and
    added `remoteAltBucket`to allow for an override of the passed in provider
    bucket for the source file
  - Update "eslint-plugin-import" to be pinned to 2.22.1
- **CUMULUS-2520**
  - Fixed error that prevented `/elasticsearch/index-from-database` from starting.
- **CUMULUS-2532**
  - Fixed integration tests to have granule deletion occur before provider and
    collection deletion in test cleanup.
- **[2231](https://github.com/nasa/cumulus/issues/2231)**
  - Fixes broken relative path links in `docs/README.md`

### Removed

- **CUMULUS-2502**
  - Removed outdated documentation regarding Kibana index patterns for metrics.

## [v9.0.1] 2021-05-07

### Migration Steps

Please review the migration steps for 9.0.0 as this release is only a patch to
correct a failure in our build script and push out corrected release artifacts. The previous migration steps still apply.

### Changed

- Corrected `@cumulus/db` configuration to correctly build package.

## [v9.0.0] 2021-05-03

### Migration steps

- This release of Cumulus enables integration with a PostgreSQL database for archiving Cumulus data. There are several upgrade steps involved, **some of which need to be done before redeploying Cumulus**. See the [documentation on upgrading to the RDS release](https://nasa.github.io/cumulus/docs/upgrade-notes/upgrade-rds).

### BREAKING CHANGES

- **CUMULUS-2185** - RDS Migration Epic
  - **CUMULUS-2191**
    - Removed the following from the `@cumulus/api/models.asyncOperation` class in
      favor of the added `@cumulus/async-operations` module:
      - `start`
      - `startAsyncOperations`
  - **CUMULUS-2187**
    - The `async-operations` endpoint will now omit `output` instead of
      returning `none` when the operation did not return output.
  - **CUMULUS-2309**
    - Removed `@cumulus/api/models/granule.unpublishAndDeleteGranule` in favor
      of `@cumulus/api/lib/granule-remove-from-cmr.unpublishGranule` and
      `@cumulus/api/lib/granule-delete.deleteGranuleAndFiles`.
  - **CUMULUS-2385**
    - Updated `sf-event-sqs-to-db-records` to write a granule's files to
      PostgreSQL only after the workflow has exited the `Running` status.
      Please note that any workflow that uses `sf_sqs_report_task` for
      mid-workflow updates will be impacted.
    - Changed PostgreSQL `file` schema and TypeScript type definition to require
      `bucket` and `key` fields.
    - Updated granule/file write logic to mark a granule's status as "failed"
  - **CUMULUS-2455**
    - API `move granule` endpoint now moves granule files on a per-file basis
    - API `move granule` endpoint on granule file move failure will retain the
      file at it's original location, but continue to move any other granule
      files.
    - Removed the `move` method from the `@cumulus/api/models.granule` class.
      logic is now handled in `@cumulus/api/endpoints/granules` and is
      accessible via the Core API.

### Added

- **CUMULUS-2185** - RDS Migration Epic
  - **CUMULUS-2130**
    - Added postgres-migration-count-tool lambda/ECS task to allow for
      evaluation of database state
    - Added /migrationCounts api endpoint that allows running of the
      postgres-migration-count-tool as an asyncOperation
  - **CUMULUS-2394**
    - Updated PDR and Granule writes to check the step function
      workflow_start_time against the createdAt field for each record to ensure
      old records do not overwrite newer ones for legacy Dynamo and PostgreSQL
      writes
  - **CUMULUS-2188**
    - Added `data-migration2` Lambda to be run after `data-migration1`
    - Added logic to `data-migration2` Lambda for migrating execution records
      from DynamoDB to PostgreSQL
  - **CUMULUS-2191**
    - Added `@cumulus/async-operations` to core packages, exposing
      `startAsyncOperation` which will handle starting an async operation and
      adding an entry to both PostgreSQL and DynamoDb
  - **CUMULUS-2127**
    - Add schema migration for `collections` table
  - **CUMULUS-2129**
    - Added logic to `data-migration1` Lambda for migrating collection records
      from Dynamo to PostgreSQL
  - **CUMULUS-2157**
    - Add schema migration for `providers` table
    - Added logic to `data-migration1` Lambda for migrating provider records
      from Dynamo to PostgreSQL
  - **CUMULUS-2187**
    - Added logic to `data-migration1` Lambda for migrating async operation
      records from Dynamo to PostgreSQL
  - **CUMULUS-2198**
    - Added logic to `data-migration1` Lambda for migrating rule records from
      DynamoDB to PostgreSQL
  - **CUMULUS-2182**
    - Add schema migration for PDRs table
  - **CUMULUS-2230**
    - Add schema migration for `rules` table
  - **CUMULUS-2183**
    - Add schema migration for `asyncOperations` table
  - **CUMULUS-2184**
    - Add schema migration for `executions` table
  - **CUMULUS-2257**
    - Updated PostgreSQL table and column names to snake_case
    - Added `translateApiAsyncOperationToPostgresAsyncOperation` function to `@cumulus/db`
  - **CUMULUS-2186**
    - Added logic to `data-migration2` Lambda for migrating PDR records from
      DynamoDB to PostgreSQL
  - **CUMULUS-2235**
    - Added initial ingest load spec test/utility
  - **CUMULUS-2167**
    - Added logic to `data-migration2` Lambda for migrating Granule records from
      DynamoDB to PostgreSQL and parse Granule records to store File records in
      RDS.
  - **CUMULUS-2367**
    - Added `granules_executions` table to PostgreSQL schema to allow for a
      many-to-many relationship between granules and executions
      - The table refers to granule and execution records using foreign keys
        defined with ON CASCADE DELETE, which means that any time a granule or
        execution record is deleted, all of the records in the
        `granules_executions` table referring to that record will also be
        deleted.
    - Added `upsertGranuleWithExecutionJoinRecord` helper to `@cumulus/db` to
      allow for upserting a granule record and its corresponding
      `granules_execution` record
  - **CUMULUS-2128**
    - Added helper functions:
      - `@cumulus/db/translate/file/translateApiFiletoPostgresFile`
      - `@cumulus/db/translate/file/translateApiGranuletoPostgresGranule`
      - `@cumulus/message/Providers/getMessageProvider`
  - **CUMULUS-2190**
    - Added helper functions:
      - `@cumulus/message/Executions/getMessageExecutionOriginalPayload`
      - `@cumulus/message/Executions/getMessageExecutionFinalPayload`
      - `@cumulus/message/workflows/getMessageWorkflowTasks`
      - `@cumulus/message/workflows/getMessageWorkflowStartTime`
      - `@cumulus/message/workflows/getMessageWorkflowStopTime`
      - `@cumulus/message/workflows/getMessageWorkflowName`
  - **CUMULUS-2192**
    - Added helper functions:
      - `@cumulus/message/PDRs/getMessagePdrRunningExecutions`
      - `@cumulus/message/PDRs/getMessagePdrCompletedExecutions`
      - `@cumulus/message/PDRs/getMessagePdrFailedExecutions`
      - `@cumulus/message/PDRs/getMessagePdrStats`
      - `@cumulus/message/PDRs/getPdrPercentCompletion`
      - `@cumulus/message/workflows/getWorkflowDuration`
  - **CUMULUS-2199**
    - Added `translateApiRuleToPostgresRule` to `@cumulus/db` to translate API
      Rule to conform to Postgres Rule definition.
  - **CUMUlUS-2128**
    - Added "upsert" logic to the `sfEventSqsToDbRecords` Lambda for granule and
      file writes to the core PostgreSQL database
  - **CUMULUS-2199**
    - Updated Rules endpoint to write rules to core PostgreSQL database in
      addition to DynamoDB and to delete rules from the PostgreSQL database in
      addition to DynamoDB.
    - Updated `create` in Rules Model to take in optional `createdAt` parameter
      which sets the value of createdAt if not specified during function call.
  - **CUMULUS-2189**
    - Updated Provider endpoint logic to write providers in parallel to Core
      PostgreSQL database
    - Update integration tests to utilize API calls instead of direct
      api/model/Provider calls
  - **CUMULUS-2191**
    - Updated cumuluss/async-operation task to write async-operations to the
      PostgreSQL database.
  - **CUMULUS-2228**
    - Added logic to the `sfEventSqsToDbRecords` Lambda to write execution, PDR,
      and granule records to the core PostgreSQL database in parallel with
      writes to DynamoDB
  - **CUMUlUS-2190**
    - Added "upsert" logic to the `sfEventSqsToDbRecords` Lambda for PDR writes
      to the core PostgreSQL database
  - **CUMUlUS-2192**
    - Added "upsert" logic to the `sfEventSqsToDbRecords` Lambda for execution
      writes to the core PostgreSQL database
  - **CUMULUS-2187**
    - The `async-operations` endpoint will now omit `output` instead of
      returning `none` when the operation did not return output.
  - **CUMULUS-2167**
    - Change PostgreSQL schema definition for `files` to remove `filename` and
      `name` and only support `file_name`.
    - Change PostgreSQL schema definition for `files` to remove `size` to only
      support `file_size`.
    - Change `PostgresFile` to remove duplicate fields `filename` and `name` and
      rename `size` to `file_size`.
  - **CUMULUS-2266**
    - Change `sf-event-sqs-to-db-records` behavior to discard and not throw an
      error on an out-of-order/delayed message so as not to have it be sent to
      the DLQ.
  - **CUMULUS-2305**
    - Changed `DELETE /pdrs/{pdrname}` API behavior to also delete record from
      PostgreSQL database.
  - **CUMULUS-2309**
    - Changed `DELETE /granules/{granuleName}` API behavior to also delete
      record from PostgreSQL database.
    - Changed `Bulk operation BULK_GRANULE_DELETE` API behavior to also delete
      records from PostgreSQL database.
  - **CUMULUS-2367**
    - Updated `granule_cumulus_id` foreign key to granule in PostgreSQL `files`
      table to use a CASCADE delete, so records in the files table are
      automatically deleted by the database when the corresponding granule is
      deleted.
  - **CUMULUS-2407**
    - Updated data-migration1 and data-migration2 Lambdas to use UPSERT instead
      of UPDATE when migrating dynamoDB records to PostgreSQL.
    - Changed data-migration1 and data-migration2 logic to only update already
      migrated records if the incoming record update has a newer timestamp
  - **CUMULUS-2329**
    - Add `write-db-dlq-records-to-s3` lambda.
    - Add terraform config to automatically write db records DLQ messages to an
      s3 archive on the system bucket.
    - Add unit tests and a component spec test for the above.
  - **CUMULUS-2380**
    - Add `process-dead-letter-archive` lambda to pick up and process dead letters in the S3 system bucket dead letter archive.
    - Add `/deadLetterArchive/recoverCumulusMessages` endpoint to trigger an async operation to leverage this capability on demand.
    - Add unit tests and integration test for all of the above.
  - **CUMULUS-2406**
    - Updated parallel write logic to ensure that updatedAt/updated_at
      timestamps are the same in Dynamo/PG on record write for the following
      data types:
      - async operations
      - granules
      - executions
      - PDRs
  - **CUMULUS-2446**
    - Remove schema validation check against DynamoDB table for collections when
      migrating records from DynamoDB to core PostgreSQL database.
  - **CUMULUS-2447**
    - Changed `translateApiAsyncOperationToPostgresAsyncOperation` to call
      `JSON.stringify` and then `JSON.parse` on output.
  - **CUMULUS-2313**
    - Added `postgres-migration-async-operation` lambda to start an ECS task to
      run a the `data-migration2` lambda.
    - Updated `async_operations` table to include `Data Migration 2` as a new
      `operation_type`.
    - Updated `cumulus-tf/variables.tf` to include `optional_dynamo_tables` that
      will be merged with `dynamo_tables`.
  - **CUMULUS-2451**
    - Added summary type file `packages/db/src/types/summary.ts` with
      `MigrationSummary` and `DataMigration1` and `DataMigration2` types.
    - Updated `data-migration1` and `data-migration2` lambdas to return
      `MigrationSummary` objects.
    - Added logging for every batch of 100 records processed for executions,
      granules and files, and PDRs.
    - Removed `RecordAlreadyMigrated` logs in `data-migration1` and
      `data-migration2`
  - **CUMULUS-2452**
    - Added support for only migrating certain granules by specifying the
      `granuleSearchParams.granuleId` or `granuleSearchParams.collectionId`
      properties in the payload for the
      `<prefix>-postgres-migration-async-operation` Lambda
    - Added support for only running certain migrations for data-migration2 by
      specifying the `migrationsList` property in the payload for the
      `<prefix>-postgres-migration-async-operation` Lambda
  - **CUMULUS-2453**
    - Created `storeErrors` function which stores errors in system bucket.
    - Updated `executions` and `granulesAndFiles` data migrations to call `storeErrors` to store migration errors.
    - Added `system_bucket` variable to `data-migration2`.
  - **CUMULUS-2455**
    - Move granules API endpoint records move updates for migrated granule files
      if writing any of the granule files fails.
  - **CUMULUS-2468**
    - Added support for doing [DynamoDB parallel scanning](https://docs.aws.amazon.com/amazondynamodb/latest/developerguide/Scan.html#Scan.ParallelScan) for `executions` and `granules` migrations to improve performance. The behavior of the parallel scanning and writes can be controlled via the following properties on the event input to the `<prefix>-postgres-migration-async-operation` Lambda:
      - `granuleMigrationParams.parallelScanSegments`: How many segments to divide your granules DynamoDB table into for parallel scanning
      - `granuleMigrationParams.parallelScanLimit`: The maximum number of granule records to evaluate for each parallel scanning segment of the DynamoDB table
      - `granuleMigrationParams.writeConcurrency`: The maximum number of concurrent granule/file writes to perform to the PostgreSQL database across all DynamoDB segments
      - `executionMigrationParams.parallelScanSegments`: How many segments to divide your executions DynamoDB table into for parallel scanning
      - `executionMigrationParams.parallelScanLimit`: The maximum number of execution records to evaluate for each parallel scanning segment of the DynamoDB table
      - `executionMigrationParams.writeConcurrency`: The maximum number of concurrent execution writes to perform to the PostgreSQL database across all DynamoDB segments
  - **CUMULUS-2468** - Added `@cumulus/aws-client/DynamoDb.parallelScan` helper to perform [parallel scanning on DynamoDb tables](https://docs.aws.amazon.com/amazondynamodb/latest/developerguide/Scan.html#Scan.ParallelScan)
  - **CUMULUS-2507**
    - Updated granule record write logic to set granule status to `failed` in both Postgres and DynamoDB if any/all of its files fail to write to the database.

### Deprecated

- **CUMULUS-2185** - RDS Migration Epic
  - **CUMULUS-2455**
    - `@cumulus/ingest/moveGranuleFiles`

## [v8.1.2] 2021-07-29

**Please note** changes in 8.1.2 may not yet be released in future versions, as this
is a backport/patch release on the 8.x series of releases.  Updates that are
included in the future will have a corresponding CHANGELOG entry in future releases.

### Notable changes

- `cmr_custom_host` variable for `cumulus` module can now be used to configure Cumulus to
integrate with a custom CMR host name and protocol (e.g. `http://custom-cmr-host.com`). Note
that you **must** include a protocol (`http://` or `https://`) if specifying a value for this
variable.
- `@cumulus/sync-granule` task should now properly handle
syncing files from HTTP/HTTPS providers where basic auth is
required and involves a redirect to a different host (e.g.
downloading files protected by Earthdata Login)

### Added

- **CUMULUS-2548**
  - Added `allowed_redirects` field to PostgreSQL `providers` table
  - Added `allowedRedirects` field to DynamoDB `<prefix>-providers` table
  - Added `@cumulus/aws-client/S3.streamS3Upload` to handle uploading the contents
  of a readable stream to S3 and returning a promise

### Changed

- Updated `cmr_custom_host` variable to accept a full protocol and host name
(e.g. `http://cmr-custom-host.com`), whereas it previously only accepted a host name

### Fixed

- Fixed bug where `cmr_custom_host` variable was not properly forwarded into `archive`, `ingest`, and `sqs-message-remover` modules from `cumulus` module
- **CUMULUS-2548**
  - Fixed `@cumulus/ingest/HttpProviderClient.sync` to
properly handle basic auth when redirecting to a different
host and/or host with a different port

## [v8.1.1] 2021-04-30 -- Patch Release

**Please note** changes in 8.1.1 may not yet be released in future versions, as this
is a backport/patch release on the 8.x series of releases.  Updates that are
included in the future will have a corresponding CHANGELOG entry in future releases.

### Added

- **CUMULUS-2497**
  - Created `isISOFile()` to check if a CMR file is a CMR ISO file.

### Fixed

- **CUMULUS-2512**
  - Updated ingest package S3 provider client to take additional parameter
    `remoteAltBucket` on `download` method to allow for per-file override of
    provider bucket for checksum
  - Updated @cumulus/ingest.fetchTextFile's signature to be parameterized and
    added `remoteAltBucket`to allow for an override of the passed in provider
    bucket for the source file
  - Update "eslint-plugin-import" to be pinned to 2.22.1

### Changed

- **CUMULUS-2497**
  - Changed the `@cumulus/cmrjs` package:
    - Updated `@cumulus/cmrjs/cmr-utils.getGranuleTemporalInfo()` so it now
      returns temporal info for CMR ISO 19115 SMAP XML files.
    - Updated `@cumulus/cmrjs/cmr-utils.isCmrFilename()` to include
      `isISOFile()`.

- **[2216](https://github.com/nasa/cumulus/issues/2216)**
  - Removed "node-forge", "xml-crypto" from audit whitelist, added "underscore"

## [v8.1.0] 2021-04-29

### Added

- **CUMULUS-2348**
  - The `@cumulus/api` `/granules` and `/granules/{granuleId}` endpoints now take `getRecoveryStatus` parameter
  to include recoveryStatus in result granule(s)
  - The `@cumulus/api-client.granules.getGranule` function takes a `query` parameter which can be used to
  request additional granule information.
  - Published `@cumulus/api@7.2.1-alpha.0` for dashboard testing
- **CUMULUS-2469**
  - Added `tf-modules/cumulus_distribution` module to standup a skeleton
    distribution api

## [v8.0.0] 2021-04-08

### BREAKING CHANGES

- **CUMULUS-2428**
  - Changed `/granules/bulk` to use `queueUrl` property instead of a `queueName` property for setting the queue to use for scheduling bulk granule workflows

### Notable changes

- Bulk granule operations endpoint now supports setting a custom queue for scheduling workflows via the `queueUrl` property in the request body. If provided, this value should be the full URL for an SQS queue.

### Added

- **CUMULUS-2374**
  - Add cookbok entry for queueing PostToCmr step
  - Add example workflow to go with cookbook
- **CUMULUS-2421**
  - Added **experimental** `ecs_include_docker_cleanup_cronjob` boolean variable to the Cumulus module to enable cron job to clean up docker root storage blocks in ECS cluster template for non-`device-mapper` storage drivers. Default value is `false`. This fulfills a specific user support request. This feature is otherwise untested and will remain so until we can iterate with a better, more general-purpose solution. Use of this feature is **NOT** recommended unless you are certain you need it.

- **CUMULUS-1808**
  - Add additional error messaging in `deleteSnsTrigger` to give users more context about where to look to resolve ResourceNotFound error when disabling or deleting a rule.

### Fixed

- **CUMULUS-2281**
  - Changed discover-granules task to write discovered granules directly to
    logger, instead of via environment variable. This fixes a problem where a
    large number of found granules prevents this lambda from running as an
    activity with an E2BIG error.

## [v7.2.0] 2021-03-23

### Added

- **CUMULUS-2346**
  - Added orca API endpoint to `@cumulus/api` to get recovery status
  - Add `CopyToGlacier` step to [example IngestAndPublishGranuleWithOrca workflow](https://github.com/nasa/cumulus/blob/master/example/cumulus-tf/ingest_and_publish_granule_with_orca_workflow.tf)

### Changed

- **HYRAX-357**
  - Format of NGAP OPeNDAP URL changed and by default now is referring to concept id and optionally can include short name and version of collection.
  - `addShortnameAndVersionIdToConceptId` field has been added to the config inputs of the `hyrax-metadata-updates` task

## [v7.1.0] 2021-03-12

### Notable changes

- `sync-granule` task will now properly handle syncing 0 byte files to S3
- SQS/Kinesis rules now support scheduling workflows to a custom queue via the `rule.queueUrl` property. If provided, this value should be the full URL for an SQS queue.

### Added

- `tf-modules/cumulus` module now supports a `cmr_custom_host` variable that can
  be used to set to an arbitrary  host for making CMR requests (e.g.
  `https://custom-cmr-host.com`).
- Added `buckets` variable to `tf-modules/archive`
- **CUMULUS-2345**
  - Deploy ORCA with Cumulus, see `example/cumulus-tf/orca.tf` and `example/cumulus-tf/terraform.tfvars.example`
  - Add `CopyToGlacier` step to [example IngestAndPublishGranule workflow](https://github.com/nasa/cumulus/blob/master/example/cumulus-tf/ingest_and_publish_granule_workflow.asl.json)
- **CUMULUS-2424**
  - Added `childWorkflowMeta` to `queue-pdrs` config. An object passed to this config value will be merged into a child workflow message's `meta` object. For an example of how this can be used, see `example/cumulus-tf/discover_and_queue_pdrs_with_child_workflow_meta_workflow.asl.json`.
- **CUMULUS-2427**
  - Added support for using a custom queue with SQS and Kinesis rules. Whatever queue URL is set on the `rule.queueUrl` property will be used to schedule workflows for that rule. This change allows SQS/Kinesis rules to use [any throttled queues defined for a deployment](https://nasa.github.io/cumulus/docs/data-cookbooks/throttling-queued-executions).

### Fixed

- **CUMULUS-2394**
  - Updated PDR and Granule writes to check the step function `workflow_start_time` against
      the `createdAt` field  for each record to ensure old records do not
      overwrite newer ones

### Changed

- `<prefix>-lambda-api-gateway` IAM role used by API Gateway Lambda now
  supports accessing all buckets defined in your `buckets` variable except
  "internal" buckets
- Updated the default scroll duration used in ESScrollSearch and part of the
  reconciliation report functions as a result of testing and seeing timeouts
  at its current value of 2min.
- **CUMULUS-2355**
  - Added logic to disable `/s3Credentials` endpoint based upon value for
    environment variable `DISABLE_S3_CREDENTIALS`. If set to "true", the
    endpoint will not dispense S3 credentials and instead return a message
    indicating that the endpoint has been disabled.
- **CUMULUS-2397**
  - Updated `/elasticsearch` endpoint's `reindex` function to prevent
    reindexing when source and destination indices are the same.
- **CUMULUS-2420**
  - Updated test function `waitForAsyncOperationStatus` to take a retryObject
    and use exponential backoff.  Increased the total test duration for both
    AsycOperation specs and the ReconciliationReports tests.
  - Updated the default scroll duration used in ESScrollSearch and part of the
    reconciliation report functions as a result of testing and seeing timeouts
    at its current value of 2min.
- **CUMULUS-2427**
  - Removed `queueUrl` from the parameters object for `@cumulus/message/Build.buildQueueMessageFromTemplate`
  - Removed `queueUrl` from the parameters object for `@cumulus/message/Build.buildCumulusMeta`

### Fixed

- Fixed issue in `@cumulus/ingest/S3ProviderClient.sync()` preventing 0 byte files from being synced to S3.

### Removed

- Removed variables from `tf-modules/archive`:
  - `private_buckets`
  - `protected_buckets`
  - `public_buckets`

## [v7.0.0] 2021-02-22

### BREAKING CHANGES

- **CUMULUS-2362** - Endpoints for the logs (/logs) will now throw an error unless Metrics is set up

### Added

- **CUMULUS-2345**
  - Deploy ORCA with Cumulus, see `example/cumulus-tf/orca.tf` and `example/cumulus-tf/terraform.tfvars.example`
  - Add `CopyToGlacier` step to [example IngestAndPublishGranule workflow](https://github.com/nasa/cumulus/blob/master/example/cumulus-tf/ingest_and_publish_granule_workflow.asl.json)
- **CUMULUS-2376**
  - Added `cmrRevisionId` as an optional parameter to `post-to-cmr` that will be used when publishing metadata to CMR.
- **CUMULUS-2412**
  - Adds function `getCollectionsByShortNameAndVersion` to @cumulus/cmrjs that performs a compound query to CMR to retrieve collection information on a list of collections. This replaces a series of calls to the CMR for each collection with a single call on the `/collections` endpoint and should improve performance when CMR return times are increased.

### Changed

- **CUMULUS-2362**
  - Logs endpoints only work with Metrics set up
- **CUMULUS-2376**
  - Updated `publishUMMGJSON2CMR` to take in an optional `revisionId` parameter.
  - Updated `publishUMMGJSON2CMR` to throw an error if optional `revisionId` does not match resulting revision ID.
  - Updated `publishECHO10XML2CMR` to take in an optional `revisionId` parameter.
  - Updated `publishECHO10XML2CMR` to throw an error if optional `revisionId` does not match resulting revision ID.
  - Updated `publish2CMR` to take in optional `cmrRevisionId`.
  - Updated `getWriteHeaders` to take in an optional CMR Revision ID.
  - Updated `ingestGranule` to take in an optional CMR Revision ID to pass to `getWriteHeaders`.
  - Updated `ingestUMMGranule` to take in an optional CMR Revision ID to pass to `getWriteHeaders`.
- **CUMULUS-2350**
  - Updates the examples on the `/s3credentialsREADME`, to include Python and
    JavaScript code demonstrating how to refrsh  the s3credential for
    programatic access.
- **CUMULUS-2383**
  - PostToCMR task will return CMRInternalError when a `500` status is returned from CMR

## [v6.0.0] 2021-02-16

### MIGRATION NOTES

- **CUMULUS-2255** - Cumulus has upgraded its supported version of Terraform
  from **0.12.12** to **0.13.6**. Please see the [instructions to upgrade your
  deployments](https://github.com/nasa/cumulus/blob/master/docs/upgrade-notes/upgrading-tf-version-0.13.6.md).

- **CUMULUS-2350**
  - If the  `/s3credentialsREADME`, does not appear to be working after
    deployment, [manual redeployment](https://docs.aws.amazon.com/apigateway/latest/developerguide/how-to-deploy-api-with-console.html)
    of the API-gateway stage may be necessary to finish the deployment.

### BREAKING CHANGES

- **CUMULUS-2255** - Cumulus has upgraded its supported version of Terraform from **0.12.12** to **0.13.6**.

### Added

- **CUMULUS-2291**
  - Add provider filter to Granule Inventory Report
- **CUMULUS-2300**
  - Added `childWorkflowMeta` to `queue-granules` config. Object passed to this
    value will be merged into a child workflow message's  `meta` object. For an
    example of how this can be used, see
    `example/cumulus-tf/discover_granules_workflow.asl.json`.
- **CUMULUS-2350**
  - Adds an unprotected endpoint, `/s3credentialsREADME`, to the
    s3-credentials-endpoint that displays  information on how to use the
    `/s3credentials` endpoint
- **CUMULUS-2368**
  - Add QueueWorkflow task
- **CUMULUS-2391**
  - Add reportToEms to collections.files file schema
- **CUMULUS-2395**
  - Add Core module parameter `ecs_custom_sg_ids` to Cumulus module to allow for
    custom security group mappings
- **CUMULUS-2402**
  - Officially expose `sftp()` for use in `@cumulus/sftp-client`

### Changed

- **CUMULUS-2323**
  - The sync granules task when used with the s3 provider now uses the
    `source_bucket` key in `granule.files` objects.  If incoming payloads using
    this task have a `source_bucket` value for a file using the s3 provider, the
    task will attempt to sync from the bucket defined in the file's
    `source_bucket` key instead of the `provider`.
    - Updated `S3ProviderClient.sync` to allow for an optional bucket parameter
      in support of the changed behavior.
  - Removed `addBucketToFile` and related code from sync-granules task

- **CUMULUS-2255**
  - Updated Terraform deployment code syntax for compatibility with version 0.13.6
- **CUMULUS-2321**
  - Updated API endpoint GET `/reconciliationReports/{name}` to return the
    presigned s3 URL in addition to report data

### Fixed

- Updated `hyrax-metadata-updates` task so the opendap url has Type 'USE SERVICE API'

- **CUMULUS-2310**
  - Use valid filename for reconciliation report
- **CUMULUS-2351**
  - Inventory report no longer includes the File/Granule relation object in the
    okCountByGranules key of a report.  The information is only included when a
    'Granule Not Found' report is run.

### Removed

- **CUMULUS-2364**
  - Remove the internal Cumulus logging lambda (log2elasticsearch)

## [v5.0.1] 2021-01-27

### Changed

- **CUMULUS-2344**
  - Elasticsearch API now allows you to reindex to an index that already exists
  - If using the Change Index operation and the new index doesn't exist, it will be created
  - Regarding instructions for CUMULUS-2020, you can now do a change index
    operation before a reindex operation. This will
    ensure that new data will end up in the new index while Elasticsearch is reindexing.

- **CUMULUS-2351**
  - Inventory report no longer includes the File/Granule relation object in the okCountByGranules key of a report. The information is only included when a 'Granule Not Found' report is run.

### Removed

- **CUMULUS-2367**
  - Removed `execution_cumulus_id` column from granules RDS schema and data type

## [v5.0.0] 2021-01-12

### BREAKING CHANGES

- **CUMULUS-2020**
  - Elasticsearch data mappings have been updated to improve search and the API
    has been update to reflect those changes. See Migration notes on how to
    update the Elasticsearch mappings.

### Migration notes

- **CUMULUS-2020**
  - Elasticsearch data mappings have been updated to improve search. For
    example, case insensitive searching will now work (e.g. 'MOD' and 'mod' will
    return the same granule results). To use the improved Elasticsearch queries,
    [reindex](https://nasa.github.io/cumulus-api/#reindex) to create a new index
    with the correct types. Then perform a [change
    index](https://nasa.github.io/cumulus-api/#change-index) operation to use
    the new index.
- **CUMULUS-2258**
  - Because the `egress_lambda_log_group` and
    `egress_lambda_log_subscription_filter` resource were removed from the
    `cumulus` module, new definitions for these resources must be added to
    `cumulus-tf/main.tf`. For reference on how to define these resources, see
    [`example/cumulus-tf/thin_egress_app.tf`](https://github.com/nasa/cumulus/blob/master/example/cumulus-tf/thin_egress_app.tf).
  - The `tea_stack_name` variable being passed into the `cumulus` module should be removed
- **CUMULUS-2344**
  - Regarding instructions for CUMULUS-2020, you can now do a change index operation before a reindex operation. This will
    ensure that new data will end up in the new index while Elasticsearch is reindexing.

### BREAKING CHANGES

- **CUMULUS-2020**
  - Elasticsearch data mappings have been updated to improve search and the API has been updated to reflect those changes. See Migration notes on how to update the Elasticsearch mappings.

### Added

- **CUMULUS-2318**
  - Added`async_operation_image` as `cumulus` module variable to allow for override of the async_operation container image.  Users can optionally specify a non-default docker image for use with Core async operations.
- **CUMULUS-2219**
  - Added `lzards-backup` Core task to facilitate making LZARDS backup requests in Cumulus ingest workflows
- **CUMULUS-2092**
  - Add documentation for Granule Not Found Reports
- **HYRAX-320**
  - `@cumulus/hyrax-metadata-updates`Add component URI encoding for entry title id and granule ur to allow for values with special characters in them. For example, EntryTitleId 'Sentinel-6A MF/Jason-CS L2 Advanced Microwave Radiometer (AMR-C) NRT Geophysical Parameters' Now, URLs generated from such values will be encoded correctly and parsable by HyraxInTheCloud
- **CUMULUS-1370**
  - Add documentation for Getting Started section including FAQs
- **CUMULUS-2092**
  - Add documentation for Granule Not Found Reports
- **CUMULUS-2219**
  - Added `lzards-backup` Core task to facilitate making LZARDS backup requests in Cumulus ingest workflows
- **CUMULUS-2280**
  - In local api, retry to create tables if they fail to ensure localstack has had time to start fully.
- **CUMULUS-2290**
  - Add `queryFields` to granule schema, and this allows workflow tasks to add queryable data to granule record. For reference on how to add data to `queryFields` field, see [`example/cumulus-tf/kinesis_trigger_test_workflow.tf`](https://github.com/nasa/cumulus/blob/master/example/cumulus-tf/kinesis_trigger_test_workflow.tf).
- **CUMULUS-2318**
  - Added`async_operation_image` as `cumulus` module variable to allow for override of the async_operation container image.  Users can optionally specify a non-default docker image for use with Core async operations.

### Changed

- **CUMULUS-2020**
  - Updated Elasticsearch mappings to support case-insensitive search
- **CUMULUS-2124**
  - cumulus-rds-tf terraform module now takes engine_version as an input variable.
- **CUMULUS-2279**
  - Changed the formatting of granule CMR links: instead of a link to the `/search/granules.json` endpoint, now it is a direct link to `/search/concepts/conceptid.format`
- **CUMULUS-2296**
  - Improved PDR spec compliance of `parse-pdr` by updating `@cumulus/pvl` to parse fields in a manner more consistent with the PDR ICD, with respect to numbers and dates. Anything not matching the ICD expectations, or incompatible with Javascript parsing, will be parsed as a string instead.
- **CUMULUS-2344**
  - Elasticsearch API now allows you to reindex to an index that already exists
  - If using the Change Index operation and the new index doesn't exist, it will be created

### Removed

- **CUMULUS-2258**
  - Removed `tea_stack_name` variable from `tf-modules/distribution/variables.tf` and `tf-modules/cumulus/variables.tf`
  - Removed `egress_lambda_log_group` and `egress_lambda_log_subscription_filter` resources from `tf-modules/distribution/main.tf`

## [v4.0.0] 2020-11-20

### Migration notes

- Update the name of your `cumulus_message_adapter_lambda_layer_arn` variable for the `cumulus` module to `cumulus_message_adapter_lambda_layer_version_arn`. The value of the variable should remain the same (a layer version ARN of a Lambda layer for the [`cumulus-message-adapter`](https://github.com/nasa/cumulus-message-adapter/).
- **CUMULUS-2138** - Update all workflows using the `MoveGranules` step to add `UpdateGranulesCmrMetadataFileLinksStep`that runs after it. See the example [`IngestAndPublishWorkflow`](https://github.com/nasa/cumulus/blob/master/example/cumulus-tf/ingest_and_publish_granule_workflow.asl.json) for reference.
- **CUMULUS-2251**
  - Because it has been removed from the `cumulus` module, a new resource definition for `egress_api_gateway_log_subscription_filter` must be added to `cumulus-tf/main.tf`. For reference on how to define this resource, see [`example/cumulus-tf/main.tf`](https://github.com/nasa/cumulus/blob/master/example/cumulus-tf/main.tf).

### Added

- **CUMULUS-2248**
  - Updates Integration Tests README to point to new fake provider template.
- **CUMULUS-2239**
  - Add resource declaration to create a VPC endpoint in tea-map-cache module if `deploy_to_ngap` is false.
- **CUMULUS-2063**
  - Adds a new, optional query parameter to the `/collections[&getMMT=true]` and `/collections/active[&getMMT=true]` endpoints. When a user provides a value of `true` for `getMMT` in the query parameters, the endpoint will search CMR and update each collection's results with new key `MMTLink` containing a link to the MMT (Metadata Management Tool) if a CMR collection id is found.
- **CUMULUS-2170**
  - Adds ability to filter granule inventory reports
- **CUMULUS-2211**
  - Adds `granules/bulkReingest` endpoint to `@cumulus/api`
- **CUMULUS-2251**
  - Adds `log_api_gateway_to_cloudwatch` variable to `example/cumulus-tf/variables.tf`.
  - Adds `log_api_gateway_to_cloudwatch` variable to `thin_egress_app` module definition.

### Changed

- **CUMULUS-2216**
  - `/collection` and `/collection/active` endpoints now return collections without granule aggregate statistics by default. The original behavior is preserved and can be found by including a query param of `includeStats=true` on the request to the endpoint.
  - The `es/collections` Collection class takes a new parameter includeStats. It no longer appends granule aggregate statistics to the returned results by default. One must set the new parameter to any non-false value.
- **CUMULUS-2201**
  - Update `dbIndexer` lambda to process requests in serial
  - Fixes ingestPdrWithNodeNameSpec parsePdr provider error
- **CUMULUS-2251**
  - Moves Egress Api Gateway Log Group Filter from `tf-modules/distribution/main.tf` to `example/cumulus-tf/main.tf`

### Fixed

- **CUMULUS-2251**
  - This fixes a deployment error caused by depending on the `thin_egress_app` module output for a resource count.

### Removed

- **CUMULUS-2251**
  - Removes `tea_api_egress_log_group` variable from `tf-modules/distribution/variables.tf` and `tf-modules/cumulus/variables.tf`.

### BREAKING CHANGES

- **CUMULUS-2138** - CMR metadata update behavior has been removed from the `move-granules` task into a
new `update-granules-cmr-metadata-file-links` task.
- **CUMULUS-2216**
  - `/collection` and `/collection/active` endpoints now return collections without granule aggregate statistics by default. The original behavior is preserved and can be found by including a query param of `includeStats=true` on the request to the endpoint.  This is likely to affect the dashboard only but included here for the change of behavior.
- **[1956](https://github.com/nasa/cumulus/issues/1956)**
  - Update the name of the `cumulus_message_adapter_lambda_layer_arn` output from the `cumulus-message-adapter` module to `cumulus_message_adapter_lambda_layer_version_arn`. The output value has changed from being the ARN of the Lambda layer **without a version** to the ARN of the Lambda layer **with a version**.
  - Update the variable name in the `cumulus` and `ingest` modules from `cumulus_message_adapter_lambda_layer_arn` to `cumulus_message_adapter_lambda_layer_version_arn`

## [v3.0.1] 2020-10-21

- **CUMULUS-2203**
  - Update Core tasks to use
    [cumulus-message-adapter-js](https://github.com/nasa/cumulus-message-adapter-js)
    v2.0.0 to resolve memory leak/lambda ENOMEM constant failure issue.   This
    issue caused lambdas to slowly use all memory in the run environment and
    prevented AWS from halting/restarting warmed instances when task code was
    throwing consistent errors under load.

- **CUMULUS-2232**
  - Updated versions for `ajv`, `lodash`, `googleapis`, `archiver`, and
    `@cumulus/aws-client` to remediate vulnerabilities found in SNYK scan.

### Fixed

- **CUMULUS-2233**
  - Fixes /s3credentials bug where the expiration time on the cookie was set to a time that is always expired, so authentication was never being recognized as complete by the API. Consequently, the user would end up in a redirect loop and requests to /s3credentials would never complete successfully. The bug was caused by the fact that the code setting the expiration time for the cookie was expecting a time value in milliseconds, but was receiving the expirationTime from the EarthdataLoginClient in seconds. This bug has been fixed by converting seconds into milliseconds. Unit tests were added to test that the expiration time has been converted to milliseconds and checking that the cookie's expiration time is greater than the current time.

## [v3.0.0] 2020-10-7

### MIGRATION STEPS

- **CUMULUS-2099**
  - All references to `meta.queues` in workflow configuration must be replaced with references to queue URLs from Terraform resources. See the updated [data cookbooks](https://nasa.github.io/cumulus/docs/data-cookbooks/about-cookbooks) or example [Discover Granules workflow configuration](https://github.com/nasa/cumulus/blob/master/example/cumulus-tf/discover_granules_workflow.asl.json).
  - The steps for configuring queued execution throttling have changed. See the [updated documentation](https://nasa.github.io/cumulus/docs/data-cookbooks/throttling-queued-executions).
  - In addition to the configuration for execution throttling, the internal mechanism for tracking executions by queue has changed. As a result, you should **disable any rules or workflows scheduling executions via a throttled queue** before upgrading. Otherwise, you may be at risk of having **twice as many executions** as are configured for the queue while the updated tracking is deployed. You can re-enable these rules/workflows once the upgrade is complete.

- **CUMULUS-2111**
  - **Before you re-deploy your `cumulus-tf` module**, note that the [`thin-egress-app`][thin-egress-app] is no longer deployed by default as part of the `cumulus` module, so you must add the TEA module to your deployment and manually modify your Terraform state **to avoid losing your API gateway and impacting any Cloudfront endpoints pointing to those gateways**. If you don't care about losing your API gateway and impacting Cloudfront endpoints, you can ignore the instructions for manually modifying state.

    1. Add the [`thin-egress-app`][thin-egress-app] module to your `cumulus-tf` deployment as shown in the [Cumulus example deployment](https://github.com/nasa/cumulus/tree/master/example/cumulus-tf/main.tf).

         - Note that the values for `tea_stack_name` variable to the `cumulus` module and the `stack_name` variable to the `thin_egress_app` module **must match**
         - Also, if you are specifying the `stage_name` variable to the `thin_egress_app` module, **the value of the `tea_api_gateway_stage` variable to the `cumulus` module must match it**

    2. **If you want to preserve your existing `thin-egress-app` API gateway and avoid having to update your Cloudfront endpoint for distribution, then you must follow these instructions**: <https://nasa.github.io/cumulus/docs/upgrade-notes/migrate_tea_standalone>. Otherwise, you can re-deploy as usual.

  - If you provide your own custom bucket map to TEA as a standalone module, **you must ensure that your custom bucket map includes mappings for the `protected` and `public` buckets specified in your `cumulus-tf/terraform.tfvars`, otherwise Cumulus may not be able to determine the correct distribution URL for ingested files and you may encounter errors**

- **CUMULUS-2197**
  - EMS resources are now optional, and `ems_deploy` is set to `false` by default, which will delete your EMS resources.
  - If you would like to keep any deployed EMS resources, add the `ems_deploy` variable set to `true` in your `cumulus-tf/terraform.tfvars`

### BREAKING CHANGES

- **CUMULUS-2200**
  - Changes return from 303 redirect to 200 success for `Granule Inventory`'s
    `/reconciliationReport` returns.  The user (dashboard) must read the value
    of `url` from the return to get the s3SignedURL and then download the report.
- **CUMULUS-2099**
  - `meta.queues` has been removed from Cumulus core workflow messages.
  - `@cumulus/sf-sqs-report` workflow task no longer reads the reporting queue URL from `input.meta.queues.reporting` on the incoming event. Instead, it requires that the queue URL be set as the `reporting_queue_url` environment variable on the deployed Lambda.
- **CUMULUS-2111**
  - The deployment of the `thin-egress-app` module has be removed from `tf-modules/distribution`, which is a part of the `tf-modules/cumulus` module. Thus, the `thin-egress-app` module is no longer deployed for you by default. See the migration steps for details about how to add deployment for the `thin-egress-app`.
- **CUMULUS-2141**
  - The `parse-pdr` task has been updated to respect the `NODE_NAME` property in
    a PDR's `FILE_GROUP`. If a `NODE_NAME` is present, the task will query the
    Cumulus API for a provider with that host. If a provider is found, the
    output granule from the task will contain a `provider` property containing
    that provider. If `NODE_NAME` is set but a provider with that host cannot be
    found in the API, or if multiple providers are found with that same host,
    the task will fail.
  - The `queue-granules` task has been updated to expect an optional
    `granule.provider` property on each granule. If present, the granule will be
    enqueued using that provider. If not present, the task's `config.provider`
    will be used instead.
- **CUMULUS-2197**
  - EMS resources are now optional and will not be deployed by default. See migration steps for information
    about how to deploy EMS resources.

#### CODE CHANGES

- The `@cumulus/api-client.providers.getProviders` function now takes a
  `queryStringParameters` parameter which can be used to filter the providers
  which are returned
- The `@cumulus/aws-client/S3.getS3ObjectReadStreamAsync` function has been
  removed. It read the entire S3 object into memory before returning a read
  stream, which could cause Lambdas to run out of memory. Use
  `@cumulus/aws-client/S3.getObjectReadStream` instead.
- The `@cumulus/ingest/util.lookupMimeType` function now returns `undefined`
  rather than `null` if the mime type could not be found.
- The `@cumulus/ingest/lock.removeLock` function now returns `undefined`
- The `@cumulus/ingest/granule.generateMoveFileParams` function now returns
  `source: undefined` and `target :undefined` on the response object if either could not be
  determined. Previously, `null` had been returned.
- The `@cumulus/ingest/recursion.recursion` function must now be imported using
  `const { recursion } = require('@cumulus/ingest/recursion');`
- The `@cumulus/ingest/granule.getRenamedS3File` function has been renamed to
  `listVersionedObjects`
- `@cumulus/common.http` has been removed
- `@cumulus/common/http.download` has been removed

### Added

- **CUMULUS-1855**
  - Fixed SyncGranule task to return an empty granules list when given an empty
    (or absent) granules list on input, rather than throwing an exception
- **CUMULUS-1955**
  - Added `@cumulus/aws-client/S3.getObject` to get an AWS S3 object
  - Added `@cumulus/aws-client/S3.waitForObject` to get an AWS S3 object,
    retrying, if necessary
- **CUMULUS-1961**
  - Adds `startTimestamp` and `endTimestamp` parameters to endpoint
    `reconcilationReports`.  Setting these values will filter the returned
    report to cumulus data that falls within the timestamps. It also causes the
    report to be one directional, meaning cumulus is only reconciled with CMR,
    but not the other direction. The Granules will be filtered by their
    `updatedAt` values. Collections are filtered by the updatedAt time of their
    granules, i.e. Collections with granules that are updatedAt a time between
    the time parameters will be returned in the reconciliation reports.
  - Adds `startTimestamp` and `endTimestamp` parameters to create-reconciliation-reports
    lambda function. If either of these params is passed in with a value that can be
    converted to a date object, the inter-platform comparison between Cumulus and CMR will
    be one way.  That is, collections, granules, and files will be filtered by time for
    those found in Cumulus and only those compared to the CMR holdings. For the moment
    there is not enough information to change the internal consistency check, and S3 vs
    Cumulus comparisons are unchanged by the timestamps.
- **CUMULUS-1962**
  - Adds `location` as parameter to `/reconciliationReports` endpoint. Options are `S3`
    resulting in a S3 vs. Cumulus database search or `CMR` resulting in CMR vs. Cumulus database search.
- **CUMULUS-1963**
  - Adds `granuleId` as input parameter to `/reconcilationReports`
    endpoint. Limits inputs parameters to either `collectionId` or `granuleId`
    and will fail to create the report if both are provided.  Adding granuleId
    will find collections in Cumulus by granuleId and compare those one way
    with those in CMR.
  - `/reconciliationReports` now validates any input json before starting the
    async operation and the lambda handler no longer validates input
    parameters.
- **CUMULUS-1964**
  - Reports can now be filtered on provider
- **CUMULUS-1965**
  - Adds `collectionId` parameter to the `/reconcilationReports`
    endpoint. Setting this value will limit the scope of the reconcilation
    report to only the input collectionId when comparing Cumulus and
    CMR. `collectionId` is provided an array of strings e.g. `[shortname___version, shortname2___version2]`
- **CUMULUS-2107**
  - Added a new task, `update-cmr-access-constraints`, that will set access constraints in CMR Metadata.
    Currently supports UMMG-JSON and Echo10XML, where it will configure `AccessConstraints` and
    `RestrictionFlag/RestrictionComment`, respectively.
  - Added an operator doc on how to configure and run the access constraint update workflow, which will update the metadata using the new task, and then publish the updated metadata to CMR.
  - Added an operator doc on bulk operations.
- **CUMULUS-2111**
  - Added variables to `cumulus` module:
    - `tea_api_egress_log_group`
    - `tea_external_api_endpoint`
    - `tea_internal_api_endpoint`
    - `tea_rest_api_id`
    - `tea_rest_api_root_resource_id`
    - `tea_stack_name`
  - Added variables to `distribution` module:
    - `tea_api_egress_log_group`
    - `tea_external_api_endpoint`
    - `tea_internal_api_endpoint`
    - `tea_rest_api_id`
    - `tea_rest_api_root_resource_id`
    - `tea_stack_name`
- **CUMULUS-2112**
  - Added `@cumulus/api/lambdas/internal-reconciliation-report`, so create-reconciliation-report
    lambda can create `Internal` reconciliation report
- **CUMULUS-2116**
  - Added `@cumulus/api/models/granule.unpublishAndDeleteGranule` which
  unpublishes a granule from CMR and deletes it from Cumulus, but does not
  update the record to `published: false` before deletion
- **CUMULUS-2113**
  - Added Granule not found report to reports endpoint
  - Update reports to return breakdown by Granule of files both in DynamoDB and S3
- **CUMULUS-2123**
  - Added `cumulus-rds-tf` DB cluster module to `tf-modules` that adds a
    serverless RDS Aurora/PostgreSQL database cluster to meet the PostgreSQL
    requirements for future releases.
  - Updated the default Cumulus module to take the following new required variables:
    - rds_user_access_secret_arn:
      AWS Secrets Manager secret ARN containing a JSON string of DB credentials
      (containing at least host, password, port as keys)
    - rds_security_group:
      RDS Security Group that provides connection access to the RDS cluster
  - Updated API lambdas and default ECS cluster to add them to the
    `rds_security_group` for database access
- **CUMULUS-2126**
  - The collections endpoint now writes to the RDS database
- **CUMULUS-2127**
  - Added migration to create collections relation for RDS database
- **CUMULUS-2129**
  - Added `data-migration1` Terraform module and Lambda to migrate data from Dynamo to RDS
    - Added support to Lambda for migrating collections data from Dynamo to RDS
- **CUMULUS-2155**
  - Added `rds_connection_heartbeat` to `cumulus` and `data-migration` tf
    modules.  If set to true, this diagnostic variable instructs Core's database
    code to fire off a connection 'heartbeat' query and log the timing/results
    for diagnostic purposes, and retry certain connection timeouts once.
    This option is disabled by default
- **CUMULUS-2156**
  - Support array inputs parameters for `Internal` reconciliation report
- **CUMULUS-2157**
  - Added support to `data-migration1` Lambda for migrating providers data from Dynamo to RDS
    - The migration process for providers will convert any credentials that are stored unencrypted or encrypted with an S3 keypair provider to be encrypted with a KMS key instead
- **CUMULUS-2161**
  - Rules now support an `executionNamePrefix` property. If set, any executions
    triggered as a result of that rule will use that prefix in the name of the
    execution.
  - The `QueueGranules` task now supports an `executionNamePrefix` property. Any
    executions queued by that task will use that prefix in the name of the
    execution. See the
    [example workflow](./example/cumulus-tf/discover_granules_with_execution_name_prefix_workflow.asl.json)
    for usage.
  - The `QueuePdrs` task now supports an `executionNamePrefix` config property.
    Any executions queued by that task will use that prefix in the name of the
    execution. See the
    [example workflow](./example/cumulus-tf/discover_and_queue_pdrs_with_execution_name_prefix_workflow.asl.json)
    for usage.
- **CUMULUS-2162**
  - Adds new report type to `/reconciliationReport` endpoint.  The new report
    is `Granule Inventory`. This report is a CSV file of all the granules in
    the Cumulus DB. This report will eventually replace the existing
    `granules-csv` endpoint which has been deprecated.
- **CUMULUS-2197**
  - Added `ems_deploy` variable to the `cumulus` module. This is set to false by default, except
    for our example deployment, where it is needed for integration tests.

### Changed

- Upgraded version of [TEA](https://github.com/asfadmin/thin-egress-app/) deployed with Cumulus to build 88.
- **CUMULUS-2107**
  - Updated the `applyWorkflow` functionality on the granules endpoint to take a `meta` property to pass into the workflow message.
  - Updated the `BULK_GRANULE` functionality on the granules endpoint to support the above `applyWorkflow` change.
- **CUMULUS-2111**
  - Changed `distribution_api_gateway_stage` variable for `cumulus` module to `tea_api_gateway_stage`
  - Changed `api_gateway_stage` variable for `distribution` module to `tea_api_gateway_stage`
- **CUMULUS-2224**
  - Updated `/reconciliationReport`'s file reconciliation to include `"EXTENDED METADATA"` as a valid CMR relatedUrls Type.

### Fixed

- **CUMULUS-2168**
  - Fixed issue where large number of documents (generally logs) in the
    `cumulus` elasticsearch index results in the collection granule stats
    queries failing for the collections list api endpoint
- **CUMULUS-1955**
  - Due to AWS's eventual consistency model, it was possible for PostToCMR to
    publish an earlier version of a CMR metadata file, rather than the latest
    version created in a workflow.  This fix guarantees that the latest version
    is published, as expected.
- **CUMULUS-1961**
  - Fixed `activeCollections` query only returning 10 results
- **CUMULUS-2201**
  - Fix Reconciliation Report integration test failures by waiting for collections appear
    in es list and ingesting a fake granule xml file to CMR
- **CUMULUS-2015**
  - Reduced concurrency of `QueueGranules` task. That task now has a
    `config.concurrency` option that defaults to `3`.
- **CUMULUS-2116**
  - Fixed a race condition with bulk granule delete causing deleted granules to still appear in Elasticsearch. Granules removed via bulk delete should now be removed from Elasticsearch.
- **CUMULUS-2163**
  - Remove the `public-read` ACL from the `move-granules` task
- **CUMULUS-2164**
  - Fix issue where `cumulus` index is recreated and attached to an alias if it has been previously deleted
- **CUMULUS-2195**
  - Fixed issue with redirect from `/token` not working when using a Cloudfront endpoint to access the Cumulus API with Launchpad authentication enabled. The redirect should now work properly whether you are using a plain API gateway URL or a Cloudfront endpoint pointing at an API gateway URL.
- **CUMULUS-2200**
  - Fixed issue where __in and __not queries were stripping spaces from values

### Deprecated

- **CUMULUS-1955**
  - `@cumulus/aws-client/S3.getS3Object()`
  - `@cumulus/message/Queue.getQueueNameByUrl()`
  - `@cumulus/message/Queue.getQueueName()`
- **CUMULUS-2162**
  - `@cumulus/api/endpoints/granules-csv/list()`

### Removed

- **CUMULUS-2111**
  - Removed `distribution_url` and `distribution_redirect_uri` outputs from the `cumulus` module
  - Removed variables from the `cumulus` module:
    - `distribution_url`
    - `log_api_gateway_to_cloudwatch`
    - `thin_egress_cookie_domain`
    - `thin_egress_domain_cert_arn`
    - `thin_egress_download_role_in_region_arn`
    - `thin_egress_jwt_algo`
    - `thin_egress_jwt_secret_name`
    - `thin_egress_lambda_code_dependency_archive_key`
    - `thin_egress_stack_name`
  - Removed outputs from the `distribution` module:
    - `distribution_url`
    - `internal_tea_api`
    - `rest_api_id`
    - `thin_egress_app_redirect_uri`
  - Removed variables from the `distribution` module:
    - `bucket_map_key`
    - `distribution_url`
    - `log_api_gateway_to_cloudwatch`
    - `thin_egress_cookie_domain`
    - `thin_egress_domain_cert_arn`
    - `thin_egress_download_role_in_region_arn`
    - `thin_egress_jwt_algo`
    - `thin_egress_jwt_secret_name`
    - `thin_egress_lambda_code_dependency_archive_key`
- **CUMULUS-2157**
  - Removed `providerSecretsMigration` and `verifyProviderSecretsMigration` lambdas
- Removed deprecated `@cumulus/sf-sns-report` task
- Removed code:
  - `@cumulus/aws-client/S3.calculateS3ObjectChecksum`
  - `@cumulus/aws-client/S3.getS3ObjectReadStream`
  - `@cumulus/cmrjs.getFullMetadata`
  - `@cumulus/cmrjs.getMetadata`
  - `@cumulus/common/util.isNil`
  - `@cumulus/common/util.isNull`
  - `@cumulus/common/util.isUndefined`
  - `@cumulus/common/util.lookupMimeType`
  - `@cumulus/common/util.mkdtempSync`
  - `@cumulus/common/util.negate`
  - `@cumulus/common/util.noop`
  - `@cumulus/common/util.omit`
  - `@cumulus/common/util.renameProperty`
  - `@cumulus/common/util.sleep`
  - `@cumulus/common/util.thread`
  - `@cumulus/ingest/granule.copyGranuleFile`
  - `@cumulus/ingest/granule.moveGranuleFile`
  - `@cumulus/integration-tests/api/rules.deleteRule`
  - `@cumulus/integration-tests/api/rules.getRule`
  - `@cumulus/integration-tests/api/rules.listRules`
  - `@cumulus/integration-tests/api/rules.postRule`
  - `@cumulus/integration-tests/api/rules.rerunRule`
  - `@cumulus/integration-tests/api/rules.updateRule`
  - `@cumulus/integration-tests/sfnStep.parseStepMessage`
  - `@cumulus/message/Queue.getQueueName`
  - `@cumulus/message/Queue.getQueueNameByUrl`

## v2.0.2+ Backport releases

Release v2.0.1 was the last release on the 2.0.x release series.

Changes after this version on the 2.0.x release series are limited
security/requested feature patches and will not be ported forward to future
releases unless there is a corresponding CHANGELOG entry.

For up-to-date CHANGELOG for the maintenance release branch see
[CHANGELOG.md](https://github.com/nasa/cumulus/blob/release-2.0.x/CHANGELOG.md)
from the 2.0.x branch.

For the most recent release information for the maintenance branch please see
the [release page](https://github.com/nasa/cumulus/releases)

## [v2.0.7] 2020-10-1 - [BACKPORT]

### Fixed

- CVE-2020-7720
  - Updated common `node-forge` dependency to 0.10.0 to address CVE finding

### [v2.0.6] 2020-09-25 - [BACKPORT]

### Fixed

- **CUMULUS-2168**
  - Fixed issue where large number of documents (generally logs) in the
    `cumulus` elasticsearch index results in the collection granule stats
    queries failing for the collections list api endpoint

### [v2.0.5] 2020-09-15 - [BACKPORT]

#### Added

- Added `thin_egress_stack_name` variable to `cumulus` and `distribution` Terraform modules to allow overriding the default Cloudformation stack name used for the `thin-egress-app`. **Please note that if you change/set this value for an existing deployment, it will destroy and re-create your API gateway for the `thin-egress-app`.**

#### Fixed

- Fix collection list queries. Removed fixes to collection stats, which break queries for a large number of granules.

### [v2.0.4] 2020-09-08 - [BACKPORT]

#### Changed

- Upgraded version of [TEA](https://github.com/asfadmin/thin-egress-app/) deployed with Cumulus to build 88.

### [v2.0.3] 2020-09-02 - [BACKPORT]

#### Fixed

- **CUMULUS-1961**
  - Fixed `activeCollections` query only returning 10 results

- **CUMULUS-2039**
  - Fix issue causing SyncGranules task to run out of memory on large granules

#### CODE CHANGES

- The `@cumulus/aws-client/S3.getS3ObjectReadStreamAsync` function has been
  removed. It read the entire S3 object into memory before returning a read
  stream, which could cause Lambdas to run out of memory. Use
  `@cumulus/aws-client/S3.getObjectReadStream` instead.

### [v2.0.2] 2020-08-17 - [BACKPORT]

#### CODE CHANGES

- The `@cumulus/ingest/util.lookupMimeType` function now returns `undefined`
  rather than `null` if the mime type could not be found.
- The `@cumulus/ingest/lock.removeLock` function now returns `undefined`

#### Added

- **CUMULUS-2116**
  - Added `@cumulus/api/models/granule.unpublishAndDeleteGranule` which
  unpublishes a granule from CMR and deletes it from Cumulus, but does not
  update the record to `published: false` before deletion

### Fixed

- **CUMULUS-2116**
  - Fixed a race condition with bulk granule delete causing deleted granules to still appear in Elasticsearch. Granules removed via bulk delete should now be removed from Elasticsearch.

## [v2.0.1] 2020-07-28

### Added

- **CUMULUS-1886**
  - Added `multiple sort keys` support to `@cumulus/api`
- **CUMULUS-2099**
  - `@cumulus/message/Queue.getQueueUrl` to get the queue URL specified in a Cumulus workflow message, if any.

### Fixed

- **[PR 1790](https://github.com/nasa/cumulus/pull/1790)**
  - Fixed bug with request headers in `@cumulus/launchpad-auth` causing Launchpad token requests to fail

## [v2.0.0] 2020-07-23

### BREAKING CHANGES

- Changes to the `@cumulus/api-client` package
  - The `CumulusApiClientError` class must now be imported using
    `const { CumulusApiClientError } = require('@cumulus/api-client/CumulusApiClientError')`
- The `@cumulus/sftp-client/SftpClient` class must now be imported using
  `const { SftpClient } = require('@cumulus/sftp-client');`
- Instances of `@cumulus/ingest/SftpProviderClient` no longer implicitly connect
  when `download`, `list`, or `sync` are called. You must call `connect` on the
  provider client before issuing one of those calls. Failure to do so will
  result in a "Client not connected" exception being thrown.
- Instances of `@cumulus/ingest/SftpProviderClient` no longer implicitly
  disconnect from the SFTP server when `list` is called.
- Instances of `@cumulus/sftp-client/SftpClient` must now be explicitly closed
  by calling `.end()`
- Instances of `@cumulus/sftp-client/SftpClient` no longer implicitly connect to
  the server when `download`, `unlink`, `syncToS3`, `syncFromS3`, and `list` are
  called. You must explicitly call `connect` before calling one of those
  methods.
- Changes to the `@cumulus/common` package
  - `cloudwatch-event.getSfEventMessageObject()` now returns `undefined` if the
    message could not be found or could not be parsed. It previously returned
    `null`.
  - `S3KeyPairProvider.decrypt()` now throws an exception if the bucket
    containing the key cannot be determined.
  - `S3KeyPairProvider.decrypt()` now throws an exception if the stack cannot be
    determined.
  - `S3KeyPairProvider.encrypt()` now throws an exception if the bucket
    containing the key cannot be determined.
  - `S3KeyPairProvider.encrypt()` now throws an exception if the stack cannot be
    determined.
  - `sns-event.getSnsEventMessageObject()` now returns `undefined` if it could
    not be parsed. It previously returned `null`.
  - The `aws` module has been removed.
  - The `BucketsConfig.buckets` property is now read-only and private
  - The `test-utils.validateConfig()` function now resolves to `undefined`
    rather than `true`.
  - The `test-utils.validateInput()` function now resolves to `undefined` rather
    than `true`.
  - The `test-utils.validateOutput()` function now resolves to `undefined`
    rather than `true`.
  - The static `S3KeyPairProvider.retrieveKey()` function has been removed.
- Changes to the `@cumulus/cmrjs` package
  - `@cumulus/cmrjs.constructOnlineAccessUrl()` and
    `@cumulus/cmrjs/cmr-utils.constructOnlineAccessUrl()` previously took a
    `buckets` parameter, which was an instance of
    `@cumulus/common/BucketsConfig`. They now take a `bucketTypes` parameter,
    which is a simple object mapping bucket names to bucket types. Example:
    `{ 'private-1': 'private', 'public-1': 'public' }`
  - `@cumulus/cmrjs.reconcileCMRMetadata()` and
    `@cumulus/cmrjs/cmr-utils.reconcileCMRMetadata()` now take a **required**
    `bucketTypes` parameter, which is a simple object mapping bucket names to
    bucket types. Example: `{ 'private-1': 'private', 'public-1': 'public' }`
  - `@cumulus/cmrjs.updateCMRMetadata()` and
    `@cumulus/cmrjs/cmr-utils.updateCMRMetadata()` previously took an optional
    `inBuckets` parameter, which was an instance of
    `@cumulus/common/BucketsConfig`. They now take a **required** `bucketTypes`
    parameter, which is a simple object mapping bucket names to bucket types.
    Example: `{ 'private-1': 'private', 'public-1': 'public' }`
- The minimum supported version of all published Cumulus packages is now Node
  12.18.0
  - Tasks using the `cumuluss/cumulus-ecs-task` Docker image must be updated to
    `cumuluss/cumulus-ecs-task:1.7.0`. This can be done by updating the `image`
    property of any tasks defined using the `cumulus_ecs_service` Terraform
    module.
- Changes to `@cumulus/aws-client/S3`
  - The signature of the `getObjectSize` function has changed. It now takes a
    params object with three properties:
    - **s3**: an instance of an AWS.S3 object
    - **bucket**
    - **key**
  - The `getObjectSize` function will no longer retry if the object does not
    exist
- **CUMULUS-1861**
  - `@cumulus/message/Collections.getCollectionIdFromMessage` now throws a
    `CumulusMessageError` if `collectionName` and `collectionVersion` are missing
    from `meta.collection`.   Previously this method would return
    `'undefined___undefined'` instead
  - `@cumulus/integration-tests/addCollections` now returns an array of collections that
    were added rather than the count of added collections
- **CUMULUS-1930**
  - The `@cumulus/common/util.uuid()` function has been removed
- **CUMULUS-1955**
  - `@cumulus/aws-client/S3.multipartCopyObject` now returns an object with the
    AWS `etag` of the destination object
  - `@cumulus/ingest/S3ProviderClient.list` now sets a file object's `path`
    property to `undefined` instead of `null` when the file is at the top level
    of its bucket
  - The `sync` methods of the following classes in the `@cumulus/ingest` package
    now return an object with the AWS `s3uri` and `etag` of the destination file
    (they previously returned only a string representing the S3 URI)
    - `FtpProviderClient`
    - `HttpProviderClient`
    - `S3ProviderClient`
    - `SftpProviderClient`
- **CUMULUS-1958**
  - The following methods exported from `@cumulus/cmr-js/cmr-utils` were made
    async, and added distributionBucketMap as a parameter:
    - constructOnlineAccessUrl
    - generateFileUrl
    - reconcileCMRMetadata
    - updateCMRMetadata
- **CUMULUS-1969**
  - The `DiscoverPdrs` task now expects `provider_path` to be provided at
    `event.config.provider_path`, not `event.config.collection.provider_path`
  - `event.config.provider_path` is now a required parameter of the
    `DiscoverPdrs` task
  - `event.config.collection` is no longer a parameter to the `DiscoverPdrs`
    task
  - Collections no longer support the `provider_path` property. The tasks that
    relied on that property are now referencing `config.meta.provider_path`.
    Workflows should be updated accordingly.
- **CUMULUS-1977**
  - Moved bulk granule deletion endpoint from `/bulkDelete` to
    `/granules/bulkDelete`
- **CUMULUS-1991**
  - Updated CMR metadata generation to use "Download file.hdf" (where `file.hdf` is the filename of the given resource) as the resource description instead of "File to download"
  - CMR metadata updates now respect changes to resource descriptions (previously only changes to resource URLs were respected)

### MIGRATION STEPS

- Due to an issue with the AWS API Gateway and how the Thin Egress App Cloudformation template applies updates, you may need to redeploy your
  `thin-egress-app-EgressGateway` manually as a one time migration step.    If your deployment fails with an
  error similar to:

  ```bash
  Error: Lambda function (<stack>-tf-TeaCache) returned error: ({"errorType":"HTTPError","errorMessage":"Response code 404 (Not Found)"})
  ```

  Then follow the [AWS
  instructions](https://docs.aws.amazon.com/apigateway/latest/developerguide/how-to-deploy-api-with-console.html)
  to `Redeploy a REST API to a stage` for your egress API and re-run `terraform
  apply`.

### Added

- **CUMULUS-2081**
  - Add Integrator Guide section for onboarding
  - Add helpful tips documentation

- **CUMULUS-1902**
  - Add Common Use Cases section under Operator Docs

- **CUMULUS-2058**
  - Added `lambda_processing_role_name` as an output from the `cumulus` module
    to provide the processing role name
- **CUMULUS-1417**
  - Added a `checksumFor` property to collection `files` config. Set this
    property on a checksum file's definition matching the `regex` of the target
    file. More details in the ['Data Cookbooks
    Setup'](https://nasa.github.io/cumulus/docs/next/data-cookbooks/setup)
    documentation.
  - Added `checksumFor` validation to collections model.
- **CUMULUS-1956**
  - Added `@cumulus/earthata-login-client` package
  - The `/s3credentials` endpoint that is deployed as part of distribution now
    supports authentication using tokens created by a different application. If
    a request contains the `EDL-ClientId` and `EDL-Token` headers,
    authentication will be handled using that token rather than attempting to
    use OAuth.
  - `@cumulus/earthata-login-client.getTokenUsername()` now accepts an
    `xRequestId` argument, which will be included as the `X-Request-Id` header
    when calling Earthdata Login.
  - If the `s3Credentials` endpoint is invoked with an EDL token and an
    `X-Request-Id` header, that `X-Request-Id` header will be forwarded to
    Earthata Login.
- **CUMULUS-1957**
  - If EDL token authentication is being used, and the `EDL-Client-Name` header
    is set, `@the-client-name` will be appended to the end of the Earthdata
    Login username that is used as the `RoleSessionName` of the temporary IAM
    credentials. This value will show up in the AWS S3 server access logs.
- **CUMULUS-1958**
  - Add the ability for users to specify a `bucket_map_key` to the `cumulus`
    terraform module as an override for the default .yaml values that are passed
    to TEA by Core.    Using this option *requires* that each configured
    Cumulus 'distribution' bucket (e.g. public/protected buckets) have a single
    TEA mapping.  Multiple maps per bucket are not supported.
  - Updated Generating a distribution URL, the MoveGranules task and all CMR
    reconciliation functionality to utilize the TEA bucket map override.
  - Updated deploy process to utilize a bootstrap 'tea-map-cache' lambda that
    will, after deployment of Cumulus Core's TEA instance, query TEA for all
    protected/public buckets and generate a mapping configuration used
    internally by Core.  This object is also exposed as an output of the Cumulus
    module as `distribution_bucket_map`.
- **CUMULUS-1961**
  - Replaces DynamoDB for Elasticsearch for reconciliationReportForCumulusCMR
    comparisons between Cumulus and CMR.
- **CUMULUS-1970**
  - Created the `add-missing-file-checksums` workflow task
  - Added `@cumulus/aws-client/S3.calculateObjectHash()` function
  - Added `@cumulus/aws-client/S3.getObjectReadStream()` function
- **CUMULUS-1887**
  - Add additional fields to the granule CSV download file
- **CUMULUS-2019**
  - Add `infix` search to es query builder `@cumulus/api/es/es/queries` to
    support partial matching of the keywords

### Changed

- **CUMULUS-2032**
  - Updated @cumulus/ingest/HttpProviderClient to utilize a configuration key
    `httpListTimeout` to set the default timeout for discovery HTTP/HTTPS
    requests, and updates the default for the provider to 5 minutes (300 seconds).
  - Updated the DiscoverGranules and DiscoverPDRs tasks to utilize the updated
    configuration value if set via workflow config, and updates the default for
    these tasks to 5 minutes (300 seconds).

- **CUMULUS-176**
  - The API will now respond with a 400 status code when a request body contains
    invalid JSON. It had previously returned a 500 status code.
- **CUMULUS-1861**
  - Updates Rule objects to no longer require a collection.
  - Changes the DLQ behavior for `sfEventSqsToDbRecords` and
    `sfEventSqsToDbRecordsInputQueue`. Previously failure to write a database
    record would result in lambda success, and an error log in the CloudWatch
    logs.   The lambda has been updated to manually add a record to
    the `sfEventSqsToDbRecordsDeadLetterQueue` if the granule, execution, *or*
    pdr record fails to write, in addition to the previous error logging.
- **CUMULUS-1956**
  - The `/s3credentials` endpoint that is deployed as part of distribution now
    supports authentication using tokens created by a different application. If
    a request contains the `EDL-ClientId` and `EDL-Token` headers,
    authentication will be handled using that token rather than attempting to
    use OAuth.
- **CUMULUS-1977**
  - API endpoint POST `/granules/bulk` now returns a 202 status on a successful
    response instead of a 200 response
  - API endpoint DELETE `/granules/<granule-id>` now returns a 404 status if the
    granule record was already deleted
  - `@cumulus/api/models/Granule.update()` now returns the updated granule
    record
  - Implemented POST `/granules/bulkDelete` API endpoint to support deleting
    granules specified by ID or returned by the provided query in the request
    body. If the request is successful, the endpoint returns the async operation
    ID that has been started to remove the granules.
    - To use a query in the request body, your deployment must be
      [configured to access the Elasticsearch host for ESDIS metrics](https://nasa.github.io/cumulus/docs/additional-deployment-options/cloudwatch-logs-delivery#esdis-metrics)
      in your environment
  - Added `@cumulus/api/models/Granule.getRecord()` method to return raw record
    from DynamoDB
  - Added `@cumulus/api/models/Granule.delete()` method which handles deleting
    the granule record from DynamoDB and the granule files from S3
- **CUMULUS-1982**
  - The `globalConnectionLimit` property of providers is now optional and
    defaults to "unlimited"
- **CUMULUS-1997**
  - Added optional `launchpad` configuration to `@cumulus/hyrax-metadata-updates` task config schema.
- **CUMULUS-1991**
  - `@cumulus/cmrjs/src/cmr-utils/constructOnlineAccessUrls()` now throws an error if `cmrGranuleUrlType = "distribution"` and no distribution endpoint argument is provided
- **CUMULUS-2011**
  - Reconciliation reports are now generated within an AsyncOperation
- **CUMULUS-2016**
  - Upgrade TEA to version 79

### Fixed

- **CUMULUS-1991**
  - Added missing `DISTRIBUTION_ENDPOINT` environment variable for API lambdas. This environment variable is required for API requests to move granules.

- **CUMULUS-1961**
  - Fixed granules and executions query params not getting sent to API in granule list operation in `@cumulus/api-client`

### Deprecated

- `@cumulus/aws-client/S3.calculateS3ObjectChecksum()`
- `@cumulus/aws-client/S3.getS3ObjectReadStream()`
- `@cumulus/common/log.convertLogLevel()`
- `@cumulus/collection-config-store`
- `@cumulus/common/util.sleep()`

- **CUMULUS-1930**
  - `@cumulus/common/log.convertLogLevel()`
  - `@cumulus/common/util.isNull()`
  - `@cumulus/common/util.isUndefined()`
  - `@cumulus/common/util.negate()`
  - `@cumulus/common/util.noop()`
  - `@cumulus/common/util.isNil()`
  - `@cumulus/common/util.renameProperty()`
  - `@cumulus/common/util.lookupMimeType()`
  - `@cumulus/common/util.thread()`
  - `@cumulus/common/util.mkdtempSync()`

### Removed

- The deprecated `@cumulus/common.bucketsConfigJsonObject` function has been
  removed
- The deprecated `@cumulus/common.CollectionConfigStore` class has been removed
- The deprecated `@cumulus/common.concurrency` module has been removed
- The deprecated `@cumulus/common.constructCollectionId` function has been
  removed
- The deprecated `@cumulus/common.launchpad` module has been removed
- The deprecated `@cumulus/common.LaunchpadToken` class has been removed
- The deprecated `@cumulus/common.Semaphore` class has been removed
- The deprecated `@cumulus/common.stringUtils` module has been removed
- The deprecated `@cumulus/common/aws.cloudwatchlogs` function has been removed
- The deprecated `@cumulus/common/aws.deleteS3Files` function has been removed
- The deprecated `@cumulus/common/aws.deleteS3Object` function has been removed
- The deprecated `@cumulus/common/aws.dynamodb` function has been removed
- The deprecated `@cumulus/common/aws.dynamodbDocClient` function has been
  removed
- The deprecated `@cumulus/common/aws.getExecutionArn` function has been removed
- The deprecated `@cumulus/common/aws.headObject` function has been removed
- The deprecated `@cumulus/common/aws.listS3ObjectsV2` function has been removed
- The deprecated `@cumulus/common/aws.parseS3Uri` function has been removed
- The deprecated `@cumulus/common/aws.promiseS3Upload` function has been removed
- The deprecated `@cumulus/common/aws.recursivelyDeleteS3Bucket` function has
  been removed
- The deprecated `@cumulus/common/aws.s3CopyObject` function has been removed
- The deprecated `@cumulus/common/aws.s3ObjectExists` function has been removed
- The deprecated `@cumulus/common/aws.s3PutObject` function has been removed
- The deprecated `@cumulus/common/bucketsConfigJsonObject` function has been
  removed
- The deprecated `@cumulus/common/CloudWatchLogger` class has been removed
- The deprecated `@cumulus/common/collection-config-store.CollectionConfigStore`
  class has been removed
- The deprecated `@cumulus/common/collection-config-store.constructCollectionId`
  function has been removed
- The deprecated `@cumulus/common/concurrency.limit` function has been removed
- The deprecated `@cumulus/common/concurrency.mapTolerant` function has been
  removed
- The deprecated `@cumulus/common/concurrency.promiseUrl` function has been
  removed
- The deprecated `@cumulus/common/concurrency.toPromise` function has been
  removed
- The deprecated `@cumulus/common/concurrency.unless` function has been removed
- The deprecated `@cumulus/common/config.parseConfig` function has been removed
- The deprecated `@cumulus/common/config.resolveResource` function has been
  removed
- The deprecated `@cumulus/common/DynamoDb.get` function has been removed
- The deprecated `@cumulus/common/DynamoDb.scan` function has been removed
- The deprecated `@cumulus/common/FieldPattern` class has been removed
- The deprecated `@cumulus/common/launchpad.getLaunchpadToken` function has been
  removed
- The deprecated `@cumulus/common/launchpad.validateLaunchpadToken` function has
  been removed
- The deprecated `@cumulus/common/LaunchpadToken` class has been removed
- The deprecated `@cumulus/common/message.buildCumulusMeta` function has been
  removed
- The deprecated `@cumulus/common/message.buildQueueMessageFromTemplate`
  function has been removed
- The deprecated `@cumulus/common/message.getCollectionIdFromMessage` function
  has been removed
- The deprecated `@cumulus/common/message.getMaximumExecutions` function has
  been removed
- The deprecated `@cumulus/common/message.getMessageExecutionArn` function has
  been removed
- The deprecated `@cumulus/common/message.getMessageExecutionName` function has
  been removed
- The deprecated `@cumulus/common/message.getMessageFromTemplate` function has
  been removed
- The deprecated `@cumulus/common/message.getMessageGranules` function has been
  removed
- The deprecated `@cumulus/common/message.getMessageStateMachineArn` function
  has been removed
- The deprecated `@cumulus/common/message.getQueueName` function has been
  removed
- The deprecated `@cumulus/common/message.getQueueNameByUrl` function has been
  removed
- The deprecated `@cumulus/common/message.hasQueueAndExecutionLimit` function
  has been removed
- The deprecated `@cumulus/common/Semaphore` class has been removed
- The deprecated `@cumulus/common/string.globalReplace` function has been removed
- The deprecated `@cumulus/common/string.isNonEmptyString` function has been
  removed
- The deprecated `@cumulus/common/string.isValidHostname` function has been
  removed
- The deprecated `@cumulus/common/string.match` function has been removed
- The deprecated `@cumulus/common/string.matches` function has been removed
- The deprecated `@cumulus/common/string.replace` function has been removed
- The deprecated `@cumulus/common/string.toLower` function has been removed
- The deprecated `@cumulus/common/string.toUpper` function has been removed
- The deprecated `@cumulus/common/testUtils.getLocalstackEndpoint` function has been removed
- The deprecated `@cumulus/common/util.setErrorStack` function has been removed
- The `@cumulus/common/util.uuid` function has been removed
- The deprecated `@cumulus/common/workflows.getWorkflowArn` function has been
  removed
- The deprecated `@cumulus/common/workflows.getWorkflowFile` function has been
  removed
- The deprecated `@cumulus/common/workflows.getWorkflowList` function has been
  removed
- The deprecated `@cumulus/common/workflows.getWorkflowTemplate` function has
  been removed
- `@cumulus/aws-client/StepFunctions.toSfnExecutionName()`
- `@cumulus/aws-client/StepFunctions.fromSfnExecutionName()`
- `@cumulus/aws-client/StepFunctions.getExecutionArn()`
- `@cumulus/aws-client/StepFunctions.getExecutionUrl()`
- `@cumulus/aws-client/StepFunctions.getStateMachineArn()`
- `@cumulus/aws-client/StepFunctions.pullStepFunctionEvent()`
- `@cumulus/common/test-utils/throttleOnce()`
- `@cumulus/integration-tests/api/distribution.invokeApiDistributionLambda()`
- `@cumulus/integration-tests/api/distribution.getDistributionApiRedirect()`
- `@cumulus/integration-tests/api/distribution.getDistributionApiFileStream()`

## [v1.24.0] 2020-06-03

### BREAKING CHANGES

- **CUMULUS-1969**
  - The `DiscoverPdrs` task now expects `provider_path` to be provided at
    `event.config.provider_path`, not `event.config.collection.provider_path`
  - `event.config.provider_path` is now a required parameter of the
    `DiscoverPdrs` task
  - `event.config.collection` is no longer a parameter to the `DiscoverPdrs`
    task
  - Collections no longer support the `provider_path` property. The tasks that
    relied on that property are now referencing `config.meta.provider_path`.
    Workflows should be updated accordingly.

- **CUMULUS-1997**
  - `@cumulus/cmr-client/CMRSearchConceptQueue` parameters have been changed to take a `cmrSettings` object containing clientId, provider, and auth information. This can be generated using `@cumulus/cmrjs/cmr-utils/getCmrSettings`. The `cmrEnvironment` variable has been removed.

### Added

- **CUMULUS-1800**
  - Added task configuration setting named `syncChecksumFiles` to the
    SyncGranule task. This setting is `false` by default, but when set to
    `true`, all checksum files associated with data files that are downloaded
    will be downloaded as well.
- **CUMULUS-1952**
  - Updated HTTP(S) provider client to accept username/password for Basic authorization. This change adds support for Basic Authorization such as Earthdata login redirects to ingest (i.e. as implemented in SyncGranule), but not to discovery (i.e. as implemented in DiscoverGranules). Discovery still expects the provider's file system to be publicly accessible, but not the individual files and their contents.
  - **NOTE**: Using this in combination with the HTTP protocol may expose usernames and passwords to intermediary network entities. HTTPS is highly recommended.
- **CUMULUS-1997**
  - Added optional `launchpad` configuration to `@cumulus/hyrax-metadata-updates` task config schema.

### Fixed

- **CUMULUS-1997**
  - Updated all CMR operations to use configured authentication scheme
- **CUMULUS-2010**
  - Updated `@cumulus/api/launchpadSaml` to support multiple userGroup attributes from the SAML response

## [v1.23.2] 2020-05-22

### BREAKING CHANGES

- Updates to the Cumulus archive API:
  - All endpoints now return a `401` response instead of a `403` for any request where the JWT passed as a Bearer token is invalid.
  - POST `/refresh` and DELETE `/token/<token>` endpoints now return a `401` response for requests with expired tokens

- **CUMULUS-1894**
  - `@cumulus/ingest/granule.handleDuplicateFile()`
    - The `copyOptions` parameter has been removed
    - An `ACL` parameter has been added
  - `@cumulus/ingest/granule.renameS3FileWithTimestamp()`
    - Now returns `undefined`

- **CUMULUS-1896**
  Updated all Cumulus core lambdas to utilize the new message adapter streaming interface via [cumulus-message-adapter-js v1.2.0](https://github.com/nasa/cumulus-message-adapter-js/releases/tag/v1.2.0).   Users of this version of Cumulus (or later) must utilize version 1.3.0 or greater of the [cumulus-message-adapter](https://github.com/nasa/cumulus-message-adapter) to support core lambdas.

- **CUMULUS-1912**
  - `@cumulus/api` reconciliationReports list endpoint returns a list of reconciliationReport records instead of S3Uri.

- **CUMULUS-1969**
  - The `DiscoverGranules` task now expects `provider_path` to be provided at
    `event.config.provider_path`, not `event.config.collection.provider_path`
  - `config.provider_path` is now a required parameter of the `DiscoverGranules`
    task

### MIGRATION STEPS

- To take advantage of the new TTL-based access token expiration implemented in CUMULUS-1777 (see notes below) and clear out existing records in your access tokens table, do the following:
  1. Log out of any active dashboard sessions
  2. Use the AWS console or CLI to delete your `<prefix>-AccessTokensTable` DynamoDB table
  3. [Re-deploy your `data-persistence` module](https://nasa.github.io/cumulus/docs/deployment/upgrade-readme#update-data-persistence-resources), which should re-create the `<prefix>-AccessTokensTable` DynamoDB table
  4. Return to using the Cumulus API/dashboard as normal
- This release requires the Cumulus Message Adapter layer deployed with Cumulus Core to be at least 1.3.0, as the core lambdas have updated to [cumulus-message-adapter-js v1.2.0](https://github.com/nasa/cumulus-message-adapter-js/releases/tag/v1.2.0) and the new CMA interface.  As a result, users should:
  1. Follow the [Cumulus Message Adapter (CMA) deployment instructions](https://nasa.github.io/cumulus/docs/deployment/deployment-readme#deploy-the-cumulus-message-adapter-layer) and install a CMA layer version >=1.3.0
  2. If you are using any custom Node.js Lambdas in your workflows **and** the Cumulus CMA layer/`cumulus-message-adapter-js`, you must update your lambda to use [cumulus-message-adapter-js v1.2.0](https://github.com/nasa/cumulus-message-adapter-js/releases/tag/v1.2.0) and follow the migration instructions in the release notes. Prior versions of `cumulus-message-adapter-js` are not compatible with CMA >= 1.3.0.
- Migrate existing s3 reconciliation report records to database (CUMULUS-1911):
  - After update your `data persistence` module and Cumulus resources, run the command:

  ```bash
  ./node_modules/.bin/cumulus-api migrate --stack `<your-terraform-deployment-prefix>` --migrationVersion migration5
  ```

### Added

- Added a limit for concurrent Elasticsearch requests when doing an index from database operation
- Added the `es_request_concurrency` parameter to the archive and cumulus Terraform modules

- **CUMULUS-1995**
  - Added the `es_index_shards` parameter to the archive and cumulus Terraform modules to configure the number of shards for the ES index
    - If you have an existing ES index, you will need to [reindex](https://nasa.github.io/cumulus-api/#reindex) and then [change index](https://nasa.github.io/cumulus-api/#change-index) to take advantage of shard updates

- **CUMULUS-1894**
  - Added `@cumulus/aws-client/S3.moveObject()`

- **CUMULUS-1911**
  - Added ReconciliationReports table
  - Updated CreateReconciliationReport lambda to save Reconciliation Report records to database
  - Updated dbIndexer and IndexFromDatabase lambdas to index Reconciliation Report records to Elasticsearch
  - Added migration_5 to migrate existing s3 reconciliation report records to database and Elasticsearch
  - Updated `@cumulus/api` package, `tf-modules/archive` and `tf-modules/data-persistence` Terraform modules

- **CUMULUS-1916**
  - Added util function for seeding reconciliation reports when running API locally in dashboard

### Changed

- **CUMULUS-1777**
  - The `expirationTime` property is now a **required field** of the access tokens model.
  - Updated the `AccessTokens` table to set a [TTL](https://docs.aws.amazon.com/amazondynamodb/latest/developerguide/howitworks-ttl.html) on the `expirationTime` field in `tf-modules/data-persistence/dynamo.tf`. As a result, access token records in this table whose `expirationTime` has passed should be **automatically deleted by DynamoDB**.
  - Updated all code creating access token records in the Dynamo `AccessTokens` table to set the `expirationTime` field value in seconds from the epoch.
- **CUMULUS-1912**
  - Updated reconciliationReports endpoints to query against Elasticsearch, delete report from both database and s3
  - Added `@cumulus/api-client/reconciliationReports`
- **CUMULUS-1999**
  - Updated `@cumulus/common/util.deprecate()` so that only a single deprecation notice is printed for each name/version combination

### Fixed

- **CUMULUS-1894**
  - The `SyncGranule` task can now handle files larger than 5 GB
- **CUMULUS-1987**
  - `Remove granule from CMR` operation in `@cumulus/api` now passes token to CMR when fetching granule metadata, allowing removal of private granules
- **CUMULUS-1993**
  - For a given queue, the `sqs-message-consumer` Lambda will now only schedule workflows for rules matching the queue **and the collection information in each queue message (if any)**
    - The consumer also now only reads each queue message **once per Lambda invocation**, whereas previously each message was read **once per queue rule per Lambda invocation**
  - Fixed bug preventing the deletion of multiple SNS rules that share the same SNS topic

### Deprecated

- **CUMULUS-1894**
  - `@cumulus/ingest/granule.copyGranuleFile()`
  - `@cumulus/ingest/granule.moveGranuleFile()`

- **CUMULUS-1987** - Deprecated the following functions:
  - `@cumulus/cmrjs/getMetadata(cmrLink)` -> `@cumulus/cmr-client/CMR.getGranuleMetadata(cmrLink)`
  - `@cumulus/cmrjs/getFullMetadata(cmrLink)`

## [v1.22.1] 2020-05-04

**Note**: v1.22.0 was not released as a package due to npm/release concerns.  Users upgrading to 1.22.x should start with 1.22.1

### Added

- **CUMULUS-1894**
  - Added `@cumulus/aws-client/S3.multipartCopyObject()`
- **CUMULUS-408**
  - Added `certificateUri` field to provider schema. This optional field allows operators to specify an S3 uri to a CA bundle to use for HTTPS requests.
- **CUMULUS-1787**
  - Added `collections/active` endpoint for returning collections with active granules in `@cumulus/api`
- **CUMULUS-1799**
  - Added `@cumulus/common/stack.getBucketsConfigKey()` to return the S3 key for the buckets config object
  - Added `@cumulus/common/workflows.getWorkflowFileKey()` to return the S3 key for a workflow definition object
  - Added `@cumulus/common/workflows.getWorkflowsListKeyPrefix()` to return the S3 key prefix for objects containing workflow definitions
  - Added `@cumulus/message` package containing utilities for building and parsing Cumulus messages
- **CUMULUS-1850**
  - Added `@cumulus/aws-client/Kinesis.describeStream()` to get a Kinesis stream description
- **CUMULUS-1853**
  - Added `@cumulus/integration-tests/collections.createCollection()`
  - Added `@cumulus/integration-tests/executions.findExecutionArn()`
  - Added `@cumulus/integration-tests/executions.getExecutionWithStatus()`
  - Added `@cumulus/integration-tests/granules.getGranuleWithStatus()`
  - Added `@cumulus/integration-tests/providers.createProvider()`
  - Added `@cumulus/integration-tests/rules.createOneTimeRule()`

### Changed

- **CUMULUS-1682**
  - Moved all `@cumulus/ingest/parse-pdr` code into the `parse-pdr` task as it had become tightly coupled with that task's handler and was not used anywhere else. Unit tests also restored.
- **CUMULUS-1820**
  - Updated the Thin Egress App module used in `tf-modules/distribution/main.tf` to build 74. [See the release notes](https://github.com/asfadmin/thin-egress-app/releases/tag/tea-build.74).
- **CUMULUS-1852**
  - Updated POST endpoints for `/collections`, `/providers`, and `/rules` to log errors when returning a 500 response
  - Updated POST endpoint for `/collections`:
    - Return a 400 response when the `name` or `version` fields are missing
    - Return a 409 response if the collection already exists
    - Improved error messages to be more explicit
  - Updated POST endpoint for `/providers`:
    - Return a 400 response if the `host` field value is invalid
    - Return a 409 response if the provider already exists
  - Updated POST endpoint for `/rules`:
    - Return a 400 response if rule `name` is invalid
    - Return a 400 response if rule `type` is invalid
- **CUMULUS-1891**
  - Updated the following endpoints using async operations to return a 503 error if the ECS task  cannot be started and a 500 response for a non-specific error:
    - POST `/replays`
    - POST `/bulkDelete`
    - POST `/elasticsearch/index-from-database`
    - POST `/granules/bulk`

### Fixed

- **CUMULUS-408**
  - Fixed HTTPS discovery and ingest.

- **CUMULUS-1850**
  - Fixed a bug in Kinesis event processing where the message consumer would not properly filter available rules based on the collection information in the event and the Kinesis stream ARN

- **CUMULUS-1853**
  - Fixed a bug where attempting to create a rule containing a payload property
    would fail schema validation.

- **CUMULUS-1854**
  - Rule schema is validated before starting workflows or creating event source mappings

- **CUMULUS-1974**
  - Fixed @cumulus/api webpack config for missing underscore object due to underscore update

- **CUMULUS-2210**
  - Fixed `cmr_oauth_provider` variable not being propagated to reconciliation reports

### Deprecated

- **CUMULUS-1799** - Deprecated the following code. For cases where the code was moved into another package, the new code location is noted:
  - `@cumulus/aws-client/StepFunctions.fromSfnExecutionName()`
  - `@cumulus/aws-client/StepFunctions.toSfnExecutionName()`
  - `@cumulus/aws-client/StepFunctions.getExecutionArn()` -> `@cumulus/message/Executions.buildExecutionArn()`
  - `@cumulus/aws-client/StepFunctions.getExecutionUrl()` -> `@cumulus/message/Executions.getExecutionUrlFromArn()`
  - `@cumulus/aws-client/StepFunctions.getStateMachineArn()` -> `@cumulus/message/Executions.getStateMachineArnFromExecutionArn()`
  - `@cumulus/aws-client/StepFunctions.pullStepFunctionEvent()` -> `@cumulus/message/StepFunctions.pullStepFunctionEvent()`
  - `@cumulus/common/bucketsConfigJsonObject()`
  - `@cumulus/common/CloudWatchLogger`
  - `@cumulus/common/collection-config-store/CollectionConfigStore` -> `@cumulus/collection-config-store`
  - `@cumulus/common/collection-config-store.constructCollectionId()` -> `@cumulus/message/Collections.constructCollectionId`
  - `@cumulus/common/concurrency.limit()`
  - `@cumulus/common/concurrency.mapTolerant()`
  - `@cumulus/common/concurrency.promiseUrl()`
  - `@cumulus/common/concurrency.toPromise()`
  - `@cumulus/common/concurrency.unless()`
  - `@cumulus/common/config.buildSchema()`
  - `@cumulus/common/config.parseConfig()`
  - `@cumulus/common/config.resolveResource()`
  - `@cumulus/common/config.resourceToArn()`
  - `@cumulus/common/FieldPattern`
  - `@cumulus/common/launchpad.getLaunchpadToken()` -> `@cumulus/launchpad-auth/index.getLaunchpadToken()`
  - `@cumulus/common/LaunchpadToken` -> `@cumulus/launchpad-auth/LaunchpadToken`
  - `@cumulus/common/launchpad.validateLaunchpadToken()` -> `@cumulus/launchpad-auth/index.validateLaunchpadToken()`
  - `@cumulus/common/message.buildCumulusMeta()` -> `@cumulus/message/Build.buildCumulusMeta()`
  - `@cumulus/common/message.buildQueueMessageFromTemplate()` -> `@cumulus/message/Build.buildQueueMessageFromTemplate()`
  - `@cumulus/common/message.getCollectionIdFromMessage()` -> `@cumulus/message/Collections.getCollectionIdFromMessage()`
  - `@cumulus/common/message.getMessageExecutionArn()` -> `@cumulus/message/Executions.getMessageExecutionArn()`
  - `@cumulus/common/message.getMessageExecutionName()` -> `@cumulus/message/Executions.getMessageExecutionName()`
  - `@cumulus/common/message.getMaximumExecutions()` -> `@cumulus/message/Queue.getMaximumExecutions()`
  - `@cumulus/common/message.getMessageFromTemplate()`
  - `@cumulus/common/message.getMessageStateMachineArn()` -> `@cumulus/message/Executions.getMessageStateMachineArn()`)
  - `@cumulus/common/message.getMessageGranules()` -> `@cumulus/message/Granules.getMessageGranules()`
  - `@cumulus/common/message.getQueueNameByUrl()` -> `@cumulus/message/Queue.getQueueNameByUrl()`
  - `@cumulus/common/message.getQueueName()` -> `@cumulus/message/Queue.getQueueName()`)
  - `@cumulus/common/message.hasQueueAndExecutionLimit()` -> `@cumulus/message/Queue.hasQueueAndExecutionLimit()`
  - `@cumulus/common/Semaphore`
  - `@cumulus/common/test-utils.throttleOnce()`
  - `@cumulus/common/workflows.getWorkflowArn()`
  - `@cumulus/common/workflows.getWorkflowFile()`
  - `@cumulus/common/workflows.getWorkflowList()`
  - `@cumulus/common/workflows.getWorkflowTemplate()`
  - `@cumulus/integration-tests/sfnStep/SfnStep.parseStepMessage()` -> `@cumulus/message/StepFunctions.parseStepMessage()`
- **CUMULUS-1858** - Deprecated the following functions.
  - `@cumulus/common/string.globalReplace()`
  - `@cumulus/common/string.isNonEmptyString()`
  - `@cumulus/common/string.isValidHostname()`
  - `@cumulus/common/string.match()`
  - `@cumulus/common/string.matches()`
  - `@cumulus/common/string.replace()`
  - `@cumulus/common/string.toLower()`
  - `@cumulus/common/string.toUpper()`

### Removed

- **CUMULUS-1799**: Deprecated code removals:
  - Removed from `@cumulus/common/aws`:
    - `pullStepFunctionEvent()`
  - Removed `@cumulus/common/sfnStep`
  - Removed `@cumulus/common/StepFunctions`

## [v1.21.0] 2020-03-30

### PLEASE NOTE

- **CUMULUS-1762**: the `messageConsumer` for `sns` and `kinesis`-type rules now fetches
  the collection information from the message. You should ensure that your rule's collection
  name and version match what is in the message for these ingest messages to be processed.
  If no matching rule is found, an error will be thrown and logged in the
  `messageConsumer` Lambda function's log group.

### Added

- **CUMULUS-1629**`
  - Updates discover-granules task to respect/utilize duplicateHandling configuration such that
    - skip:               Duplicates will be filtered from the granule list
    - error:              Duplicates encountered will result in step failure
    - replace, version:   Duplicates will be ignored and handled as normal.
  - Adds a new copy of the API lambda `PrivateApiLambda()` which is configured to not require authentication. This Lambda is not connected to an API gateway
  - Adds `@cumulus/api-client` with functions for use by workflow lambdas to call the API when needed

- **CUMULUS-1732**
  - Added Python task/activity workflow and integration test (`PythonReferenceSpec`) to test `cumulus-message-adapter-python`and `cumulus-process-py` integration.
- **CUMULUS-1795**
  - Added an IAM policy on the Cumulus EC2 creation to enable SSM when the `deploy_to_ngap` flag is true

### Changed

- **CUMULUS-1762**
  - the `messageConsumer` for `sns` and `kinesis`-type rules now fetches the collection
    information from the message.

### Deprecated

- **CUMULUS-1629**
  - Deprecate `granulesApi`, `rulesApi`, `emsApi`, `executionsAPI` from `@cumulus/integration-test/api` in favor of code moved to `@cumulus/api-client`

### Removed

- **CUMULUS-1799**: Deprecated code removals
  - Removed deprecated method `@cumulus/api/models/Granule.createGranulesFromSns()`
  - Removed deprecated method `@cumulus/api/models/Granule.removeGranuleFromCmr()`
  - Removed from `@cumulus/common/aws`:
    - `apigateway()`
    - `buildS3Uri()`
    - `calculateS3ObjectChecksum()`
    - `cf()`
    - `cloudwatch()`
    - `cloudwatchevents()`
    - `cloudwatchlogs()`
    - `createAndWaitForDynamoDbTable()`
    - `createQueue()`
    - `deleteSQSMessage()`
    - `describeCfStackResources()`
    - `downloadS3File()`
    - `downloadS3Files()`
    - `DynamoDbSearchQueue` class
    - `dynamodbstreams()`
    - `ec2()`
    - `ecs()`
    - `fileExists()`
    - `findResourceArn()`
    - `fromSfnExecutionName()`
    - `getFileBucketAndKey()`
    - `getJsonS3Object()`
    - `getQueueUrl()`
    - `getObjectSize()`
    - `getS3ObjectReadStream()`
    - `getSecretString()`
    - `getStateMachineArn()`
    - `headObject()`
    - `isThrottlingException()`
    - `kinesis()`
    - `lambda()`
    - `listS3Objects()`
    - `promiseS3Upload()`
    - `publishSnsMessage()`
    - `putJsonS3Object()`
    - `receiveSQSMessages()`
    - `s3CopyObject()`
    - `s3GetObjectTagging()`
    - `s3Join()`
    - `S3ListObjectsV2Queue` class
    - `s3TagSetToQueryString()`
    - `s3PutObjectTagging()`
    - `secretsManager()`
    - `sendSQSMessage()`
    - `sfn()`
    - `sns()`
    - `sqs()`
    - `sqsQueueExists()`
    - `toSfnExecutionName()`
    - `uploadS3FileStream()`
    - `uploadS3Files()`
    - `validateS3ObjectChecksum()`
  - Removed `@cumulus/common/CloudFormationGateway` class
  - Removed `@cumulus/common/concurrency/Mutex` class
  - Removed `@cumulus/common/errors`
  - Removed `@cumulus/common/sftp`
  - Removed `@cumulus/common/string.unicodeEscape`
  - Removed `@cumulus/cmrjs/cmr-utils.getGranuleId()`
  - Removed `@cumulus/cmrjs/cmr-utils.getCmrFiles()`
  - Removed `@cumulus/cmrjs/cmr/CMR` class
  - Removed `@cumulus/cmrjs/cmr/CMRSearchConceptQueue` class
  - Removed `@cumulus/cmrjs/utils.getHost()`
  - Removed `@cumulus/cmrjs/utils.getIp()`
  - Removed `@cumulus/cmrjs/utils.hostId()`
  - Removed `@cumulus/cmrjs/utils/ummVersion()`
  - Removed `@cumulus/cmrjs/utils.updateToken()`
  - Removed `@cumulus/cmrjs/utils.validateUMMG()`
  - Removed `@cumulus/ingest/aws.getEndpoint()`
  - Removed `@cumulus/ingest/aws.getExecutionUrl()`
  - Removed `@cumulus/ingest/aws/invoke()`
  - Removed `@cumulus/ingest/aws/CloudWatch` class
  - Removed `@cumulus/ingest/aws/ECS` class
  - Removed `@cumulus/ingest/aws/Events` class
  - Removed `@cumulus/ingest/aws/SQS` class
  - Removed `@cumulus/ingest/aws/StepFunction` class
  - Removed `@cumulus/ingest/util.normalizeProviderPath()`
  - Removed `@cumulus/integration-tests/index.listCollections()`
  - Removed `@cumulus/integration-tests/index.listProviders()`
  - Removed `@cumulus/integration-tests/index.rulesList()`
  - Removed `@cumulus/integration-tests/api/api.addCollectionApi()`

## [v1.20.0] 2020-03-12

### BREAKING CHANGES

- **CUMULUS-1714**
  - Changed the format of the message sent to the granule SNS Topic. Message includes the granule record under `record` and the type of event under `event`. Messages with `deleted` events will have the record that was deleted with a `deletedAt` timestamp. Options for `event` are `Create | Update | Delete`
- **CUMULUS-1769** - `deploy_to_ngap` is now a **required** variable for the `tf-modules/cumulus` module. **For those deploying to NGAP environments, this variable should always be set to `true`.**

### Notable changes

- **CUMULUS-1739** - You can now exclude Elasticsearch from your `tf-modules/data-persistence` deployment (via `include_elasticsearch = false`) and your `tf-modules/cumulus` module will still deploy successfully.

- **CUMULUS-1769** - If you set `deploy_to_ngap = true` for the `tf-modules/archive` Terraform module, **you can only deploy your archive API gateway as `PRIVATE`**, not `EDGE`.

### Added

- Added `@cumulus/aws-client/S3.getS3ObjectReadStreamAsync()` to deal with S3 eventual consistency issues by checking for the existence an S3 object with retries before getting a readable stream for that object.
- **CUMULUS-1769**
  - Added `deploy_to_ngap` boolean variable for the `tf-modules/cumulus` and `tf-modules/archive` Terraform modules. This variable is required. **For those deploying to NGAP environments, this variable should always be set to `true`.**
- **HYRAX-70**
  - Add the hyrax-metadata-update task

### Changed

- [`AccessToken.get()`](https://github.com/nasa/cumulus/blob/master/packages/api/models/access-tokens.js) now enforces [strongly consistent reads from DynamoDB](https://docs.aws.amazon.com/amazondynamodb/latest/developerguide/HowItWorks.ReadConsistency.html)
- **CUMULUS-1739**
  - Updated `tf-modules/data-persistence` to make Elasticsearch alarm resources and outputs conditional on the `include_elasticsearch` variable
  - Updated `@cumulus/aws-client/S3.getObjectSize` to include automatic retries for any failures from `S3.headObject`
- **CUMULUS-1784**
  - Updated `@cumulus/api/lib/DistributionEvent.remoteIP()` to parse the IP address in an S3 access log from the `A-sourceip` query parameter if present, otherwise fallback to the original parsing behavior.
- **CUMULUS-1768**
  - The `stats/summary` endpoint reports the distinct collections for the number of granules reported

### Fixed

- **CUMULUS-1739** - Fixed the `tf-modules/cumulus` and `tf-modules/archive` modules to make these Elasticsearch variables truly optional:
  - `elasticsearch_domain_arn`
  - `elasticsearch_hostname`
  - `elasticsearch_security_group_id`

- **CUMULUS-1768**
  - Fixed the `stats/` endpoint so that data is correctly filtered by timestamp and `processingTime` is calculated correctly.

- **CUMULUS-1769**
  - In the `tf-modules/archive` Terraform module, the `lifecycle` block ignoring changes to the `policy` of the archive API gateway is now only enforced if `deploy_to_ngap = true`. This fixes a bug where users deploying outside of NGAP could not update their API gateway's resource policy when going from `PRIVATE` to `EDGE`, preventing their API from being accessed publicly.

- **CUMULUS-1775**
  - Fix/update api endpoint to use updated google auth endpoints such that it will work with new accounts

### Removed

- **CUMULUS-1768**
  - Removed API endpoints `stats/histogram` and `stats/average`. All advanced stats needs should be acquired from Cloud Metrics or similarly configured ELK stack.

## [v1.19.0] 2020-02-28

### BREAKING CHANGES

- **CUMULUS-1736**
  - The `@cumulus/discover-granules` task now sets the `dataType` of discovered
    granules based on the `name` of the configured collection, not the
    `dataType`.
  - The config schema of the `@cumulus/discover-granules` task now requires that
    collections contain a `version`.
  - The `@cumulus/sync-granule` task will set the `dataType` and `version` of a
    granule based on the configured collection if those fields are not already
    set on the granule. Previously it was using the `dataType` field of the
    configured collection, then falling back to the `name` field of the
    collection. This update will just use the `name` field of the collection to
    set the `dataType` field of the granule.

- **CUMULUS-1446**
  - Update the `@cumulus/integration-tests/api/executions.getExecution()`
    function to parse the response and return the execution, rather than return
    the full API response.

- **CUMULUS-1672**
  - The `cumulus` Terraform module in previous releases set a
    `Deployment = var.prefix` tag on all resources that it managed. In this
    release, a `tags` input variable has been added to the `cumulus` Terraform
    module to allow resource tagging to be customized. No default tags will be
    applied to Cumulus-managed resources. To replicate the previous behavior,
    set `tags = { Deployment: var.prefix }` as an input variable for the
    `cumulus` Terraform module.

- **CUMULUS-1684 Migration Instructions**
  - In previous releases, a provider's username and password were encrypted
    using a custom encryption library. That has now been updated to use KMS.
    This release includes a Lambda function named
    `<prefix>-ProviderSecretsMigration`, which will re-encrypt existing
    provider credentials to use KMS. After this release has been deployed, you
    will need to manually invoke that Lambda function using either the AWS CLI
    or AWS Console. It should only need to be successfully run once.
  - Future releases of Cumulus will invoke a
    `<prefix>-VerifyProviderSecretsMigration` Lambda function as part of the
    deployment, which will cause the deployment to fail if the migration
    Lambda has not been run.

- **CUMULUS-1718**
  - The `@cumulus/sf-sns-report` task for reporting mid-workflow updates has been retired.
  This task was used as the `PdrStatusReport` task in our ParsePdr example workflow.
  If you have a ParsePdr or other workflow using this task, use `@cumulus/sf-sqs-report` instead.
  Trying to deploy the old task will result in an error as the cumulus module no longer exports `sf_sns_report_task`.
  - Migration instruction: In your workflow definition, for each step using the old task change:
  `"Resource": "${module.cumulus.sf_sns_report_task.task_arn}"`
  to
  `"Resource": "${module.cumulus.sf_sqs_report_task.task_arn}"`

- **CUMULUS-1755**
  - The `thin_egress_jwt_secret_name` variable for the `tf-modules/cumulus` Terraform module is now **required**. This variable is passed on to the Thin Egress App in `tf-modules/distribution/main.tf`, which uses the keys stored in the secret to sign JWTs. See the [Thin Egress App documentation on how to create a value for this secret](https://github.com/asfadmin/thin-egress-app#setting-up-the-jwt-cookie-secrets).

### Added

- **CUMULUS-1446**
  - Add `@cumulus/common/FileUtils.readJsonFile()` function
  - Add `@cumulus/common/FileUtils.readTextFile()` function
  - Add `@cumulus/integration-tests/api/collections.createCollection()` function
  - Add `@cumulus/integration-tests/api/collections.deleteCollection()` function
  - Add `@cumulus/integration-tests/api/collections.getCollection()` function
  - Add `@cumulus/integration-tests/api/providers.getProvider()` function
  - Add `@cumulus/integration-tests/index.getExecutionOutput()` function
  - Add `@cumulus/integration-tests/index.loadCollection()` function
  - Add `@cumulus/integration-tests/index.loadProvider()` function
  - Add `@cumulus/integration-tests/index.readJsonFilesFromDir()` function

- **CUMULUS-1672**
  - Add a `tags` input variable to the `archive` Terraform module
  - Add a `tags` input variable to the `cumulus` Terraform module
  - Add a `tags` input variable to the `cumulus_ecs_service` Terraform module
  - Add a `tags` input variable to the `data-persistence` Terraform module
  - Add a `tags` input variable to the `distribution` Terraform module
  - Add a `tags` input variable to the `ingest` Terraform module
  - Add a `tags` input variable to the `s3-replicator` Terraform module

- **CUMULUS-1707**
  - Enable logrotate on ECS cluster

- **CUMULUS-1684**
  - Add a `@cumulus/aws-client/KMS` library of KMS-related functions
  - Add `@cumulus/aws-client/S3.getTextObject()`
  - Add `@cumulus/sftp-client` package
  - Create `ProviderSecretsMigration` Lambda function
  - Create `VerifyProviderSecretsMigration` Lambda function

- **CUMULUS-1548**
  - Add ability to put default Cumulus logs in Metrics' ELK stack
  - Add ability to add custom logs to Metrics' ELK Stack

- **CUMULUS-1702**
  - When logs are sent to Metrics' ELK stack, the logs endpoints will return results from there

- **CUMULUS-1459**
  - Async Operations are indexed in Elasticsearch
  - To index any existing async operations you'll need to perform an index from
    database function.

- **CUMULUS-1717**
  - Add `@cumulus/aws-client/deleteAndWaitForDynamoDbTableNotExists`, which
    deletes a DynamoDB table and waits to ensure the table no longer exists
  - Added `publishGranules` Lambda to handle publishing granule messages to SNS when granule records are written to DynamoDB
  - Added `@cumulus/api/models/Granule.storeGranulesFromCumulusMessage` to store granules from a Cumulus message to DynamoDB

- **CUMULUS-1718**
  - Added `@cumulus/sf-sqs-report` task to allow mid-workflow reporting updates.
  - Added `stepfunction_event_reporter_queue_url` and `sf_sqs_report_task` outputs to the `cumulus` module.
  - Added `publishPdrs` Lambda to handle publishing PDR messages to SNS when PDR records are written to DynamoDB.
  - Added `@cumulus/api/models/Pdr.storePdrFromCumulusMessage` to store PDRs from a Cumulus message to DynamoDB.
  - Added `@cumulus/aws-client/parseSQSMessageBody` to parse an SQS message body string into an object.

- **Ability to set custom backend API url in the archive module**
  - Add `api_url` definition in `tf-modules/cumulus/archive.tf`
  - Add `archive_api_url` variable in `tf-modules/cumulus/variables.tf`

- **CUMULUS-1741**
  - Added an optional `elasticsearch_security_group_ids` variable to the
    `data-persistence` Terraform module to allow additional security groups to
    be assigned to the Elasticsearch Domain.

- **CUMULUS-1752**
  - Added `@cumulus/integration-tests/api/distribution.invokeTEADistributionLambda` to simulate a request to the [Thin Egress App](https://github.com/asfadmin/thin-egress-app) by invoking the Lambda and getting a response payload.
  - Added `@cumulus/integration-tests/api/distribution.getTEARequestHeaders` to generate necessary request headers for a request to the Thin Egress App
  - Added `@cumulus/integration-tests/api/distribution.getTEADistributionApiFileStream` to get a response stream for a file served by Thin Egress App
  - Added `@cumulus/integration-tests/api/distribution.getTEADistributionApiRedirect` to get a redirect response from the Thin Egress App

- **CUMULUS-1755**
  - Added `@cumulus/aws-client/CloudFormation.describeCfStack()` to describe a Cloudformation stack
  - Added `@cumulus/aws-client/CloudFormation.getCfStackParameterValues()` to get multiple parameter values for a Cloudformation stack

### Changed

- **CUMULUS-1725**
  - Moved the logic that updates the granule files cache Dynamo table into its
    own Lambda function called `granuleFilesCacheUpdater`.

- **CUMULUS-1736**
  - The `collections` model in the API package now determines the name of a
    collection based on the `name` property, rather than using `dataType` and
    then falling back to `name`.
  - The `@cumulus/integration-tests.loadCollection()` function no longer appends
    the postfix to the end of the collection's `dataType`.
  - The `@cumulus/integration-tests.addCollections()` function no longer appends
    the postfix to the end of the collection's `dataType`.

- **CUMULUS-1672**
  - Add a `retryOptions` parameter to the `@cumulus/aws-client/S3.headObject`
     function, which will retry if the object being queried does not exist.

- **CUMULUS-1446**
  - Mark the `@cumulus/integration-tests/api.addCollectionApi()` function as
    deprecated
  - Mark the `@cumulus/integration-tests/index.listCollections()` function as
    deprecated
  - Mark the `@cumulus/integration-tests/index.listProviders()` function as
    deprecated
  - Mark the `@cumulus/integration-tests/index.rulesList()` function as
    deprecated

- **CUMULUS-1672**
  - Previously, the `cumulus` module defaulted to setting a
    `Deployment = var.prefix` tag on all resources that it managed. In this
    release, the `cumulus` module will now accept a `tags` input variable that
    defines the tags to be assigned to all resources that it manages.
  - Previously, the `data-persistence` module defaulted to setting a
    `Deployment = var.prefix` tag on all resources that it managed. In this
    release, the `data-persistence` module will now accept a `tags` input
    variable that defines the tags to be assigned to all resources that it
    manages.
  - Previously, the `distribution` module defaulted to setting a
    `Deployment = var.prefix` tag on all resources that it managed. In this
    release, the `distribution` module will now accept a `tags` input variable
    that defines the tags to be assigned to all resources that it manages.
  - Previously, the `ingest` module defaulted to setting a
    `Deployment = var.prefix` tag on all resources that it managed. In this
    release, the `ingest` module will now accept a `tags` input variable that
    defines the tags to be assigned to all resources that it manages.
  - Previously, the `s3-replicator` module defaulted to setting a
    `Deployment = var.prefix` tag on all resources that it managed. In this
    release, the `s3-replicator` module will now accept a `tags` input variable
    that defines the tags to be assigned to all resources that it manages.

- **CUMULUS-1684**
  - Update the API package to encrypt provider credentials using KMS instead of
    using RSA keys stored in S3

- **CUMULUS-1717**
  - Changed name of `cwSfExecutionEventToDb` Lambda to `cwSfEventToDbRecords`
  - Updated `cwSfEventToDbRecords` to write granule records to DynamoDB from the incoming Cumulus message

- **CUMULUS-1718**
  - Renamed `cwSfEventToDbRecords` to `sfEventSqsToDbRecords` due to architecture change to being a consumer of an SQS queue of Step Function Cloudwatch events.
  - Updated `sfEventSqsToDbRecords` to write PDR records to DynamoDB from the incoming Cumulus message
  - Moved `data-cookbooks/sns.md` to `data-cookbooks/ingest-notifications.md` and updated it to reflect recent changes.

- **CUMULUS-1748**
  - (S)FTP discovery tasks now use the provider-path as-is instead of forcing it to a relative path.
  - Improved error handling to catch permission denied FTP errors better and log them properly. Workflows will still fail encountering this error and we intend to consider that approach in a future ticket.

- **CUMULUS-1752**
  - Moved class for parsing distribution events to its own file: `@cumulus/api/lib/DistributionEvent.js`
    - Updated `DistributionEvent` to properly parse S3 access logs generated by requests from the [Thin Egress App](https://github.com/asfadmin/thin-egress-app)

- **CUMULUS-1753** - Changes to `@cumulus/ingest/HttpProviderClient.js`:
  - Removed regex filter in `HttpProviderClient.list()` that was used to return only files with an extension between 1 and 4 characters long. `HttpProviderClient.list()` will now return all files linked from the HTTP provider host.

- **CUMULUS-1755**
  - Updated the Thin Egress App module used in `tf-modules/distribution/main.tf` to build 61. [See the release notes](https://github.com/asfadmin/thin-egress-app/releases/tag/tea-build.61).

- **CUMULUS-1757**
  - Update @cumulus/cmr-client CMRSearchConceptQueue to take optional cmrEnvironment parameter

### Deprecated

- **CUMULUS-1684**
  - Deprecate `@cumulus/common/key-pair-provider/S3KeyPairProvider`
  - Deprecate `@cumulus/common/key-pair-provider/S3KeyPairProvider.encrypt()`
  - Deprecate `@cumulus/common/key-pair-provider/S3KeyPairProvider.decrypt()`
  - Deprecate `@cumulus/common/kms/KMS`
  - Deprecate `@cumulus/common/kms/KMS.encrypt()`
  - Deprecate `@cumulus/common/kms/KMS.decrypt()`
  - Deprecate `@cumulus/common/sftp.Sftp`

- **CUMULUS-1717**
  - Deprecate `@cumulus/api/models/Granule.createGranulesFromSns`

- **CUMULUS-1718**
  - Deprecate `@cumulus/sf-sns-report`.
    - This task has been updated to always throw an error directing the user to use `@cumulus/sf-sqs-report` instead. This was done because there is no longer an SNS topic to which to publish, and no consumers to listen to it.

- **CUMULUS-1748**
  - Deprecate `@cumulus/ingest/util.normalizeProviderPath`

- **CUMULUS-1752**
  - Deprecate `@cumulus/integration-tests/api/distribution.getDistributionApiFileStream`
  - Deprecate `@cumulus/integration-tests/api/distribution.getDistributionApiRedirect`
  - Deprecate `@cumulus/integration-tests/api/distribution.invokeApiDistributionLambda`

### Removed

- **CUMULUS-1684**
  - Remove the deployment script that creates encryption keys and stores them to
    S3

- **CUMULUS-1768**
  - Removed API endpoints `stats/histogram` and `stats/average`. All advanced stats needs should be acquired from Cloud Metrics or similarly configured ELK stack.

### Fixed

- **Fix default values for urs_url in variables.tf files**
  - Remove trailing `/` from default `urs_url` values.

- **CUMULUS-1610** - Add the Elasticsearch security group to the EC2 security groups

- **CUMULUS-1740** - `cumulus_meta.workflow_start_time` is now set in Cumulus
  messages

- **CUMULUS-1753** - Fixed `@cumulus/ingest/HttpProviderClient.js` to properly handle HTTP providers with:
  - Multiple link tags (e.g. `<a>`) per line of source code
  - Link tags in uppercase or lowercase (e.g. `<A>`)
  - Links with filepaths in the link target (e.g. `<a href="/path/to/file.txt">`). These files will be returned from HTTP file discovery **as the file name only** (e.g. `file.txt`).

- **CUMULUS-1768**
  - Fix an issue in the stats endpoints in `@cumulus/api` to send back stats for the correct type

## [v1.18.0] 2020-02-03

### BREAKING CHANGES

- **CUMULUS-1686**

  - `ecs_cluster_instance_image_id` is now a _required_ variable of the `cumulus` module, instead of optional.

- **CUMULUS-1698**

  - Change variable `saml_launchpad_metadata_path` to `saml_launchpad_metadata_url` in the `tf-modules/cumulus` Terraform module.

- **CUMULUS-1703**
  - Remove the unused `forceDownload` option from the `sync-granule` tasks's config
  - Remove the `@cumulus/ingest/granule.Discover` class
  - Remove the `@cumulus/ingest/granule.Granule` class
  - Remove the `@cumulus/ingest/pdr.Discover` class
  - Remove the `@cumulus/ingest/pdr.Granule` class
  - Remove the `@cumulus/ingest/parse-pdr.parsePdr` function

### Added

- **CUMULUS-1040**

  - Added `@cumulus/aws-client` package to provide utilities for working with AWS services and the Node.js AWS SDK
  - Added `@cumulus/errors` package which exports error classes for use in Cumulus workflow code
  - Added `@cumulus/integration-tests/sfnStep` to provide utilities for parsing step function execution histories

- **CUMULUS-1102**

  - Adds functionality to the @cumulus/api package for better local testing.
    - Adds data seeding for @cumulus/api's localAPI.
      - seed functions allow adding collections, executions, granules, pdrs, providers, and rules to a Localstack Elasticsearch and DynamoDB via `addCollections`, `addExecutions`, `addGranules`, `addPdrs`, `addProviders`, and `addRules`.
    - Adds `eraseDataStack` function to local API server code allowing resetting of local datastack for testing (ES and DynamoDB).
    - Adds optional parameters to the @cumulus/api bin serve to allow for launching the api without destroying the current data.

- **CUMULUS-1697**

  - Added the `@cumulus/tf-inventory` package that provides command line utilities for managing Terraform resources in your AWS account

- **CUMULUS-1703**

  - Add `@cumulus/aws-client/S3.createBucket` function
  - Add `@cumulus/aws-client/S3.putFile` function
  - Add `@cumulus/common/string.isNonEmptyString` function
  - Add `@cumulus/ingest/FtpProviderClient` class
  - Add `@cumulus/ingest/HttpProviderClient` class
  - Add `@cumulus/ingest/S3ProviderClient` class
  - Add `@cumulus/ingest/SftpProviderClient` class
  - Add `@cumulus/ingest/providerClientUtils.buildProviderClient` function
  - Add `@cumulus/ingest/providerClientUtils.fetchTextFile` function

- **CUMULUS-1731**

  - Add new optional input variables to the Cumulus Terraform module to support TEA upgrade:
    - `thin_egress_cookie_domain` - Valid domain for Thin Egress App cookie
    - `thin_egress_domain_cert_arn` - Certificate Manager SSL Cert ARN for Thin
      Egress App if deployed outside NGAP/CloudFront
    - `thin_egress_download_role_in_region_arn` - ARN for reading of Thin Egress
      App data buckets for in-region requests
    - `thin_egress_jwt_algo` - Algorithm with which to encode the Thin Egress
      App JWT cookie
    - `thin_egress_jwt_secret_name` - Name of AWS secret where keys for the Thin
      Egress App JWT encode/decode are stored
    - `thin_egress_lambda_code_dependency_archive_key` - Thin Egress App - S3
      Key of packaged python modules for lambda dependency layer

- **CUMULUS-1733**
  - Add `discovery-filtering` operator doc to document previously undocumented functionality.

- **CUMULUS-1737**
  - Added the `cumulus-test-cleanup` module to run a nightly cleanup on resources left over from the integration tests run from the `example/spec` directory.

### Changed

- **CUMULUS-1102**

  - Updates `@cumulus/api/auth/testAuth` to use JWT instead of random tokens.
  - Updates the default AMI for the ecs_cluster_instance_image_id.

- **CUMULUS-1622**

  - Mutex class has been deprecated in `@cumulus/common/concurrency` and will be removed in a future release.

- **CUMULUS-1686**

  - Changed `ecs_cluster_instance_image_id` to be a required variable of the `cumulus` module and removed the default value.
    The default was not available across accounts and regions, nor outside of NGAP and therefore not particularly useful.

- **CUMULUS-1688**

  - Updated `@cumulus/aws.receiveSQSMessages` not to replace `message.Body` with a parsed object. This behavior was undocumented and confusing as received messages appeared to contradict AWS docs that state `message.Body` is always a string.
  - Replaced `sf_watcher` CloudWatch rule from `cloudwatch-events.tf` with an EventSourceMapping on `sqs2sf` mapped to the `start_sf` SQS queue (in `event-sources.tf`).
  - Updated `sqs2sf` with an EventSourceMapping handler and unit test.

- **CUMULUS-1698**

  - Change variable `saml_launchpad_metadata_path` to `saml_launchpad_metadata_url` in the `tf-modules/cumulus` Terraform module.
  - Updated `@cumulus/api/launchpadSaml` to download launchpad IDP metadata from configured location when the metadata in s3 is not valid, and to work with updated IDP metadata and SAML response.

- **CUMULUS-1731**
  - Upgrade the version of the Thin Egress App deployed by Cumulus to v48
    - Note: New variables available, see the 'Added' section of this changelog.

### Fixed

- **CUMULUS-1664**

  - Updated `dbIndexer` Lambda to remove hardcoded references to DynamoDB table names.

- **CUMULUS-1733**
  - Fixed granule discovery recursion algorithm used in S/FTP protocols.

### Removed

- **CUMULUS-1481**
  - removed `process` config and output from PostToCmr as it was not required by the task nor downstream steps, and should still be in the output message's `meta` regardless.

### Deprecated

- **CUMULUS-1040**
  - Deprecated the following code. For cases where the code was moved into another package, the new code location is noted:
    - `@cumulus/common/CloudFormationGateway` -> `@cumulus/aws-client/CloudFormationGateway`
    - `@cumulus/common/DynamoDb` -> `@cumulus/aws-client/DynamoDb`
    - `@cumulus/common/errors` -> `@cumulus/errors`
    - `@cumulus/common/StepFunctions` -> `@cumulus/aws-client/StepFunctions`
    - All of the exported functions in `@cumulus/commmon/aws` (moved into `@cumulus/aws-client`), except:
      - `@cumulus/common/aws/isThrottlingException` -> `@cumulus/errors/isThrottlingException`
      - `@cumulus/common/aws/improveStackTrace` (not deprecated)
      - `@cumulus/common/aws/retryOnThrottlingException` (not deprecated)
    - `@cumulus/common/sfnStep/SfnStep.parseStepMessage` -> `@cumulus/integration-tests/sfnStep/SfnStep.parseStepMessage`
    - `@cumulus/common/sfnStep/ActivityStep` -> `@cumulus/integration-tests/sfnStep/ActivityStep`
    - `@cumulus/common/sfnStep/LambdaStep` -> `@cumulus/integration-tests/sfnStep/LambdaStep`
    - `@cumulus/common/string/unicodeEscape` -> `@cumulus/aws-client/StepFunctions.unicodeEscape`
    - `@cumulus/common/util/setErrorStack` -> `@cumulus/aws-client/util/setErrorStack`
    - `@cumulus/ingest/aws/invoke` -> `@cumulus/aws-client/Lambda/invoke`
    - `@cumulus/ingest/aws/CloudWatch.bucketSize`
    - `@cumulus/ingest/aws/CloudWatch.cw`
    - `@cumulus/ingest/aws/ECS.ecs`
    - `@cumulus/ingest/aws/ECS`
    - `@cumulus/ingest/aws/Events.putEvent` -> `@cumulus/aws-client/CloudwatchEvents.putEvent`
    - `@cumulus/ingest/aws/Events.deleteEvent` -> `@cumulus/aws-client/CloudwatchEvents.deleteEvent`
    - `@cumulus/ingest/aws/Events.deleteTarget` -> `@cumulus/aws-client/CloudwatchEvents.deleteTarget`
    - `@cumulus/ingest/aws/Events.putTarget` -> `@cumulus/aws-client/CloudwatchEvents.putTarget`
    - `@cumulus/ingest/aws/SQS.attributes` -> `@cumulus/aws-client/SQS.getQueueAttributes`
    - `@cumulus/ingest/aws/SQS.deleteMessage` -> `@cumulus/aws-client/SQS.deleteSQSMessage`
    - `@cumulus/ingest/aws/SQS.deleteQueue` -> `@cumulus/aws-client/SQS.deleteQueue`
    - `@cumulus/ingest/aws/SQS.getUrl` -> `@cumulus/aws-client/SQS.getQueueUrlByName`
    - `@cumulus/ingest/aws/SQS.receiveMessage` -> `@cumulus/aws-client/SQS.receiveSQSMessages`
    - `@cumulus/ingest/aws/SQS.sendMessage` -> `@cumulus/aws-client/SQS.sendSQSMessage`
    - `@cumulus/ingest/aws/StepFunction.getExecutionStatus` -> `@cumulus/aws-client/StepFunction.getExecutionStatus`
    - `@cumulus/ingest/aws/StepFunction.getExecutionUrl` -> `@cumulus/aws-client/StepFunction.getExecutionUrl`

## [v1.17.0] - 2019-12-31

### BREAKING CHANGES

- **CUMULUS-1498**
  - The `@cumulus/cmrjs.publish2CMR` function expects that the value of its
    `creds.password` parameter is a plaintext password.
  - Rather than using an encrypted password from the `cmr_password` environment
    variable, the `@cumulus/cmrjs.updateCMRMetadata` function now looks for an
    environment variable called `cmr_password_secret_name` and fetches the CMR
    password from that secret in AWS Secrets Manager.
  - The `@cumulus/post-to-cmr` task now expects a
    `config.cmr.passwordSecretName` value, rather than `config.cmr.password`.
    The CMR password will be fetched from that secret in AWS Secrets Manager.

### Added

- **CUMULUS-630**

  - Added support for replaying Kinesis records on a stream into the Cumulus Kinesis workflow triggering mechanism: either all the records, or some time slice delimited by start and end timestamps.
  - Added `/replays` endpoint to the operator API for triggering replays.
  - Added `Replay Kinesis Messages` documentation to Operator Docs.
  - Added `manualConsumer` lambda function to consume a Kinesis stream. Used by the replay AsyncOperation.

- **CUMULUS-1687**
  - Added new API endpoint for listing async operations at `/asyncOperations`
  - All asyncOperations now include the fields `description` and `operationType`. `operationType` can be one of the following. [`Bulk Delete`, `Bulk Granules`, `ES Index`, `Kinesis Replay`]

### Changed

- **CUMULUS-1626**

  - Updates Cumulus to use node10/CMA 1.1.2 for all of its internal lambdas in prep for AWS node 8 EOL

- **CUMULUS-1498**
  - Remove the DynamoDB Users table. The list of OAuth users who are allowed to
    use the API is now stored in S3.
  - The CMR password and Launchpad passphrase are now stored in Secrets Manager

## [v1.16.1] - 2019-12-6

**Please note**:

- The `region` argument to the `cumulus` Terraform module has been removed. You may see a warning or error if you have that variable populated.
- Your workflow tasks should use the following versions of the CMA libraries to utilize new granule, parentArn, asyncOperationId, and stackName fields on the logs:
  - `cumulus-message-adapter-js` version 1.0.10+
  - `cumulus-message-adapter-python` version 1.1.1+
  - `cumulus-message-adapter-java` version 1.2.11+
- The `data-persistence` module no longer manages the creation of an Elasticsearch service-linked role for deploying Elasticsearch to a VPC. Follow the [deployment instructions on preparing your VPC](https://nasa.github.io/cumulus/docs/deployment/deployment-readme#vpc-subnets-and-security-group) for guidance on how to create the Elasticsearch service-linked role manually.
- There is now a `distribution_api_gateway_stage` variable for the `tf-modules/cumulus` Terraform module that will be used as the API gateway stage name used for the distribution API (Thin Egress App)
- Default value for the `urs_url` variable is now `https://uat.urs.earthdata.nasa.gov/` in the `tf-modules/cumulus` and `tf-modules/archive` Terraform modules. So deploying the `cumulus` module without a `urs_url` variable set will integrate your Cumulus deployment with the UAT URS environment.

### Added

- **CUMULUS-1563**

  - Added `custom_domain_name` variable to `tf-modules/data-persistence` module

- **CUMULUS-1654**
  - Added new helpers to `@cumulus/common/execution-history`:
    - `getStepExitedEvent()` returns the `TaskStateExited` event in a workflow execution history after the given step completion/failure event
    - `getTaskExitedEventOutput()` returns the output message for a `TaskStateExited` event in a workflow execution history

### Changed

- **CUMULUS-1578**

  - Updates SAML launchpad configuration to authorize via configured userGroup.
    [See the NASA specific documentation (protected)](https://wiki.earthdata.nasa.gov/display/CUMULUS/Cumulus+SAML+Launchpad+Integration)

- **CUMULUS-1579**

  - Elasticsearch list queries use `match` instead of `term`. `term` had been analyzing the terms and not supporting `-` in the field values.

- **CUMULUS-1619**

  - Adds 4 new keys to `@cumulus/logger` to display granules, parentArn, asyncOperationId, and stackName.
  - Depends on `cumulus-message-adapter-js` version 1.0.10+. Cumulus tasks updated to use this version.

- **CUMULUS-1654**

  - Changed `@cumulus/common/SfnStep.parseStepMessage()` to a static class method

- **CUMULUS-1641**
  - Added `meta.retries` and `meta.visibilityTimeout` properties to sqs-type rule. To create sqs-type rule, you're required to configure a dead-letter queue on your queue.
  - Added `sqsMessageRemover` lambda which removes the message from SQS queue upon successful workflow execution.
  - Updated `sqsMessageConsumer` lambda to not delete message from SQS queue, and to retry the SQS message for configured number of times.

### Removed

- Removed `create_service_linked_role` variable from `tf-modules/data-persistence` module.

- **CUMULUS-1321**
  - The `region` argument to the `cumulus` Terraform module has been removed

### Fixed

- **CUMULUS-1668** - Fixed a race condition where executions may not have been
  added to the database correctly
- **CUMULUS-1654** - Fixed issue with `publishReports` Lambda not including workflow execution error information for failed workflows with a single step
- Fixed `tf-modules/cumulus` module so that the `urs_url` variable is passed on to its invocation of the `tf-modules/archive` module

## [v1.16.0] - 2019-11-15

### Added

- **CUMULUS-1321**

  - A `deploy_distribution_s3_credentials_endpoint` variable has been added to
    the `cumulus` Terraform module. If true, the NGAP-backed S3 credentials
    endpoint will be added to the Thin Egress App's API. Default: true

- **CUMULUS-1544**

  - Updated the `/granules/bulk` endpoint to correctly query Elasticsearch when
    granule ids are not provided.

- **CUMULUS-1580**
  - Added `/granules/bulk` endpoint to `@cumulus/api` to perform bulk actions on granules given either a list of granule ids or an Elasticsearch query and the workflow to perform.

### Changed

- **CUMULUS-1561**

  - Fix the way that we are handling Terraform provider version requirements
  - Pass provider configs into child modules using the method that the
    [Terraform documentation](https://www.terraform.io/docs/configuration/modules.html#providers-within-modules)
    suggests
  - Remove the `region` input variable from the `s3_access_test` Terraform module
  - Remove the `aws_profile` and `aws_region` input variables from the
    `s3-replicator` Terraform module

- **CUMULUS-1639**
  - Because of
    [S3's Data Consistency Model](https://docs.aws.amazon.com/AmazonS3/latest/dev/Introduction.html#BasicsObjects),
    there may be situations where a GET operation for an object can temporarily
    return a `NoSuchKey` response even if that object _has_ been created. The
    `@cumulus/common/aws.getS3Object()` function has been updated to support
    retries if a `NoSuchKey` response is returned by S3. This behavior can be
    enabled by passing a `retryOptions` object to that function. Supported
    values for that object can be found here:
    <https://github.com/tim-kos/node-retry#retryoperationoptions>

### Removed

- **CUMULUS-1559**
  - `logToSharedDestination` has been migrated to the Terraform deployment as `log_api_gateway_to_cloudwatch` and will ONLY apply to egress lambdas.
    Due to the differences in the Terraform deployment model, we cannot support a global log subscription toggle for a configurable subset of lambdas.
    However, setting up your own log forwarding for a Lambda with Terraform is fairly simple, as you will only need to add SubscriptionFilters to your Terraform configuration, one per log group.
    See [the Terraform documentation](https://www.terraform.io/docs/providers/aws/r/cloudwatch_log_subscription_filter.html) for details on how to do this.
    An empty FilterPattern ("") will capture all logs in a group.

## [v1.15.0] - 2019-11-04

### BREAKING CHANGES

- **CUMULUS-1644** - When a workflow execution begins or ends, the workflow
  payload is parsed and any new or updated PDRs or granules referenced in that
  workflow are stored to the Cumulus archive. The defined interface says that a
  PDR in `payload.pdr` will be added to the archive, and any granules in
  `payload.granules` will also be added to the archive. In previous releases,
  PDRs found in `meta.pdr` and granules found in `meta.input_granules` were also
  added to the archive. This caused unexpected behavior and has been removed.
  Only PDRs from `payload.pdr` and granules from `payload.granules` will now be
  added to the Cumulus archive.

- **CUMULUS-1449** - Cumulus now uses a universal workflow template when
  starting a workflow that contains general information specific to the
  deployment, but not specific to the workflow. Workflow task configs must be
  defined using AWS step function parameters. As part of this change,
  `CumulusConfig` has been retired and task configs must now be defined under
  the `cma.task_config` key in the Parameters section of a step function
  definition.

  **Migration instructions**:

  NOTE: These instructions require the use of Cumulus Message Adapter v1.1.x+.
  Please ensure you are using a compatible version before attempting to migrate
  workflow configurations. When defining workflow steps, remove any
  `CumulusConfig` section, as shown below:

  ```yaml
  ParsePdr:
    CumulusConfig:
      provider: "{$.meta.provider}"
      bucket: "{$.meta.buckets.internal.name}"
      stack: "{$.meta.stack}"
  ```

  Instead, use AWS Parameters to pass `task_config` for the task directly into
  the Cumulus Message Adapter:

  ```yaml
  ParsePdr:
    Parameters:
      cma:
        event.$: "$"
        task_config:
          provider: "{$.meta.provider}"
          bucket: "{$.meta.buckets.internal.name}"
          stack: "{$.meta.stack}"
  ```

  In this example, the `cma` key is used to pass parameters to the message
  adapter. Using `task_config` in combination with `event.$: '$'` allows the
  message adapter to process `task_config` as the `config` passed to the Cumulus
  task. See `example/workflows/sips.yml` in the core repository for further
  examples of how to set the Parameters.

  Additionally, workflow configurations for the `QueueGranules` and `QueuePdrs`
  tasks need to be updated:

  - `queue-pdrs` config changes:
    - `parsePdrMessageTemplateUri` replaced with `parsePdrWorkflow`, which is
      the workflow name (i.e. top-level name in `config.yml`, e.g. 'ParsePdr').
    - `internalBucket` and `stackName` configs now required to look up
      configuration from the deployment. Brings the task config in line with
      that of `queue-granules`.
  - `queue-granules` config change: `ingestGranuleMessageTemplateUri` replaced
    with `ingestGranuleWorkflow`, which is the workflow name (e.g.
    'IngestGranule').

- **CUMULUS-1396** - **Workflow steps at the beginning and end of a workflow
  using the `SfSnsReport` Lambda have now been deprecated (e.g. `StartStatus`,
  `StopStatus`) and should be removed from your workflow definitions**. These
  steps were used for publishing ingest notifications and have been replaced by
  an implementation using Cloudwatch events for Step Functions to trigger a
  Lambda that publishes ingest notifications. For further detail on how ingest
  notifications are published, see the notes below on **CUMULUS-1394**. For
  examples of how to update your workflow definitions, see our
  [example workflow definitions](https://github.com/nasa/cumulus/blob/master/example/workflows/).

- **CUMULUS-1470**
  - Remove Cumulus-defined ECS service autoscaling, allowing integrators to
    better customize autoscaling to meet their needs. In order to use
    autoscaling with ECS services, appropriate
    `AWS::ApplicationAutoScaling::ScalableTarget`,
    `AWS::ApplicationAutoScaling::ScalingPolicy`, and `AWS::CloudWatch::Alarm`
    resources should be defined in a kes overrides file. See
    [this example](https://github.com/nasa/cumulus/blob/release-1.15.x/example/overrides/app/cloudformation.template.yml)
    for an example.
  - The following config parameters are no longer used:
    - ecs.services.\<NAME\>.minTasks
    - ecs.services.\<NAME\>.maxTasks
    - ecs.services.\<NAME\>.scaleInActivityScheduleTime
    - ecs.services.\<NAME\>.scaleInAdjustmentPercent
    - ecs.services.\<NAME\>.scaleOutActivityScheduleTime
    - ecs.services.\<NAME\>.scaleOutAdjustmentPercent
    - ecs.services.\<NAME\>.activityName

### Added

- **CUMULUS-1100**

  - Added 30-day retention properties to all log groups that were missing those policies.

- **CUMULUS-1396**

  - Added `@cumulus/common/sfnStep`:
    - `LambdaStep` - A class for retrieving and parsing input and output to Lambda steps in AWS Step Functions
    - `ActivityStep` - A class for retrieving and parsing input and output to ECS activity steps in AWS Step Functions

- **CUMULUS-1574**

  - Added `GET /token` endpoint for SAML authorization when cumulus is protected by Launchpad.
    This lets a user retrieve a token by hand that can be presented to the API.

- **CUMULUS-1625**

  - Added `sf_start_rate` variable to the `ingest` Terraform module, equivalent to `sqs_consumer_rate` in the old model, but will not be automatically applied to custom queues as that was.

- **CUMULUS-1513**
  - Added `sqs`-type rule support in the Cumulus API `@cumulus/api`
  - Added `sqsMessageConsumer` lambda which processes messages from the SQS queues configured in the `sqs` rules.

### Changed

- **CUMULUS-1639**

  - Because of
    [S3's Data Consistency Model](https://docs.aws.amazon.com/AmazonS3/latest/dev/Introduction.html#BasicsObjects),
    there may be situations where a GET operation for an object can temporarily
    return a `NoSuchKey` response even if that object _has_ been created. The
    `@cumulus/common/aws.getS3Object()` function will now retry up to 10 times
    if a `NoSuchKey` response is returned by S3. This can behavior can be
    overridden by passing `{ retries: 0 }` as the `retryOptions` argument.

- **CUMULUS-1449**

  - `queue-pdrs` & `queue-granules` config changes. Details in breaking changes section.
  - Cumulus now uses a universal workflow template when starting workflow that contains general information specific to the deployment, but not specific to the workflow.
  - Changed the way workflow configs are defined, from `CumulusConfig` to a `task_config` AWS Parameter.

- **CUMULUS-1452**

  - Changed the default ECS docker storage drive to `devicemapper`

- **CUMULUS-1453**
  - Removed config schema for `@cumulus/sf-sns-report` task
  - Updated `@cumulus/sf-sns-report` to always assume that it is running as an intermediate step in a workflow, not as the first or last step

### Removed

- **CUMULUS-1449**
  - Retired `CumulusConfig` as part of step function definitions, as this is an artifact of the way Kes parses workflow definitions that was not possible to migrate to Terraform. Use AWS Parameters and the `task_config` key instead. See change note above.
  - Removed individual workflow templates.

### Fixed

- **CUMULUS-1620** - Fixed bug where `message_adapter_version` does not correctly inject the CMA

- **CUMULUS-1396** - Updated `@cumulus/common/StepFunctions.getExecutionHistory()` to recursively fetch execution history when `nextToken` is returned in response

- **CUMULUS-1571** - Updated `@cumulus/common/DynamoDb.get()` to throw any errors encountered when trying to get a record and the record does exist

- **CUMULUS-1452**
  - Updated the EC2 initialization scripts to use full volume size for docker storage
  - Changed the default ECS docker storage drive to `devicemapper`

## [v1.14.5] - 2019-12-30 - [BACKPORT]

### Updated

- **CUMULUS-1626**
  - Updates Cumulus to use node10/CMA 1.1.2 for all of its internal lambdas in prep for AWS node 8 EOL

## [v1.14.4] - 2019-10-28

### Fixed

- **CUMULUS-1632** - Pinned `aws-elasticsearch-connector` package in `@cumulus/api` to version `8.1.3`, since `8.2.0` includes breaking changes

## [v1.14.3] - 2019-10-18

### Fixed

- **CUMULUS-1620** - Fixed bug where `message_adapter_version` does not correctly inject the CMA

- **CUMULUS-1572** - A granule is now included in discovery results even when
  none of its files has a matching file type in the associated collection
  configuration. Previously, if all files for a granule were unmatched by a file
  type configuration, the granule was excluded from the discovery results.
  Further, added support for a `boolean` property
  `ignoreFilesConfigForDiscovery`, which controls how a granule's files are
  filtered at discovery time.

## [v1.14.2] - 2019-10-08

### BREAKING CHANGES

Your Cumulus Message Adapter version should be pinned to `v1.0.13` or lower in your `app/config.yml` using `message_adapter_version: v1.0.13` OR you should use the workflow migration steps below to work with CMA v1.1.1+.

- **CUMULUS-1394** - The implementation of the `SfSnsReport` Lambda requires additional environment variables for integration with the new ingest notification SNS topics. Therefore, **you must update the definition of `SfSnsReport` in your `lambdas.yml` like so**:

```yaml
SfSnsReport:
  handler: index.handler
  timeout: 300
  source: node_modules/@cumulus/sf-sns-report/dist
  tables:
    - ExecutionsTable
  envs:
    execution_sns_topic_arn:
      function: Ref
      value: reportExecutionsSns
    granule_sns_topic_arn:
      function: Ref
      value: reportGranulesSns
    pdr_sns_topic_arn:
      function: Ref
      value: reportPdrsSns
```

- **CUMULUS-1447** -
  The newest release of the Cumulus Message Adapter (v1.1.1) requires that parameterized configuration be used for remote message functionality. Once released, Kes will automatically bring in CMA v1.1.1 without additional configuration.

  **Migration instructions**
  Oversized messages are no longer written to S3 automatically. In order to utilize remote messaging functionality, configure a `ReplaceConfig` AWS Step Function parameter on your CMA task:

  ```yaml
  ParsePdr:
    Parameters:
      cma:
        event.$: "$"
        ReplaceConfig:
          FullMessage: true
  ```

  Accepted fields in `ReplaceConfig` include `MaxSize`, `FullMessage`, `Path` and `TargetPath`.
  See https://github.com/nasa/cumulus-message-adapter/blob/master/CONTRACT.md#remote-message-configuration for full details.

  As this change is backward compatible in Cumulus Core, users wishing to utilize the previous version of the CMA may opt to transition to using a CMA lambda layer, or set `message_adapter_version` in their configuration to a version prior to v1.1.0.

### PLEASE NOTE

- **CUMULUS-1394** - Ingest notifications are now provided via 3 separate SNS topics for executions, granules, and PDRs, instead of a single `sftracker` SNS topic. Whereas the `sftracker` SNS topic received a full Cumulus execution message, the new topics all receive generated records for the given object. The new topics are only published to if the given object exists for the current execution. For a given execution/granule/PDR, **two messages will be received by each topic**: one message indicating that ingest is running and another message indicating that ingest has completed or failed. The new SNS topics are:

  - `reportExecutions` - Receives 1 message per execution
  - `reportGranules` - Receives 1 message per granule in an execution
  - `reportPdrs` - Receives 1 message per PDR

### Added

- **CUMULUS-639**

  - Adds SAML JWT and launchpad token authentication to Cumulus API (configurable)
    - **NOTE** to authenticate with Launchpad ensure your launchpad user_id is in the `<prefix>-UsersTable`
    - when Cumulus configured to protect API via Launchpad:
      - New endpoints
        - `GET /saml/login` - starting point for SAML SSO creates the login request url and redirects to the SAML Identity Provider Service (IDP)
        - `POST /saml/auth` - SAML Assertion Consumer Service. POST receiver from SAML IDP. Validates response, logs the user in, and returns a SAML-based JWT.
    - Disabled endpoints
      - `POST /refresh`
      - Changes authorization worklow:
      - `ensureAuthorized` now presumes the bearer token is a JWT and tries to validate. If the token is malformed, it attempts to validate the token against Launchpad. This allows users to bring their own token as described here https://wiki.earthdata.nasa.gov/display/CUMULUS/Cumulus+API+with+Launchpad+Authentication. But it also allows dashboard users to manually authenticate via Launchpad SAML to receive a Launchpad-based JWT.

- **CUMULUS-1394**
  - Added `Granule.generateGranuleRecord()` method to granules model to generate a granule database record from a Cumulus execution message
  - Added `Pdr.generatePdrRecord()` method to PDRs model to generate a granule database record from a Cumulus execution message
  - Added helpers to `@cumulus/common/message`:
    - `getMessageExecutionName()` - Get the execution name from a Cumulus execution message
    - `getMessageStateMachineArn()` - Get the state machine ARN from a Cumulus execution message
    - `getMessageExecutionArn()` - Get the execution ARN for a Cumulus execution message
    - `getMessageGranules()` - Get the granules from a Cumulus execution message, if any.
  - Added `@cumulus/common/cloudwatch-event/isFailedSfStatus()` to determine if a Step Function status from a Cloudwatch event is a failed status

### Changed

- **CUMULUS-1308**

  - HTTP PUT of a Collection, Provider, or Rule via the Cumulus API now
    performs full replacement of the existing object with the object supplied
    in the request payload. Previous behavior was to perform a modification
    (partial update) by merging the existing object with the (possibly partial)
    object in the payload, but this did not conform to the HTTP standard, which
    specifies PATCH as the means for modifications rather than replacements.

- **CUMULUS-1375**

  - Migrate Cumulus from deprecated Elasticsearch JS client to new, supported one in `@cumulus/api`

- **CUMULUS-1485** Update `@cumulus/cmr-client` to return error message from CMR for validation failures.

- **CUMULUS-1394**

  - Renamed `Execution.generateDocFromPayload()` to `Execution.generateRecord()` on executions model. The method generates an execution database record from a Cumulus execution message.

- **CUMULUS-1432**

  - `logs` endpoint takes the level parameter as a string and not a number
  - Elasticsearch term query generation no longer converts numbers to boolean

- **CUMULUS-1447**

  - Consolidated all remote message handling code into @common/aws
  - Update remote message code to handle updated CMA remote message flags
  - Update example SIPS workflows to utilize Parameterized CMA configuration

- **CUMULUS-1448** Refactor workflows that are mutating cumulus_meta to utilize meta field

- **CUMULUS-1451**

  - Elasticsearch cluster setting `auto_create_index` will be set to false. This had been causing issues in the bootstrap lambda on deploy.

- **CUMULUS-1456**
  - `@cumulus/api` endpoints default error handler uses `boom` package to format errors, which is consistent with other API endpoint errors.

### Fixed

- **CUMULUS-1432** `logs` endpoint filter correctly filters logs by level
- **CUMULUS-1484** `useMessageAdapter` now does not set CUMULUS_MESSAGE_ADAPTER_DIR when `true`

### Removed

- **CUMULUS-1394**
  - Removed `sfTracker` SNS topic. Replaced by three new SNS topics for granule, execution, and PDR ingest notifications.
  - Removed unused functions from `@cumulus/common/aws`:
    - `getGranuleS3Params()`
    - `setGranuleStatus()`

## [v1.14.1] - 2019-08-29

### Fixed

- **CUMULUS-1455**

  - CMR token links updated to point to CMR legacy services rather than echo

- **CUMULUS-1211**
  - Errors thrown during granule discovery are no longer swallowed and ignored.
    Rather, errors are propagated to allow for proper error-handling and
    meaningful messaging.

## [v1.14.0] - 2019-08-22

### PLEASE NOTE

- We have encountered transient lambda service errors in our integration testing. Please handle transient service errors following [these guidelines](https://docs.aws.amazon.com/step-functions/latest/dg/bp-lambda-serviceexception.html). The workflows in the `example/workflows` folder have been updated with retries configured for these errors.

- **CUMULUS-799** added additional IAM permissions to support reading CloudWatch and API Gateway, so **you will have to redeploy your IAM stack.**

- **CUMULUS-800** Several items:

  - **Delete existing API Gateway stages**: To allow enabling of API Gateway logging, Cumulus now creates and manages a Stage resource during deployment. Before upgrading Cumulus, it is necessary to delete the API Gateway stages on both the Backend API and the Distribution API. Instructions are included in the documentation under [Delete API Gateway Stages](https://nasa.github.io/cumulus/docs/additional-deployment-options/delete-api-gateway-stages).

  - **Set up account permissions for API Gateway to write to CloudWatch**: In a one time operation for your AWS account, to enable CloudWatch Logs for API Gateway, you must first grant the API Gateway permission to read and write logs to CloudWatch for your account. The `AmazonAPIGatewayPushToCloudWatchLogs` managed policy (with an ARN of `arn:aws:iam::aws:policy/service-role/AmazonAPIGatewayPushToCloudWatchLogs`) has all the required permissions. You can find a simple how to in the documentation under [Enable API Gateway Logging.](https://nasa.github.io/cumulus/docs/additional-deployment-options/enable-gateway-logging-permissions)

  - **Configure API Gateway to write logs to CloudWatch** To enable execution logging for the distribution API set `config.yaml` `apiConfigs.distribution.logApigatewayToCloudwatch` value to `true`. More information [Enable API Gateway Logs](https://nasa.github.io/cumulus/docs/additional-deployment-options/enable-api-logs)

  - **Configure CloudWatch log delivery**: It is possible to deliver CloudWatch API execution and access logs to a cross-account shared AWS::Logs::Destination. An operator does this by adding the key `logToSharedDestination` to the `config.yml` at the default level with a value of a writable log destination. More information in the documentation under [Configure CloudWatch Logs Delivery.](https://nasa.github.io/cumulus/docs/additional-deployment-options/configure-cloudwatch-logs-delivery)

  - **Additional Lambda Logging**: It is now possible to configure any lambda to deliver logs to a shared subscriptions by setting `logToSharedDestination` to the ARN of a writable location (either an AWS::Logs::Destination or a Kinesis Stream) on any lambda config. Documentation for [Lambda Log Subscriptions](https://nasa.github.io/cumulus/docs/additional-deployment-options/additional-lambda-logging)

  - **Configure S3 Server Access Logs**: If you are running Cumulus in an NGAP environment you may [configure S3 Server Access Logs](https://nasa.github.io/cumulus/docs/next/deployment/server_access_logging) to be delivered to a shared bucket where the Metrics Team will ingest the logs into their ELK stack. Contact the Metrics team for permission and location.

- **CUMULUS-1368** The Cumulus distribution API has been deprecated and is being replaced by ASF's Thin Egress App. By default, the distribution API will not deploy. Please follow [the instructions for deploying and configuring Thin Egress](https://nasa.github.io/cumulus/docs/deployment/thin_egress_app).

To instead continue to deploy and use the legacy Cumulus distribution app, add the following to your `config.yml`:

```yaml
deployDistributionApi: true
```

If you deploy with no distribution app your deployment will succeed but you may encounter errors in your workflows, particularly in the `MoveGranule` task.

- **CUMULUS-1418** Users who are packaging the CMA in their Lambdas outside of Cumulus may need to update their Lambda configuration. Please see `BREAKING CHANGES` below for details.

### Added

- **CUMULUS-642**
  - Adds Launchpad as an authentication option for the Cumulus API.
  - Updated deployment documentation and added [instructions to setup Cumulus API Launchpad authentication](https://wiki.earthdata.nasa.gov/display/CUMULUS/Cumulus+API+with+Launchpad+Authentication)
- **CUMULUS-1418**
  - Adds usage docs/testing of lambda layers (introduced in PR1125), updates Core example tasks to use the updated `cumulus-ecs-task` and a CMA layer instead of kes CMA injection.
  - Added Terraform module to publish CMA as layer to user account.
- **PR1125** - Adds `layers` config option to support deploying Lambdas with layers
- **PR1128** - Added `useXRay` config option to enable AWS X-Ray for Lambdas.
- **CUMULUS-1345**
  - Adds new variables to the app deployment under `cmr`.
  - `cmrEnvironment` values are `SIT`, `UAT`, or `OPS` with `UAT` as the default.
  - `cmrLimit` and `cmrPageSize` have been added as configurable options.
- **CUMULUS-1273**
  - Added lambda function EmsProductMetadataReport to generate EMS Product Metadata report
- **CUMULUS-1226**
  - Added API endpoint `elasticsearch/index-from-database` to index to an Elasticsearch index from the database for recovery purposes and `elasticsearch/indices-status` to check the status of Elasticsearch indices via the API.
- **CUMULUS-824**
  - Added new Collection parameter `reportToEms` to configure whether the collection is reported to EMS
- **CUMULUS-1357**
  - Added new BackendApi endpoint `ems` that generates EMS reports.
- **CUMULUS-1241**
  - Added information about queues with maximum execution limits defined to default workflow templates (`meta.queueExecutionLimits`)
- **CUMULUS-1311**
  - Added `@cumulus/common/message` with various message parsing/preparation helpers
- **CUMULUS-812**

  - Added support for limiting the number of concurrent executions started from a queue. [See the data cookbook](https://nasa.github.io/cumulus/docs/data-cookbooks/throttling-queued-executions) for more information.

- **CUMULUS-1337**

  - Adds `cumulus.stackName` value to the `instanceMetadata` endpoint.

- **CUMULUS-1368**

  - Added `cmrGranuleUrlType` to the `@cumulus/move-granules` task. This determines what kind of links go in the CMR files. The options are `distribution`, `s3`, or `none`, with the default being distribution. If there is no distribution API being used with Cumulus, you must set the value to `s3` or `none`.

- Added `packages/s3-replicator` Terraform module to allow same-region s3 replication to metrics bucket.

- **CUMULUS-1392**

  - Added `tf-modules/report-granules` Terraform module which processes granule ingest notifications received via SNS and stores granule data to a database. The module includes:
    - SNS topic for publishing granule ingest notifications
    - Lambda to process granule notifications and store data
    - IAM permissions for the Lambda
    - Subscription for the Lambda to the SNS topic

- **CUMULUS-1393**

  - Added `tf-modules/report-pdrs` Terraform module which processes PDR ingest notifications received via SNS and stores PDR data to a database. The module includes:
    - SNS topic for publishing PDR ingest notifications
    - Lambda to process PDR notifications and store data
    - IAM permissions for the Lambda
    - Subscription for the Lambda to the SNS topic
  - Added unit tests for `@cumulus/api/models/pdrs.createPdrFromSns()`

- **CUMULUS-1400**

  - Added `tf-modules/report-executions` Terraform module which processes workflow execution information received via SNS and stores it to a database. The module includes:
    - SNS topic for publishing execution data
    - Lambda to process and store execution data
    - IAM permissions for the Lambda
    - Subscription for the Lambda to the SNS topic
  - Added `@cumulus/common/sns-event` which contains helpers for SNS events:
    - `isSnsEvent()` returns true if event is from SNS
    - `getSnsEventMessage()` extracts and parses the message from an SNS event
    - `getSnsEventMessageObject()` extracts and parses message object from an SNS event
  - Added `@cumulus/common/cloudwatch-event` which contains helpers for Cloudwatch events:
    - `isSfExecutionEvent()` returns true if event is from Step Functions
    - `isTerminalSfStatus()` determines if a Step Function status from a Cloudwatch event is a terminal status
    - `getSfEventStatus()` gets the Step Function status from a Cloudwatch event
    - `getSfEventDetailValue()` extracts a Step Function event detail field from a Cloudwatch event
    - `getSfEventMessageObject()` extracts and parses Step Function detail object from a Cloudwatch event

- **CUMULUS-1429**

  - Added `tf-modules/data-persistence` Terraform module which includes resources for data persistence in Cumulus:
    - DynamoDB tables
    - Elasticsearch with optional support for VPC
    - Cloudwatch alarm for number of Elasticsearch nodes

- **CUMULUS-1379** CMR Launchpad Authentication
  - Added `launchpad` configuration to `@cumulus/deployment/app/config.yml`, and cloudformation templates, workflow message, lambda configuration, api endpoint configuration
  - Added `@cumulus/common/LaunchpadToken` and `@cumulus/common/launchpad` to provide methods to get token and validate token
  - Updated lambdas to use Launchpad token for CMR actions (ingest and delete granules)
  - Updated deployment documentation and added [instructions to setup CMR client for Launchpad authentication](https://wiki.earthdata.nasa.gov/display/CUMULUS/CMR+Launchpad+Authentication)

## Changed

- **CUMULUS-1232**

  - Added retries to update `@cumulus/cmr-client` `updateToken()`

- **CUMULUS-1245 CUMULUS-795**

  - Added additional `ems` configuration parameters for sending the ingest reports to EMS
  - Added functionality to send daily ingest reports to EMS

- **CUMULUS-1241**

  - Removed the concept of "priority levels" and added ability to define a number of maximum concurrent executions per SQS queue
  - Changed mapping of Cumulus message properties for the `sqs2sfThrottle` lambda:
    - Queue name is read from `cumulus_meta.queueName`
    - Maximum executions for the queue is read from `meta.queueExecutionLimits[queueName]`, where `queueName` is `cumulus_meta.queueName`
  - Changed `sfSemaphoreDown` lambda to only attempt decrementing semaphores when:
    - the message is for a completed/failed/aborted/timed out workflow AND
    - `cumulus_meta.queueName` exists on the Cumulus message AND
    - An entry for the queue name (`cumulus_meta.queueName`) exists in the the object `meta.queueExecutionLimits` on the Cumulus message

- **CUMULUS-1338**

  - Updated `sfSemaphoreDown` lambda to be triggered via AWS Step Function Cloudwatch events instead of subscription to `sfTracker` SNS topic

- **CUMULUS-1311**

  - Updated `@cumulus/queue-granules` to set `cumulus_meta.queueName` for queued execution messages
  - Updated `@cumulus/queue-pdrs` to set `cumulus_meta.queueName` for queued execution messages
  - Updated `sqs2sfThrottle` lambda to immediately decrement queue semaphore value if dispatching Step Function execution throws an error

- **CUMULUS-1362**

  - Granule `processingStartTime` and `processingEndTime` will be set to the execution start time and end time respectively when there is no sync granule or post to cmr task present in the workflow

- **CUMULUS-1400**
  - Deprecated `@cumulus/ingest/aws/getExecutionArn`. Use `@cumulus/common/aws/getExecutionArn` instead.

### Fixed

- **CUMULUS-1439**

  - Fix bug with rule.logEventArn deletion on Kinesis rule update and fix unit test to verify

- **CUMULUS-796**

  - Added production information (collection ShortName and Version, granuleId) to EMS distribution report
  - Added functionality to send daily distribution reports to EMS

- **CUMULUS-1319**

  - Fixed a bug where granule ingest times were not being stored to the database

- **CUMULUS-1356**

  - The `Collection` model's `delete` method now _removes_ the specified item
    from the collection config store that was inserted by the `create` method.
    Previously, this behavior was missing.

- **CUMULUS-1374**
  - Addressed audit concerns (https://www.npmjs.com/advisories/782) in api package

### BREAKING CHANGES

### Changed

- **CUMULUS-1418**
  - Adding a default `cmaDir` key to configuration will cause `CUMULUS_MESSAGE_ADAPTER_DIR` to be set by default to `/opt` for any Lambda not setting `useCma` to true, or explicitly setting the CMA environment variable. In lambdas that package the CMA independently of the Cumulus packaging. Lambdas manually packaging the CMA should have their Lambda configuration updated to set the CMA path, or alternately if not using the CMA as a Lambda layer in this deployment set `cmaDir` to `./cumulus-message-adapter`.

### Removed

- **CUMULUS-1337**

  - Removes the S3 Access Metrics package added in CUMULUS-799

- **PR1130**
  - Removed code deprecated since v1.11.1:
    - Removed `@cumulus/common/step-functions`. Use `@cumulus/common/StepFunctions` instead.
    - Removed `@cumulus/api/lib/testUtils.fakeFilesFactory`. Use `@cumulus/api/lib/testUtils.fakeFileFactory` instead.
    - Removed `@cumulus/cmrjs/cmr` functions: `searchConcept`, `ingestConcept`, `deleteConcept`. Use the functions in `@cumulus/cmr-client` instead.
    - Removed `@cumulus/ingest/aws.getExecutionHistory`. Use `@cumulus/common/StepFunctions.getExecutionHistory` instead.

## [v1.13.5] - 2019-08-29 - [BACKPORT]

### Fixed

- **CUMULUS-1455** - CMR token links updated to point to CMR legacy services rather than echo

## [v1.13.4] - 2019-07-29

- **CUMULUS-1411** - Fix deployment issue when using a template override

## [v1.13.3] - 2019-07-26

- **CUMULUS-1345** Full backport of CUMULUS-1345 features - Adds new variables to the app deployment under `cmr`.
  - `cmrEnvironment` values are `SIT`, `UAT`, or `OPS` with `UAT` as the default.
  - `cmrLimit` and `cmrPageSize` have been added as configurable options.

## [v1.13.2] - 2019-07-25

- Re-release of v1.13.1 to fix broken npm packages.

## [v1.13.1] - 2019-07-22

- **CUMULUS-1374** - Resolve audit compliance with lodash version for api package subdependency
- **CUMULUS-1412** - Resolve audit compliance with googleapi package
- **CUMULUS-1345** - Backported CMR environment setting in getUrl to address immediate user need. CMR_ENVIRONMENT can now be used to set the CMR environment to OPS/SIT

## [v1.13.0] - 2019-5-20

### PLEASE NOTE

**CUMULUS-802** added some additional IAM permissions to support ECS autoscaling, so **you will have to redeploy your IAM stack.**
As a result of the changes for **CUMULUS-1193**, **CUMULUS-1264**, and **CUMULUS-1310**, **you must delete your existing stacks (except IAM) before deploying this version of Cumulus.**
If running Cumulus within a VPC and extended downtime is acceptable, we recommend doing this at the end of the day to allow AWS backend resources and network interfaces to be cleaned up overnight.

### BREAKING CHANGES

- **CUMULUS-1228**

  - The default AMI used by ECS instances is now an NGAP-compliant AMI. This
    will be a breaking change for non-NGAP deployments. If you do not deploy to
    NGAP, you will need to find the AMI ID of the
    [most recent Amazon ECS-optimized AMI](https://docs.aws.amazon.com/AmazonECS/latest/developerguide/ecs-optimized_AMI.html),
    and set the `ecs.amiid` property in your config. Instructions for finding
    the most recent NGAP AMI can be found using
    [these instructions](https://wiki.earthdata.nasa.gov/display/ESKB/Select+an+NGAP+Created+AMI).

- **CUMULUS-1310**

  - Database resources (DynamoDB, ElasticSearch) have been moved to an independent `db` stack.
    Migrations for this version will need to be user-managed. (e.g. [elasticsearch](https://docs.aws.amazon.com/elasticsearch-service/latest/developerguide/es-version-migration.html#snapshot-based-migration) and [dynamoDB](https://docs.aws.amazon.com/datapipeline/latest/DeveloperGuide/dp-template-exports3toddb.html)).
    Order of stack deployment is `iam` -> `db` -> `app`.
  - All stacks can now be deployed using a single `config.yml` file, i.e.: `kes cf deploy --kes-folder app --template node_modules/@cumulus/deployment/[iam|db|app] [...]`
    Backwards-compatible. For development, please re-run `npm run bootstrap` to build new `kes` overrides.
    Deployment docs have been updated to show how to deploy a single-config Cumulus instance.
  - `params` have been moved: Nest `params` fields under `app`, `db` or `iam` to override all Parameters for a particular stack's cloudformation template. Backwards-compatible with multi-config setups.
  - `stackName` and `stackNameNoDash` have been retired. Use `prefix` and `prefixNoDash` instead.
  - The `iams` section in `app/config.yml` IAM roles has been deprecated as a user-facing parameter,
    _unless_ your IAM role ARNs do not match the convention shown in `@cumulus/deployment/app/config.yml`
  - The `vpc.securityGroup` will need to be set with a pre-existing security group ID to use Cumulus in a VPC. Must allow inbound HTTP(S) (Port 443).

- **CUMULUS-1212**

  - `@cumulus/post-to-cmr` will now fail if any granules being processed are missing a metadata file. You can set the new config option `skipMetaCheck` to `true` to pass post-to-cmr without a metadata file.

- **CUMULUS-1232**

  - `@cumulus/sync-granule` will no longer silently pass if no checksum data is provided. It will use input
    from the granule object to:
    - Verify checksum if `checksumType` and `checksumValue` are in the file record OR a checksum file is provided
      (throws `InvalidChecksum` on fail), else log warning that no checksum is available.
    - Then, verify synced S3 file size if `file.size` is in the file record (throws `UnexpectedFileSize` on fail),
      else log warning that no file size is available.
    - Pass the step.

- **CUMULUS-1264**

  - The Cloudformation templating and deployment configuration has been substantially refactored.
    - `CumulusApiDefault` nested stack resource has been renamed to `CumulusApiDistribution`
    - `CumulusApiV1` nested stack resource has been renamed to `CumulusApiBackend`
  - The `urs: true` config option for when defining your lambdas (e.g. in `lambdas.yml`) has been deprecated. There are two new options to replace it:
    - `urs_redirect: 'token'`: This will expose a `TOKEN_REDIRECT_ENDPOINT` environment variable to your lambda that references the `/token` endpoint on the Cumulus backend API
    - `urs_redirect: 'distribution'`: This will expose a `DISTRIBUTION_REDIRECT_ENDPOINT` environment variable to your lambda that references the `/redirect` endpoint on the Cumulus distribution API

- **CUMULUS-1193**

  - The elasticsearch instance is moved behind the VPC.
  - Your account will need an Elasticsearch Service Linked role. This is a one-time setup for the account. You can follow the instructions to use the AWS console or AWS CLI [here](https://docs.aws.amazon.com/IAM/latest/UserGuide/using-service-linked-roles.html) or use the following AWS CLI command: `aws iam create-service-linked-role --aws-service-name es.amazonaws.com`

- **CUMULUS-802**

  - ECS `maxInstances` must be greater than `minInstances`. If you use defaults, no change is required.

- **CUMULUS-1269**
  - Brought Cumulus data models in line with CNM JSON schema:
    - Renamed file object `fileType` field to `type`
    - Renamed file object `fileSize` field to `size`
    - Renamed file object `checksumValue` field to `checksum` where not already done.
    - Added `ancillary` and `linkage` type support to file objects.

### Added

- **CUMULUS-799**

  - Added an S3 Access Metrics package which will take S3 Server Access Logs and
    write access metrics to CloudWatch

- **CUMULUS-1242** - Added `sqs2sfThrottle` lambda. The lambda reads SQS messages for queued executions and uses semaphores to only start new executions if the maximum number of executions defined for the priority key (`cumulus_meta.priorityKey`) has not been reached. Any SQS messages that are read but not used to start executions remain in the queue.

- **CUMULUS-1240**

  - Added `sfSemaphoreDown` lambda. This lambda receives SNS messages and for each message it decrements the semaphore used to track the number of running executions if:
    - the message is for a completed/failed workflow AND
    - the message contains a level of priority (`cumulus_meta.priorityKey`)
  - Added `sfSemaphoreDown` lambda as a subscriber to the `sfTracker` SNS topic

- **CUMULUS-1265**

  - Added `apiConfigs` configuration option to configure API Gateway to be private
  - All internal lambdas configured to run inside the VPC by default
  - Removed references to `NoVpc` lambdas from documentation and `example` folder.

- **CUMULUS-802**
  - Adds autoscaling of ECS clusters
  - Adds autoscaling of ECS services that are handling StepFunction activities

## Changed

- Updated `@cumulus/ingest/http/httpMixin.list()` to trim trailing spaces on discovered filenames

- **CUMULUS-1310**

  - Database resources (DynamoDB, ElasticSearch) have been moved to an independent `db` stack.
    This will enable future updates to avoid affecting database resources or requiring migrations.
    Migrations for this version will need to be user-managed.
    (e.g. [elasticsearch](https://docs.aws.amazon.com/elasticsearch-service/latest/developerguide/es-version-migration.html#snapshot-based-migration) and [dynamoDB](https://docs.aws.amazon.com/datapipeline/latest/DeveloperGuide/dp-template-exports3toddb.html)).
    Order of stack deployment is `iam` -> `db` -> `app`.
  - All stacks can now be deployed using a single `config.yml` file, i.e.: `kes cf deploy --kes-folder app --template node_modules/@cumulus/deployment/[iam|db|app] [...]`
    Backwards-compatible. Please re-run `npm run bootstrap` to build new `kes` overrides.
    Deployment docs have been updated to show how to deploy a single-config Cumulus instance.
  - `params` fields should now be nested under the stack key (i.e. `app`, `db` or `iam`) to provide Parameters for a particular stack's cloudformation template,
    for use with single-config instances. Keys _must_ match the name of the deployment package folder (`app`, `db`, or `iam`).
    Backwards-compatible with multi-config setups.
  - `stackName` and `stackNameNoDash` have been retired as user-facing config parameters. Use `prefix` and `prefixNoDash` instead.
    This will be used to create stack names for all stacks in a single-config use case.
    `stackName` may still be used as an override in multi-config usage, although this is discouraged.
    Warning: overriding the `db` stack's `stackName` will require you to set `dbStackName` in your `app/config.yml`.
    This parameter is required to fetch outputs from the `db` stack to reference in the `app` stack.
  - The `iams` section in `app/config.yml` IAM roles has been retired as a user-facing parameter,
    _unless_ your IAM role ARNs do not match the convention shown in `@cumulus/deployment/app/config.yml`
    In that case, overriding `iams` in your own config is recommended.
  - `iam` and `db` `cloudformation.yml` file names will have respective prefixes (e.g `iam.cloudformation.yml`).
  - Cumulus will now only attempt to create reconciliation reports for buckets of the `private`, `public` and `protected` types.
  - Cumulus will no longer set up its own security group.
    To pass a pre-existing security group for in-VPC deployments as a parameter to the Cumulus template, populate `vpc.securityGroup` in `config.yml`.
    This security group must allow inbound HTTP(S) traffic (Port 443). SSH traffic (Port 22) must be permitted for SSH access to ECS instances.
  - Deployment docs have been updated with examples for the new deployment model.

- **CUMULUS-1236**

  - Moves access to public files behind the distribution endpoint. Authentication is not required, but direct http access has been disallowed.

- **CUMULUS-1223**

  - Adds unauthenticated access for public bucket files to the Distribution API. Public files should be requested the same way as protected files, but for public files a redirect to a self-signed S3 URL will happen without requiring authentication with Earthdata login.

- **CUMULUS-1232**

  - Unifies duplicate handling in `ingest/granule.handleDuplicateFile` for maintainability.
  - Changed `ingest/granule.ingestFile` and `move-granules/index.moveFileRequest` to use new function.
  - Moved file versioning code to `ingest/granule.moveGranuleFileWithVersioning`
  - `ingest/granule.verifyFile` now also tests `file.size` for verification if it is in the file record and throws
    `UnexpectedFileSize` error for file size not matching input.
  - `ingest/granule.verifyFile` logs warnings if checksum and/or file size are not available.

- **CUMULUS-1193**

  - Moved reindex CLI functionality to an API endpoint. See [API docs](https://nasa.github.io/cumulus-api/#elasticsearch-1)

- **CUMULUS-1207**
  - No longer disable lambda event source mappings when disabling a rule

### Fixed

- Updated Lerna publish script so that published Cumulus packages will pin their dependencies on other Cumulus packages to exact versions (e.g. `1.12.1` instead of `^1.12.1`)

- **CUMULUS-1203**

  - Fixes IAM template's use of intrinsic functions such that IAM template overrides now work with kes

- **CUMULUS-1268**
  - Deployment will not fail if there are no ES alarms or ECS services

## [v1.12.1] - 2019-4-8

## [v1.12.0] - 2019-4-4

Note: There was an issue publishing 1.12.0. Upgrade to 1.12.1.

### BREAKING CHANGES

- **CUMULUS-1139**

  - `granule.applyWorkflow` uses the new-style granule record as input to workflows.

- **CUMULUS-1171**

  - Fixed provider handling in the API to make it consistent between protocols.
    NOTE: This is a breaking change. When applying this upgrade, users will need to:
    1. Disable all workflow rules
    2. Update any `http` or `https` providers so that the host field only
       contains a valid hostname or IP address, and the port field contains the
       provider port.
    3. Perform the deployment
    4. Re-enable workflow rules

- **CUMULUS-1176**:

  - `@cumulus/move-granules` input expectations have changed. `@cumulus/files-to-granules` is a new intermediate task to perform input translation in the old style.
    See the Added and Changed sections of this release changelog for more information.

- **CUMULUS-670**

  - The behavior of ParsePDR and related code has changed in this release. PDRs with FILE_TYPEs that do not conform to the PDR ICD (+ TGZ) (https://cdn.earthdata.nasa.gov/conduit/upload/6376/ESDS-RFC-030v1.0.pdf) will fail to parse.

- **CUMULUS-1208**
  - The granule object input to `@cumulus/queue-granules` will now be added to ingest workflow messages **as is**. In practice, this means that if you are using `@cumulus/queue-granules` to trigger ingest workflows and your granule objects input have invalid properties, then your ingest workflows will fail due to schema validation errors.

### Added

- **CUMULUS-777**
  - Added new cookbook entry on configuring Cumulus to track ancillary files.
- **CUMULUS-1183**
  - Kes overrides will now abort with a warning if a workflow step is configured without a corresponding
    lambda configuration
- **CUMULUS-1223**

  - Adds convenience function `@cumulus/common/bucketsConfigJsonObject` for fetching stack's bucket configuration as an object.

- **CUMULUS-853**
  - Updated FakeProcessing example lambda to include option to generate fake browse
  - Added feature documentation for ancillary metadata export, a new cookbook entry describing a workflow with ancillary metadata generation(browse), and related task definition documentation
- **CUMULUS-805**
  - Added a CloudWatch alarm to check running ElasticSearch instances, and a CloudWatch dashboard to view the health of ElasticSearch
  - Specify `AWS_REGION` in `.env` to be used by deployment script
- **CUMULUS-803**
  - Added CloudWatch alarms to check running tasks of each ECS service, and add the alarms to CloudWatch dashboard
- **CUMULUS-670**
  - Added Ancillary Metadata Export feature (see https://nasa.github.io/cumulus/docs/features/ancillary_metadata for more information)
  - Added new Collection file parameter "fileType" that allows configuration of workflow granule file fileType
- **CUMULUS-1184** - Added kes logging output to ensure we always see the state machine reference before failures due to configuration
- **CUMULUS-1105** - Added a dashboard endpoint to serve the dashboard from an S3 bucket
- **CUMULUS-1199** - Moves `s3credentials` endpoint from the backend to the distribution API.
- **CUMULUS-666**
  - Added `@api/endpoints/s3credentials` to allow EarthData Login authorized users to retrieve temporary security credentials for same-region direct S3 access.
- **CUMULUS-671**
  - Added `@packages/integration-tests/api/distribution/getDistributionApiS3SignedUrl()` to return the S3 signed URL for a file protected by the distribution API
- **CUMULUS-672**
  - Added `cmrMetadataFormat` and `cmrConceptId` to output for individual granules from `@cumulus/post-to-cmr`. `cmrMetadataFormat` will be read from the `cmrMetadataFormat` generated for each granule in `@cumulus/cmrjs/publish2CMR()`
  - Added helpers to `@packages/integration-tests/api/distribution`:
    - `getDistributionApiFileStream()` returns a stream to download files protected by the distribution API
    - `getDistributionFileUrl()` constructs URLs for requesting files from the distribution API
- **CUMULUS-1185** `@cumulus/api/models/Granule.removeGranuleFromCmrByGranule` to replace `@cumulus/api/models/Granule.removeGranuleFromCmr` and use the Granule UR from the CMR metadata to remove the granule from CMR

- **CUMULUS-1101**

  - Added new `@cumulus/checksum` package. This package provides functions to calculate and validate checksums.
  - Added new checksumming functions to `@cumulus/common/aws`: `calculateS3ObjectChecksum` and `validateS3ObjectChecksum`, which depend on the `checksum` package.

- CUMULUS-1171

  - Added `@cumulus/common` API documentation to `packages/common/docs/API.md`
  - Added an `npm run build-docs` task to `@cumulus/common`
  - Added `@cumulus/common/string#isValidHostname()`
  - Added `@cumulus/common/string#match()`
  - Added `@cumulus/common/string#matches()`
  - Added `@cumulus/common/string#toLower()`
  - Added `@cumulus/common/string#toUpper()`
  - Added `@cumulus/common/URLUtils#buildURL()`
  - Added `@cumulus/common/util#isNil()`
  - Added `@cumulus/common/util#isNull()`
  - Added `@cumulus/common/util#isUndefined()`
  - Added `@cumulus/common/util#negate()`

- **CUMULUS-1176**

  - Added new `@cumulus/files-to-granules` task to handle converting file array output from `cumulus-process` tasks into granule objects.
    Allows simplification of `@cumulus/move-granules` and `@cumulus/post-to-cmr`, see Changed section for more details.

- CUMULUS-1151 Compare the granule holdings in CMR with Cumulus' internal data store
- CUMULUS-1152 Compare the granule file holdings in CMR with Cumulus' internal data store

### Changed

- **CUMULUS-1216** - Updated `@cumulus/ingest/granule/ingestFile` to download files to expected staging location.
- **CUMULUS-1208** - Updated `@cumulus/ingest/queue/enqueueGranuleIngestMessage()` to not transform granule object passed to it when building an ingest message
- **CUMULUS-1198** - `@cumulus/ingest` no longer enforces any expectations about whether `provider_path` contains a leading slash or not.
- **CUMULUS-1170**
  - Update scripts and docs to use `npm` instead of `yarn`
  - Use `package-lock.json` files to ensure matching versions of npm packages
  - Update CI builds to use `npm ci` instead of `npm install`
- **CUMULUS-670**
  - Updated ParsePDR task to read standard PDR types+ (+ tgz as an external customer requirement) and add a fileType to granule-files on Granule discovery
  - Updated ParsePDR to fail if unrecognized type is used
  - Updated all relevant task schemas to include granule->files->filetype as a string value
  - Updated tests/test fixtures to include the fileType in the step function/task inputs and output validations as needed
  - Updated MoveGranules task to handle incoming configuration with new "fileType" values and to add them as appropriate to the lambda output.
  - Updated DiscoverGranules step/related workflows to read new Collection file parameter fileType that will map a discovered file to a workflow fileType
  - Updated CNM parser to add the fileType to the defined granule file fileType on ingest and updated integration tests to verify/validate that behavior
  - Updated generateEcho10XMLString in cmr-utils.js to use a map/related library to ensure order as CMR requires ordering for their online resources.
  - Updated post-to-cmr task to appropriately export CNM filetypes to CMR in echo10/UMM exports
- **CUMULUS-1139** - Granules stored in the API contain a `files` property. That schema has been greatly
  simplified and now better matches the CNM format.
  - The `name` property has been renamed to `fileName`.
  - The `filepath` property has been renamed to `key`.
  - The `checksumValue` property has been renamed to `checksum`.
  - The `path` property has been removed.
  - The `url_path` property has been removed.
  - The `filename` property (which contained an `s3://` URL) has been removed, and the `bucket`
    and `key` properties should be used instead. Any requests sent to the API containing a `granule.files[].filename`
    property will be rejected, and any responses coming back from the API will not contain that
    `filename` property.
  - A `source` property has been added, which is a URL indicating the original source of the file.
  - `@cumulus/ingest/granule.moveGranuleFiles()` no longer includes a `filename` field in its
    output. The `bucket` and `key` fields should be used instead.
- **CUMULUS-672**

  - Changed `@cumulus/integration-tests/api/EarthdataLogin.getEarthdataLoginRedirectResponse` to `@cumulus/integration-tests/api/EarthdataLogin.getEarthdataAccessToken`. The new function returns an access response from Earthdata login, if successful.
  - `@cumulus/integration-tests/cmr/getOnlineResources` now accepts an object of options, including `cmrMetadataFormat`. Based on the `cmrMetadataFormat`, the function will correctly retrieve the online resources for each metadata format (ECHO10, UMM-G)

- **CUMULUS-1101**

  - Moved `@cumulus/common/file/getFileChecksumFromStream` into `@cumulus/checksum`, and renamed it to `generateChecksumFromStream`.
    This is a breaking change for users relying on `@cumulus/common/file/getFileChecksumFromStream`.
  - Refactored `@cumulus/ingest/Granule` to depend on new `common/aws` checksum functions and remove significantly present checksumming code.
    - Deprecated `@cumulus/ingest/granule.validateChecksum`. Replaced with `@cumulus/ingest/granule.verifyFile`.
    - Renamed `granule.getChecksumFromFile` to `granule.retrieveSuppliedFileChecksumInformation` to be more accurate.
  - Deprecated `@cumulus/common/aws.checksumS3Objects`. Use `@cumulus/common/aws.calculateS3ObjectChecksum` instead.

- CUMULUS-1171

  - Fixed provider handling in the API to make it consistent between protocols.
    Before this change, FTP providers were configured using the `host` and
    `port` properties. HTTP providers ignored `port` and `protocol`, and stored
    an entire URL in the `host` property. Updated the API to only accept valid
    hostnames or IP addresses in the `provider.host` field. Updated ingest code
    to properly build HTTP and HTTPS URLs from `provider.protocol`,
    `provider.host`, and `provider.port`.
  - The default provider port was being set to 21, no matter what protocol was
    being used. Removed that default.

- **CUMULUS-1176**

  - `@cumulus/move-granules` breaking change:
    Input to `move-granules` is now expected to be in the form of a granules object (i.e. `{ granules: [ { ... }, { ... } ] }`);
    For backwards compatibility with array-of-files outputs from processing steps, use the new `@cumulus/files-to-granules` task as an intermediate step.
    This task will perform the input translation. This change allows `move-granules` to be simpler and behave more predictably.
    `config.granuleIdExtraction` and `config.input_granules` are no longer needed/used by `move-granules`.
  - `@cumulus/post-to-cmr`: `config.granuleIdExtraction` is no longer needed/used by `post-to-cmr`.

- CUMULUS-1174
  - Better error message and stacktrace for S3KeyPairProvider error reporting.

### Fixed

- **CUMULUS-1218** Reconciliation report will now scan only completed granules.
- `@cumulus/api` files and granules were not getting indexed correctly because files indexing was failing in `db-indexer`
- `@cumulus/deployment` A bug in the Cloudformation template was preventing the API from being able to be launched in a VPC, updated the IAM template to give the permissions to be able to run the API in a VPC

### Deprecated

- `@cumulus/api/models/Granule.removeGranuleFromCmr`, instead use `@cumulus/api/models/Granule.removeGranuleFromCmrByGranule`
- `@cumulus/ingest/granule.validateChecksum`, instead use `@cumulus/ingest/granule.verifyFile`
- `@cumulus/common/aws.checksumS3Objects`, instead use `@cumulus/common/aws.calculateS3ObjectChecksum`
- `@cumulus/cmrjs`: `getGranuleId` and `getCmrFiles` are deprecated due to changes in input handling.

## [v1.11.3] - 2019-3-5

### Added

- **CUMULUS-1187** - Added `@cumulus/ingest/granule/duplicateHandlingType()` to determine how duplicate files should be handled in an ingest workflow

### Fixed

- **CUMULUS-1187** - workflows not respecting the duplicate handling value specified in the collection
- Removed refreshToken schema requirement for OAuth

## [v1.11.2] - 2019-2-15

### Added

- CUMULUS-1169
  - Added a `@cumulus/common/StepFunctions` module. It contains functions for querying the AWS
    StepFunctions API. These functions have the ability to retry when a ThrottlingException occurs.
  - Added `@cumulus/common/aws.retryOnThrottlingException()`, which will wrap a function in code to
    retry on ThrottlingExceptions.
  - Added `@cumulus/common/test-utils.throttleOnce()`, which will cause a function to return a
    ThrottlingException the first time it is called, then return its normal result after that.
- CUMULUS-1103 Compare the collection holdings in CMR with Cumulus' internal data store
- CUMULUS-1099 Add support for UMMG JSON metadata versions > 1.4.
  - If a version is found in the metadata object, that version is used for processing and publishing to CMR otherwise, version 1.4 is assumed.
- CUMULUS-678
  - Added support for UMMG json v1.4 metadata files.
    `reconcileCMRMetadata` added to `@cumulus/cmrjs` to update metadata record with new file locations.
    `@cumulus/common/errors` adds two new error types `CMRMetaFileNotFound` and `InvalidArgument`.
    `@cumulus/common/test-utils` adds new function `randomId` to create a random string with id to help in debugging.
    `@cumulus/common/BucketsConfig` adds a new helper class `BucketsConfig` for working with bucket stack configuration and bucket names.
    `@cumulus/common/aws` adds new function `s3PutObjectTagging` as a convenience for the aws [s3().putObjectTagging](https://docs.aws.amazon.com/AWSJavaScriptSDK/latest/AWS/S3.html#putObjectTagging-property) function.
    `@cumulus/cmrjs` Adds: - `isCMRFile` - Identify an echo10(xml) or UMMG(json) metadata file. - `metadataObjectFromCMRFile` Read and parse CMR XML file from s3. - `updateCMRMetadata` Modify a cmr metadata (xml/json) file with updated information. - `publish2CMR` Posts XML or UMMG CMR data to CMR service. - `reconcileCMRMetadata` Reconciles cmr metadata file after a file moves.
- Adds some ECS and other permissions to StepRole to enable running ECS tasks from a workflow
- Added Apache logs to cumulus api and distribution lambdas
- **CUMULUS-1119** - Added `@cumulus/integration-tests/api/EarthdataLogin.getEarthdataLoginRedirectResponse` helper for integration tests to handle login with Earthdata and to return response from redirect to Cumulus API
- **CUMULUS-673** Added `@cumulus/common/file/getFileChecksumFromStream` to get file checksum from a readable stream

### Fixed

- CUMULUS-1123
  - Cloudformation template overrides now work as expected

### Changed

- CUMULUS-1169
  - Deprecated the `@cumulus/common/step-functions` module.
  - Updated code that queries the StepFunctions API to use the retry-enabled functions from
    `@cumulus/common/StepFunctions`
- CUMULUS-1121
  - Schema validation is now strongly enforced when writing to the database.
    Additional properties are not allowed and will result in a validation error.
- CUMULUS-678
  `tasks/move-granules` simplified and refactored to use functionality from cmrjs.
  `ingest/granules.moveGranuleFiles` now just moves granule files and returns a list of the updated files. Updating metadata now handled by `@cumulus/cmrjs/reconcileCMRMetadata`.
  `move-granules.updateGranuleMetadata` refactored and bugs fixed in the case of a file matching multiple collection.files.regexps.
  `getCmrXmlFiles` simplified and now only returns an object with the cmrfilename and the granuleId.
  `@cumulus/test-processing` - test processing task updated to generate UMM-G metadata

- CUMULUS-1043

  - `@cumulus/api` now uses [express](http://expressjs.com/) as the API engine.
  - All `@cumulus/api` endpoints on ApiGateway are consolidated to a single endpoint the uses `{proxy+}` definition.
  - All files under `packages/api/endpoints` along with associated tests are updated to support express's request and response objects.
  - Replaced environment variables `internal`, `bucket` and `systemBucket` with `system_bucket`.
  - Update `@cumulus/integration-tests` to work with updated cumulus-api express endpoints

- `@cumulus/integration-tests` - `buildAndExecuteWorkflow` and `buildWorkflow` updated to take a `meta` param to allow for additional fields to be added to the workflow `meta`

- **CUMULUS-1049** Updated `Retrieve Execution Status API` in `@cumulus/api`: If the execution doesn't exist in Step Function API, Cumulus API returns the execution status information from the database.

- **CUMULUS-1119**
  - Renamed `DISTRIBUTION_URL` environment variable to `DISTRIBUTION_ENDPOINT`
  - Renamed `DEPLOYMENT_ENDPOINT` environment variable to `DISTRIBUTION_REDIRECT_ENDPOINT`
  - Renamed `API_ENDPOINT` environment variable to `TOKEN_REDIRECT_ENDPOINT`

### Removed

- Functions deprecated before 1.11.0:
  - @cumulus/api/models/base: static Manager.createTable() and static Manager.deleteTable()
  - @cumulus/ingest/aws/S3
  - @cumulus/ingest/aws/StepFunction.getExecution()
  - @cumulus/ingest/aws/StepFunction.pullEvent()
  - @cumulus/ingest/consumer.Consume
  - @cumulus/ingest/granule/Ingest.getBucket()

### Deprecated

`@cmrjs/ingestConcept`, instead use the CMR object methods. `@cmrjs/CMR.ingestGranule` or `@cmrjs/CMR.ingestCollection`
`@cmrjs/searchConcept`, instead use the CMR object methods. `@cmrjs/CMR.searchGranules` or `@cmrjs/CMR.searchCollections`
`@cmrjs/deleteConcept`, instead use the CMR object methods. `@cmrjs/CMR.deleteGranule` or `@cmrjs/CMR.deleteCollection`

## [v1.11.1] - 2018-12-18

**Please Note**

- Ensure your `app/config.yml` has a `clientId` specified in the `cmr` section. This will allow CMR to identify your requests for better support and metrics.
  - For an example, please see [the example config](https://github.com/nasa/cumulus/blob/1c7e2bf41b75da9f87004c4e40fbcf0f39f56794/example/app/config.yml#L128).

### Added

- Added a `/tokenDelete` endpoint in `@cumulus/api` to delete access token records

### Changed

- CUMULUS-678
  `@cumulus/ingest/crypto` moved and renamed to `@cumulus/common/key-pair-provider`
  `@cumulus/ingest/aws` function: `KMSDecryptionFailed` and class: `KMS` extracted and moved to `@cumulus/common` and `KMS` is exported as `KMSProvider` from `@cumulus/common/key-pair-provider`
  `@cumulus/ingest/granule` functions: `publish`, `getGranuleId`, `getXMLMetadataAsString`, `getMetadataBodyAndTags`, `parseXmlString`, `getCmrXMLFiles`, `postS3Object`, `contructOnlineAccessUrls`, `updateMetadata`, extracted and moved to `@cumulus/cmrjs`
  `getGranuleId`, `getCmrXMLFiles`, `publish`, `updateMetadata` removed from `@cumulus/ingest/granule` and added to `@cumulus/cmrjs`;
  `updateMetadata` renamed `updateCMRMetadata`.
  `@cumulus/ingest` test files renamed.
- **CUMULUS-1070**
  - Add `'Client-Id'` header to all `@cumulus/cmrjs` requests (made via `searchConcept`, `ingestConcept`, and `deleteConcept`).
  - Updated `cumulus/example/app/config.yml` entry for `cmr.clientId` to use stackName for easier CMR-side identification.

## [v1.11.0] - 2018-11-30

**Please Note**

- Redeploy IAM roles:
  - CUMULUS-817 includes a migration that requires reconfiguration/redeployment of IAM roles. Please see the [upgrade instructions](https://nasa.github.io/cumulus/docs/upgrade/1.11.0) for more information.
  - CUMULUS-977 includes a few new SNS-related permissions added to the IAM roles that will require redeployment of IAM roles.
- `cumulus-message-adapter` v1.0.13+ is required for `@cumulus/api` granule reingest API to work properly. The latest version should be downloaded automatically by kes.
- A `TOKEN_SECRET` value (preferably 256-bit for security) must be added to `.env` to securely sign JWTs used for authorization in `@cumulus/api`

### Changed

- **CUUMULUS-1000** - Distribution endpoint now persists logins, instead of
  redirecting to Earthdata Login on every request
- **CUMULUS-783 CUMULUS-790** - Updated `@cumulus/sync-granule` and `@cumulus/move-granules` tasks to always overwrite existing files for manually-triggered reingest.
- **CUMULUS-906** - Updated `@cumulus/api` granule reingest API to
  - add `reingestGranule: true` and `forceDuplicateOverwrite: true` to Cumulus message `cumulus_meta.cumulus_context` field to indicate that the workflow is a manually triggered re-ingest.
  - return warning message to operator when duplicateHandling is not `replace`
  - `cumulus-message-adapter` v1.0.13+ is required.
- **CUMULUS-793** - Updated the granule move PUT request in `@cumulus/api` to reject the move with a 409 status code if one or more of the files already exist at the destination location
- Updated `@cumulus/helloworld` to use S3 to store state for pass on retry tests
- Updated `@cumulus/ingest`:
  - [Required for MAAP] `http.js#list` will now find links with a trailing whitespace
  - Removed code from `granule.js` which looked for files in S3 using `{ Bucket: discoveredFile.bucket, Key: discoveredFile.name }`. This is obsolete since `@cumulus/ingest` uses a `file-staging` and `constructCollectionId()` directory prefixes by default.
- **CUMULUS-989**
  - Updated `@cumulus/api` to use [JWT (JSON Web Token)](https://jwt.io/introduction/) as the transport format for API authorization tokens and to use JWT verification in the request authorization
  - Updated `/token` endpoint in `@cumulus/api` to return tokens as JWTs
  - Added a `/refresh` endpoint in `@cumulus/api` to request new access tokens from the OAuth provider using the refresh token
  - Added `refreshAccessToken` to `@cumulus/api/lib/EarthdataLogin` to manage refresh token requests with the Earthdata OAuth provider

### Added

- **CUMULUS-1050**
  - Separated configuration flags for originalPayload/finalPayload cleanup such that they can be set to different retention times
- **CUMULUS-798**
  - Added daily Executions cleanup CloudWatch event that triggers cleanExecutions lambda
  - Added cleanExecutions lambda that removes finalPayload/originalPayload field entries for records older than configured timeout value (execution_payload_retention_period), with a default of 30 days
- **CUMULUS-815/816**
  - Added 'originalPayload' and 'finalPayload' fields to Executions table
  - Updated Execution model to populate originalPayload with the execution payload on record creation
  - Updated Execution model code to populate finalPayload field with the execution payload on execution completion
  - Execution API now exposes the above fields
- **CUMULUS-977**
  - Rename `kinesisConsumer` to `messageConsumer` as it handles both Kinesis streams and SNS topics as of this version.
  - Add `sns`-type rule support. These rules create a subscription between an SNS topic and the `messageConsumer`.
    When a message is received, `messageConsumer` is triggered and passes the SNS message (JSON format expected) in
    its entirety to the workflow in the `payload` field of the Cumulus message. For more information on sns-type rules,
    see the [documentation](https://nasa.github.io/cumulus/docs/data-cookbooks/setup#rules).
- **CUMULUS-975**
  - Add `KinesisInboundEventLogger` and `KinesisOutboundEventLogger` API lambdas. These lambdas
    are utilized to dump incoming and outgoing ingest workflow kinesis streams
    to cloudwatch for analytics in case of AWS/stream failure.
  - Update rules model to allow tracking of log_event ARNs related to
    Rule event logging. Kinesis rule types will now automatically log
    incoming events via a Kinesis event triggered lambda.
    CUMULUS-975-migration-4
  - Update migration code to require explicit migration names per run
  - Added migration_4 to migrate/update existing Kinesis rules to have a log event mapping
  - Added new IAM policy for migration lambda
- **CUMULUS-775**
  - Adds a instance metadata endpoint to the `@cumulus/api` package.
  - Adds a new convenience function `hostId` to the `@cumulus/cmrjs` to help build environment specific cmr urls.
  - Fixed `@cumulus/cmrjs.searchConcept` to search and return CMR results.
  - Modified `@cumulus/cmrjs.CMR.searchGranule` and `@cumulus/cmrjs.CMR.searchCollection` to include CMR's provider as a default parameter to searches.
- **CUMULUS-965**
  - Add `@cumulus/test-data.loadJSONTestData()`,
    `@cumulus/test-data.loadTestData()`, and
    `@cumulus/test-data.streamTestData()` to safely load test data. These
    functions should be used instead of using `require()` to load test data,
    which could lead to tests interfering with each other.
  - Add a `@cumulus/common/util/deprecate()` function to mark a piece of code as
    deprecated
- **CUMULUS-986**
  - Added `waitForTestExecutionStart` to `@cumulus/integration-tests`
- **CUMULUS-919**
  - In `@cumulus/deployment`, added support for NGAP permissions boundaries for IAM roles with `useNgapPermissionBoundary` flag in `iam/config.yml`. Defaults to false.

### Fixed

- Fixed a bug where FTP sockets were not closed after an error, keeping the Lambda function active until it timed out [CUMULUS-972]
- **CUMULUS-656**
  - The API will no longer allow the deletion of a provider if that provider is
    referenced by a rule
  - The API will no longer allow the deletion of a collection if that collection
    is referenced by a rule
- Fixed a bug where `@cumulus/sf-sns-report` was not pulling large messages from S3 correctly.

### Deprecated

- `@cumulus/ingest/aws/StepFunction.pullEvent()`. Use `@cumulus/common/aws.pullStepFunctionEvent()`.
- `@cumulus/ingest/consumer.Consume` due to unpredictable implementation. Use `@cumulus/ingest/consumer.Consumer`.
  Call `Consumer.consume()` instead of `Consume.read()`.

## [v1.10.4] - 2018-11-28

### Added

- **CUMULUS-1008**
  - New `config.yml` parameter for SQS consumers: `sqs_consumer_rate: (default 500)`, which is the maximum number of
    messages the consumer will attempt to process per execution. Currently this is only used by the sf-starter consumer,
    which runs every minute by default, making this a messages-per-minute upper bound. SQS does not guarantee the number
    of messages returned per call, so this is not a fixed rate of consumption, only attempted number of messages received.

### Deprecated

- `@cumulus/ingest/consumer.Consume` due to unpredictable implementation. Use `@cumulus/ingest/consumer.Consumer`.

### Changed

- Backported update of `packages/api` dependency `@mapbox/dyno` to `1.4.2` to mitigate `event-stream` vulnerability.

## [v1.10.3] - 2018-10-31

### Added

- **CUMULUS-817**
  - Added AWS Dead Letter Queues for lambdas that are scheduled asynchronously/such that failures show up only in cloudwatch logs.
- **CUMULUS-956**
  - Migrated developer documentation and data-cookbooks to Docusaurus
    - supports versioning of documentation
  - Added `docs/docs-how-to.md` to outline how to do things like add new docs or locally install for testing.
  - Deployment/CI scripts have been updated to work with the new format
- **CUMULUS-811**
  - Added new S3 functions to `@cumulus/common/aws`:
    - `aws.s3TagSetToQueryString`: converts S3 TagSet array to querystring (for use with upload()).
    - `aws.s3PutObject`: Returns promise of S3 `putObject`, which puts an object on S3
    - `aws.s3CopyObject`: Returns promise of S3 `copyObject`, which copies an object in S3 to a new S3 location
    - `aws.s3GetObjectTagging`: Returns promise of S3 `getObjectTagging`, which returns an object containing an S3 TagSet.
  - `@/cumulus/common/aws.s3PutObject` defaults to an explicit `ACL` of 'private' if not overridden.
  - `@/cumulus/common/aws.s3CopyObject` defaults to an explicit `TaggingDirective` of 'COPY' if not overridden.

### Deprecated

- **CUMULUS-811**
  - Deprecated `@cumulus/ingest/aws.S3`. Member functions of this class will now
    log warnings pointing to similar functionality in `@cumulus/common/aws`.

## [v1.10.2] - 2018-10-24

### Added

- **CUMULUS-965**
  - Added a `@cumulus/logger` package
- **CUMULUS-885**
  - Added 'human readable' version identifiers to Lambda Versioning lambda aliases
- **CUMULUS-705**
  - Note: Make sure to update the IAM stack when deploying this update.
  - Adds an AsyncOperations model and associated DynamoDB table to the
    `@cumulus/api` package
  - Adds an /asyncOperations endpoint to the `@cumulus/api` package, which can
    be used to fetch the status of an AsyncOperation.
  - Adds a /bulkDelete endpoint to the `@cumulus/api` package, which performs an
    asynchronous bulk-delete operation. This is a stub right now which is only
    intended to demonstration how AsyncOperations work.
  - Adds an AsyncOperation ECS task to the `@cumulus/api` package, which will
    fetch an Lambda function, run it in ECS, and then store the result to the
    AsyncOperations table in DynamoDB.
- **CUMULUS-851** - Added workflow lambda versioning feature to allow in-flight workflows to use lambda versions that were in place when a workflow was initiated

  - Updated Kes custom code to remove logic that used the CMA file key to determine template compilation logic. Instead, utilize a `customCompilation` template configuration flag to indicate a template should use Cumulus's kes customized methods instead of 'core'.
  - Added `useWorkflowLambdaVersions` configuration option to enable the lambdaVersioning feature set. **This option is set to true by default** and should be set to false to disable the feature.
  - Added uniqueIdentifier configuration key to S3 sourced lambdas to optionally support S3 lambda resource versioning within this scheme. This key must be unique for each modified version of the lambda package and must be updated in configuration each time the source changes.
  - Added a new nested stack template that will create a `LambdaVersions` stack that will take lambda parameters from the base template, generate lambda versions/aliases and return outputs with references to the most 'current' lambda alias reference, and updated 'core' template to utilize these outputs (if `useWorkflowLambdaVersions` is enabled).

- Created a `@cumulus/api/lib/OAuth2` interface, which is implemented by the
  `@cumulus/api/lib/EarthdataLogin` and `@cumulus/api/lib/GoogleOAuth2` classes.
  Endpoints that need to handle authentication will determine which class to use
  based on environment variables. This also greatly simplifies testing.
- Added `@cumulus/api/lib/assertions`, containing more complex AVA test assertions
- Added PublishGranule workflow to publish a granule to CMR without full reingest. (ingest-in-place capability)

- `@cumulus/integration-tests` new functionality:
  - `listCollections` to list collections from a provided data directory
  - `deleteCollection` to delete list of collections from a deployed stack
  - `cleanUpCollections` combines the above in one function.
  - `listProviders` to list providers from a provided data directory
  - `deleteProviders` to delete list of providers from a deployed stack
  - `cleanUpProviders` combines the above in one function.
  - `@cumulus/integrations-tests/api.js`: `deleteGranule` and `deletePdr` functions to make `DELETE` requests to Cumulus API
  - `rules` API functionality for posting and deleting a rule and listing all rules
  - `wait-for-deploy` lambda for use in the redeployment tests
- `@cumulus/ingest/granule.js`: `ingestFile` inserts new `duplicate_found: true` field in the file's record if a duplicate file already exists on S3.
- `@cumulus/api`: `/execution-status` endpoint requests and returns complete execution output if execution output is stored in S3 due to size.
- Added option to use environment variable to set CMR host in `@cumulus/cmrjs`.
- **CUMULUS-781** - Added integration tests for `@cumulus/sync-granule` when `duplicateHandling` is set to `replace` or `skip`
- **CUMULUS-791** - `@cumulus/move-granules`: `moveFileRequest` inserts new `duplicate_found: true` field in the file's record if a duplicate file already exists on S3. Updated output schema to document new `duplicate_found` field.

### Removed

- Removed `@cumulus/common/fake-earthdata-login-server`. Tests can now create a
  service stub based on `@cumulus/api/lib/OAuth2` if testing requires handling
  authentication.

### Changed

- **CUMULUS-940** - modified `@cumulus/common/aws` `receiveSQSMessages` to take a parameter object instead of positional parameters. All defaults remain the same, but now access to long polling is available through `options.waitTimeSeconds`.
- **CUMULUS-948** - Update lambda functions `CNMToCMA` and `CnmResponse` in the `cumulus-data-shared` bucket and point the default stack to them.
- **CUMULUS-782** - Updated `@cumulus/sync-granule` task and `Granule.ingestFile` in `@cumulus/ingest` to keep both old and new data when a destination file with different checksum already exists and `duplicateHandling` is `version`
- Updated the config schema in `@cumulus/move-granules` to include the `moveStagedFiles` param.
- **CUMULUS-778** - Updated config schema and documentation in `@cumulus/sync-granule` to include `duplicateHandling` parameter for specifying how duplicate filenames should be handled
- **CUMULUS-779** - Updated `@cumulus/sync-granule` to throw `DuplicateFile` error when destination files already exist and `duplicateHandling` is `error`
- **CUMULUS-780** - Updated `@cumulus/sync-granule` to use `error` as the default for `duplicateHandling` when it is not specified
- **CUMULUS-780** - Updated `@cumulus/api` to use `error` as the default value for `duplicateHandling` in the `Collection` model
- **CUMULUS-785** - Updated the config schema and documentation in `@cumulus/move-granules` to include `duplicateHandling` parameter for specifying how duplicate filenames should be handled
- **CUMULUS-786, CUMULUS-787** - Updated `@cumulus/move-granules` to throw `DuplicateFile` error when destination files already exist and `duplicateHandling` is `error` or not specified
- **CUMULUS-789** - Updated `@cumulus/move-granules` to keep both old and new data when a destination file with different checksum already exists and `duplicateHandling` is `version`

### Fixed

- `getGranuleId` in `@cumulus/ingest` bug: `getGranuleId` was constructing an error using `filename` which was undefined. The fix replaces `filename` with the `uri` argument.
- Fixes to `del` in `@cumulus/api/endpoints/granules.js` to not error/fail when not all files exist in S3 (e.g. delete granule which has only 2 of 3 files ingested).
- `@cumulus/deployment/lib/crypto.js` now checks for private key existence properly.

## [v1.10.1] - 2018-09-4

### Fixed

- Fixed cloudformation template errors in `@cumulus/deployment/`
  - Replaced references to Fn::Ref: with Ref:
  - Moved long form template references to a newline

## [v1.10.0] - 2018-08-31

### Removed

- Removed unused and broken code from `@cumulus/common`
  - Removed `@cumulus/common/test-helpers`
  - Removed `@cumulus/common/task`
  - Removed `@cumulus/common/message-source`
  - Removed the `getPossiblyRemote` function from `@cumulus/common/aws`
  - Removed the `startPromisedSfnExecution` function from `@cumulus/common/aws`
  - Removed the `getCurrentSfnTask` function from `@cumulus/common/aws`

### Changed

- **CUMULUS-839** - In `@cumulus/sync-granule`, 'collection' is now an optional config parameter

### Fixed

- **CUMULUS-859** Moved duplicate code in `@cumulus/move-granules` and `@cumulus/post-to-cmr` to `@cumulus/ingest`. Fixed imports making assumptions about directory structure.
- `@cumulus/ingest/consumer` correctly limits the number of messages being received and processed from SQS. Details:
  - **Background:** `@cumulus/api` includes a lambda `<stack-name>-sqs2sf` which processes messages from the `<stack-name>-startSF` SQS queue every minute. The `sqs2sf` lambda uses `@cumulus/ingest/consumer` to receive and process messages from SQS.
  - **Bug:** More than `messageLimit` number of messages were being consumed and processed from the `<stack-name>-startSF` SQS queue. Many step functions were being triggered simultaneously by the lambda `<stack-name>-sqs2sf` (which consumes every minute from the `startSF` queue) and resulting in step function failure with the error: `An error occurred (ThrottlingException) when calling the GetExecutionHistory`.
  - **Fix:** `@cumulus/ingest/consumer#processMessages` now processes messages until `timeLimit` has passed _OR_ once it receives up to `messageLimit` messages. `sqs2sf` is deployed with a [default `messageLimit` of 10](https://github.com/nasa/cumulus/blob/670000c8a821ff37ae162385f921c40956e293f7/packages/deployment/app/config.yml#L147).
  - **IMPORTANT NOTE:** `consumer` will actually process up to `messageLimit * 2 - 1` messages. This is because sometimes `receiveSQSMessages` will return less than `messageLimit` messages and thus the consumer will continue to make calls to `receiveSQSMessages`. For example, given a `messageLimit` of 10 and subsequent calls to `receiveSQSMessages` returns up to 9 messages, the loop will continue and a final call could return up to 10 messages.

## [v1.9.1] - 2018-08-22

**Please Note** To take advantage of the added granule tracking API functionality, updates are required for the message adapter and its libraries. You should be on the following versions:

- `cumulus-message-adapter` 1.0.9+
- `cumulus-message-adapter-js` 1.0.4+
- `cumulus-message-adapter-java` 1.2.7+
- `cumulus-message-adapter-python` 1.0.5+

### Added

- **CUMULUS-687** Added logs endpoint to search for logs from a specific workflow execution in `@cumulus/api`. Added integration test.
- **CUMULUS-836** - `@cumulus/deployment` supports a configurable docker storage driver for ECS. ECS can be configured with either `devicemapper` (the default storage driver for AWS ECS-optimized AMIs) or `overlay2` (the storage driver used by the NGAP 2.0 AMI). The storage driver can be configured in `app/config.yml` with `ecs.docker.storageDriver: overlay2 | devicemapper`. The default is `overlay2`.
  - To support this configuration, a [Handlebars](https://handlebarsjs.com/) helper `ifEquals` was added to `packages/deployment/lib/kes.js`.
- **CUMULUS-836** - `@cumulus/api` added IAM roles required by the NGAP 2.0 AMI. The NGAP 2.0 AMI runs a script `register_instances_with_ssm.py` which requires the ECS IAM role to include `ec2:DescribeInstances` and `ssm:GetParameter` permissions.

### Fixed

- **CUMULUS-836** - `@cumulus/deployment` uses `overlay2` driver by default and does not attempt to write `--storage-opt dm.basesize` to fix [this error](https://github.com/moby/moby/issues/37039).
- **CUMULUS-413** Kinesis processing now captures all errors.
  - Added kinesis fallback mechanism when errors occur during record processing.
  - Adds FallbackTopicArn to `@cumulus/api/lambdas.yml`
  - Adds fallbackConsumer lambda to `@cumulus/api`
  - Adds fallbackqueue option to lambda definitions capture lambda failures after three retries.
  - Adds kinesisFallback SNS topic to signal incoming errors from kinesis stream.
  - Adds kinesisFailureSQS to capture fully failed events from all retries.
- **CUMULUS-855** Adds integration test for kinesis' error path.
- **CUMULUS-686** Added workflow task name and version tracking via `@cumulus/api` executions endpoint under new `tasks` property, and under `workflow_tasks` in step input/output.
  - Depends on `cumulus-message-adapter` 1.0.9+, `cumulus-message-adapter-js` 1.0.4+, `cumulus-message-adapter-java` 1.2.7+ and `cumulus-message-adapter-python` 1.0.5+
- **CUMULUS-771**
  - Updated sync-granule to stream the remote file to s3
  - Added integration test for ingesting granules from ftp provider
  - Updated http/https integration tests for ingesting granules from http/https providers
- **CUMULUS-862** Updated `@cumulus/integration-tests` to handle remote lambda output
- **CUMULUS-856** Set the rule `state` to have default value `ENABLED`

### Changed

- In `@cumulus/deployment`, changed the example app config.yml to have additional IAM roles

## [v1.9.0] - 2018-08-06

**Please note** additional information and upgrade instructions [here](https://nasa.github.io/cumulus/docs/upgrade/1.9.0)

### Added

- **CUMULUS-712** - Added integration tests verifying expected behavior in workflows
- **GITC-776-2** - Add support for versioned collections

### Fixed

- **CUMULUS-832**
  - Fixed indentation in example config.yml in `@cumulus/deployment`
  - Fixed issue with new deployment using the default distribution endpoint in `@cumulus/deployment` and `@cumulus/api`

## [v1.8.1] - 2018-08-01

**Note** IAM roles should be re-deployed with this release.

- **Cumulus-726**
  - Added function to `@cumulus/integration-tests`: `sfnStep` includes `getStepInput` which returns the input to the schedule event of a given step function step.
  - Added IAM policy `@cumulus/deployment`: Lambda processing IAM role includes `kinesis::PutRecord` so step function lambdas can write to kinesis streams.
- **Cumulus Community Edition**
  - Added Google OAuth authentication token logic to `@cumulus/api`. Refactored token endpoint to use environment variable flag `OAUTH_PROVIDER` when determining with authentication method to use.
  - Added API Lambda memory configuration variable `api_lambda_memory` to `@cumulus/api` and `@cumulus/deployment`.

### Changed

- **Cumulus-726**
  - Changed function in `@cumulus/api`: `models/rules.js#addKinesisEventSource` was modified to call to `deleteKinesisEventSource` with all required parameters (rule's name, arn and type).
  - Changed function in `@cumulus/integration-tests`: `getStepOutput` can now be used to return output of failed steps. If users of this function want the output of a failed event, they can pass a third parameter `eventType` as `'failure'`. This function will work as always for steps which completed successfully.

### Removed

- **Cumulus-726**

  - Configuration change to `@cumulus/deployment`: Removed default auto scaling configuration for Granules and Files DynamoDB tables.

- **CUMULUS-688**
  - Add integration test for ExecutionStatus
  - Function addition to `@cumulus/integration-tests`: `api` includes `getExecutionStatus` which returns the execution status from the Cumulus API

## [v1.8.0] - 2018-07-23

### Added

- **CUMULUS-718** Adds integration test for Kinesis triggering a workflow.

- **GITC-776-3** Added more flexibility for rules. You can now edit all fields on the rule's record
  We may need to update the api documentation to reflect this.

- **CUMULUS-681** - Add ingest-in-place action to granules endpoint

  - new applyWorkflow action at PUT /granules/{granuleid} Applying a workflow starts an execution of the provided workflow and passes the granule record as payload.
    Parameter(s):
    - workflow - the workflow name

- **CUMULUS-685** - Add parent exeuction arn to the execution which is triggered from a parent step function

### Changed

- **CUMULUS-768** - Integration tests get S3 provider data from shared data folder

### Fixed

- **CUMULUS-746** - Move granule API correctly updates record in dynamo DB and cmr xml file
- **CUMULUS-766** - Populate database fileSize field from S3 if value not present in Ingest payload

## [v1.7.1] - 2018-07-27 - [BACKPORT]

### Fixed

- **CUMULUS-766** - Backport from 1.8.0 - Populate database fileSize field from S3 if value not present in Ingest payload

## [v1.7.0] - 2018-07-02

### Please note: [Upgrade Instructions](https://nasa.github.io/cumulus/docs/upgrade/1.7.0)

### Added

- **GITC-776-2** - Add support for versioned collections
- **CUMULUS-491** - Add granule reconciliation API endpoints.
- **CUMULUS-480** Add support for backup and recovery:
  - Add DynamoDB tables for granules, executions and pdrs
  - Add ability to write all records to S3
  - Add ability to download all DynamoDB records in form json files
  - Add ability to upload records to DynamoDB
  - Add migration scripts for copying granule, pdr and execution records from ElasticSearch to DynamoDB
  - Add IAM support for batchWrite on dynamoDB
-
- **CUMULUS-508** - `@cumulus/deployment` cloudformation template allows for lambdas and ECS clusters to have multiple AZ availability.
  - `@cumulus/deployment` also ensures docker uses `devicemapper` storage driver.
- **CUMULUS-755** - `@cumulus/deployment` Add DynamoDB autoscaling support.
  - Application developers can add autoscaling and override default values in their deployment's `app/config.yml` file using a `{TableName}Table:` key.

### Fixed

- **CUMULUS-747** - Delete granule API doesn't delete granule files in s3 and granule in elasticsearch
  - update the StreamSpecification DynamoDB tables to have StreamViewType: "NEW_AND_OLD_IMAGES"
  - delete granule files in s3
- **CUMULUS-398** - Fix not able to filter executions by workflow
- **CUMULUS-748** - Fix invalid lambda .zip files being validated/uploaded to AWS
- **CUMULUS-544** - Post to CMR task has UAT URL hard-coded
  - Made configurable: PostToCmr now requires CMR_ENVIRONMENT env to be set to 'SIT' or 'OPS' for those CMR environments. Default is UAT.

### Changed

- **GITC-776-4** - Changed Discover-pdrs to not rely on collection but use provider_path in config. It also has an optional filterPdrs regex configuration parameter

- **CUMULUS-710** - In the integration test suite, `getStepOutput` returns the output of the first successful step execution or last failed, if none exists

## [v1.6.0] - 2018-06-06

### Please note: [Upgrade Instructions](https://nasa.github.io/cumulus/docs/upgrade/1.6.0)

### Fixed

- **CUMULUS-602** - Format all logs sent to Elastic Search.
  - Extract cumulus log message and index it to Elastic Search.

### Added

- **CUMULUS-556** - add a mechanism for creating and running migration scripts on deployment.
- **CUMULUS-461** Support use of metadata date and other components in `url_path` property

### Changed

- **CUMULUS-477** Update bucket configuration to support multiple buckets of the same type:
  - Change the structure of the buckets to allow for more than one bucket of each type. The bucket structure is now:
    bucket-key:
    name: <bucket-name>
    type: <type> i.e. internal, public, etc.
  - Change IAM and app deployment configuration to support new bucket structure
  - Update tasks and workflows to support new bucket structure
  - Replace instances where buckets.internal is relied upon to either use the system bucket or a configured bucket
  - Move IAM template to the deployment package. NOTE: You now have to specify '--template node_modules/@cumulus/deployment/iam' in your IAM deployment
  - Add IAM cloudformation template support to filter buckets by type

## [v1.5.5] - 2018-05-30

### Added

- **CUMULUS-530** - PDR tracking through Queue-granules
  - Add optional `pdr` property to the sync-granule task's input config and output payload.
- **CUMULUS-548** - Create a Lambda task that generates EMS distribution reports
  - In order to supply EMS Distribution Reports, you must enable S3 Server
    Access Logging on any S3 buckets used for distribution. See [How Do I Enable Server Access Logging for an S3 Bucket?](https://docs.aws.amazon.com/AmazonS3/latest/user-guide/server-access-logging.html)
    The "Target bucket" setting should point at the Cumulus internal bucket.
    The "Target prefix" should be
    "<STACK_NAME>/ems-distribution/s3-server-access-logs/", where "STACK_NAME"
    is replaced with the name of your Cumulus stack.

### Fixed

- **CUMULUS-546 - Kinesis Consumer should catch and log invalid JSON**
  - Kinesis Consumer lambda catches and logs errors so that consumer doesn't get stuck in a loop re-processing bad json records.
- EMS report filenames are now based on their start time instead of the time
  instead of the time that the report was generated
- **CUMULUS-552 - Cumulus API returns different results for the same collection depending on query**
  - The collection, provider and rule records in elasticsearch are now replaced with records from dynamo db when the dynamo db records are updated.

### Added

- `@cumulus/deployment`'s default cloudformation template now configures storage for Docker to match the configured ECS Volume. The template defines Docker's devicemapper basesize (`dm.basesize`) using `ecs.volumeSize`. This addresses ECS default of limiting Docker containers to 10GB of storage ([Read more](https://aws.amazon.com/premiumsupport/knowledge-center/increase-default-ecs-docker-limit/)).

## [v1.5.4] - 2018-05-21

### Added

- **CUMULUS-535** - EMS Ingest, Archive, Archive Delete reports
  - Add lambda EmsReport to create daily EMS Ingest, Archive, Archive Delete reports
  - ems.provider property added to `@cumulus/deployment/app/config.yml`.
    To change the provider name, please add `ems: provider` property to `app/config.yml`.
- **CUMULUS-480** Use DynamoDB to store granules, pdrs and execution records
  - Activate PointInTime feature on DynamoDB tables
  - Increase test coverage on api package
  - Add ability to restore metadata records from json files to DynamoDB
- **CUMULUS-459** provide API endpoint for moving granules from one location on s3 to another

## [v1.5.3] - 2018-05-18

### Fixed

- **CUMULUS-557 - "Add dataType to DiscoverGranules output"**
  - Granules discovered by the DiscoverGranules task now include dataType
  - dataType is now a required property for granules used as input to the
    QueueGranules task
- **CUMULUS-550** Update deployment app/config.yml to force elasticsearch updates for deleted granules

## [v1.5.2] - 2018-05-15

### Fixed

- **CUMULUS-514 - "Unable to Delete the Granules"**
  - updated cmrjs.deleteConcept to return success if the record is not found
    in CMR.

### Added

- **CUMULUS-547** - The distribution API now includes an
  "earthdataLoginUsername" query parameter when it returns a signed S3 URL
- **CUMULUS-527 - "parse-pdr queues up all granules and ignores regex"**
  - Add an optional config property to the ParsePdr task called
    "granuleIdFilter". This property is a regular expression that is applied
    against the filename of the first file of each granule contained in the
    PDR. If the regular expression matches, then the granule is included in
    the output. Defaults to '.', which will match all granules in the PDR.
- File checksums in PDRs now support MD5
- Deployment support to subscribe to an SNS topic that already exists
- **CUMULUS-470, CUMULUS-471** In-region S3 Policy lambda added to API to update bucket policy for in-region access.
- **CUMULUS-533** Added fields to granule indexer to support EMS ingest and archive record creation
- **CUMULUS-534** Track deleted granules
  - added `deletedgranule` type to `cumulus` index.
  - **Important Note:** Force custom bootstrap to re-run by adding this to
    app/config.yml `es: elasticSearchMapping: 7`
- You can now deploy cumulus without ElasticSearch. Just add `es: null` to your `app/config.yml` file. This is only useful for debugging purposes. Cumulus still requires ElasticSearch to properly operate.
- `@cumulus/integration-tests` includes and exports the `addRules` function, which seeds rules into the DynamoDB table.
- Added capability to support EFS in cloud formation template. Also added
  optional capability to ssh to your instance and privileged lambda functions.
- Added support to force discovery of PDRs that have already been processed
  and filtering of selected data types
- `@cumulus/cmrjs` uses an environment variable `USER_IP_ADDRESS` or fallback
  IP address of `10.0.0.0` when a public IP address is not available. This
  supports lambda functions deployed into a VPC's private subnet, where no
  public IP address is available.

### Changed

- **CUMULUS-550** Custom bootstrap automatically adds new types to index on
  deployment

## [v1.5.1] - 2018-04-23

### Fixed

- add the missing dist folder to the hello-world task
- disable uglifyjs on the built version of the pdr-status-check (read: https://github.com/webpack-contrib/uglifyjs-webpack-plugin/issues/264)

## [v1.5.0] - 2018-04-23

### Changed

- Removed babel from all tasks and packages and increased minimum node requirements to version 8.10
- Lambda functions created by @cumulus/deployment will use node8.10 by default
- Moved [cumulus-integration-tests](https://github.com/nasa/cumulus-integration-tests) to the `example` folder CUMULUS-512
- Streamlined all packages dependencies (e.g. remove redundant dependencies and make sure versions are the same across packages)
- **CUMULUS-352:** Update Cumulus Elasticsearch indices to use [index aliases](https://www.elastic.co/guide/en/elasticsearch/reference/current/indices-aliases.html).
- **CUMULUS-519:** ECS tasks are no longer restarted after each CF deployment unless `ecs.restartTasksOnDeploy` is set to true
- **CUMULUS-298:** Updated log filterPattern to include all CloudWatch logs in ElasticSearch
- **CUMULUS-518:** Updates to the SyncGranule config schema
  - `granuleIdExtraction` is no longer a property
  - `process` is now an optional property
  - `provider_path` is no longer a property

### Fixed

- **CUMULUS-455 "Kes deployments using only an updated message adapter do not get automatically deployed"**
  - prepended the hash value of cumulus-message-adapter.zip file to the zip file name of lambda which uses message adapter.
  - the lambda function will be redeployed when message adapter or lambda function are updated
- Fixed a bug in the bootstrap lambda function where it stuck during update process
- Fixed a bug where the sf-sns-report task did not return the payload of the incoming message as the output of the task [CUMULUS-441]

### Added

- **CUMULUS-352:** Add reindex CLI to the API package.
- **CUMULUS-465:** Added mock http/ftp/sftp servers to the integration tests
- Added a `delete` method to the `@common/CollectionConfigStore` class
- **CUMULUS-467 "@cumulus/integration-tests or cumulus-integration-tests should seed provider and collection in deployed DynamoDB"**
  - `example` integration-tests populates providers and collections to database
  - `example` workflow messages are populated from workflow templates in s3, provider and collection information in database, and input payloads. Input templates are removed.
  - added `https` protocol to provider schema

## [v1.4.1] - 2018-04-11

### Fixed

- Sync-granule install

## [v1.4.0] - 2018-04-09

### Fixed

- **CUMULUS-392 "queue-granules not returning the sfn-execution-arns queued"**
  - updated queue-granules to return the sfn-execution-arns queued and pdr if exists.
  - added pdr to ingest message meta.pdr instead of payload, so the pdr information doesn't get lost in the ingest workflow, and ingested granule in elasticsearch has pdr name.
  - fixed sf-sns-report schema, remove the invalid part
  - fixed pdr-status-check schema, the failed execution contains arn and reason
- **CUMULUS-206** make sure homepage and repository urls exist in package.json files of tasks and packages

### Added

- Example folder with a cumulus deployment example

### Changed

- [CUMULUS-450](https://bugs.earthdata.nasa.gov/browse/CUMULUS-450) - Updated
  the config schema of the **queue-granules** task
  - The config no longer takes a "collection" property
  - The config now takes an "internalBucket" property
  - The config now takes a "stackName" property
- [CUMULUS-450](https://bugs.earthdata.nasa.gov/browse/CUMULUS-450) - Updated
  the config schema of the **parse-pdr** task
  - The config no longer takes a "collection" property
  - The "stack", "provider", and "bucket" config properties are now
    required
- **CUMULUS-469** Added a lambda to the API package to prototype creating an S3 bucket policy for direct, in-region S3 access for the prototype bucket

### Removed

- Removed the `findTmpTestDataDirectory()` function from
  `@cumulus/common/test-utils`

### Fixed

- [CUMULUS-450](https://bugs.earthdata.nasa.gov/browse/CUMULUS-450)
  - The **queue-granules** task now enqueues a **sync-granule** task with the
    correct collection config for that granule based on the granule's
    data-type. It had previously been using the collection config from the
    config of the **queue-granules** task, which was a problem if the granules
    being queued belonged to different data-types.
  - The **parse-pdr** task now handles the case where a PDR contains granules
    with different data types, and uses the correct granuleIdExtraction for
    each granule.

### Added

- **CUMULUS-448** Add code coverage checking using [nyc](https://github.com/istanbuljs/nyc).

## [v1.3.0] - 2018-03-29

### Deprecated

- discover-s3-granules is deprecated. The functionality is provided by the discover-granules task

### Fixed

- **CUMULUS-331:** Fix aws.downloadS3File to handle non-existent key
- Using test ftp provider for discover-granules testing [CUMULUS-427]
- **CUMULUS-304: "Add AWS API throttling to pdr-status-check task"** Added concurrency limit on SFN API calls. The default concurrency is 10 and is configurable through Lambda environment variable CONCURRENCY.
- **CUMULUS-414: "Schema validation not being performed on many tasks"** revised npm build scripts of tasks that use cumulus-message-adapter to place schema directories into dist directories.
- **CUMULUS-301:** Update all tests to use test-data package for testing data.
- **CUMULUS-271: "Empty response body from rules PUT endpoint"** Added the updated rule to response body.
- Increased memory allotment for `CustomBootstrap` lambda function. Resolves failed deployments where `CustomBootstrap` lambda function was failing with error `Process exited before completing request`. This was causing deployments to stall, fail to update and fail to rollback. This error is thrown when the lambda function tries to use more memory than it is allotted.
- Cumulus repository folders structure updated:
  - removed the `cumulus` folder altogether
  - moved `cumulus/tasks` to `tasks` folder at the root level
  - moved the tasks that are not converted to use CMA to `tasks/.not_CMA_compliant`
  - updated paths where necessary

### Added

- `@cumulus/integration-tests` - Added support for testing the output of an ECS activity as well as a Lambda function.

## [v1.2.0] - 2018-03-20

### Fixed

- Update vulnerable npm packages [CUMULUS-425]
- `@cumulus/api`: `kinesis-consumer.js` uses `sf-scheduler.js#schedule` instead of placing a message directly on the `startSF` SQS queue. This is a fix for [CUMULUS-359](https://bugs.earthdata.nasa.gov/browse/CUMULUS-359) because `sf-scheduler.js#schedule` looks up the provider and collection data in DynamoDB and adds it to the `meta` object of the enqueued message payload.
- `@cumulus/api`: `kinesis-consumer.js` catches and logs errors instead of doing an error callback. Before this change, `kinesis-consumer` was failing to process new records when an existing record caused an error because it would call back with an error and stop processing additional records. It keeps trying to process the record causing the error because it's "position" in the stream is unchanged. Catching and logging the errors is part 1 of the fix. Proposed part 2 is to enqueue the error and the message on a "dead-letter" queue so it can be processed later ([CUMULUS-413](https://bugs.earthdata.nasa.gov/browse/CUMULUS-413)).
- **CUMULUS-260: "PDR page on dashboard only shows zeros."** The PDR stats in LPDAAC are all 0s, even if the dashboard has been fixed to retrieve the correct fields. The current version of pdr-status-check has a few issues.
  - pdr is not included in the input/output schema. It's available from the input event. So the pdr status and stats are not updated when the ParsePdr workflow is complete. Adding the pdr to the input/output of the task will fix this.
  - pdr-status-check doesn't update pdr stats which prevent the real time pdr progress from showing up in the dashboard. To solve this, added lambda function sf-sns-report which is copied from @cumulus/api/lambdas/sf-sns-broadcast with modification, sf-sns-report can be used to report step function status anywhere inside a step function. So add step sf-sns-report after each pdr-status-check, we will get the PDR status progress at real time.
  - It's possible an execution is still in the queue and doesn't exist in sfn yet. Added code to handle 'ExecutionDoesNotExist' error when checking the execution status.
- Fixed `aws.cloudwatchevents()` typo in `packages/ingest/aws.js`. This typo was the root cause of the error: `Error: Could not process scheduled_ingest, Error: : aws.cloudwatchevents is not a constructor` seen when trying to update a rule.

### Removed

- `@cumulus/ingest/aws`: Remove queueWorkflowMessage which is no longer being used by `@cumulus/api`'s `kinesis-consumer.js`.

## [v1.1.4] - 2018-03-15

### Added

- added flag `useList` to parse-pdr [CUMULUS-404]

### Fixed

- Pass encrypted password to the ApiGranule Lambda function [CUMULUS-424]

## [v1.1.3] - 2018-03-14

### Fixed

- Changed @cumulus/deployment package install behavior. The build process will happen after installation

## [v1.1.2] - 2018-03-14

### Added

- added tools to @cumulus/integration-tests for local integration testing
- added end to end testing for discovering and parsing of PDRs
- `yarn e2e` command is available for end to end testing

### Fixed

- **CUMULUS-326: "Occasionally encounter "Too Many Requests" on deployment"** The api gateway calls will handle throttling errors
- **CUMULUS-175: "Dashboard providers not in sync with AWS providers."** The root cause of this bug - DynamoDB operations not showing up in Elasticsearch - was shared by collections and rules. The fix was to update providers', collections' and rules; POST, PUT and DELETE endpoints to operate on DynamoDB and using DynamoDB streams to update Elasticsearch. The following packages were made:
  - `@cumulus/deployment` deploys DynamoDB streams for the Collections, Providers and Rules tables as well as a new lambda function called `dbIndexer`. The `dbIndexer` lambda has an event source mapping which listens to each of the DynamoDB streams. The dbIndexer lambda receives events referencing operations on the DynamoDB table and updates the elasticsearch cluster accordingly.
  - The `@cumulus/api` endpoints for collections, providers and rules _only_ query DynamoDB, with the exception of LIST endpoints and the collections' GET endpoint.

### Updated

- Broke up `kes.override.js` of @cumulus/deployment to multiple modules and moved to a new location
- Expanded @cumulus/deployment test coverage
- all tasks were updated to use cumulus-message-adapter-js 1.0.1
- added build process to integration-tests package to babelify it before publication
- Update @cumulus/integration-tests lambda.js `getLambdaOutput` to return the entire lambda output. Previously `getLambdaOutput` returned only the payload.

## [v1.1.1] - 2018-03-08

### Removed

- Unused queue lambda in api/lambdas [CUMULUS-359]

### Fixed

- Kinesis message content is passed to the triggered workflow [CUMULUS-359]
- Kinesis message queues a workflow message and does not write to rules table [CUMULUS-359]

## [v1.1.0] - 2018-03-05

### Added

- Added a `jlog` function to `common/test-utils` to aid in test debugging
- Integration test package with command line tool [CUMULUS-200] by @laurenfrederick
- Test for FTP `useList` flag [CUMULUS-334] by @kkelly51

### Updated

- The `queue-pdrs` task now uses the [cumulus-message-adapter-js](https://github.com/nasa/cumulus-message-adapter-js)
  library
- Updated the `queue-pdrs` JSON schemas
- The test-utils schema validation functions now throw an error if validation
  fails
- The `queue-granules` task now uses the [cumulus-message-adapter-js](https://github.com/nasa/cumulus-message-adapter-js)
  library
- Updated the `queue-granules` JSON schemas

### Removed

- Removed the `getSfnExecutionByName` function from `common/aws`
- Removed the `getGranuleStatus` function from `common/aws`

## [v1.0.1] - 2018-02-27

### Added

- More tests for discover-pdrs, dicover-granules by @yjpa7145
- Schema validation utility for tests by @yjpa7145

### Changed

- Fix an FTP listing bug for servers that do not support STAT [CUMULUS-334] by @kkelly51

## [v1.0.0] - 2018-02-23

[unreleased]: https://github.com/nasa/cumulus/compare/v15.0.1...HEAD
[v15.0.1]: https://github.com/nasa/cumulus/compare/v15.0.0...v15.0.1
[v15.0.0]: https://github.com/nasa/cumulus/compare/v14.1.0...v15.0.0
[v14.1.0]: https://github.com/nasa/cumulus/compare/v14.0.0...v14.1.0
[v14.0.0]: https://github.com/nasa/cumulus/compare/v13.4.0...v14.0.0
[v13.4.0]: https://github.com/nasa/cumulus/compare/v13.3.2...v13.4.0
[v13.3.2]: https://github.com/nasa/cumulus/compare/v13.3.0...v13.3.2
[v13.3.0]: https://github.com/nasa/cumulus/compare/v13.2.1...v13.3.0
[v13.2.1]: https://github.com/nasa/cumulus/compare/v13.2.0...v13.2.1
[v13.2.0]: https://github.com/nasa/cumulus/compare/v13.1.0...v13.2.0
[v13.1.0]: https://github.com/nasa/cumulus/compare/v13.0.1...v13.1.0
[v13.0.1]: https://github.com/nasa/cumulus/compare/v13.0.0...v13.0.1
[v13.0.0]: https://github.com/nasa/cumulus/compare/v12.0.3...v13.0.0
[v12.0.3]: https://github.com/nasa/cumulus/compare/v12.0.2...v12.0.3
[v12.0.2]: https://github.com/nasa/cumulus/compare/v12.0.1...v12.0.2
[v12.0.1]: https://github.com/nasa/cumulus/compare/v12.0.0...v12.0.1
[v12.0.0]: https://github.com/nasa/cumulus/compare/v11.1.8...v12.0.0
[v11.1.8]: https://github.com/nasa/cumulus/compare/v11.1.7...v11.1.8
[v11.1.7]: https://github.com/nasa/cumulus/compare/v11.1.5...v11.1.7
[v11.1.5]: https://github.com/nasa/cumulus/compare/v11.1.4...v11.1.5
[v11.1.4]: https://github.com/nasa/cumulus/compare/v11.1.3...v11.1.4
[v11.1.3]: https://github.com/nasa/cumulus/compare/v11.1.2...v11.1.3
[v11.1.2]: https://github.com/nasa/cumulus/compare/v11.1.1...v11.1.2
[v11.1.1]: https://github.com/nasa/cumulus/compare/v11.1.0...v11.1.1
[v11.1.0]: https://github.com/nasa/cumulus/compare/v11.0.0...v11.1.0
[v11.0.0]: https://github.com/nasa/cumulus/compare/v10.1.3...v11.0.0
[v10.1.3]: https://github.com/nasa/cumulus/compare/v10.1.2...v10.1.3
[v10.1.2]: https://github.com/nasa/cumulus/compare/v10.1.1...v10.1.2
[v10.1.1]: https://github.com/nasa/cumulus/compare/v10.1.0...v10.1.1
[v10.1.0]: https://github.com/nasa/cumulus/compare/v10.0.1...v10.1.0
[v10.0.1]: https://github.com/nasa/cumulus/compare/v10.0.0...v10.0.1
[v10.0.0]: https://github.com/nasa/cumulus/compare/v9.9.0...v10.0.0
[v9.9.3]: https://github.com/nasa/cumulus/compare/v9.9.2...v9.9.3
[v9.9.2]: https://github.com/nasa/cumulus/compare/v9.9.1...v9.9.2
[v9.9.1]: https://github.com/nasa/cumulus/compare/v9.9.0...v9.9.1
[v9.9.0]: https://github.com/nasa/cumulus/compare/v9.8.0...v9.9.0
[v9.8.0]: https://github.com/nasa/cumulus/compare/v9.7.0...v9.8.0
[v9.7.1]: https://github.com/nasa/cumulus/compare/v9.7.0...v9.7.1
[v9.7.0]: https://github.com/nasa/cumulus/compare/v9.6.0...v9.7.0
[v9.6.0]: https://github.com/nasa/cumulus/compare/v9.5.0...v9.6.0
[v9.5.0]: https://github.com/nasa/cumulus/compare/v9.4.0...v9.5.0
[v9.4.1]: https://github.com/nasa/cumulus/compare/v9.3.0...v9.4.1
[v9.4.0]: https://github.com/nasa/cumulus/compare/v9.3.0...v9.4.0
[v9.3.0]: https://github.com/nasa/cumulus/compare/v9.2.2...v9.3.0
[v9.2.2]: https://github.com/nasa/cumulus/compare/v9.2.1...v9.2.2
[v9.2.1]: https://github.com/nasa/cumulus/compare/v9.2.0...v9.2.1
[v9.2.0]: https://github.com/nasa/cumulus/compare/v9.1.0...v9.2.0
[v9.1.0]: https://github.com/nasa/cumulus/compare/v9.0.1...v9.1.0
[v9.0.1]: https://github.com/nasa/cumulus/compare/v9.0.0...v9.0.1
[v9.0.0]: https://github.com/nasa/cumulus/compare/v8.1.0...v9.0.0
[v8.1.0]: https://github.com/nasa/cumulus/compare/v8.0.0...v8.1.0
[v8.0.0]: https://github.com/nasa/cumulus/compare/v7.2.0...v8.0.0
[v7.2.0]: https://github.com/nasa/cumulus/compare/v7.1.0...v7.2.0
[v7.1.0]: https://github.com/nasa/cumulus/compare/v7.0.0...v7.1.0
[v7.0.0]: https://github.com/nasa/cumulus/compare/v6.0.0...v7.0.0
[v6.0.0]: https://github.com/nasa/cumulus/compare/v5.0.1...v6.0.0
[v5.0.1]: https://github.com/nasa/cumulus/compare/v5.0.0...v5.0.1
[v5.0.0]: https://github.com/nasa/cumulus/compare/v4.0.0...v5.0.0
[v4.0.0]: https://github.com/nasa/cumulus/compare/v3.0.1...v4.0.0
[v3.0.1]: https://github.com/nasa/cumulus/compare/v3.0.0...v3.0.1
[v3.0.0]: https://github.com/nasa/cumulus/compare/v2.0.1...v3.0.0
[v2.0.7]: https://github.com/nasa/cumulus/compare/v2.0.6...v2.0.7
[v2.0.6]: https://github.com/nasa/cumulus/compare/v2.0.5...v2.0.6
[v2.0.5]: https://github.com/nasa/cumulus/compare/v2.0.4...v2.0.5
[v2.0.4]: https://github.com/nasa/cumulus/compare/v2.0.3...v2.0.4
[v2.0.3]: https://github.com/nasa/cumulus/compare/v2.0.2...v2.0.3
[v2.0.2]: https://github.com/nasa/cumulus/compare/v2.0.1...v2.0.2
[v2.0.1]: https://github.com/nasa/cumulus/compare/v1.24.0...v2.0.1
[v2.0.0]: https://github.com/nasa/cumulus/compare/v1.24.0...v2.0.0
[v1.24.0]: https://github.com/nasa/cumulus/compare/v1.23.2...v1.24.0
[v1.23.2]: https://github.com/nasa/cumulus/compare/v1.22.1...v1.23.2
[v1.22.1]: https://github.com/nasa/cumulus/compare/v1.21.0...v1.22.1
[v1.21.0]: https://github.com/nasa/cumulus/compare/v1.20.0...v1.21.0
[v1.20.0]: https://github.com/nasa/cumulus/compare/v1.19.0...v1.20.0
[v1.19.0]: https://github.com/nasa/cumulus/compare/v1.18.0...v1.19.0
[v1.18.0]: https://github.com/nasa/cumulus/compare/v1.17.0...v1.18.0
[v1.17.0]: https://github.com/nasa/cumulus/compare/v1.16.1...v1.17.0
[v1.16.1]: https://github.com/nasa/cumulus/compare/v1.16.0...v1.16.1
[v1.16.0]: https://github.com/nasa/cumulus/compare/v1.15.0...v1.16.0
[v1.15.0]: https://github.com/nasa/cumulus/compare/v1.14.5...v1.15.0
[v1.14.5]: https://github.com/nasa/cumulus/compare/v1.14.4...v1.14.5
[v1.14.4]: https://github.com/nasa/cumulus/compare/v1.14.3...v1.14.4
[v1.14.3]: https://github.com/nasa/cumulus/compare/v1.14.2...v1.14.3
[v1.14.2]: https://github.com/nasa/cumulus/compare/v1.14.1...v1.14.2
[v1.14.1]: https://github.com/nasa/cumulus/compare/v1.14.0...v1.14.1
[v1.14.0]: https://github.com/nasa/cumulus/compare/v1.13.5...v1.14.0
[v1.13.5]: https://github.com/nasa/cumulus/compare/v1.13.4...v1.13.5
[v1.13.4]: https://github.com/nasa/cumulus/compare/v1.13.3...v1.13.4
[v1.13.3]: https://github.com/nasa/cumulus/compare/v1.13.2...v1.13.3
[v1.13.2]: https://github.com/nasa/cumulus/compare/v1.13.1...v1.13.2
[v1.13.1]: https://github.com/nasa/cumulus/compare/v1.13.0...v1.13.1
[v1.13.0]: https://github.com/nasa/cumulus/compare/v1.12.1...v1.13.0
[v1.12.1]: https://github.com/nasa/cumulus/compare/v1.12.0...v1.12.1
[v1.12.0]: https://github.com/nasa/cumulus/compare/v1.11.3...v1.12.0
[v1.11.3]: https://github.com/nasa/cumulus/compare/v1.11.2...v1.11.3
[v1.11.2]: https://github.com/nasa/cumulus/compare/v1.11.1...v1.11.2
[v1.11.1]: https://github.com/nasa/cumulus/compare/v1.11.0...v1.11.1
[v1.11.0]: https://github.com/nasa/cumulus/compare/v1.10.4...v1.11.0
[v1.10.4]: https://github.com/nasa/cumulus/compare/v1.10.3...v1.10.4
[v1.10.3]: https://github.com/nasa/cumulus/compare/v1.10.2...v1.10.3
[v1.10.2]: https://github.com/nasa/cumulus/compare/v1.10.1...v1.10.2
[v1.10.1]: https://github.com/nasa/cumulus/compare/v1.10.0...v1.10.1
[v1.10.0]: https://github.com/nasa/cumulus/compare/v1.9.1...v1.10.0
[v1.9.1]: https://github.com/nasa/cumulus/compare/v1.9.0...v1.9.1
[v1.9.0]: https://github.com/nasa/cumulus/compare/v1.8.1...v1.9.0
[v1.8.1]: https://github.com/nasa/cumulus/compare/v1.8.0...v1.8.1
[v1.8.0]: https://github.com/nasa/cumulus/compare/v1.7.0...v1.8.0
[v1.7.0]: https://github.com/nasa/cumulus/compare/v1.6.0...v1.7.0
[v1.6.0]: https://github.com/nasa/cumulus/compare/v1.5.5...v1.6.0
[v1.5.5]: https://github.com/nasa/cumulus/compare/v1.5.4...v1.5.5
[v1.5.4]: https://github.com/nasa/cumulus/compare/v1.5.3...v1.5.4
[v1.5.3]: https://github.com/nasa/cumulus/compare/v1.5.2...v1.5.3
[v1.5.2]: https://github.com/nasa/cumulus/compare/v1.5.1...v1.5.2
[v1.5.1]: https://github.com/nasa/cumulus/compare/v1.5.0...v1.5.1
[v1.5.0]: https://github.com/nasa/cumulus/compare/v1.4.1...v1.5.0
[v1.4.1]: https://github.com/nasa/cumulus/compare/v1.4.0...v1.4.1
[v1.4.0]: https://github.com/nasa/cumulus/compare/v1.3.0...v1.4.0
[v1.3.0]: https://github.com/nasa/cumulus/compare/v1.2.0...v1.3.0
[v1.2.0]: https://github.com/nasa/cumulus/compare/v1.1.4...v1.2.0
[v1.1.4]: https://github.com/nasa/cumulus/compare/v1.1.3...v1.1.4
[v1.1.3]: https://github.com/nasa/cumulus/compare/v1.1.2...v1.1.3
[v1.1.2]: https://github.com/nasa/cumulus/compare/v1.1.1...v1.1.2
[v1.1.1]: https://github.com/nasa/cumulus/compare/v1.0.1...v1.1.1
[v1.1.0]: https://github.com/nasa/cumulus/compare/v1.0.1...v1.1.0
[v1.0.1]: https://github.com/nasa/cumulus/compare/v1.0.0...v1.0.1
[v1.0.0]: https://github.com/nasa/cumulus/compare/pre-v1-release...v1.0.0

[thin-egress-app]: <https://github.com/asfadmin/thin-egress-app> "Thin Egress App"<|MERGE_RESOLUTION|>--- conflicted
+++ resolved
@@ -5,13 +5,10 @@
 The format is based on [Keep a Changelog](http://keepachangelog.com/en/1.0.0/).
 
 ## Unreleased
-
-<<<<<<< HEAD
-## [v15.0.x]
 
 - **CUMULUS-3243**
  - Updated granule delete logic to delete granule which is not in DynamoDB
-=======
+
 ## [v15.0.1] 2023-04-20
 
 ### Changed
@@ -26,7 +23,6 @@
 
 - **CUMULUS-3285**
   - Updated `api/lib/distribution.js isAuthBearTokenRequest` to handle non-Bearer authorization header
->>>>>>> fb730471
 
 ## [v15.0.0] 2023-03-10
 
