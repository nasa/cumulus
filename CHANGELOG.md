--- conflicted
+++ resolved
@@ -122,14 +122,11 @@
     CommmonJS typescript/webpack clients.
 
 ### Changed
-<<<<<<< HEAD
 - **CUMULUS-3717**
   - Update `@cumulus/ingest/HttpProviderClient` to use direct injection test mocks, and remove rewire from unit tests
-=======
 - **CUMULUS-3951**
   - Enable server-side encryption for all SNS topcis deployed by Cumulus Core
   - Update all integration/unit tests to use encrypted SNS topics
->>>>>>> 1d24e9be
 - **CUMULUS-3433**
   - Updated all node.js lambda dependencies to node 20.x/20.12.2
   - Modified `@cumulus/ingest` unit test HTTPs server to accept localhost POST
