# Changelog

All notable changes to this project will be documented in this file.

The format is based on [Keep a Changelog](http://keepachangelog.com/en/1.0.0/).

## [Unreleased]

<<<<<<< HEAD
### Notable Changes

- **CUMULUS-3574**
  - Granule file writes are now atomic. Previously, some granule files could be written even if others failed;
    now, if any granule file fails, none are written.

### Changed

- **CUMULUS-3574**
  - Updated `@cumulus/api/lib/writeRecords/write-granules` to write all granule files in a single batch.
=======
### Fixed

- **CUMULUS-4275**
  - Fixed unit tests broken by updated HTTP error messages in got
>>>>>>> bdde2e96

## [v21.1.0]

### Migration Notes

- This release updates all core integration deployments to target [cumulus-message-adapter v1.5.0](https://github.com/nasa/cumulus-message-adapter/releases/tag/v1.5.0).  It is suggested that users update their deployment to utilize the updated CMA.  Updates are *not* required for compatibility in custom lambdas.

### Notable Changes

- **CUMULUS-4124**
  When these changes are deployed, if no action is taken to reconfigure the cron, it will run once per day in the early morning, archiving

  - 100k granules
  - 100k executions
  - that are more than 1 year old.
  
  Being archived changes nothing about the record except to set a boolean flag (archived=true). this behavior can be reconfigured or turned off entirely. see features/record_archival.md for more details.

### Added

- **CUMULUS-4124**
  - Add api endpoint `granules/archive` to archive granules
  - Add api endpoint `executions/archive` to archive executions
  - Task lambda to call above api endpoints with configuration
  - Add cron scheduler to call above endpoints and archive old records
  
- **CUMULUS-4032**
  - Added S3 jitter functionality to prevent AWS S3 SlowDown errors during high-concurrency operations
  - Added `sync_granule_s3_jitter_max_ms` Terraform variable to configure random jitter delay (0-59000ms) for SyncGranule task
  - S3 operations in `@cumulus/aws-client` now support optional jitter via `S3_JITTER_MAX_MS` environment variable
  - Jitter is applied to: `headObject`, `putObject`, `copyObject`, `getObject`, `downloadS3File`, `promiseS3Upload`, and `multipartCopyObject`

### Changed

- **CUMULUS-4244**
  - Improve logging for Ingest Granules
    - Upgrade log level from debug to error for 403/401 errors 
    - Add detailed error context (status code, error type, bucket, key)
    - Add actionable remediation suggestions for permission issues 
    - Add try-catch in write-granules.js for better error context
- **CUMULUS-4155**
  - Update Cumulus integration tests to utilize:
    - Cumulus Message Adapter: v2.0.5
    - Cumulus Message Adapter-py: v2.4.0
    - Cumulus Process: 1.6.0
  - Update all Python dependencies to use boto >=1.40.29
  - Update all Core integration lambdas to use Python 3.12
  - Update external CNM lambdas to run on Java 21 in integration
- **CUMULUS-4191**
  - Updated `messageConsumer` and `sqsMessageConsumer` Lambdas to apply rule filtering
    based on the provider from the record message.
  - Updated `messageConsumer` lambda handler to async/await style
- **CUMULUS-4200**
  - updated metrics_es_host terraform variable description and validation
  - Users should ensure that the metrics_es_host does not include `https://`
- **CUMULUS-4242**
  - Skipped lzards api response assertions from lzards integration tests due to lzards api changes
- **CUMULUS-4252**
  - Fixed `@aws-client/S3` unit test failures caused by stricter validation introduced in
    `@aws-sdk/lib-storage@3.896.0`
- **CUMULUS-4242**
  - Updated @cumulus/lizards-api-client to include configured provider via `lzards_provider` env var in all queries
  - Updated LZARDS integration tests to work with updated API client query requirements for API version 1.5.25
- **CUMULUS-4232**
  - Update MoveGranules CUMULUS-4078 behavior such that it no longer defaults to throwing on an orphan (S3 file record not in database) situation when checking cross-collection file collisions.
  - Added configuration `crossCollectionThrowOnObjectNotFound` to allow setting MoveGranules to fail in a collision/orphan situation
  - Added `collectionCheckRetryCount` to allow configuration of the retry count for the `MoveGranules` crossCollection lookup
- **CUMULUS-4254**
  - Moved `@cumulus/api/lib/utils.errorify` function to `@cumulus/errors` and updated it to remove circular reference
  - Used `errorify` instead of `JSON.stringify` for AWS errors
  - Added required `collection` field to lzards api request in `LzardsBackupSpec` integration test to fix the bug in `CUMULUS-4242`

## [v21.0.1] 2025-10-16

### Changed

- **CUMULUS-4191**
  - Updated `messageConsumer` and `sqsMessageConsumer` Lambdas to apply rule filtering
    based on the provider from the record message.
  - Updated `messageConsumer` lambda handler to async/await style

- **CUMULUS-4242**
  - Updated @cumulus/lizards-api-client to include configured provider via `lzards_provider` env var in all queries
  - Updated LZARDS integration tests to work with updated API client query requirements for API version 1.5.25

- **CUMULUS-4252**
  - Fixed `@aws-client/S3` unit test failures caused by stricter validation introduced in
    `@aws-sdk/lib-storage@3.896.0`

- **CUMULUS-4254**
  - Moved `@cumulus/api/lib/utils.errorify` function to `@cumulus/errors` and updated it to remove circular reference
  - Used `errorify` instead of `JSON.stringify` for AWS errors
  - Added required `collection` field to lzards api request in `LzardsBackupSpec` integration test to fix the bug in `CUMULUS-4242`

## [v20.3.1] 2025-10-14

### Changed

- **CUMULUS-4191**
  - Updated `messageConsumer` and `sqsMessageConsumer` Lambdas to apply rule filtering
    based on the provider from the record message.
  - Updated `messageConsumer` lambda handler to async/await style

- **CUMULUS-4242**
  - Updated @cumulus/lizards-api-client to include configured provider via `lzards_provider` env var in all queries
  - Updated LZARDS integration tests to work with updated API client query requirements for API version 1.5.25

- **CUMULUS-4252**
  - Fixed `@aws-client/S3` unit test failures caused by stricter validation introduced in
    `@aws-sdk/lib-storage@3.896.0`

- **CUMULUS-4254**
  - Moved `@cumulus/api/lib/utils.errorify` function to `@cumulus/errors` and updated it to remove circular reference
  - Used `errorify` instead of `JSON.stringify` for AWS errors
  - Added required `collection` field to lzards api request in `LzardsBackupSpec` integration test to fix the bug in `CUMULUS-4242`

## [v20.2.2] 2025-10-08

### Changed

- **CUMULUS-4191**
  - Updated `messageConsumer` and `sqsMessageConsumer` Lambdas to apply rule filtering
    based on the provider from the record message.
  - Updated `messageConsumer` lambda handler to async/await style

- **CUMULUS-4242**
  - Updated @cumulus/lizards-api-client to include configured provider via `lzards_provider` env var in all queries
  - Updated LZARDS integration tests to work with updated API client query requirements for API version 1.5.25

- **CUMULUS-4252**
  - Fixed `@aws-client/S3` unit test failures caused by stricter validation introduced in
    `@aws-sdk/lib-storage@3.896.0`

- **CUMULUS-4254**
  - Moved `@cumulus/api/lib/utils.errorify` function to `@cumulus/errors` and updated it to remove circular reference
  - Used `errorify` instead of `JSON.stringify` for AWS errors
  - Added required `collection` field to lzards api request in `LzardsBackupSpec` integration test to fix the bug in `CUMULUS-4242`

## [v21.0.0] 2025-09-09

### **CUMULUS-4058** Epic: Handle Granules with Identical producerGranuleId in Different Collections

### Migration Notes

#### CUMULUS-4069 Update granules table to include producer_granule_id column

Please follow the instructions before upgrading Cumulus

- The updates in CUMULUS-4069 require a manual update to the PostgreSQL database
  in the production environment. Please follow the instructions in
  [Update granules to include producer_granule_id](https://nasa.github.io/cumulus/docs/next/upgrade-notes/update-granules-to-include-producer_granule_id)

### Breaking Changes

- **CUMULUS-4078**
  - Move Granules task will now check on file collision if the existing file is
    registered in Core's database to another collection.  If it is, the granule
    (and the task execution) will fail, regardless of the duplicate behavior
    configuration. If this behavior is undesirable for performance or logic
    reasons, the `checkCrossCollectionCollisions` may be set to `false` to
    disable the behavior on a per-workflow, per-collection or other config
    driven criteria.
- **CUMULUS-4072**
  - Updated the `parse-pdr` task component to throw an error if multiple
    granules within the same PDR have the same granuleId after applying the
    granuleIdFilter, unless the `uniquifyGranuleId` configuration parameter is
    explicitly set to `true`.
- **CUMULUS-4074**
  - Updates `updateGranulesCmrMetadataFileLinks` to always ensure
    `producerGranuleId` identifier is set in updated CMR metadata
- **CUMULUS-4121**
  - Updates example deployment `cnm_response_task` to use newest version `v3.2.0`, which supports
    `producerGranuleId`.
  - Users must ensure that `cumulus-tf` includes `cnm_response_version  = "3.2.0"` or greater.

### Added

- **CUMULUS-4059**
  - Added new non-null column `producer_granule_id` to Postgres `granules`
    table.
  - Added `producerGranuleId` property to `granule` record schema.
  - Updated `@cumulus` api/db/message packages to handle `producer_granule_id`
    and `producerGranuleId`.
  - Updated `@cumulus/api/lib/writeGranulesFromMessage` to set producerGranuleId
    = granuleId if not set.
  - Updated `queue-granules` task to set producerGranuleId = granuleId if not
    set.
- **CUMULUS-4061**
  - Added GenerateUniqueGranuleId to @cumulus/ingest for use in generating a
    hashed/'uniquified' granuleID
- **CUMULUS-4062**
  - Added `producerGranuleId` to `LzardsBackup` task component and lambda input/output schema
  - Updated `LzardsBackup` task component to submit `producerGranuleId` for storage in the lzards record as a key in the `metadata` object.
- **CUMULUS-4069**
  - Added migration script and instructions to add the producer_granule_id column
    to the granules table and populate it in the production environment.
- **CUMULUS-4072**
  - Updated `parse-pdr` task component to have the following behaviors:
    - Always populate producerGranuleId from the incoming parsed granuleId
    - If `uniquifyGranuleId` configuration value is set to true, parse-PDR will
      update the granuleId for all found granules to have a unique granule hash
      appended to the existing ID
    - Updated `parse-pdr` such that if the `uniquifyGranuleId` configuration
      parameter is not set to `true` , and a duplicate granuleId is created as
      part of the output after passing the `granuleIdFilter`, the task will
      throw with an error.
  - Added `ingestFromPdrWithUniqueGranuleIdsSpec.js` to the spec tests to
    demonstrate the ingest workflow works as expected with unique granuleIds and
    producerGranuleIds set.
- **CUMULUS-4073**
  - Adds AddUniqueGranuleId task to `ingest` terraform module for deployment
  with Core. This task will update a payload of existing granules to have
  'uniquified' IDs and preserve the original identifier in the
  `producerGranuleId` field
- **CUMULUS-4074**
  - Updated `IngestGranuleSuccessSpec`/`IngestUMMGSuccessSpec` to validate
    producerGranuleId is populated in CMR post ingest
  - Updated IngestGranuleSuccessSpec to include a `producerGranuleId` in the default test case
  - Added ticket-relevant typing doc/ts-check updates to
    `@cumulus/cmrjs/cmr-utils`
  - Updated `updateCMRMetadata` to take `updateGranuleIdentifiers` configuration
    flag/`producerGranuleId` such that that routine now will modify the CMR
    metadata object with the correct `GranuleUR`/`ProducerGranuleId` values in
    the CMR metadata.
  - Added unit test/refactored mocks to use direct injection for `cmr-utils`
  - Added `getCmrMetadata` helper to `@cumulus/integration-tests` to allow
    access to the full CMR metadata object for verification of record metadata
    fields
  - Added `ApiFileGranuleIdOptional` to `@cumulus/types/api` for cases where an
    ApiFile is being generated and refactored existing code to use this type
    instead of custom relaxed typing
  - Updates `update-granules-cmr-metadata-file-links` to use the updated `cmrjs`
    logic to set producerGranuleId identifiers in the CMR metadata, either equal
    to granuleId or the `producerGranuleID` set on the granule.
  - Updates `@cumulus/tasks/sync-granule/GranuleFetcher` to allow and pass through an
    incoming `granule.producerGranuleId`
- **CUMULUS-4077**
  - Updated `@cumulus/api/lib/ingest.reingestGranule` to only update the original granule
    to 'queued' if the original payload contains the granule. This avoids a situation
    where the original granule is updated to 'queued', but the reingest workflow
    creates a new granule, leaving the original granule stuck in 'queued'.
- **CUMULUS-4078**
  - Added `getGranuleIdAndCollectionIdFromFile` query method to `@cumulus/db` to
    retrieve granule and collection metadata from a file's S3 location.
  - Added new API route `GET /granules/files/get_collection_and_granule_id/:bucket/:key` in `@cumulus/api` to
    return the granule ID and collection ID associated with a file.
  - Added `getFileGranuleAndCollectionByBucketAndKey` method to
    `@cumulus/api-client/granules` to allow use of new endpoint.
  - Added integration and unit tests for the new DB query, API endpoint, and
    client method.
  - Updated `move-granules` task to validate cross-collection file collisions
    using the new lookup logic when `checkCrossCollectionCollisions` is enabled.
  - Update `@cumulus/db` to add getGranuleIdAndCollectionIdFromFile query method
- **CUMULUS-4079**
  - Added duplicate granule handling and related feature documentation, and updated related documentation to match
  - Added `update-granules-cmr-metadata-file-links` task README
- **CUMULUS-4080**
  - Add documentation for duplicate granule handling and, specifically, Collection configuration for duplicates.
  - Update `urlPathTemplate` to allow falling back from one null/undefined interpolated value to a second argument
- **CUMULUS-4082**
  - Updated example deployment to deploy `cnmResponse` lambda version
    3.1.0-alpha.2-SNAPSHOT which utilizes `producerGranuleId`.
  - Updated example deployment to deploy `cnmToGranule` lambda version 2.1.0.
  - Added `FakeProcessing` task configuration `matchFilesWithProducerGranuleId`
    to determine if the generated cmr file names should match
    `granuleId` or `producerGranuleId`
  - Updated `AddUniqueGranuleId` task configuration `hashLength` to accept
    additional types and removed the use of `hashDepth`.
  - Updated `FilesToGranules` task configuration
    `matchFilesWithProducerGranuleId` to accept additional types.
  - Updated `ParsePdr` task configuration `hashLength` to accept additional
    types.
  - Fixed `tf-modules/cumulus` `AddUniqueGranuleId` task output.
  - Updated example deployment workflow `CNMExampleWorkflow` to uniquify
    granuleIds based on collection configuration
  - Added `KinesisTestTriggerWithUniqueGranuleIdsSpec.js` to the spec test to
    demonstrate that the CNM ingest workflow ingests granules with unique
    granuleIds and producerGranuleIds set, and that CnmResponse sends responses
    using producerGranuleIds
- **CUMULUS-4085**
  - Added config option for files-to-granules task to use `producerGranuleId`
    when mapping files to their granules.
- **CUMULUS-4089**
  - Add integration testing for duplicate granule workflows. This includes new
    specs and workflows in the `ingestGranule`, `discoverGranules`,
    `lzardsBackup`, `cnmWorkflow`, and `orca` specs.
- **CUMULUS-4110**
  - Added the `workflow_configurations` variable to the `tf-modules/ingest` and
    `tf-modules/cumulus` modules.
    The property `sf_event_sqs_to_db_records_types` has been added to
    `workflow_template.json` under the `cumulus_meta` field to control which record
    types should be written to the database during different workflow execution statuses.
    Currently, both "execution" and "pdr" must be written to the database, so the
    record type list must include both.
  - Updated the `SfSqsReport` task to set `meta.reportMessageSource` in the Cumulus message.
  - Updated the `@cumulus/api/sfEventSqsToDbRecords` lambda to determine which
    record types ("execution", "granule", "pdr") should be written to the database based on the
    `cumulus_meta.sf_event_sqs_to_db_records_types` and `meta.reportMessageSource` fields.
    By default, all record types will be written to the database.
  - Added `@cumulus/api/lib.writeRecords.writeGranuleExecutionAssociationsFromMessage`
    to write granule-execution associations from message.
  - Updated the `@cumulus/integration-tests` `cmr.generateAndStoreCmrXml` to
    apply `matchFilesWithProducerGranuleId` when generaing `OnlineAccessURL`.
- **CUMULUS-4119**
  - Added assertions in `KinesisTestTriggerWithUniqueGranuleIdsSpec` to cover "duplicate"
    Granules in separate Collections.
- **CUMULUS-4162**
  - Added an optional `includeTimestampHashKey` parameter to the `generateUniqueGranuleId` function in the `@cumulus/ingest/granule`, with a default value of `false`.
  - Added an optional `includeTimestampHashKey` configuration to the `add-unique-granuleId` and `parse-pdr tasks`, also with a default value of `false`.
  - Added a documentation page titled `"Generate Unique GranuleId"` to explain the algorithm for generating unique `granuleIds`.
- **CUMULUS-4028**
  - Update AddUniqueGranuleId task to output the input payload in addition to the modified granules.
  - Added 'unique' version of ingest_and_publish granule workflow for 'uniquiy' feature ingest tests
- **CUMULUS-4209**
  - Updated the `producer_granule_id` migration script to disable autovacuum before the
    migration and re-enable it afterward to improve performance.

### Changed

- **CUMULUS-4165**
  - Update Async Operation container to new version 54, `cumuluss/async-operation:54`. Users should update their references to `async-operation` with the new version.
### Added

- **CUMULUS-4205**
  - Add S3 Replicator lambda ARN to s3-replicator outputs

## [v20.3.0] 2025-08-18

### Notable Changes

- **CUMULUS-4194**
  - update cumulus-process to 1.5.0
- **CUMULUS-4131**
  - Users upgrading to this release will be required to update their terraform version to at least 1.12.2. Reference migration instructions are included at [https://nasa.github.io/cumulus/docs/next/upgrade-notes/upgrade-terraform-1.12](https://nasa.github.io/cumulus/docs/next/upgrade-notes/upgrade-terraform-1.12)
- **CUMULUS-4176**
  - Updated `engine_version` default value to `17.4` in `example/rds-cluster-tf/variables.tf`.
  - Updated `tf-modules/cumulus-rds-tf` module to take additional parameter `enable_upgrade` in support of
    migration from Aurora PostgreSQl v13 to v17.

### Breaking Changes

- **CUMULUS-4131**
  - Updated Terraform version requirement to `>=1.12.2`
  - Updated AWS provider requirement to `5.100.x`

### Changed

- **CUMULUS-4142, CUMULUS-4144**
  - Updated the S3 credentials endpoint attached to TEA to delete the access token after successful authentication.
  - Configured both Cumulus distribution and S3 credentials to set the SameSite attribute on cookies in the response.

### Fixed

- **CUMULUS-4177**
  - Update form-data sub-dependency to safe version ^4.0.4
- **CUMULUS-4174**
  - Fix broken CreateReconciliationReportSpec test cleanup
- **CUMULUS-4170**
  - Upgrade Node Docker image from buster to bullseye for a compatible debian version

## [v20.2.1] 2025-08-14

### Changed

- **CUMULUS-4142, CUMULUS-4144**
  - Updated the S3 credentials endpoint attached to TEA to delete the access token after successful authentication.
  - Configured both Cumulus distribution and S3 credentials to set the SameSite attribute on cookies in the response.

## [v20.2.0] 2025-08-06 Updated

### Migration Notes

From this release forward, Cumulus Core will be tested against PostgreSQL v17. Users
should migrate their datastores to Aurora PostgreSQL 17.4+ compatible data
stores as soon as possible after upgrading to this release.

#### Database Upgrade

Users utilizing the `cumulus-rds-tf` module should reference [cumulus-rds-tf upgrade
instructions](https://nasa.github.io/cumulus/docs/upgrade-notes/upgrade-rds-cluster-tf-postgres-17).

### Fixed

- **CUMULUS-4176**
  - Updated `engine_version` default value to `17.4` in `example/rds-cluster-tf/variables.tf`.
  - Updated `tf-modules/cumulus-rds-tf` module to take additional parameter `enable_upgrade` in support of
    migration from Aurora PostgreSQl v13 to v17.
- **CUMULUS-4177**
  - Update form-data sub-dependency to safe version ^4.0.4
- **CUMULUS_4174**
  - Fix broken CreateReconciliationReportSpec test cleanup
- **CUMULUS-4170**
  - Upgrade Node Docker image from buster to bullseye for a compatible debian version

## [v20.2.0] 2025-06-24

### Added

- **CUMULUS-4108**
  - Added standalone lambda function code to scan and terminate old instances when they pass their 90 day expiration
- **CUMULUS-4123**
  - add "archived" column to granules and executions tables
  - add "archived" field to associated data types and schemas
  - add docs/upgrade-notes/archived_column_indexing.md docs page for database upgrade
  - add docs/features/record_archival.md docs page for explanation
- **CUMULUS-3945**
  - Upgrade Aurora Postgresql engine from 13.12 to 17.4
- **CUMULUS-4020**
  - Added sanitizeSensitive function to mitigate credential exposure in ElasticSearch client (metrics)
  - Update BaseSearch functions to sanitize the errors

### Fixed

- **CUMULUS-4130**
  - Update unit test CI scripts to split out api from other unit tests runs to make better use of bamboo agents

- **CUMULUS-4106**
  - Fixed the release npm publish error by adding private property to `@cumulus/change-granule-collection-pg`
    and `@cumulus/change-granule-collection-s3` package.json.
- **CUMULUS-4039**
  - update api-client endpoints to allow slashes in provider name and collection name

## [v20.1.2] 2025-04-22

### Added

- **CUMULUS-3868**
  - added listGranulesConcurrency parameter to control the size of requests made to the listGranules api endpoint. this should be lowered from default if granuleIds are larger than 300 characters.
- **CUMULUS-4004**
  - Add documentation explaining use and configuration of changegranuleCollections workflow
- **CUMULUS-3992**
  - Update `MoveCollectionsWorkflow` references to `ChangeGranuleCollectionsWorkflow`
  - Update `@cumulus/api-client` to add bulkChangeCollection endpoint
  - Update `@cumulus/api` to add api endpoint to allow trigger of `ChangeGranuleCollectionsWorkflow`
  - Update ChangeGranuleCollections integration test to use endpoint to trigger test instead of direct step function invocation
- **CUMULUS-3751**
  - Added `change-granule-collection-s3` to move granules to a different collection.
    - expects a list of granuleIds along with a new (target) collection
    - moves those granule files in S3 according to pathing of target collection
    - update CMR metadata file according to new collection information
  - Added CopyObject function in @cumulus/aws-client/S3 to facilitate multi-part s3 object copying
  - Added functions to allow manipulation in memory of cmr metadata objects in @cumulus/cmrjs/cmr-utils
    - updateUMMGMetadataObject updates file links for ummg metadata structure object
    - updateEcho10XMLMetadataObject updates file links for echo10 metadata structure object
    - setUMMGCollection sets collection name and version in ummg metadata structure object
    - setEcho10Collection sets collection name and version in echo10 metadata structure object
    - getCMRCollectionId gets collectionId from cmr metadata object using its filename to
      determine how to correctly parse the object (echo10 vs ummg)
  - Added MoveGranuleCollections workflow to cumulus core deployable according to terraform variables
  - Added ingest module terraform variable "deploy_cumulus_workflows": a map of workflows that should be deployed
    - as of merging only controls change_granule_collections_workflow
    - defaults to true (deploy the workflow)

### Fixed

- **CUMULUS-4090**
  - add limit = number of granules to get return out as requested from listGranules
- **CUMULUS-3868**
  - exclude package cloudflare:sockets" in webpack.config throughout to prevent packaging bug
- **CUMULUS-3752**
  - Fixed api return codes expected in api-client for bulkPatch and bulkPatchGranuleCollections
- **CUMULUS-3394**
  - Updated DLA table column tables to lowercase to avoid recurring terraform update
- **CUMULUS-4052**
  - Removed outdated elasticsearch reference from 'bulk delete executions by collection' endpoint

### Changed

- **CUMULUS-3868**
  - Use listGranules endpoint to gather granules from granuleIds
  - Bound cmr metadata download in post-to-cmr task to s3Concurrency limit

- **CUMULUS-3788**
  - Updated `@cumulus/launchpad-auth/getLaunchpadToken` to check if the token in s3 has been updated
    before updating it with a new token
- **CUMULUS-3980**
  - Updated bulkPatchGranuleCollection to error when the collection it is getting updated to doesn't exist
- **CUMULUS-4077**
  - Update list/search endpoints and corresponding BaseSearch `@cumulus/db` logic to allow `countOnly` as a configuration-modifying query parameter that *only* returns a useful value for `meta.count` to allow users to get a count without returning results/incurring pagination/translation costs
- **CUMULUS-4057**
  - Updated psql installation instruction for Amazon Linux 2023

## [v20.1.1] 2025-03-26

### Notable Changes

- Users upgrading to Release v20.1.x **must first deploy Release v20.0.x** to allow for Cumulus module reconfiguration of workflow/framework lambdas. Once this deployment is complete, users may upgrade to Release v20.1.x.
- Release v20.1.x includes an update (CUMULUS-3994) that will **permanently delete** the Elasticsearch domain. Ensure that the Elasticsearch domain is no longer needed before applying this update.

### Changed

- **CUMULUS-3994**
  - Removed references to the Elasticsearch domain named `{prefix}-es-vpc` in the data-persistence Terraform module and example.
  - Running `terraform apply` on this change will **permanently delete** the Elasticsearch domain named `{prefix}-es-vpc` and all of the the data it contains.
  - Ensure that the Elasticsearch domain named `{prefix}-es-vpc` is no longer needed before applying this update.
- **CUMULUS-3842**
  - Removed references to the DynamoDB table named `{prefix}-ReconciliationReportsTable` in the data-persistence Terraform module.
  - Running `terraform apply` on this change will **permanently delete** the DynamoDB table named `{prefix}-ReconciliationReportsTable` and all of the the data it contains.
  - Ensure that the DynamoDB table named `{prefix}-ReconciliationReportsTable` is no longer needed before applying this update.
- **CUMULUS-4019**
  - Updated `@cumulus/lzards-backup` task to make checksum type name comparison case-insensitive

### Fixed
- **CUMULUS-4056**
  - fix raise ava timeout in aws-client to prevent intermitten test failures
  - fix lambda deletion failure in aws-client tests to prevent intermitted failures
  - fix queue-granules test inconsistent output ordering to prevent intermitten unit test failues
- **CUMULUS-4018**
  - Updated `@cumulus/db/search` to correctly handle string parameter when limit is `null`

## [v20.0.1] 2025-03-12

### Notable Changes

- The async_operation_image property of the cumulus module should be updated to pull
  the ECR image for cumuluss/async-operation:53

### Added

- **CUMULUS-3993**
  - Added long PAN functionality and `panType` configuration option to `SendPan` task
  - Updated example workflow configuration to better handle error exceptions,
    see [Workflow Configuration](https://nasa.github.io/cumulus/docs/next/data-cookbooks/error-handling)
  - Updated `PdrStatusCheck` task to properly propagate workflow execution error.

### Fixed

- **CUMULUS-3862**
  - Updated `@cumulus/messages/Granules/convertDateToISOStringSettingNull` to handle empty string as null to address CMR metadata compatibility concern
- **CUMULUS-4006**
  - Created docker image from v20.0.0, and published new tag [`53` of `cumuluss/async-operation` to Docker Hub](https://hub.docker.com/layers/cumuluss/async-operation/53/images/sha256-6e1b26f5933bc6685861a7cb31fbbace01c3a0090b1e41c26e313b15620762cc?context=explore)
- **CUMULUS-4018**
  - Fixed API list endpoints pagination missing records issue by sorting on unique cumulus_id column

## [v20.0.0] 2025-02-04

## Phase 2 Release

### Breaking Changes

- **CUMULUS-3934**
  - Removed `ecs_cluster_instance_allow_ssh` resource.
  - The `ecs_cluster_instance_allow_ssh` was implemented before SSM hosts were deployed
    to NGAP accounts and allowed for SSHing into an instance from an SSH bastion, which no longer exists.
  - Tunneling into an EC2 via SSM is still supported. Users relying solely on SSH will need to transition to SSM.
- **CUMULUS-2564**
  - Updated `sync-granule` task to add `useGranIdPath` as a configuration flag.
    This modifies the task behavior to stage granules to
    `<staging_path>/<collection_id>/<md5_granuleIdHash>` to allow for better S3
    partitioning/performance for large collections.
    Because of this benefit
    the default has been set to `true`, however as sync-granules relies on
    object name collision, this configuration changes the duplicate collision
    behavior of sync-granules to be per-granule-id instead of per-collection
    when active.
    If the prior behavior is desired, please add `"useGranIdPath": false` to your
    task config in your workflow definitions that use `sync-granule`.
- **CUMULUS-3698**
  - GranuleSearch retrieving files/execution is toggled
      by setting "includeFullRecord" field to 'true' in relevant api endpoint params
  - GranuleSearch does *not* retrieve files/execution by default unless includeFullRecord is set to 'true'
  - @cumulus/db function getExecutionArnByGranuleCumulusId is removed. To replace this function use getExecutionInfoByGranuleCumulusId with parameter executionColumns set to ['arn'] or unset (['arn'] is the default argument)

### Migration Notes

#### CUMULUS-3833 Migration of ReconciliationReports from DynamoDB to Postgres after Cumulus is upgraded.

To invoke the Lambda and start the ReconciliationReport migration, you can use the AWS Console or CLI:

```bash
aws lambda invoke --function-name $PREFIX-ReconciliationReportMigration $OUTFILE
```

- `PREFIX` is your Cumulus deployment prefix.
- `OUTFILE` (**optional**) is the filepath where the Lambda output will be saved.


#### CUMULUS-3967

External tooling making use of `searchContext` in the `GET` `/granules/` endpoint will need to update to make use of standard pagination via `limit` and `page` scrolling, as `searchContext` is no longer supported/is an ES specific feature.

#### CUMULUS-4006

The async_operation_image property of the cumulus module should be [updated to pull the ECR image for cumuluss/async-operation:53](./packages/api/ecs/async-operation/README.md).
This version of the image will be made the default in the next release.

### Replace ElasticSearch Phase 2

- **CUMULUS-3967**
  - Remove `searchContext` from API granules GET `/granules` endpoint.
  - Update relevant tests to validate expected behavior utilizing postgres pagination
- **CUMULUS-3229**
  - Remove ElasticSearch queries from Rule LIST endpoint
- **CUMULUS-3230**
  - Remove ElasticSearch dependency from Rule Endpoints
- **CUMULUS-3231**
  - Updated API `pdrs` `LIST` endpoint to query postgres
- **CUMULUS-3232**
  - Update API PDR endpoints `DEL` and `GET` to not update Elasticsearch
- **CUMULUS-3233**
  - Updated `providers` list api endpoint and added `ProviderSearch` class to query postgres
  - Removed Elasticsearch dependency from `providers` endpoints
- **CUMULUS-3235**
  - Updated `asyncOperations` api endpoint to query postgres
- **CUMULUS-3236**
  - Update API AsyncOperation endpoints `POST` and `DEL` to not update
    Elasticsearch
  - Update `@cumlus/api/ecs/async-operation` to not update Elasticsearch index when
    reporting status of async operation
- **CUMULUS-3698**
  - GranuleSearch now can retrieve associated files for granules
  - GranuleSearch now can retrieve latest associated execution for granules
- **CUMULUS-3806**
  - Update `@cumulus/db/search` to allow for ordered collation as a
    dbQueryParameter
  - Update `@cumulus/db/search` to allow `dbQueryParameters.limit` to be set to
    `null` to allow for optional unlimited page sizes in search results
  - Update/add type annotations/logic fixes to `@cumulus/api` reconciliation report code
  - Annotation/typing fixes to `@cumulus/cmr-client`
  - Typing fixes to `@cumulus/db`
  - Re-enable Reconciliation Report integration tests
  - Update `@cumulus/client/CMR.getToken` to throw if a non-launchpad token is requested without a username
  - Update `Inventory` and `Granule Not Found` reports to query postgreSQL
    database instead of elasticsearch
  - Update `@cumulus/db/lib/granule.getGranulesByApiPropertiesQuery` to
    allow order by collation to be optionally specified
  - Update `@cumulus/db/lib/granule.getGranulesByApiPropertiesQuery` to
    be parameterized and include a modifier on `temporalBoundByCreatedAt`
  - Remove endpoint call to and all tests for Internal Reconciliation Reports
    and updated API to throw an error if report is requested
  - Update Orca reconciliation reports to pull granules for comparison from
    postgres via `getGranulesByApiPropertiesQuery`
- **CUMULUS-3837**
  - Added `reconciliation_reports` table in RDS, including indexes
  - Created pg model, types, and translation for `reconciliationReports` in `@cumulus/db`
- **CUMULUS-3833**
  - Created api types for `reconciliation_reports` in `@cumulus/types/api`
  - Updated reconciliation reports lambda to write to new RDS table instead of Dynamo
  - Updated `@cumulus/api/endpoints/reconciliation-reports` `getReport` and `deleteReport` to work with the new RDS table instead of Dynamo
- **CUMULUS-3842**
  - Remove reconciliationReports DynamoDB table
- **CUMULUS-3718**
  - Updated `reconciliation_reports` list api endpoint and added `ReconciliationReportSearch` class to query postgres
  - Added `reconciliationReports` type to stats endpoint, so `aggregate` query will work for reconciliation reports
- **CUMULUS-3859**
  - Updated `@cumulus/api/bin/serveUtils` to no longer add records to ElasticSearch
  - Removed ElasticSearch from local API server code
  - Updated CollectionSearch to filter granule fields in addition to time frame for active collections
- **CUMULUS-3847**
  - remove remaining ES indexing in code and tests
  - for asyncOperations test data, change any ES related values to other options
  - remove code from `@cumulus/api/lambdas/cleanExecutions` leaving a dummy handler, as the code worked with ES. lambda will be rewritten with CUMULUS-3982
  - remove `@cumulus/api/endpoints/elasticsearch`, `@cumulus/api/lambdas/bootstrap`, and `@cumulus/api/lambdas/index-from-database`
- **CUMULUS-3983**
  - Removed elasticsearch references used in in cumulus `tf-modules`

### Added

- **CUMULUS-3757**
  - Added a `/granules` [endpoint](https://nasa.github.io/cumulus-api/#bulk-update-granules-collectionId) `PATCH/bulkPatchGranuleCollection` which updates a batch of granule records collectionId to a new collectionId. This endpoint takes a list of granules and a collectionId, updating the granules' to the collectionId passed with the payload in postgres.
  - Added a `/granules` [endpoint](https://nasa.github.io/cumulus-api/#bulk-update-granules) `PATCH/bulkPatch` which applies PATCH to a list of granules. For its payload, this endpoint takes a list of granules (the updates to be made to the granule, similar to the pre-existing `PATCH`), a `dbConcurrency` and `dbMaxPool` variables for configuring concurrency and database thoroughput for postgres to tailor to performance and database needs.
- **CUMULUS-3919**
  - Added terraform variables `disableSSL` and `rejectUnauthorized` to `tf-modules/cumulus-rds-tf` module.
- **CUMULUS-3959**
  - Added documentation to help DAACs troubleshoot database migration issues.
- **CUMULUS-3978**
  - Added `iops` and `throughput` options to `elasticsearch_config` variable
    in `tf-modules/data-persistence`; These two options are necessary for gp3 EBS volume type.

### Changed

- **CUMULUS-3947**
  - Bump @cumulus/cumulus-message-adapter-js to version 2.3.0. This will explicitly put the Python cumulus-message-adapter spawn into UTF-8 mode. See https://github.com/nasa/cumulus-message-adapter-js/releases/tag/v2.3.0
- **CUMULUS-3967**
  - Pinned @aws-sdk/client-s3 in @cumulus/aws-client to 3.726.0 to address breaking changes/incompatibility in releases > 3.726.0
  - Pinned @aws-sdk/client-s3 in @cumulus/lib-storage to 3.726.0 to address breaking changes/incompatibility in releases > 3.726.0
- **CUMULUS-3940**
  - Added 'dead_letter_recovery_cpu' and 'dead_letter_recovery_memory' to `cumulus` and `archive` module configuration to allow configuration of the dead_letter_recovery_operation task definition to better allow configuration of the tool's operating environment.
  - Updated the dead letter recovery tool to utilize it's own log group "${var.prefix}-DeadLetterRecoveryEcsLogs"
  - Added `batchSize`, `concurrency` and `dbMaxPool` options to /endpoints/recoverCumulusMessage (note these values are correct at time of this release only):
    - `batchSize` - specifies how many DLA objects to read from S3 and hold in memory.  Defaults to 1000.
    - `concurrency` - specifies how many messages to process at the same time.  Defaults to 30.
    - `dbMaxPool` - specifies how many database connections to allow the process to utilize.  Defaults to 30.  Process should at minimum the value set for `concurrency`.
  - Add API memory-constrained performance test to test minimum functionality under default+ configuration
  - Updated `@cumulus/async-operations.startAsyncOperation to take `containerName` as a parameter name, allowing it to specify a container other than the default 'AsyncOperations' container
- **CUMULUS-3759**
  - Migrated `tf-modules/cumulus/ecs_cluster` ECS Autoscaling group from launch configurations to launch templates
- **CUMULUS-3955**
  - Removed `VACUUM` statements from db migrations. In cases where the PG database is very large, these queries
    can take a long time and exceed the Lambda timeout, causing failures on deployment.
- **CUMULUS-3931**
  - Add `force_new_deployment` to `cumulus_ecs_service` to allow users to force
    new task deployment on terraform redeploy.   See docs for more details:
    https://registry.terraform.io/providers/hashicorp/aws/latest/docs/resources/ecs_service#force_new_deployment"
- **CUMULUS-3941**
  - Updated `SendPan` task to generate short pan with FAILED disposition.
- **CUMULUS-3936,CUMULUS-3948**
  - Updated `tf-modules/cumulus/ecs_cluster_instance_autoscaling_cf_template.yml.tmpl`
    user-data for compatibility with Amazon Linux 2023 AMI
  - Fixed `tf-modules/cumulus` scripts to use Instance Metadata Service V2
  - Updated `fake-provider-cf.yml` to work for Amazon Linux 2023 AMI
- **CUMULUS-3960**
  - Updated `PostToCmr` task to be able to `republish` granules
- **CUMULUS-3965**
  - Updated `tf-modules/cumulus/ecs_cluster` and `fake-provider-cf.yml` launch templates to require IMDSv2
- **CUMULUS-3990**
  - Upgraded localstack from 3.0.0 to 4.0.3

### Fixed

- **CUMULUS-3933**
  - Update example/bamboo/integration-tests.sh to properly exit if lock-stack
    errors/detects another stack lock
- **CUMULUS-3876**
  - Fixed `s3-replicator` lambda cross region write failure
  - Added `target_region` variable to `tf-modules/s3-replicator` module
- **CUMULUS-3981**
  - Added required $metadata field when creating new instance of ServiceException.
- **Security Vulnerabilities**
  - Updated `@octokit/graphql` from 2.1.1 to ^2.3.0 to address [CVE-2024-21538]
    (https://github.com/advisories/GHSA-3xgq-45jj-v275)

## [v19.1.0] 2024-10-07

### Migration Notes

This release contains changes listed here as well as changes listed in v19.0.0,
despite v19.0.0 being deprecated. Please review Changelog entries and Migration Notes for
each Cumulus version between your current version and v19.1.0 as normal.

### Added

- **CUMULUS-3020**
  - Updated sfEventSqsToDbRecords to allow override of the default value
   (var.rds_connection_timing_configuration.acquireTimeoutMillis / 1000) + 60)
   via a key 'sfEventSqsToDbRecords' on `var.lambda_timeouts` on the main cumulus module/archive module

  **Please note** - updating this configuration is for adavanced users only.  Value changes will modify the visibility
  timeout on `sfEventSqsToDbRecordsDeadLetterQueue` and `sfEventSqsToDbRecordsInputQueue` and may lead to system
  instability.

- **CUMULUS-3756**
  - Added excludeFileRegex configuration to UpdateGranulesCmrMetadataFileLinks
  - This is to allow files matching specified regex to be excluded when updating the Related URLs list
  - Defaults to the current behavior of excluding no files.
- **CUMULUS-3773**
  - Added sftpFastDownload configuration to SyncGranule task.
  - Updated `@cumulus/sftp-client` and `@cumulus/ingest/SftpProviderClient` to support both regular and fastDownload.
  - Added sftp support to FakeProvider
  - Added sftp integration test

### Changed

- **CUMULUS-3928**
  - updated publish scripting to use cumulus.bot@gmail.com for user email
  - updated publish scripting to use esm over common import of latest-version
  - updated bigint testing to remove intermitted failure source.
  - updated postgres dependency version
- **CUMULUS-3838**
  - Updated python dependencies to latest:
    - cumulus-process-py 1.4.0
    - cumulus-message-adapter-python 2.3.0
- **CUMULUS-3906**
  - Bumps example ORCA deployment to version v10.0.1.

### Fixed

- **CUMULUS-3940**
  - Updated `process-s3-dead-letter-archive` and downstream calls to pass in a esClient to  `writeRecordsFunction` and update downstream calls to utilize the client.
- **CUMULUS-3904**
  - Passed sqs_message_consumer_watcher_message_limit and sqs_message_consumer_watcher_time_limit through the cumulus terraform module to the ingest terraform module.
- **CUMULUS-3902**
  - Update error handling to use AWS SDK V3 error classes instead of properties on js objects

## [v19.0.0] 2024-08-28

### Deprecated
This release has been deprecated in favor of the 18.5->19.1 release series. The changes
listed here are still valid and also contained in the v19.1.0 release and beyond.

### Breaking Changes

- This release includes `Replace ElasicSearch Phase 1` updates, we no longer save `collection/granule/execution` records to
ElasticSearch, the `collections/granules/executions` API endpoints are updated to perform operations on the postgres database.

### Migration Notes

#### CUMULUS-3792 Add database indexes. Please follow the instructions before upgrading Cumulus

- The updates in CUMULUS-3792 require a manual update to the postgres database in the production environment.
  Please follow [Update Table Indexes for CUMULUS-3792]
  (https://nasa.github.io/cumulus/docs/next/upgrade-notes/update_table_indexes_CUMULUS_3792)

### Replace ElasticSearch Phase 1

- **CUMULUS-3238**
  - Removed elasticsearch dependency from collections endpoint
- **CUMULUS-3239**
  - Updated `executions` list api endpoint and added `ExecutionSearch` class to query postgres
- **CUMULUS-3240**
  - Removed Elasticsearch dependency from `executions` endpoints
- **CUMULUS-3639**
  - Updated `/collections/active` endpoint to query postgres
- **CUMULUS-3640**
  - Removed elasticsearch dependency from granules endpoint
- **CUMULUS-3641**
  - Updated `collections` api endpoint to query postgres instead of elasticsearch except if `includeStats` is in the query parameters
- **CUMULUS-3642**
  - Adjusted queries to improve performance:
    - Used count(*) over count(id) to count rows
    - Estimated row count for large tables (granules and executions) by default for basic query
  - Updated stats summary to default to the last day
  - Updated ExecutionSearch to not include asyncOperationId by default
- **CUMULUS-3688**
  - Updated `stats` api endpoint to query postgres instead of elasticsearch
- **CUMULUS-3689**
  - Updated `stats/aggregate` api endpoint to query postgres instead of elasticsearch
  - Created a new StatsSearch class for querying postgres with the stats endpoint
- **CUMULUS-3692**
  - Added `@cumulus/db/src/search` `BaseSearch` and `GranuleSearch` classes to
    support basic queries for granules
  - Updated granules List endpoint to query postgres for basic queries
- **CUMULUS-3693**
  - Added functionality to `@cumulus/db/src/search` to support range queries
- **CUMULUS-3694**
  - Added functionality to `@cumulus/db/src/search` to support term queries
  - Updated `BaseSearch` and `GranuleSearch` classes to support term queries for granules
  - Updated granules List endpoint to search postgres
- **CUMULUS-3695**
  - Updated `granule` list api endpoint and BaseSearch class to handle sort fields
- **CUMULUS-3696**
  - Added functionality to `@cumulus/db/src/search` to support terms, `not` and `exists` queries
- **CUMULUS-3699**
  - Updated `collections` api endpoint to be able to support `includeStats` query string parameter
- **CUMULUS-3792**
  - Added database indexes to improve search performance

## [v18.5.6] 2025-04-10

### Added

- **CUMULUS-4004**
  - Add documentation explaining use and configuration of changegranuleCollections workflow
- **CUMULUS-3992**
  - Update `MoveCollectionsWorkflow` references to `ChangeGranuleCollectionsWorkflow`
  - Update `@cumulus/api-client` to add bulkChangeCollection endpoint
  - Update `@cumulus/api` to add api endpoint to allow trigger of `ChangeGranuleCollectionsWorkflow`
  - Update ChangeGranuleCollections integration test to use endpoint to trigger test instead of direct step function invocation
- **CUMULUS-3751**
  - Added `change-granule-collection-s3` to move granules to a different collection.
    - expects a list of granuleIds along with a new (target) collection
    - moves those granule files in S3 according to pathing of target collection
    - update CMR metadata file according to new collection information
  - Added CopyObject function in @cumulus/aws-client/S3 to facilitate multi-part s3 object copying
  - Added functions to allow manipulation in memory of cmr metadata objects in @cumulus/cmrjs/cmr-utils
    - updateUMMGMetadataObject updates file links for ummg metadata structure object
    - updateEcho10XMLMetadataObject updates file links for echo10 metadata structure object
    - setUMMGCollection sets collection name and version in ummg metadata structure object
    - setEcho10Collection sets collection name and version in echo10 metadata structure object
    - getCMRCollectionId gets collectionId from cmr metadata object using its filename to
      determine how to correctly parse the object (echo10 vs ummg)
  - Added MoveGranuleCollections workflow to cumulus core deployable according to terraform variables
  - Added ingest module terraform variable "deploy_cumulus_workflows": a map of workflows that should be deployed
    - as of merging only controls change_granule_collections_workflow
    - defaults to true (deploy the workflow)

### Fixed

- **CUMULUS-3752**
  - Fixed api return codes expected in api-client for bulkPatch and bulkPatchGranuleCollections

### Changed

- **CUMULUS-3960**
  - Updated `PostToCmr` task to be able to `republish` granules

## [v18.5.5] 2025-03-04

**Please note** changes in v18.5.5 may not yet be released in future versions, as this
is a backport/patch release on the v18.5.x series of releases.  Updates that are
included in the future will have a corresponding CHANGELOG entry in future releases.

### Added

- **CUMULUS-3993**
  - Added long PAN functionality and `panType` configuration option to `SendPan` task
  - Updated example workflow configuration to better handle error exceptions,
    see [Workflow Configuration](https://nasa.github.io/cumulus/docs/next/data-cookbooks/error-handling)
  - Updated `PdrStatusCheck` task to properly propagate workflow execution error.

## [v18.5.3] 2025-01-21

**Please note** changes in v18.5.3 may not yet be released in future versions, as this
is a backport/patch release on the v18.5.x series of releases.  Updates that are
included in the future will have a corresponding CHANGELOG entry in future releases.

### Added

- **CUMULUS-3757**
  - Added a `/granules` [endpoint](https://nasa.github.io/cumulus-api/#bulk-update-granules-collectionId) `PATCH/bulkPatchGranuleCollection` which updates a batch of granule records collectionId to a new collectionId. This endpoint takes a list of granules, a collectionId, and an `esConcurrency` variable, updating the granules' to the collectionId passed with the payload in both postgres and elasticsearch, while providing concurrency for updating elasticsearch to tailor for performance and database needs.
  - Added a `/granules` [endpoint](https://nasa.github.io/cumulus-api/#bulk-update-granules) `PATCH/bulkPatch` which applies PATCH to a list of granules. For its payload, this endpoint takes a list of granules (the updates to be made to the granule, similar to the pre-existing `PATCH`), a `dbConcurrency` and `dbMaxPool` variables for configuring concurrency and database thoroughput for postgres to tailor to performance and database needs.
- **CUMULUS-3978**
  - Added `iops` and `throughput` options to `elasticsearch_config` variable
    in `tf-modules/data-persistence`; These two options are necessary for gp3 EBS volume type.

### Changed

- **CUMULUS-3967**
  - Pinned @aws-sdk/client-s3 in @cumulus/aws-client to 3.726.0 to address breaking changes/incompatibility in releases > 3.726.0
  - Pinned @aws-sdk/client-s3 in @cumulus/lib-storage to 3.726.0 to address breaking changes/incompatibility in releases > 3.726.0

- **CUMULUS-3940**
  - Added 'dead_letter_recovery_cpu' and 'dead_letter_recovery_memory' to `cumulus` and `archive` module configuration to allow configuration of the dead_letter_recovery_operation task definition to better allow configuration of the tool's operating environment.
  - Updated the dead letter recovery tool to utilize it's own log group "${var.prefix}-DeadLetterRecoveryEcsLogs"
  - Added `batchSize`, `concurrency` and `dbMaxPool` options to /endpoints/recoverCumulusMessage (note these values are correct at time of this release only):
    - `batchSize` - specifies how many DLA objects to read from S3 and hold in memory.  Defaults to 1000.
    - `concurrency` - specifies how many messages to process at the same time.  Defaults to 30.
    - `dbMaxPool` - specifies how many database connections to allow the process to utilize.  Defaults to 30.  Process should at minimum the value set for `concurrency`.
  - Add API memory-constrained performance test to test minimum functionality under default+ configuration
  - Updated `@cumulus/async-operations.startAsyncOperation` to take `containerName` as a parameter name, allowing it to specify a container other than the default 'AsyncOperations' container

### Fixed

- **CUMULUS-3940**
  - Updated `process-s3-dead-letter-archive` and downstream calls to pass in a esClient to  `writeRecordsFunction` and update downstream calls to utilize the client.
- **CUMULUS-3981**
  - Added required $metadata field when creating new instance of ServiceException.


## [v18.5.2] 2024-12-12

### Breaking Changes

- **CUMULUS-3934**
  - Removed `ecs_cluster_instance_allow_ssh` resource.
  - The `ecs_cluster_instance_allow_ssh` was implemented before SSM hosts were deployed
    to NGAP accounts and allowed for SSHing into an instance from an SSH bastion, which no longer exists.
  - Tunneling into an EC2 via SSM is still supported. Users relying solely on SSH will need to transition to SSM.

### Changed

- **CUMULUS-3936,CUMULUS-3948**
  - Updated `tf-modules/cumulus/ecs_cluster_instance_autoscaling_cf_template.yml.tmpl`
    user-data for compatibility with Amazon Linux 2023 AMI
  - Fixed `tf-modules/cumulus` scripts to use Instance Metadata Service V2
  - Updated `fake-provider-cf.yml` to work for Amazon Linux 2023 AMI
- **CUMULUS-3941**
  - Updated `SendPan` task to generate short pan with FAILED disposition.
- **CUMULUS-3955**
  - Removed `VACUUM` statements from db migrations. In cases where the PG database is very large, these queries
    can take a long time and exceed the Lambda timeout, causing failures on deployment.

### Fixed

- **Security Vulnerabilities**
  - Updated `@octokit/graphql` from 2.1.1 to ^2.3.0 to address [CVE-2024-21538]
    (https://github.com/advisories/GHSA-3xgq-45jj-v275)

## [v18.5.1] 2024-10-25

**Please note** changes in v18.5.1 may not yet be released in future versions, as this
is a backport/patch release on the v18.5.x series of releases.  Updates that are
included in the future will have a corresponding CHANGELOG entry in future releases.

### Added

- **CUMULUS-3773**
  - Added sftpFastDownload configuration to SyncGranule task.
  - Updated `@cumulus/sftp-client` and `@cumulus/ingest/SftpProviderClient` to support both regular and fastDownload.
  - Added sftp support to FakeProvider
  - Added sftp integration test
- **CUMULUS-3756**
  - Added excludeFileRegex configuration to UpdateGranulesCmrMetadataFileLinks
  - This is to allow files matching specified regex to be excluded when updating the Related URLs list
  - Defaults to the current behavior of excluding no files.
- **CUMULUS-3919**
  - Added terraform variables `disableSSL` and `rejectUnauthorized` to `tf-modules/cumulus-rds-tf` module.

### Changed

- **CUMULUS-3928**
  - updated publish scripting to use cumulus.bot@gmail.com for user email
  - updated publish scripting to use esm over common import of latest-version
  - updated bigint testing to remove intermitted failure source.
  - updated postgres dependency version
- **CUMULUS-3838**
  - Updated python dependencies to latest:
    - cumulus-process-py 1.4.0
    - cumulus-message-adapter-python 2.3.0

### Fixed

- **CUMULUS-3902**
  - Update error handling to use AWS SDK V3 error classes instead of properties
    on js objects

## [v18.5.0] 2024-10-03

### Migration Notes

#### CUMULUS-3536 Upgrading from Aurora Serverless V1 to V2

- The updates in CUMULUS-3536 require an upgrade of the postgres database.
  Please follow [Upgrading from Aurora Serverless V1 to V2]
  (https://nasa.github.io/cumulus/docs/next/upgrade-notes/serverless-v2-upgrade)

### Added

- **CUMULUS-3536**
  - Added `rejectUnauthorized` = false to db-provision-user-database as the Lambda
    does not have the Serverless v2 SSL certifications installed.

### Changed

- **CUMULUS-3725**
  - Updated the default parameter group for `cumulus-rds-tf` to set `force_ssl`
    to 0. This setting for the Aurora Serverless v2 database allows non-SSL
    connections to the database, and is intended to be a temporary solution
    until Cumulus has been updated to import the RDS rds-ca-rsa2048-g1 CA bundles in Lambda environments.
    See [CUMULUS-3724](https://bugs.earthdata.nasa.gov/browse/CUMULUS-3724).

### Fixed

- **CUMULUS-3901**
  - Fix error checking in @cumulus/errors to use Error.name in addition to Error.code
- **CUMULUS-3824**
  - Added the missing double quote in ecs_cluster autoscaling cf template
- **CUMULUS-3846**
  - improve reliability of unit tests
    - tests for granules api get requests separated out to new file
    - cleanup of granule database resources to ensure no overlap
    - ensure uniqueness of execution names from getWorkflowNameIntersectFromGranuleIds
    - increase timeout in aws-client tests
- **Snyk**
  - Upgraded moment from 2.29.4 to 2.30.1
  - Upgraded pg from ~8.10 to ~8.12

## [v18.4.0] 2024-08-16

### Migration Notes

#### CUMULUS-3320 Update executions table

The work for CUMULUS-3320 required index updates as well as a modification of a
table constraint.   To install the update containing these changes you should:

- Pre-generate the indexes on the execution table.  This can be done via manual
  procedure prior to upgrading without downtime, or done more quickly before or
  during upgrade with downtime.
- Update the `executions_parent_cumulus_id_foreign` constraint.   This will
  require downtime as updating the constraint requires a table write lock, and
  the update may take some time.

Deployments with low volume databases and low activity and/or test/development
environments should be able to install these updates via the normal automatic
Cumulus deployment process.

Please *carefully* review the migration [process documentation](https://nasa.github.io/cumulus/docs/next/upgrade-notes/upgrade_execution_table_CUMULUS_3320).    Failure to
make these updates properly will likely result in deployment failure and/or
degraded execution table operations.

#### CUMULUS-3449 Please follow the instructions before upgrading Cumulus

- The updates in CUMULUS-3449 requires manual update to postgres database in
  production environment. Please follow [Update Cumulus_id Type and
  Indexes](https://nasa.github.io/cumulus/docs/next/upgrade-notes/update-cumulus_id-type-indexes-CUMULUS-3449)

### Breaking Changes

### Added

- **CUMULUS-3320**
  - Added endpoint `/executions/bulkDeleteExecutionsByCollection` to allow
    bulk deletion of executions from elasticsearch by collectionId
  - Added `Bulk Execution Delete` migration type to async operations types
- **CUMULUS-3608**
  - Exposes variables for sqs_message_consumer_watcher messageLimit and timeLimit configurations. Descriptions
    of the variables [here](tf-modules/ingest/variables.tf) include notes on usage and what users should
    consider if configuring something other than the default values.
- **CUMULUS-3449**
  - Updated the following database columns to BIGINT: executions.cumulus_id, executions.parent_cumulus_id,
    files.granule_cumulus_id, granules_executions.granule_cumulus_id, granules_executions.execution_cumulus_id
    and pdrs.execution_cumulus_id
  - Changed granules table unique constraint to granules_collection_cumulus_id_granule_id_unique
  - Added indexes granules_granule_id_index and granules_provider_collection_cumulus_id_granule_id_index
    to granules table

### Changed

- **CUMULUS-3320**
  - Updated executions table (please see Migration section and Upgrade
    Instructions for more information) to:
    - Add index on `collection_cumulus_id`
    - Add index on `parent_cumulus_id`
    - Update `executions_parent_cumulus_id_foreign` constraint to add `ON DELETE
      SET NULL`.  This change will cause deletions in the execution table to
      allow deletion of parent executions, when this occurs the child will have
      it's parent reference set to NULL as part of the deletion operations.
- **CUMULUS-3449**
  - Updated `@cumulus/db` package and configure knex hook postProcessResponse to convert the return string
    from columns ending with "cumulus_id" to number.
- **CUMULUS-3841**
  - Increased `fetchRules` page size to default to 100 instead of 10. This improves overall query time when
    fetching all rules such as in `sqsMessageConsumer`.

### Fixed

- **CUMULUS-3817**
  - updated applicable @aws-sdk dependencies to 3.621.0 to remove inherited vulnerability from fast-xml-parser
- **CUMULUS-3320**
  - Execution database deletions by `cumulus_id` should have greatly improved
    performance as a table scan will no longer be required for each record
    deletion to validate parent-child relationships
- **CUMULUS-3818**
  - Fixes default value (updated to tag 52) for async-operation-image in tf-modules/cumulus.
- **CUMULUS-3840**
  - Fixed `@cumulus/api/bin/serve` to correctly use EsClient.

## [v18.3.4] 2024-08-27

**Please note** changes in v18.3.4 may not yet be released in future versions, as this
is a backport/patch release on the v18.3.x series of releases.  Updates that are
included in the future will have a corresponding CHANGELOG entry in future releases.

### Changed

- **CUMULUS-3841**
  - Increased `fetchRules` page size to default to 100 instead of 10. This improves overall query time when fetching all rules such as in `sqsMessageConsumer`.

## [v18.3.3] 2024-08-09

**Please note** changes in v18.3.3 may not yet be released in future versions, as this
is a backport/patch release on the v18.3.x series of releases.  Updates that are
included in the future will have a corresponding CHANGELOG entry in future releases.

### Fixed

- **CUMULUS-3824**
  - Changed the ECS docker storage driver to `overlay2`, since `devicemapper` is removed in Docker Engine v25.0.
  - Removed `ecs_docker_storage_driver` property from cumulus module.
- **CUMULUS-3836**
  - Terraform configuration for cleanExecutions now correctly configures ES_HOST and lambda security group

## [v18.3.2] 2024-07-24

### Added

- **CUMULUS-3700**
  - Added `volume_type` option to `elasticsearch_config` in the
    `data-persistance` module to allow configuration of the EBS volume type for
    Elasticsarch; default remains `gp2`.
- **CUMULUS-3424**
  - Exposed `auto_pause` and `seconds_until_auto_pause` variables in
    `cumulus-rds-tf` module to modify `aws_rds_cluster` scaling_configuration
- **CUMULUS-3760**
  - Added guidance for handling large backlog of es executions
- **CUMULUS-3742**
  - Script for dumping data into postgres database for testing and replicating issues
- **CUMULUS-3385**
  - Added generate_db_executions to dump large scale postgres executions

### Changed

- **CUMULUS-3385**
  - updated cleanExecutions lambda to clean up postgres execution payloads
  - updated cleanExecutions lambda with configurable limit to control for large size
- **NDCUM-1051**
  - Modified addHyraxUrlToUmmG to test whether the provide Hyrax URL is already included in the metadata, and if so return the metadata unaltered.
  - Modified addHyraxUrlToEcho10 to test whether the provide Hyrax URL is already included in the metadata, and if so return the metadata unaltered.

### Fixed

- **CUMULUS-3807**
  - Pinned @aws-sdk/client-s3 to 3.614 to address timeout/bug in s3().listObjectsV2
- **CUMULUS-3787**
  - Fixed developer-side bug causing some ts errors to be swallowed in CI
- **CUMULUS-3785**
  - Fixed `SftpProviderClient` not awaiting `decryptBase64String` with AWS KMS
  - Fixed method typo in `@cumulus/api/endpoints/dashboard.js`
- **CUMULUS-3385**
  - fixed cleanExecutions lambda to clean up elasticsearch execution payloads
- **CUMULUS-3326**
  - Updated update-granules-cmr-metadata-file-links task to update the file size of the update metadata file and remove the invalidated checksum associated with this file.

## [v18.3.1] 2024-07-08

### Migration Notes

#### CUMULUS-3433 Update to node.js v20

The following applies only to users with a custom value configured for
`async-operation`:

- As part of the node v20 update process, a new version (52) of the Core
  async-operation container was published - [cumuluss/async
  operation](https://hub.docker.com/layers/cumuluss/async-operation/52/images/sha256-78c05f9809c29707f9da87c0fc380d39a71379669cbebd227378c8481eb11c3a?context=explore)  The
  default value for `async-operation` has been updated in the `cumulus`
  module, however if you are using an internal image repository such as ECR,
  please make sure to update your deployment configuration with the newly
  provided image.

  Users making use of a custom image configuration should note the base image
  for Core async operations must support node v20.x.

#### CUMULUS-3617 Migration of DLA messages should be performed after Cumulus is upgraded

Instructions for migrating old DLA (Dead Letter Archive) messages to new format:

- `YYYY-MM-DD` subfolders to organize by date
- new top level fields for simplified search and analysis
- captured error message

To invoke the Lambda and start the DLA migration, you can use the AWS Console or CLI:

```bash
aws lambda invoke --function-name $PREFIX-migrationHelperAsyncOperation \
  --payload $(echo '{"operationType": "DLA Migration"}' | base64) $OUTFILE
```

- `PREFIX` is your Cumulus deployment prefix.
- `OUTFILE` (**optional**) is the filepath where the Lambda output will be saved.

The Lambda will trigger an Async Operation and return an `id` such as:

```json
{"id":"41c9fbbf-a031-4dd8-91cc-8ec2d8b5e31a","description":"Migrate Dead Letter Archive Messages",
"operationType":"DLA Migration","status":"RUNNING",
"taskArn":"arn:aws:ecs:us-east-1:AWSID:task/$PREFIX-CumulusECSCluster/123456789"}
```

which you can then query the Async Operations [API
Endpoint](https://nasa.github.io/cumulus-api/#retrieve-async-operation) for the
output or status of your request. If you want to directly observe the progress
of the migration as it runs, you can view the CloudWatch logs for your async
operations (e.g. `PREFIX-AsyncOperationEcsLogs`).

#### CUMULUS-3779 async_operations Docker image version upgrade

The `async-operation` Docker image has been updated to support Node v20 and `aws-sdk` v3. Users of the image will need
to update to at least [async-operations:52](https://hub.docker.com/layers/cumuluss/async-operation/52/images/sha256-78c05f9809c29707f9da87c0fc380d39a71379669cbebd227378c8481eb11c3a?context=explore).

#### CUMULUS-3776 cumulus-ecs-task Docker image version upgrade

The `cumulus-ecs-task` Docker image has been updated to support Node v20 and `aws-sdk` v3. Users of the image will need
to update to at least [cumulus-ecs-task:2.1.0](https://hub.docker.com/layers/cumuluss/cumulus-ecs-task/2.1.0/images/sha256-17bebae3e55171c96272eeb533293b98e573be11dd5371310156b7c2564e691a?context=explore).

### Breaking Changes

- **CUMULUS-3618**
  - Modified @cumulus/es-client/search.BaseSearch:
    - Removed static class method `es` in favor of new class for managing
       elasticsearch clients `EsClient` which allows for credential
       refresh/reset.  Updated api/es-client code to
       utilize new pattern.    Users making use of @cumulus/es-client should
       update their code to make use of the new EsClient create/initialize pattern.
    - Added helper method getEsClient to encapsulate logic to create/initialize
      a new EsClient.

- **CUMULUS-2889**
  - Removed unused CloudWatch Logs AWS SDK client. This change removes the CloudWatch Logs
    client from the `@cumulus/aws-client` package.
- **CUMULUS-2890**
  - Removed unused CloudWatch AWS SDK client. This change removes the CloudWatch client
    from the `@cumulus/aws-client` package.
- **CUMULUS-3323**
  - Updated `@cumulus/db` to by default set the `ssl` option for knex, and
    reject non-SSL connections via use of the `rejectUnauthorized` configuration
    flag.   This causes all Cumulus database connections to require SSL (CA or
    self-signed) and reject connectivity if the database does not provide SSL.
    Users using serverless v1/`cumulus-rds-tf` should not be impacted by this
    change as certs are provided by default.   Users using databases that do not
    provide SSL should update their database secret with the optional value
    `disableSSL` set to `true`
  - Updated `cumulus-rds-tf` to set `rds.force_ssl` to `1`, forcing SSL enabled
    connections in the `db_parameters` configuration.   Users of this module
    defining their own `db_parameters` should make this configuration change to allow only SSL
    connections to the RDS datastore.
- **CUMULUS-2897**
  - Removed unused Systems Manager AWS SDK client. This change removes the Systems Manager client
    from the `@cumulus/aws-client` package.
- **CUMULUS-3779**
  - Updates async_operations Docker image to Node v20 and bumps its cumulus dependencies to v18.3.0 to
    support `aws-sdk` v3 changes.

### Added

- **CUMULUS-3614**
  - `tf-modules/monitoring` module now deploys Glue table for querying dead-letter-archive messages.
- **CUMULUS-3616**
  - Added user guide on querying dead-letter-archive messages using AWS Athena.
- **CUMULUS-3433**
  - Added `importGot` helper method to import `got` as an ESM module in
    CommmonJS typescript/webpack clients.
- **CUMULUS-3606**
  - Updated  with additional documentation covering tunneling configuration
    using a PKCS11 provider

### Changed

- **CUMULUS-3735**
  - Remove unused getGranuleIdsForPayload from `@cumulus/api/lib`
- **CUMULUS-3746**
  - cicd unit test error log changed to environment unique name
- **CUMULUS-3717**
  - Update `@cumulus/ingest/HttpProviderClient` to use direct injection test mocks, and remove rewire from unit tests
- **CUMULUS-3720**
  - add cicd unit test error logging to s3 for testing improvements
- **CUMULUS-3433**
  - Updated all node.js lambda dependencies to node 20.x/20.12.2
  - Modified `@cumulus/ingest` unit test HTTPs server to accept localhost POST
    requests, and removed nock dependency from tests involving `fs.Readstream`
    and `got` due to a likely incompatibility with changes in node v18, `got`,
    fs.Readstream and nock when used in combination in units
    (https://github.com/sindresorhus/got/issues/2341)
  - Updated `got` dependency in `@cumulus/ingest` to use `@cumulus/common`
    dynamic import helper / `got` > v10 in CommonJS.
  - Updated all Core lambdas to use [cumulus-message-adapter-js](https://github.com/nasa/cumulus-message-adapter-js) v2.2.0
- **CUMULUS-3629**
  - dla guarantees de-nested SQS message bodies, preferring outermost metadata as found.
  - dla uses execution Name as filename and ensures no ':' or '/' characters in name
- **CUMULUS-3570**
  - Updated Kinesis docs to support latest AWS UI and recommend server-side encryption.
- **CUMULUS-3519**
  - Updates SQS and SNS code to AWS SDK V3 Syntax
- **CUMULUS-3609**
  - Adds dla-migration lambda to async-operations to be used for updating existing DLA records
  - Moved hoistCumulusMessageDetails function from write-db-dlq-records-to-s3 lambda to @cumulus/message/DeadLetterMessage
- **CUMULUS-3613**
  - Updated writeDbRecordsDLQtoS3 lambda to write messages to `YYYY-MM-DD` subfolder of S3 dead letter archive.
- **CUMULUS-3518**
  - Update existing usage of `@cumulus/aws-client` lambda service to use AWS SDK v3 `send` syntax
  - Update Discover Granules lambda default memory to 1024 MB
- **CUMULUS-3600**
  - Update docs to clarify CloudFront HTTPS DIT requirements.
- **CUMULUS-2892**
  - Updates `aws-client`'s EC2 client to use AWS SDK v3.
- **CUMULUS-2896**
  - Updated Secrets Manager code to AWS SDK v3.
- **CUMULUS-2901**
  - Updated STS code to AWS SDK v3.
- **CUMULUS-2898**
  - Update Step Functions code to AWS SDK v3
- **CUMULUS-2902**
  - Removes `aws-sdk` from `es-client` package by replacing credential fetching with
  the `@aws-sdk/credential-providers` AWS SDK v3 package.
  - Removes `aws-sdk` from all cumulus packages and replaces usages with AWS SDK v3 clients.
- **CUMULUS-3456**
  - Added stateMachineArn, executionArn, collectionId, providerId, granules, status, time, and error fields to Dead Letter Archive message
  - Added cumulusError field to records in sfEventSqsToDbRecordsDeadLetterQueue
- **CUMULUS-3323**
  - Added `disableSSL` as a valid database secret key - setting this in your database credentials will
    disable SSL for all Core database connection attempts.
  - Added `rejectUnauthorized` as a valid database secret key - setting
    this to `false` in your database credentials will allow self-signed certs/certs with an unrecognized authority.
  - Updated the default parameter group for `cumulus-rds-tf` to set `force_ssl`
    to 1.   This setting for the Aurora Serverless v1 database disallows non-SSL
    connections to the database, and is intended to help enforce security
    compliance rules.  This update can be opted-out by supplying a non-default
    `db_parameters` set in the terraform configuration.
- **CUMULUS-3425**
  - Update `@cumulus/lzards-backup` task to either respect the `lzards_provider`
    terraform configuration value or utilize `lzardsProvider` as part of the task
    workflow configuration
  - Minor refactor of `@cumulus/lzards-api-client` to:
    - Use proper ECMAScript import for `@cumulus/launchpad-auth`
    - Update incorrect docstring
- **CUMULUS-3497**
  - Updated `example/cumulus-tf/orca.tf` to use v9.0.4
- **CUMULUS-3610**
  - Updated `aws-client`'s ES client to use AWS SDK v3.
- **CUMULUS-3617**
  - Added lambdas to migrate DLA messages to `YYYY-MM-DD` subfolder
  - Updated `@cumulus/aws-client/S3/recursivelyDeleteS3Bucket` to handle bucket with more than 1000 objects.
- **CUMULUS-2891**
  - Updated ECS code to aws sdk v3

### Fixed

- **CUMULUS-3715**
  - Update `ProvisionUserDatabase` lambda to correctly pass in knex/node debug
    flags to knex custom code
- **CUMULUS-3721**
  - Update lambda:GetFunctionConfiguration policy statement to fix error related to resource naming
- **CUMULUS-3701**
  - Updated `@cumulus/api` to no longer improperly pass PATCH/PUT null values to Eventbridge rules
- **CUMULUS-3618**
  - Fixed `@cumulus/es-client` credentialing issue in instance where
    lambda/Fargate task runtime would exceed the timeout for the es-client. Added retry/credential
    refresh behavior to `@cumulus/es-client/indexer.genericRecordUpdate` to ensure record indexing
    does not fail in those instances.
  - Updated `index-from-database` lambda to utilize updated es-client to prevent
    credentialing timeout in long-running ECS jobs.
- **CUMULUS-3323**
  - Minor edits to errant integration test titles (dyanmo->postgres)
- **AWS-SDK v3 Exclusion (v18.3.0 fix)***
  - Excludes aws-sdk v3 from packages to reduce overall package size. With the requirement of Node v20
    packaging the aws-sdk v3 with our code is no longer necessary and prevented some packages from being
    published to npm.

## [v18.2.2] 2024-06-4

### Migration Notes

#### CUMULUS-3591 - SNS topics set to use encrypted storage

As part of the requirements for this ticket Cumulus Core created SNS topics are
being updated to use server-side encryption with an AWS managed key.    No user
action is required, this note is being added to increase visibility re: this
modification.

### Changed

- **CUMULUS-3591**
  - Enable server-side encryption for all SNS topcis deployed by Cumulus Core
  - Update all integration/unit tests to use encrypted SNS topics

### Fixed

- **CUMULUS-3547**
  - Updated ECS Cluster `/dev/xvdcz` EBS volumes so they're encrypted.
- **CUMULUS-3527**
  - Added suppport for additional kex algorithms in the sftp-client.
- **CUMULUS-3587**
  - Ported https://github.com/scottcorgan/express-boom into API/lib to allow
    updates of sub-dependencies and maintain without refactoring errors in
    API/etc wholesale
  - Addresses [CVE-2020-36604](https://github.com/advisories/GHSA-c429-5p7v-vgjp)
- **CUMULUS-3673**
  - Fixes Granules API so that paths containing a granule and/or collection ID properly URI encode the ID.
- **Audit Issues**
  - Addressed [CVE-2023-45133](https://github.com/advisories/GHSA-67hx-6x53-jw92) by
    updating babel packages and .babelrc

## [v18.2.1] 2024-05-08

**Please note** changes in 18.2.1 may not yet be released in future versions, as this
is a backport/patch release on the 18.2.x series of releases.  Updates that are
included in the future will have a corresponding CHANGELOG entry in future releases.

### Fixed

- **CUMULUS-3721**
  - Update lambda:GetFunctionConfiguration policy statement to fix error related to resource naming
- **CUMULUS-3701**
  - Updated `@cumulus/api` to no longer improperly pass PATCH/PUT null values to Eventbridge rules

## [v18.2.0] 2024-02-02

### Migration Notes

From this release forward, Cumulus Core will be tested against PostgreSQL v13. Users
should migrate their datastores to Aurora PostgreSQL 13.9+ compatible data
stores as soon as possible after upgrading to this release.

#### Database Upgrade

Users utilizing the `cumulus-rds-tf` module should reference [cumulus-rds-tf
upgrade
instructions](https://nasa.github.io/cumulus/docs/upgrade-notes/upgrade-rds-cluster-tf-postgres-13).

### Breaking Changes

- **CUMULUS-2889**
  - Removed unused CloudWatch Logs AWS SDK client. This change removes the CloudWatch Logs
    client from the `@cumulus/aws-client` package.
- **CUMULUS-2890**
  - Removed unused CloudWatch AWS SDK client. This change removes the CloudWatch client
    from the `@cumulus/aws-client` package.

### Changed

- **CUMULUS-3492**
  - add teclark to select-stack.js
- **CUMULUS-3444**
  - Update `cumulus-rds-tf` module to take additional parameters in support of
    migration from Aurora PostgreSQl v11 to v13.   See Migration Notes for more details
- **CUMULUS-3564**
  - Update webpack configuration to explicitly disable chunking
- **CUMULUS-2895**
  - Updated KMS code to aws sdk v3
- **CUMULUS-2888**
  - Update CloudWatch Events code to AWS SDK v3
- **CUMULUS-2893**
  - Updated Kinesis code to AWS SDK v3
- **CUMULUS-3555**
  - Revert 3540, un-stubbing cmr facing tests
  - Raise memory_size of ftpPopulateTestLambda to 512MB
- **CUMULUS-2887**
  - Updated CloudFormation code to aws sdk v3
- **CUMULUS-2899**
  - Updated SNS code to aws sdk v3
- **CUMULUS_3499**
  - Update AWS-SDK dependency pin to "2.1490" to prevent SQS issue.  Dependency
    pin expected to be changed with the resolution to CUMULUS-2900
- **CUMULUS-2894**
  - Update Lambda code to AWS SDK v3
- **CUMULUS-3432**
  - Update `cumulus-rds-tf` `engine_version` to `13.9`
  - Update `cumulus-rds-tf` `parameter_group_family` to `aurora-postgresql13`
  - Update development/local stack postgres image version to postgres:13.9-alpine
- **CUMULUS-2900**
  - Update SQS code to AWS SDK v3
- **CUMULUS-3352**
  - Update example project to use CMA v2.0.3 for integration testing
  - Update example deployment to deploy cnmResponse lambda version
    2.1.1-aplha.2-SNAPSHOT
  - Update example deployment to deploy cnmToGranule lambda
    version 1.7.0-alpha.2-SNAPSHOT
- **CUMULUS-3501**
  - Updated CreateReconciliationReport lambda to save report record to Elasticsearch.
  - Created docker image cumuluss/async-operation:48 from v16.1.2, and used it as default async_operation_image.
- **CUMULUS-3502**
  - Upgraded localstack to v3.0.0 to support recent aws-sdk releases and update unit tests.
- **CUMULUS-3540**
  - stubbed cmr interfaces in integration tests allow integration tests to pass
  - needed while cmr is failing to continue needed releases and progress
  - this change should be reverted ASAP when cmr is working as needed again

### Fixed

- **CUMULUS-3177**
  - changed `_removeGranuleFromCmr` function for granule `bulkDelete` to not throw an error and instead catch the error when the granule is not found in CMR
- **CUMULUS-3293**
  - Process Dead Letter Archive is fixed to properly copy objects from `/sqs/` to `/failed-sqs/` location
- **CUMULUS-3467**
  - Added `childWorkflowMeta` to `QueueWorkflow` task configuration
- **CUMULUS-3474**
  - Fixed overridden changes to `rules.buildPayload' to restore changes from ticket `CUMULUS-2969` which limited the definition object to `name` and `arn` to
    account for AWS character limits.
- **CUMULUS-3479**
  - Fixed typo in s3-replicator resource declaration where `var.lambda_memory_size` is supposed to be `var.lambda_memory_sizes`
- **CUMULUS-3510**
  - Fixed `@cumulus/api` `validateAndUpdateSqsRule` method to allow 0 retries and 0 visibilityTimeout
    in rule's meta.  This fix from CUMULUS-2863 was not in release 16 and later.
- **CUMULUS-3562**
  - updated crypto-js to 4.2.0
  - updated aws-sdk/client-api-gateway to 3.499 to avoid older crypto-js dependency

## [v18.1.0] 2023-10-25

### MIGRATION notes

#### Rules API Endpoint Versioning

As part of the work on CUMULUS-3095, we have added a required header for the
rules PUT/PATCH endpoints -- to ensure that older clients/utilities do not
unexpectedly make destructive use of those endpoints, a validation check of a
header value against supported versions has been implemented.

Moving forward, if a breaking change is made to an existing endpoint that
requires user updates, as part of that update we will set the current version of
the core API and require a header that confirms the client is compatible with
the version required or greater.

In this instance, the rules PUT/PATCH
endpoints will require a `Cumulus-API-Version` value of at least `2`.

```bash
 curl --request PUT https://example.com/rules/repeat_test\
 --header 'Cumulus-API-Version: 2'\
 --header 'Content-Type: application/json'\
 --header 'Authorization: Bearer ReplaceWithToken'\
 --data ...
```

Users/clients that do not make use of these endpoints will not be impacted.

### Breaking Changes

- **CUMULUS-3427**
  - Changed the naming conventions for memory size and timeouts configuration to simply the lambda name

### Notable Changes

- **CUMULUS-3095**
  - Added `PATCH` rules endpoint to update rule which works as the existing `PUT` endpoint.
  - Updated `PUT` rules endpoint to replace rule.

### Added

- **CUMULUS-3218**
  - Added optional `maxDownloadTime` field to `provider` schema
  - Added `max_download_time` column to PostgreSQL `providers` table
  - Updated `@cumulus/ingest/lock` to check expired locks based on `provider.maxDownloadTime`

### Changed

- **CUMULUS-3095**
  - Updated `@cumulus/api-client/rules` to have`replaceRule` and `updateRule` methods.
  - Updated mapping for rule Elasticsearch records to prevent dynamic field for keys under
    `meta` and `payload`, and fixed `rule` field mapping.
- **CUMULUS-3351**
  - Updated `constructOnlineAccessUrls()` to group CMR online access URLs by link type.
- **CUMULUS-3377**
  - Added configuration option to cumulus-tf/terraform.tfvars to include sns:Subscribe access policy for
    executions, granules, collections, and PDRs report topics.
- **CUMULUS-3392**
  - Modify cloudwatch rule by deleting `custom`
- **CUMULUS-3434**
  - Updated `@cumulus/orca-recovery-adapter` task to output both input granules and recovery output.
  - Updated `example/cumulus-tf/orca.tf` to use v9.0.0.

### Fixed

- **CUMULUS-3095**
  - Added back `rule` schema validation which is missing after RDS phase 3.
  - Fixed a bug for creating rule with tags.
- **CUMULUS-3286**
  - Fixed `@cumulus/cmrjs/cmr-utils/getGranuleTemporalInfo` and `@cumulus/message/Granules/getGranuleCmrTemporalInfo`
    to handle non-existing cmr file.
  - Updated mapping for granule and deletedgranule Elasticsearch records to prevent dynamic field for keys under
    `queryFields`.
  - Updated mapping for collection Elasticsearch records to prevent dynamic field for keys under `meta`.
- **CUMULUS-3393**
  - Fixed `PUT` collection endpoint to update collection configuration in S3.
- **CUMULUS-3427**
  - Fixed issue where some lambda and task memory sizes and timeouts were not configurable
- **@aws-sdk upgrade**
  - Fixed TS compilation error on aws-client package caused by @aws-sdk/client-dynamodb 3.433.0 upgrade

## [v18.0.0] 2023-08-28

### Notable Changes

- **CUMULUS-3270**
  - update python lambdas to use python3.10
  - update dependencies to use python3.10 including cumulus-message-adapter, cumulus-message-adapter-python and cumulus-process-py
- **CUMULUS-3259**
  - Updated Terraform version from 0.13.6 to 1.5.3. Please see the [instructions to upgrade your deployments](https://github.com/nasa/cumulus/blob/master/docs/upgrade-notes/upgrading-tf-version-1.5.3.md).

### Changed

- **CUMULUS-3366**
  - Added logging to the `collectionRuleMatcher` Rules Helper, which is used by the sqs-message-consumer and message-consumer Lambdas,
    to report when an incoming message's collection does not match any rules.

## [v17.0.0] 2023-08-09

### MIGRATION notes

- This release updates the `hashicorp/aws` provider required by Cumulus to `~> 5.0`
  which in turn requires updates to all modules deployed with Core in the same stack
  to use a compatible provider version.
- This update is *not* compatible with prior stack states - Terraform will not
  allow redeployment of a prior version of Cumulus using an older version of
  the provider.  Please be sure to validate the install changeset is what you
  expect prior to upgrading to this version.
- Upgrading Cumulus to v17 from prior versions should only require the usual
  terraform init/apply steps.  As always **be sure** to inspect the `terraform plan` or
  `terraform apply` changeset to ensure the changes between providers are what
  you're expecting for all modules you've chosen to deploy with Cumulus

### Notable Changes

- **CUMULUS-3258**
  - @cumulus/api is now compatible *only* with Orca >= 8.1.0.    Prior versions of
    Orca are not compatible with Cumulus 17+
  - Updated all hashicorp terraform AWS provider configs to ~> 5.0
    - Upstream/downstream terraform modules will need to utilize an AWS provider
      that matches this range

### Breaking Changes

- **CUMULUS-3258**
  - Update @cumulus/api/lib/orca/getOrcaRecoveryStatusByGranuleCollection
    to @cumulus/api/lib/orca/getOrcaRecoveryStatusByGranuleIdAndCollection and
    add collectionId to arguments to support Orca v8+ required use of
    collectionId

  - Updated all terraform AWS providers to ~> 5.0

### Changed

- **CUMULUS-3258**
  - Update all Core integration tests/integrations to be compatible with Orca >=
    v8.1.0 only

### Fixed

- **CUMULUS-3319**
  - Removed @cumulus/api/models/schema and changed all references to
    @cumulus/api/lib/schema in docs and related models
  - Removed @cumulus/api/models/errors.js
  - Updated API granule write logic to cause postgres schema/db write failures on an individual granule file write to result  in a thrown error/400 return instead of a 200 return and a 'silent' update of the granule to failed status.
  - Update api/lib/_writeGranule/_writeGranulefiles logic to allow for schema failures on individual granule writes via an optional method parameter in _writeGranules, and an update to the API granule write calls.
  - Updated thrown error to include information related to automatic failure behavior in addition to the stack trace.

## [v16.1.3] 2024-1-15

**Please note** changes in 16.1.3 may not yet be released in future versions, as this
is a backport/patch release on the 16.x series of releases.  Updates that are
included in the future will have a corresponding CHANGELOG entry in future releases.

### Changed

- **CUMULUS_3499
  - Update AWS-SDK dependency pin to "2.1490" to prevent SQS issue.  Dependency
    pin expected to be changed with the resolution to CUMULUS-2900

### Fixed

- **CUMULUS-3474**
  - Fixed overriden changes to `rules.buildPayload' to restore changes from
    ticket `CUMULUS-2969` which limited the definition object to `name` and `arn` to
    account for AWS character limits.
- **CUMULUS-3501**
  - Updated CreateReconciliationReport lambda to save report record to Elasticsearch.
  - Created docker image cumuluss/async-operation:48 from v16.1.2, and used it as default async_operation_image.
- **CUMULUS-3510**
  - Fixed `@cumulus/api` `validateAndUpdateSqsRule` method to allow 0 retries and 0 visibilityTimeout
    in rule's meta.  This fix from CUMULUS-2863 was not in release 16 and later.
- **CUMULUS-3540**
  - stubbed cmr interfaces in integration tests allow integration tests to pass
  - needed while cmr is failing to continue needed releases and progress
  - this change should be reverted ASAP when cmr is working as needed again

## [v16.1.2] 2023-11-01

**Please note** changes in 16.1.2 may not yet be released in future versions, as this
is a backport/patch release on the 16.x series of releases.  Updates that are
included in the future will have a corresponding CHANGELOG entry in future releases.

### Added

- **CUMULUS-3218**
  - Added optional `maxDownloadTime` field to `provider` schema
  - Added `max_download_time` column to PostgreSQL `providers` table
  - Updated `@cumulus/ingest/lock` to check expired locks based on `provider.maxDownloadTime`

### Fixed

- **@aws-sdk upgrade**
  - Fixed TS compilation error on aws-client package caused by @aws-sdk/client-dynamodb 3.433.0 upgrade
  - Updated mapping for collection Elasticsearch records to prevent dynamic field for keys under `meta`.
- **CUMULUS-3286**
  - Fixed `@cumulus/cmrjs/cmr-utils/getGranuleTemporalInfo` and `@cumulus/message/Granules/getGranuleCmrTemporalInfo`
    to handle non-existing cmr file.
  - Updated mapping for granule and deletedgranule Elasticsearch records to prevent dynamic field for keys under
    `queryFields`.
- **CUMULUS-3293**
  - Process Dead Letter Archive is fixed to properly copy objects from `/sqs/` to `/failed-sqs/` location
- **CUMULUS-3393**
  - Fixed `PUT` collection endpoint to update collection configuration in S3.
- **CUMULUS-3467**
  - Added `childWorkflowMeta` to `QueueWorkflow` task configuration

## [v16.1.1] 2023-08-03

### Notable Changes

- The async_operation_image property of cumulus module should be updated to pull
  the ECR image for cumuluss/async-operation:47

### Added

- **CUMULUS-3298**
  - Added extra time to the buffer for replacing the launchpad token before it
    expires to alleviate CMR error messages
- **CUMULUS-3220**
  - Created a new send-pan task
- **CUMULUS-3287**
  - Added variable to allow the aws_ecs_task_definition health check to be configurable.
  - Added clarity to how the bucket field needs to be configured for the
    move-granules task definition

### Changed

- Security upgrade node from 14.19.3-buster to 14.21.1-buster
- **CUMULUS-2985**
  - Changed `onetime` rules RuleTrigger to only execute when the state is `ENABLED` and updated documentation to reflect the change
  - Changed the `invokeRerun` function to only re-run enabled rules
- **CUMULUS-3188**
  - Updated QueueGranules to support queueing granules that meet the required API granule schema.
  - Added optional additional properties to queue-granules input schema
- **CUMULUS-3252**
  - Updated example/cumulus-tf/orca.tf to use orca v8.0.1
  - Added cumulus task `@cumulus/orca-copy-to-archive-adapter`, and add the task to `tf-modules/ingest`
  - Updated `tf-modules/cumulus` module to take variable `orca_lambda_copy_to_archive_arn` and pass to `tf-modules/ingest`
  - Updated `example/cumulus-tf/ingest_and_publish_granule_with_orca_workflow.tf` `CopyToGlacier` (renamed to `CopyToArchive`) step to call
    `orca_copy_to_archive_adapter_task`
- **CUMULUS-3253**
  - Added cumulus task `@cumulus/orca-recovery-adapter`, and add the task to `tf-modules/ingest`
  - Updated `tf-modules/cumulus` module to take variable `orca_sfn_recovery_workflow_arn` and pass to `tf-modules/ingest`
  - Added `example/cumulus-tf/orca_recovery_adapter_workflow.tf`, `OrcaRecoveryAdapterWorkflow` workflow has `OrcaRecoveryAdapter` task
    to call the ORCA recovery step-function.
  - Updated `example/data/collections/` collection configuration `meta.granuleRecoveryWorkflow` to use `OrcaRecoveryAdapterWorkflow`
- **CUMULUS-3215**
  - Create reconciliation reports will properly throw errors and set the async
    operation status correctly to failed if there is an error.
  - Knex calls relating to reconciliation reports will retry if there is a
    connection terminated unexpectedly error
  - Improved logging for async operation
  - Set default async_operation_image_version to 47
- **CUMULUS-3024**
  - Combined unit testing of @cumulus/api/lib/rulesHelpers to a single test file
    `api/tests/lib/test-rulesHelpers` and removed extraneous test files.
- **CUMULUS-3209**
  - Apply brand color with high contrast settings for both (light and dark) themes.
  - Cumulus logo can be seen when scrolling down.
  - "Back to Top" button matches the brand color for both themes.
  - Update "note", "info", "tip", "caution", and "warning" components to [new admonition styling](https://docusaurus.io/docs/markdown-features/admonitions).
  - Add updated arch diagram for both themes.
- **CUMULUS-3203**
  - Removed ACL setting of private on S3.multipartCopyObject() call
  - Removed ACL setting of private for s3PutObject()
  - Removed ACL confguration on sync-granules task
  - Update documentation on dashboard deployment to exclude ACL public-read setting
- **CUMULUS-3245**
  - Update SQS consumer logic to catch ExecutionAlreadyExists error and
    delete SQS message accordingly.
  - Add ReportBatchItemFailures to event source mapping start_sf_mapping
- **CUMULUS-3357**
  - `@cumulus/queue-granules` is now written in TypeScript
  - `@cumulus/schemas` can now generate TypeScript interfaces for the task input, output and config.
- Added missing name to throttle_queue_watcher Cloudwatch event in `throttled-queue.tf`


### Fixed

- **CUMULUS-3258**
  - Fix un-prefixed s3 lifecycle configuration ID from CUMULUS-2915
- **CUMULUS-2625**
  - Optimized heap memory and api load in queue-granules task to scale to larger workloads.
- **CUMULUS-3265**
  - Fixed `@cumulus/api` `getGranulesForPayload` function to query cloud metrics es when needed.
- **CUMULUS-3389**
  - Updated runtime of `send-pan` and `startAsyncOperation` lambdas to `nodejs16.x`

## [v16.0.0] 2023-05-09

### Notable Changes

- The async_operation_image property of cumulus module should be updated to pull
  the ECR image for cumuluss/async-operation:46

### MIGRATION notes

#### PI release version

When updating directly to v16 from prior releases older that V15, please make sure to
read through all prior release notes.

Notable migration concerns since the last PI release version (11.1.x):

- [v14.1.0] - Postgres compatibility update to Aurora PostgreSQL 11.13.
- [v13.1.0] - Postgres update to add `files_granules_cumulus_id_index` to the
  `files` table may require manual steps depending on load.

#### RDS Phase 3 migration notes

This release includes updates that remove existing DynamoDB tables as part of
release deployment process.   This release *cannot* be properly rolled back in
production as redeploying a prior version of Cumulus will not recover the
associated Dynamo tables.

Please read the full change log for RDS Phase 3 and consult the [RDS Phase 3 update
documentation](https://nasa.github.io/cumulus/docs/next/upgrade-notes/upgrade-rds-phase-3-release)

#### API Endpoint Versioning

As part of the work on CUMULUS-3072, we have added a required header for the
granule PUT/PATCH endpoints -- to ensure that older clients/utilities do not
unexpectedly make destructive use of those endpoints, a validation check of a
header value against supported versions has been implemented.

Moving forward, if a breaking change is made to an existing endpoint that
requires user updates, as part of that update we will set the current version of
the core API and require a header that confirms the client is compatible with
the version required or greater.

In this instance, the granule PUT/PATCH
endpoints will require a `Cumulus-API-Version` value of at least `2`.

```bash
 curl --request PUT https://example.com/granules/granuleId.A19990103.006.1000\
 --header 'Cumulus-API-Version: 2'\
 --header 'Content-Type: application/json'\
 --header 'Authorization: Bearer ReplaceWithToken'\
 --data ...
```

Users/clients that do not make use of these endpoints will not be impacted.

### RDS Phase 3
#### Breaking Changes

- **CUMULUS-2688**
  - Updated bulk operation logic to use collectionId in addition to granuleId to fetch granules.
  - Tasks using the `bulk-operation` Lambda should provide collectionId and granuleId e.g. { granuleId: xxx, collectionId: xxx }
- **CUMULUS-2856**
  - Update execution PUT endpoint to no longer respect message write constraints and update all values passed in

#### Changed

- **CUMULUS-3282**
  - Updated internal granule endpoint parameters from :granuleName to :granuleId
    for maintenance/consistency reasons
- **CUMULUS-2312** - RDS Migration Epic Phase 3
  - **CUMULUS-2645**
    - Removed unused index functionality for all tables other than
      `ReconciliationReportsTable` from `dbIndexer` lambda
  - **CUMULUS-2398**
    - Remove all dynamoDB updates for `@cumulus/api/ecs/async-operation/*`
    - Updates all api endpoints with updated signature for
      `asyncOperationsStart` calls
    - Remove all dynamoDB models calls from async-operations api endpoints
  - **CUMULUS-2801**
    - Move `getFilesExistingAtLocation`from api granules model to api/lib, update granules put
      endpoint to remove model references
  - **CUMULUS-2804**
    - Updates api/lib/granule-delete.deleteGranuleAndFiles:
      - Updates dynamoGranule -> apiGranule in the signature and throughout the dependent code
      - Updates logic to make apiGranule optional, but pgGranule required, and
        all lookups use postgres instead of ES/implied apiGranule values
      - Updates logic to make pgGranule optional - in this case the logic removes the entry from ES only
    - Removes all dynamo model logic from api/endpoints/granules
    - Removes dynamo write logic from api/lib/writeRecords.*
    - Removes dynamo write logic from api/lib/ingest.*
    - Removes all granule model calls from api/lambdas/bulk-operations and any dependencies
    - Removes dynamo model calls from api/lib/granule-remove-from-cmr.unpublishGranule
    - Removes Post Deployment execution check from sf-event-sqs-to-db-records
    - Moves describeGranuleExecution from api granule model to api/lib/executions.js
  - **CUMULUS-2806**
    - Remove DynamoDB logic from executions `POST` endpoint
    - Remove DynamoDB logic from sf-event-sqs-to-db-records lambda execution writes.
    - Remove DynamoDB logic from executions `PUT` endpoint
  - **CUMULUS-2808**
    - Remove DynamoDB logic from executions `DELETE` endpoint
  - **CUMULUS-2809**
    - Remove DynamoDB logic from providers `PUT` endpoint
    - Updates DB models asyncOperation, provider and rule to return all fields on upsert.
  - **CUMULUS-2810**
    - Removes addition of DynamoDB record from API endpoint POST /provider/<name>
  - **CUMULUS-2811**
    - Removes deletion of DynamoDB record from API endpoint DELETE /provider/<name>
  - **CUMULUS-2817**
    - Removes deletion of DynamoDB record from API endpoint DELETE /collection/<name>/<version>
  - **CUMULUS-2814**
    - Move event resources deletion logic from `rulesModel` to `rulesHelper`
  - **CUMULUS-2815**
    - Move File Config and Core Config validation logic for Postgres Collections from `api/models/collections.js` to `api/lib/utils.js`
  - **CUMULUS-2813**
    - Removes creation and deletion of DynamoDB record from API endpoint POST /rules/
  - **CUMULUS-2816**
    - Removes addition of DynamoDB record from API endpoint POST /collections
  - **CUMULUS-2797**
    - Move rule helper functions to separate rulesHelpers file
  - **CUMULUS-2821**
    - Remove DynamoDB logic from `sfEventSqsToDbRecords` lambda
  - **CUMULUS-2856**
    - Update API/Message write logic to handle nulls as deletion in execution PUT/message write logic

#### Added

- **CUMULUS-2312** - RDS Migration Epic Phase 3
  - **CUMULUS-2813**
    - Added function `create` in the `db` model for Rules
      to return an array of objects containing all columns of the created record.
  - **CUMULUS-2812**
    - Move event resources logic from `rulesModel` to `rulesHelper`
  - **CUMULUS-2820**
    - Remove deletion of DynamoDB record from API endpoint DELETE /pdr/<pdrName>
  - **CUMULUS-2688**
    - Add new endpoint to fetch granules by collectionId as well as granuleId: GET /collectionId/granuleId
    - Add new endpoints to update and delete granules by collectionId as well as
      granuleId

#### Removed

- **CUMULUS-2994**
  - Delete code/lambdas that publish DynamoDB stream events to SNS
- **CUMULUS-3226**
  - Removed Dynamo Async Operations table
- **CUMULUS-3199**
  - Removed DbIndexer lambda and all associated terraform resources
- **CUMULUS-3009**
  - Removed Dynamo PDRs table
- **CUMULUS-3008**
  - Removed DynamoDB Collections table
- **CUMULUS-2815**
  - Remove update of DynamoDB record from API endpoint PUT /collections/<name>/<version>
- **CUMULUS-2814**
  - Remove DynamoDB logic from rules `DELETE` endpoint
- **CUMULUS-2812**
  - Remove DynamoDB logic from rules `PUT` endpoint
- **CUMULUS-2798**
  - Removed AsyncOperations model
- **CUMULUS-2797**
- **CUMULUS-2795**
  - Removed API executions model
- **CUMULUS-2796**
  - Remove API pdrs model and all related test code
  - Remove API Rules model and all related test code
- **CUMULUS-2794**
  - Remove API Collections model and all related test code
  - Remove lambdas/postgres-migration-count-tool, api/endpoints/migrationCounts and api-client/migrationCounts
  - Remove lambdas/data-migration1 tool
  - Remove lambdas/data-migration2 and
    lambdas/postgres-migration-async-operation
- **CUMULUS-2793**
  - Removed Provider Dynamo model and related test code
- **CUMULUS-2792**
  - Remove API Granule model and all related test code
  - Remove granule-csv endpoint
- **CUMULUS-2645**
  - Removed dynamo structural migrations and related code from `@cumulus/api`
  - Removed `executeMigrations` lambda
  - Removed `granuleFilesCacheUpdater` lambda
  - Removed dynamo files table from `data-persistence` module.  *This table and
    all of its data will be removed on deployment*.

### Added
- **CUMULUS-3072**
  - Added `replaceGranule` to `@cumulus/api-client/granules` to add usage of the
    updated RESTful PUT logic
- **CUMULUS-3121**
  - Added a map of variables for the cloud_watch_log retention_in_days for the various cloudwatch_log_groups, as opposed to keeping them hardcoded at 30 days. Can be configured by adding the <module>_<cloudwatch_log_group_name>_log_retention value in days to the cloudwatch_log_retention_groups map variable
- **CUMULUS-3201**
  - Added support for sha512 as checksumType for LZARDs backup task.

### Changed

- **CUMULUS-3315**
  - Updated `@cumulus/api-client/granules.bulkOperation` to remove `ids`
    parameter in favor of `granules` parameter, in the form of a
    `@cumulus/types/ApiGranule` that requires the following keys: `[granuleId, collectionId]`
- **CUMULUS-3307**
  - Pinned cumulus dependency on `pg` to `v8.10.x`
- **CUMULUS-3279**
  - Updated core dependencies on `xml2js` to `v0.5.0`
  - Forcibly updated downstream dependency for `xml2js` in `saml2-js` to
    `v0.5.0`
  - Added audit-ci CVE override until July 1 to allow for Core package releases
- **CUMULUS-3106**
  - Updated localstack version to 1.4.0 and removed 'skip' from all skipped tests
- **CUMULUS-3115**
  - Fixed DiscoverGranules' workflow's duplicateHandling when set to `skip` or `error` to stop retrying
    after receiving a 404 Not Found Response Error from the `cumulus-api`.
- **CUMULUS-3165**
  - Update example/cumulus-tf/orca.tf to use orca v6.0.3

### Fixed

- **CUMULUS-3315**
  - Update CI scripts to use shell logic/GNU timeout to bound test timeouts
    instead of NPM `parallel` package, as timeouts were not resulting in
    integration test failure
- **CUMULUS-3223**
  - Update `@cumulus/cmrjs/cmr-utils.getGranuleTemporalInfo` to handle the error when the cmr file s3url is not available
  - Update `sfEventSqsToDbRecords` lambda to return [partial batch failure](https://docs.aws.amazon.com/lambda/latest/dg/with-sqs.html#services-sqs-batchfailurereporting),
    and only reprocess messages when cumulus message can't be retrieved from the execution events.
  - Update `@cumulus/cumulus-message-adapter-js` to `2.0.5` for all cumulus tasks

## [v15.0.4] 2023-06-23

### Changed

- **CUMULUS-3307**
  - Pinned cumulus dependency on `pg` to `v8.10.x`

### Fixed

- **CUMULUS-3115**
  - Fixed DiscoverGranules' workflow's duplicateHandling when set to `skip` or `error` to stop retrying
    after receiving a 404 Not Found Response Error from the `cumulus-api`.
- **CUMULUS-3315**
  - Update CI scripts to use shell logic/GNU timeout to bound test timeouts
    instead of NPM `parallel` package, as timeouts were not resulting in
    integration test failure
- **CUMULUS-3223**
  - Update `@cumulus/cmrjs/cmr-utils.getGranuleTemporalInfo` to handle the error when the cmr file s3url is not available
  - Update `sfEventSqsToDbRecords` lambda to return [partial batch failure](https://docs.aws.amazon.com/lambda/latest/dg/with-sqs.html#services-sqs-batchfailurereporting),
    and only reprocess messages when cumulus message can't be retrieved from the execution events.
  - Update `@cumulus/cumulus-message-adapter-js` to `2.0.5` for all cumulus tasks

## [v15.0.3] 2023-04-28

### Fixed

- **CUMULUS-3243**
  - Updated granule delete logic to delete granule which is not in DynamoDB
  - Updated granule unpublish logic to handle granule which is not in DynamoDB and/or CMR

## [v15.0.2] 2023-04-25

### Fixed

- **CUMULUS-3120**
  - Fixed a bug by adding in `default_log_retention_periods` and `cloudwatch_log_retention_periods`
  to Cumulus modules so they can be used during deployment for configuring cloudwatch retention periods, for more information check here: [retention document](https://nasa.github.io/cumulus/docs/configuration/cloudwatch-retention)
  - Updated cloudwatch retention documentation to reflect the bugfix changes

## [v15.0.1] 2023-04-20

### Changed

- **CUMULUS-3279**
  - Updated core dependencies on `xml2js` to `v0.5.0`
  - Forcibly updated downstream dependency for `xml2js` in `saml2-js` to
    `v0.5.0`
  - Added audit-ci CVE override until July 1 to allow for Core package releases

## Fixed

- **CUMULUS-3285**
  - Updated `api/lib/distribution.js isAuthBearTokenRequest` to handle non-Bearer authorization header

## [v15.0.0] 2023-03-10

### Breaking Changes

- **CUMULUS-3147**
  - The minimum supported version for all published Cumulus Core npm packages is now Node 16.19.0
  - Tasks using the `cumuluss/cumulus-ecs-task` Docker image must be updated to `cumuluss/cumulus-ecs-task:1.9.0.` which is built with node:16.19.0-alpine.  This can be done by updating the `image` property of any tasks defined using the `cumulus_ecs_service` Terraform module.
  - Updated Dockerfile of async operation docker image to build from node:16.19.0-buster
  - Published new tag [`44` of `cumuluss/async-operation` to Docker Hub](https://hub.docker.com/layers/cumuluss/async-operation/44/images/sha256-8d757276714153e4ab8c24a2b7b6b9ffee14cc78b482d9924e7093af88362b04?context=explore).
  - The `async_operation_image` property of `cumulus` module must be updated to pull the ECR image for `cumuluss/async-operation:44`.

### Changed

- **CUMULUS-2997**
  - Migrate Cumulus Docs to Docusaurus v2 and DocSearch v3.
- **CUMULUS-3044**
  - Deployment section:
    - Consolidate and migrate Cumulus deployment (public facing) content from wiki to Cumulus Docs in GitHub.
    - Update links to make sure that the user can maintain flow between the wiki and GitHub deployment documentation.
    - Organize and update sidebar to include categories for similar deployment topics.
- **CUMULUS-3147**
  - Set example/cumulus-tf default async_operation_image_version to 44.
  - Set example/cumulus-tf default ecs_task_image_version to 1.9.0.
- **CUMULUS-3166**
  - Updated example/cumulus-tf/thin_egress_app.tf to use tea 1.3.2

### Fixed

- **CUMULUS-3187**
  - Restructured Earthdata Login class to be individual methods as opposed to a Class Object
  - Removed typescript no-checks and reformatted EarthdataLogin code to be more type friendly

## [v14.1.0] 2023-02-27

### MIGRATION notes

#### PostgreSQL compatibility update

From this release forward Core will be tested against PostgreSQL 11   Existing
release compatibility testing was done for release 11.1.8/14.0.0+.   Users
should migrate their datastores to Aurora PostgreSQL 11.13+ compatible data stores
as soon as possible.

Users utilizing the `cumulus-rds-tf` module will have upgraded/had their
database clusters forcibly upgraded at the next maintenance window after 31 Jan
2023.   Our guidance to mitigate this issue is to do a manual (outside of
terraform) upgrade.   This will result in the cluster being upgraded with a
manually set parameter group not managed by terraform.

If you manually upgraded and the cluster is now on version 11.13, to continue
using the `cumulus-rds-tf` module *once upgraded* update following module
configuration values if set, or allow their defaults to be utilized:

```terraform
parameter_group_family = "aurora-postgresql11"
engine_version = 11.13
```

When you apply this update, the original PostgreSQL v10 parameter group will be
removed, and recreated using PG11 defaults/configured terraform values and
update the database cluster to use the new configuration.

### Added

- **CUMULUS-3193**
  - Add a Python version file
- **CUMULUS-3121**
  - Added a map of variables in terraform for custom configuration of cloudwatch_log_groups' retention periods.
    Please refer to the [Cloudwatch-Retention] (https://nasa.github.io/cumulus/docs/configuration/cloudwatch-retention)
    section of the Cumulus documentation in order for more detailed information and an example into how to do this.
- **CUMULUS-3071**
  - Added 'PATCH' granules endpoint as an exact duplicate of the existing `PUT`
    endpoint.    In future releases the `PUT` endpoint will be replaced with valid PUT logic
    behavior (complete overwrite) in a future release.   **The existing PUT
    implementation is deprecated** and users should move all existing usage of
    `PUT` to `PATCH` before upgrading to a release with `CUMULUS-3072`.

### Fixed

- **CUMULUS-3033**
  - Fixed `granuleEsQuery` to properly terminate if `body.hit.total.value` is 0.

- The `getLambdaAliases` function has been removed from the `@cumulus/integration-tests` package
- The `getLambdaVersions` function has been removed from the `@cumulus/integration-tests` package
- **CUMULUS-3117**
  - Update `@cumulus/es-client/indexer.js` to properly handle framework write
    constraints for queued granules.    Queued writes will now be properly
    dropped from elasticsearch writes along with the primary datastore(s) when
    write constraints apply
- **CUMULUS-3134**
  - Get tests working on M1 Macs
- **CUMULUS-3148**:
  - Updates cumulus-rds-tf to use defaults for PostgreSQL 11.13
  - Update IngestGranuleSuccessSpec as test was dependant on file ordering and
    PostgreSQL 11 upgrade exposed dependency on database results in the API return
  - Update unit test container to utilize PostgreSQL 11.13 container
- **CUMULUS-3149**
  - Updates the api `/granules/bulkDelete` endpoint to take the
    following configuration keys for the bulkDelete:
    - concurrency - Number of concurrent bulk deletions to process at a time.
            Defaults to 10, increasing this value may improve throughput at the cost
            of additional database/CMR/etc load.
    - maxDbConnections - Defaults to `concurrency`, and generally should not be
        changed unless troubleshooting performance concerns.
  - Updates all bulk api endpoints to add knexDebug boolean query parameter to
    allow for debugging of database connection issues in the future.  Defaults
    to false.
  - Fixed logic defect in bulk deletion logic where an information query was
    nested in a transaction call, resulting in transactions holding knex
    connection pool connections in a blocking way that would not resolve,
    resulting in deletion failures.
- **CUMULUS-3142**
  - Fix issue from CUMULUS-3070 where undefined values for status results in
    unexpected insertion failure on PATCH.
- **CUMULUS-3181**
  - Fixed `sqsMessageRemover` lambda to correctly retrieve ENABLED sqs rules.

- **CUMULUS-3189**
  - Upgraded `cumulus-process` and `cumulus-message-adapter-python` versions to
    support pip 23.0
- **CUMULUS-3196**
  - Moved `createServer` initialization outside the `s3-credentials-endpoint` lambda
    handler to reduce file descriptor usage
- README shell snippets better support copying
- **CUMULUS-3111**
  - Fix issue where if granule update dropped due to write constraints for writeGranuleFromMessage, still possible for granule files to be written
  - Fix issue where if granule update is limited to status and timestamp values due to write constraints for writeGranuleFromMessage, Dynamo or ES granules could be out of sync with PG

### Breaking Changes

- **CUMULUS-3072**
  - Removed original PUT granule endpoint logic (in favor of utilizing new PATCH
    endpoint introduced in CUMULUS-3071)
  - Updated PUT granule endpoint to expected RESTful behavior:
    - PUT will now overwrite all non-provided fields as either non-defined or
      defaults, removing existing related database records (e.g. files,
      granule-execution linkages ) as appropriate.
    - PUT will continue to overwrite fields that are provided in the payload,
      excepting collectionId and granuleId which cannot be modified.
    - PUT will create a new granule record if one does not already exist
    - Like PATCH, the execution field is additive only - executions, once
      associated with a granule record cannot be unassociated via the granule
      endpoint.
  - /granule PUT and PATCH endpoints now require a header with values `{
    version: 2 }`
  - PUT endpoint will now only support /:collectionId/:granuleId formatted
    queries
  - `@cumulus/api-client.replaceGranule now utilizes body.collectionId to
    utilize the correct API PUT endpoint
  - Cumulus API version updated to `2`

### Changed

- **Snyk Security**
  - Upgraded jsonwebtoken from 8.5.1 to 9.0.0
  - CUMULUS-3160: Upgrade knex from 0.95.15 to 2.4.1
  - Upgraded got from 11.8.3 to ^11.8.5
- **Dependabot Security**
  - Upgraded the python package dependencies of the example lambdas
- **CUMULUS-3043**
  - Organize & link Getting Started public docs for better user guidance
  - Update Getting Started sections with current content
- **CUMULUS-3046**
  - Update 'Deployment' public docs
  - Apply grammar, link fixes, and continuity/taxonomy standards
- **CUMULUS-3071**
  - Updated `@cumulus/api-client` packages to use `PATCH` protocol for existing
    granule `PUT` calls, this change should not require user updates for
    `api-client` users.
    - `@cumulus/api-client/granules.updateGranule`
    - `@cumulus/api-client/granules.moveGranule`
    - `@cumulus/api-client/granules.updateGranule`
    - `@cumulus/api-client/granules.reingestGranule`
    - `@cumulus/api-client/granules.removeFromCMR`
    - `@cumulus/api-client/granules.applyWorkflow`
- **CUMULUS-3097**
  - Changed `@cumulus/cmr-client` package's token from Echo-Token to Earthdata Login (EDL) token in updateToken method
  - Updated CMR header and token tests to reflect the Earthdata Login changes
- **CUMULUS-3144**
  - Increased the memory of API lambda to 1280MB
- **CUMULUS-3140**
  - Update release note to include cumulus-api release
- **CUMULUS-3193**
  - Update eslint config to better support typing
- Improve linting of TS files

### Removed

- **CUMULUS-2798**
  - Removed AsyncOperations model

### Removed

- **CUMULUS-3009**
  - Removed Dynamo PDRs table

## [v14.0.0] 2022-12-08

### Breaking Changes

- **CUMULUS-2915**
  - API endpoint GET `/executions/status/${executionArn}` returns `presignedS3Url` and `data`
  - The user (dashboard) must read the `s3SignedURL` and `data` from the return
- **CUMULUS-3070/3074**
  - Updated granule PUT/POST endpoints to no longer respect message write
    constraints.  Functionally this means that:
    - Granules with older createdAt values will replace newer ones, instead of
        ignoring the write request
    - Granules that attempt to set a non-complete state (e.g. 'queued' and
        'running') will now ignore execution state/state change and always write
    - Granules being set to non-complete state will update all values passed in,
      instead of being restricted to `['createdAt', 'updatedAt', 'timestamp',
      'status', 'execution']`

### Added

- **CUMULUS-3070**
  - Remove granules dynamoDb model logic that sets default publish value on record
    validation
  - Update API granule write logic to not set default publish value on record
    updates to avoid overwrite (PATCH behavior)
  - Update API granule write logic to publish to false on record
    creation if not specified
  - Update message granule write logic to set default publish value on record
    creation update.
  - Update granule write logic to set published to default value of `false` if
    `null` is explicitly set with intention to delete the value.
  - Removed dataType/version from api granule schema
  - Added `@cumulus/api/endpoints/granules` unit to cover duration overwrite
    logic for PUT/PATCH endpoint.
- **CUMULUS-3098**
  - Added task configuration setting named `failTaskWhenFileBackupFail` to the
    `lzards-backup` task. This setting is `false` by default, but when set to
    `true`, task will fail if one of the file backup request fails.

### Changed

- Updated CI deploy process to utilize the distribution module in the published zip file which
    will be run against for the integration tests
- **CUMULUS-2915**
  - Updated API endpoint GET `/executions/status/${executionArn}` to return the
    presigned s3 URL in addition to execution status data
- **CUMULUS-3045**
  - Update GitHub FAQs:
    - Add new and refreshed content for previous sections
    - Add new dedicated Workflows section
- **CUMULUS-3070**
  - Updated API granule write logic to no longer require createdAt value in
    dynamo/API granule validation.   Write-time createdAt defaults will be set in the case
    of new API granule writes without the value set, and createdAt will be
    overwritten if it already exists.
  - Refactored granule write logic to allow PATCH behavior on API granule update
    such that existing createdAt values will be retained in case of overwrite
    across all API granule writes.
  - Updated granule write code to validate written createdAt is synced between
    datastores in cases where granule.createdAt is not provided for a new
    granule.
  - Updated @cumulus/db/translate/granules.translateApiGranuleToPostgresGranuleWithoutNilsRemoved to validate incoming values to ensure values that can't be set to null are not
  - Updated @cumulus/db/translate/granules.translateApiGranuleToPostgresGranuleWithoutNilsRemoved to handle null values in incoming ApiGranule
  - Updated @cumulus/db/types/granules.PostgresGranule typings to allow for null values
  - Added ApiGranuleRecord to @cumulus/api/granule type to represent a written/retrieved from datastore API granule record.
  - Update API/Message write logic to handle nulls as deletion in granule PUT/message write logic
- **CUMULUS-3075**
  - Changed the API endpoint return value for a granule with no files. When a granule has no files, the return value beforehand for
    the translatePostgresGranuletoApiGranule, the function which does the translation of a Postgres granule to an API granule, was
    undefined, now changed to an empty array.
  - Existing behavior which relied on the pre-disposed undefined value was changed to instead accept the empty array.
  - Standardized tests in order to expect an empty array for a granule with no files files' object instead of undefined.
- **CUMULUS-3077**
  - Updated `lambdas/data-migration2` granule and files migration to have a `removeExcessFiles` function like in write-granules that will remove file records no longer associated with a granule being migrated
- **CUMULUS-3080**
  - Changed the retention period in days from 14 to 30 for cloudwatch logs for NIST-5 compliance
- **CUMULUS-3100**
  - Updated `POST` granules endpoint to check if granuleId exists across all collections rather than a single collection.
  - Updated `PUT` granules endpoint to check if granuleId exists across a different collection and throw conflict error if so.
  - Updated logic for writing granules from a message to check if granuleId exists across a different collection and throw conflict error if so.

### Fixed

- **CUMULUS-3070**
  - Fixed inaccurate typings for PostgresGranule in @cumulus/db/types/granule
  - Fixed inaccurate typings for @cumulus/api/granules.ApiGranule and updated to
    allow null
- **CUMULUS-3104**
  - Fixed TS compilation error on aws-client package caused by @aws-sdk/client-s3 3.202.0 upgrade
- **CUMULUS-3116**
  - Reverted the default ElasticSearch sorting behavior to the pre-13.3.0 configuration
  - Results from ElasticSearch are sorted by default by the `timestamp` field. This means that the order
  is not guaranteed if two or more records have identical timestamps as there is no secondary sort/tie-breaker.

## [v13.4.0] 2022-10-31

### Notable changes

- **CUMULUS-3104**
  - Published new tag [`43` of `cumuluss/async-operation` to Docker Hub](https://hub.docker.com/layers/cumuluss/async-operation/43/images/sha256-5f989c7d45db3dde87c88c553182d1e4e250a1e09af691a84ff6aa683088b948?context=explore) which was built with node:14.19.3-buster.

### Added

- **CUMULUS-2998**
  - Added Memory Size and Timeout terraform variable configuration for the following Cumulus tasks:
    - fake_processing_task_timeout and fake_processing_task_memory_size
    - files_to_granules_task_timeout and files_to_granule_task_memory_size
    - hello_world_task_timeout and hello_world_task_memory_size
    - sf_sqs_report_task_timeout and sf_sqs_report_task_memory_size
- **CUMULUS-2986**
  - Adds Terraform memory_size configurations to lambda functions with customizable timeouts enabled (the minimum default size has also been raised from 256 MB to 512 MB)
    allowed properties include:
      - add_missing_file_checksums_task_memory_size
      - discover_granules_task_memory_size
      - discover_pdrs_task_memory_size
      - hyrax_metadata_updates_task_memory_size
      - lzards_backup_task_memory_size
      - move_granules_task_memory_size
      - parse_pdr_task_memory_size
      - pdr_status_check_task_memory_size
      - post_to_cmr_task_memory_size
      - queue_granules_task_memory_size
      - queue_pdrs_task_memory_size
      - queue_workflow_task_memory_size
      - sync_granule_task_memory_size
      - update_cmr_access_constraints_task_memory_size
      - update_granules_cmr_task_memory_size
  - Initializes the lambda_memory_size(s) variable in the Terraform variable list
  - Adds Terraform timeout variable for add_missing_file_checksums_task
- **CUMULUS-2631**
  - Added 'Bearer token' support to s3credentials endpoint
- **CUMULUS-2787**
  - Added `lzards-api-client` package to Cumulus with `submitQueryToLzards` method
- **CUMULUS-2944**
  - Added configuration to increase the limit for body-parser's JSON and URL encoded parsers to allow for larger input payloads

### Changed


- Updated `example/cumulus-tf/variables.tf` to have `cmr_oauth_provider` default to `launchpad`
- **CUMULUS-3024**
  - Update PUT /granules endpoint to operate consistently across datastores
    (PostgreSQL, ElasticSearch, DynamoDB). Previously it was possible, given a
    partial Granule payload to have different data in Dynamo/ElasticSearch and PostgreSQL
  - Given a partial Granule object, the /granules update endpoint now operates
    with behavior more consistent with a PATCH operation where fields not provided
    in the payload will not be updated in the datastores.
  - Granule translation (db/src/granules.ts) now supports removing null/undefined fields when converting from API to Postgres
    granule formats.
  - Update granule write logic: if a `null` files key is provided in an update payload (e.g. `files: null`),
    an error will be thrown. `null` files were not previously supported and would throw potentially unclear errors. This makes the error clearer and more explicit.
  - Update granule write logic: If an empty array is provided for the `files` key, all files will be removed in all datastores
- **CUMULUS-2787**
  - Updated `lzards-backup-task` to send Cumulus provider and granule createdAt values as metadata in LZARDS backup request to support querying LZARDS for reconciliation reports
- **CUMULUS-2913**
  - Changed `process-dead-letter-archive` lambda to put messages from S3 dead
    letter archive that fail to process to new S3 location.
- **CUMULUS-2974**
  - The `DELETE /granules/<granuleId>` endpoint now includes additional details about granule
    deletion, including collection, deleted granule ID, deleted files, and deletion time.
- **CUMULUS-3027**
  - Pinned typescript to ~4.7.x to address typing incompatibility issues
    discussed in https://github.com/knex/knex/pull/5279
  - Update generate-ts-build-cache script to always install root project dependencies
- **CUMULUS-3104**
  - Updated Dockerfile of async operation docker image to build from node:14.19.3-buster
  - Sets default async_operation_image version to 43.
  - Upgraded saml2-js 4.0.0, rewire to 6.0.0 to address security vulnerabilities
  - Fixed TS compilation error caused by @aws-sdk/client-s3 3.190->3.193 upgrade

## [v13.3.2] 2022-10-10 [BACKPORT]

**Please note** changes in 13.3.2 may not yet be released in future versions, as
this is a backport and patch release on the 13.3.x series of releases. Updates that
are included in the future will have a corresponding CHANGELOG entry in future
releases.

### Fixed

- **CUMULUS-2557**
  - Updated `@cumulus/aws-client/S3/moveObject` to handle zero byte files (0 byte files).
- **CUMULUS-2971**
  - Updated `@cumulus/aws-client/S3ObjectStore` class to take string query parameters and
    its methods `signGetObject` and `signHeadObject` to take parameter presignOptions
- **CUMULUS-3021**
  - Updated `@cumulus/api-client/collections` and `@cumulus/integration-tests/api` to encode
    collection version in the URI path
- **CUMULUS-3024**
  - Update PUT /granules endpoint to operate consistently across datastores
    (PostgreSQL, ElasticSearch, DynamoDB). Previously it was possible, given a
    partial Granule payload to have different data in Dynamo/ElasticSearch and PostgreSQL
  - Given a partial Granule object, the /granules update endpoint now operates
    with behavior more consistent with a PATCH operation where fields not provided
    in the payload will not be updated in the datastores.
  - Granule translation (db/src/granules.ts) now supports removing null/undefined fields when converting from API to Postgres
    granule formats.
  - Update granule write logic: if a `null` files key is provided in an update payload (e.g. `files: null`),
    an error will be thrown. `null` files were not previously supported and would throw potentially unclear errors. This makes the error clearer and more explicit.
  - Update granule write logic: If an empty array is provided for the `files` key, all files will be removed in all datastores

## [v13.3.0] 2022-8-19

### Notable Changes

- **CUMULUS-2930**
  - The `GET /granules` endpoint has a new optional query parameter:
    `searchContext`, which is used to resume listing within the same search
    context. It is provided in every response from the endpoint as
    `meta.searchContext`. The searchContext value must be submitted with every
    consequent API call, and must be fetched from each new response to maintain
    the context.
  - Use of the `searchContext` query string parameter allows listing past 10,000 results.
  - Note that using the `from` query param in a request will cause the `searchContext` to
    be ignored and also make the query subject to the 10,000 results cap again.
  - Updated `GET /granules` endpoint to leverage ElasticSearch search-after API.
    The endpoint will only use search-after when the `searchContext` parameter
    is provided in a request.

## [v13.2.1] 2022-8-10 [BACKPORT]

### Notable changes

- **CUMULUS-3019**
  - Fix file write logic to delete files by `granule_cumulus_id` instead of
    `cumulus_id`. Previous logic removed files by matching `file.cumulus_id`
    to `granule.cumulus_id`.

## [v13.2.0] 2022-8-04

### Changed

- **CUMULUS-2940**
  - Updated bulk operation lambda to utilize system wide rds_connection_timing
    configuration parameters from the main `cumulus` module
- **CUMULUS-2980**
  - Updated `ingestPdrWithNodeNameSpec.js` to use `deleteProvidersAndAllDependenciesByHost` function.
  - Removed `deleteProvidersByHost`function.
- **CUMULUS-2954**
  - Updated Backup LZARDS task to run as a single task in a step function workflow.
  - Updated task to allow user to provide `collectionId` in workflow input and
    updated task to use said `collectionId` to look up the corresponding collection record in RDS.

## [v13.1.0] 2022-7-22

### MIGRATION notes

- The changes introduced in CUMULUS-2962 will re-introduce a
  `files_granules_cumulus_id_index` on the `files` table in the RDS database.
  This index will be automatically created as part of the bootstrap lambda
  function *on deployment* of the `data-persistence` module.

  *In cases where the index is already applied, this update will have no effect*.

  **Please Note**: In some cases where ingest is occurring at high volume levels and/or the
  files table has > 150M file records, the migration may
  fail on deployment due to timing required to both acquire the table state needed for the
  migration and time to create the index given the resources available.

  For reference a rx.5 large Aurora/RDS database
  with *no activity* took roughly 6 minutes to create the index for a file table with 300M records and no active ingest, however timed out when the same migration was attempted
  in production with possible activity on the table.

  If you believe you are subject to the above consideration, you may opt to
  manually create the `files` table index *prior* to deploying this version of
  Core with the following procedure:

  -----

  - Verify you do not have the index:

  ```text
  select * from pg_indexes where tablename = 'files';

   schemaname | tablename |        indexname        | tablespace |                                       indexdef
  ------------+-----------+-------------------------+------------+---------------------------------------------------------------------------------------
   public     | files     | files_pkey              |            | CREATE UNIQUE INDEX files_pkey ON public.files USING btree (cumulus_id)
   public     | files     | files_bucket_key_unique |            | CREATE UNIQUE INDEX files_bucket_key_unique ON public.files USING btree (bucket, key)
  ```

  In this instance you should not see an `indexname` row with
  `files_granules_cumulus_id_index` as the value.     If you *do*, you should be
  clear to proceed with the installation.
  - Quiesce ingest

  Stop all ingest operations in Cumulus Core according to your operational
  procedures.    You should validate that it appears there are no active queries that
  appear to be inserting granules/files into the database as a secondary method
  of evaluating the database system state:

  ```text
  select pid, query, state, wait_event_type, wait_event from pg_stat_activity where state = 'active';
  ```

  If query rows are returned with a `query` value that involves the files table,
  make sure ingest is halted and no other granule-update activity is running on
  the system.

  Note: In rare instances if there are hung queries that are unable to resolve, it may be necessary to
  manually use psql [Server Signaling
  Functions](https://www.postgresql.org/docs/10/functions-admin.html#FUNCTIONS-ADMIN-SIGNAL)
  `pg_cancel_backend` and/or
  `pg_terminate_backend` if the migration will not complete in the next step.

  - Create the Index

  Run the following query to create the index.    Depending on the situation
  this may take many minutes to complete, and you will note your CPU load and
  disk I/O rates increase on your cluster:

  ```text
  CREATE INDEX files_granule_cumulus_id_index ON files (granule_cumulus_id);
  ```

  You should see a response like:

  ```text
  CREATE INDEX
  ```

  and can verify the index `files_granule_cumulus_id_index` was created:

  ```text
  => select * from pg_indexes where tablename = 'files';
  schemaname | tablename |           indexname            | tablespace |                                           indexdef
   ------------+-----------+--------------------------------+------------+----------------------------------------------------------------------------------------------
   public     | files     | files_pkey                     |            | CREATE UNIQUE INDEX files_pkey ON public.files USING btree (cumulus_id)
   public     | files     | files_bucket_key_unique        |            | CREATE UNIQUE INDEX files_bucket_key_unique ON public.files USING btree (bucket, key)
   public     | files     | files_granule_cumulus_id_index |            | CREATE INDEX files_granule_cumulus_id_index ON public.files USING btree (granule_cumulus_id)
  (3 rows)
  ```

  - Once this is complete, you may deploy this version of Cumulus as you
    normally would.
  **If you are unable to stop ingest for the above procedure** *and* cannot
  migrate with deployment, you may be able to manually create the index while
  writes are ongoing using postgres's `CONCURRENTLY` option for `CREATE INDEX`.
  This can have significant impacts on CPU/write IO, particularly if you are
  already using a significant amount of your cluster resources, and may result
  in failed writes or an unexpected index/database state.

  PostgreSQL's
  [documentation](https://www.postgresql.org/docs/10/sql-createindex.html#SQL-CREATEINDEX-CONCURRENTLY)
  provides more information on this option.   Please be aware it is
  **unsupported** by Cumulus at this time, so community members that opt to go
  this route should proceed with caution.

  -----

### Notable changes

- **CUMULUS-2962**
  - Re-added database structural migration to `files` table to add an index on `granule_cumulus_id`
- **CUMULUS-2929**
  - Updated `move-granule` task to check the optional collection configuration parameter
    `meta.granuleMetadataFileExtension` to determine the granule metadata file.
    If none is specified, the granule CMR metadata or ISO metadata file is used.

### Changed

- Updated Moment.js package to 2.29.4 to address security vulnerability
- **CUMULUS-2967**
  - Added fix example/spec/helpers/Provider that doesn't fail deletion 404 in
    case of deletion race conditions
### Fixed

- **CUMULUS-2995**
  - Updated Lerna package to 5.1.8 to address security vulnerability

- **CUMULUS-2863**
  - Fixed `@cumulus/api` `validateAndUpdateSqsRule` method to allow 0 retries and 0 visibilityTimeout
    in rule's meta.

- **CUMULUS-2959**
  - Fixed `@cumulus/api` `granules` module to convert numeric productVolume to string
    when an old granule record is retrieved from DynamoDB
- Fixed the following links on Cumulus docs' [Getting Started](https://nasa.github.io/cumulus/docs/getting-started) page:
    * Cumulus Deployment
    * Terraform Best Practices
    * Integrator Common Use Cases
- Also corrected the _How to Deploy Cumulus_ link in the [Glossary](https://nasa.github.io/cumulus/docs/glossary)


## [v13.0.1] 2022-7-12

- **CUMULUS-2995**
  - Updated Moment.js package to 2.29.4 to address security vulnerability

## [v13.0.0] 2022-06-13

### MIGRATION NOTES

- The changes introduced in CUMULUS-2955 should result in removal of
  `files_granule_cumulus_id_index` from the `files` table (added in the v11.1.1
  release).  The success of this operation is dependent on system ingest load.

  In rare cases where data-persistence deployment fails because the
  `postgres-db-migration` times out, it may be required to manually remove the
  index and then redeploy:

  ```text
  DROP INDEX IF EXISTS files_granule_cumulus_id_index;
  ```

### Breaking Changes

- **CUMULUS-2931**

  - Updates CustomBootstrap lambda to default to failing if attempting to remove
    a pre-existing `cumulus-alias` index that would collide with the required
    `cumulus-alias` *alias*.   A configuration parameter
    `elasticsearch_remove_index_alias_conflict`  on the `cumulus` and
    `archive` modules has been added to enable the original behavior that would
    remove the invalid index (and all it's data).
  - Updates `@cumulus/es-client.bootstrapElasticSearch` signature to be
    parameterized and accommodate a new parameter `removeAliasConflict` which
    allows/disallows the deletion of a conflicting `cumulus-alias` index

### Notable changes

- **CUMULUS-2929**
  - Updated `move-granule` task to check the optional collection configuration parameter
    `meta.granuleMetadataFileExtension` to determine the granule metadata file.
    If none is specified, the granule CMR metadata or ISO metadata file is used.

### Added

- **CUMULUS-2929**
  - Added optional collection configuration `meta.granuleMetadataFileExtension` to specify CMR metadata
    file extension for tasks that utilize metadata file lookups

- **CUMULUS-2939**
  - Added `@cumulus/api/lambdas/start-async-operation` to start an async operation

- **CUMULUS-2953**
  - Added `skipMetadataCheck` flag to config for Hyrax metadata updates task.
  - If this config flag is set to `true`, and a granule has no CMR file, the task will simply return the input values.

- **CUMULUS-2966**
  - Added extractPath operation and support of nested string replacement to `url_path` in the collection configuration

### Changed

- **CUMULUS-2965**
  - Update `cumulus-rds-tf` module to ignore `engine_version` lifecycle changes
- **CUMULUS-2967**
  - Added fix example/spec/helpers/Provider that doesn't fail deletion 404 in
    case of deletion race conditions
- **CUMULUS-2955**
  - Updates `20220126172008_files_granule_id_index` to *not* create an index on
    `granule_cumulus_id` on the files table.
  - Adds `20220609024044_remove_files_granule_id_index` migration to revert
    changes from `20220126172008_files_granule_id_index` on any deployed stacks
    that might have the index to ensure consistency in deployed stacks

- **CUMULUS-2923**
  - Changed public key setup for SFTP local testing.
- **CUMULUS-2939**
  - Updated `@cumulus/api` `granules/bulk*`, `elasticsearch/index-from-database` and
    `POST reconciliationReports` endpoints to invoke StartAsyncOperation lambda

### Fixed

- **CUMULUS-2863**
  - Fixed `@cumulus/api` `validateAndUpdateSqsRule` method to allow 0 retries
    and 0 visibilityTimeout in rule's meta.
- **CUMULUS-2961**
  - Fixed `data-migration2` granule migration logic to allow for DynamoDb granules that have a null/empty string value for `execution`.   The migration will now migrate them without a linked execution.
  - Fixed `@cumulus/api` `validateAndUpdateSqsRule` method to allow 0 retries and 0 visibilityTimeout
    in rule's meta.

- **CUMULUS-2959**
  - Fixed `@cumulus/api` `granules` module to convert numeric productVolume to string
    when an old granule record is retrieved from DynamoDB.

## [v12.0.3] 2022-10-03 [BACKPORT]

**Please note** changes in 12.0.3 may not yet be released in future versions, as
this is a backport and patch release on the 12.0.x series of releases. Updates that
are included in the future will have a corresponding CHANGELOG entry in future
releases.

### Fixed

- **CUMULUS-3024**
  - Update PUT /granules endpoint to operate consistently across datastores
    (PostgreSQL, ElasticSearch, DynamoDB). Previously it was possible, given a
    partial Granule payload to have different data in Dynamo/ElasticSearch and PostgreSQL
  - Given a partial Granule object, the /granules update endpoint now operates
    with behavior more consistent with a PATCH operation where fields not provided
    in the payload will not be updated in the datastores.
  - Granule translation (db/src/granules.ts) now supports removing null/undefined fields when converting from API to Postgres
    granule formats.
  - Update granule write logic: if a `null` files key is provided in an update payload (e.g. `files: null`),
    an error will be thrown. `null` files were not previously supported and would throw potentially unclear errors. This makes the error clearer and more explicit.
  - Update granule write logic: If an empty array is provided for the `files` key, all files will be removed in all datastores
- **CUMULUS-2971**
  - Updated `@cumulus/aws-client/S3ObjectStore` class to take string query parameters and
    its methods `signGetObject` and `signHeadObject` to take parameter presignOptions
- **CUMULUS-2557**
  - Updated `@cumulus/aws-client/S3/moveObject` to handle zero byte files (0 byte files).
- **CUMULUS-3021**
  - Updated `@cumulus/api-client/collections` and `@cumulus/integration-tests/api` to encode
    collection version in the URI path

## [v12.0.2] 2022-08-10 [BACKPORT]

**Please note** changes in 12.0.2 may not yet be released in future versions, as
this is a backport and patch release on the 12.0.x series of releases. Updates that
are included in the future will have a corresponding CHANGELOG entry in future
releases.

### Notable Changes

- **CUMULUS-3019**
  - Fix file write logic to delete files by `granule_cumulus_id` instead of
      `cumulus_id`. Previous logic removed files by matching `file.cumulus_id`
      to `granule.cumulus_id`.

## [v12.0.1] 2022-07-18

- **CUMULUS-2995**
  - Updated Moment.js package to 2.29.4 to address security vulnerability

## [v12.0.0] 2022-05-20

### Breaking Changes

- **CUMULUS-2903**

  - The minimum supported version for all published Cumulus Core npm packages is now Node 14.19.1
  - Tasks using the `cumuluss/cumulus-ecs-task` Docker image must be updated to
    `cumuluss/cumulus-ecs-task:1.8.0`. This can be done by updating the `image`
    property of any tasks defined using the `cumulus_ecs_service` Terraform
    module.

### Changed

- **CUMULUS-2932**

  - Updates `SyncGranule` task to include `disableOrDefaultAcl` function that uses
    the configuration ACL parameter to set ACL to private by default or disable ACL.
  - Updates `@cumulus/sync-granule` `download()` function to take in ACL parameter
  - Updates `@cumulus/ingest` `proceed()` function to take in ACL parameter
  - Updates `@cumulus/ingest` `addLock()` function to take in an optional ACL parameter
  - Updates `SyncGranule` example worfklow config
    `example/cumulus-tf/sync_granule_workflow.asl.json` to include `ACL`
    parameter.

## [v11.1.8] 2022-11-07 [BACKPORT]

**Please note** changes in 11.1.7 may not yet be released in future versions, as
this is a backport and patch release on the 11.1.x series of releases. Updates that
are included in the future will have a corresponding CHANGELOG entry in future
releases.

### Breaking Changes

- **CUMULUS-2903**
  - The minimum supported version for all published Cumulus Core npm packages is now Node 14.19.1
  - Tasks using the `cumuluss/cumulus-ecs-task` Docker image must be updated to
    `cumuluss/cumulus-ecs-task:1.8.0`. This can be done by updating the `image`
    property of any tasks defined using the `cumulus_ecs_service` Terraform
    module.

### Notable changes

- Published new tag [`43` of `cumuluss/async-operation` to Docker Hub](https://hub.docker.com/layers/cumuluss/async-operation/43/images/sha256-5f989c7d45db3dde87c88c553182d1e4e250a1e09af691a84ff6aa683088b948?context=explore) which was built with node:14.19.3-buster.

### Changed

- **CUMULUS-3104**
  - Updated Dockerfile of async operation docker image to build from node:14.19.3-buster
  - Sets default async_operation_image version to 43.
  - Upgraded saml2-js 4.0.0, rewire to 6.0.0 to address security vulnerabilities
  - Fixed TS compilation error on aws-client package caused by @aws-sdk/client-s3 3.202.0 upgrade

- **CUMULUS-3080**
  - Changed the retention period in days from 14 to 30 for cloudwatch logs for NIST-5 compliance

## [v11.1.7] 2022-10-05 [BACKPORT]

**Please note** changes in 11.1.7 may not yet be released in future versions, as
this is a backport and patch release on the 11.1.x series of releases. Updates that
are included in the future will have a corresponding CHANGELOG entry in future
releases.

### Fixed

- **CUMULUS-3024**
  - Update PUT /granules endpoint to operate consistently across datastores
    (PostgreSQL, ElasticSearch, DynamoDB). Previously it was possible, given a
    partial Granule payload to have different data in Dynamo/ElasticSearch and PostgreSQL
  - Given a partial Granule object, the /granules update endpoint now operates
    with behavior more consistent with a PATCH operation where fields not provided
    in the payload will not be updated in the datastores.
  - Granule translation (db/src/granules.ts) now supports removing null/undefined fields when converting from API to Postgres
    granule formats.
  - Update granule write logic: if a `null` files key is provided in an update payload (e.g. `files: null`),
    an error will be thrown. `null` files were not previously supported and would throw potentially unclear errors. This makes the error clearer and more explicit.
  - Update granule write logic: If an empty array is provided for the `files` key, all files will be removed in all datastores
- **CUMULUS-2971**
  - Updated `@cumulus/aws-client/S3ObjectStore` class to take string query parameters and
    its methods `signGetObject` and `signHeadObject` to take parameter presignOptions
- **CUMULUS-2557**
  - Updated `@cumulus/aws-client/S3/moveObject` to handle zero byte files (0 byte files).
- **CUMULUS-3021**
  - Updated `@cumulus/api-client/collections` and `@cumulus/integration-tests/api` to encode
    collection version in the URI path
- **CUMULUS-3027**
  - Pinned typescript to ~4.7.x to address typing incompatibility issues
    discussed in https://github.com/knex/knex/pull/5279
  - Update generate-ts-build-cache script to always install root project dependencies

## [v11.1.5] 2022-08-10 [BACKPORT]

**Please note** changes in 11.1.5 may not yet be released in future versions, as
this is a backport and patch release on the 11.1.x series of releases. Updates that
are included in the future will have a corresponding CHANGELOG entry in future
releases.

### Notable changes

- **CUMULUS-3019**
  - Fix file write logic to delete files by `granule_cumulus_id` instead of
      `cumulus_id`. Previous logic removed files by matching `file.cumulus_id`
      to `granule.cumulus_id`.

## [v11.1.4] 2022-07-18

**Please note** changes in 11.1.4 may not yet be released in future versions, as
this is a backport and patch release on the 11.1.x series of releases. Updates that
are included in the future will have a corresponding CHANGELOG entry in future
releases.

### MIGRATION notes


- The changes introduced in CUMULUS-2962 will re-introduce a
  `files_granules_cumulus_id_index` on the `files` table in the RDS database.
  This index will be automatically created as part of the bootstrap lambda
  function *on deployment* of the `data-persistence` module.

  *In cases where the index is already applied, this update will have no effect*.

  **Please Note**: In some cases where ingest is occurring at high volume levels and/or the
  files table has > 150M file records, the migration may
  fail on deployment due to timing required to both acquire the table state needed for the
  migration and time to create the index given the resources available.

  For reference a rx.5 large Aurora/RDS database
  with *no activity* took roughly 6 minutes to create the index for a file table with 300M records and no active ingest, however timed out when the same migration was attempted
  in production with possible activity on the table.

  If you believe you are subject to the above consideration, you may opt to
  manually create the `files` table index *prior* to deploying this version of
  Core with the following procedure:

  -----

  - Verify you do not have the index:

  ```text
  select * from pg_indexes where tablename = 'files';

   schemaname | tablename |        indexname        | tablespace |                                       indexdef
  ------------+-----------+-------------------------+------------+---------------------------------------------------------------------------------------
   public     | files     | files_pkey              |            | CREATE UNIQUE INDEX files_pkey ON public.files USING btree (cumulus_id)
   public     | files     | files_bucket_key_unique |            | CREATE UNIQUE INDEX files_bucket_key_unique ON public.files USING btree (bucket, key)
  ```

  In this instance you should not see an `indexname` row with
  `files_granules_cumulus_id_index` as the value.     If you *do*, you should be
  clear to proceed with the installation.
  - Quiesce ingest

  Stop all ingest operations in Cumulus Core according to your operational
  procedures.    You should validate that it appears there are no active queries that
  appear to be inserting granules/files into the database as a secondary method
  of evaluating the database system state:

  ```text
  select pid, query, state, wait_event_type, wait_event from pg_stat_activity where state = 'active';
  ```

  If query rows are returned with a `query` value that involves the files table,
  make sure ingest is halted and no other granule-update activity is running on
  the system.

  Note: In rare instances if there are hung queries that are unable to resolve, it may be necessary to
  manually use psql [Server Signaling
  Functions](https://www.postgresql.org/docs/10/functions-admin.html#FUNCTIONS-ADMIN-SIGNAL)
  `pg_cancel_backend` and/or
  `pg_terminate_backend` if the migration will not complete in the next step.

  - Create the Index

  Run the following query to create the index.    Depending on the situation
  this may take many minutes to complete, and you will note your CPU load and
  disk I/O rates increase on your cluster:

  ```text
  CREATE INDEX files_granule_cumulus_id_index ON files (granule_cumulus_id);
  ```

  You should see a response like:

  ```text
  CREATE INDEX
  ```

  and can verify the index `files_granule_cumulus_id_index` was created:

  ```text
  => select * from pg_indexes where tablename = 'files';
  schemaname | tablename |           indexname            | tablespace |                                           indexdef
   ------------+-----------+--------------------------------+------------+----------------------------------------------------------------------------------------------
   public     | files     | files_pkey                     |            | CREATE UNIQUE INDEX files_pkey ON public.files USING btree (cumulus_id)
   public     | files     | files_bucket_key_unique        |            | CREATE UNIQUE INDEX files_bucket_key_unique ON public.files USING btree (bucket, key)
   public     | files     | files_granule_cumulus_id_index |            | CREATE INDEX files_granule_cumulus_id_index ON public.files USING btree (granule_cumulus_id)
  (3 rows)
  ```

  - Once this is complete, you may deploy this version of Cumulus as you
    normally would.
  **If you are unable to stop ingest for the above procedure** *and* cannot
  migrate with deployment, you may be able to manually create the index while
  writes are ongoing using postgres's `CONCURRENTLY` option for `CREATE INDEX`.
  This can have significant impacts on CPU/write IO, particularly if you are
  already using a significant amount of your cluster resources, and may result
  in failed writes or an unexpected index/database state.

  PostgreSQL's
  [documentation](https://www.postgresql.org/docs/10/sql-createindex.html#SQL-CREATEINDEX-CONCURRENTLY)
  provides more information on this option.   Please be aware it is
  **unsupported** by Cumulus at this time, so community members that opt to go
  this route should proceed with caution.

  -----

### Changed

- Updated Moment.js package to 2.29.4 to address security vulnerability

## [v11.1.3] 2022-06-24

**Please note** changes in 11.1.3 may not yet be released in future versions, as
this is a backport and patch release on the 11.1.x series of releases. Updates that
are included in the future will have a corresponding CHANGELOG entry in future
releases.

### Notable changes

- **CUMULUS-2929**
  - Updated `move-granule` task to check the optional collection configuration parameter
    `meta.granuleMetadataFileExtension` to determine the granule metadata file.
    If none is specified, the granule CMR metadata or ISO metadata file is used.

### Added

- **CUMULUS-2929**
  - Added optional collection configuration `meta.granuleMetadataFileExtension` to specify CMR metadata
    file extension for tasks that utilize metadata file lookups
- **CUMULUS-2966**
  - Added extractPath operation and support of nested string replacement to `url_path` in the collection configuration
### Fixed

- **CUMULUS-2863**
  - Fixed `@cumulus/api` `validateAndUpdateSqsRule` method to allow 0 retries
    and 0 visibilityTimeout in rule's meta.
- **CUMULUS-2959**
  - Fixed `@cumulus/api` `granules` module to convert numeric productVolume to string
    when an old granule record is retrieved from DynamoDB.
- **CUMULUS-2961**
  - Fixed `data-migration2` granule migration logic to allow for DynamoDb granules that have a null/empty string value for `execution`.   The migration will now migrate them without a linked execution.

## [v11.1.2] 2022-06-13

**Please note** changes in 11.1.2 may not yet be released in future versions, as
this is a backport and patch release on the 11.1.x series of releases. Updates that
are included in the future will have a corresponding CHANGELOG entry in future
releases.

### MIGRATION NOTES

- The changes introduced in CUMULUS-2955 should result in removal of
  `files_granule_cumulus_id_index` from the `files` table (added in the v11.1.1
  release).  The success of this operation is dependent on system ingest load

  In rare cases where data-persistence deployment fails because the
  `postgres-db-migration` times out, it may be required to manually remove the
  index and then redeploy:

  ```text
  > DROP INDEX IF EXISTS postgres-db-migration;
  DROP INDEX
  ```

### Changed

- **CUMULUS-2955**
  - Updates `20220126172008_files_granule_id_index` to *not* create an index on
    `granule_cumulus_id` on the files table.
  - Adds `20220609024044_remove_files_granule_id_index` migration to revert
    changes from `20220126172008_files_granule_id_index` on any deployed stacks
    that might have the index to ensure consistency in deployed stacks

## [v11.1.1] 2022-04-26

### Added

### Changed

- **CUMULUS-2885**
  - Updated `@cumulus/aws-client` to use new AWS SDK v3 packages for S3 requests:
    - `@aws-sdk/client-s3`
    - `@aws-sdk/lib-storage`
    - `@aws-sdk/s3-request-presigner`
  - Updated code for compatibility with updated `@cumulus/aws-client` and AWS SDK v3 S3 packages:
    - `@cumulus/api`
    - `@cumulus/async-operations`
    - `@cumulus/cmrjs`
    - `@cumulus/common`
    - `@cumulus/collection-config-store`
    - `@cumulus/ingest`
    - `@cumulus/launchpad-auth`
    - `@cumulus/sftp-client`
    - `@cumulus/tf-inventory`
    - `lambdas/data-migration2`
    - `tasks/add-missing-file-checksums`
    - `tasks/hyrax-metadata-updates`
    - `tasks/lzards-backup`
    - `tasks/sync-granule`
- **CUMULUS-2886**
  - Updated `@cumulus/aws-client` to use new AWS SDK v3 packages for API Gateway requests:
    - `@aws-sdk/client-api-gateway`
- **CUMULUS-2920**
  - Update npm version for Core build to 8.6
- **CUMULUS-2922**
  - Added `@cumulus/example-lib` package to example project to allow unit tests `example/script/lib` dependency.
  - Updates Mutex unit test to address changes made in [#2902](https://github.com/nasa/cumulus/pull/2902/files)
- **CUMULUS-2924**
  - Update acquireTimeoutMillis to 400 seconds for the db-provision-lambda module to address potential timeout issues on RDS database start
- **CUMULUS-2925**
  - Updates CI to utilize `audit-ci` v6.2.0
  - Updates CI to utilize a on-container filesystem when building Core in 'uncached' mode
  - Updates CI to selectively bootstrap Core modules in the cleanup job phase
- **CUMULUS-2934**
  - Update CI Docker container build to install pipenv to prevent contention on parallel lambda builds


## [v11.1.0] 2022-04-07

### MIGRATION NOTES

- 11.1.0 is an amendment release and supersedes 11.0.0. However, follow the migration steps for 11.0.0.

- **CUMULUS-2905**
  - Updates migration script with new `migrateAndOverwrite` and
    `migrateOnlyFiles` options.

### Added

- **CUMULUS-2860**
  - Added an optional configuration parameter `skipMetadataValidation` to `hyrax-metadata-updates` task
- **CUMULUS-2870**
  - Added `last_modified_date` as output to all tasks in Terraform `ingest` module.
- **CUMULUS-NONE**
  - Added documentation on choosing and configuring RDS at `deployment/choosing_configuring_rds`.

### Changed

- **CUMULUS-2703**
  - Updated `ORCA Backup` reconciliation report to report `cumulusFilesCount` and `orcaFilesCount`
- **CUMULUS-2849**
  - Updated `@cumulus/aws-client` to use new AWS SDK v3 packages for DynamoDB requests:
    - `@aws-sdk/client-dynamodb`
    - `@aws-sdk/lib-dynamodb`
    - `@aws-sdk/util-dynamodb`
  - Updated code for compatibility with AWS SDK v3 Dynamo packages
    - `@cumulus/api`
    - `@cumulus/errors`
    - `@cumulus/tf-inventory`
    - `lambdas/data-migration2`
    - `packages/api/ecs/async-operation`
- **CUMULUS-2864**
  - Updated `@cumulus/cmr-client/ingestUMMGranule` and `@cumulus/cmr-client/ingestConcept`
    functions to not perform separate validation request
- **CUMULUS-2870**
  - Updated `hello_world_service` module to pass in `lastModified` parameter in command list to trigger a Terraform state change when the `hello_world_task` is modified.

### Fixed

- **CUMULUS-2849**
  - Fixed AWS service client memoization logic in `@cumulus/aws-client`

## [v11.0.0] 2022-03-24 [STABLE]

### v9.9->v11.0 MIGRATION NOTES

Release v11.0 is a maintenance release series, replacing v9.9.   If you are
upgrading to or past v11 from v9.9.x to this release, please pay attention to the following
migration notes from prior releases:

#### Migration steps

##### **After deploying the `data-persistence` module, but before deploying the main `cumulus` module**

- Due to a bug in the PUT `/rules/<name>` endpoint, the rule records in PostgreSQL may be
out of sync with records in DynamoDB. In order to bring the records into sync, re-deploy and re-run the
[`data-migration1` Lambda](https://nasa.github.io/cumulus/docs/upgrade-notes/upgrade-rds#3-deploy-and-run-data-migration1) with a payload of
`{"forceRulesMigration": true}`:

```shell
aws lambda invoke --function-name $PREFIX-data-migration1 \
  --payload $(echo '{"forceRulesMigration": true}' | base64) $OUTFILE
```

##### As part of the `cumulus` deployment

- Please read the [documentation on the updates to the granule files schema for our Cumulus workflow tasks and how to upgrade your deployment for compatibility](https://nasa.github.io/cumulus/docs/upgrade-notes/update-task-file-schemas).
- (Optional) Update the `task-config` for all workflows that use the `sync-granule` task to include `workflowStartTime` set to
`{$.cumulus_meta.workflow_start_time}`. See [here](https://github.com/nasa/cumulus/blob/master/example/cumulus-tf/sync_granule_workflow.asl.json#L9) for an example.

##### After the `cumulus` deployment

As part of the work on the RDS Phase 2 feature, it was decided to re-add the
granule file `type` property on the file table (detailed reasoning
https://wiki.earthdata.nasa.gov/pages/viewpage.action?pageId=219186829).  This
change was implemented as part of CUMULUS-2672/CUMULUS-2673, however granule
records ingested prior to v11 will *not* have the file.type property stored in the
PostGreSQL database, and on installation of v11 API calls to get granule.files
will not return this value. We anticipate most users are impacted by this issue.

Users that are impacted by these changes should re-run the granule migration
lambda to *only* migrate granule file records:

```shell
PAYLOAD=$(echo '{"migrationsList": ["granules"], "granuleMigrationParams": {"migrateOnlyFiles": "true"}}' | base64)
aws lambda invoke --function-name $PREFIX-postgres-migration-async-operation \
--payload $PAYLOAD $OUTFILE
```

You should note that this will *only* move files for granule records in
PostgreSQL.  **If you have not completed the phase 1 data migration or
have granule records in dynamo that are not in PostgreSQL, the migration will
report failure for both the DynamoDB granule and all the associated files and the file
records will not be updated**.

If you prefer to do a full granule and file migration, you may instead
opt to run the migration with the `migrateAndOverwrite` option instead, this will re-run a
full granule/files migration and overwrite all values in the PostgreSQL database from
what is in DynamoDB for both granules and associated files:

```shell
PAYLOAD=$(echo '{"migrationsList": ["granules"], "granuleMigrationParams": {"migrateAndOverwrite": "true"}}' | base64)
aws lambda invoke --function-name $PREFIX-postgres-migration-async-operation \
--payload $PAYLOAD $OUTFILE
```

*Please note*: Since this data migration is copying all of your granule data
from DynamoDB to PostgreSQL, it can take multiple hours (or even days) to run,
depending on how much data you have and how much parallelism you configure the
migration to use. In general, the more parallelism you configure the migration
to use, the faster it will go, but the higher load it will put on your
PostgreSQL database. Excessive database load can cause database outages and
result in data loss/recovery scenarios. Thus, the parallelism settings for the
migration are intentionally set by default to conservative values but are
configurable.      If this impacts only some of your data products you may want
to consider using other `granuleMigrationParams`.

Please see [the second data migration
docs](https://nasa.github.io/cumulus/docs/upgrade-notes/upgrade-rds#5-run-the-second-data-migration)
for more on this tool if you are unfamiliar with the various options.

### Notable changes

- **CUMULUS-2703**
  - `ORCA Backup` is now a supported `reportType` for the `POST /reconciliationReports` endpoint

### Added

- **CUMULUS-2311** - RDS Migration Epic Phase 2
  - **CUMULUS-2208**
    - Added `@cumulus/message/utils.parseException` to parse exception objects
    - Added helpers to `@cumulus/message/Granules`:
      - `getGranuleProductVolume`
      - `getGranuleTimeToPreprocess`
      - `getGranuleTimeToArchive`
      - `generateGranuleApiRecord`
    - Added `@cumulus/message/PDRs/generatePdrApiRecordFromMessage` to generate PDR from Cumulus workflow message
    - Added helpers to `@cumulus/es-client/indexer`:
      - `deleteAsyncOperation` to delete async operation records from Elasticsearch
      - `updateAsyncOperation` to update an async operation record in Elasticsearch
    - Added granules `PUT` endpoint to Cumulus API for updating a granule.
    Requests to this endpoint should be submitted **without an `action`**
    attribute in the request body.
    - Added `@cumulus/api-client/granules.updateGranule` to update granule via the API
  - **CUMULUS-2303**
    - Add translatePostgresProviderToApiProvider method to `@cumulus/db/translate/providers`
  - **CUMULUS-2306**
    - Updated API execution GET endpoint to read individual execution records
      from PostgreSQL database instead of DynamoDB
    - Updated API execution-status endpoint to read execution records from
      PostgreSQL database instead of DynamoDB
  - **CUMULUS-2302**
    - Added translatePostgresCollectionToApiCollection method to
      `@cumulus/db/translate/collections`
    - Added `searchWithUpdatedAtRange` method to
      `@cumulus/db/models/collections`
  - **CUMULUS-2301**
    - Created API asyncOperations POST endpoint to create async operations.
  - **CUMULUS-2307**
    - Updated API PDR GET endpoint to read individual PDR records from
      PostgreSQL database instead of DynamoDB
    - Added `deletePdr` to `@cumulus/api-client/pdrs`
  - **CUMULUS-2782**
    - Update API granules endpoint `move` action to update granules in the index
      and utilize postgres as the authoritative datastore
  - **CUMULUS-2769**
    - Update collection PUT endpoint to require existance of postgresql record
      and to ignore lack of dynamoDbRecord on update
  - **CUMULUS-2767**
    - Update provider PUT endpoint to require existence of PostgreSQL record
      and to ignore lack of DynamoDB record on update
  - **CUMULUS-2759**
    - Updates collection/provider/rules/granules creation (post) endpoints to
      primarily check for existence/collision in PostgreSQL database instead of DynamoDB
  - **CUMULUS-2714**
    - Added `@cumulus/db/base.deleteExcluding` method to allow for deletion of a
      record set with an exclusion list of cumulus_ids
  - **CUMULUS-2317**
    - Added `@cumulus/db/getFilesAndGranuleInfoQuery()` to build a query for searching file
    records in PostgreSQL and return specified granule information for each file
    - Added `@cumulus/db/QuerySearchClient` library to handle sequentially fetching and paging
    through results for an arbitrary PostgreSQL query
    - Added `insert` method to all `@cumulus/db` models to handle inserting multiple records into
    the database at once
    - Added `@cumulus/db/translatePostgresGranuleResultToApiGranule` helper to
    translate custom PostgreSQL granule result to API granule
  - **CUMULUS-2672**
    - Added migration to add `type` text column to Postgres database `files` table
  - **CUMULUS-2634**
    - Added new functions for upserting data to Elasticsearch:
      - `@cumulus/es-client/indexer.upsertExecution` to upsert an execution
      - `@cumulus/es-client/indexer.upsertPdr` to upsert a PDR
      - `@cumulus/es-client/indexer.upsertGranule` to upsert a granule
  - **CUMULUS-2510**
    - Added `execution_sns_topic_arn` environment variable to
      `sf_event_sqs_to_db_records` lambda TF definition.
    - Added to `sf_event_sqs_to_db_records_lambda` IAM policy to include
      permissions for SNS publish for `report_executions_topic`
    - Added `collection_sns_topic_arn` environment variable to
      `PrivateApiLambda` and `ApiEndpoints` lambdas.
    - Added `updateCollection` to `@cumulus/api-client`.
    - Added to `ecs_cluster` IAM policy to include permissions for SNS publish
      for `report_executions_sns_topic_arn`, `report_pdrs_sns_topic_arn`,
      `report_granules_sns_topic_arn`
    - Added variables for report topic ARNs to `process_dead_letter_archive.tf`
    - Added variable for granule report topic ARN to `bulk_operation.tf`
    - Added `pdr_sns_topic_arn` environment variable to
      `sf_event_sqs_to_db_records` lambda TF definition.
    - Added the new function `publishSnsMessageByDataType` in `@cumulus/api` to
      publish SNS messages to the report topics to PDRs, Collections, and
      Executions.
    - Added the following functions in `publishSnsMessageUtils` to handle
      publishing SNS messages for specific data and event types:
      - `publishCollectionUpdateSnsMessage`
      - `publishCollectionCreateSnsMessage`
      - `publishCollectionDeleteSnsMessage`
      - `publishGranuleUpdateSnsMessage`
      - `publishGranuleDeleteSnsMessage`
      - `publishGranuleCreateSnsMessage`
      - `publishExecutionSnsMessage`
      - `publishPdrSnsMessage`
      - `publishGranuleSnsMessageByEventType`
    - Added to `ecs_cluster` IAM policy to include permissions for SNS publish
      for `report_executions_topic` and `report_pdrs_topic`.
  - **CUMULUS-2315**
    - Added `paginateByCumulusId` to `@cumulus/db` `BasePgModel` to allow for paginated
      full-table select queries in support of elasticsearch indexing.
    - Added `getMaxCumulusId` to `@cumulus/db` `BasePgModel` to allow all
      derived table classes to support querying the current max `cumulus_id`.
  - **CUMULUS-2673**
    - Added `ES_HOST` environment variable to `postgres-migration-async-operation`
    Lambda using value of `elasticsearch_hostname` Terraform variable.
    - Added `elasticsearch_security_group_id` to security groups for
      `postgres-migration-async-operation` lambda.
    - Added permission for `DynamoDb:DeleteItem` to
      `postgres-migration-async-operation` lambda.
  - **CUMULUS-2778**
    - Updated default value of `async_operation_image` in
      `tf-modules/cumulus/variables.tf` to `cumuluss/async-operation:41`
    - Added `ES_HOST` environment variable to async operation ECS task
      definition to ensure that async operation tasks write to the correct
      Elasticsearch domain
- **CUMULUS-2642**
  - Reduces the reconcilation report's default maxResponseSize that returns
     the full report rather than an s3 signed url. Reports very close to the
     previous limits were failing to download, so the limit has been lowered to
     ensure all files are handled properly.
- **CUMULUS-2703**
  - Added `@cumulus/api/lambdas/reports/orca-backup-reconciliation-report` to create
    `ORCA Backup` reconciliation report

### Removed

- **CUMULUS-2311** - RDS Migration Epic Phase 2
  - **CUMULUS-2208**
    - Removed trigger for `dbIndexer` Lambda for DynamoDB tables:
      - `<prefix>-AsyncOperationsTable`
      - `<prefix>-CollectionsTable`
      - `<prefix>-ExecutionsTable`
      - `<prefix>-GranulesTable`
      - `<prefix>-PdrsTable`
      - `<prefix>-ProvidersTable`
      - `<prefix>-RulesTable`
  - **CUMULUS-2782**
    - Remove deprecated `@ingest/granule.moveGranuleFiles`
  - **CUMULUS-2770**
    - Removed `waitForModelStatus` from `example/spec/helpers/apiUtils` integration test helpers
  - **CUMULUS-2510**
    - Removed `stream_enabled` and `stream_view_type` from `executions_table` TF
      definition.
    - Removed `aws_lambda_event_source_mapping` TF definition on executions
      DynamoDB table.
    - Removed `stream_enabled` and `stream_view_type` from `collections_table`
      TF definition.
    - Removed `aws_lambda_event_source_mapping` TF definition on collections
      DynamoDB table.
    - Removed lambda `publish_collections` TF resource.
    - Removed `aws_lambda_event_source_mapping` TF definition on granules
    - Removed `stream_enabled` and `stream_view_type` from `pdrs_table` TF
      definition.
    - Removed `aws_lambda_event_source_mapping` TF definition on PDRs
      DynamoDB table.
  - **CUMULUS-2694**
    - Removed `@cumulus/api/models/granules.storeGranulesFromCumulusMessage()` method
  - **CUMULUS-2662**
    - Removed call to `addToLocalES` in POST `/granules` endpoint since it is
      redundant.
    - Removed call to `addToLocalES` in POST and PUT `/executions` endpoints
      since it is redundant.
    - Removed function `addToLocalES` from `es-client` package since it is no
      longer used.
  - **CUMULUS-2771**
    - Removed `_updateGranuleStatus` to update granule to "running" from `@cumulus/api/lib/ingest.reingestGranule`
    and `@cumulus/api/lib/ingest.applyWorkflow`

### Changed

- CVE-2022-2477
  - Update node-forge to 1.3.0 in `@cumulus/common` to address CVE-2022-2477
- **CUMULUS-2311** - RDS Migration Epic Phase 2
  - **CUMULUS_2641**
    - Update API granule schema to set productVolume as a string value
    - Update `@cumulus/message` package to set productVolume as string
      (calculated with `file.size` as a `BigInt`) to match API schema
    - Update `@cumulus/db` granule translation to translate `granule` objects to
      match the updated API schema
  - **CUMULUS-2714**
    - Updated
      - @cumulus/api/lib.writeRecords.writeGranulesFromMessage
      - @cumulus/api/lib.writeRecords.writeGranuleFromApi
      - @cumulus/api/lib.writeRecords.createGranuleFromApi
      - @cumulus/api/lib.writeRecords.updateGranuleFromApi
    - These methods now remove postgres file records that aren't contained in
        the write/update action if such file records exist.  This update
        maintains consistency with the writes to elasticsearch/dynamodb.
  - **CUMULUS-2672**
    - Updated `data-migration2` lambda to migrate Dynamo `granule.files[].type`
      instead of dropping it.
    - Updated `@cumlus/db` `translateApiFiletoPostgresFile` to retain `type`
    - Updated `@cumulus/db` `translatePostgresFileToApiFile` to retain `type`
    - Updated `@cumulus/types.api.file` to add `type` to the typing.
  - **CUMULUS-2315**
    - Update `index-from-database` lambda/ECS task and elasticsearch endpoint to read
      from PostgreSQL database
    - Update `index-from-database` endpoint to add the following configuration
      tuning parameters:
      - postgresResultPageSize -- The number of records to read from each
        postgres table per request.   Default is 1000.
      - postgresConnectionPoolSize -- The max number of connections to allow the
        index function to make to the database.  Default is 10.
      - esRequestConcurrency -- The maximium number of concurrent record
        translation/ES record update requests.   Default is 10.
  - **CUMULUS-2308**
    - Update `/granules/<granule_id>` GET endpoint to return PostgreSQL Granules instead of DynamoDB Granules
    - Update `/granules/<granule_id>` PUT endpoint to use PostgreSQL Granule as source rather than DynamoDB Granule
    - Update `unpublishGranule` (used in /granules PUT) to use PostgreSQL Granule as source rather than DynamoDB Granule
    - Update integration tests to use `waitForApiStatus` instead of `waitForModelStatus`
    - Update Granule ingest to update the Postgres Granule status as well as the DynamoDB Granule status
  - **CUMULUS-2302**
    - Update API collection GET endpoint to read individual provider records from
      PostgreSQL database instead of DynamoDB
    - Update sf-scheduler lambda to utilize API endpoint to get provider record
      from database via Private API lambda
    - Update API granule `reingest` endpoint to read collection from PostgreSQL
      database instead of DynamoDB
    - Update internal-reconciliation report to base report Collection comparison
      on PostgreSQL instead of DynamoDB
    - Moved createGranuleAndFiles `@cumulus/api` unit helper from `./lib` to
      `.test/helpers`
  - **CUMULUS-2208**
    - Moved all `@cumulus/api/es/*` code to new `@cumulus/es-client` package
    - Updated logic for collections API POST/PUT/DELETE to create/update/delete
      records directly in Elasticsearch in parallel with updates to
      DynamoDb/PostgreSQL
    - Updated logic for rules API POST/PUT/DELETE to create/update/delete
      records directly in Elasticsearch in parallel with updates to
      DynamoDb/PostgreSQL
    - Updated logic for providers API POST/PUT/DELETE to create/update/delete
      records directly in  Elasticsearch in parallel with updates to
      DynamoDb/PostgreSQL
    - Updated logic for PDRs API DELETE to delete records directly in
      Elasticsearch in parallel with deletes to DynamoDB/PostgreSQL
    - Updated logic for executions API DELETE to delete records directly in
      Elasticsearch in parallel with deletes to DynamoDB/PostgreSQL
    - Updated logic for granules API DELETE to delete records directly in
      Elasticsearch in parallel with deletes to DynamoDB/PostgreSQL
    - `sfEventSqsToDbRecords` Lambda now writes following data directly to
      Elasticsearch in parallel with writes to DynamoDB/PostgreSQL:
      - executions
      - PDRs
      - granules
    - All async operations are now written directly to Elasticsearch in parallel
      with DynamoDB/PostgreSQL
    - Updated logic for async operation API DELETE to delete records directly in
      Elasticsearch in parallel with deletes to DynamoDB/PostgreSQL
    - Moved:
      - `packages/api/lib/granules.getGranuleProductVolume` ->
      `@cumulus/message/Granules.getGranuleProductVolume`
      - `packages/api/lib/granules.getGranuleTimeToPreprocess`
      -> `@cumulus/message/Granules.getGranuleTimeToPreprocess`
      - `packages/api/lib/granules.getGranuleTimeToArchive` ->
      `@cumulus/message/Granules.getGranuleTimeToArchive`
      - `packages/api/models/Granule.generateGranuleRecord`
      -> `@cumulus/message/Granules.generateGranuleApiRecord`
  - **CUMULUS-2306**
    - Updated API local serve (`api/bin/serve.js`) setup code to add cleanup/executions
    related records
    - Updated @cumulus/db/models/granules-executions to add a delete method in
      support of local cleanup
    - Add spec/helpers/apiUtils/waitForApiStatus integration helper to retry API
      record retrievals on status in lieu of using `waitForModelStatus`
  - **CUMULUS-2303**
    - Update API provider GET endpoint to read individual provider records from
      PostgreSQL database instead of DynamoDB
    - Update sf-scheduler lambda to utilize API endpoint to get provider record
      from database via Private API lambda
  - **CUMULUS-2301**
    - Updated `getAsyncOperation` to read from PostgreSQL database instead of
      DynamoDB.
    - Added `translatePostgresAsyncOperationToApiAsyncOperation` function in
      `@cumulus/db/translate/async-operation`.
    - Updated `translateApiAsyncOperationToPostgresAsyncOperation` function to
      ensure that `output` is properly translated to an object for the
      PostgreSQL record for the following cases of `output` on the incoming API
      record:
      - `record.output` is a JSON stringified object
      - `record.output` is a JSON stringified array
      - `record.output` is a JSON stringified string
      - `record.output` is a string
  - **CUMULUS-2317**
    - Changed reconciliation reports to read file records from PostgreSQL instead of DynamoDB
  - **CUMULUS-2304**
    - Updated API rule GET endpoint to read individual rule records from
      PostgreSQL database instead of DynamoDB
    - Updated internal consumer lambdas for SNS, SQS and Kinesis to read
      rules from PostgreSQL.
  - **CUMULUS-2634**
    - Changed `sfEventSqsToDbRecords` Lambda to use new upsert helpers for executions, granules, and PDRs
    to ensure out-of-order writes are handled correctly when writing to Elasticsearch
  - **CUMULUS-2510**
    - Updated `@cumulus/api/lib/writeRecords/write-execution` to publish SNS
      messages after a successful write to Postgres, DynamoDB, and ES.
    - Updated functions `create` and `upsert` in the `db` model for Executions
      to return an array of objects containing all columns of the created or
      updated records.
    - Updated `@cumulus/api/endpoints/collections` to publish an SNS message
      after a successful collection delete, update (PUT), create (POST).
    - Updated functions `create` and `upsert` in the `db` model for Collections
      to return an array of objects containing all columns for the created or
      updated records.
    - Updated functions `create` and `upsert` in the `db` model for Granules
      to return an array of objects containing all columns for the created or
      updated records.
    - Updated `@cumulus/api/lib/writeRecords/write-granules` to publish SNS
      messages after a successful write to Postgres, DynamoDB, and ES.
    - Updated `@cumulus/api/lib/writeRecords/write-pdr` to publish SNS
      messages after a successful write to Postgres, DynamoDB, and ES.
  - **CUMULUS-2733**
    - Updated `_writeGranuleFiles` function creates an aggregate error which
      contains the workflow error, if any, as well as any error that may occur
      from writing granule files.
  - **CUMULUS-2674**
    - Updated `DELETE` endpoints for the following data types to check that record exists in
      PostgreSQL or Elasticsearch before proceeding with deletion:
      - `provider`
      - `async operations`
      - `collections`
      - `granules`
      - `executions`
      - `PDRs`
      - `rules`
  - **CUMULUS-2294**
    - Updated architecture and deployment documentation to reference RDS
  - **CUMULUS-2642**
    - Inventory and Granule Not Found Reconciliation Reports now compare
      Databse against S3 in on direction only, from Database to S3
      Objects. This means that only files in the database are compared against
      objects found on S3 and the filesInCumulus.onlyInS3 report key will
      always be empty. This significantly decreases the report output size and
      aligns with a users expectations.
    - Updates getFilesAndGranuleInfoQuery to take additional optional
      parameters `collectionIds`, `granuleIds`, and `providers` to allow
      targeting/filtering of the results.

  - **CUMULUS-2694**
    - Updated database write logic in `sfEventSqsToDbRccords` to log message if Cumulus
    workflow message is from pre-RDS deployment but still attempt parallel writing to DynamoDB
    and PostgreSQL
    - Updated database write logic in `sfEventSqsToDbRccords` to throw error if requirements to write execution to PostgreSQL cannot be met
  - **CUMULUS-2660**
    - Updated POST `/executions` endpoint to publish SNS message of created record to executions SNS topic
  - **CUMULUS-2661**
    - Updated PUT `/executions/<arn>` endpoint to publish SNS message of updated record to executions SNS topic
  - **CUMULUS-2765**
    - Updated `updateGranuleStatusToQueued` in `write-granules` to write to
      Elasticsearch and publish SNS message to granules topic.
  - **CUMULUS-2774**
    - Updated `constructGranuleSnsMessage` and `constructCollectionSnsMessage`
      to throw error if `eventType` is invalid or undefined.
  - **CUMULUS-2776**
    - Updated `getTableIndexDetails` in `db-indexer` to use correct
      `deleteFnName` for reconciliation reports.
  - **CUMULUS-2780**
    - Updated bulk granule reingest operation to read granules from PostgreSQL instead of DynamoDB.
  - **CUMULUS-2778**
    - Updated default value of `async_operation_image` in `tf-modules/cumulus/variables.tf` to `cumuluss/async-operation:38`
  - **CUMULUS-2854**
    - Updated rules model to decouple `createRuleTrigger` from `create`.
    - Updated rules POST endpoint to call `rulesModel.createRuleTrigger` directly to create rule trigger.
    - Updated rules PUT endpoints to call `rulesModel.createRuleTrigger` if update fails and reversion needs to occur.

### Fixed

- **CUMULUS-2311** - RDS Migration Epic Phase 2
  - **CUMULUS-2810**
    - Updated @cumulus/db/translate/translatePostgresProviderToApiProvider to
      correctly return provider password and updated tests to prevent
      reintroduction.
  - **CUMULUS-2778**
    - Fixed async operation docker image to correctly update record status in
    Elasticsearch
  - Updated localAPI to set additional env variable, and fixed `GET /executions/status` response
  - **CUMULUS-2877**
    - Ensure database records receive a timestamp when writing granules.

## [v10.1.3] 2022-06-28 [BACKPORT]

### Added

- **CUMULUS-2966**
  - Added extractPath operation and support of nested string replacement to `url_path` in the collection configuration

## [v10.1.2] 2022-03-11

### Added

- **CUMULUS-2859**
  - Update `postgres-db-migration` lambda timeout to default 900 seconds
  - Add `db_migration_lambda_timeout` variable to `data-persistence` module to
    allow this timeout to be user configurable
- **CUMULUS-2868**
  - Added `iam:PassRole` permission to `step_policy` in `tf-modules/ingest/iam.tf`

## [v10.1.1] 2022-03-04

### Migration steps

- Due to a bug in the PUT `/rules/<name>` endpoint, the rule records in PostgreSQL may be
out of sync with records in DynamoDB. In order to bring the records into sync, re-run the
[previously deployed `data-migration1` Lambda](https://nasa.github.io/cumulus/docs/upgrade-notes/upgrade-rds#3-deploy-and-run-data-migration1) with a payload of
`{"forceRulesMigration": true}`:

```shell
aws lambda invoke --function-name $PREFIX-data-migration1 \
  --payload $(echo '{"forceRulesMigration": true}' | base64) $OUTFILE
```

### Added

- **CUMULUS-2841**
  - Add integration test to validate PDR node provider that requires password
    credentials succeeds on ingest

- **CUMULUS-2846**
  - Added `@cumulus/db/translate/rule.translateApiRuleToPostgresRuleRaw` to translate API rule to PostgreSQL rules and
  **keep undefined fields**

### Changed

- **CUMULUS-NONE**
  - Adds logging to ecs/async-operation Docker container that launches async
    tasks on ECS. Sets default async_operation_image_version to 39.

- **CUMULUS-2845**
  - Updated rules model to decouple `createRuleTrigger` from `create`.
  - Updated rules POST endpoint to call `rulesModel.createRuleTrigger` directly to create rule trigger.
  - Updated rules PUT endpoints to call `rulesModel.createRuleTrigger` if update fails and reversion needs to occur.
- **CUMULUS-2846**
  - Updated version of `localstack/localstack` used in local unit testing to `0.11.5`

### Fixed

- Upgraded lodash to version 4.17.21 to fix vulnerability
- **CUMULUS-2845**
  - Fixed bug in POST `/rules` endpoint causing rule records to be created
  inconsistently in DynamoDB and PostgreSQL
- **CUMULUS-2846**
  - Fixed logic for `PUT /rules/<name>` endpoint causing rules to be saved
  inconsistently between DynamoDB and PostgreSQL
- **CUMULUS-2854**
  - Fixed queue granules behavior where the task was not accounting for granules that
  *already* had createdAt set. Workflows downstream in this scenario should no longer
  fail to write their granules due to order-of-db-writes constraints in the database
  update logic.

## [v10.1.0] 2022-02-23

### Added

- **CUMULUS-2775**
  - Added a configurable parameter group for the RDS serverless database cluster deployed by `tf-modules/rds-cluster-tf`. The allowed parameters for the parameter group can be found in the AWS documentation of [allowed parameters for an Aurora PostgreSQL cluster](https://docs.aws.amazon.com/AmazonRDS/latest/AuroraUserGuide/AuroraPostgreSQL.Reference.ParameterGroups.html). By default, the following parameters are specified:
    - `shared_preload_libraries`: `pg_stat_statements,auto_explain`
    - `log_min_duration_statement`: `250`
    - `auto_explain.log_min_duration`: `250`
- **CUMULUS-2781**
  - Add api_config secret to hold API/Private API lambda configuration values
- **CUMULUS-2840**
  - Added an index on `granule_cumulus_id` to the RDS files table.

### Changed

- **CUMULUS-2492**
  - Modify collectionId logic to accomodate trailing underscores in collection short names. e.g. `shortName____`
- **CUMULUS-2847**
  - Move DyanmoDb table name into API keystore and initialize only on lambda cold start
- **CUMULUS-2833**
  - Updates provider model schema titles to display on the dashboard.
- **CUMULUS-2837**
  - Update process-s3-dead-letter-archive to unpack SQS events in addition to
    Cumulus Messages
  - Update process-s3-dead-letter-archive to look up execution status using
    getCumulusMessageFromExecutionEvent (common method with sfEventSqsToDbRecords)
  - Move methods in api/lib/cwSfExecutionEventUtils to
    @cumulus/message/StepFunctions
- **CUMULUS-2775**
  - Changed the `timeout_action` to `ForceApplyCapacityChange` by default for the RDS serverless database cluster `tf-modules/rds-cluster-tf`
- **CUMULUS-2781**
  - Update API lambda to utilize api_config secret for initial environment variables

### Fixed

- **CUMULUS-2853**
  - Move OAUTH_PROVIDER to lambda env variables to address regression in CUMULUS-2781
  - Add logging output to api app router
- Added Cloudwatch permissions to `<prefix>-steprole` in `tf-modules/ingest/iam.tf` to address the
`Error: error creating Step Function State Machine (xxx): AccessDeniedException: 'arn:aws:iam::XXX:role/xxx-steprole' is not authorized to create managed-rule`
error in non-NGAP accounts:
  - `events:PutTargets`
  - `events:PutRule`
  - `events:DescribeRule`

## [v10.0.1] 2022-02-03

### Fixed

- Fixed IAM permissions issue with `<prefix>-postgres-migration-async-operation` Lambda
which prevented it from running a Fargate task for data migration.

## [v10.0.0] 2022-02-01

### Migration steps

- Please read the [documentation on the updates to the granule files schema for our Cumulus workflow tasks and how to upgrade your deployment for compatibility](https://nasa.github.io/cumulus/docs/upgrade-notes/update-task-file-schemas).
- (Optional) Update the `task-config` for all workflows that use the `sync-granule` task to include `workflowStartTime` set to
`{$.cumulus_meta.workflow_start_time}`. See [here](https://github.com/nasa/cumulus/blob/master/example/cumulus-tf/sync_granule_workflow.asl.json#L9) for an example.

### BREAKING CHANGES

- **NDCUM-624**
  - Functions in @cumulus/cmrjs renamed for consistency with `isCMRFilename` and `isCMRFile`
    - `isECHO10File` -> `isECHO10Filename`
    - `isUMMGFile` -> `isUMMGFilename`
    - `isISOFile` -> `isCMRISOFilename`
- **CUMULUS-2388**
  - In order to standardize task messaging formats, please note the updated input, output and config schemas for the following Cumulus workflow tasks:
    - add-missing-file-checksums
    - files-to-granules
    - hyrax-metadata-updates
    - lzards-backup
    - move-granules
    - post-to-cmr
    - sync-granule
    - update-cmr-access-constraints
    - update-granules-cmr-metadata-file-links
  The primary focus of the schema updates was to standardize the format of granules, and
  particularly their files data. The granule `files` object now matches the file schema in the
  Cumulus database and thus also matches the `files` object produced by the API with use cases like
  `applyWorkflow`. This includes removal of `name` and `filename` in favor of `bucket` and `key`,
  removal of certain properties such as `etag` and `duplicate_found` and outputting them as
  separate objects stored in `meta`.
  - Checksum values calculated by `@cumulus/checksum` are now converted to string to standardize
  checksum formatting across the Cumulus library.

### Notable changes

- **CUMULUS-2718**
  - The `sync-granule` task has been updated to support an optional configuration parameter `workflowStartTime`. The output payload of `sync-granule` now includes a `createdAt` time for each granule which is set to the
  provided `workflowStartTime` or falls back to `Date.now()` if not provided. Workflows using
  `sync-granule` may be updated to include this parameter with the value of `{$.cumulus_meta.workflow_start_time}` in the `task_config`.
- Updated version of `@cumulus/cumulus-message-adapter-js` from `2.0.3` to `2.0.4` for
all Cumulus workflow tasks
- **CUMULUS-2783**
  - A bug in the ECS cluster autoscaling configuration has been
resolved. ECS clusters should now correctly autoscale by adding new cluster
instances according to the [policy configuration](https://github.com/nasa/cumulus/blob/master/tf-modules/cumulus/ecs_cluster.tf).
  - Async operations that are started by these endpoints will be run as ECS tasks
  with a launch type of Fargate, not EC2:
    - `POST /deadLetterArchive/recoverCumulusMessages`
    - `POST /elasticsearch/index-from-database`
    - `POST /granules/bulk`
    - `POST /granules/bulkDelete`
    - `POST /granules/bulkReingest`
    - `POST /migrationCounts`
    - `POST /reconciliationReports`
    - `POST /replays`
    - `POST /replays/sqs`

### Added

- Upgraded version of dependencies on `knex` package from `0.95.11` to `0.95.15`
- Added Terraform data sources to `example/cumulus-tf` module to retrieve default VPC and subnets in NGAP accounts
  - Added `vpc_tag_name` variable which defines the tags used to look up a VPC. Defaults to VPC tag name used in NGAP accounts
  - Added `subnets_tag_name` variable which defines the tags used to look up VPC subnets. Defaults to a subnet tag name used in NGAP accounts
- Added Terraform data sources to `example/data-persistence-tf` module to retrieve default VPC and subnets in NGAP accounts
  - Added `vpc_tag_name` variable which defines the tags used to look up a VPC. Defaults to VPC tag name used in NGAP accounts
  - Added `subnets_tag_name` variable which defines the tags used to look up VPC subnets. Defaults to a subnet tag name used in NGAP accounts
- Added Terraform data sources to `example/rds-cluster-tf` module to retrieve default VPC and subnets in NGAP accounts
  - Added `vpc_tag_name` variable which defines the tags used to look up a VPC. Defaults to VPC tag name used in NGAP accounts
  - Added `subnets_tag_name` variable which defines the tags used to look up VPC subnets. Defaults to tag names used in subnets in for NGAP accounts
- **CUMULUS-2299**
  - Added support for SHA checksum types with hyphens (e.g. `SHA-256` vs `SHA256`) to tasks that calculate checksums.
- **CUMULUS-2439**
  - Added CMR search client setting to the CreateReconciliationReport lambda function.
  - Added `cmr_search_client_config` tfvars to the archive and cumulus terraform modules.
  - Updated CreateReconciliationReport lambda to search CMR collections with CMRSearchConceptQueue.
- **CUMULUS-2441**
  - Added support for 'PROD' CMR environment.
- **CUMULUS-2456**
  - Updated api lambdas to query ORCA Private API
  - Updated example/cumulus-tf/orca.tf to the ORCA release v4.0.0-Beta3
- **CUMULUS-2638**
  - Adds documentation to clarify bucket config object use.
- **CUMULUS-2684**
  - Added optional collection level parameter `s3MultipartChunksizeMb` to collection's `meta` field
  - Updated `move-granules` task to take in an optional config parameter s3MultipartChunksizeMb
- **CUMULUS-2747**
  - Updated data management type doc to include additional fields for provider configurations
- **CUMULUS-2773**
  - Added a document to the workflow-tasks docs describing deployment, configuration and usage of the LZARDS backup task.

### Changed

- Made `vpc_id` variable optional for `example/cumulus-tf` module
- Made `vpc_id` and `subnet_ids` variables optional for `example/data-persistence-tf` module
- Made `vpc_id` and `subnets` variables optional for `example/rds-cluster-tf` module
- Changes audit script to handle integration test failure when `USE\_CACHED\_BOOTSTRAP` is disabled.
- Increases wait time for CMR to return online resources in integration tests
- **CUMULUS-1823**
  - Updates to Cumulus rule/provider schemas to improve field titles and descriptions.
- **CUMULUS-2638**
  - Transparent to users, remove typescript type `BucketType`.
- **CUMULUS-2718**
  - Updated config for SyncGranules to support optional `workflowStartTime`
  - Updated SyncGranules to provide `createdAt` on output based on `workflowStartTime` if provided,
  falling back to `Date.now()` if not provided.
  - Updated `task_config` of SyncGranule in example workflows
- **CUMULUS-2735**
  - Updated reconciliation reports to write formatted JSON to S3 to improve readability for
    large reports
  - Updated TEA version from 102 to 121 to address TEA deployment issue with the max size of
    a policy role being exceeded
- **CUMULUS-2743**
  - Updated bamboo Dockerfile to upgrade pip as part of the image creation process
- **CUMULUS-2744**
  - GET executions/status returns associated granules for executions retrieved from the Step Function API
- **CUMULUS-2751**
  - Upgraded all Cumulus (node.js) workflow tasks to use
    `@cumulus/cumulus-message-adapter-js` version `2.0.3`, which includes an
    update cma-js to better expose CMA stderr stream output on lambda timeouts
    as well as minor logging enhancements.
- **CUMULUS-2752**
  - Add new mappings for execution records to prevent dynamic field expansion from exceeding
  Elasticsearch field limits
    - Nested objects under `finalPayload.*` will not dynamically add new fields to mapping
    - Nested objects under `originalPayload.*` will not dynamically add new fields to mapping
    - Nested keys under `tasks` will not dynamically add new fields to mapping
- **CUMULUS-2753**
  - Updated example/cumulus-tf/orca.tf to the latest ORCA release v4.0.0-Beta2 which is compatible with granule.files file schema
  - Updated /orca/recovery to call new lambdas request_status_for_granule and request_status_for_job.
  - Updated orca integration test
- [**PR #2569**](https://github.com/nasa/cumulus/pull/2569)
  - Fixed `TypeError` thrown by `@cumulus/cmrjs/cmr-utils.getGranuleTemporalInfo` when
    a granule's associated UMM-G JSON metadata file does not contain a `ProviderDates`
    element that has a `Type` of either `"Update"` or `"Insert"`.  If neither are
    present, the granule's last update date falls back to the `"Create"` type
    provider date, or `undefined`, if none is present.
- **CUMULUS-2775**
  - Changed `@cumulus/api-client/invokeApi()` to accept a single accepted status code or an array
  of accepted status codes via `expectedStatusCodes`
- [**PR #2611**](https://github.com/nasa/cumulus/pull/2611)
  - Changed `@cumulus/launchpad-auth/LaunchpadToken.requestToken` and `validateToken`
    to use the HTTPS request option `https.pfx` instead of the deprecated `pfx` option
    for providing the certificate.
- **CUMULUS-2836**
  - Updates `cmr-utils/getGranuleTemporalInfo` to search for a SingleDateTime
    element, when beginningDateTime value is not
    found in the metadata file.  The granule's temporal information is
    returned so that both beginningDateTime and endingDateTime are set to the
    discovered singleDateTimeValue.
- **CUMULUS-2756**
  - Updated `_writeGranule()` in `write-granules.js` to catch failed granule writes due to schema validation, log the failure and then attempt to set the status of the granule to `failed` if it already exists to prevent a failure from allowing the granule to get "stuck" in a non-failed status.

### Fixed

- **CUMULUS-2775**
  - Updated `@cumulus/api-client` to not log an error for 201 response from `updateGranule`
- **CUMULUS-2783**
  - Added missing lower bound on scale out policy for ECS cluster to ensure that
  the cluster will autoscale correctly.
- **CUMULUS-2835**
  - Updated `hyrax-metadata-updates` task to support reading the DatasetId from ECHO10 XML, and the EntryTitle from UMM-G JSON; these are both valid alternatives to the shortname and version ID.

## [v9.9.3] 2021-02-17 [BACKPORT]

**Please note** changes in 9.9.3 may not yet be released in future versions, as
this is a backport and patch release on the 9.9.x series of releases. Updates that
are included in the future will have a corresponding CHANGELOG entry in future
releases.

- **CUMULUS-2853**
  - Move OAUTH_PROVIDER to lambda env variables to address regression in 9.9.2/CUMULUS-2275
  - Add logging output to api app router

## [v9.9.2] 2021-02-10 [BACKPORT]

**Please note** changes in 9.9.2 may not yet be released in future versions, as
this is a backport and patch release on the 9.9.x series of releases. Updates that
are included in the future will have a corresponding CHANGELOG entry in future
releases.### Added

- **CUMULUS-2775**
  - Added a configurable parameter group for the RDS serverless database cluster deployed by `tf-modules/rds-cluster-tf`. The allowed parameters for the parameter group can be found in the AWS documentation of [allowed parameters for an Aurora PostgreSQL cluster](https://docs.aws.amazon.com/AmazonRDS/latest/AuroraUserGuide/AuroraPostgreSQL.Reference.ParameterGroups.html). By default, the following parameters are specified:
    - `shared_preload_libraries`: `pg_stat_statements,auto_explain`
    - `log_min_duration_statement`: `250`
    - `auto_explain.log_min_duration`: `250`
- **CUMULUS-2840**
  - Added an index on `granule_cumulus_id` to the RDS files table.

### Changed

- **CUMULUS-2847**
  - Move DyanmoDb table name into API keystore and initialize only on lambda cold start
- **CUMULUS-2781**
  - Add api_config secret to hold API/Private API lambda configuration values
- **CUMULUS-2775**
  - Changed the `timeout_action` to `ForceApplyCapacityChange` by default for the RDS serverless database cluster `tf-modules/rds-cluster-tf`

## [v9.9.1] 2021-02-10 [BACKPORT]

**Please note** changes in 9.9.1 may not yet be released in future versions, as
this is a backport and patch release on the 9.9.x series of releases. Updates that
are included in the future will have a corresponding CHANGELOG entry in future
releases.

### Fixed

- **CUMULUS-2775**
  - Updated `@cumulus/api-client` to not log an error for 201 response from `updateGranule`

### Changed

- Updated version of `@cumulus/cumulus-message-adapter-js` from `2.0.3` to `2.0.4` for
all Cumulus workflow tasks
- **CUMULUS-2775**
  - Changed `@cumulus/api-client/invokeApi()` to accept a single accepted status code or an array
  of accepted status codes via `expectedStatusCodes`
- **CUMULUS-2837**
  - Update process-s3-dead-letter-archive to unpack SQS events in addition to
    Cumulus Messages
  - Update process-s3-dead-letter-archive to look up execution status using
    getCumulusMessageFromExecutionEvent (common method with sfEventSqsToDbRecords)
  - Move methods in api/lib/cwSfExecutionEventUtils to
    @cumulus/message/StepFunctions

## [v9.9.0] 2021-11-03

### Added

- **NDCUM-624**: Add support for ISO metadata files for the `MoveGranules` step
  - Add function `isISOFile` to check if a given file object is an ISO file
  - `granuleToCmrFileObject` and `granulesToCmrFileObjects` now take a
    `filterFunc` argument
    - `filterFunc`'s default value is `isCMRFile`, so the previous behavior is
      maintained if no value is given for this argument
    - `MoveGranules` passes a custom filter function to
      `granulesToCmrFileObjects` to check for `isISOFile` in addition to
      `isCMRFile`, so that metadata from `.iso.xml` files can be used in the
      `urlPathTemplate`
- [**PR #2535**](https://github.com/nasa/cumulus/pull/2535)
  - NSIDC and other cumulus users had desire for returning formatted dates for
    the 'url_path' date extraction utilities. Added 'dateFormat' function as
    an option for extracting and formating the entire date. See
    docs/workflow/workflow-configuration-how-to.md for more information.
- [**PR #2548**](https://github.com/nasa/cumulus/pull/2548)
  - Updated webpack configuration for html-loader v2
- **CUMULUS-2640**
  - Added Elasticsearch client scroll setting to the CreateReconciliationReport lambda function.
  - Added `elasticsearch_client_config` tfvars to the archive and cumulus terraform modules.
- **CUMULUS-2683**
  - Added `default_s3_multipart_chunksize_mb` setting to the `move-granules` lambda function.
  - Added `default_s3_multipart_chunksize_mb` tfvars to the cumulus and ingest terraform modules.
  - Added optional parameter `chunkSize` to `@cumulus/aws-client/S3.moveObject` and
    `@cumulus/aws-client/S3.multipartCopyObject` to set the chunk size of the S3 multipart uploads.
  - Renamed optional parameter `maxChunkSize` to `chunkSize` in
    `@cumulus/aws-client/lib/S3MultipartUploads.createMultipartChunks`.

### Changed

- Upgraded all Cumulus workflow tasks to use `@cumulus/cumulus-message-adapter-js` version `2.0.1`
- **CUMULUS-2725**
  - Updated providers endpoint to return encrypted password
  - Updated providers model to try decrypting credentials before encryption to allow for better handling of updating providers
- **CUMULUS-2734**
  - Updated `@cumulus/api/launchpadSaml.launchpadPublicCertificate` to correctly retrieve
    certificate from launchpad IdP metadata with and without namespace prefix.

## [v9.8.0] 2021-10-19

### Notable changes

- Published new tag [`36` of `cumuluss/async-operation` to Docker Hub](https://hub.docker.com/layers/cumuluss/async-operation/35/images/sha256-cf777a6ef5081cd90a0f9302d45243b6c0a568e6d977c0ee2ccc5a90b12d45d0?context=explore) for compatibility with
upgrades to `knex` package and to address security vulnerabilities.

### Added

- Added `@cumulus/db/createRejectableTransaction()` to handle creating a Knex transaction that **will throw an error** if the transaction rolls back. [As of Knex 0.95+, promise rejection on transaction rollback is no longer the default behavior](https://github.com/knex/knex/blob/master/UPGRADING.md#upgrading-to-version-0950).

- **CUMULUS-2639**
  - Increases logging on reconciliation reports.

- **CUMULUS-2670**
  - Updated `lambda_timeouts` string map variable for `cumulus` module to accept a
  `update_granules_cmr_metadata_file_links_task_timeout` property
- **CUMULUS-2598**
  - Add unit and integration tests to describe queued granules as ignored when
    duplicate handling is 'skip'

### Changed

- Updated `knex` version from 0.23.11 to 0.95.11 to address security vulnerabilities
- Updated default version of async operations Docker image to `cumuluss/async-operation:36`
- **CUMULUS-2590**
  - Granule applyWorkflow, Reingest actions and Bulk operation now update granule status to `queued` when scheduling the granule.
- **CUMULUS-2643**
  - relocates system file `buckets.json` out of the
    `s3://internal-bucket/workflows` directory into
    `s3://internal-bucket/buckets`.


## [v9.7.1] 2021-12-08 [Backport]

Please note changes in 9.7.0 may not yet be released in future versions, as this is a backport and patch release on the 9.7.x series of releases. Updates that are included in the future will have a corresponding CHANGELOG entry in future releases.
Fixed

- **CUMULUS-2751**
  - Update all tasks to update to use cumulus-message-adapter-js version 2.0.4

## [v9.7.0] 2021-10-01

### Notable Changes

- **CUMULUS-2583**
  - The `queue-granules` task now updates granule status to `queued` when a granule is queued. In order to prevent issues with the private API endpoint and Lambda API request and concurrency limits, this functionality runs with limited concurrency, which may increase the task's overall runtime when large numbers of granules are being queued. If you are facing Lambda timeout errors with this task, we recommend converting your `queue-granules` task to an ECS activity. This concurrency is configurable via the task config's `concurrency` value.
- **CUMULUS-2676**
  - The `discover-granules` task has been updated to limit concurrency on checks to identify and skip already ingested granules in order to prevent issues with the private API endpoint and Lambda API request and concurrency limits. This may increase the task's overall runtime when large numbers of granules are discovered. If you are facing Lambda timeout errors with this task, we recommend converting your `discover-granules` task to an ECS activity. This concurrency is configurable via the task config's `concurrency` value.
- Updated memory of `<prefix>-sfEventSqsToDbRecords` Lambda to 1024MB

### Added

- **CUMULUS-2000**
  - Updated `@cumulus/queue-granules` to respect a new config parameter: `preferredQueueBatchSize`. Queue-granules will respect this batchsize as best as it can to batch granules into workflow payloads. As workflows generally rely on information such as collection and provider expected to be shared across all granules in a workflow, queue-granules will break batches up by collection, as well as provider if there is a `provider` field on the granule. This may result in batches that are smaller than the preferred size, but never larger ones. The default value is 1, which preserves current behavior of queueing 1 granule per workflow.
- **CUMULUS-2630**
  - Adds a new workflow `DiscoverGranulesToThrottledQueue` that discovers and writes
    granules to a throttled background queue.  This allows discovery and ingest
    of larger numbers of granules without running into limits with lambda
    concurrency.

### Changed

- **CUMULUS-2720**
  - Updated Core CI scripts to validate CHANGELOG diffs as part of the lint process
- **CUMULUS-2695**
  - Updates the example/cumulus-tf deployment to change
    `archive_api_reserved_concurrency` from 8 to 5 to use fewer reserved lambda
    functions. If you see throttling errors on the `<stack>-apiEndpoints` you
    should increase this value.
  - Updates cumulus-tf/cumulus/variables.tf to change
    `archive_api_reserved_concurrency` from 8 to 15 to prevent throttling on
    the dashboard for default deployments.
- **CUMULUS-2584**
  - Updates `api/endpoints/execution-status.js` `get` method to include associated granules, as
    an array, for the provided execution.
  - Added `getExecutionArnsByGranuleCumulusId` returning a list of executionArns sorted by most recent first,
    for an input Granule Cumulus ID in support of the move of `translatePostgresGranuleToApiGranule` from RDS-Phase2
    feature branch
  - Added `getApiExecutionCumulusIds` returning cumulus IDs for a given list of executions
- **CUMULUS-NONE**
  - Downgrades elasticsearch version in testing container to 5.3 to match AWS version.
  - Update serve.js -> `eraseDynamoTables()`. Changed the call `Promise.all()` to `Promise.allSettled()` to ensure all dynamo records (provider records in particular) are deleted prior to reseeding.

### Fixed

- **CUMULUS-2583**
  - Fixed a race condition where granules set as “queued” were not able to be set as “running” or “completed”

## [v9.6.0] 2021-09-20

### Added

- **CUMULUS-2576**
  - Adds `PUT /granules` API endpoint to update a granule
  - Adds helper `updateGranule` to `@cumulus/api-client/granules`
- **CUMULUS-2606**
  - Adds `POST /granules/{granuleId}/executions` API endpoint to associate an execution with a granule
  - Adds helper `associateExecutionWithGranule` to `@cumulus/api-client/granules`
- **CUMULUS-2583**
  - Adds `queued` as option for granule's `status` field

### Changed

- Moved `ssh2` package from `@cumulus/common` to `@cumulus/sftp-client` and
  upgraded package from `^0.8.7` to `^1.0.0` to address security vulnerability
  issue in previous version.
- **CUMULUS-2583**
  - `QueueGranules` task now updates granule status to `queued` once it is added to the queue.

- **CUMULUS-2617**
  - Use the `Authorization` header for CMR Launchpad authentication instead of the deprecated `Echo-Token` header.

### Fixed

- Added missing permission for `<prefix>_ecs_cluster_instance_role` IAM role (used when running ECS services/tasks)
to allow `kms:Decrypt` on the KMS key used to encrypt provider credentials. Adding this permission fixes the `sync-granule` task when run as an ECS activity in a Step Function, which previously failed trying to decrypt credentials for providers.

- **CUMULUS-2576**
  - Adds default value to granule's timestamp when updating a granule via API.

## [v9.5.0] 2021-09-07

### BREAKING CHANGES

- Removed `logs` record type from mappings from Elasticsearch. This change **should not have**
any adverse impact on existing deployments, even those which still contain `logs` records,
but technically it is a breaking change to the Elasticsearch mappings.
- Changed `@cumulus/api-client/asyncOperations.getAsyncOperation` to return parsed JSON body
of response and not the raw API endpoint response

### Added

- **CUMULUS-2670**
  - Updated core `cumulus` module to take lambda_timeouts string map variable that allows timeouts of ingest tasks to be configurable. Allowed properties for the mapping include:
  - discover_granules_task_timeout
  - discover_pdrs_task_timeout
  - hyrax_metadata_update_tasks_timeout
  - lzards_backup_task_timeout
  - move_granules_task_timeout
  - parse_pdr_task_timeout
  - pdr_status_check_task_timeout
  - post_to_cmr_task_timeout
  - queue_granules_task_timeout
  - queue_pdrs_task_timeout
  - queue_workflow_task_timeout
  - sync_granule_task_timeout
- **CUMULUS-2575**
  - Adds `POST /granules` API endpoint to create a granule
  - Adds helper `createGranule` to `@cumulus/api-client`
- **CUMULUS-2577**
  - Adds `POST /executions` endpoint to create an execution
- **CUMULUS-2578**
  - Adds `PUT /executions` endpoint to update an execution
- **CUMULUS-2592**
  - Adds logging when messages fail to be added to queue
- **CUMULUS-2644**
  - Pulled `delete` method for `granules-executions.ts` implemented as part of CUMULUS-2306
  from the RDS-Phase-2 feature branch in support of CUMULUS-2644.
  - Pulled `erasePostgresTables` method in `serve.js` implemented as part of CUMULUS-2644,
  and CUMULUS-2306 from the RDS-Phase-2 feature branch in support of CUMULUS-2644
  - Added `resetPostgresDb` method to support resetting between integration test suite runs

### Changed

- Updated `processDeadLetterArchive` Lambda to return an object where
`processingSucceededKeys` is an array of the S3 keys for successfully
processed objects and `processingFailedKeys` is an array of S3 keys
for objects that could not be processed
- Updated async operations to handle writing records to the databases
when output of the operation is `undefined`

- **CUMULUS-2644**
  - Moved `migration` directory from the `db-migration-lambda` to the `db` package and
  updated unit test references to migrationDir to be pulled from `@cumulus/db`
  - Updated `@cumulus/api/bin/serveUtils` to write records to PostgreSQL tables

- **CUMULUS-2575**
  - Updates model/granule to allow a granule created from API to not require an
    execution to be associated with it. This is a backwards compatible change
    that will not affect granules created in the normal way.
  - Updates `@cumulus/db/src/model/granules` functions `get` and `exists` to
    enforce parameter checking so that requests include either (granule\_id
    and collection\_cumulus\_id) or (cumulus\_id) to prevent incorrect results.
  - `@cumulus/message/src/Collections.deconstructCollectionId` has been
    modified to throw a descriptive error if the input `collectionId` is
    undefined rather than `TypeError: Cannot read property 'split' of
    undefined`. This function has also been updated to throw descriptive errors
    if an incorrectly formatted collectionId is input.

## [v9.4.1] 2022-02-14 [BACKPORT]

**Please note** changes in 9.4.1 may not yet be released in future versions, as
this is a backport and patch release on the 9.4.x series of releases. Updates that
are included in the future will have a corresponding CHANGELOG entry in future
releases.

- **CUMULUS-2847**
  - Update dynamo configuration to read from S3 instead of System Manager
    Parameter Store
  - Move api configuration initialization outside the lambda handler to
    eliminate unneded S3 calls/require config on cold-start only
  - Moved `ssh2` package from `@cumulus/common` to `@cumulus/sftp-client` and
    upgraded package from `^0.8.7` to `^1.0.0` to address security vulnerability
    issue in previous version.
  - Fixed hyrax task package.json dev dependency
  - Update CNM lambda dependencies for Core tasks
    - cumulus-cnm-response-task: 1.4.4
    - cumulus-cnm-to-granule: 1.5.4
  - Whitelist ssh2 re: https://github.com/advisories/GHSA-652h-xwhf-q4h6

## [v9.4.0] 2021-08-16

### Notable changes

- `@cumulus/sync-granule` task should now properly handle
syncing files from HTTP/HTTPS providers where basic auth is
required and involves a redirect to a different host (e.g.
downloading files protected by Earthdata Login)

### Added

- **CUMULUS-2591**
  - Adds `failedExecutionStepName` to failed execution's jsonb error records.
    This is the name of the Step Function step for the last failed event in the
    execution's event history.
- **CUMULUS-2548**
  - Added `allowed_redirects` field to PostgreSQL `providers` table
  - Added `allowedRedirects` field to DynamoDB `<prefix>-providers` table
  - Added `@cumulus/aws-client/S3.streamS3Upload` to handle uploading the contents
  of a readable stream to S3 and returning a promise
- **CUMULUS-2373**
  - Added `replaySqsMessages` lambda to replay archived incoming SQS
    messages from S3.
  - Added `/replays/sqs` endpoint to trigger an async operation for
    the `replaySqsMessages` lambda.
  - Added unit tests and integration tests for new endpoint and lambda.
  - Added `getS3PrefixForArchivedMessage` to `ingest/sqs` package to get prefix
    for an archived message.
  - Added new `async_operation` type `SQS Replay`.
- **CUMULUS-2460**
  - Adds `POST` /executions/workflows-by-granules for retrieving workflow names common to a set of granules
  - Adds `workflowsByGranules` to `@cumulus/api-client/executions`
- **CUMULUS-2635**
  - Added helper functions:
    - `@cumulus/db/translate/file/translateApiPdrToPostgresPdr`

### Fixed

- **CUMULUS-2548**
  - Fixed `@cumulus/ingest/HttpProviderClient.sync` to
properly handle basic auth when redirecting to a different
host and/or host with a different port
- **CUMULUS-2626**
  - Update [PDR migration](https://github.com/nasa/cumulus/blob/master/lambdas/data-migration2/src/pdrs.ts) to correctly find Executions by a Dynamo PDR's `execution` field
- **CUMULUS-2635**
  - Update `data-migration2` to migrate PDRs before migrating granules.
  - Update `data-migration2` unit tests testing granules migration to reference
    PDR records to better model the DB schema.
  - Update `migratePdrRecord` to use `translateApiPdrToPostgresPdr` function.

### Changed

- **CUMULUS-2373**
  - Updated `getS3KeyForArchivedMessage` in `ingest/sqs` to store SQS messages
    by `queueName`.
- **CUMULUS-2630**
  - Updates the example/cumulus-tf deployment to change
    `archive_api_reserved_concurrency` from 2 to 8 to prevent throttling with
    the dashboard.

## [v9.3.0] 2021-07-26

### BREAKING CHANGES

- All API requests made by `@cumulus/api-client` will now throw an error if the status code
does not match the expected response (200 for most requests and 202 for a few requests that
trigger async operations). Previously the helpers in this package would return the response
regardless of the status code, so you may need to update any code using helpers from this
package to catch or to otherwise handle errors that you may encounter.
- The Cumulus API Lambda function has now been configured with reserved concurrency to ensure
availability in a high-concurrency environment. However, this also caps max concurrency which
may result in throttling errors if trying to reach the Cumulus API multiple times in a short
period. Reserved concurrency can be configured with the `archive_api_reserved_concurrency`
terraform variable on the Cumulus module and increased if you are seeing throttling errors.
The default reserved concurrency value is 8.

### Notable changes

- `cmr_custom_host` variable for `cumulus` module can now be used to configure Cumulus to
  integrate with a custom CMR host name and protocol (e.g.
  `http://custom-cmr-host.com`). Note that you **must** include a protocol
  (`http://` or `https://)  if specifying a value for this variable.
- The cumulus module configuration value`rds_connetion_heartbeat` and it's
  behavior has been replaced by a more robust database connection 'retry'
  solution.   Users can remove this value from their configuration, regardless
  of value.  See the `Changed` section notes on CUMULUS-2528 for more details.

### Added

- Added user doc describing new features related to the Cumulus dead letter archive.
- **CUMULUS-2327**
  - Added reserved concurrency setting to the Cumulus API lambda function.
  - Added relevant tfvars to the archive and cumulus terraform modules.
- **CUMULUS-2460**
  - Adds `POST` /executions/search-by-granules for retrieving executions from a list of granules or granule query
  - Adds `searchExecutionsByGranules` to `@cumulus/api-client/executions`
- **CUMULUS-2475**
  - Adds `GET` endpoint to distribution API
- **CUMULUS-2463**
  - `PUT /granules` reingest action allows a user to override the default execution
    to use by providing an optional `workflowName` or `executionArn` parameter on
    the request body.
  - `PUT /granules/bulkReingest` action allows a user to override the default
    execution/workflow combination to reingest with by providing an optional
    `workflowName` on the request body.
- Adds `workflowName` and `executionArn` params to @cumulus/api-client/reingestGranules
- **CUMULUS-2476**
  - Adds handler for authenticated `HEAD` Distribution requests replicating current behavior of TEA
- **CUMULUS-2478**
  - Implemented [bucket map](https://github.com/asfadmin/thin-egress-app#bucket-mapping).
  - Implemented /locate endpoint
  - Cumulus distribution API checks the file request against bucket map:
    - retrieves the bucket and key from file path
    - determines if the file request is public based on the bucket map rather than the bucket type
    - (EDL only) restricts download from PRIVATE_BUCKETS to users who belong to certain EDL User Groups
    - bucket prefix and object prefix are supported
  - Add 'Bearer token' support as an authorization method
- **CUMULUS-2486**
  - Implemented support for custom headers
  - Added 'Bearer token' support as an authorization method
- **CUMULUS-2487**
  - Added integration test for cumulus distribution API
- **CUMULUS-2569**
  - Created bucket map cache for cumulus distribution API
- **CUMULUS-2568**
  - Add `deletePdr`/PDR deletion functionality to `@cumulus/api-client/pdrs`
  - Add `removeCollectionAndAllDependencies` to integration test helpers
  - Added `example/spec/apiUtils.waitForApiStatus` to wait for a
  record to be returned by the API with a specific value for
  `status`
  - Added `example/spec/discoverUtils.uploadS3GranuleDataForDiscovery` to upload granule data fixtures
  to S3 with a randomized granule ID for `discover-granules` based
  integration tests
  - Added `example/spec/Collections.removeCollectionAndAllDependencies` to remove a collection and
  all dependent objects (e.g. PDRs, granules, executions) from the
  database via the API
  - Added helpers to `@cumulus/api-client`:
    - `pdrs.deletePdr` - Delete a PDR via the API
    - `replays.postKinesisReplays` - Submit a POST request to the `/replays` endpoint for replaying Kinesis messages

- `@cumulus/api-client/granules.getGranuleResponse` to return the raw endpoint response from the GET `/granules/<granuleId>` endpoint

### Changed

- Moved functions from `@cumulus/integration-tests` to `example/spec/helpers/workflowUtils`:
  - `startWorkflowExecution`
  - `startWorkflow`
  - `executeWorkflow`
  - `buildWorkflow`
  - `testWorkflow`
  - `buildAndExecuteWorkflow`
  - `buildAndStartWorkflow`
- `example/spec/helpers/workflowUtils.executeWorkflow` now uses
`waitForApiStatus` to ensure that the execution is `completed` or
`failed` before resolving
- `example/spec/helpers/testUtils.updateAndUploadTestFileToBucket`
now accepts an object of parameters rather than positional
arguments
- Removed PDR from the `payload` in the input payload test fixture for reconciliation report integration tests
- The following integration tests for PDR-based workflows were
updated to use randomized granule IDs:
  - `example/spec/parallel/ingest/ingestFromPdrSpec.js`
  - `example/spec/parallel/ingest/ingestFromPdrWithChildWorkflowMetaSpec.js`
  - `example/spec/parallel/ingest/ingestFromPdrWithExecutionNamePrefixSpec.js`
  - `example/spec/parallel/ingest/ingestPdrWithNodeNameSpec.js`
- Updated the `@cumulus/api-client/CumulusApiClientError` error class to include new properties that can be accessed directly on
the error object:
  - `statusCode` - The HTTP status code of the API response
  - `apiMessage` - The message from the API response
- Added `params.pRetryOptions` parameter to
`@cumulus/api-client/granules.deleteGranule` to control the retry
behavior
- Updated `cmr_custom_host` variable to accept a full protocol and host name
(e.g. `http://cmr-custom-host.com`), whereas it previously only accepted a host name
- **CUMULUS-2482**
  - Switches the default distribution app in the `example/cumulus-tf` deployment to the new Cumulus Distribution
  - TEA is still available by following instructions in `example/README.md`
- **CUMULUS-2463**
  - Increases the duration of allowed backoff times for a successful test from
    0.5 sec to 1 sec.
- **CUMULUS-2528**
  - Removed `rds_connection_heartbeat` as a configuration option from all
    Cumulus terraform modules
  - Removed `dbHeartBeat` as an environmental switch from
    `@cumulus/db.getKnexClient` in favor of more comprehensive general db
    connect retry solution
  - Added new `rds_connection_timing_configuration` string map to allow for
    configuration and tuning of Core's internal database retry/connection
    timeout behaviors.  These values map to connection pool configuration
    values for tarn (https://github.com/vincit/tarn.js/) which Core's database
    module / knex(https://www.npmjs.com/package/knex) use for this purpose:
    - acquireTimeoutMillis
    - createRetryIntervalMillis
    - createTimeoutMillis
    - idleTimeoutMillis
    - reapIntervalMillis
      Connection errors will result in a log line prepended with 'knex failed on
      attempted connection error' and sent from '@cumulus/db/connection'
  - Updated `@cumulus/db` and all terraform mdules to set default retry
    configuration values for the database module to cover existing database
    heartbeat connection failures as well as all other knex/tarn connection
    creation failures.

### Fixed

- Fixed bug where `cmr_custom_host` variable was not properly forwarded into `archive`, `ingest`, and `sqs-message-remover` modules from `cumulus` module
- Fixed bug where `parse-pdr` set a granule's provider to the entire provider record when a `NODE_NAME`
  is present. Expected behavior consistent with other tasks is to set the provider name in that field.
- **CUMULUS-2568**
  - Update reconciliation report integration test to have better cleanup/failure behavior
  - Fixed `@cumulus/api-client/pdrs.getPdr` to request correct endpoint for returning a PDR from the API
- **CUMULUS-2620**
  - Fixed a bug where a granule could be removed from CMR but still be set as
  `published: true` and with a CMR link in the Dynamo/PostgreSQL databases. Now,
  the CMR deletion and the Dynamo/PostgreSQL record updates will all succeed or fail
  together, preventing the database records from being out of sync with CMR.
  - Fixed `@cumulus/api-client/pdrs.getPdr` to request correct
  endpoint for returning a PDR from the API

## [v9.2.2] 2021-08-06 - [BACKPORT]

**Please note** changes in 9.2.2 may not yet be released in future versions, as
this is a backport and patch release on the 9.2.x series of releases. Updates that
are included in the future will have a corresponding CHANGELOG entry in future
releases.

### Added

- **CUMULUS-2635**
  - Added helper functions:
    - `@cumulus/db/translate/file/translateApiPdrToPostgresPdr`

### Fixed

- **CUMULUS-2635**
  - Update `data-migration2` to migrate PDRs before migrating granules.
  - Update `data-migration2` unit tests testing granules migration to reference
    PDR records to better model the DB schema.
  - Update `migratePdrRecord` to use `translateApiPdrToPostgresPdr` function.

## [v9.2.1] 2021-07-29 - [BACKPORT]

### Fixed

- **CUMULUS-2626**
  - Update [PDR migration](https://github.com/nasa/cumulus/blob/master/lambdas/data-migration2/src/pdrs.ts) to correctly find Executions by a Dynamo PDR's `execution` field

## [v9.2.0] 2021-06-22

### Added

- **CUMULUS-2475**
  - Adds `GET` endpoint to distribution API
- **CUMULUS-2476**
  - Adds handler for authenticated `HEAD` Distribution requests replicating current behavior of TEA

### Changed

- **CUMULUS-2482**
  - Switches the default distribution app in the `example/cumulus-tf` deployment to the new Cumulus Distribution
  - TEA is still available by following instructions in `example/README.md`

### Fixed

- **CUMULUS-2520**
  - Fixed error that prevented `/elasticsearch/index-from-database` from starting.
- **CUMULUS-2558**
  - Fixed issue where executions original_payload would not be retained on successful execution

## [v9.1.0] 2021-06-03

### BREAKING CHANGES

- @cumulus/api-client/granules.getGranule now returns the granule record from the GET /granules/<granuleId> endpoint, not the raw endpoint response
- **CUMULUS-2434**
  - To use the updated `update-granules-cmr-metadata-file-links` task, the
    granule  UMM-G metadata should have version 1.6.2 or later, since CMR s3
    link type 'GET DATA VIA DIRECT ACCESS' is not valid until UMM-G version
    [1.6.2](https://cdn.earthdata.nasa.gov/umm/granule/v1.6.2/umm-g-json-schema.json)
- **CUMULUS-2488**
  - Removed all EMS reporting including lambdas, endpoints, params, etc as all
    reporting is now handled through Cloud Metrics
- **CUMULUS-2472**
  - Moved existing `EarthdataLoginClient` to
    `@cumulus/oauth-client/EarthdataLoginClient` and updated all references in
    Cumulus Core.
  - Rename `EarthdataLoginClient` property from `earthdataLoginUrl` to
    `loginUrl for consistency with new OAuth clients. See example in
    [oauth-client
    README](https://github.com/nasa/cumulus/blob/master/packages/oauth-client/README.md)

### Added

- **HYRAX-439** - Corrected README.md according to a new Hyrax URL format.
- **CUMULUS-2354**
  - Adds configuration options to allow `/s3credentials` endpoint to distribute
    same-region read-only tokens based on a user's CMR ACLs.
  - Configures the example deployment to enable this feature.
- **CUMULUS-2442**
  - Adds option to generate cloudfront URL to lzards-backup task. This will require a few new task config options that have been documented in the [task README](https://github.com/nasa/cumulus/blob/master/tasks/lzards-backup/README.md).
- **CUMULUS-2470**
  - Added `/s3credentials` endpoint for distribution API
- **CUMULUS-2471**
  - Add `/s3credentialsREADME` endpoint to distribution API
- **CUMULUS-2473**
  - Updated `tf-modules/cumulus_distribution` module to take earthdata or cognito credentials
  - Configured `example/cumulus-tf/cumulus_distribution.tf` to use CSDAP credentials
- **CUMULUS-2474**
  - Add `S3ObjectStore` to `aws-client`. This class allows for interaction with the S3 object store.
  - Add `object-store` package which contains abstracted object store functions for working with various cloud providers
- **CUMULUS-2477**
  - Added `/`, `/login` and `/logout` endpoints to cumulus distribution api
- **CUMULUS-2479**
  - Adds /version endpoint to distribution API
- **CUMULUS-2497**
  - Created `isISOFile()` to check if a CMR file is a CMR ISO file.
- **CUMULUS-2371**
  - Added helpers to `@cumulus/ingest/sqs`:
    - `archiveSqsMessageToS3` - archives an incoming SQS message to S3
    - `deleteArchivedMessageFromS3` - deletes a processed SQS message from S3
  - Added call to `archiveSqsMessageToS3` to `sqs-message-consumer` which
    archives all incoming SQS messages to S3.
  - Added call to `deleteArchivedMessageFrom` to `sqs-message-remover` which
    deletes archived SQS message from S3 once it has been processed.

### Changed

- **[PR2224](https://github.com/nasa/cumulus/pull/2244)**
- **CUMULUS-2208**
  - Moved all `@cumulus/api/es/*` code to new `@cumulus/es-client` package
- Changed timeout on `sfEventSqsToDbRecords` Lambda to 60 seconds to match
  timeout for Knex library to acquire database connections
- **CUMULUS-2517**
  - Updated postgres-migration-count-tool default concurrency to '1'
- **CUMULUS-2489**
  - Updated docs for Terraform references in FAQs, glossary, and in Deployment sections
- **CUMULUS-2434**
  - Updated `@cumulus/cmrjs` `updateCMRMetadata` and related functions to add
    both HTTPS URLS and S3 URIs to CMR metadata.
  - Updated `update-granules-cmr-metadata-file-links` task to add both HTTPS
    URLs and S3 URIs to the OnlineAccessURLs field of CMR metadata. The task
    configuration parameter `cmrGranuleUrlType` now has default value `both`.
  - To use the updated `update-granules-cmr-metadata-file-links` task, the
    granule UMM-G metadata should have version 1.6.2 or later, since CMR s3 link
    type 'GET DATA VIA DIRECT ACCESS' is not valid until UMM-G version
    [1.6.2](https://cdn.earthdata.nasa.gov/umm/granule/v1.6.2/umm-g-json-schema.json)
- **CUMULUS-2472**
  - Renamed `@cumulus/earthdata-login-client` to more generic
    `@cumulus/oauth-client` as a parent  class for new OAuth clients.
  - Added `@cumulus/oauth-client/CognitoClient` to interface with AWS cognito login service.
- **CUMULUS-2497**
  - Changed the `@cumulus/cmrjs` package:
    - Updated `@cumulus/cmrjs/cmr-utils.getGranuleTemporalInfo()` so it now
      returns temporal info for CMR ISO 19115 SMAP XML files.
    - Updated `@cumulus/cmrjs/cmr-utils.isCmrFilename()` to include
      `isISOFile()`.
- **CUMULUS-2532**
  - Changed integration tests to use `api-client/granules` functions as opposed to granulesApi from `@cumulus/integration-tests`.

### Fixed

- **CUMULUS-2519**
  - Update @cumulus/integration-tests.buildWorkflow to fail if provider/collection API response is not successful
- **CUMULUS-2518**
  - Update sf-event-sqs-to-db-records to not throw if a collection is not
    defined on a payload that has no granules/an empty granule payload object
- **CUMULUS-2512**
  - Updated ingest package S3 provider client to take additional parameter
    `remoteAltBucket` on `download` method to allow for per-file override of
    provider bucket for checksum
  - Updated @cumulus/ingest.fetchTextFile's signature to be parameterized and
    added `remoteAltBucket`to allow for an override of the passed in provider
    bucket for the source file
  - Update "eslint-plugin-import" to be pinned to 2.22.1
- **CUMULUS-2520**
  - Fixed error that prevented `/elasticsearch/index-from-database` from starting.
- **CUMULUS-2532**
  - Fixed integration tests to have granule deletion occur before provider and
    collection deletion in test cleanup.
- **[2231](https://github.com/nasa/cumulus/issues/2231)**
  - Fixes broken relative path links in `docs/README.md`

### Removed

- **CUMULUS-2502**
  - Removed outdated documentation regarding Kibana index patterns for metrics.

## [v9.0.1] 2021-05-07

### Migration Steps

Please review the migration steps for 9.0.0 as this release is only a patch to
correct a failure in our build script and push out corrected release artifacts. The previous migration steps still apply.

### Changed

- Corrected `@cumulus/db` configuration to correctly build package.

## [v9.0.0] 2021-05-03

### Migration steps

- This release of Cumulus enables integration with a PostgreSQL database for archiving Cumulus data. There are several upgrade steps involved, **some of which need to be done before redeploying Cumulus**. See the [documentation on upgrading to the RDS release](https://nasa.github.io/cumulus/docs/upgrade-notes/upgrade-rds).

### BREAKING CHANGES

- **CUMULUS-2185** - RDS Migration Epic
  - **CUMULUS-2191**
    - Removed the following from the `@cumulus/api/models.asyncOperation` class in
      favor of the added `@cumulus/async-operations` module:
      - `start`
      - `startAsyncOperations`
  - **CUMULUS-2187**
    - The `async-operations` endpoint will now omit `output` instead of
      returning `none` when the operation did not return output.
  - **CUMULUS-2309**
    - Removed `@cumulus/api/models/granule.unpublishAndDeleteGranule` in favor
      of `@cumulus/api/lib/granule-remove-from-cmr.unpublishGranule` and
      `@cumulus/api/lib/granule-delete.deleteGranuleAndFiles`.
  - **CUMULUS-2385**
    - Updated `sf-event-sqs-to-db-records` to write a granule's files to
      PostgreSQL only after the workflow has exited the `Running` status.
      Please note that any workflow that uses `sf_sqs_report_task` for
      mid-workflow updates will be impacted.
    - Changed PostgreSQL `file` schema and TypeScript type definition to require
      `bucket` and `key` fields.
    - Updated granule/file write logic to mark a granule's status as "failed"
  - **CUMULUS-2455**
    - API `move granule` endpoint now moves granule files on a per-file basis
    - API `move granule` endpoint on granule file move failure will retain the
      file at it's original location, but continue to move any other granule
      files.
    - Removed the `move` method from the `@cumulus/api/models.granule` class.
      logic is now handled in `@cumulus/api/endpoints/granules` and is
      accessible via the Core API.

### Added

- **CUMULUS-2185** - RDS Migration Epic
  - **CUMULUS-2130**
    - Added postgres-migration-count-tool lambda/ECS task to allow for
      evaluation of database state
    - Added /migrationCounts api endpoint that allows running of the
      postgres-migration-count-tool as an asyncOperation
  - **CUMULUS-2394**
    - Updated PDR and Granule writes to check the step function
      workflow_start_time against the createdAt field for each record to ensure
      old records do not overwrite newer ones for legacy Dynamo and PostgreSQL
      writes
  - **CUMULUS-2188**
    - Added `data-migration2` Lambda to be run after `data-migration1`
    - Added logic to `data-migration2` Lambda for migrating execution records
      from DynamoDB to PostgreSQL
  - **CUMULUS-2191**
    - Added `@cumulus/async-operations` to core packages, exposing
      `startAsyncOperation` which will handle starting an async operation and
      adding an entry to both PostgreSQL and DynamoDb
  - **CUMULUS-2127**
    - Add schema migration for `collections` table
  - **CUMULUS-2129**
    - Added logic to `data-migration1` Lambda for migrating collection records
      from Dynamo to PostgreSQL
  - **CUMULUS-2157**
    - Add schema migration for `providers` table
    - Added logic to `data-migration1` Lambda for migrating provider records
      from Dynamo to PostgreSQL
  - **CUMULUS-2187**
    - Added logic to `data-migration1` Lambda for migrating async operation
      records from Dynamo to PostgreSQL
  - **CUMULUS-2198**
    - Added logic to `data-migration1` Lambda for migrating rule records from
      DynamoDB to PostgreSQL
  - **CUMULUS-2182**
    - Add schema migration for PDRs table
  - **CUMULUS-2230**
    - Add schema migration for `rules` table
  - **CUMULUS-2183**
    - Add schema migration for `asyncOperations` table
  - **CUMULUS-2184**
    - Add schema migration for `executions` table
  - **CUMULUS-2257**
    - Updated PostgreSQL table and column names to snake_case
    - Added `translateApiAsyncOperationToPostgresAsyncOperation` function to `@cumulus/db`
  - **CUMULUS-2186**
    - Added logic to `data-migration2` Lambda for migrating PDR records from
      DynamoDB to PostgreSQL
  - **CUMULUS-2235**
    - Added initial ingest load spec test/utility
  - **CUMULUS-2167**
    - Added logic to `data-migration2` Lambda for migrating Granule records from
      DynamoDB to PostgreSQL and parse Granule records to store File records in
      RDS.
  - **CUMULUS-2367**
    - Added `granules_executions` table to PostgreSQL schema to allow for a
      many-to-many relationship between granules and executions
      - The table refers to granule and execution records using foreign keys
        defined with ON CASCADE DELETE, which means that any time a granule or
        execution record is deleted, all of the records in the
        `granules_executions` table referring to that record will also be
        deleted.
    - Added `upsertGranuleWithExecutionJoinRecord` helper to `@cumulus/db` to
      allow for upserting a granule record and its corresponding
      `granules_execution` record
  - **CUMULUS-2128**
    - Added helper functions:
      - `@cumulus/db/translate/file/translateApiFiletoPostgresFile`
      - `@cumulus/db/translate/file/translateApiGranuletoPostgresGranule`
      - `@cumulus/message/Providers/getMessageProvider`
  - **CUMULUS-2190**
    - Added helper functions:
      - `@cumulus/message/Executions/getMessageExecutionOriginalPayload`
      - `@cumulus/message/Executions/getMessageExecutionFinalPayload`
      - `@cumulus/message/workflows/getMessageWorkflowTasks`
      - `@cumulus/message/workflows/getMessageWorkflowStartTime`
      - `@cumulus/message/workflows/getMessageWorkflowStopTime`
      - `@cumulus/message/workflows/getMessageWorkflowName`
  - **CUMULUS-2192**
    - Added helper functions:
      - `@cumulus/message/PDRs/getMessagePdrRunningExecutions`
      - `@cumulus/message/PDRs/getMessagePdrCompletedExecutions`
      - `@cumulus/message/PDRs/getMessagePdrFailedExecutions`
      - `@cumulus/message/PDRs/getMessagePdrStats`
      - `@cumulus/message/PDRs/getPdrPercentCompletion`
      - `@cumulus/message/workflows/getWorkflowDuration`
  - **CUMULUS-2199**
    - Added `translateApiRuleToPostgresRule` to `@cumulus/db` to translate API
      Rule to conform to Postgres Rule definition.
  - **CUMUlUS-2128**
    - Added "upsert" logic to the `sfEventSqsToDbRecords` Lambda for granule and
      file writes to the core PostgreSQL database
  - **CUMULUS-2199**
    - Updated Rules endpoint to write rules to core PostgreSQL database in
      addition to DynamoDB and to delete rules from the PostgreSQL database in
      addition to DynamoDB.
    - Updated `create` in Rules Model to take in optional `createdAt` parameter
      which sets the value of createdAt if not specified during function call.
  - **CUMULUS-2189**
    - Updated Provider endpoint logic to write providers in parallel to Core
      PostgreSQL database
    - Update integration tests to utilize API calls instead of direct
      api/model/Provider calls
  - **CUMULUS-2191**
    - Updated cumuluss/async-operation task to write async-operations to the
      PostgreSQL database.
  - **CUMULUS-2228**
    - Added logic to the `sfEventSqsToDbRecords` Lambda to write execution, PDR,
      and granule records to the core PostgreSQL database in parallel with
      writes to DynamoDB
  - **CUMUlUS-2190**
    - Added "upsert" logic to the `sfEventSqsToDbRecords` Lambda for PDR writes
      to the core PostgreSQL database
  - **CUMUlUS-2192**
    - Added "upsert" logic to the `sfEventSqsToDbRecords` Lambda for execution
      writes to the core PostgreSQL database
  - **CUMULUS-2187**
    - The `async-operations` endpoint will now omit `output` instead of
      returning `none` when the operation did not return output.
  - **CUMULUS-2167**
    - Change PostgreSQL schema definition for `files` to remove `filename` and
      `name` and only support `file_name`.
    - Change PostgreSQL schema definition for `files` to remove `size` to only
      support `file_size`.
    - Change `PostgresFile` to remove duplicate fields `filename` and `name` and
      rename `size` to `file_size`.
  - **CUMULUS-2266**
    - Change `sf-event-sqs-to-db-records` behavior to discard and not throw an
      error on an out-of-order/delayed message so as not to have it be sent to
      the DLQ.
  - **CUMULUS-2305**
    - Changed `DELETE /pdrs/{pdrname}` API behavior to also delete record from
      PostgreSQL database.
  - **CUMULUS-2309**
    - Changed `DELETE /granules/{granuleName}` API behavior to also delete
      record from PostgreSQL database.
    - Changed `Bulk operation BULK_GRANULE_DELETE` API behavior to also delete
      records from PostgreSQL database.
  - **CUMULUS-2367**
    - Updated `granule_cumulus_id` foreign key to granule in PostgreSQL `files`
      table to use a CASCADE delete, so records in the files table are
      automatically deleted by the database when the corresponding granule is
      deleted.
  - **CUMULUS-2407**
    - Updated data-migration1 and data-migration2 Lambdas to use UPSERT instead
      of UPDATE when migrating dynamoDB records to PostgreSQL.
    - Changed data-migration1 and data-migration2 logic to only update already
      migrated records if the incoming record update has a newer timestamp
  - **CUMULUS-2329**
    - Add `write-db-dlq-records-to-s3` lambda.
    - Add terraform config to automatically write db records DLQ messages to an
      s3 archive on the system bucket.
    - Add unit tests and a component spec test for the above.
  - **CUMULUS-2380**
    - Add `process-dead-letter-archive` lambda to pick up and process dead letters in the S3 system bucket dead letter archive.
    - Add `/deadLetterArchive/recoverCumulusMessages` endpoint to trigger an async operation to leverage this capability on demand.
    - Add unit tests and integration test for all of the above.
  - **CUMULUS-2406**
    - Updated parallel write logic to ensure that updatedAt/updated_at
      timestamps are the same in Dynamo/PG on record write for the following
      data types:
      - async operations
      - granules
      - executions
      - PDRs
  - **CUMULUS-2446**
    - Remove schema validation check against DynamoDB table for collections when
      migrating records from DynamoDB to core PostgreSQL database.
  - **CUMULUS-2447**
    - Changed `translateApiAsyncOperationToPostgresAsyncOperation` to call
      `JSON.stringify` and then `JSON.parse` on output.
  - **CUMULUS-2313**
    - Added `postgres-migration-async-operation` lambda to start an ECS task to
      run a the `data-migration2` lambda.
    - Updated `async_operations` table to include `Data Migration 2` as a new
      `operation_type`.
    - Updated `cumulus-tf/variables.tf` to include `optional_dynamo_tables` that
      will be merged with `dynamo_tables`.
  - **CUMULUS-2451**
    - Added summary type file `packages/db/src/types/summary.ts` with
      `MigrationSummary` and `DataMigration1` and `DataMigration2` types.
    - Updated `data-migration1` and `data-migration2` lambdas to return
      `MigrationSummary` objects.
    - Added logging for every batch of 100 records processed for executions,
      granules and files, and PDRs.
    - Removed `RecordAlreadyMigrated` logs in `data-migration1` and
      `data-migration2`
  - **CUMULUS-2452**
    - Added support for only migrating certain granules by specifying the
      `granuleSearchParams.granuleId` or `granuleSearchParams.collectionId`
      properties in the payload for the
      `<prefix>-postgres-migration-async-operation` Lambda
    - Added support for only running certain migrations for data-migration2 by
      specifying the `migrationsList` property in the payload for the
      `<prefix>-postgres-migration-async-operation` Lambda
  - **CUMULUS-2453**
    - Created `storeErrors` function which stores errors in system bucket.
    - Updated `executions` and `granulesAndFiles` data migrations to call `storeErrors` to store migration errors.
    - Added `system_bucket` variable to `data-migration2`.
  - **CUMULUS-2455**
    - Move granules API endpoint records move updates for migrated granule files
      if writing any of the granule files fails.
  - **CUMULUS-2468**
    - Added support for doing [DynamoDB parallel scanning](https://docs.aws.amazon.com/amazondynamodb/latest/developerguide/Scan.html#Scan.ParallelScan) for `executions` and `granules` migrations to improve performance. The behavior of the parallel scanning and writes can be controlled via the following properties on the event input to the `<prefix>-postgres-migration-async-operation` Lambda:
      - `granuleMigrationParams.parallelScanSegments`: How many segments to divide your granules DynamoDB table into for parallel scanning
      - `granuleMigrationParams.parallelScanLimit`: The maximum number of granule records to evaluate for each parallel scanning segment of the DynamoDB table
      - `granuleMigrationParams.writeConcurrency`: The maximum number of concurrent granule/file writes to perform to the PostgreSQL database across all DynamoDB segments
      - `executionMigrationParams.parallelScanSegments`: How many segments to divide your executions DynamoDB table into for parallel scanning
      - `executionMigrationParams.parallelScanLimit`: The maximum number of execution records to evaluate for each parallel scanning segment of the DynamoDB table
      - `executionMigrationParams.writeConcurrency`: The maximum number of concurrent execution writes to perform to the PostgreSQL database across all DynamoDB segments
  - **CUMULUS-2468** - Added `@cumulus/aws-client/DynamoDb.parallelScan` helper to perform [parallel scanning on DynamoDb tables](https://docs.aws.amazon.com/amazondynamodb/latest/developerguide/Scan.html#Scan.ParallelScan)
  - **CUMULUS-2507**
    - Updated granule record write logic to set granule status to `failed` in both Postgres and DynamoDB if any/all of its files fail to write to the database.

### Deprecated

- **CUMULUS-2185** - RDS Migration Epic
  - **CUMULUS-2455**
    - `@cumulus/ingest/moveGranuleFiles`

## [v8.1.2] 2021-07-29

**Please note** changes in 8.1.2 may not yet be released in future versions, as this
is a backport/patch release on the 8.x series of releases.  Updates that are
included in the future will have a corresponding CHANGELOG entry in future releases.

### Notable changes

- `cmr_custom_host` variable for `cumulus` module can now be used to configure Cumulus to
integrate with a custom CMR host name and protocol (e.g. `http://custom-cmr-host.com`). Note
that you **must** include a protocol (`http://` or `https://`) if specifying a value for this
variable.
- `@cumulus/sync-granule` task should now properly handle
syncing files from HTTP/HTTPS providers where basic auth is
required and involves a redirect to a different host (e.g.
downloading files protected by Earthdata Login)

### Added

- **CUMULUS-2548**
  - Added `allowed_redirects` field to PostgreSQL `providers` table
  - Added `allowedRedirects` field to DynamoDB `<prefix>-providers` table
  - Added `@cumulus/aws-client/S3.streamS3Upload` to handle uploading the contents
  of a readable stream to S3 and returning a promise

### Changed

- Updated `cmr_custom_host` variable to accept a full protocol and host name
(e.g. `http://cmr-custom-host.com`), whereas it previously only accepted a host name

### Fixed

- Fixed bug where `cmr_custom_host` variable was not properly forwarded into `archive`, `ingest`, and `sqs-message-remover` modules from `cumulus` module
- **CUMULUS-2548**
  - Fixed `@cumulus/ingest/HttpProviderClient.sync` to
properly handle basic auth when redirecting to a different
host and/or host with a different port

## [v8.1.1] 2021-04-30 -- Patch Release

**Please note** changes in 8.1.1 may not yet be released in future versions, as this
is a backport/patch release on the 8.x series of releases.  Updates that are
included in the future will have a corresponding CHANGELOG entry in future releases.

### Added

- **CUMULUS-2497**
  - Created `isISOFile()` to check if a CMR file is a CMR ISO file.

### Fixed

- **CUMULUS-2512**
  - Updated ingest package S3 provider client to take additional parameter
    `remoteAltBucket` on `download` method to allow for per-file override of
    provider bucket for checksum
  - Updated @cumulus/ingest.fetchTextFile's signature to be parameterized and
    added `remoteAltBucket`to allow for an override of the passed in provider
    bucket for the source file
  - Update "eslint-plugin-import" to be pinned to 2.22.1

### Changed

- **CUMULUS-2497**
  - Changed the `@cumulus/cmrjs` package:
    - Updated `@cumulus/cmrjs/cmr-utils.getGranuleTemporalInfo()` so it now
      returns temporal info for CMR ISO 19115 SMAP XML files.
    - Updated `@cumulus/cmrjs/cmr-utils.isCmrFilename()` to include
      `isISOFile()`.

- **[2216](https://github.com/nasa/cumulus/issues/2216)**
  - Removed "node-forge", "xml-crypto" from audit whitelist, added "underscore"

## [v8.1.0] 2021-04-29

### Added

- **CUMULUS-2348**
  - The `@cumulus/api` `/granules` and `/granules/{granuleId}` endpoints now take `getRecoveryStatus` parameter
  to include recoveryStatus in result granule(s)
  - The `@cumulus/api-client.granules.getGranule` function takes a `query` parameter which can be used to
  request additional granule information.
  - Published `@cumulus/api@7.2.1-alpha.0` for dashboard testing
- **CUMULUS-2469**
  - Added `tf-modules/cumulus_distribution` module to standup a skeleton
    distribution api

## [v8.0.0] 2021-04-08

### BREAKING CHANGES

- **CUMULUS-2428**
  - Changed `/granules/bulk` to use `queueUrl` property instead of a `queueName` property for setting the queue to use for scheduling bulk granule workflows

### Notable changes

- Bulk granule operations endpoint now supports setting a custom queue for scheduling workflows via the `queueUrl` property in the request body. If provided, this value should be the full URL for an SQS queue.

### Added

- **CUMULUS-2374**
  - Add cookbok entry for queueing PostToCmr step
  - Add example workflow to go with cookbook
- **CUMULUS-2421**
  - Added **experimental** `ecs_include_docker_cleanup_cronjob` boolean variable to the Cumulus module to enable cron job to clean up docker root storage blocks in ECS cluster template for non-`device-mapper` storage drivers. Default value is `false`. This fulfills a specific user support request. This feature is otherwise untested and will remain so until we can iterate with a better, more general-purpose solution. Use of this feature is **NOT** recommended unless you are certain you need it.

- **CUMULUS-1808**
  - Add additional error messaging in `deleteSnsTrigger` to give users more context about where to look to resolve ResourceNotFound error when disabling or deleting a rule.

### Fixed

- **CUMULUS-2281**
  - Changed discover-granules task to write discovered granules directly to
    logger, instead of via environment variable. This fixes a problem where a
    large number of found granules prevents this lambda from running as an
    activity with an E2BIG error.

## [v7.2.0] 2021-03-23

### Added

- **CUMULUS-2346**
  - Added orca API endpoint to `@cumulus/api` to get recovery status
  - Add `CopyToGlacier` step to [example IngestAndPublishGranuleWithOrca workflow](https://github.com/nasa/cumulus/blob/master/example/cumulus-tf/ingest_and_publish_granule_with_orca_workflow.tf)

### Changed

- **HYRAX-357**
  - Format of NGAP OPeNDAP URL changed and by default now is referring to concept id and optionally can include short name and version of collection.
  - `addShortnameAndVersionIdToConceptId` field has been added to the config inputs of the `hyrax-metadata-updates` task

## [v7.1.0] 2021-03-12

### Notable changes

- `sync-granule` task will now properly handle syncing 0 byte files to S3
- SQS/Kinesis rules now support scheduling workflows to a custom queue via the `rule.queueUrl` property. If provided, this value should be the full URL for an SQS queue.

### Added

- `tf-modules/cumulus` module now supports a `cmr_custom_host` variable that can
  be used to set to an arbitrary  host for making CMR requests (e.g.
  `https://custom-cmr-host.com`).
- Added `buckets` variable to `tf-modules/archive`
- **CUMULUS-2345**
  - Deploy ORCA with Cumulus, see `example/cumulus-tf/orca.tf` and `example/cumulus-tf/terraform.tfvars.example`
  - Add `CopyToGlacier` step to [example IngestAndPublishGranule workflow](https://github.com/nasa/cumulus/blob/master/example/cumulus-tf/ingest_and_publish_granule_workflow.asl.json)
- **CUMULUS-2424**
  - Added `childWorkflowMeta` to `queue-pdrs` config. An object passed to this config value will be merged into a child workflow message's `meta` object. For an example of how this can be used, see `example/cumulus-tf/discover_and_queue_pdrs_with_child_workflow_meta_workflow.asl.json`.
- **CUMULUS-2427**
  - Added support for using a custom queue with SQS and Kinesis rules. Whatever queue URL is set on the `rule.queueUrl` property will be used to schedule workflows for that rule. This change allows SQS/Kinesis rules to use [any throttled queues defined for a deployment](https://nasa.github.io/cumulus/docs/data-cookbooks/throttling-queued-executions).

### Fixed

- **CUMULUS-2394**
  - Updated PDR and Granule writes to check the step function `workflow_start_time` against
      the `createdAt` field  for each record to ensure old records do not
      overwrite newer ones

### Changed

- `<prefix>-lambda-api-gateway` IAM role used by API Gateway Lambda now
  supports accessing all buckets defined in your `buckets` variable except
  "internal" buckets
- Updated the default scroll duration used in ESScrollSearch and part of the
  reconciliation report functions as a result of testing and seeing timeouts
  at its current value of 2min.
- **CUMULUS-2355**
  - Added logic to disable `/s3Credentials` endpoint based upon value for
    environment variable `DISABLE_S3_CREDENTIALS`. If set to "true", the
    endpoint will not dispense S3 credentials and instead return a message
    indicating that the endpoint has been disabled.
- **CUMULUS-2397**
  - Updated `/elasticsearch` endpoint's `reindex` function to prevent
    reindexing when source and destination indices are the same.
- **CUMULUS-2420**
  - Updated test function `waitForAsyncOperationStatus` to take a retryObject
    and use exponential backoff.  Increased the total test duration for both
    AsycOperation specs and the ReconciliationReports tests.
  - Updated the default scroll duration used in ESScrollSearch and part of the
    reconciliation report functions as a result of testing and seeing timeouts
    at its current value of 2min.
- **CUMULUS-2427**
  - Removed `queueUrl` from the parameters object for `@cumulus/message/Build.buildQueueMessageFromTemplate`
  - Removed `queueUrl` from the parameters object for `@cumulus/message/Build.buildCumulusMeta`

### Fixed

- Fixed issue in `@cumulus/ingest/S3ProviderClient.sync()` preventing 0 byte files from being synced to S3.

### Removed

- Removed variables from `tf-modules/archive`:
  - `private_buckets`
  - `protected_buckets`
  - `public_buckets`

## [v7.0.0] 2021-02-22

### BREAKING CHANGES

- **CUMULUS-2362** - Endpoints for the logs (/logs) will now throw an error unless Metrics is set up

### Added

- **CUMULUS-2345**
  - Deploy ORCA with Cumulus, see `example/cumulus-tf/orca.tf` and `example/cumulus-tf/terraform.tfvars.example`
  - Add `CopyToGlacier` step to [example IngestAndPublishGranule workflow](https://github.com/nasa/cumulus/blob/master/example/cumulus-tf/ingest_and_publish_granule_workflow.asl.json)
- **CUMULUS-2376**
  - Added `cmrRevisionId` as an optional parameter to `post-to-cmr` that will be used when publishing metadata to CMR.
- **CUMULUS-2412**
  - Adds function `getCollectionsByShortNameAndVersion` to @cumulus/cmrjs that performs a compound query to CMR to retrieve collection information on a list of collections. This replaces a series of calls to the CMR for each collection with a single call on the `/collections` endpoint and should improve performance when CMR return times are increased.

### Changed

- **CUMULUS-2362**
  - Logs endpoints only work with Metrics set up
- **CUMULUS-2376**
  - Updated `publishUMMGJSON2CMR` to take in an optional `revisionId` parameter.
  - Updated `publishUMMGJSON2CMR` to throw an error if optional `revisionId` does not match resulting revision ID.
  - Updated `publishECHO10XML2CMR` to take in an optional `revisionId` parameter.
  - Updated `publishECHO10XML2CMR` to throw an error if optional `revisionId` does not match resulting revision ID.
  - Updated `publish2CMR` to take in optional `cmrRevisionId`.
  - Updated `getWriteHeaders` to take in an optional CMR Revision ID.
  - Updated `ingestGranule` to take in an optional CMR Revision ID to pass to `getWriteHeaders`.
  - Updated `ingestUMMGranule` to take in an optional CMR Revision ID to pass to `getWriteHeaders`.
- **CUMULUS-2350**
  - Updates the examples on the `/s3credentialsREADME`, to include Python and
    JavaScript code demonstrating how to refrsh  the s3credential for
    programatic access.
- **CUMULUS-2383**
  - PostToCMR task will return CMRInternalError when a `500` status is returned from CMR

## [v6.0.0] 2021-02-16

### MIGRATION NOTES

- **CUMULUS-2255** - Cumulus has upgraded its supported version of Terraform
  from **0.12.12** to **0.13.6**. Please see the [instructions to upgrade your
  deployments](https://github.com/nasa/cumulus/blob/master/docs/upgrade-notes/upgrading-tf-version-0.13.6.md).

- **CUMULUS-2350**
  - If the  `/s3credentialsREADME`, does not appear to be working after
    deployment, [manual redeployment](https://docs.aws.amazon.com/apigateway/latest/developerguide/how-to-deploy-api-with-console.html)
    of the API-gateway stage may be necessary to finish the deployment.

### BREAKING CHANGES

- **CUMULUS-2255** - Cumulus has upgraded its supported version of Terraform from **0.12.12** to **0.13.6**.

### Added

- **CUMULUS-2291**
  - Add provider filter to Granule Inventory Report
- **CUMULUS-2300**
  - Added `childWorkflowMeta` to `queue-granules` config. Object passed to this
    value will be merged into a child workflow message's  `meta` object. For an
    example of how this can be used, see
    `example/cumulus-tf/discover_granules_workflow.asl.json`.
- **CUMULUS-2350**
  - Adds an unprotected endpoint, `/s3credentialsREADME`, to the
    s3-credentials-endpoint that displays  information on how to use the
    `/s3credentials` endpoint
- **CUMULUS-2368**
  - Add QueueWorkflow task
- **CUMULUS-2391**
  - Add reportToEms to collections.files file schema
- **CUMULUS-2395**
  - Add Core module parameter `ecs_custom_sg_ids` to Cumulus module to allow for
    custom security group mappings
- **CUMULUS-2402**
  - Officially expose `sftp()` for use in `@cumulus/sftp-client`

### Changed

- **CUMULUS-2323**
  - The sync granules task when used with the s3 provider now uses the
    `source_bucket` key in `granule.files` objects.  If incoming payloads using
    this task have a `source_bucket` value for a file using the s3 provider, the
    task will attempt to sync from the bucket defined in the file's
    `source_bucket` key instead of the `provider`.
    - Updated `S3ProviderClient.sync` to allow for an optional bucket parameter
      in support of the changed behavior.
  - Removed `addBucketToFile` and related code from sync-granules task

- **CUMULUS-2255**
  - Updated Terraform deployment code syntax for compatibility with version 0.13.6
- **CUMULUS-2321**
  - Updated API endpoint GET `/reconciliationReports/{name}` to return the
    presigned s3 URL in addition to report data

### Fixed

- Updated `hyrax-metadata-updates` task so the opendap url has Type 'USE SERVICE API'

- **CUMULUS-2310**
  - Use valid filename for reconciliation report
- **CUMULUS-2351**
  - Inventory report no longer includes the File/Granule relation object in the
    okCountByGranules key of a report.  The information is only included when a
    'Granule Not Found' report is run.

### Removed

- **CUMULUS-2364**
  - Remove the internal Cumulus logging lambda (log2elasticsearch)

## [v5.0.1] 2021-01-27

### Changed

- **CUMULUS-2344**
  - Elasticsearch API now allows you to reindex to an index that already exists
  - If using the Change Index operation and the new index doesn't exist, it will be created
  - Regarding instructions for CUMULUS-2020, you can now do a change index
    operation before a reindex operation. This will
    ensure that new data will end up in the new index while Elasticsearch is reindexing.

- **CUMULUS-2351**
  - Inventory report no longer includes the File/Granule relation object in the okCountByGranules key of a report. The information is only included when a 'Granule Not Found' report is run.

### Removed

- **CUMULUS-2367**
  - Removed `execution_cumulus_id` column from granules RDS schema and data type

## [v5.0.0] 2021-01-12

### BREAKING CHANGES

- **CUMULUS-2020**
  - Elasticsearch data mappings have been updated to improve search and the API
    has been update to reflect those changes. See Migration notes on how to
    update the Elasticsearch mappings.

### Migration notes

- **CUMULUS-2020**
  - Elasticsearch data mappings have been updated to improve search. For
    example, case insensitive searching will now work (e.g. 'MOD' and 'mod' will
    return the same granule results). To use the improved Elasticsearch queries,
    [reindex](https://nasa.github.io/cumulus-api/#reindex) to create a new index
    with the correct types. Then perform a [change
    index](https://nasa.github.io/cumulus-api/#change-index) operation to use
    the new index.
- **CUMULUS-2258**
  - Because the `egress_lambda_log_group` and
    `egress_lambda_log_subscription_filter` resource were removed from the
    `cumulus` module, new definitions for these resources must be added to
    `cumulus-tf/main.tf`. For reference on how to define these resources, see
    [`example/cumulus-tf/thin_egress_app.tf`](https://github.com/nasa/cumulus/blob/master/example/cumulus-tf/thin_egress_app.tf).
  - The `tea_stack_name` variable being passed into the `cumulus` module should be removed
- **CUMULUS-2344**
  - Regarding instructions for CUMULUS-2020, you can now do a change index operation before a reindex operation. This will
    ensure that new data will end up in the new index while Elasticsearch is reindexing.

### BREAKING CHANGES

- **CUMULUS-2020**
  - Elasticsearch data mappings have been updated to improve search and the API has been updated to reflect those changes. See Migration notes on how to update the Elasticsearch mappings.

### Added

- **CUMULUS-2318**
  - Added`async_operation_image` as `cumulus` module variable to allow for override of the async_operation container image.  Users can optionally specify a non-default docker image for use with Core async operations.
- **CUMULUS-2219**
  - Added `lzards-backup` Core task to facilitate making LZARDS backup requests in Cumulus ingest workflows
- **CUMULUS-2092**
  - Add documentation for Granule Not Found Reports
- **HYRAX-320**
  - `@cumulus/hyrax-metadata-updates`Add component URI encoding for entry title id and granule ur to allow for values with special characters in them. For example, EntryTitleId 'Sentinel-6A MF/Jason-CS L2 Advanced Microwave Radiometer (AMR-C) NRT Geophysical Parameters' Now, URLs generated from such values will be encoded correctly and parsable by HyraxInTheCloud
- **CUMULUS-1370**
  - Add documentation for Getting Started section including FAQs
- **CUMULUS-2092**
  - Add documentation for Granule Not Found Reports
- **CUMULUS-2219**
  - Added `lzards-backup` Core task to facilitate making LZARDS backup requests in Cumulus ingest workflows
- **CUMULUS-2280**
  - In local api, retry to create tables if they fail to ensure localstack has had time to start fully.
- **CUMULUS-2290**
  - Add `queryFields` to granule schema, and this allows workflow tasks to add queryable data to granule record. For reference on how to add data to `queryFields` field, see [`example/cumulus-tf/kinesis_trigger_test_workflow.tf`](https://github.com/nasa/cumulus/blob/master/example/cumulus-tf/kinesis_trigger_test_workflow.tf).
- **CUMULUS-2318**
  - Added`async_operation_image` as `cumulus` module variable to allow for override of the async_operation container image.  Users can optionally specify a non-default docker image for use with Core async operations.

### Changed

- **CUMULUS-2020**
  - Updated Elasticsearch mappings to support case-insensitive search
- **CUMULUS-2124**
  - cumulus-rds-tf terraform module now takes engine_version as an input variable.
- **CUMULUS-2279**
  - Changed the formatting of granule CMR links: instead of a link to the `/search/granules.json` endpoint, now it is a direct link to `/search/concepts/conceptid.format`
- **CUMULUS-2296**
  - Improved PDR spec compliance of `parse-pdr` by updating `@cumulus/pvl` to parse fields in a manner more consistent with the PDR ICD, with respect to numbers and dates. Anything not matching the ICD expectations, or incompatible with Javascript parsing, will be parsed as a string instead.
- **CUMULUS-2344**
  - Elasticsearch API now allows you to reindex to an index that already exists
  - If using the Change Index operation and the new index doesn't exist, it will be created

### Removed

- **CUMULUS-2258**
  - Removed `tea_stack_name` variable from `tf-modules/distribution/variables.tf` and `tf-modules/cumulus/variables.tf`
  - Removed `egress_lambda_log_group` and `egress_lambda_log_subscription_filter` resources from `tf-modules/distribution/main.tf`

## [v4.0.0] 2020-11-20

### Migration notes

- Update the name of your `cumulus_message_adapter_lambda_layer_arn` variable for the `cumulus` module to `cumulus_message_adapter_lambda_layer_version_arn`. The value of the variable should remain the same (a layer version ARN of a Lambda layer for the [`cumulus-message-adapter`](https://github.com/nasa/cumulus-message-adapter/).
- **CUMULUS-2138** - Update all workflows using the `MoveGranules` step to add `UpdateGranulesCmrMetadataFileLinksStep`that runs after it. See the example [`IngestAndPublishWorkflow`](https://github.com/nasa/cumulus/blob/master/example/cumulus-tf/ingest_and_publish_granule_workflow.asl.json) for reference.
- **CUMULUS-2251**
  - Because it has been removed from the `cumulus` module, a new resource definition for `egress_api_gateway_log_subscription_filter` must be added to `cumulus-tf/main.tf`. For reference on how to define this resource, see [`example/cumulus-tf/main.tf`](https://github.com/nasa/cumulus/blob/master/example/cumulus-tf/main.tf).

### Added

- **CUMULUS-2248**
  - Updates Integration Tests README to point to new fake provider template.
- **CUMULUS-2239**
  - Add resource declaration to create a VPC endpoint in tea-map-cache module if `deploy_to_ngap` is false.
- **CUMULUS-2063**
  - Adds a new, optional query parameter to the `/collections[&getMMT=true]` and `/collections/active[&getMMT=true]` endpoints. When a user provides a value of `true` for `getMMT` in the query parameters, the endpoint will search CMR and update each collection's results with new key `MMTLink` containing a link to the MMT (Metadata Management Tool) if a CMR collection id is found.
- **CUMULUS-2170**
  - Adds ability to filter granule inventory reports
- **CUMULUS-2211**
  - Adds `granules/bulkReingest` endpoint to `@cumulus/api`
- **CUMULUS-2251**
  - Adds `log_api_gateway_to_cloudwatch` variable to `example/cumulus-tf/variables.tf`.
  - Adds `log_api_gateway_to_cloudwatch` variable to `thin_egress_app` module definition.

### Changed

- **CUMULUS-2216**
  - `/collection` and `/collection/active` endpoints now return collections without granule aggregate statistics by default. The original behavior is preserved and can be found by including a query param of `includeStats=true` on the request to the endpoint.
  - The `es/collections` Collection class takes a new parameter includeStats. It no longer appends granule aggregate statistics to the returned results by default. One must set the new parameter to any non-false value.
- **CUMULUS-2201**
  - Update `dbIndexer` lambda to process requests in serial
  - Fixes ingestPdrWithNodeNameSpec parsePdr provider error
- **CUMULUS-2251**
  - Moves Egress Api Gateway Log Group Filter from `tf-modules/distribution/main.tf` to `example/cumulus-tf/main.tf`

### Fixed

- **CUMULUS-2251**
  - This fixes a deployment error caused by depending on the `thin_egress_app` module output for a resource count.

### Removed

- **CUMULUS-2251**
  - Removes `tea_api_egress_log_group` variable from `tf-modules/distribution/variables.tf` and `tf-modules/cumulus/variables.tf`.

### BREAKING CHANGES

- **CUMULUS-2138** - CMR metadata update behavior has been removed from the `move-granules` task into a
new `update-granules-cmr-metadata-file-links` task.
- **CUMULUS-2216**
  - `/collection` and `/collection/active` endpoints now return collections without granule aggregate statistics by default. The original behavior is preserved and can be found by including a query param of `includeStats=true` on the request to the endpoint.  This is likely to affect the dashboard only but included here for the change of behavior.
- **[1956](https://github.com/nasa/cumulus/issues/1956)**
  - Update the name of the `cumulus_message_adapter_lambda_layer_arn` output from the `cumulus-message-adapter` module to `cumulus_message_adapter_lambda_layer_version_arn`. The output value has changed from being the ARN of the Lambda layer **without a version** to the ARN of the Lambda layer **with a version**.
  - Update the variable name in the `cumulus` and `ingest` modules from `cumulus_message_adapter_lambda_layer_arn` to `cumulus_message_adapter_lambda_layer_version_arn`

## [v3.0.1] 2020-10-21

- **CUMULUS-2203**
  - Update Core tasks to use
    [cumulus-message-adapter-js](https://github.com/nasa/cumulus-message-adapter-js)
    v2.0.0 to resolve memory leak/lambda ENOMEM constant failure issue.   This
    issue caused lambdas to slowly use all memory in the run environment and
    prevented AWS from halting/restarting warmed instances when task code was
    throwing consistent errors under load.

- **CUMULUS-2232**
  - Updated versions for `ajv`, `lodash`, `googleapis`, `archiver`, and
    `@cumulus/aws-client` to remediate vulnerabilities found in SNYK scan.

### Fixed

- **CUMULUS-2233**
  - Fixes /s3credentials bug where the expiration time on the cookie was set to a time that is always expired, so authentication was never being recognized as complete by the API. Consequently, the user would end up in a redirect loop and requests to /s3credentials would never complete successfully. The bug was caused by the fact that the code setting the expiration time for the cookie was expecting a time value in milliseconds, but was receiving the expirationTime from the EarthdataLoginClient in seconds. This bug has been fixed by converting seconds into milliseconds. Unit tests were added to test that the expiration time has been converted to milliseconds and checking that the cookie's expiration time is greater than the current time.

## [v3.0.0] 2020-10-7

### MIGRATION STEPS

- **CUMULUS-2099**
  - All references to `meta.queues` in workflow configuration must be replaced with references to queue URLs from Terraform resources. See the updated [data cookbooks](https://nasa.github.io/cumulus/docs/data-cookbooks/about-cookbooks) or example [Discover Granules workflow configuration](https://github.com/nasa/cumulus/blob/master/example/cumulus-tf/discover_granules_workflow.asl.json).
  - The steps for configuring queued execution throttling have changed. See the [updated documentation](https://nasa.github.io/cumulus/docs/data-cookbooks/throttling-queued-executions).
  - In addition to the configuration for execution throttling, the internal mechanism for tracking executions by queue has changed. As a result, you should **disable any rules or workflows scheduling executions via a throttled queue** before upgrading. Otherwise, you may be at risk of having **twice as many executions** as are configured for the queue while the updated tracking is deployed. You can re-enable these rules/workflows once the upgrade is complete.

- **CUMULUS-2111**
  - **Before you re-deploy your `cumulus-tf` module**, note that the [`thin-egress-app`][thin-egress-app] is no longer deployed by default as part of the `cumulus` module, so you must add the TEA module to your deployment and manually modify your Terraform state **to avoid losing your API gateway and impacting any Cloudfront endpoints pointing to those gateways**. If you don't care about losing your API gateway and impacting Cloudfront endpoints, you can ignore the instructions for manually modifying state.

    1. Add the [`thin-egress-app`][thin-egress-app] module to your `cumulus-tf` deployment as shown in the [Cumulus example deployment](https://github.com/nasa/cumulus/tree/master/example/cumulus-tf/main.tf).

         - Note that the values for `tea_stack_name` variable to the `cumulus` module and the `stack_name` variable to the `thin_egress_app` module **must match**
         - Also, if you are specifying the `stage_name` variable to the `thin_egress_app` module, **the value of the `tea_api_gateway_stage` variable to the `cumulus` module must match it**

    2. **If you want to preserve your existing `thin-egress-app` API gateway and avoid having to update your Cloudfront endpoint for distribution, then you must follow these instructions**: <https://nasa.github.io/cumulus/docs/upgrade-notes/migrate_tea_standalone>. Otherwise, you can re-deploy as usual.

  - If you provide your own custom bucket map to TEA as a standalone module, **you must ensure that your custom bucket map includes mappings for the `protected` and `public` buckets specified in your `cumulus-tf/terraform.tfvars`, otherwise Cumulus may not be able to determine the correct distribution URL for ingested files and you may encounter errors**

- **CUMULUS-2197**
  - EMS resources are now optional, and `ems_deploy` is set to `false` by default, which will delete your EMS resources.
  - If you would like to keep any deployed EMS resources, add the `ems_deploy` variable set to `true` in your `cumulus-tf/terraform.tfvars`

### BREAKING CHANGES

- **CUMULUS-2200**
  - Changes return from 303 redirect to 200 success for `Granule Inventory`'s
    `/reconciliationReport` returns.  The user (dashboard) must read the value
    of `url` from the return to get the s3SignedURL and then download the report.
- **CUMULUS-2099**
  - `meta.queues` has been removed from Cumulus core workflow messages.
  - `@cumulus/sf-sqs-report` workflow task no longer reads the reporting queue URL from `input.meta.queues.reporting` on the incoming event. Instead, it requires that the queue URL be set as the `reporting_queue_url` environment variable on the deployed Lambda.
- **CUMULUS-2111**
  - The deployment of the `thin-egress-app` module has be removed from `tf-modules/distribution`, which is a part of the `tf-modules/cumulus` module. Thus, the `thin-egress-app` module is no longer deployed for you by default. See the migration steps for details about how to add deployment for the `thin-egress-app`.
- **CUMULUS-2141**
  - The `parse-pdr` task has been updated to respect the `NODE_NAME` property in
    a PDR's `FILE_GROUP`. If a `NODE_NAME` is present, the task will query the
    Cumulus API for a provider with that host. If a provider is found, the
    output granule from the task will contain a `provider` property containing
    that provider. If `NODE_NAME` is set but a provider with that host cannot be
    found in the API, or if multiple providers are found with that same host,
    the task will fail.
  - The `queue-granules` task has been updated to expect an optional
    `granule.provider` property on each granule. If present, the granule will be
    enqueued using that provider. If not present, the task's `config.provider`
    will be used instead.
- **CUMULUS-2197**
  - EMS resources are now optional and will not be deployed by default. See migration steps for information
    about how to deploy EMS resources.

#### CODE CHANGES

- The `@cumulus/api-client.providers.getProviders` function now takes a
  `queryStringParameters` parameter which can be used to filter the providers
  which are returned
- The `@cumulus/aws-client/S3.getS3ObjectReadStreamAsync` function has been
  removed. It read the entire S3 object into memory before returning a read
  stream, which could cause Lambdas to run out of memory. Use
  `@cumulus/aws-client/S3.getObjectReadStream` instead.
- The `@cumulus/ingest/util.lookupMimeType` function now returns `undefined`
  rather than `null` if the mime type could not be found.
- The `@cumulus/ingest/lock.removeLock` function now returns `undefined`
- The `@cumulus/ingest/granule.generateMoveFileParams` function now returns
  `source: undefined` and `target :undefined` on the response object if either could not be
  determined. Previously, `null` had been returned.
- The `@cumulus/ingest/recursion.recursion` function must now be imported using
  `const { recursion } = require('@cumulus/ingest/recursion');`
- The `@cumulus/ingest/granule.getRenamedS3File` function has been renamed to
  `listVersionedObjects`
- `@cumulus/common.http` has been removed
- `@cumulus/common/http.download` has been removed

### Added

- **CUMULUS-1855**
  - Fixed SyncGranule task to return an empty granules list when given an empty
    (or absent) granules list on input, rather than throwing an exception
- **CUMULUS-1955**
  - Added `@cumulus/aws-client/S3.getObject` to get an AWS S3 object
  - Added `@cumulus/aws-client/S3.waitForObject` to get an AWS S3 object,
    retrying, if necessary
- **CUMULUS-1961**
  - Adds `startTimestamp` and `endTimestamp` parameters to endpoint
    `reconcilationReports`.  Setting these values will filter the returned
    report to cumulus data that falls within the timestamps. It also causes the
    report to be one directional, meaning cumulus is only reconciled with CMR,
    but not the other direction. The Granules will be filtered by their
    `updatedAt` values. Collections are filtered by the updatedAt time of their
    granules, i.e. Collections with granules that are updatedAt a time between
    the time parameters will be returned in the reconciliation reports.
  - Adds `startTimestamp` and `endTimestamp` parameters to create-reconciliation-reports
    lambda function. If either of these params is passed in with a value that can be
    converted to a date object, the inter-platform comparison between Cumulus and CMR will
    be one way.  That is, collections, granules, and files will be filtered by time for
    those found in Cumulus and only those compared to the CMR holdings. For the moment
    there is not enough information to change the internal consistency check, and S3 vs
    Cumulus comparisons are unchanged by the timestamps.
- **CUMULUS-1962**
  - Adds `location` as parameter to `/reconciliationReports` endpoint. Options are `S3`
    resulting in a S3 vs. Cumulus database search or `CMR` resulting in CMR vs. Cumulus database search.
- **CUMULUS-1963**
  - Adds `granuleId` as input parameter to `/reconcilationReports`
    endpoint. Limits inputs parameters to either `collectionId` or `granuleId`
    and will fail to create the report if both are provided.  Adding granuleId
    will find collections in Cumulus by granuleId and compare those one way
    with those in CMR.
  - `/reconciliationReports` now validates any input json before starting the
    async operation and the lambda handler no longer validates input
    parameters.
- **CUMULUS-1964**
  - Reports can now be filtered on provider
- **CUMULUS-1965**
  - Adds `collectionId` parameter to the `/reconcilationReports`
    endpoint. Setting this value will limit the scope of the reconcilation
    report to only the input collectionId when comparing Cumulus and
    CMR. `collectionId` is provided an array of strings e.g. `[shortname___version, shortname2___version2]`
- **CUMULUS-2107**
  - Added a new task, `update-cmr-access-constraints`, that will set access constraints in CMR Metadata.
    Currently supports UMMG-JSON and Echo10XML, where it will configure `AccessConstraints` and
    `RestrictionFlag/RestrictionComment`, respectively.
  - Added an operator doc on how to configure and run the access constraint update workflow, which will update the metadata using the new task, and then publish the updated metadata to CMR.
  - Added an operator doc on bulk operations.
- **CUMULUS-2111**
  - Added variables to `cumulus` module:
    - `tea_api_egress_log_group`
    - `tea_external_api_endpoint`
    - `tea_internal_api_endpoint`
    - `tea_rest_api_id`
    - `tea_rest_api_root_resource_id`
    - `tea_stack_name`
  - Added variables to `distribution` module:
    - `tea_api_egress_log_group`
    - `tea_external_api_endpoint`
    - `tea_internal_api_endpoint`
    - `tea_rest_api_id`
    - `tea_rest_api_root_resource_id`
    - `tea_stack_name`
- **CUMULUS-2112**
  - Added `@cumulus/api/lambdas/internal-reconciliation-report`, so create-reconciliation-report
    lambda can create `Internal` reconciliation report
- **CUMULUS-2116**
  - Added `@cumulus/api/models/granule.unpublishAndDeleteGranule` which
  unpublishes a granule from CMR and deletes it from Cumulus, but does not
  update the record to `published: false` before deletion
- **CUMULUS-2113**
  - Added Granule not found report to reports endpoint
  - Update reports to return breakdown by Granule of files both in DynamoDB and S3
- **CUMULUS-2123**
  - Added `cumulus-rds-tf` DB cluster module to `tf-modules` that adds a
    serverless RDS Aurora/PostgreSQL database cluster to meet the PostgreSQL
    requirements for future releases.
  - Updated the default Cumulus module to take the following new required variables:
    - rds_user_access_secret_arn:
      AWS Secrets Manager secret ARN containing a JSON string of DB credentials
      (containing at least host, password, port as keys)
    - rds_security_group:
      RDS Security Group that provides connection access to the RDS cluster
  - Updated API lambdas and default ECS cluster to add them to the
    `rds_security_group` for database access
- **CUMULUS-2126**
  - The collections endpoint now writes to the RDS database
- **CUMULUS-2127**
  - Added migration to create collections relation for RDS database
- **CUMULUS-2129**
  - Added `data-migration1` Terraform module and Lambda to migrate data from Dynamo to RDS
    - Added support to Lambda for migrating collections data from Dynamo to RDS
- **CUMULUS-2155**
  - Added `rds_connection_heartbeat` to `cumulus` and `data-migration` tf
    modules.  If set to true, this diagnostic variable instructs Core's database
    code to fire off a connection 'heartbeat' query and log the timing/results
    for diagnostic purposes, and retry certain connection timeouts once.
    This option is disabled by default
- **CUMULUS-2156**
  - Support array inputs parameters for `Internal` reconciliation report
- **CUMULUS-2157**
  - Added support to `data-migration1` Lambda for migrating providers data from Dynamo to RDS
    - The migration process for providers will convert any credentials that are stored unencrypted or encrypted with an S3 keypair provider to be encrypted with a KMS key instead
- **CUMULUS-2161**
  - Rules now support an `executionNamePrefix` property. If set, any executions
    triggered as a result of that rule will use that prefix in the name of the
    execution.
  - The `QueueGranules` task now supports an `executionNamePrefix` property. Any
    executions queued by that task will use that prefix in the name of the
    execution. See the
    [example workflow](./example/cumulus-tf/discover_granules_with_execution_name_prefix_workflow.asl.json)
    for usage.
  - The `QueuePdrs` task now supports an `executionNamePrefix` config property.
    Any executions queued by that task will use that prefix in the name of the
    execution. See the
    [example workflow](./example/cumulus-tf/discover_and_queue_pdrs_with_execution_name_prefix_workflow.asl.json)
    for usage.
- **CUMULUS-2162**
  - Adds new report type to `/reconciliationReport` endpoint.  The new report
    is `Granule Inventory`. This report is a CSV file of all the granules in
    the Cumulus DB. This report will eventually replace the existing
    `granules-csv` endpoint which has been deprecated.
- **CUMULUS-2197**
  - Added `ems_deploy` variable to the `cumulus` module. This is set to false by default, except
    for our example deployment, where it is needed for integration tests.

### Changed

- Upgraded version of [TEA](https://github.com/asfadmin/thin-egress-app/) deployed with Cumulus to build 88.
- **CUMULUS-2107**
  - Updated the `applyWorkflow` functionality on the granules endpoint to take a `meta` property to pass into the workflow message.
  - Updated the `BULK_GRANULE` functionality on the granules endpoint to support the above `applyWorkflow` change.
- **CUMULUS-2111**
  - Changed `distribution_api_gateway_stage` variable for `cumulus` module to `tea_api_gateway_stage`
  - Changed `api_gateway_stage` variable for `distribution` module to `tea_api_gateway_stage`
- **CUMULUS-2224**
  - Updated `/reconciliationReport`'s file reconciliation to include `"EXTENDED METADATA"` as a valid CMR relatedUrls Type.

### Fixed

- **CUMULUS-2168**
  - Fixed issue where large number of documents (generally logs) in the
    `cumulus` elasticsearch index results in the collection granule stats
    queries failing for the collections list api endpoint
- **CUMULUS-1955**
  - Due to AWS's eventual consistency model, it was possible for PostToCMR to
    publish an earlier version of a CMR metadata file, rather than the latest
    version created in a workflow.  This fix guarantees that the latest version
    is published, as expected.
- **CUMULUS-1961**
  - Fixed `activeCollections` query only returning 10 results
- **CUMULUS-2201**
  - Fix Reconciliation Report integration test failures by waiting for collections appear
    in es list and ingesting a fake granule xml file to CMR
- **CUMULUS-2015**
  - Reduced concurrency of `QueueGranules` task. That task now has a
    `config.concurrency` option that defaults to `3`.
- **CUMULUS-2116**
  - Fixed a race condition with bulk granule delete causing deleted granules to still appear in Elasticsearch. Granules removed via bulk delete should now be removed from Elasticsearch.
- **CUMULUS-2163**
  - Remove the `public-read` ACL from the `move-granules` task
- **CUMULUS-2164**
  - Fix issue where `cumulus` index is recreated and attached to an alias if it has been previously deleted
- **CUMULUS-2195**
  - Fixed issue with redirect from `/token` not working when using a Cloudfront endpoint to access the Cumulus API with Launchpad authentication enabled. The redirect should now work properly whether you are using a plain API gateway URL or a Cloudfront endpoint pointing at an API gateway URL.
- **CUMULUS-2200**
  - Fixed issue where __in and __not queries were stripping spaces from values

### Deprecated

- **CUMULUS-1955**
  - `@cumulus/aws-client/S3.getS3Object()`
  - `@cumulus/message/Queue.getQueueNameByUrl()`
  - `@cumulus/message/Queue.getQueueName()`
- **CUMULUS-2162**
  - `@cumulus/api/endpoints/granules-csv/list()`

### Removed

- **CUMULUS-2111**
  - Removed `distribution_url` and `distribution_redirect_uri` outputs from the `cumulus` module
  - Removed variables from the `cumulus` module:
    - `distribution_url`
    - `log_api_gateway_to_cloudwatch`
    - `thin_egress_cookie_domain`
    - `thin_egress_domain_cert_arn`
    - `thin_egress_download_role_in_region_arn`
    - `thin_egress_jwt_algo`
    - `thin_egress_jwt_secret_name`
    - `thin_egress_lambda_code_dependency_archive_key`
    - `thin_egress_stack_name`
  - Removed outputs from the `distribution` module:
    - `distribution_url`
    - `internal_tea_api`
    - `rest_api_id`
    - `thin_egress_app_redirect_uri`
  - Removed variables from the `distribution` module:
    - `bucket_map_key`
    - `distribution_url`
    - `log_api_gateway_to_cloudwatch`
    - `thin_egress_cookie_domain`
    - `thin_egress_domain_cert_arn`
    - `thin_egress_download_role_in_region_arn`
    - `thin_egress_jwt_algo`
    - `thin_egress_jwt_secret_name`
    - `thin_egress_lambda_code_dependency_archive_key`
- **CUMULUS-2157**
  - Removed `providerSecretsMigration` and `verifyProviderSecretsMigration` lambdas
- Removed deprecated `@cumulus/sf-sns-report` task
- Removed code:
  - `@cumulus/aws-client/S3.calculateS3ObjectChecksum`
  - `@cumulus/aws-client/S3.getS3ObjectReadStream`
  - `@cumulus/cmrjs.getFullMetadata`
  - `@cumulus/cmrjs.getMetadata`
  - `@cumulus/common/util.isNil`
  - `@cumulus/common/util.isNull`
  - `@cumulus/common/util.isUndefined`
  - `@cumulus/common/util.lookupMimeType`
  - `@cumulus/common/util.mkdtempSync`
  - `@cumulus/common/util.negate`
  - `@cumulus/common/util.noop`
  - `@cumulus/common/util.omit`
  - `@cumulus/common/util.renameProperty`
  - `@cumulus/common/util.sleep`
  - `@cumulus/common/util.thread`
  - `@cumulus/ingest/granule.copyGranuleFile`
  - `@cumulus/ingest/granule.moveGranuleFile`
  - `@cumulus/integration-tests/api/rules.deleteRule`
  - `@cumulus/integration-tests/api/rules.getRule`
  - `@cumulus/integration-tests/api/rules.listRules`
  - `@cumulus/integration-tests/api/rules.postRule`
  - `@cumulus/integration-tests/api/rules.rerunRule`
  - `@cumulus/integration-tests/api/rules.updateRule`
  - `@cumulus/integration-tests/sfnStep.parseStepMessage`
  - `@cumulus/message/Queue.getQueueName`
  - `@cumulus/message/Queue.getQueueNameByUrl`

## v2.0.2+ Backport releases

Release v2.0.1 was the last release on the 2.0.x release series.

Changes after this version on the 2.0.x release series are limited
security/requested feature patches and will not be ported forward to future
releases unless there is a corresponding CHANGELOG entry.

For up-to-date CHANGELOG for the maintenance release branch see
[CHANGELOG.md](https://github.com/nasa/cumulus/blob/release-2.0.x/CHANGELOG.md)
from the 2.0.x branch.

For the most recent release information for the maintenance branch please see
the [release page](https://github.com/nasa/cumulus/releases)

## [v2.0.7] 2020-10-1 - [BACKPORT]

### Fixed

- CVE-2020-7720
  - Updated common `node-forge` dependency to 0.10.0 to address CVE finding

### [v2.0.6] 2020-09-25 - [BACKPORT]

### Fixed

- **CUMULUS-2168**
  - Fixed issue where large number of documents (generally logs) in the
    `cumulus` elasticsearch index results in the collection granule stats
    queries failing for the collections list api endpoint

### [v2.0.5] 2020-09-15 - [BACKPORT]

#### Added

- Added `thin_egress_stack_name` variable to `cumulus` and `distribution` Terraform modules to allow overriding the default Cloudformation stack name used for the `thin-egress-app`. **Please note that if you change/set this value for an existing deployment, it will destroy and re-create your API gateway for the `thin-egress-app`.**

#### Fixed

- Fix collection list queries. Removed fixes to collection stats, which break queries for a large number of granules.

### [v2.0.4] 2020-09-08 - [BACKPORT]

#### Changed

- Upgraded version of [TEA](https://github.com/asfadmin/thin-egress-app/) deployed with Cumulus to build 88.

### [v2.0.3] 2020-09-02 - [BACKPORT]

#### Fixed

- **CUMULUS-1961**
  - Fixed `activeCollections` query only returning 10 results

- **CUMULUS-2039**
  - Fix issue causing SyncGranules task to run out of memory on large granules

#### CODE CHANGES

- The `@cumulus/aws-client/S3.getS3ObjectReadStreamAsync` function has been
  removed. It read the entire S3 object into memory before returning a read
  stream, which could cause Lambdas to run out of memory. Use
  `@cumulus/aws-client/S3.getObjectReadStream` instead.

### [v2.0.2] 2020-08-17 - [BACKPORT]

#### CODE CHANGES

- The `@cumulus/ingest/util.lookupMimeType` function now returns `undefined`
  rather than `null` if the mime type could not be found.
- The `@cumulus/ingest/lock.removeLock` function now returns `undefined`

#### Added

- **CUMULUS-2116**
  - Added `@cumulus/api/models/granule.unpublishAndDeleteGranule` which
  unpublishes a granule from CMR and deletes it from Cumulus, but does not
  update the record to `published: false` before deletion

### Fixed

- **CUMULUS-2116**
  - Fixed a race condition with bulk granule delete causing deleted granules to still appear in Elasticsearch. Granules removed via bulk delete should now be removed from Elasticsearch.

## [v2.0.1] 2020-07-28

### Added

- **CUMULUS-1886**
  - Added `multiple sort keys` support to `@cumulus/api`
- **CUMULUS-2099**
  - `@cumulus/message/Queue.getQueueUrl` to get the queue URL specified in a Cumulus workflow message, if any.

### Fixed

- **[PR 1790](https://github.com/nasa/cumulus/pull/1790)**
  - Fixed bug with request headers in `@cumulus/launchpad-auth` causing Launchpad token requests to fail

## [v2.0.0] 2020-07-23

### BREAKING CHANGES

- Changes to the `@cumulus/api-client` package
  - The `CumulusApiClientError` class must now be imported using
    `const { CumulusApiClientError } = require('@cumulus/api-client/CumulusApiClientError')`
- The `@cumulus/sftp-client/SftpClient` class must now be imported using
  `const { SftpClient } = require('@cumulus/sftp-client');`
- Instances of `@cumulus/ingest/SftpProviderClient` no longer implicitly connect
  when `download`, `list`, or `sync` are called. You must call `connect` on the
  provider client before issuing one of those calls. Failure to do so will
  result in a "Client not connected" exception being thrown.
- Instances of `@cumulus/ingest/SftpProviderClient` no longer implicitly
  disconnect from the SFTP server when `list` is called.
- Instances of `@cumulus/sftp-client/SftpClient` must now be explicitly closed
  by calling `.end()`
- Instances of `@cumulus/sftp-client/SftpClient` no longer implicitly connect to
  the server when `download`, `unlink`, `syncToS3`, `syncFromS3`, and `list` are
  called. You must explicitly call `connect` before calling one of those
  methods.
- Changes to the `@cumulus/common` package
  - `cloudwatch-event.getSfEventMessageObject()` now returns `undefined` if the
    message could not be found or could not be parsed. It previously returned
    `null`.
  - `S3KeyPairProvider.decrypt()` now throws an exception if the bucket
    containing the key cannot be determined.
  - `S3KeyPairProvider.decrypt()` now throws an exception if the stack cannot be
    determined.
  - `S3KeyPairProvider.encrypt()` now throws an exception if the bucket
    containing the key cannot be determined.
  - `S3KeyPairProvider.encrypt()` now throws an exception if the stack cannot be
    determined.
  - `sns-event.getSnsEventMessageObject()` now returns `undefined` if it could
    not be parsed. It previously returned `null`.
  - The `aws` module has been removed.
  - The `BucketsConfig.buckets` property is now read-only and private
  - The `test-utils.validateConfig()` function now resolves to `undefined`
    rather than `true`.
  - The `test-utils.validateInput()` function now resolves to `undefined` rather
    than `true`.
  - The `test-utils.validateOutput()` function now resolves to `undefined`
    rather than `true`.
  - The static `S3KeyPairProvider.retrieveKey()` function has been removed.
- Changes to the `@cumulus/cmrjs` package
  - `@cumulus/cmrjs.constructOnlineAccessUrl()` and
    `@cumulus/cmrjs/cmr-utils.constructOnlineAccessUrl()` previously took a
    `buckets` parameter, which was an instance of
    `@cumulus/common/BucketsConfig`. They now take a `bucketTypes` parameter,
    which is a simple object mapping bucket names to bucket types. Example:
    `{ 'private-1': 'private', 'public-1': 'public' }`
  - `@cumulus/cmrjs.reconcileCMRMetadata()` and
    `@cumulus/cmrjs/cmr-utils.reconcileCMRMetadata()` now take a **required**
    `bucketTypes` parameter, which is a simple object mapping bucket names to
    bucket types. Example: `{ 'private-1': 'private', 'public-1': 'public' }`
  - `@cumulus/cmrjs.updateCMRMetadata()` and
    `@cumulus/cmrjs/cmr-utils.updateCMRMetadata()` previously took an optional
    `inBuckets` parameter, which was an instance of
    `@cumulus/common/BucketsConfig`. They now take a **required** `bucketTypes`
    parameter, which is a simple object mapping bucket names to bucket types.
    Example: `{ 'private-1': 'private', 'public-1': 'public' }`
- The minimum supported version of all published Cumulus packages is now Node
  12.18.0
  - Tasks using the `cumuluss/cumulus-ecs-task` Docker image must be updated to
    `cumuluss/cumulus-ecs-task:1.7.0`. This can be done by updating the `image`
    property of any tasks defined using the `cumulus_ecs_service` Terraform
    module.
- Changes to `@cumulus/aws-client/S3`
  - The signature of the `getObjectSize` function has changed. It now takes a
    params object with three properties:
    - **s3**: an instance of an AWS.S3 object
    - **bucket**
    - **key**
  - The `getObjectSize` function will no longer retry if the object does not
    exist
- **CUMULUS-1861**
  - `@cumulus/message/Collections.getCollectionIdFromMessage` now throws a
    `CumulusMessageError` if `collectionName` and `collectionVersion` are missing
    from `meta.collection`.   Previously this method would return
    `'undefined___undefined'` instead
  - `@cumulus/integration-tests/addCollections` now returns an array of collections that
    were added rather than the count of added collections
- **CUMULUS-1930**
  - The `@cumulus/common/util.uuid()` function has been removed
- **CUMULUS-1955**
  - `@cumulus/aws-client/S3.multipartCopyObject` now returns an object with the
    AWS `etag` of the destination object
  - `@cumulus/ingest/S3ProviderClient.list` now sets a file object's `path`
    property to `undefined` instead of `null` when the file is at the top level
    of its bucket
  - The `sync` methods of the following classes in the `@cumulus/ingest` package
    now return an object with the AWS `s3uri` and `etag` of the destination file
    (they previously returned only a string representing the S3 URI)
    - `FtpProviderClient`
    - `HttpProviderClient`
    - `S3ProviderClient`
    - `SftpProviderClient`
- **CUMULUS-1958**
  - The following methods exported from `@cumulus/cmr-js/cmr-utils` were made
    async, and added distributionBucketMap as a parameter:
    - constructOnlineAccessUrl
    - generateFileUrl
    - reconcileCMRMetadata
    - updateCMRMetadata
- **CUMULUS-1969**
  - The `DiscoverPdrs` task now expects `provider_path` to be provided at
    `event.config.provider_path`, not `event.config.collection.provider_path`
  - `event.config.provider_path` is now a required parameter of the
    `DiscoverPdrs` task
  - `event.config.collection` is no longer a parameter to the `DiscoverPdrs`
    task
  - Collections no longer support the `provider_path` property. The tasks that
    relied on that property are now referencing `config.meta.provider_path`.
    Workflows should be updated accordingly.
- **CUMULUS-1977**
  - Moved bulk granule deletion endpoint from `/bulkDelete` to
    `/granules/bulkDelete`
- **CUMULUS-1991**
  - Updated CMR metadata generation to use "Download file.hdf" (where `file.hdf` is the filename of the given resource) as the resource description instead of "File to download"
  - CMR metadata updates now respect changes to resource descriptions (previously only changes to resource URLs were respected)

### MIGRATION STEPS

- Due to an issue with the AWS API Gateway and how the Thin Egress App Cloudformation template applies updates, you may need to redeploy your
  `thin-egress-app-EgressGateway` manually as a one time migration step.    If your deployment fails with an
  error similar to:

  ```bash
  Error: Lambda function (<stack>-tf-TeaCache) returned error: ({"errorType":"HTTPError","errorMessage":"Response code 404 (Not Found)"})
  ```

  Then follow the [AWS
  instructions](https://docs.aws.amazon.com/apigateway/latest/developerguide/how-to-deploy-api-with-console.html)
  to `Redeploy a REST API to a stage` for your egress API and re-run `terraform
  apply`.

### Added

- **CUMULUS-2081**
  - Add Integrator Guide section for onboarding
  - Add helpful tips documentation

- **CUMULUS-1902**
  - Add Common Use Cases section under Operator Docs

- **CUMULUS-2058**
  - Added `lambda_processing_role_name` as an output from the `cumulus` module
    to provide the processing role name
- **CUMULUS-1417**
  - Added a `checksumFor` property to collection `files` config. Set this
    property on a checksum file's definition matching the `regex` of the target
    file. More details in the ['Data Cookbooks
    Setup'](https://nasa.github.io/cumulus/docs/next/data-cookbooks/setup)
    documentation.
  - Added `checksumFor` validation to collections model.
- **CUMULUS-1956**
  - Added `@cumulus/earthata-login-client` package
  - The `/s3credentials` endpoint that is deployed as part of distribution now
    supports authentication using tokens created by a different application. If
    a request contains the `EDL-ClientId` and `EDL-Token` headers,
    authentication will be handled using that token rather than attempting to
    use OAuth.
  - `@cumulus/earthata-login-client.getTokenUsername()` now accepts an
    `xRequestId` argument, which will be included as the `X-Request-Id` header
    when calling Earthdata Login.
  - If the `s3Credentials` endpoint is invoked with an EDL token and an
    `X-Request-Id` header, that `X-Request-Id` header will be forwarded to
    Earthata Login.
- **CUMULUS-1957**
  - If EDL token authentication is being used, and the `EDL-Client-Name` header
    is set, `@the-client-name` will be appended to the end of the Earthdata
    Login username that is used as the `RoleSessionName` of the temporary IAM
    credentials. This value will show up in the AWS S3 server access logs.
- **CUMULUS-1958**
  - Add the ability for users to specify a `bucket_map_key` to the `cumulus`
    terraform module as an override for the default .yaml values that are passed
    to TEA by Core.    Using this option *requires* that each configured
    Cumulus 'distribution' bucket (e.g. public/protected buckets) have a single
    TEA mapping.  Multiple maps per bucket are not supported.
  - Updated Generating a distribution URL, the MoveGranules task and all CMR
    reconciliation functionality to utilize the TEA bucket map override.
  - Updated deploy process to utilize a bootstrap 'tea-map-cache' lambda that
    will, after deployment of Cumulus Core's TEA instance, query TEA for all
    protected/public buckets and generate a mapping configuration used
    internally by Core.  This object is also exposed as an output of the Cumulus
    module as `distribution_bucket_map`.
- **CUMULUS-1961**
  - Replaces DynamoDB for Elasticsearch for reconciliationReportForCumulusCMR
    comparisons between Cumulus and CMR.
- **CUMULUS-1970**
  - Created the `add-missing-file-checksums` workflow task
  - Added `@cumulus/aws-client/S3.calculateObjectHash()` function
  - Added `@cumulus/aws-client/S3.getObjectReadStream()` function
- **CUMULUS-1887**
  - Add additional fields to the granule CSV download file
- **CUMULUS-2019**
  - Add `infix` search to es query builder `@cumulus/api/es/es/queries` to
    support partial matching of the keywords

### Changed

- **CUMULUS-2032**
  - Updated @cumulus/ingest/HttpProviderClient to utilize a configuration key
    `httpListTimeout` to set the default timeout for discovery HTTP/HTTPS
    requests, and updates the default for the provider to 5 minutes (300 seconds).
  - Updated the DiscoverGranules and DiscoverPDRs tasks to utilize the updated
    configuration value if set via workflow config, and updates the default for
    these tasks to 5 minutes (300 seconds).

- **CUMULUS-176**
  - The API will now respond with a 400 status code when a request body contains
    invalid JSON. It had previously returned a 500 status code.
- **CUMULUS-1861**
  - Updates Rule objects to no longer require a collection.
  - Changes the DLQ behavior for `sfEventSqsToDbRecords` and
    `sfEventSqsToDbRecordsInputQueue`. Previously failure to write a database
    record would result in lambda success, and an error log in the CloudWatch
    logs.   The lambda has been updated to manually add a record to
    the `sfEventSqsToDbRecordsDeadLetterQueue` if the granule, execution, *or*
    pdr record fails to write, in addition to the previous error logging.
- **CUMULUS-1956**
  - The `/s3credentials` endpoint that is deployed as part of distribution now
    supports authentication using tokens created by a different application. If
    a request contains the `EDL-ClientId` and `EDL-Token` headers,
    authentication will be handled using that token rather than attempting to
    use OAuth.
- **CUMULUS-1977**
  - API endpoint POST `/granules/bulk` now returns a 202 status on a successful
    response instead of a 200 response
  - API endpoint DELETE `/granules/<granule-id>` now returns a 404 status if the
    granule record was already deleted
  - `@cumulus/api/models/Granule.update()` now returns the updated granule
    record
  - Implemented POST `/granules/bulkDelete` API endpoint to support deleting
    granules specified by ID or returned by the provided query in the request
    body. If the request is successful, the endpoint returns the async operation
    ID that has been started to remove the granules.
    - To use a query in the request body, your deployment must be
      [configured to access the Elasticsearch host for ESDIS metrics](https://nasa.github.io/cumulus/docs/additional-deployment-options/cloudwatch-logs-delivery#esdis-metrics)
      in your environment
  - Added `@cumulus/api/models/Granule.getRecord()` method to return raw record
    from DynamoDB
  - Added `@cumulus/api/models/Granule.delete()` method which handles deleting
    the granule record from DynamoDB and the granule files from S3
- **CUMULUS-1982**
  - The `globalConnectionLimit` property of providers is now optional and
    defaults to "unlimited"
- **CUMULUS-1997**
  - Added optional `launchpad` configuration to `@cumulus/hyrax-metadata-updates` task config schema.
- **CUMULUS-1991**
  - `@cumulus/cmrjs/src/cmr-utils/constructOnlineAccessUrls()` now throws an error if `cmrGranuleUrlType = "distribution"` and no distribution endpoint argument is provided
- **CUMULUS-2011**
  - Reconciliation reports are now generated within an AsyncOperation
- **CUMULUS-2016**
  - Upgrade TEA to version 79

### Fixed

- **CUMULUS-1991**
  - Added missing `DISTRIBUTION_ENDPOINT` environment variable for API lambdas. This environment variable is required for API requests to move granules.

- **CUMULUS-1961**
  - Fixed granules and executions query params not getting sent to API in granule list operation in `@cumulus/api-client`

### Deprecated

- `@cumulus/aws-client/S3.calculateS3ObjectChecksum()`
- `@cumulus/aws-client/S3.getS3ObjectReadStream()`
- `@cumulus/common/log.convertLogLevel()`
- `@cumulus/collection-config-store`
- `@cumulus/common/util.sleep()`

- **CUMULUS-1930**
  - `@cumulus/common/log.convertLogLevel()`
  - `@cumulus/common/util.isNull()`
  - `@cumulus/common/util.isUndefined()`
  - `@cumulus/common/util.negate()`
  - `@cumulus/common/util.noop()`
  - `@cumulus/common/util.isNil()`
  - `@cumulus/common/util.renameProperty()`
  - `@cumulus/common/util.lookupMimeType()`
  - `@cumulus/common/util.thread()`
  - `@cumulus/common/util.mkdtempSync()`

### Removed

- The deprecated `@cumulus/common.bucketsConfigJsonObject` function has been
  removed
- The deprecated `@cumulus/common.CollectionConfigStore` class has been removed
- The deprecated `@cumulus/common.concurrency` module has been removed
- The deprecated `@cumulus/common.constructCollectionId` function has been
  removed
- The deprecated `@cumulus/common.launchpad` module has been removed
- The deprecated `@cumulus/common.LaunchpadToken` class has been removed
- The deprecated `@cumulus/common.Semaphore` class has been removed
- The deprecated `@cumulus/common.stringUtils` module has been removed
- The deprecated `@cumulus/common/aws.cloudwatchlogs` function has been removed
- The deprecated `@cumulus/common/aws.deleteS3Files` function has been removed
- The deprecated `@cumulus/common/aws.deleteS3Object` function has been removed
- The deprecated `@cumulus/common/aws.dynamodb` function has been removed
- The deprecated `@cumulus/common/aws.dynamodbDocClient` function has been
  removed
- The deprecated `@cumulus/common/aws.getExecutionArn` function has been removed
- The deprecated `@cumulus/common/aws.headObject` function has been removed
- The deprecated `@cumulus/common/aws.listS3ObjectsV2` function has been removed
- The deprecated `@cumulus/common/aws.parseS3Uri` function has been removed
- The deprecated `@cumulus/common/aws.promiseS3Upload` function has been removed
- The deprecated `@cumulus/common/aws.recursivelyDeleteS3Bucket` function has
  been removed
- The deprecated `@cumulus/common/aws.s3CopyObject` function has been removed
- The deprecated `@cumulus/common/aws.s3ObjectExists` function has been removed
- The deprecated `@cumulus/common/aws.s3PutObject` function has been removed
- The deprecated `@cumulus/common/bucketsConfigJsonObject` function has been
  removed
- The deprecated `@cumulus/common/CloudWatchLogger` class has been removed
- The deprecated `@cumulus/common/collection-config-store.CollectionConfigStore`
  class has been removed
- The deprecated `@cumulus/common/collection-config-store.constructCollectionId`
  function has been removed
- The deprecated `@cumulus/common/concurrency.limit` function has been removed
- The deprecated `@cumulus/common/concurrency.mapTolerant` function has been
  removed
- The deprecated `@cumulus/common/concurrency.promiseUrl` function has been
  removed
- The deprecated `@cumulus/common/concurrency.toPromise` function has been
  removed
- The deprecated `@cumulus/common/concurrency.unless` function has been removed
- The deprecated `@cumulus/common/config.parseConfig` function has been removed
- The deprecated `@cumulus/common/config.resolveResource` function has been
  removed
- The deprecated `@cumulus/common/DynamoDb.get` function has been removed
- The deprecated `@cumulus/common/DynamoDb.scan` function has been removed
- The deprecated `@cumulus/common/FieldPattern` class has been removed
- The deprecated `@cumulus/common/launchpad.getLaunchpadToken` function has been
  removed
- The deprecated `@cumulus/common/launchpad.validateLaunchpadToken` function has
  been removed
- The deprecated `@cumulus/common/LaunchpadToken` class has been removed
- The deprecated `@cumulus/common/message.buildCumulusMeta` function has been
  removed
- The deprecated `@cumulus/common/message.buildQueueMessageFromTemplate`
  function has been removed
- The deprecated `@cumulus/common/message.getCollectionIdFromMessage` function
  has been removed
- The deprecated `@cumulus/common/message.getMaximumExecutions` function has
  been removed
- The deprecated `@cumulus/common/message.getMessageExecutionArn` function has
  been removed
- The deprecated `@cumulus/common/message.getMessageExecutionName` function has
  been removed
- The deprecated `@cumulus/common/message.getMessageFromTemplate` function has
  been removed
- The deprecated `@cumulus/common/message.getMessageGranules` function has been
  removed
- The deprecated `@cumulus/common/message.getMessageStateMachineArn` function
  has been removed
- The deprecated `@cumulus/common/message.getQueueName` function has been
  removed
- The deprecated `@cumulus/common/message.getQueueNameByUrl` function has been
  removed
- The deprecated `@cumulus/common/message.hasQueueAndExecutionLimit` function
  has been removed
- The deprecated `@cumulus/common/Semaphore` class has been removed
- The deprecated `@cumulus/common/string.globalReplace` function has been removed
- The deprecated `@cumulus/common/string.isNonEmptyString` function has been
  removed
- The deprecated `@cumulus/common/string.isValidHostname` function has been
  removed
- The deprecated `@cumulus/common/string.match` function has been removed
- The deprecated `@cumulus/common/string.matches` function has been removed
- The deprecated `@cumulus/common/string.replace` function has been removed
- The deprecated `@cumulus/common/string.toLower` function has been removed
- The deprecated `@cumulus/common/string.toUpper` function has been removed
- The deprecated `@cumulus/common/testUtils.getLocalstackEndpoint` function has been removed
- The deprecated `@cumulus/common/util.setErrorStack` function has been removed
- The `@cumulus/common/util.uuid` function has been removed
- The deprecated `@cumulus/common/workflows.getWorkflowArn` function has been
  removed
- The deprecated `@cumulus/common/workflows.getWorkflowFile` function has been
  removed
- The deprecated `@cumulus/common/workflows.getWorkflowList` function has been
  removed
- The deprecated `@cumulus/common/workflows.getWorkflowTemplate` function has
  been removed
- `@cumulus/aws-client/StepFunctions.toSfnExecutionName()`
- `@cumulus/aws-client/StepFunctions.fromSfnExecutionName()`
- `@cumulus/aws-client/StepFunctions.getExecutionArn()`
- `@cumulus/aws-client/StepFunctions.getExecutionUrl()`
- `@cumulus/aws-client/StepFunctions.getStateMachineArn()`
- `@cumulus/aws-client/StepFunctions.pullStepFunctionEvent()`
- `@cumulus/common/test-utils/throttleOnce()`
- `@cumulus/integration-tests/api/distribution.invokeApiDistributionLambda()`
- `@cumulus/integration-tests/api/distribution.getDistributionApiRedirect()`
- `@cumulus/integration-tests/api/distribution.getDistributionApiFileStream()`

## [v1.24.0] 2020-06-03

### BREAKING CHANGES

- **CUMULUS-1969**
  - The `DiscoverPdrs` task now expects `provider_path` to be provided at
    `event.config.provider_path`, not `event.config.collection.provider_path`
  - `event.config.provider_path` is now a required parameter of the
    `DiscoverPdrs` task
  - `event.config.collection` is no longer a parameter to the `DiscoverPdrs`
    task
  - Collections no longer support the `provider_path` property. The tasks that
    relied on that property are now referencing `config.meta.provider_path`.
    Workflows should be updated accordingly.

- **CUMULUS-1997**
  - `@cumulus/cmr-client/CMRSearchConceptQueue` parameters have been changed to take a `cmrSettings` object containing clientId, provider, and auth information. This can be generated using `@cumulus/cmrjs/cmr-utils/getCmrSettings`. The `cmrEnvironment` variable has been removed.

### Added

- **CUMULUS-1800**
  - Added task configuration setting named `syncChecksumFiles` to the
    SyncGranule task. This setting is `false` by default, but when set to
    `true`, all checksum files associated with data files that are downloaded
    will be downloaded as well.
- **CUMULUS-1952**
  - Updated HTTP(S) provider client to accept username/password for Basic authorization. This change adds support for Basic Authorization such as Earthdata login redirects to ingest (i.e. as implemented in SyncGranule), but not to discovery (i.e. as implemented in DiscoverGranules). Discovery still expects the provider's file system to be publicly accessible, but not the individual files and their contents.
  - **NOTE**: Using this in combination with the HTTP protocol may expose usernames and passwords to intermediary network entities. HTTPS is highly recommended.
- **CUMULUS-1997**
  - Added optional `launchpad` configuration to `@cumulus/hyrax-metadata-updates` task config schema.

### Fixed

- **CUMULUS-1997**
  - Updated all CMR operations to use configured authentication scheme
- **CUMULUS-2010**
  - Updated `@cumulus/api/launchpadSaml` to support multiple userGroup attributes from the SAML response

## [v1.23.2] 2020-05-22

### BREAKING CHANGES

- Updates to the Cumulus archive API:
  - All endpoints now return a `401` response instead of a `403` for any request where the JWT passed as a Bearer token is invalid.
  - POST `/refresh` and DELETE `/token/<token>` endpoints now return a `401` response for requests with expired tokens

- **CUMULUS-1894**
  - `@cumulus/ingest/granule.handleDuplicateFile()`
    - The `copyOptions` parameter has been removed
    - An `ACL` parameter has been added
  - `@cumulus/ingest/granule.renameS3FileWithTimestamp()`
    - Now returns `undefined`

- **CUMULUS-1896**
  Updated all Cumulus core lambdas to utilize the new message adapter streaming interface via [cumulus-message-adapter-js v1.2.0](https://github.com/nasa/cumulus-message-adapter-js/releases/tag/v1.2.0).   Users of this version of Cumulus (or later) must utilize version 1.3.0 or greater of the [cumulus-message-adapter](https://github.com/nasa/cumulus-message-adapter) to support core lambdas.

- **CUMULUS-1912**
  - `@cumulus/api` reconciliationReports list endpoint returns a list of reconciliationReport records instead of S3Uri.

- **CUMULUS-1969**
  - The `DiscoverGranules` task now expects `provider_path` to be provided at
    `event.config.provider_path`, not `event.config.collection.provider_path`
  - `config.provider_path` is now a required parameter of the `DiscoverGranules`
    task

### MIGRATION STEPS

- To take advantage of the new TTL-based access token expiration implemented in CUMULUS-1777 (see notes below) and clear out existing records in your access tokens table, do the following:
  1. Log out of any active dashboard sessions
  2. Use the AWS console or CLI to delete your `<prefix>-AccessTokensTable` DynamoDB table
  3. [Re-deploy your `data-persistence` module](https://nasa.github.io/cumulus/docs/deployment/upgrade-readme#update-data-persistence-resources), which should re-create the `<prefix>-AccessTokensTable` DynamoDB table
  4. Return to using the Cumulus API/dashboard as normal
- This release requires the Cumulus Message Adapter layer deployed with Cumulus Core to be at least 1.3.0, as the core lambdas have updated to [cumulus-message-adapter-js v1.2.0](https://github.com/nasa/cumulus-message-adapter-js/releases/tag/v1.2.0) and the new CMA interface.  As a result, users should:
  1. Follow the [Cumulus Message Adapter (CMA) deployment instructions](https://nasa.github.io/cumulus/docs/deployment/deployment-readme#deploy-the-cumulus-message-adapter-layer) and install a CMA layer version >=1.3.0
  2. If you are using any custom Node.js Lambdas in your workflows **and** the Cumulus CMA layer/`cumulus-message-adapter-js`, you must update your lambda to use [cumulus-message-adapter-js v1.2.0](https://github.com/nasa/cumulus-message-adapter-js/releases/tag/v1.2.0) and follow the migration instructions in the release notes. Prior versions of `cumulus-message-adapter-js` are not compatible with CMA >= 1.3.0.
- Migrate existing s3 reconciliation report records to database (CUMULUS-1911):
  - After update your `data persistence` module and Cumulus resources, run the command:

  ```bash
  ./node_modules/.bin/cumulus-api migrate --stack `<your-terraform-deployment-prefix>` --migrationVersion migration5
  ```

### Added

- Added a limit for concurrent Elasticsearch requests when doing an index from database operation
- Added the `es_request_concurrency` parameter to the archive and cumulus Terraform modules

- **CUMULUS-1995**
  - Added the `es_index_shards` parameter to the archive and cumulus Terraform modules to configure the number of shards for the ES index
    - If you have an existing ES index, you will need to [reindex](https://nasa.github.io/cumulus-api/#reindex) and then [change index](https://nasa.github.io/cumulus-api/#change-index) to take advantage of shard updates

- **CUMULUS-1894**
  - Added `@cumulus/aws-client/S3.moveObject()`

- **CUMULUS-1911**
  - Added ReconciliationReports table
  - Updated CreateReconciliationReport lambda to save Reconciliation Report records to database
  - Updated dbIndexer and IndexFromDatabase lambdas to index Reconciliation Report records to Elasticsearch
  - Added migration_5 to migrate existing s3 reconciliation report records to database and Elasticsearch
  - Updated `@cumulus/api` package, `tf-modules/archive` and `tf-modules/data-persistence` Terraform modules

- **CUMULUS-1916**
  - Added util function for seeding reconciliation reports when running API locally in dashboard

### Changed

- **CUMULUS-1777**
  - The `expirationTime` property is now a **required field** of the access tokens model.
  - Updated the `AccessTokens` table to set a [TTL](https://docs.aws.amazon.com/amazondynamodb/latest/developerguide/howitworks-ttl.html) on the `expirationTime` field in `tf-modules/data-persistence/dynamo.tf`. As a result, access token records in this table whose `expirationTime` has passed should be **automatically deleted by DynamoDB**.
  - Updated all code creating access token records in the Dynamo `AccessTokens` table to set the `expirationTime` field value in seconds from the epoch.
- **CUMULUS-1912**
  - Updated reconciliationReports endpoints to query against Elasticsearch, delete report from both database and s3
  - Added `@cumulus/api-client/reconciliationReports`
- **CUMULUS-1999**
  - Updated `@cumulus/common/util.deprecate()` so that only a single deprecation notice is printed for each name/version combination

### Fixed

- **CUMULUS-1894**
  - The `SyncGranule` task can now handle files larger than 5 GB
- **CUMULUS-1987**
  - `Remove granule from CMR` operation in `@cumulus/api` now passes token to CMR when fetching granule metadata, allowing removal of private granules
- **CUMULUS-1993**
  - For a given queue, the `sqs-message-consumer` Lambda will now only schedule workflows for rules matching the queue **and the collection information in each queue message (if any)**
    - The consumer also now only reads each queue message **once per Lambda invocation**, whereas previously each message was read **once per queue rule per Lambda invocation**
  - Fixed bug preventing the deletion of multiple SNS rules that share the same SNS topic

### Deprecated

- **CUMULUS-1894**
  - `@cumulus/ingest/granule.copyGranuleFile()`
  - `@cumulus/ingest/granule.moveGranuleFile()`

- **CUMULUS-1987** - Deprecated the following functions:
  - `@cumulus/cmrjs/getMetadata(cmrLink)` -> `@cumulus/cmr-client/CMR.getGranuleMetadata(cmrLink)`
  - `@cumulus/cmrjs/getFullMetadata(cmrLink)`

## [v1.22.1] 2020-05-04

**Note**: v1.22.0 was not released as a package due to npm/release concerns.  Users upgrading to 1.22.x should start with 1.22.1

### Added

- **CUMULUS-1894**
  - Added `@cumulus/aws-client/S3.multipartCopyObject()`
- **CUMULUS-408**
  - Added `certificateUri` field to provider schema. This optional field allows operators to specify an S3 uri to a CA bundle to use for HTTPS requests.
- **CUMULUS-1787**
  - Added `collections/active` endpoint for returning collections with active granules in `@cumulus/api`
- **CUMULUS-1799**
  - Added `@cumulus/common/stack.getBucketsConfigKey()` to return the S3 key for the buckets config object
  - Added `@cumulus/common/workflows.getWorkflowFileKey()` to return the S3 key for a workflow definition object
  - Added `@cumulus/common/workflows.getWorkflowsListKeyPrefix()` to return the S3 key prefix for objects containing workflow definitions
  - Added `@cumulus/message` package containing utilities for building and parsing Cumulus messages
- **CUMULUS-1850**
  - Added `@cumulus/aws-client/Kinesis.describeStream()` to get a Kinesis stream description
- **CUMULUS-1853**
  - Added `@cumulus/integration-tests/collections.createCollection()`
  - Added `@cumulus/integration-tests/executions.findExecutionArn()`
  - Added `@cumulus/integration-tests/executions.getExecutionWithStatus()`
  - Added `@cumulus/integration-tests/granules.getGranuleWithStatus()`
  - Added `@cumulus/integration-tests/providers.createProvider()`
  - Added `@cumulus/integration-tests/rules.createOneTimeRule()`

### Changed

- **CUMULUS-1682**
  - Moved all `@cumulus/ingest/parse-pdr` code into the `parse-pdr` task as it had become tightly coupled with that task's handler and was not used anywhere else. Unit tests also restored.
- **CUMULUS-1820**
  - Updated the Thin Egress App module used in `tf-modules/distribution/main.tf` to build 74. [See the release notes](https://github.com/asfadmin/thin-egress-app/releases/tag/tea-build.74).
- **CUMULUS-1852**
  - Updated POST endpoints for `/collections`, `/providers`, and `/rules` to log errors when returning a 500 response
  - Updated POST endpoint for `/collections`:
    - Return a 400 response when the `name` or `version` fields are missing
    - Return a 409 response if the collection already exists
    - Improved error messages to be more explicit
  - Updated POST endpoint for `/providers`:
    - Return a 400 response if the `host` field value is invalid
    - Return a 409 response if the provider already exists
  - Updated POST endpoint for `/rules`:
    - Return a 400 response if rule `name` is invalid
    - Return a 400 response if rule `type` is invalid
- **CUMULUS-1891**
  - Updated the following endpoints using async operations to return a 503 error if the ECS task  cannot be started and a 500 response for a non-specific error:
    - POST `/replays`
    - POST `/bulkDelete`
    - POST `/elasticsearch/index-from-database`
    - POST `/granules/bulk`

### Fixed

- **CUMULUS-408**
  - Fixed HTTPS discovery and ingest.

- **CUMULUS-1850**
  - Fixed a bug in Kinesis event processing where the message consumer would not properly filter available rules based on the collection information in the event and the Kinesis stream ARN

- **CUMULUS-1853**
  - Fixed a bug where attempting to create a rule containing a payload property
    would fail schema validation.

- **CUMULUS-1854**
  - Rule schema is validated before starting workflows or creating event source mappings

- **CUMULUS-1974**
  - Fixed @cumulus/api webpack config for missing underscore object due to underscore update

- **CUMULUS-2210**
  - Fixed `cmr_oauth_provider` variable not being propagated to reconciliation reports

### Deprecated

- **CUMULUS-1799** - Deprecated the following code. For cases where the code was moved into another package, the new code location is noted:
  - `@cumulus/aws-client/StepFunctions.fromSfnExecutionName()`
  - `@cumulus/aws-client/StepFunctions.toSfnExecutionName()`
  - `@cumulus/aws-client/StepFunctions.getExecutionArn()` -> `@cumulus/message/Executions.buildExecutionArn()`
  - `@cumulus/aws-client/StepFunctions.getExecutionUrl()` -> `@cumulus/message/Executions.getExecutionUrlFromArn()`
  - `@cumulus/aws-client/StepFunctions.getStateMachineArn()` -> `@cumulus/message/Executions.getStateMachineArnFromExecutionArn()`
  - `@cumulus/aws-client/StepFunctions.pullStepFunctionEvent()` -> `@cumulus/message/StepFunctions.pullStepFunctionEvent()`
  - `@cumulus/common/bucketsConfigJsonObject()`
  - `@cumulus/common/CloudWatchLogger`
  - `@cumulus/common/collection-config-store/CollectionConfigStore` -> `@cumulus/collection-config-store`
  - `@cumulus/common/collection-config-store.constructCollectionId()` -> `@cumulus/message/Collections.constructCollectionId`
  - `@cumulus/common/concurrency.limit()`
  - `@cumulus/common/concurrency.mapTolerant()`
  - `@cumulus/common/concurrency.promiseUrl()`
  - `@cumulus/common/concurrency.toPromise()`
  - `@cumulus/common/concurrency.unless()`
  - `@cumulus/common/config.buildSchema()`
  - `@cumulus/common/config.parseConfig()`
  - `@cumulus/common/config.resolveResource()`
  - `@cumulus/common/config.resourceToArn()`
  - `@cumulus/common/FieldPattern`
  - `@cumulus/common/launchpad.getLaunchpadToken()` -> `@cumulus/launchpad-auth/index.getLaunchpadToken()`
  - `@cumulus/common/LaunchpadToken` -> `@cumulus/launchpad-auth/LaunchpadToken`
  - `@cumulus/common/launchpad.validateLaunchpadToken()` -> `@cumulus/launchpad-auth/index.validateLaunchpadToken()`
  - `@cumulus/common/message.buildCumulusMeta()` -> `@cumulus/message/Build.buildCumulusMeta()`
  - `@cumulus/common/message.buildQueueMessageFromTemplate()` -> `@cumulus/message/Build.buildQueueMessageFromTemplate()`
  - `@cumulus/common/message.getCollectionIdFromMessage()` -> `@cumulus/message/Collections.getCollectionIdFromMessage()`
  - `@cumulus/common/message.getMessageExecutionArn()` -> `@cumulus/message/Executions.getMessageExecutionArn()`
  - `@cumulus/common/message.getMessageExecutionName()` -> `@cumulus/message/Executions.getMessageExecutionName()`
  - `@cumulus/common/message.getMaximumExecutions()` -> `@cumulus/message/Queue.getMaximumExecutions()`
  - `@cumulus/common/message.getMessageFromTemplate()`
  - `@cumulus/common/message.getMessageStateMachineArn()` -> `@cumulus/message/Executions.getMessageStateMachineArn()`)
  - `@cumulus/common/message.getMessageGranules()` -> `@cumulus/message/Granules.getMessageGranules()`
  - `@cumulus/common/message.getQueueNameByUrl()` -> `@cumulus/message/Queue.getQueueNameByUrl()`
  - `@cumulus/common/message.getQueueName()` -> `@cumulus/message/Queue.getQueueName()`)
  - `@cumulus/common/message.hasQueueAndExecutionLimit()` -> `@cumulus/message/Queue.hasQueueAndExecutionLimit()`
  - `@cumulus/common/Semaphore`
  - `@cumulus/common/test-utils.throttleOnce()`
  - `@cumulus/common/workflows.getWorkflowArn()`
  - `@cumulus/common/workflows.getWorkflowFile()`
  - `@cumulus/common/workflows.getWorkflowList()`
  - `@cumulus/common/workflows.getWorkflowTemplate()`
  - `@cumulus/integration-tests/sfnStep/SfnStep.parseStepMessage()` -> `@cumulus/message/StepFunctions.parseStepMessage()`
- **CUMULUS-1858** - Deprecated the following functions.
  - `@cumulus/common/string.globalReplace()`
  - `@cumulus/common/string.isNonEmptyString()`
  - `@cumulus/common/string.isValidHostname()`
  - `@cumulus/common/string.match()`
  - `@cumulus/common/string.matches()`
  - `@cumulus/common/string.replace()`
  - `@cumulus/common/string.toLower()`
  - `@cumulus/common/string.toUpper()`

### Removed

- **CUMULUS-1799**: Deprecated code removals:
  - Removed from `@cumulus/common/aws`:
    - `pullStepFunctionEvent()`
  - Removed `@cumulus/common/sfnStep`
  - Removed `@cumulus/common/StepFunctions`

## [v1.21.0] 2020-03-30

### PLEASE NOTE

- **CUMULUS-1762**: the `messageConsumer` for `sns` and `kinesis`-type rules now fetches
  the collection information from the message. You should ensure that your rule's collection
  name and version match what is in the message for these ingest messages to be processed.
  If no matching rule is found, an error will be thrown and logged in the
  `messageConsumer` Lambda function's log group.

### Added

- **CUMULUS-1629**`
  - Updates discover-granules task to respect/utilize duplicateHandling configuration such that
    - skip:               Duplicates will be filtered from the granule list
    - error:              Duplicates encountered will result in step failure
    - replace, version:   Duplicates will be ignored and handled as normal.
  - Adds a new copy of the API lambda `PrivateApiLambda()` which is configured to not require authentication. This Lambda is not connected to an API gateway
  - Adds `@cumulus/api-client` with functions for use by workflow lambdas to call the API when needed

- **CUMULUS-1732**
  - Added Python task/activity workflow and integration test (`PythonReferenceSpec`) to test `cumulus-message-adapter-python`and `cumulus-process-py` integration.
- **CUMULUS-1795**
  - Added an IAM policy on the Cumulus EC2 creation to enable SSM when the `deploy_to_ngap` flag is true

### Changed

- **CUMULUS-1762**
  - the `messageConsumer` for `sns` and `kinesis`-type rules now fetches the collection
    information from the message.

### Deprecated

- **CUMULUS-1629**
  - Deprecate `granulesApi`, `rulesApi`, `emsApi`, `executionsAPI` from `@cumulus/integration-test/api` in favor of code moved to `@cumulus/api-client`

### Removed

- **CUMULUS-1799**: Deprecated code removals
  - Removed deprecated method `@cumulus/api/models/Granule.createGranulesFromSns()`
  - Removed deprecated method `@cumulus/api/models/Granule.removeGranuleFromCmr()`
  - Removed from `@cumulus/common/aws`:
    - `apigateway()`
    - `buildS3Uri()`
    - `calculateS3ObjectChecksum()`
    - `cf()`
    - `cloudwatch()`
    - `cloudwatchevents()`
    - `cloudwatchlogs()`
    - `createAndWaitForDynamoDbTable()`
    - `createQueue()`
    - `deleteSQSMessage()`
    - `describeCfStackResources()`
    - `downloadS3File()`
    - `downloadS3Files()`
    - `DynamoDbSearchQueue` class
    - `dynamodbstreams()`
    - `ec2()`
    - `ecs()`
    - `fileExists()`
    - `findResourceArn()`
    - `fromSfnExecutionName()`
    - `getFileBucketAndKey()`
    - `getJsonS3Object()`
    - `getQueueUrl()`
    - `getObjectSize()`
    - `getS3ObjectReadStream()`
    - `getSecretString()`
    - `getStateMachineArn()`
    - `headObject()`
    - `isThrottlingException()`
    - `kinesis()`
    - `lambda()`
    - `listS3Objects()`
    - `promiseS3Upload()`
    - `publishSnsMessage()`
    - `putJsonS3Object()`
    - `receiveSQSMessages()`
    - `s3CopyObject()`
    - `s3GetObjectTagging()`
    - `s3Join()`
    - `S3ListObjectsV2Queue` class
    - `s3TagSetToQueryString()`
    - `s3PutObjectTagging()`
    - `secretsManager()`
    - `sendSQSMessage()`
    - `sfn()`
    - `sns()`
    - `sqs()`
    - `sqsQueueExists()`
    - `toSfnExecutionName()`
    - `uploadS3FileStream()`
    - `uploadS3Files()`
    - `validateS3ObjectChecksum()`
  - Removed `@cumulus/common/CloudFormationGateway` class
  - Removed `@cumulus/common/concurrency/Mutex` class
  - Removed `@cumulus/common/errors`
  - Removed `@cumulus/common/sftp`
  - Removed `@cumulus/common/string.unicodeEscape`
  - Removed `@cumulus/cmrjs/cmr-utils.getGranuleId()`
  - Removed `@cumulus/cmrjs/cmr-utils.getCmrFiles()`
  - Removed `@cumulus/cmrjs/cmr/CMR` class
  - Removed `@cumulus/cmrjs/cmr/CMRSearchConceptQueue` class
  - Removed `@cumulus/cmrjs/utils.getHost()`
  - Removed `@cumulus/cmrjs/utils.getIp()`
  - Removed `@cumulus/cmrjs/utils.hostId()`
  - Removed `@cumulus/cmrjs/utils/ummVersion()`
  - Removed `@cumulus/cmrjs/utils.updateToken()`
  - Removed `@cumulus/cmrjs/utils.validateUMMG()`
  - Removed `@cumulus/ingest/aws.getEndpoint()`
  - Removed `@cumulus/ingest/aws.getExecutionUrl()`
  - Removed `@cumulus/ingest/aws/invoke()`
  - Removed `@cumulus/ingest/aws/CloudWatch` class
  - Removed `@cumulus/ingest/aws/ECS` class
  - Removed `@cumulus/ingest/aws/Events` class
  - Removed `@cumulus/ingest/aws/SQS` class
  - Removed `@cumulus/ingest/aws/StepFunction` class
  - Removed `@cumulus/ingest/util.normalizeProviderPath()`
  - Removed `@cumulus/integration-tests/index.listCollections()`
  - Removed `@cumulus/integration-tests/index.listProviders()`
  - Removed `@cumulus/integration-tests/index.rulesList()`
  - Removed `@cumulus/integration-tests/api/api.addCollectionApi()`

## [v1.20.0] 2020-03-12

### BREAKING CHANGES

- **CUMULUS-1714**
  - Changed the format of the message sent to the granule SNS Topic. Message includes the granule record under `record` and the type of event under `event`. Messages with `deleted` events will have the record that was deleted with a `deletedAt` timestamp. Options for `event` are `Create | Update | Delete`
- **CUMULUS-1769** - `deploy_to_ngap` is now a **required** variable for the `tf-modules/cumulus` module. **For those deploying to NGAP environments, this variable should always be set to `true`.**

### Notable changes

- **CUMULUS-1739** - You can now exclude Elasticsearch from your `tf-modules/data-persistence` deployment (via `include_elasticsearch = false`) and your `tf-modules/cumulus` module will still deploy successfully.

- **CUMULUS-1769** - If you set `deploy_to_ngap = true` for the `tf-modules/archive` Terraform module, **you can only deploy your archive API gateway as `PRIVATE`**, not `EDGE`.

### Added

- Added `@cumulus/aws-client/S3.getS3ObjectReadStreamAsync()` to deal with S3 eventual consistency issues by checking for the existence an S3 object with retries before getting a readable stream for that object.
- **CUMULUS-1769**
  - Added `deploy_to_ngap` boolean variable for the `tf-modules/cumulus` and `tf-modules/archive` Terraform modules. This variable is required. **For those deploying to NGAP environments, this variable should always be set to `true`.**
- **HYRAX-70**
  - Add the hyrax-metadata-update task

### Changed

- [`AccessToken.get()`](https://github.com/nasa/cumulus/blob/master/packages/api/models/access-tokens.js) now enforces [strongly consistent reads from DynamoDB](https://docs.aws.amazon.com/amazondynamodb/latest/developerguide/HowItWorks.ReadConsistency.html)
- **CUMULUS-1739**
  - Updated `tf-modules/data-persistence` to make Elasticsearch alarm resources and outputs conditional on the `include_elasticsearch` variable
  - Updated `@cumulus/aws-client/S3.getObjectSize` to include automatic retries for any failures from `S3.headObject`
- **CUMULUS-1784**
  - Updated `@cumulus/api/lib/DistributionEvent.remoteIP()` to parse the IP address in an S3 access log from the `A-sourceip` query parameter if present, otherwise fallback to the original parsing behavior.
- **CUMULUS-1768**
  - The `stats/summary` endpoint reports the distinct collections for the number of granules reported

### Fixed

- **CUMULUS-1739** - Fixed the `tf-modules/cumulus` and `tf-modules/archive` modules to make these Elasticsearch variables truly optional:
  - `elasticsearch_domain_arn`
  - `elasticsearch_hostname`
  - `elasticsearch_security_group_id`

- **CUMULUS-1768**
  - Fixed the `stats/` endpoint so that data is correctly filtered by timestamp and `processingTime` is calculated correctly.

- **CUMULUS-1769**
  - In the `tf-modules/archive` Terraform module, the `lifecycle` block ignoring changes to the `policy` of the archive API gateway is now only enforced if `deploy_to_ngap = true`. This fixes a bug where users deploying outside of NGAP could not update their API gateway's resource policy when going from `PRIVATE` to `EDGE`, preventing their API from being accessed publicly.

- **CUMULUS-1775**
  - Fix/update api endpoint to use updated google auth endpoints such that it will work with new accounts

### Removed

- **CUMULUS-1768**
  - Removed API endpoints `stats/histogram` and `stats/average`. All advanced stats needs should be acquired from Cloud Metrics or similarly configured ELK stack.

## [v1.19.0] 2020-02-28

### BREAKING CHANGES

- **CUMULUS-1736**
  - The `@cumulus/discover-granules` task now sets the `dataType` of discovered
    granules based on the `name` of the configured collection, not the
    `dataType`.
  - The config schema of the `@cumulus/discover-granules` task now requires that
    collections contain a `version`.
  - The `@cumulus/sync-granule` task will set the `dataType` and `version` of a
    granule based on the configured collection if those fields are not already
    set on the granule. Previously it was using the `dataType` field of the
    configured collection, then falling back to the `name` field of the
    collection. This update will just use the `name` field of the collection to
    set the `dataType` field of the granule.

- **CUMULUS-1446**
  - Update the `@cumulus/integration-tests/api/executions.getExecution()`
    function to parse the response and return the execution, rather than return
    the full API response.

- **CUMULUS-1672**
  - The `cumulus` Terraform module in previous releases set a
    `Deployment = var.prefix` tag on all resources that it managed. In this
    release, a `tags` input variable has been added to the `cumulus` Terraform
    module to allow resource tagging to be customized. No default tags will be
    applied to Cumulus-managed resources. To replicate the previous behavior,
    set `tags = { Deployment: var.prefix }` as an input variable for the
    `cumulus` Terraform module.

- **CUMULUS-1684 Migration Instructions**
  - In previous releases, a provider's username and password were encrypted
    using a custom encryption library. That has now been updated to use KMS.
    This release includes a Lambda function named
    `<prefix>-ProviderSecretsMigration`, which will re-encrypt existing
    provider credentials to use KMS. After this release has been deployed, you
    will need to manually invoke that Lambda function using either the AWS CLI
    or AWS Console. It should only need to be successfully run once.
  - Future releases of Cumulus will invoke a
    `<prefix>-VerifyProviderSecretsMigration` Lambda function as part of the
    deployment, which will cause the deployment to fail if the migration
    Lambda has not been run.

- **CUMULUS-1718**
  - The `@cumulus/sf-sns-report` task for reporting mid-workflow updates has been retired.
  This task was used as the `PdrStatusReport` task in our ParsePdr example workflow.
  If you have a ParsePdr or other workflow using this task, use `@cumulus/sf-sqs-report` instead.
  Trying to deploy the old task will result in an error as the cumulus module no longer exports `sf_sns_report_task`.
  - Migration instruction: In your workflow definition, for each step using the old task change:
  `"Resource": "${module.cumulus.sf_sns_report_task.task_arn}"`
  to
  `"Resource": "${module.cumulus.sf_sqs_report_task.task_arn}"`

- **CUMULUS-1755**
  - The `thin_egress_jwt_secret_name` variable for the `tf-modules/cumulus` Terraform module is now **required**. This variable is passed on to the Thin Egress App in `tf-modules/distribution/main.tf`, which uses the keys stored in the secret to sign JWTs. See the [Thin Egress App documentation on how to create a value for this secret](https://github.com/asfadmin/thin-egress-app#setting-up-the-jwt-cookie-secrets).

### Added

- **CUMULUS-1446**
  - Add `@cumulus/common/FileUtils.readJsonFile()` function
  - Add `@cumulus/common/FileUtils.readTextFile()` function
  - Add `@cumulus/integration-tests/api/collections.createCollection()` function
  - Add `@cumulus/integration-tests/api/collections.deleteCollection()` function
  - Add `@cumulus/integration-tests/api/collections.getCollection()` function
  - Add `@cumulus/integration-tests/api/providers.getProvider()` function
  - Add `@cumulus/integration-tests/index.getExecutionOutput()` function
  - Add `@cumulus/integration-tests/index.loadCollection()` function
  - Add `@cumulus/integration-tests/index.loadProvider()` function
  - Add `@cumulus/integration-tests/index.readJsonFilesFromDir()` function

- **CUMULUS-1672**
  - Add a `tags` input variable to the `archive` Terraform module
  - Add a `tags` input variable to the `cumulus` Terraform module
  - Add a `tags` input variable to the `cumulus_ecs_service` Terraform module
  - Add a `tags` input variable to the `data-persistence` Terraform module
  - Add a `tags` input variable to the `distribution` Terraform module
  - Add a `tags` input variable to the `ingest` Terraform module
  - Add a `tags` input variable to the `s3-replicator` Terraform module

- **CUMULUS-1707**
  - Enable logrotate on ECS cluster

- **CUMULUS-1684**
  - Add a `@cumulus/aws-client/KMS` library of KMS-related functions
  - Add `@cumulus/aws-client/S3.getTextObject()`
  - Add `@cumulus/sftp-client` package
  - Create `ProviderSecretsMigration` Lambda function
  - Create `VerifyProviderSecretsMigration` Lambda function

- **CUMULUS-1548**
  - Add ability to put default Cumulus logs in Metrics' ELK stack
  - Add ability to add custom logs to Metrics' ELK Stack

- **CUMULUS-1702**
  - When logs are sent to Metrics' ELK stack, the logs endpoints will return results from there

- **CUMULUS-1459**
  - Async Operations are indexed in Elasticsearch
  - To index any existing async operations you'll need to perform an index from
    database function.

- **CUMULUS-1717**
  - Add `@cumulus/aws-client/deleteAndWaitForDynamoDbTableNotExists`, which
    deletes a DynamoDB table and waits to ensure the table no longer exists
  - Added `publishGranules` Lambda to handle publishing granule messages to SNS when granule records are written to DynamoDB
  - Added `@cumulus/api/models/Granule.storeGranulesFromCumulusMessage` to store granules from a Cumulus message to DynamoDB

- **CUMULUS-1718**
  - Added `@cumulus/sf-sqs-report` task to allow mid-workflow reporting updates.
  - Added `stepfunction_event_reporter_queue_url` and `sf_sqs_report_task` outputs to the `cumulus` module.
  - Added `publishPdrs` Lambda to handle publishing PDR messages to SNS when PDR records are written to DynamoDB.
  - Added `@cumulus/api/models/Pdr.storePdrFromCumulusMessage` to store PDRs from a Cumulus message to DynamoDB.
  - Added `@cumulus/aws-client/parseSQSMessageBody` to parse an SQS message body string into an object.

- **Ability to set custom backend API url in the archive module**
  - Add `api_url` definition in `tf-modules/cumulus/archive.tf`
  - Add `archive_api_url` variable in `tf-modules/cumulus/variables.tf`

- **CUMULUS-1741**
  - Added an optional `elasticsearch_security_group_ids` variable to the
    `data-persistence` Terraform module to allow additional security groups to
    be assigned to the Elasticsearch Domain.

- **CUMULUS-1752**
  - Added `@cumulus/integration-tests/api/distribution.invokeTEADistributionLambda` to simulate a request to the [Thin Egress App](https://github.com/asfadmin/thin-egress-app) by invoking the Lambda and getting a response payload.
  - Added `@cumulus/integration-tests/api/distribution.getTEARequestHeaders` to generate necessary request headers for a request to the Thin Egress App
  - Added `@cumulus/integration-tests/api/distribution.getTEADistributionApiFileStream` to get a response stream for a file served by Thin Egress App
  - Added `@cumulus/integration-tests/api/distribution.getTEADistributionApiRedirect` to get a redirect response from the Thin Egress App

- **CUMULUS-1755**
  - Added `@cumulus/aws-client/CloudFormation.describeCfStack()` to describe a Cloudformation stack
  - Added `@cumulus/aws-client/CloudFormation.getCfStackParameterValues()` to get multiple parameter values for a Cloudformation stack

### Changed

- **CUMULUS-1725**
  - Moved the logic that updates the granule files cache Dynamo table into its
    own Lambda function called `granuleFilesCacheUpdater`.

- **CUMULUS-1736**
  - The `collections` model in the API package now determines the name of a
    collection based on the `name` property, rather than using `dataType` and
    then falling back to `name`.
  - The `@cumulus/integration-tests.loadCollection()` function no longer appends
    the postfix to the end of the collection's `dataType`.
  - The `@cumulus/integration-tests.addCollections()` function no longer appends
    the postfix to the end of the collection's `dataType`.

- **CUMULUS-1672**
  - Add a `retryOptions` parameter to the `@cumulus/aws-client/S3.headObject`
     function, which will retry if the object being queried does not exist.

- **CUMULUS-1446**
  - Mark the `@cumulus/integration-tests/api.addCollectionApi()` function as
    deprecated
  - Mark the `@cumulus/integration-tests/index.listCollections()` function as
    deprecated
  - Mark the `@cumulus/integration-tests/index.listProviders()` function as
    deprecated
  - Mark the `@cumulus/integration-tests/index.rulesList()` function as
    deprecated

- **CUMULUS-1672**
  - Previously, the `cumulus` module defaulted to setting a
    `Deployment = var.prefix` tag on all resources that it managed. In this
    release, the `cumulus` module will now accept a `tags` input variable that
    defines the tags to be assigned to all resources that it manages.
  - Previously, the `data-persistence` module defaulted to setting a
    `Deployment = var.prefix` tag on all resources that it managed. In this
    release, the `data-persistence` module will now accept a `tags` input
    variable that defines the tags to be assigned to all resources that it
    manages.
  - Previously, the `distribution` module defaulted to setting a
    `Deployment = var.prefix` tag on all resources that it managed. In this
    release, the `distribution` module will now accept a `tags` input variable
    that defines the tags to be assigned to all resources that it manages.
  - Previously, the `ingest` module defaulted to setting a
    `Deployment = var.prefix` tag on all resources that it managed. In this
    release, the `ingest` module will now accept a `tags` input variable that
    defines the tags to be assigned to all resources that it manages.
  - Previously, the `s3-replicator` module defaulted to setting a
    `Deployment = var.prefix` tag on all resources that it managed. In this
    release, the `s3-replicator` module will now accept a `tags` input variable
    that defines the tags to be assigned to all resources that it manages.

- **CUMULUS-1684**
  - Update the API package to encrypt provider credentials using KMS instead of
    using RSA keys stored in S3

- **CUMULUS-1717**
  - Changed name of `cwSfExecutionEventToDb` Lambda to `cwSfEventToDbRecords`
  - Updated `cwSfEventToDbRecords` to write granule records to DynamoDB from the incoming Cumulus message

- **CUMULUS-1718**
  - Renamed `cwSfEventToDbRecords` to `sfEventSqsToDbRecords` due to architecture change to being a consumer of an SQS queue of Step Function Cloudwatch events.
  - Updated `sfEventSqsToDbRecords` to write PDR records to DynamoDB from the incoming Cumulus message
  - Moved `data-cookbooks/sns.md` to `data-cookbooks/ingest-notifications.md` and updated it to reflect recent changes.

- **CUMULUS-1748**
  - (S)FTP discovery tasks now use the provider-path as-is instead of forcing it to a relative path.
  - Improved error handling to catch permission denied FTP errors better and log them properly. Workflows will still fail encountering this error and we intend to consider that approach in a future ticket.

- **CUMULUS-1752**
  - Moved class for parsing distribution events to its own file: `@cumulus/api/lib/DistributionEvent.js`
    - Updated `DistributionEvent` to properly parse S3 access logs generated by requests from the [Thin Egress App](https://github.com/asfadmin/thin-egress-app)

- **CUMULUS-1753** - Changes to `@cumulus/ingest/HttpProviderClient.js`:
  - Removed regex filter in `HttpProviderClient.list()` that was used to return only files with an extension between 1 and 4 characters long. `HttpProviderClient.list()` will now return all files linked from the HTTP provider host.

- **CUMULUS-1755**
  - Updated the Thin Egress App module used in `tf-modules/distribution/main.tf` to build 61. [See the release notes](https://github.com/asfadmin/thin-egress-app/releases/tag/tea-build.61).

- **CUMULUS-1757**
  - Update @cumulus/cmr-client CMRSearchConceptQueue to take optional cmrEnvironment parameter

### Deprecated

- **CUMULUS-1684**
  - Deprecate `@cumulus/common/key-pair-provider/S3KeyPairProvider`
  - Deprecate `@cumulus/common/key-pair-provider/S3KeyPairProvider.encrypt()`
  - Deprecate `@cumulus/common/key-pair-provider/S3KeyPairProvider.decrypt()`
  - Deprecate `@cumulus/common/kms/KMS`
  - Deprecate `@cumulus/common/kms/KMS.encrypt()`
  - Deprecate `@cumulus/common/kms/KMS.decrypt()`
  - Deprecate `@cumulus/common/sftp.Sftp`

- **CUMULUS-1717**
  - Deprecate `@cumulus/api/models/Granule.createGranulesFromSns`

- **CUMULUS-1718**
  - Deprecate `@cumulus/sf-sns-report`.
    - This task has been updated to always throw an error directing the user to use `@cumulus/sf-sqs-report` instead. This was done because there is no longer an SNS topic to which to publish, and no consumers to listen to it.

- **CUMULUS-1748**
  - Deprecate `@cumulus/ingest/util.normalizeProviderPath`

- **CUMULUS-1752**
  - Deprecate `@cumulus/integration-tests/api/distribution.getDistributionApiFileStream`
  - Deprecate `@cumulus/integration-tests/api/distribution.getDistributionApiRedirect`
  - Deprecate `@cumulus/integration-tests/api/distribution.invokeApiDistributionLambda`

### Removed

- **CUMULUS-1684**
  - Remove the deployment script that creates encryption keys and stores them to
    S3

- **CUMULUS-1768**
  - Removed API endpoints `stats/histogram` and `stats/average`. All advanced stats needs should be acquired from Cloud Metrics or similarly configured ELK stack.

### Fixed

- **Fix default values for urs_url in variables.tf files**
  - Remove trailing `/` from default `urs_url` values.

- **CUMULUS-1610** - Add the Elasticsearch security group to the EC2 security groups

- **CUMULUS-1740** - `cumulus_meta.workflow_start_time` is now set in Cumulus
  messages

- **CUMULUS-1753** - Fixed `@cumulus/ingest/HttpProviderClient.js` to properly handle HTTP providers with:
  - Multiple link tags (e.g. `<a>`) per line of source code
  - Link tags in uppercase or lowercase (e.g. `<A>`)
  - Links with filepaths in the link target (e.g. `<a href="/path/to/file.txt">`). These files will be returned from HTTP file discovery **as the file name only** (e.g. `file.txt`).

- **CUMULUS-1768**
  - Fix an issue in the stats endpoints in `@cumulus/api` to send back stats for the correct type

## [v1.18.0] 2020-02-03

### BREAKING CHANGES

- **CUMULUS-1686**

  - `ecs_cluster_instance_image_id` is now a _required_ variable of the `cumulus` module, instead of optional.

- **CUMULUS-1698**

  - Change variable `saml_launchpad_metadata_path` to `saml_launchpad_metadata_url` in the `tf-modules/cumulus` Terraform module.

- **CUMULUS-1703**
  - Remove the unused `forceDownload` option from the `sync-granule` tasks's config
  - Remove the `@cumulus/ingest/granule.Discover` class
  - Remove the `@cumulus/ingest/granule.Granule` class
  - Remove the `@cumulus/ingest/pdr.Discover` class
  - Remove the `@cumulus/ingest/pdr.Granule` class
  - Remove the `@cumulus/ingest/parse-pdr.parsePdr` function

### Added

- **CUMULUS-1040**

  - Added `@cumulus/aws-client` package to provide utilities for working with AWS services and the Node.js AWS SDK
  - Added `@cumulus/errors` package which exports error classes for use in Cumulus workflow code
  - Added `@cumulus/integration-tests/sfnStep` to provide utilities for parsing step function execution histories

- **CUMULUS-1102**

  - Adds functionality to the @cumulus/api package for better local testing.
    - Adds data seeding for @cumulus/api's localAPI.
      - seed functions allow adding collections, executions, granules, pdrs, providers, and rules to a Localstack Elasticsearch and DynamoDB via `addCollections`, `addExecutions`, `addGranules`, `addPdrs`, `addProviders`, and `addRules`.
    - Adds `eraseDataStack` function to local API server code allowing resetting of local datastack for testing (ES and DynamoDB).
    - Adds optional parameters to the @cumulus/api bin serve to allow for launching the api without destroying the current data.

- **CUMULUS-1697**

  - Added the `@cumulus/tf-inventory` package that provides command line utilities for managing Terraform resources in your AWS account

- **CUMULUS-1703**

  - Add `@cumulus/aws-client/S3.createBucket` function
  - Add `@cumulus/aws-client/S3.putFile` function
  - Add `@cumulus/common/string.isNonEmptyString` function
  - Add `@cumulus/ingest/FtpProviderClient` class
  - Add `@cumulus/ingest/HttpProviderClient` class
  - Add `@cumulus/ingest/S3ProviderClient` class
  - Add `@cumulus/ingest/SftpProviderClient` class
  - Add `@cumulus/ingest/providerClientUtils.buildProviderClient` function
  - Add `@cumulus/ingest/providerClientUtils.fetchTextFile` function

- **CUMULUS-1731**

  - Add new optional input variables to the Cumulus Terraform module to support TEA upgrade:
    - `thin_egress_cookie_domain` - Valid domain for Thin Egress App cookie
    - `thin_egress_domain_cert_arn` - Certificate Manager SSL Cert ARN for Thin
      Egress App if deployed outside NGAP/CloudFront
    - `thin_egress_download_role_in_region_arn` - ARN for reading of Thin Egress
      App data buckets for in-region requests
    - `thin_egress_jwt_algo` - Algorithm with which to encode the Thin Egress
      App JWT cookie
    - `thin_egress_jwt_secret_name` - Name of AWS secret where keys for the Thin
      Egress App JWT encode/decode are stored
    - `thin_egress_lambda_code_dependency_archive_key` - Thin Egress App - S3
      Key of packaged python modules for lambda dependency layer

- **CUMULUS-1733**
  - Add `discovery-filtering` operator doc to document previously undocumented functionality.

- **CUMULUS-1737**
  - Added the `cumulus-test-cleanup` module to run a nightly cleanup on resources left over from the integration tests run from the `example/spec` directory.

### Changed

- **CUMULUS-1102**

  - Updates `@cumulus/api/auth/testAuth` to use JWT instead of random tokens.
  - Updates the default AMI for the ecs_cluster_instance_image_id.

- **CUMULUS-1622**

  - Mutex class has been deprecated in `@cumulus/common/concurrency` and will be removed in a future release.

- **CUMULUS-1686**

  - Changed `ecs_cluster_instance_image_id` to be a required variable of the `cumulus` module and removed the default value.
    The default was not available across accounts and regions, nor outside of NGAP and therefore not particularly useful.

- **CUMULUS-1688**

  - Updated `@cumulus/aws.receiveSQSMessages` not to replace `message.Body` with a parsed object. This behavior was undocumented and confusing as received messages appeared to contradict AWS docs that state `message.Body` is always a string.
  - Replaced `sf_watcher` CloudWatch rule from `cloudwatch-events.tf` with an EventSourceMapping on `sqs2sf` mapped to the `start_sf` SQS queue (in `event-sources.tf`).
  - Updated `sqs2sf` with an EventSourceMapping handler and unit test.

- **CUMULUS-1698**

  - Change variable `saml_launchpad_metadata_path` to `saml_launchpad_metadata_url` in the `tf-modules/cumulus` Terraform module.
  - Updated `@cumulus/api/launchpadSaml` to download launchpad IDP metadata from configured location when the metadata in s3 is not valid, and to work with updated IDP metadata and SAML response.

- **CUMULUS-1731**
  - Upgrade the version of the Thin Egress App deployed by Cumulus to v48
    - Note: New variables available, see the 'Added' section of this changelog.

### Fixed

- **CUMULUS-1664**

  - Updated `dbIndexer` Lambda to remove hardcoded references to DynamoDB table names.

- **CUMULUS-1733**
  - Fixed granule discovery recursion algorithm used in S/FTP protocols.

### Removed

- **CUMULUS-1481**
  - removed `process` config and output from PostToCmr as it was not required by the task nor downstream steps, and should still be in the output message's `meta` regardless.

### Deprecated

- **CUMULUS-1040**
  - Deprecated the following code. For cases where the code was moved into another package, the new code location is noted:
    - `@cumulus/common/CloudFormationGateway` -> `@cumulus/aws-client/CloudFormationGateway`
    - `@cumulus/common/DynamoDb` -> `@cumulus/aws-client/DynamoDb`
    - `@cumulus/common/errors` -> `@cumulus/errors`
    - `@cumulus/common/StepFunctions` -> `@cumulus/aws-client/StepFunctions`
    - All of the exported functions in `@cumulus/commmon/aws` (moved into `@cumulus/aws-client`), except:
      - `@cumulus/common/aws/isThrottlingException` -> `@cumulus/errors/isThrottlingException`
      - `@cumulus/common/aws/improveStackTrace` (not deprecated)
      - `@cumulus/common/aws/retryOnThrottlingException` (not deprecated)
    - `@cumulus/common/sfnStep/SfnStep.parseStepMessage` -> `@cumulus/integration-tests/sfnStep/SfnStep.parseStepMessage`
    - `@cumulus/common/sfnStep/ActivityStep` -> `@cumulus/integration-tests/sfnStep/ActivityStep`
    - `@cumulus/common/sfnStep/LambdaStep` -> `@cumulus/integration-tests/sfnStep/LambdaStep`
    - `@cumulus/common/string/unicodeEscape` -> `@cumulus/aws-client/StepFunctions.unicodeEscape`
    - `@cumulus/common/util/setErrorStack` -> `@cumulus/aws-client/util/setErrorStack`
    - `@cumulus/ingest/aws/invoke` -> `@cumulus/aws-client/Lambda/invoke`
    - `@cumulus/ingest/aws/CloudWatch.bucketSize`
    - `@cumulus/ingest/aws/CloudWatch.cw`
    - `@cumulus/ingest/aws/ECS.ecs`
    - `@cumulus/ingest/aws/ECS`
    - `@cumulus/ingest/aws/Events.putEvent` -> `@cumulus/aws-client/CloudwatchEvents.putEvent`
    - `@cumulus/ingest/aws/Events.deleteEvent` -> `@cumulus/aws-client/CloudwatchEvents.deleteEvent`
    - `@cumulus/ingest/aws/Events.deleteTarget` -> `@cumulus/aws-client/CloudwatchEvents.deleteTarget`
    - `@cumulus/ingest/aws/Events.putTarget` -> `@cumulus/aws-client/CloudwatchEvents.putTarget`
    - `@cumulus/ingest/aws/SQS.attributes` -> `@cumulus/aws-client/SQS.getQueueAttributes`
    - `@cumulus/ingest/aws/SQS.deleteMessage` -> `@cumulus/aws-client/SQS.deleteSQSMessage`
    - `@cumulus/ingest/aws/SQS.deleteQueue` -> `@cumulus/aws-client/SQS.deleteQueue`
    - `@cumulus/ingest/aws/SQS.getUrl` -> `@cumulus/aws-client/SQS.getQueueUrlByName`
    - `@cumulus/ingest/aws/SQS.receiveMessage` -> `@cumulus/aws-client/SQS.receiveSQSMessages`
    - `@cumulus/ingest/aws/SQS.sendMessage` -> `@cumulus/aws-client/SQS.sendSQSMessage`
    - `@cumulus/ingest/aws/StepFunction.getExecutionStatus` -> `@cumulus/aws-client/StepFunction.getExecutionStatus`
    - `@cumulus/ingest/aws/StepFunction.getExecutionUrl` -> `@cumulus/aws-client/StepFunction.getExecutionUrl`

## [v1.17.0] - 2019-12-31

### BREAKING CHANGES

- **CUMULUS-1498**
  - The `@cumulus/cmrjs.publish2CMR` function expects that the value of its
    `creds.password` parameter is a plaintext password.
  - Rather than using an encrypted password from the `cmr_password` environment
    variable, the `@cumulus/cmrjs.updateCMRMetadata` function now looks for an
    environment variable called `cmr_password_secret_name` and fetches the CMR
    password from that secret in AWS Secrets Manager.
  - The `@cumulus/post-to-cmr` task now expects a
    `config.cmr.passwordSecretName` value, rather than `config.cmr.password`.
    The CMR password will be fetched from that secret in AWS Secrets Manager.

### Added

- **CUMULUS-630**

  - Added support for replaying Kinesis records on a stream into the Cumulus Kinesis workflow triggering mechanism: either all the records, or some time slice delimited by start and end timestamps.
  - Added `/replays` endpoint to the operator API for triggering replays.
  - Added `Replay Kinesis Messages` documentation to Operator Docs.
  - Added `manualConsumer` lambda function to consume a Kinesis stream. Used by the replay AsyncOperation.

- **CUMULUS-1687**
  - Added new API endpoint for listing async operations at `/asyncOperations`
  - All asyncOperations now include the fields `description` and `operationType`. `operationType` can be one of the following. [`Bulk Delete`, `Bulk Granules`, `ES Index`, `Kinesis Replay`]

### Changed

- **CUMULUS-1626**

  - Updates Cumulus to use node10/CMA 1.1.2 for all of its internal lambdas in prep for AWS node 8 EOL

- **CUMULUS-1498**
  - Remove the DynamoDB Users table. The list of OAuth users who are allowed to
    use the API is now stored in S3.
  - The CMR password and Launchpad passphrase are now stored in Secrets Manager

## [v1.16.1] - 2019-12-6

**Please note**:

- The `region` argument to the `cumulus` Terraform module has been removed. You may see a warning or error if you have that variable populated.
- Your workflow tasks should use the following versions of the CMA libraries to utilize new granule, parentArn, asyncOperationId, and stackName fields on the logs:
  - `cumulus-message-adapter-js` version 1.0.10+
  - `cumulus-message-adapter-python` version 1.1.1+
  - `cumulus-message-adapter-java` version 1.2.11+
- The `data-persistence` module no longer manages the creation of an Elasticsearch service-linked role for deploying Elasticsearch to a VPC. Follow the [deployment instructions on preparing your VPC](https://nasa.github.io/cumulus/docs/deployment/deployment-readme#vpc-subnets-and-security-group) for guidance on how to create the Elasticsearch service-linked role manually.
- There is now a `distribution_api_gateway_stage` variable for the `tf-modules/cumulus` Terraform module that will be used as the API gateway stage name used for the distribution API (Thin Egress App)
- Default value for the `urs_url` variable is now `https://uat.urs.earthdata.nasa.gov/` in the `tf-modules/cumulus` and `tf-modules/archive` Terraform modules. So deploying the `cumulus` module without a `urs_url` variable set will integrate your Cumulus deployment with the UAT URS environment.

### Added

- **CUMULUS-1563**

  - Added `custom_domain_name` variable to `tf-modules/data-persistence` module

- **CUMULUS-1654**
  - Added new helpers to `@cumulus/common/execution-history`:
    - `getStepExitedEvent()` returns the `TaskStateExited` event in a workflow execution history after the given step completion/failure event
    - `getTaskExitedEventOutput()` returns the output message for a `TaskStateExited` event in a workflow execution history

### Changed

- **CUMULUS-1578**

  - Updates SAML launchpad configuration to authorize via configured userGroup.
    [See the NASA specific documentation (protected)](https://wiki.earthdata.nasa.gov/display/CUMULUS/Cumulus+SAML+Launchpad+Integration)

- **CUMULUS-1579**

  - Elasticsearch list queries use `match` instead of `term`. `term` had been analyzing the terms and not supporting `-` in the field values.

- **CUMULUS-1619**

  - Adds 4 new keys to `@cumulus/logger` to display granules, parentArn, asyncOperationId, and stackName.
  - Depends on `cumulus-message-adapter-js` version 1.0.10+. Cumulus tasks updated to use this version.

- **CUMULUS-1654**

  - Changed `@cumulus/common/SfnStep.parseStepMessage()` to a static class method

- **CUMULUS-1641**
  - Added `meta.retries` and `meta.visibilityTimeout` properties to sqs-type rule. To create sqs-type rule, you're required to configure a dead-letter queue on your queue.
  - Added `sqsMessageRemover` lambda which removes the message from SQS queue upon successful workflow execution.
  - Updated `sqsMessageConsumer` lambda to not delete message from SQS queue, and to retry the SQS message for configured number of times.

### Removed

- Removed `create_service_linked_role` variable from `tf-modules/data-persistence` module.

- **CUMULUS-1321**
  - The `region` argument to the `cumulus` Terraform module has been removed

### Fixed

- **CUMULUS-1668** - Fixed a race condition where executions may not have been
  added to the database correctly
- **CUMULUS-1654** - Fixed issue with `publishReports` Lambda not including workflow execution error information for failed workflows with a single step
- Fixed `tf-modules/cumulus` module so that the `urs_url` variable is passed on to its invocation of the `tf-modules/archive` module

## [v1.16.0] - 2019-11-15

### Added

- **CUMULUS-1321**

  - A `deploy_distribution_s3_credentials_endpoint` variable has been added to
    the `cumulus` Terraform module. If true, the NGAP-backed S3 credentials
    endpoint will be added to the Thin Egress App's API. Default: true

- **CUMULUS-1544**

  - Updated the `/granules/bulk` endpoint to correctly query Elasticsearch when
    granule ids are not provided.

- **CUMULUS-1580**
  - Added `/granules/bulk` endpoint to `@cumulus/api` to perform bulk actions on granules given either a list of granule ids or an Elasticsearch query and the workflow to perform.

### Changed

- **CUMULUS-1561**

  - Fix the way that we are handling Terraform provider version requirements
  - Pass provider configs into child modules using the method that the
    [Terraform documentation](https://www.terraform.io/docs/configuration/modules.html#providers-within-modules)
    suggests
  - Remove the `region` input variable from the `s3_access_test` Terraform module
  - Remove the `aws_profile` and `aws_region` input variables from the
    `s3-replicator` Terraform module

- **CUMULUS-1639**
  - Because of
    [S3's Data Consistency Model](https://docs.aws.amazon.com/AmazonS3/latest/dev/Introduction.html#BasicsObjects),
    there may be situations where a GET operation for an object can temporarily
    return a `NoSuchKey` response even if that object _has_ been created. The
    `@cumulus/common/aws.getS3Object()` function has been updated to support
    retries if a `NoSuchKey` response is returned by S3. This behavior can be
    enabled by passing a `retryOptions` object to that function. Supported
    values for that object can be found here:
    <https://github.com/tim-kos/node-retry#retryoperationoptions>

### Removed

- **CUMULUS-1559**
  - `logToSharedDestination` has been migrated to the Terraform deployment as `log_api_gateway_to_cloudwatch` and will ONLY apply to egress lambdas.
    Due to the differences in the Terraform deployment model, we cannot support a global log subscription toggle for a configurable subset of lambdas.
    However, setting up your own log forwarding for a Lambda with Terraform is fairly simple, as you will only need to add SubscriptionFilters to your Terraform configuration, one per log group.
    See [the Terraform documentation](https://www.terraform.io/docs/providers/aws/r/cloudwatch_log_subscription_filter.html) for details on how to do this.
    An empty FilterPattern ("") will capture all logs in a group.

## [v1.15.0] - 2019-11-04

### BREAKING CHANGES

- **CUMULUS-1644** - When a workflow execution begins or ends, the workflow
  payload is parsed and any new or updated PDRs or granules referenced in that
  workflow are stored to the Cumulus archive. The defined interface says that a
  PDR in `payload.pdr` will be added to the archive, and any granules in
  `payload.granules` will also be added to the archive. In previous releases,
  PDRs found in `meta.pdr` and granules found in `meta.input_granules` were also
  added to the archive. This caused unexpected behavior and has been removed.
  Only PDRs from `payload.pdr` and granules from `payload.granules` will now be
  added to the Cumulus archive.

- **CUMULUS-1449** - Cumulus now uses a universal workflow template when
  starting a workflow that contains general information specific to the
  deployment, but not specific to the workflow. Workflow task configs must be
  defined using AWS step function parameters. As part of this change,
  `CumulusConfig` has been retired and task configs must now be defined under
  the `cma.task_config` key in the Parameters section of a step function
  definition.

  **Migration instructions**:

  NOTE: These instructions require the use of Cumulus Message Adapter v1.1.x+.
  Please ensure you are using a compatible version before attempting to migrate
  workflow configurations. When defining workflow steps, remove any
  `CumulusConfig` section, as shown below:

  ```yaml
  ParsePdr:
    CumulusConfig:
      provider: "{$.meta.provider}"
      bucket: "{$.meta.buckets.internal.name}"
      stack: "{$.meta.stack}"
  ```

  Instead, use AWS Parameters to pass `task_config` for the task directly into
  the Cumulus Message Adapter:

  ```yaml
  ParsePdr:
    Parameters:
      cma:
        event.$: "$"
        task_config:
          provider: "{$.meta.provider}"
          bucket: "{$.meta.buckets.internal.name}"
          stack: "{$.meta.stack}"
  ```

  In this example, the `cma` key is used to pass parameters to the message
  adapter. Using `task_config` in combination with `event.$: '$'` allows the
  message adapter to process `task_config` as the `config` passed to the Cumulus
  task. See `example/workflows/sips.yml` in the core repository for further
  examples of how to set the Parameters.

  Additionally, workflow configurations for the `QueueGranules` and `QueuePdrs`
  tasks need to be updated:

  - `queue-pdrs` config changes:
    - `parsePdrMessageTemplateUri` replaced with `parsePdrWorkflow`, which is
      the workflow name (i.e. top-level name in `config.yml`, e.g. 'ParsePdr').
    - `internalBucket` and `stackName` configs now required to look up
      configuration from the deployment. Brings the task config in line with
      that of `queue-granules`.
  - `queue-granules` config change: `ingestGranuleMessageTemplateUri` replaced
    with `ingestGranuleWorkflow`, which is the workflow name (e.g.
    'IngestGranule').

- **CUMULUS-1396** - **Workflow steps at the beginning and end of a workflow
  using the `SfSnsReport` Lambda have now been deprecated (e.g. `StartStatus`,
  `StopStatus`) and should be removed from your workflow definitions**. These
  steps were used for publishing ingest notifications and have been replaced by
  an implementation using Cloudwatch events for Step Functions to trigger a
  Lambda that publishes ingest notifications. For further detail on how ingest
  notifications are published, see the notes below on **CUMULUS-1394**. For
  examples of how to update your workflow definitions, see our
  [example workflow definitions](https://github.com/nasa/cumulus/blob/master/example/workflows/).

- **CUMULUS-1470**
  - Remove Cumulus-defined ECS service autoscaling, allowing integrators to
    better customize autoscaling to meet their needs. In order to use
    autoscaling with ECS services, appropriate
    `AWS::ApplicationAutoScaling::ScalableTarget`,
    `AWS::ApplicationAutoScaling::ScalingPolicy`, and `AWS::CloudWatch::Alarm`
    resources should be defined in a kes overrides file. See
    [this example](https://github.com/nasa/cumulus/blob/release-1.15.x/example/overrides/app/cloudformation.template.yml)
    for an example.
  - The following config parameters are no longer used:
    - ecs.services.\<NAME\>.minTasks
    - ecs.services.\<NAME\>.maxTasks
    - ecs.services.\<NAME\>.scaleInActivityScheduleTime
    - ecs.services.\<NAME\>.scaleInAdjustmentPercent
    - ecs.services.\<NAME\>.scaleOutActivityScheduleTime
    - ecs.services.\<NAME\>.scaleOutAdjustmentPercent
    - ecs.services.\<NAME\>.activityName

### Added

- **CUMULUS-1100**

  - Added 30-day retention properties to all log groups that were missing those policies.

- **CUMULUS-1396**

  - Added `@cumulus/common/sfnStep`:
    - `LambdaStep` - A class for retrieving and parsing input and output to Lambda steps in AWS Step Functions
    - `ActivityStep` - A class for retrieving and parsing input and output to ECS activity steps in AWS Step Functions

- **CUMULUS-1574**

  - Added `GET /token` endpoint for SAML authorization when cumulus is protected by Launchpad.
    This lets a user retrieve a token by hand that can be presented to the API.

- **CUMULUS-1625**

  - Added `sf_start_rate` variable to the `ingest` Terraform module, equivalent to `sqs_consumer_rate` in the old model, but will not be automatically applied to custom queues as that was.

- **CUMULUS-1513**
  - Added `sqs`-type rule support in the Cumulus API `@cumulus/api`
  - Added `sqsMessageConsumer` lambda which processes messages from the SQS queues configured in the `sqs` rules.

### Changed

- **CUMULUS-1639**

  - Because of
    [S3's Data Consistency Model](https://docs.aws.amazon.com/AmazonS3/latest/dev/Introduction.html#BasicsObjects),
    there may be situations where a GET operation for an object can temporarily
    return a `NoSuchKey` response even if that object _has_ been created. The
    `@cumulus/common/aws.getS3Object()` function will now retry up to 10 times
    if a `NoSuchKey` response is returned by S3. This can behavior can be
    overridden by passing `{ retries: 0 }` as the `retryOptions` argument.

- **CUMULUS-1449**

  - `queue-pdrs` & `queue-granules` config changes. Details in breaking changes section.
  - Cumulus now uses a universal workflow template when starting workflow that contains general information specific to the deployment, but not specific to the workflow.
  - Changed the way workflow configs are defined, from `CumulusConfig` to a `task_config` AWS Parameter.

- **CUMULUS-1452**

  - Changed the default ECS docker storage drive to `devicemapper`

- **CUMULUS-1453**
  - Removed config schema for `@cumulus/sf-sns-report` task
  - Updated `@cumulus/sf-sns-report` to always assume that it is running as an intermediate step in a workflow, not as the first or last step

### Removed

- **CUMULUS-1449**
  - Retired `CumulusConfig` as part of step function definitions, as this is an artifact of the way Kes parses workflow definitions that was not possible to migrate to Terraform. Use AWS Parameters and the `task_config` key instead. See change note above.
  - Removed individual workflow templates.

### Fixed

- **CUMULUS-1620** - Fixed bug where `message_adapter_version` does not correctly inject the CMA

- **CUMULUS-1396** - Updated `@cumulus/common/StepFunctions.getExecutionHistory()` to recursively fetch execution history when `nextToken` is returned in response

- **CUMULUS-1571** - Updated `@cumulus/common/DynamoDb.get()` to throw any errors encountered when trying to get a record and the record does exist

- **CUMULUS-1452**
  - Updated the EC2 initialization scripts to use full volume size for docker storage
  - Changed the default ECS docker storage drive to `devicemapper`

## [v1.14.5] - 2019-12-30 - [BACKPORT]

### Updated

- **CUMULUS-1626**
  - Updates Cumulus to use node10/CMA 1.1.2 for all of its internal lambdas in prep for AWS node 8 EOL

## [v1.14.4] - 2019-10-28

### Fixed

- **CUMULUS-1632** - Pinned `aws-elasticsearch-connector` package in `@cumulus/api` to version `8.1.3`, since `8.2.0` includes breaking changes

## [v1.14.3] - 2019-10-18

### Fixed

- **CUMULUS-1620** - Fixed bug where `message_adapter_version` does not correctly inject the CMA

- **CUMULUS-1572** - A granule is now included in discovery results even when
  none of its files has a matching file type in the associated collection
  configuration. Previously, if all files for a granule were unmatched by a file
  type configuration, the granule was excluded from the discovery results.
  Further, added support for a `boolean` property
  `ignoreFilesConfigForDiscovery`, which controls how a granule's files are
  filtered at discovery time.

## [v1.14.2] - 2019-10-08

### BREAKING CHANGES

Your Cumulus Message Adapter version should be pinned to `v1.0.13` or lower in your `app/config.yml` using `message_adapter_version: v1.0.13` OR you should use the workflow migration steps below to work with CMA v1.1.1+.

- **CUMULUS-1394** - The implementation of the `SfSnsReport` Lambda requires additional environment variables for integration with the new ingest notification SNS topics. Therefore, **you must update the definition of `SfSnsReport` in your `lambdas.yml` like so**:

```yaml
SfSnsReport:
  handler: index.handler
  timeout: 300
  source: node_modules/@cumulus/sf-sns-report/dist
  tables:
    - ExecutionsTable
  envs:
    execution_sns_topic_arn:
      function: Ref
      value: reportExecutionsSns
    granule_sns_topic_arn:
      function: Ref
      value: reportGranulesSns
    pdr_sns_topic_arn:
      function: Ref
      value: reportPdrsSns
```

- **CUMULUS-1447** -
  The newest release of the Cumulus Message Adapter (v1.1.1) requires that parameterized configuration be used for remote message functionality. Once released, Kes will automatically bring in CMA v1.1.1 without additional configuration.

  **Migration instructions**
  Oversized messages are no longer written to S3 automatically. In order to utilize remote messaging functionality, configure a `ReplaceConfig` AWS Step Function parameter on your CMA task:

  ```yaml
  ParsePdr:
    Parameters:
      cma:
        event.$: "$"
        ReplaceConfig:
          FullMessage: true
  ```

  Accepted fields in `ReplaceConfig` include `MaxSize`, `FullMessage`, `Path` and `TargetPath`.
  See https://github.com/nasa/cumulus-message-adapter/blob/master/CONTRACT.md#remote-message-configuration for full details.

  As this change is backward compatible in Cumulus Core, users wishing to utilize the previous version of the CMA may opt to transition to using a CMA lambda layer, or set `message_adapter_version` in their configuration to a version prior to v1.1.0.

### PLEASE NOTE

- **CUMULUS-1394** - Ingest notifications are now provided via 3 separate SNS topics for executions, granules, and PDRs, instead of a single `sftracker` SNS topic. Whereas the `sftracker` SNS topic received a full Cumulus execution message, the new topics all receive generated records for the given object. The new topics are only published to if the given object exists for the current execution. For a given execution/granule/PDR, **two messages will be received by each topic**: one message indicating that ingest is running and another message indicating that ingest has completed or failed. The new SNS topics are:

  - `reportExecutions` - Receives 1 message per execution
  - `reportGranules` - Receives 1 message per granule in an execution
  - `reportPdrs` - Receives 1 message per PDR

### Added

- **CUMULUS-639**

  - Adds SAML JWT and launchpad token authentication to Cumulus API (configurable)
    - **NOTE** to authenticate with Launchpad ensure your launchpad user_id is in the `<prefix>-UsersTable`
    - when Cumulus configured to protect API via Launchpad:
      - New endpoints
        - `GET /saml/login` - starting point for SAML SSO creates the login request url and redirects to the SAML Identity Provider Service (IDP)
        - `POST /saml/auth` - SAML Assertion Consumer Service. POST receiver from SAML IDP. Validates response, logs the user in, and returns a SAML-based JWT.
    - Disabled endpoints
      - `POST /refresh`
      - Changes authorization worklow:
      - `ensureAuthorized` now presumes the bearer token is a JWT and tries to validate. If the token is malformed, it attempts to validate the token against Launchpad. This allows users to bring their own token as described here https://wiki.earthdata.nasa.gov/display/CUMULUS/Cumulus+API+with+Launchpad+Authentication. But it also allows dashboard users to manually authenticate via Launchpad SAML to receive a Launchpad-based JWT.

- **CUMULUS-1394**
  - Added `Granule.generateGranuleRecord()` method to granules model to generate a granule database record from a Cumulus execution message
  - Added `Pdr.generatePdrRecord()` method to PDRs model to generate a granule database record from a Cumulus execution message
  - Added helpers to `@cumulus/common/message`:
    - `getMessageExecutionName()` - Get the execution name from a Cumulus execution message
    - `getMessageStateMachineArn()` - Get the state machine ARN from a Cumulus execution message
    - `getMessageExecutionArn()` - Get the execution ARN for a Cumulus execution message
    - `getMessageGranules()` - Get the granules from a Cumulus execution message, if any.
  - Added `@cumulus/common/cloudwatch-event/isFailedSfStatus()` to determine if a Step Function status from a Cloudwatch event is a failed status

### Changed

- **CUMULUS-1308**

  - HTTP PUT of a Collection, Provider, or Rule via the Cumulus API now
    performs full replacement of the existing object with the object supplied
    in the request payload. Previous behavior was to perform a modification
    (partial update) by merging the existing object with the (possibly partial)
    object in the payload, but this did not conform to the HTTP standard, which
    specifies PATCH as the means for modifications rather than replacements.

- **CUMULUS-1375**

  - Migrate Cumulus from deprecated Elasticsearch JS client to new, supported one in `@cumulus/api`

- **CUMULUS-1485** Update `@cumulus/cmr-client` to return error message from CMR for validation failures.

- **CUMULUS-1394**

  - Renamed `Execution.generateDocFromPayload()` to `Execution.generateRecord()` on executions model. The method generates an execution database record from a Cumulus execution message.

- **CUMULUS-1432**

  - `logs` endpoint takes the level parameter as a string and not a number
  - Elasticsearch term query generation no longer converts numbers to boolean

- **CUMULUS-1447**

  - Consolidated all remote message handling code into @common/aws
  - Update remote message code to handle updated CMA remote message flags
  - Update example SIPS workflows to utilize Parameterized CMA configuration

- **CUMULUS-1448** Refactor workflows that are mutating cumulus_meta to utilize meta field

- **CUMULUS-1451**

  - Elasticsearch cluster setting `auto_create_index` will be set to false. This had been causing issues in the bootstrap lambda on deploy.

- **CUMULUS-1456**
  - `@cumulus/api` endpoints default error handler uses `boom` package to format errors, which is consistent with other API endpoint errors.

### Fixed

- **CUMULUS-1432** `logs` endpoint filter correctly filters logs by level
- **CUMULUS-1484** `useMessageAdapter` now does not set CUMULUS_MESSAGE_ADAPTER_DIR when `true`

### Removed

- **CUMULUS-1394**
  - Removed `sfTracker` SNS topic. Replaced by three new SNS topics for granule, execution, and PDR ingest notifications.
  - Removed unused functions from `@cumulus/common/aws`:
    - `getGranuleS3Params()`
    - `setGranuleStatus()`

## [v1.14.1] - 2019-08-29

### Fixed

- **CUMULUS-1455**

  - CMR token links updated to point to CMR legacy services rather than echo

- **CUMULUS-1211**
  - Errors thrown during granule discovery are no longer swallowed and ignored.
    Rather, errors are propagated to allow for proper error-handling and
    meaningful messaging.

## [v1.14.0] - 2019-08-22

### PLEASE NOTE

- We have encountered transient lambda service errors in our integration testing. Please handle transient service errors following [these guidelines](https://docs.aws.amazon.com/step-functions/latest/dg/bp-lambda-serviceexception.html). The workflows in the `example/workflows` folder have been updated with retries configured for these errors.

- **CUMULUS-799** added additional IAM permissions to support reading CloudWatch and API Gateway, so **you will have to redeploy your IAM stack.**

- **CUMULUS-800** Several items:

  - **Delete existing API Gateway stages**: To allow enabling of API Gateway logging, Cumulus now creates and manages a Stage resource during deployment. Before upgrading Cumulus, it is necessary to delete the API Gateway stages on both the Backend API and the Distribution API. Instructions are included in the documentation under [Delete API Gateway Stages](https://nasa.github.io/cumulus/docs/additional-deployment-options/delete-api-gateway-stages).

  - **Set up account permissions for API Gateway to write to CloudWatch**: In a one time operation for your AWS account, to enable CloudWatch Logs for API Gateway, you must first grant the API Gateway permission to read and write logs to CloudWatch for your account. The `AmazonAPIGatewayPushToCloudWatchLogs` managed policy (with an ARN of `arn:aws:iam::aws:policy/service-role/AmazonAPIGatewayPushToCloudWatchLogs`) has all the required permissions. You can find a simple how to in the documentation under [Enable API Gateway Logging.](https://nasa.github.io/cumulus/docs/additional-deployment-options/enable-gateway-logging-permissions)

  - **Configure API Gateway to write logs to CloudWatch** To enable execution logging for the distribution API set `config.yaml` `apiConfigs.distribution.logApigatewayToCloudwatch` value to `true`. More information [Enable API Gateway Logs](https://nasa.github.io/cumulus/docs/additional-deployment-options/enable-api-logs)

  - **Configure CloudWatch log delivery**: It is possible to deliver CloudWatch API execution and access logs to a cross-account shared AWS::Logs::Destination. An operator does this by adding the key `logToSharedDestination` to the `config.yml` at the default level with a value of a writable log destination. More information in the documentation under [Configure CloudWatch Logs Delivery.](https://nasa.github.io/cumulus/docs/additional-deployment-options/configure-cloudwatch-logs-delivery)

  - **Additional Lambda Logging**: It is now possible to configure any lambda to deliver logs to a shared subscriptions by setting `logToSharedDestination` to the ARN of a writable location (either an AWS::Logs::Destination or a Kinesis Stream) on any lambda config. Documentation for [Lambda Log Subscriptions](https://nasa.github.io/cumulus/docs/additional-deployment-options/additional-lambda-logging)

  - **Configure S3 Server Access Logs**: If you are running Cumulus in an NGAP environment you may [configure S3 Server Access Logs](https://nasa.github.io/cumulus/docs/next/deployment/server_access_logging) to be delivered to a shared bucket where the Metrics Team will ingest the logs into their ELK stack. Contact the Metrics team for permission and location.

- **CUMULUS-1368** The Cumulus distribution API has been deprecated and is being replaced by ASF's Thin Egress App. By default, the distribution API will not deploy. Please follow [the instructions for deploying and configuring Thin Egress](https://nasa.github.io/cumulus/docs/deployment/thin_egress_app).

To instead continue to deploy and use the legacy Cumulus distribution app, add the following to your `config.yml`:

```yaml
deployDistributionApi: true
```

If you deploy with no distribution app your deployment will succeed but you may encounter errors in your workflows, particularly in the `MoveGranule` task.

- **CUMULUS-1418** Users who are packaging the CMA in their Lambdas outside of Cumulus may need to update their Lambda configuration. Please see `BREAKING CHANGES` below for details.

### Added

- **CUMULUS-642**
  - Adds Launchpad as an authentication option for the Cumulus API.
  - Updated deployment documentation and added [instructions to setup Cumulus API Launchpad authentication](https://wiki.earthdata.nasa.gov/display/CUMULUS/Cumulus+API+with+Launchpad+Authentication)
- **CUMULUS-1418**
  - Adds usage docs/testing of lambda layers (introduced in PR1125), updates Core example tasks to use the updated `cumulus-ecs-task` and a CMA layer instead of kes CMA injection.
  - Added Terraform module to publish CMA as layer to user account.
- **PR1125** - Adds `layers` config option to support deploying Lambdas with layers
- **PR1128** - Added `useXRay` config option to enable AWS X-Ray for Lambdas.
- **CUMULUS-1345**
  - Adds new variables to the app deployment under `cmr`.
  - `cmrEnvironment` values are `SIT`, `UAT`, or `OPS` with `UAT` as the default.
  - `cmrLimit` and `cmrPageSize` have been added as configurable options.
- **CUMULUS-1273**
  - Added lambda function EmsProductMetadataReport to generate EMS Product Metadata report
- **CUMULUS-1226**
  - Added API endpoint `elasticsearch/index-from-database` to index to an Elasticsearch index from the database for recovery purposes and `elasticsearch/indices-status` to check the status of Elasticsearch indices via the API.
- **CUMULUS-824**
  - Added new Collection parameter `reportToEms` to configure whether the collection is reported to EMS
- **CUMULUS-1357**
  - Added new BackendApi endpoint `ems` that generates EMS reports.
- **CUMULUS-1241**
  - Added information about queues with maximum execution limits defined to default workflow templates (`meta.queueExecutionLimits`)
- **CUMULUS-1311**
  - Added `@cumulus/common/message` with various message parsing/preparation helpers
- **CUMULUS-812**

  - Added support for limiting the number of concurrent executions started from a queue. [See the data cookbook](https://nasa.github.io/cumulus/docs/data-cookbooks/throttling-queued-executions) for more information.

- **CUMULUS-1337**

  - Adds `cumulus.stackName` value to the `instanceMetadata` endpoint.

- **CUMULUS-1368**

  - Added `cmrGranuleUrlType` to the `@cumulus/move-granules` task. This determines what kind of links go in the CMR files. The options are `distribution`, `s3`, or `none`, with the default being distribution. If there is no distribution API being used with Cumulus, you must set the value to `s3` or `none`.

- Added `packages/s3-replicator` Terraform module to allow same-region s3 replication to metrics bucket.

- **CUMULUS-1392**

  - Added `tf-modules/report-granules` Terraform module which processes granule ingest notifications received via SNS and stores granule data to a database. The module includes:
    - SNS topic for publishing granule ingest notifications
    - Lambda to process granule notifications and store data
    - IAM permissions for the Lambda
    - Subscription for the Lambda to the SNS topic

- **CUMULUS-1393**

  - Added `tf-modules/report-pdrs` Terraform module which processes PDR ingest notifications received via SNS and stores PDR data to a database. The module includes:
    - SNS topic for publishing PDR ingest notifications
    - Lambda to process PDR notifications and store data
    - IAM permissions for the Lambda
    - Subscription for the Lambda to the SNS topic
  - Added unit tests for `@cumulus/api/models/pdrs.createPdrFromSns()`

- **CUMULUS-1400**

  - Added `tf-modules/report-executions` Terraform module which processes workflow execution information received via SNS and stores it to a database. The module includes:
    - SNS topic for publishing execution data
    - Lambda to process and store execution data
    - IAM permissions for the Lambda
    - Subscription for the Lambda to the SNS topic
  - Added `@cumulus/common/sns-event` which contains helpers for SNS events:
    - `isSnsEvent()` returns true if event is from SNS
    - `getSnsEventMessage()` extracts and parses the message from an SNS event
    - `getSnsEventMessageObject()` extracts and parses message object from an SNS event
  - Added `@cumulus/common/cloudwatch-event` which contains helpers for Cloudwatch events:
    - `isSfExecutionEvent()` returns true if event is from Step Functions
    - `isTerminalSfStatus()` determines if a Step Function status from a Cloudwatch event is a terminal status
    - `getSfEventStatus()` gets the Step Function status from a Cloudwatch event
    - `getSfEventDetailValue()` extracts a Step Function event detail field from a Cloudwatch event
    - `getSfEventMessageObject()` extracts and parses Step Function detail object from a Cloudwatch event

- **CUMULUS-1429**

  - Added `tf-modules/data-persistence` Terraform module which includes resources for data persistence in Cumulus:
    - DynamoDB tables
    - Elasticsearch with optional support for VPC
    - Cloudwatch alarm for number of Elasticsearch nodes

- **CUMULUS-1379** CMR Launchpad Authentication
  - Added `launchpad` configuration to `@cumulus/deployment/app/config.yml`, and cloudformation templates, workflow message, lambda configuration, api endpoint configuration
  - Added `@cumulus/common/LaunchpadToken` and `@cumulus/common/launchpad` to provide methods to get token and validate token
  - Updated lambdas to use Launchpad token for CMR actions (ingest and delete granules)
  - Updated deployment documentation and added [instructions to setup CMR client for Launchpad authentication](https://wiki.earthdata.nasa.gov/display/CUMULUS/CMR+Launchpad+Authentication)

## Changed

- **CUMULUS-1232**

  - Added retries to update `@cumulus/cmr-client` `updateToken()`

- **CUMULUS-1245 CUMULUS-795**

  - Added additional `ems` configuration parameters for sending the ingest reports to EMS
  - Added functionality to send daily ingest reports to EMS

- **CUMULUS-1241**

  - Removed the concept of "priority levels" and added ability to define a number of maximum concurrent executions per SQS queue
  - Changed mapping of Cumulus message properties for the `sqs2sfThrottle` lambda:
    - Queue name is read from `cumulus_meta.queueName`
    - Maximum executions for the queue is read from `meta.queueExecutionLimits[queueName]`, where `queueName` is `cumulus_meta.queueName`
  - Changed `sfSemaphoreDown` lambda to only attempt decrementing semaphores when:
    - the message is for a completed/failed/aborted/timed out workflow AND
    - `cumulus_meta.queueName` exists on the Cumulus message AND
    - An entry for the queue name (`cumulus_meta.queueName`) exists in the the object `meta.queueExecutionLimits` on the Cumulus message

- **CUMULUS-1338**

  - Updated `sfSemaphoreDown` lambda to be triggered via AWS Step Function Cloudwatch events instead of subscription to `sfTracker` SNS topic

- **CUMULUS-1311**

  - Updated `@cumulus/queue-granules` to set `cumulus_meta.queueName` for queued execution messages
  - Updated `@cumulus/queue-pdrs` to set `cumulus_meta.queueName` for queued execution messages
  - Updated `sqs2sfThrottle` lambda to immediately decrement queue semaphore value if dispatching Step Function execution throws an error

- **CUMULUS-1362**

  - Granule `processingStartTime` and `processingEndTime` will be set to the execution start time and end time respectively when there is no sync granule or post to cmr task present in the workflow

- **CUMULUS-1400**
  - Deprecated `@cumulus/ingest/aws/getExecutionArn`. Use `@cumulus/common/aws/getExecutionArn` instead.

### Fixed

- **CUMULUS-1439**

  - Fix bug with rule.logEventArn deletion on Kinesis rule update and fix unit test to verify

- **CUMULUS-796**

  - Added production information (collection ShortName and Version, granuleId) to EMS distribution report
  - Added functionality to send daily distribution reports to EMS

- **CUMULUS-1319**

  - Fixed a bug where granule ingest times were not being stored to the database

- **CUMULUS-1356**

  - The `Collection` model's `delete` method now _removes_ the specified item
    from the collection config store that was inserted by the `create` method.
    Previously, this behavior was missing.

- **CUMULUS-1374**
  - Addressed audit concerns (https://www.npmjs.com/advisories/782) in api package

### BREAKING CHANGES

### Changed

- **CUMULUS-1418**
  - Adding a default `cmaDir` key to configuration will cause `CUMULUS_MESSAGE_ADAPTER_DIR` to be set by default to `/opt` for any Lambda not setting `useCma` to true, or explicitly setting the CMA environment variable. In lambdas that package the CMA independently of the Cumulus packaging. Lambdas manually packaging the CMA should have their Lambda configuration updated to set the CMA path, or alternately if not using the CMA as a Lambda layer in this deployment set `cmaDir` to `./cumulus-message-adapter`.

### Removed

- **CUMULUS-1337**

  - Removes the S3 Access Metrics package added in CUMULUS-799

- **PR1130**
  - Removed code deprecated since v1.11.1:
    - Removed `@cumulus/common/step-functions`. Use `@cumulus/common/StepFunctions` instead.
    - Removed `@cumulus/api/lib/testUtils.fakeFilesFactory`. Use `@cumulus/api/lib/testUtils.fakeFileFactory` instead.
    - Removed `@cumulus/cmrjs/cmr` functions: `searchConcept`, `ingestConcept`, `deleteConcept`. Use the functions in `@cumulus/cmr-client` instead.
    - Removed `@cumulus/ingest/aws.getExecutionHistory`. Use `@cumulus/common/StepFunctions.getExecutionHistory` instead.

## [v1.13.5] - 2019-08-29 - [BACKPORT]

### Fixed

- **CUMULUS-1455** - CMR token links updated to point to CMR legacy services rather than echo

## [v1.13.4] - 2019-07-29

- **CUMULUS-1411** - Fix deployment issue when using a template override

## [v1.13.3] - 2019-07-26

- **CUMULUS-1345** Full backport of CUMULUS-1345 features - Adds new variables to the app deployment under `cmr`.
  - `cmrEnvironment` values are `SIT`, `UAT`, or `OPS` with `UAT` as the default.
  - `cmrLimit` and `cmrPageSize` have been added as configurable options.

## [v1.13.2] - 2019-07-25

- Re-release of v1.13.1 to fix broken npm packages.

## [v1.13.1] - 2019-07-22

- **CUMULUS-1374** - Resolve audit compliance with lodash version for api package subdependency
- **CUMULUS-1412** - Resolve audit compliance with googleapi package
- **CUMULUS-1345** - Backported CMR environment setting in getUrl to address immediate user need. CMR_ENVIRONMENT can now be used to set the CMR environment to OPS/SIT

## [v1.13.0] - 2019-5-20

### PLEASE NOTE

**CUMULUS-802** added some additional IAM permissions to support ECS autoscaling, so **you will have to redeploy your IAM stack.**
As a result of the changes for **CUMULUS-1193**, **CUMULUS-1264**, and **CUMULUS-1310**, **you must delete your existing stacks (except IAM) before deploying this version of Cumulus.**
If running Cumulus within a VPC and extended downtime is acceptable, we recommend doing this at the end of the day to allow AWS backend resources and network interfaces to be cleaned up overnight.

### BREAKING CHANGES

- **CUMULUS-1228**

  - The default AMI used by ECS instances is now an NGAP-compliant AMI. This
    will be a breaking change for non-NGAP deployments. If you do not deploy to
    NGAP, you will need to find the AMI ID of the
    [most recent Amazon ECS-optimized AMI](https://docs.aws.amazon.com/AmazonECS/latest/developerguide/ecs-optimized_AMI.html),
    and set the `ecs.amiid` property in your config. Instructions for finding
    the most recent NGAP AMI can be found using
    [these instructions](https://wiki.earthdata.nasa.gov/display/ESKB/Select+an+NGAP+Created+AMI).

- **CUMULUS-1310**

  - Database resources (DynamoDB, ElasticSearch) have been moved to an independent `db` stack.
    Migrations for this version will need to be user-managed. (e.g. [elasticsearch](https://docs.aws.amazon.com/elasticsearch-service/latest/developerguide/es-version-migration.html#snapshot-based-migration) and [dynamoDB](https://docs.aws.amazon.com/datapipeline/latest/DeveloperGuide/dp-template-exports3toddb.html)).
    Order of stack deployment is `iam` -> `db` -> `app`.
  - All stacks can now be deployed using a single `config.yml` file, i.e.: `kes cf deploy --kes-folder app --template node_modules/@cumulus/deployment/[iam|db|app] [...]`
    Backwards-compatible. For development, please re-run `npm run bootstrap` to build new `kes` overrides.
    Deployment docs have been updated to show how to deploy a single-config Cumulus instance.
  - `params` have been moved: Nest `params` fields under `app`, `db` or `iam` to override all Parameters for a particular stack's cloudformation template. Backwards-compatible with multi-config setups.
  - `stackName` and `stackNameNoDash` have been retired. Use `prefix` and `prefixNoDash` instead.
  - The `iams` section in `app/config.yml` IAM roles has been deprecated as a user-facing parameter,
    _unless_ your IAM role ARNs do not match the convention shown in `@cumulus/deployment/app/config.yml`
  - The `vpc.securityGroup` will need to be set with a pre-existing security group ID to use Cumulus in a VPC. Must allow inbound HTTP(S) (Port 443).

- **CUMULUS-1212**

  - `@cumulus/post-to-cmr` will now fail if any granules being processed are missing a metadata file. You can set the new config option `skipMetaCheck` to `true` to pass post-to-cmr without a metadata file.

- **CUMULUS-1232**

  - `@cumulus/sync-granule` will no longer silently pass if no checksum data is provided. It will use input
    from the granule object to:
    - Verify checksum if `checksumType` and `checksumValue` are in the file record OR a checksum file is provided
      (throws `InvalidChecksum` on fail), else log warning that no checksum is available.
    - Then, verify synced S3 file size if `file.size` is in the file record (throws `UnexpectedFileSize` on fail),
      else log warning that no file size is available.
    - Pass the step.

- **CUMULUS-1264**

  - The Cloudformation templating and deployment configuration has been substantially refactored.
    - `CumulusApiDefault` nested stack resource has been renamed to `CumulusApiDistribution`
    - `CumulusApiV1` nested stack resource has been renamed to `CumulusApiBackend`
  - The `urs: true` config option for when defining your lambdas (e.g. in `lambdas.yml`) has been deprecated. There are two new options to replace it:
    - `urs_redirect: 'token'`: This will expose a `TOKEN_REDIRECT_ENDPOINT` environment variable to your lambda that references the `/token` endpoint on the Cumulus backend API
    - `urs_redirect: 'distribution'`: This will expose a `DISTRIBUTION_REDIRECT_ENDPOINT` environment variable to your lambda that references the `/redirect` endpoint on the Cumulus distribution API

- **CUMULUS-1193**

  - The elasticsearch instance is moved behind the VPC.
  - Your account will need an Elasticsearch Service Linked role. This is a one-time setup for the account. You can follow the instructions to use the AWS console or AWS CLI [here](https://docs.aws.amazon.com/IAM/latest/UserGuide/using-service-linked-roles.html) or use the following AWS CLI command: `aws iam create-service-linked-role --aws-service-name es.amazonaws.com`

- **CUMULUS-802**

  - ECS `maxInstances` must be greater than `minInstances`. If you use defaults, no change is required.

- **CUMULUS-1269**
  - Brought Cumulus data models in line with CNM JSON schema:
    - Renamed file object `fileType` field to `type`
    - Renamed file object `fileSize` field to `size`
    - Renamed file object `checksumValue` field to `checksum` where not already done.
    - Added `ancillary` and `linkage` type support to file objects.

### Added

- **CUMULUS-799**

  - Added an S3 Access Metrics package which will take S3 Server Access Logs and
    write access metrics to CloudWatch

- **CUMULUS-1242** - Added `sqs2sfThrottle` lambda. The lambda reads SQS messages for queued executions and uses semaphores to only start new executions if the maximum number of executions defined for the priority key (`cumulus_meta.priorityKey`) has not been reached. Any SQS messages that are read but not used to start executions remain in the queue.

- **CUMULUS-1240**

  - Added `sfSemaphoreDown` lambda. This lambda receives SNS messages and for each message it decrements the semaphore used to track the number of running executions if:
    - the message is for a completed/failed workflow AND
    - the message contains a level of priority (`cumulus_meta.priorityKey`)
  - Added `sfSemaphoreDown` lambda as a subscriber to the `sfTracker` SNS topic

- **CUMULUS-1265**

  - Added `apiConfigs` configuration option to configure API Gateway to be private
  - All internal lambdas configured to run inside the VPC by default
  - Removed references to `NoVpc` lambdas from documentation and `example` folder.

- **CUMULUS-802**
  - Adds autoscaling of ECS clusters
  - Adds autoscaling of ECS services that are handling StepFunction activities

## Changed

- Updated `@cumulus/ingest/http/httpMixin.list()` to trim trailing spaces on discovered filenames

- **CUMULUS-1310**

  - Database resources (DynamoDB, ElasticSearch) have been moved to an independent `db` stack.
    This will enable future updates to avoid affecting database resources or requiring migrations.
    Migrations for this version will need to be user-managed.
    (e.g. [elasticsearch](https://docs.aws.amazon.com/elasticsearch-service/latest/developerguide/es-version-migration.html#snapshot-based-migration) and [dynamoDB](https://docs.aws.amazon.com/datapipeline/latest/DeveloperGuide/dp-template-exports3toddb.html)).
    Order of stack deployment is `iam` -> `db` -> `app`.
  - All stacks can now be deployed using a single `config.yml` file, i.e.: `kes cf deploy --kes-folder app --template node_modules/@cumulus/deployment/[iam|db|app] [...]`
    Backwards-compatible. Please re-run `npm run bootstrap` to build new `kes` overrides.
    Deployment docs have been updated to show how to deploy a single-config Cumulus instance.
  - `params` fields should now be nested under the stack key (i.e. `app`, `db` or `iam`) to provide Parameters for a particular stack's cloudformation template,
    for use with single-config instances. Keys _must_ match the name of the deployment package folder (`app`, `db`, or `iam`).
    Backwards-compatible with multi-config setups.
  - `stackName` and `stackNameNoDash` have been retired as user-facing config parameters. Use `prefix` and `prefixNoDash` instead.
    This will be used to create stack names for all stacks in a single-config use case.
    `stackName` may still be used as an override in multi-config usage, although this is discouraged.
    Warning: overriding the `db` stack's `stackName` will require you to set `dbStackName` in your `app/config.yml`.
    This parameter is required to fetch outputs from the `db` stack to reference in the `app` stack.
  - The `iams` section in `app/config.yml` IAM roles has been retired as a user-facing parameter,
    _unless_ your IAM role ARNs do not match the convention shown in `@cumulus/deployment/app/config.yml`
    In that case, overriding `iams` in your own config is recommended.
  - `iam` and `db` `cloudformation.yml` file names will have respective prefixes (e.g `iam.cloudformation.yml`).
  - Cumulus will now only attempt to create reconciliation reports for buckets of the `private`, `public` and `protected` types.
  - Cumulus will no longer set up its own security group.
    To pass a pre-existing security group for in-VPC deployments as a parameter to the Cumulus template, populate `vpc.securityGroup` in `config.yml`.
    This security group must allow inbound HTTP(S) traffic (Port 443). SSH traffic (Port 22) must be permitted for SSH access to ECS instances.
  - Deployment docs have been updated with examples for the new deployment model.

- **CUMULUS-1236**

  - Moves access to public files behind the distribution endpoint. Authentication is not required, but direct http access has been disallowed.

- **CUMULUS-1223**

  - Adds unauthenticated access for public bucket files to the Distribution API. Public files should be requested the same way as protected files, but for public files a redirect to a self-signed S3 URL will happen without requiring authentication with Earthdata login.

- **CUMULUS-1232**

  - Unifies duplicate handling in `ingest/granule.handleDuplicateFile` for maintainability.
  - Changed `ingest/granule.ingestFile` and `move-granules/index.moveFileRequest` to use new function.
  - Moved file versioning code to `ingest/granule.moveGranuleFileWithVersioning`
  - `ingest/granule.verifyFile` now also tests `file.size` for verification if it is in the file record and throws
    `UnexpectedFileSize` error for file size not matching input.
  - `ingest/granule.verifyFile` logs warnings if checksum and/or file size are not available.

- **CUMULUS-1193**

  - Moved reindex CLI functionality to an API endpoint. See [API docs](https://nasa.github.io/cumulus-api/#elasticsearch-1)

- **CUMULUS-1207**
  - No longer disable lambda event source mappings when disabling a rule

### Fixed

- Updated Lerna publish script so that published Cumulus packages will pin their dependencies on other Cumulus packages to exact versions (e.g. `1.12.1` instead of `^1.12.1`)

- **CUMULUS-1203**

  - Fixes IAM template's use of intrinsic functions such that IAM template overrides now work with kes

- **CUMULUS-1268**
  - Deployment will not fail if there are no ES alarms or ECS services

## [v1.12.1] - 2019-4-8

## [v1.12.0] - 2019-4-4

Note: There was an issue publishing 1.12.0. Upgrade to 1.12.1.

### BREAKING CHANGES

- **CUMULUS-1139**

  - `granule.applyWorkflow` uses the new-style granule record as input to workflows.

- **CUMULUS-1171**

  - Fixed provider handling in the API to make it consistent between protocols.
    NOTE: This is a breaking change. When applying this upgrade, users will need to:
    1. Disable all workflow rules
    2. Update any `http` or `https` providers so that the host field only
       contains a valid hostname or IP address, and the port field contains the
       provider port.
    3. Perform the deployment
    4. Re-enable workflow rules

- **CUMULUS-1176**:

  - `@cumulus/move-granules` input expectations have changed. `@cumulus/files-to-granules` is a new intermediate task to perform input translation in the old style.
    See the Added and Changed sections of this release changelog for more information.

- **CUMULUS-670**

  - The behavior of ParsePDR and related code has changed in this release. PDRs with FILE_TYPEs that do not conform to the PDR ICD (+ TGZ) (https://cdn.earthdata.nasa.gov/conduit/upload/6376/ESDS-RFC-030v1.0.pdf) will fail to parse.

- **CUMULUS-1208**
  - The granule object input to `@cumulus/queue-granules` will now be added to ingest workflow messages **as is**. In practice, this means that if you are using `@cumulus/queue-granules` to trigger ingest workflows and your granule objects input have invalid properties, then your ingest workflows will fail due to schema validation errors.

### Added

- **CUMULUS-777**
  - Added new cookbook entry on configuring Cumulus to track ancillary files.
- **CUMULUS-1183**
  - Kes overrides will now abort with a warning if a workflow step is configured without a corresponding
    lambda configuration
- **CUMULUS-1223**

  - Adds convenience function `@cumulus/common/bucketsConfigJsonObject` for fetching stack's bucket configuration as an object.

- **CUMULUS-853**
  - Updated FakeProcessing example lambda to include option to generate fake browse
  - Added feature documentation for ancillary metadata export, a new cookbook entry describing a workflow with ancillary metadata generation(browse), and related task definition documentation
- **CUMULUS-805**
  - Added a CloudWatch alarm to check running ElasticSearch instances, and a CloudWatch dashboard to view the health of ElasticSearch
  - Specify `AWS_REGION` in `.env` to be used by deployment script
- **CUMULUS-803**
  - Added CloudWatch alarms to check running tasks of each ECS service, and add the alarms to CloudWatch dashboard
- **CUMULUS-670**
  - Added Ancillary Metadata Export feature (see https://nasa.github.io/cumulus/docs/features/ancillary_metadata for more information)
  - Added new Collection file parameter "fileType" that allows configuration of workflow granule file fileType
- **CUMULUS-1184** - Added kes logging output to ensure we always see the state machine reference before failures due to configuration
- **CUMULUS-1105** - Added a dashboard endpoint to serve the dashboard from an S3 bucket
- **CUMULUS-1199** - Moves `s3credentials` endpoint from the backend to the distribution API.
- **CUMULUS-666**
  - Added `@api/endpoints/s3credentials` to allow EarthData Login authorized users to retrieve temporary security credentials for same-region direct S3 access.
- **CUMULUS-671**
  - Added `@packages/integration-tests/api/distribution/getDistributionApiS3SignedUrl()` to return the S3 signed URL for a file protected by the distribution API
- **CUMULUS-672**
  - Added `cmrMetadataFormat` and `cmrConceptId` to output for individual granules from `@cumulus/post-to-cmr`. `cmrMetadataFormat` will be read from the `cmrMetadataFormat` generated for each granule in `@cumulus/cmrjs/publish2CMR()`
  - Added helpers to `@packages/integration-tests/api/distribution`:
    - `getDistributionApiFileStream()` returns a stream to download files protected by the distribution API
    - `getDistributionFileUrl()` constructs URLs for requesting files from the distribution API
- **CUMULUS-1185** `@cumulus/api/models/Granule.removeGranuleFromCmrByGranule` to replace `@cumulus/api/models/Granule.removeGranuleFromCmr` and use the Granule UR from the CMR metadata to remove the granule from CMR

- **CUMULUS-1101**

  - Added new `@cumulus/checksum` package. This package provides functions to calculate and validate checksums.
  - Added new checksumming functions to `@cumulus/common/aws`: `calculateS3ObjectChecksum` and `validateS3ObjectChecksum`, which depend on the `checksum` package.

- CUMULUS-1171

  - Added `@cumulus/common` API documentation to `packages/common/docs/API.md`
  - Added an `npm run build-docs` task to `@cumulus/common`
  - Added `@cumulus/common/string#isValidHostname()`
  - Added `@cumulus/common/string#match()`
  - Added `@cumulus/common/string#matches()`
  - Added `@cumulus/common/string#toLower()`
  - Added `@cumulus/common/string#toUpper()`
  - Added `@cumulus/common/URLUtils#buildURL()`
  - Added `@cumulus/common/util#isNil()`
  - Added `@cumulus/common/util#isNull()`
  - Added `@cumulus/common/util#isUndefined()`
  - Added `@cumulus/common/util#negate()`

- **CUMULUS-1176**

  - Added new `@cumulus/files-to-granules` task to handle converting file array output from `cumulus-process` tasks into granule objects.
    Allows simplification of `@cumulus/move-granules` and `@cumulus/post-to-cmr`, see Changed section for more details.

- CUMULUS-1151 Compare the granule holdings in CMR with Cumulus' internal data store
- CUMULUS-1152 Compare the granule file holdings in CMR with Cumulus' internal data store

### Changed

- **CUMULUS-1216** - Updated `@cumulus/ingest/granule/ingestFile` to download files to expected staging location.
- **CUMULUS-1208** - Updated `@cumulus/ingest/queue/enqueueGranuleIngestMessage()` to not transform granule object passed to it when building an ingest message
- **CUMULUS-1198** - `@cumulus/ingest` no longer enforces any expectations about whether `provider_path` contains a leading slash or not.
- **CUMULUS-1170**
  - Update scripts and docs to use `npm` instead of `yarn`
  - Use `package-lock.json` files to ensure matching versions of npm packages
  - Update CI builds to use `npm ci` instead of `npm install`
- **CUMULUS-670**
  - Updated ParsePDR task to read standard PDR types+ (+ tgz as an external customer requirement) and add a fileType to granule-files on Granule discovery
  - Updated ParsePDR to fail if unrecognized type is used
  - Updated all relevant task schemas to include granule->files->filetype as a string value
  - Updated tests/test fixtures to include the fileType in the step function/task inputs and output validations as needed
  - Updated MoveGranules task to handle incoming configuration with new "fileType" values and to add them as appropriate to the lambda output.
  - Updated DiscoverGranules step/related workflows to read new Collection file parameter fileType that will map a discovered file to a workflow fileType
  - Updated CNM parser to add the fileType to the defined granule file fileType on ingest and updated integration tests to verify/validate that behavior
  - Updated generateEcho10XMLString in cmr-utils.js to use a map/related library to ensure order as CMR requires ordering for their online resources.
  - Updated post-to-cmr task to appropriately export CNM filetypes to CMR in echo10/UMM exports
- **CUMULUS-1139** - Granules stored in the API contain a `files` property. That schema has been greatly
  simplified and now better matches the CNM format.
  - The `name` property has been renamed to `fileName`.
  - The `filepath` property has been renamed to `key`.
  - The `checksumValue` property has been renamed to `checksum`.
  - The `path` property has been removed.
  - The `url_path` property has been removed.
  - The `filename` property (which contained an `s3://` URL) has been removed, and the `bucket`
    and `key` properties should be used instead. Any requests sent to the API containing a `granule.files[].filename`
    property will be rejected, and any responses coming back from the API will not contain that
    `filename` property.
  - A `source` property has been added, which is a URL indicating the original source of the file.
  - `@cumulus/ingest/granule.moveGranuleFiles()` no longer includes a `filename` field in its
    output. The `bucket` and `key` fields should be used instead.
- **CUMULUS-672**

  - Changed `@cumulus/integration-tests/api/EarthdataLogin.getEarthdataLoginRedirectResponse` to `@cumulus/integration-tests/api/EarthdataLogin.getEarthdataAccessToken`. The new function returns an access response from Earthdata login, if successful.
  - `@cumulus/integration-tests/cmr/getOnlineResources` now accepts an object of options, including `cmrMetadataFormat`. Based on the `cmrMetadataFormat`, the function will correctly retrieve the online resources for each metadata format (ECHO10, UMM-G)

- **CUMULUS-1101**

  - Moved `@cumulus/common/file/getFileChecksumFromStream` into `@cumulus/checksum`, and renamed it to `generateChecksumFromStream`.
    This is a breaking change for users relying on `@cumulus/common/file/getFileChecksumFromStream`.
  - Refactored `@cumulus/ingest/Granule` to depend on new `common/aws` checksum functions and remove significantly present checksumming code.
    - Deprecated `@cumulus/ingest/granule.validateChecksum`. Replaced with `@cumulus/ingest/granule.verifyFile`.
    - Renamed `granule.getChecksumFromFile` to `granule.retrieveSuppliedFileChecksumInformation` to be more accurate.
  - Deprecated `@cumulus/common/aws.checksumS3Objects`. Use `@cumulus/common/aws.calculateS3ObjectChecksum` instead.

- CUMULUS-1171

  - Fixed provider handling in the API to make it consistent between protocols.
    Before this change, FTP providers were configured using the `host` and
    `port` properties. HTTP providers ignored `port` and `protocol`, and stored
    an entire URL in the `host` property. Updated the API to only accept valid
    hostnames or IP addresses in the `provider.host` field. Updated ingest code
    to properly build HTTP and HTTPS URLs from `provider.protocol`,
    `provider.host`, and `provider.port`.
  - The default provider port was being set to 21, no matter what protocol was
    being used. Removed that default.

- **CUMULUS-1176**

  - `@cumulus/move-granules` breaking change:
    Input to `move-granules` is now expected to be in the form of a granules object (i.e. `{ granules: [ { ... }, { ... } ] }`);
    For backwards compatibility with array-of-files outputs from processing steps, use the new `@cumulus/files-to-granules` task as an intermediate step.
    This task will perform the input translation. This change allows `move-granules` to be simpler and behave more predictably.
    `config.granuleIdExtraction` and `config.input_granules` are no longer needed/used by `move-granules`.
  - `@cumulus/post-to-cmr`: `config.granuleIdExtraction` is no longer needed/used by `post-to-cmr`.

- CUMULUS-1174
  - Better error message and stacktrace for S3KeyPairProvider error reporting.

### Fixed

- **CUMULUS-1218** Reconciliation report will now scan only completed granules.
- `@cumulus/api` files and granules were not getting indexed correctly because files indexing was failing in `db-indexer`
- `@cumulus/deployment` A bug in the Cloudformation template was preventing the API from being able to be launched in a VPC, updated the IAM template to give the permissions to be able to run the API in a VPC

### Deprecated

- `@cumulus/api/models/Granule.removeGranuleFromCmr`, instead use `@cumulus/api/models/Granule.removeGranuleFromCmrByGranule`
- `@cumulus/ingest/granule.validateChecksum`, instead use `@cumulus/ingest/granule.verifyFile`
- `@cumulus/common/aws.checksumS3Objects`, instead use `@cumulus/common/aws.calculateS3ObjectChecksum`
- `@cumulus/cmrjs`: `getGranuleId` and `getCmrFiles` are deprecated due to changes in input handling.

## [v1.11.3] - 2019-3-5

### Added

- **CUMULUS-1187** - Added `@cumulus/ingest/granule/duplicateHandlingType()` to determine how duplicate files should be handled in an ingest workflow

### Fixed

- **CUMULUS-1187** - workflows not respecting the duplicate handling value specified in the collection
- Removed refreshToken schema requirement for OAuth

## [v1.11.2] - 2019-2-15

### Added

- CUMULUS-1169
  - Added a `@cumulus/common/StepFunctions` module. It contains functions for querying the AWS
    StepFunctions API. These functions have the ability to retry when a ThrottlingException occurs.
  - Added `@cumulus/common/aws.retryOnThrottlingException()`, which will wrap a function in code to
    retry on ThrottlingExceptions.
  - Added `@cumulus/common/test-utils.throttleOnce()`, which will cause a function to return a
    ThrottlingException the first time it is called, then return its normal result after that.
- CUMULUS-1103 Compare the collection holdings in CMR with Cumulus' internal data store
- CUMULUS-1099 Add support for UMMG JSON metadata versions > 1.4.
  - If a version is found in the metadata object, that version is used for processing and publishing to CMR otherwise, version 1.4 is assumed.
- CUMULUS-678
  - Added support for UMMG json v1.4 metadata files.
    `reconcileCMRMetadata` added to `@cumulus/cmrjs` to update metadata record with new file locations.
    `@cumulus/common/errors` adds two new error types `CMRMetaFileNotFound` and `InvalidArgument`.
    `@cumulus/common/test-utils` adds new function `randomId` to create a random string with id to help in debugging.
    `@cumulus/common/BucketsConfig` adds a new helper class `BucketsConfig` for working with bucket stack configuration and bucket names.
    `@cumulus/common/aws` adds new function `s3PutObjectTagging` as a convenience for the aws [s3().putObjectTagging](https://docs.aws.amazon.com/AWSJavaScriptSDK/latest/AWS/S3.html#putObjectTagging-property) function.
    `@cumulus/cmrjs` Adds: - `isCMRFile` - Identify an echo10(xml) or UMMG(json) metadata file. - `metadataObjectFromCMRFile` Read and parse CMR XML file from s3. - `updateCMRMetadata` Modify a cmr metadata (xml/json) file with updated information. - `publish2CMR` Posts XML or UMMG CMR data to CMR service. - `reconcileCMRMetadata` Reconciles cmr metadata file after a file moves.
- Adds some ECS and other permissions to StepRole to enable running ECS tasks from a workflow
- Added Apache logs to cumulus api and distribution lambdas
- **CUMULUS-1119** - Added `@cumulus/integration-tests/api/EarthdataLogin.getEarthdataLoginRedirectResponse` helper for integration tests to handle login with Earthdata and to return response from redirect to Cumulus API
- **CUMULUS-673** Added `@cumulus/common/file/getFileChecksumFromStream` to get file checksum from a readable stream

### Fixed

- CUMULUS-1123
  - Cloudformation template overrides now work as expected

### Changed

- CUMULUS-1169
  - Deprecated the `@cumulus/common/step-functions` module.
  - Updated code that queries the StepFunctions API to use the retry-enabled functions from
    `@cumulus/common/StepFunctions`
- CUMULUS-1121
  - Schema validation is now strongly enforced when writing to the database.
    Additional properties are not allowed and will result in a validation error.
- CUMULUS-678
  `tasks/move-granules` simplified and refactored to use functionality from cmrjs.
  `ingest/granules.moveGranuleFiles` now just moves granule files and returns a list of the updated files. Updating metadata now handled by `@cumulus/cmrjs/reconcileCMRMetadata`.
  `move-granules.updateGranuleMetadata` refactored and bugs fixed in the case of a file matching multiple collection.files.regexps.
  `getCmrXmlFiles` simplified and now only returns an object with the cmrfilename and the granuleId.
  `@cumulus/test-processing` - test processing task updated to generate UMM-G metadata

- CUMULUS-1043

  - `@cumulus/api` now uses [express](http://expressjs.com/) as the API engine.
  - All `@cumulus/api` endpoints on ApiGateway are consolidated to a single endpoint the uses `{proxy+}` definition.
  - All files under `packages/api/endpoints` along with associated tests are updated to support express's request and response objects.
  - Replaced environment variables `internal`, `bucket` and `systemBucket` with `system_bucket`.
  - Update `@cumulus/integration-tests` to work with updated cumulus-api express endpoints

- `@cumulus/integration-tests` - `buildAndExecuteWorkflow` and `buildWorkflow` updated to take a `meta` param to allow for additional fields to be added to the workflow `meta`

- **CUMULUS-1049** Updated `Retrieve Execution Status API` in `@cumulus/api`: If the execution doesn't exist in Step Function API, Cumulus API returns the execution status information from the database.

- **CUMULUS-1119**
  - Renamed `DISTRIBUTION_URL` environment variable to `DISTRIBUTION_ENDPOINT`
  - Renamed `DEPLOYMENT_ENDPOINT` environment variable to `DISTRIBUTION_REDIRECT_ENDPOINT`
  - Renamed `API_ENDPOINT` environment variable to `TOKEN_REDIRECT_ENDPOINT`

### Removed

- Functions deprecated before 1.11.0:
  - @cumulus/api/models/base: static Manager.createTable() and static Manager.deleteTable()
  - @cumulus/ingest/aws/S3
  - @cumulus/ingest/aws/StepFunction.getExecution()
  - @cumulus/ingest/aws/StepFunction.pullEvent()
  - @cumulus/ingest/consumer.Consume
  - @cumulus/ingest/granule/Ingest.getBucket()

### Deprecated

`@cmrjs/ingestConcept`, instead use the CMR object methods. `@cmrjs/CMR.ingestGranule` or `@cmrjs/CMR.ingestCollection`
`@cmrjs/searchConcept`, instead use the CMR object methods. `@cmrjs/CMR.searchGranules` or `@cmrjs/CMR.searchCollections`
`@cmrjs/deleteConcept`, instead use the CMR object methods. `@cmrjs/CMR.deleteGranule` or `@cmrjs/CMR.deleteCollection`

## [v1.11.1] - 2018-12-18

**Please Note**

- Ensure your `app/config.yml` has a `clientId` specified in the `cmr` section. This will allow CMR to identify your requests for better support and metrics.
  - For an example, please see [the example config](https://github.com/nasa/cumulus/blob/1c7e2bf41b75da9f87004c4e40fbcf0f39f56794/example/app/config.yml#L128).

### Added

- Added a `/tokenDelete` endpoint in `@cumulus/api` to delete access token records

### Changed

- CUMULUS-678
  `@cumulus/ingest/crypto` moved and renamed to `@cumulus/common/key-pair-provider`
  `@cumulus/ingest/aws` function: `KMSDecryptionFailed` and class: `KMS` extracted and moved to `@cumulus/common` and `KMS` is exported as `KMSProvider` from `@cumulus/common/key-pair-provider`
  `@cumulus/ingest/granule` functions: `publish`, `getGranuleId`, `getXMLMetadataAsString`, `getMetadataBodyAndTags`, `parseXmlString`, `getCmrXMLFiles`, `postS3Object`, `contructOnlineAccessUrls`, `updateMetadata`, extracted and moved to `@cumulus/cmrjs`
  `getGranuleId`, `getCmrXMLFiles`, `publish`, `updateMetadata` removed from `@cumulus/ingest/granule` and added to `@cumulus/cmrjs`;
  `updateMetadata` renamed `updateCMRMetadata`.
  `@cumulus/ingest` test files renamed.
- **CUMULUS-1070**
  - Add `'Client-Id'` header to all `@cumulus/cmrjs` requests (made via `searchConcept`, `ingestConcept`, and `deleteConcept`).
  - Updated `cumulus/example/app/config.yml` entry for `cmr.clientId` to use stackName for easier CMR-side identification.

## [v1.11.0] - 2018-11-30

**Please Note**

- Redeploy IAM roles:
  - CUMULUS-817 includes a migration that requires reconfiguration/redeployment of IAM roles. Please see the [upgrade instructions](https://nasa.github.io/cumulus/docs/upgrade/1.11.0) for more information.
  - CUMULUS-977 includes a few new SNS-related permissions added to the IAM roles that will require redeployment of IAM roles.
- `cumulus-message-adapter` v1.0.13+ is required for `@cumulus/api` granule reingest API to work properly. The latest version should be downloaded automatically by kes.
- A `TOKEN_SECRET` value (preferably 256-bit for security) must be added to `.env` to securely sign JWTs used for authorization in `@cumulus/api`

### Changed

- **CUUMULUS-1000** - Distribution endpoint now persists logins, instead of
  redirecting to Earthdata Login on every request
- **CUMULUS-783 CUMULUS-790** - Updated `@cumulus/sync-granule` and `@cumulus/move-granules` tasks to always overwrite existing files for manually-triggered reingest.
- **CUMULUS-906** - Updated `@cumulus/api` granule reingest API to
  - add `reingestGranule: true` and `forceDuplicateOverwrite: true` to Cumulus message `cumulus_meta.cumulus_context` field to indicate that the workflow is a manually triggered re-ingest.
  - return warning message to operator when duplicateHandling is not `replace`
  - `cumulus-message-adapter` v1.0.13+ is required.
- **CUMULUS-793** - Updated the granule move PUT request in `@cumulus/api` to reject the move with a 409 status code if one or more of the files already exist at the destination location
- Updated `@cumulus/helloworld` to use S3 to store state for pass on retry tests
- Updated `@cumulus/ingest`:
  - [Required for MAAP] `http.js#list` will now find links with a trailing whitespace
  - Removed code from `granule.js` which looked for files in S3 using `{ Bucket: discoveredFile.bucket, Key: discoveredFile.name }`. This is obsolete since `@cumulus/ingest` uses a `file-staging` and `constructCollectionId()` directory prefixes by default.
- **CUMULUS-989**
  - Updated `@cumulus/api` to use [JWT (JSON Web Token)](https://jwt.io/introduction/) as the transport format for API authorization tokens and to use JWT verification in the request authorization
  - Updated `/token` endpoint in `@cumulus/api` to return tokens as JWTs
  - Added a `/refresh` endpoint in `@cumulus/api` to request new access tokens from the OAuth provider using the refresh token
  - Added `refreshAccessToken` to `@cumulus/api/lib/EarthdataLogin` to manage refresh token requests with the Earthdata OAuth provider

### Added

- **CUMULUS-1050**
  - Separated configuration flags for originalPayload/finalPayload cleanup such that they can be set to different retention times
- **CUMULUS-798**
  - Added daily Executions cleanup CloudWatch event that triggers cleanExecutions lambda
  - Added cleanExecutions lambda that removes finalPayload/originalPayload field entries for records older than configured timeout value (execution_payload_retention_period), with a default of 30 days
- **CUMULUS-815/816**
  - Added 'originalPayload' and 'finalPayload' fields to Executions table
  - Updated Execution model to populate originalPayload with the execution payload on record creation
  - Updated Execution model code to populate finalPayload field with the execution payload on execution completion
  - Execution API now exposes the above fields
- **CUMULUS-977**
  - Rename `kinesisConsumer` to `messageConsumer` as it handles both Kinesis streams and SNS topics as of this version.
  - Add `sns`-type rule support. These rules create a subscription between an SNS topic and the `messageConsumer`.
    When a message is received, `messageConsumer` is triggered and passes the SNS message (JSON format expected) in
    its entirety to the workflow in the `payload` field of the Cumulus message. For more information on sns-type rules,
    see the [documentation](https://nasa.github.io/cumulus/docs/data-cookbooks/setup#rules).
- **CUMULUS-975**
  - Add `KinesisInboundEventLogger` and `KinesisOutboundEventLogger` API lambdas. These lambdas
    are utilized to dump incoming and outgoing ingest workflow kinesis streams
    to cloudwatch for analytics in case of AWS/stream failure.
  - Update rules model to allow tracking of log_event ARNs related to
    Rule event logging. Kinesis rule types will now automatically log
    incoming events via a Kinesis event triggered lambda.
    CUMULUS-975-migration-4
  - Update migration code to require explicit migration names per run
  - Added migration_4 to migrate/update existing Kinesis rules to have a log event mapping
  - Added new IAM policy for migration lambda
- **CUMULUS-775**
  - Adds a instance metadata endpoint to the `@cumulus/api` package.
  - Adds a new convenience function `hostId` to the `@cumulus/cmrjs` to help build environment specific cmr urls.
  - Fixed `@cumulus/cmrjs.searchConcept` to search and return CMR results.
  - Modified `@cumulus/cmrjs.CMR.searchGranule` and `@cumulus/cmrjs.CMR.searchCollection` to include CMR's provider as a default parameter to searches.
- **CUMULUS-965**
  - Add `@cumulus/test-data.loadJSONTestData()`,
    `@cumulus/test-data.loadTestData()`, and
    `@cumulus/test-data.streamTestData()` to safely load test data. These
    functions should be used instead of using `require()` to load test data,
    which could lead to tests interfering with each other.
  - Add a `@cumulus/common/util/deprecate()` function to mark a piece of code as
    deprecated
- **CUMULUS-986**
  - Added `waitForTestExecutionStart` to `@cumulus/integration-tests`
- **CUMULUS-919**
  - In `@cumulus/deployment`, added support for NGAP permissions boundaries for IAM roles with `useNgapPermissionBoundary` flag in `iam/config.yml`. Defaults to false.

### Fixed

- Fixed a bug where FTP sockets were not closed after an error, keeping the Lambda function active until it timed out [CUMULUS-972]
- **CUMULUS-656**
  - The API will no longer allow the deletion of a provider if that provider is
    referenced by a rule
  - The API will no longer allow the deletion of a collection if that collection
    is referenced by a rule
- Fixed a bug where `@cumulus/sf-sns-report` was not pulling large messages from S3 correctly.

### Deprecated

- `@cumulus/ingest/aws/StepFunction.pullEvent()`. Use `@cumulus/common/aws.pullStepFunctionEvent()`.
- `@cumulus/ingest/consumer.Consume` due to unpredictable implementation. Use `@cumulus/ingest/consumer.Consumer`.
  Call `Consumer.consume()` instead of `Consume.read()`.

## [v1.10.4] - 2018-11-28

### Added

- **CUMULUS-1008**
  - New `config.yml` parameter for SQS consumers: `sqs_consumer_rate: (default 500)`, which is the maximum number of
    messages the consumer will attempt to process per execution. Currently this is only used by the sf-starter consumer,
    which runs every minute by default, making this a messages-per-minute upper bound. SQS does not guarantee the number
    of messages returned per call, so this is not a fixed rate of consumption, only attempted number of messages received.

### Deprecated

- `@cumulus/ingest/consumer.Consume` due to unpredictable implementation. Use `@cumulus/ingest/consumer.Consumer`.

### Changed

- Backported update of `packages/api` dependency `@mapbox/dyno` to `1.4.2` to mitigate `event-stream` vulnerability.

## [v1.10.3] - 2018-10-31

### Added

- **CUMULUS-817**
  - Added AWS Dead Letter Queues for lambdas that are scheduled asynchronously/such that failures show up only in cloudwatch logs.
- **CUMULUS-956**
  - Migrated developer documentation and data-cookbooks to Docusaurus
    - supports versioning of documentation
  - Added `docs/docs-how-to.md` to outline how to do things like add new docs or locally install for testing.
  - Deployment/CI scripts have been updated to work with the new format
- **CUMULUS-811**
  - Added new S3 functions to `@cumulus/common/aws`:
    - `aws.s3TagSetToQueryString`: converts S3 TagSet array to querystring (for use with upload()).
    - `aws.s3PutObject`: Returns promise of S3 `putObject`, which puts an object on S3
    - `aws.s3CopyObject`: Returns promise of S3 `copyObject`, which copies an object in S3 to a new S3 location
    - `aws.s3GetObjectTagging`: Returns promise of S3 `getObjectTagging`, which returns an object containing an S3 TagSet.
  - `@/cumulus/common/aws.s3PutObject` defaults to an explicit `ACL` of 'private' if not overridden.
  - `@/cumulus/common/aws.s3CopyObject` defaults to an explicit `TaggingDirective` of 'COPY' if not overridden.

### Deprecated

- **CUMULUS-811**
  - Deprecated `@cumulus/ingest/aws.S3`. Member functions of this class will now
    log warnings pointing to similar functionality in `@cumulus/common/aws`.

## [v1.10.2] - 2018-10-24

### Added

- **CUMULUS-965**
  - Added a `@cumulus/logger` package
- **CUMULUS-885**
  - Added 'human readable' version identifiers to Lambda Versioning lambda aliases
- **CUMULUS-705**
  - Note: Make sure to update the IAM stack when deploying this update.
  - Adds an AsyncOperations model and associated DynamoDB table to the
    `@cumulus/api` package
  - Adds an /asyncOperations endpoint to the `@cumulus/api` package, which can
    be used to fetch the status of an AsyncOperation.
  - Adds a /bulkDelete endpoint to the `@cumulus/api` package, which performs an
    asynchronous bulk-delete operation. This is a stub right now which is only
    intended to demonstration how AsyncOperations work.
  - Adds an AsyncOperation ECS task to the `@cumulus/api` package, which will
    fetch an Lambda function, run it in ECS, and then store the result to the
    AsyncOperations table in DynamoDB.
- **CUMULUS-851** - Added workflow lambda versioning feature to allow in-flight workflows to use lambda versions that were in place when a workflow was initiated

  - Updated Kes custom code to remove logic that used the CMA file key to determine template compilation logic. Instead, utilize a `customCompilation` template configuration flag to indicate a template should use Cumulus's kes customized methods instead of 'core'.
  - Added `useWorkflowLambdaVersions` configuration option to enable the lambdaVersioning feature set. **This option is set to true by default** and should be set to false to disable the feature.
  - Added uniqueIdentifier configuration key to S3 sourced lambdas to optionally support S3 lambda resource versioning within this scheme. This key must be unique for each modified version of the lambda package and must be updated in configuration each time the source changes.
  - Added a new nested stack template that will create a `LambdaVersions` stack that will take lambda parameters from the base template, generate lambda versions/aliases and return outputs with references to the most 'current' lambda alias reference, and updated 'core' template to utilize these outputs (if `useWorkflowLambdaVersions` is enabled).

- Created a `@cumulus/api/lib/OAuth2` interface, which is implemented by the
  `@cumulus/api/lib/EarthdataLogin` and `@cumulus/api/lib/GoogleOAuth2` classes.
  Endpoints that need to handle authentication will determine which class to use
  based on environment variables. This also greatly simplifies testing.
- Added `@cumulus/api/lib/assertions`, containing more complex AVA test assertions
- Added PublishGranule workflow to publish a granule to CMR without full reingest. (ingest-in-place capability)

- `@cumulus/integration-tests` new functionality:
  - `listCollections` to list collections from a provided data directory
  - `deleteCollection` to delete list of collections from a deployed stack
  - `cleanUpCollections` combines the above in one function.
  - `listProviders` to list providers from a provided data directory
  - `deleteProviders` to delete list of providers from a deployed stack
  - `cleanUpProviders` combines the above in one function.
  - `@cumulus/integrations-tests/api.js`: `deleteGranule` and `deletePdr` functions to make `DELETE` requests to Cumulus API
  - `rules` API functionality for posting and deleting a rule and listing all rules
  - `wait-for-deploy` lambda for use in the redeployment tests
- `@cumulus/ingest/granule.js`: `ingestFile` inserts new `duplicate_found: true` field in the file's record if a duplicate file already exists on S3.
- `@cumulus/api`: `/execution-status` endpoint requests and returns complete execution output if execution output is stored in S3 due to size.
- Added option to use environment variable to set CMR host in `@cumulus/cmrjs`.
- **CUMULUS-781** - Added integration tests for `@cumulus/sync-granule` when `duplicateHandling` is set to `replace` or `skip`
- **CUMULUS-791** - `@cumulus/move-granules`: `moveFileRequest` inserts new `duplicate_found: true` field in the file's record if a duplicate file already exists on S3. Updated output schema to document new `duplicate_found` field.

### Removed

- Removed `@cumulus/common/fake-earthdata-login-server`. Tests can now create a
  service stub based on `@cumulus/api/lib/OAuth2` if testing requires handling
  authentication.

### Changed

- **CUMULUS-940** - modified `@cumulus/common/aws` `receiveSQSMessages` to take a parameter object instead of positional parameters. All defaults remain the same, but now access to long polling is available through `options.waitTimeSeconds`.
- **CUMULUS-948** - Update lambda functions `CNMToCMA` and `CnmResponse` in the `cumulus-data-shared` bucket and point the default stack to them.
- **CUMULUS-782** - Updated `@cumulus/sync-granule` task and `Granule.ingestFile` in `@cumulus/ingest` to keep both old and new data when a destination file with different checksum already exists and `duplicateHandling` is `version`
- Updated the config schema in `@cumulus/move-granules` to include the `moveStagedFiles` param.
- **CUMULUS-778** - Updated config schema and documentation in `@cumulus/sync-granule` to include `duplicateHandling` parameter for specifying how duplicate filenames should be handled
- **CUMULUS-779** - Updated `@cumulus/sync-granule` to throw `DuplicateFile` error when destination files already exist and `duplicateHandling` is `error`
- **CUMULUS-780** - Updated `@cumulus/sync-granule` to use `error` as the default for `duplicateHandling` when it is not specified
- **CUMULUS-780** - Updated `@cumulus/api` to use `error` as the default value for `duplicateHandling` in the `Collection` model
- **CUMULUS-785** - Updated the config schema and documentation in `@cumulus/move-granules` to include `duplicateHandling` parameter for specifying how duplicate filenames should be handled
- **CUMULUS-786, CUMULUS-787** - Updated `@cumulus/move-granules` to throw `DuplicateFile` error when destination files already exist and `duplicateHandling` is `error` or not specified
- **CUMULUS-789** - Updated `@cumulus/move-granules` to keep both old and new data when a destination file with different checksum already exists and `duplicateHandling` is `version`

### Fixed

- `getGranuleId` in `@cumulus/ingest` bug: `getGranuleId` was constructing an error using `filename` which was undefined. The fix replaces `filename` with the `uri` argument.
- Fixes to `del` in `@cumulus/api/endpoints/granules.js` to not error/fail when not all files exist in S3 (e.g. delete granule which has only 2 of 3 files ingested).
- `@cumulus/deployment/lib/crypto.js` now checks for private key existence properly.

## [v1.10.1] - 2018-09-4

### Fixed

- Fixed cloudformation template errors in `@cumulus/deployment/`
  - Replaced references to Fn::Ref: with Ref:
  - Moved long form template references to a newline

## [v1.10.0] - 2018-08-31

### Removed

- Removed unused and broken code from `@cumulus/common`
  - Removed `@cumulus/common/test-helpers`
  - Removed `@cumulus/common/task`
  - Removed `@cumulus/common/message-source`
  - Removed the `getPossiblyRemote` function from `@cumulus/common/aws`
  - Removed the `startPromisedSfnExecution` function from `@cumulus/common/aws`
  - Removed the `getCurrentSfnTask` function from `@cumulus/common/aws`

### Changed

- **CUMULUS-839** - In `@cumulus/sync-granule`, 'collection' is now an optional config parameter

### Fixed

- **CUMULUS-859** Moved duplicate code in `@cumulus/move-granules` and `@cumulus/post-to-cmr` to `@cumulus/ingest`. Fixed imports making assumptions about directory structure.
- `@cumulus/ingest/consumer` correctly limits the number of messages being received and processed from SQS. Details:
  - **Background:** `@cumulus/api` includes a lambda `<stack-name>-sqs2sf` which processes messages from the `<stack-name>-startSF` SQS queue every minute. The `sqs2sf` lambda uses `@cumulus/ingest/consumer` to receive and process messages from SQS.
  - **Bug:** More than `messageLimit` number of messages were being consumed and processed from the `<stack-name>-startSF` SQS queue. Many step functions were being triggered simultaneously by the lambda `<stack-name>-sqs2sf` (which consumes every minute from the `startSF` queue) and resulting in step function failure with the error: `An error occurred (ThrottlingException) when calling the GetExecutionHistory`.
  - **Fix:** `@cumulus/ingest/consumer#processMessages` now processes messages until `timeLimit` has passed _OR_ once it receives up to `messageLimit` messages. `sqs2sf` is deployed with a [default `messageLimit` of 10](https://github.com/nasa/cumulus/blob/670000c8a821ff37ae162385f921c40956e293f7/packages/deployment/app/config.yml#L147).
  - **IMPORTANT NOTE:** `consumer` will actually process up to `messageLimit * 2 - 1` messages. This is because sometimes `receiveSQSMessages` will return less than `messageLimit` messages and thus the consumer will continue to make calls to `receiveSQSMessages`. For example, given a `messageLimit` of 10 and subsequent calls to `receiveSQSMessages` returns up to 9 messages, the loop will continue and a final call could return up to 10 messages.

## [v1.9.1] - 2018-08-22

**Please Note** To take advantage of the added granule tracking API functionality, updates are required for the message adapter and its libraries. You should be on the following versions:

- `cumulus-message-adapter` 1.0.9+
- `cumulus-message-adapter-js` 1.0.4+
- `cumulus-message-adapter-java` 1.2.7+
- `cumulus-message-adapter-python` 1.0.5+

### Added

- **CUMULUS-687** Added logs endpoint to search for logs from a specific workflow execution in `@cumulus/api`. Added integration test.
- **CUMULUS-836** - `@cumulus/deployment` supports a configurable docker storage driver for ECS. ECS can be configured with either `devicemapper` (the default storage driver for AWS ECS-optimized AMIs) or `overlay2` (the storage driver used by the NGAP 2.0 AMI). The storage driver can be configured in `app/config.yml` with `ecs.docker.storageDriver: overlay2 | devicemapper`. The default is `overlay2`.
  - To support this configuration, a [Handlebars](https://handlebarsjs.com/) helper `ifEquals` was added to `packages/deployment/lib/kes.js`.
- **CUMULUS-836** - `@cumulus/api` added IAM roles required by the NGAP 2.0 AMI. The NGAP 2.0 AMI runs a script `register_instances_with_ssm.py` which requires the ECS IAM role to include `ec2:DescribeInstances` and `ssm:GetParameter` permissions.

### Fixed

- **CUMULUS-836** - `@cumulus/deployment` uses `overlay2` driver by default and does not attempt to write `--storage-opt dm.basesize` to fix [this error](https://github.com/moby/moby/issues/37039).
- **CUMULUS-413** Kinesis processing now captures all errors.
  - Added kinesis fallback mechanism when errors occur during record processing.
  - Adds FallbackTopicArn to `@cumulus/api/lambdas.yml`
  - Adds fallbackConsumer lambda to `@cumulus/api`
  - Adds fallbackqueue option to lambda definitions capture lambda failures after three retries.
  - Adds kinesisFallback SNS topic to signal incoming errors from kinesis stream.
  - Adds kinesisFailureSQS to capture fully failed events from all retries.
- **CUMULUS-855** Adds integration test for kinesis' error path.
- **CUMULUS-686** Added workflow task name and version tracking via `@cumulus/api` executions endpoint under new `tasks` property, and under `workflow_tasks` in step input/output.
  - Depends on `cumulus-message-adapter` 1.0.9+, `cumulus-message-adapter-js` 1.0.4+, `cumulus-message-adapter-java` 1.2.7+ and `cumulus-message-adapter-python` 1.0.5+
- **CUMULUS-771**
  - Updated sync-granule to stream the remote file to s3
  - Added integration test for ingesting granules from ftp provider
  - Updated http/https integration tests for ingesting granules from http/https providers
- **CUMULUS-862** Updated `@cumulus/integration-tests` to handle remote lambda output
- **CUMULUS-856** Set the rule `state` to have default value `ENABLED`

### Changed

- In `@cumulus/deployment`, changed the example app config.yml to have additional IAM roles

## [v1.9.0] - 2018-08-06

**Please note** additional information and upgrade instructions [here](https://nasa.github.io/cumulus/docs/upgrade/1.9.0)

### Added

- **CUMULUS-712** - Added integration tests verifying expected behavior in workflows
- **GITC-776-2** - Add support for versioned collections

### Fixed

- **CUMULUS-832**
  - Fixed indentation in example config.yml in `@cumulus/deployment`
  - Fixed issue with new deployment using the default distribution endpoint in `@cumulus/deployment` and `@cumulus/api`

## [v1.8.1] - 2018-08-01

**Note** IAM roles should be re-deployed with this release.

- **Cumulus-726**
  - Added function to `@cumulus/integration-tests`: `sfnStep` includes `getStepInput` which returns the input to the schedule event of a given step function step.
  - Added IAM policy `@cumulus/deployment`: Lambda processing IAM role includes `kinesis::PutRecord` so step function lambdas can write to kinesis streams.
- **Cumulus Community Edition**
  - Added Google OAuth authentication token logic to `@cumulus/api`. Refactored token endpoint to use environment variable flag `OAUTH_PROVIDER` when determining with authentication method to use.
  - Added API Lambda memory configuration variable `api_lambda_memory` to `@cumulus/api` and `@cumulus/deployment`.

### Changed

- **Cumulus-726**
  - Changed function in `@cumulus/api`: `models/rules.js#addKinesisEventSource` was modified to call to `deleteKinesisEventSource` with all required parameters (rule's name, arn and type).
  - Changed function in `@cumulus/integration-tests`: `getStepOutput` can now be used to return output of failed steps. If users of this function want the output of a failed event, they can pass a third parameter `eventType` as `'failure'`. This function will work as always for steps which completed successfully.

### Removed

- **Cumulus-726**

  - Configuration change to `@cumulus/deployment`: Removed default auto scaling configuration for Granules and Files DynamoDB tables.

- **CUMULUS-688**
  - Add integration test for ExecutionStatus
  - Function addition to `@cumulus/integration-tests`: `api` includes `getExecutionStatus` which returns the execution status from the Cumulus API

## [v1.8.0] - 2018-07-23

### Added

- **CUMULUS-718** Adds integration test for Kinesis triggering a workflow.

- **GITC-776-3** Added more flexibility for rules. You can now edit all fields on the rule's record
  We may need to update the api documentation to reflect this.

- **CUMULUS-681** - Add ingest-in-place action to granules endpoint

  - new applyWorkflow action at PUT /granules/{granuleid} Applying a workflow starts an execution of the provided workflow and passes the granule record as payload.
    Parameter(s):
    - workflow - the workflow name

- **CUMULUS-685** - Add parent exeuction arn to the execution which is triggered from a parent step function

### Changed

- **CUMULUS-768** - Integration tests get S3 provider data from shared data folder

### Fixed

- **CUMULUS-746** - Move granule API correctly updates record in dynamo DB and cmr xml file
- **CUMULUS-766** - Populate database fileSize field from S3 if value not present in Ingest payload

## [v1.7.1] - 2018-07-27 - [BACKPORT]

### Fixed

- **CUMULUS-766** - Backport from 1.8.0 - Populate database fileSize field from S3 if value not present in Ingest payload

## [v1.7.0] - 2018-07-02

### Please note: [Upgrade Instructions](https://nasa.github.io/cumulus/docs/upgrade/1.7.0)

### Added

- **GITC-776-2** - Add support for versioned collections
- **CUMULUS-491** - Add granule reconciliation API endpoints.
- **CUMULUS-480** Add support for backup and recovery:
  - Add DynamoDB tables for granules, executions and pdrs
  - Add ability to write all records to S3
  - Add ability to download all DynamoDB records in form json files
  - Add ability to upload records to DynamoDB
  - Add migration scripts for copying granule, pdr and execution records from ElasticSearch to DynamoDB
  - Add IAM support for batchWrite on dynamoDB
-
- **CUMULUS-508** - `@cumulus/deployment` cloudformation template allows for lambdas and ECS clusters to have multiple AZ availability.
  - `@cumulus/deployment` also ensures docker uses `devicemapper` storage driver.
- **CUMULUS-755** - `@cumulus/deployment` Add DynamoDB autoscaling support.
  - Application developers can add autoscaling and override default values in their deployment's `app/config.yml` file using a `{TableName}Table:` key.

### Fixed

- **CUMULUS-747** - Delete granule API doesn't delete granule files in s3 and granule in elasticsearch
  - update the StreamSpecification DynamoDB tables to have StreamViewType: "NEW_AND_OLD_IMAGES"
  - delete granule files in s3
- **CUMULUS-398** - Fix not able to filter executions by workflow
- **CUMULUS-748** - Fix invalid lambda .zip files being validated/uploaded to AWS
- **CUMULUS-544** - Post to CMR task has UAT URL hard-coded
  - Made configurable: PostToCmr now requires CMR_ENVIRONMENT env to be set to 'SIT' or 'OPS' for those CMR environments. Default is UAT.

### Changed

- **GITC-776-4** - Changed Discover-pdrs to not rely on collection but use provider_path in config. It also has an optional filterPdrs regex configuration parameter

- **CUMULUS-710** - In the integration test suite, `getStepOutput` returns the output of the first successful step execution or last failed, if none exists

## [v1.6.0] - 2018-06-06

### Please note: [Upgrade Instructions](https://nasa.github.io/cumulus/docs/upgrade/1.6.0)

### Fixed

- **CUMULUS-602** - Format all logs sent to Elastic Search.
  - Extract cumulus log message and index it to Elastic Search.

### Added

- **CUMULUS-556** - add a mechanism for creating and running migration scripts on deployment.
- **CUMULUS-461** Support use of metadata date and other components in `url_path` property

### Changed

- **CUMULUS-477** Update bucket configuration to support multiple buckets of the same type:
  - Change the structure of the buckets to allow for more than one bucket of each type. The bucket structure is now:
    bucket-key:
    name: <bucket-name>
    type: <type> i.e. internal, public, etc.
  - Change IAM and app deployment configuration to support new bucket structure
  - Update tasks and workflows to support new bucket structure
  - Replace instances where buckets.internal is relied upon to either use the system bucket or a configured bucket
  - Move IAM template to the deployment package. NOTE: You now have to specify '--template node_modules/@cumulus/deployment/iam' in your IAM deployment
  - Add IAM cloudformation template support to filter buckets by type

## [v1.5.5] - 2018-05-30

### Added

- **CUMULUS-530** - PDR tracking through Queue-granules
  - Add optional `pdr` property to the sync-granule task's input config and output payload.
- **CUMULUS-548** - Create a Lambda task that generates EMS distribution reports
  - In order to supply EMS Distribution Reports, you must enable S3 Server
    Access Logging on any S3 buckets used for distribution. See [How Do I Enable Server Access Logging for an S3 Bucket?](https://docs.aws.amazon.com/AmazonS3/latest/user-guide/server-access-logging.html)
    The "Target bucket" setting should point at the Cumulus internal bucket.
    The "Target prefix" should be
    "<STACK_NAME>/ems-distribution/s3-server-access-logs/", where "STACK_NAME"
    is replaced with the name of your Cumulus stack.

### Fixed

- **CUMULUS-546 - Kinesis Consumer should catch and log invalid JSON**
  - Kinesis Consumer lambda catches and logs errors so that consumer doesn't get stuck in a loop re-processing bad json records.
- EMS report filenames are now based on their start time instead of the time
  instead of the time that the report was generated
- **CUMULUS-552 - Cumulus API returns different results for the same collection depending on query**
  - The collection, provider and rule records in elasticsearch are now replaced with records from dynamo db when the dynamo db records are updated.

### Added

- `@cumulus/deployment`'s default cloudformation template now configures storage for Docker to match the configured ECS Volume. The template defines Docker's devicemapper basesize (`dm.basesize`) using `ecs.volumeSize`. This addresses ECS default of limiting Docker containers to 10GB of storage ([Read more](https://aws.amazon.com/premiumsupport/knowledge-center/increase-default-ecs-docker-limit/)).

## [v1.5.4] - 2018-05-21

### Added

- **CUMULUS-535** - EMS Ingest, Archive, Archive Delete reports
  - Add lambda EmsReport to create daily EMS Ingest, Archive, Archive Delete reports
  - ems.provider property added to `@cumulus/deployment/app/config.yml`.
    To change the provider name, please add `ems: provider` property to `app/config.yml`.
- **CUMULUS-480** Use DynamoDB to store granules, pdrs and execution records
  - Activate PointInTime feature on DynamoDB tables
  - Increase test coverage on api package
  - Add ability to restore metadata records from json files to DynamoDB
- **CUMULUS-459** provide API endpoint for moving granules from one location on s3 to another

## [v1.5.3] - 2018-05-18

### Fixed

- **CUMULUS-557 - "Add dataType to DiscoverGranules output"**
  - Granules discovered by the DiscoverGranules task now include dataType
  - dataType is now a required property for granules used as input to the
    QueueGranules task
- **CUMULUS-550** Update deployment app/config.yml to force elasticsearch updates for deleted granules

## [v1.5.2] - 2018-05-15

### Fixed

- **CUMULUS-514 - "Unable to Delete the Granules"**
  - updated cmrjs.deleteConcept to return success if the record is not found
    in CMR.

### Added

- **CUMULUS-547** - The distribution API now includes an
  "earthdataLoginUsername" query parameter when it returns a signed S3 URL
- **CUMULUS-527 - "parse-pdr queues up all granules and ignores regex"**
  - Add an optional config property to the ParsePdr task called
    "granuleIdFilter". This property is a regular expression that is applied
    against the filename of the first file of each granule contained in the
    PDR. If the regular expression matches, then the granule is included in
    the output. Defaults to '.', which will match all granules in the PDR.
- File checksums in PDRs now support MD5
- Deployment support to subscribe to an SNS topic that already exists
- **CUMULUS-470, CUMULUS-471** In-region S3 Policy lambda added to API to update bucket policy for in-region access.
- **CUMULUS-533** Added fields to granule indexer to support EMS ingest and archive record creation
- **CUMULUS-534** Track deleted granules
  - added `deletedgranule` type to `cumulus` index.
  - **Important Note:** Force custom bootstrap to re-run by adding this to
    app/config.yml `es: elasticSearchMapping: 7`
- You can now deploy cumulus without ElasticSearch. Just add `es: null` to your `app/config.yml` file. This is only useful for debugging purposes. Cumulus still requires ElasticSearch to properly operate.
- `@cumulus/integration-tests` includes and exports the `addRules` function, which seeds rules into the DynamoDB table.
- Added capability to support EFS in cloud formation template. Also added
  optional capability to ssh to your instance and privileged lambda functions.
- Added support to force discovery of PDRs that have already been processed
  and filtering of selected data types
- `@cumulus/cmrjs` uses an environment variable `USER_IP_ADDRESS` or fallback
  IP address of `10.0.0.0` when a public IP address is not available. This
  supports lambda functions deployed into a VPC's private subnet, where no
  public IP address is available.

### Changed

- **CUMULUS-550** Custom bootstrap automatically adds new types to index on
  deployment

## [v1.5.1] - 2018-04-23

### Fixed

- add the missing dist folder to the hello-world task
- disable uglifyjs on the built version of the pdr-status-check (read: https://github.com/webpack-contrib/uglifyjs-webpack-plugin/issues/264)

## [v1.5.0] - 2018-04-23

### Changed

- Removed babel from all tasks and packages and increased minimum node requirements to version 8.10
- Lambda functions created by @cumulus/deployment will use node8.10 by default
- Moved [cumulus-integration-tests](https://github.com/nasa/cumulus-integration-tests) to the `example` folder CUMULUS-512
- Streamlined all packages dependencies (e.g. remove redundant dependencies and make sure versions are the same across packages)
- **CUMULUS-352:** Update Cumulus Elasticsearch indices to use [index aliases](https://www.elastic.co/guide/en/elasticsearch/reference/current/indices-aliases.html).
- **CUMULUS-519:** ECS tasks are no longer restarted after each CF deployment unless `ecs.restartTasksOnDeploy` is set to true
- **CUMULUS-298:** Updated log filterPattern to include all CloudWatch logs in ElasticSearch
- **CUMULUS-518:** Updates to the SyncGranule config schema
  - `granuleIdExtraction` is no longer a property
  - `process` is now an optional property
  - `provider_path` is no longer a property

### Fixed

- **CUMULUS-455 "Kes deployments using only an updated message adapter do not get automatically deployed"**
  - prepended the hash value of cumulus-message-adapter.zip file to the zip file name of lambda which uses message adapter.
  - the lambda function will be redeployed when message adapter or lambda function are updated
- Fixed a bug in the bootstrap lambda function where it stuck during update process
- Fixed a bug where the sf-sns-report task did not return the payload of the incoming message as the output of the task [CUMULUS-441]

### Added

- **CUMULUS-352:** Add reindex CLI to the API package.
- **CUMULUS-465:** Added mock http/ftp/sftp servers to the integration tests
- Added a `delete` method to the `@common/CollectionConfigStore` class
- **CUMULUS-467 "@cumulus/integration-tests or cumulus-integration-tests should seed provider and collection in deployed DynamoDB"**
  - `example` integration-tests populates providers and collections to database
  - `example` workflow messages are populated from workflow templates in s3, provider and collection information in database, and input payloads. Input templates are removed.
  - added `https` protocol to provider schema

## [v1.4.1] - 2018-04-11

### Fixed

- Sync-granule install

## [v1.4.0] - 2018-04-09

### Fixed

- **CUMULUS-392 "queue-granules not returning the sfn-execution-arns queued"**
  - updated queue-granules to return the sfn-execution-arns queued and pdr if exists.
  - added pdr to ingest message meta.pdr instead of payload, so the pdr information doesn't get lost in the ingest workflow, and ingested granule in elasticsearch has pdr name.
  - fixed sf-sns-report schema, remove the invalid part
  - fixed pdr-status-check schema, the failed execution contains arn and reason
- **CUMULUS-206** make sure homepage and repository urls exist in package.json files of tasks and packages

### Added

- Example folder with a cumulus deployment example

### Changed

- [CUMULUS-450](https://bugs.earthdata.nasa.gov/browse/CUMULUS-450) - Updated
  the config schema of the **queue-granules** task
  - The config no longer takes a "collection" property
  - The config now takes an "internalBucket" property
  - The config now takes a "stackName" property
- [CUMULUS-450](https://bugs.earthdata.nasa.gov/browse/CUMULUS-450) - Updated
  the config schema of the **parse-pdr** task
  - The config no longer takes a "collection" property
  - The "stack", "provider", and "bucket" config properties are now
    required
- **CUMULUS-469** Added a lambda to the API package to prototype creating an S3 bucket policy for direct, in-region S3 access for the prototype bucket

### Removed

- Removed the `findTmpTestDataDirectory()` function from
  `@cumulus/common/test-utils`

### Fixed

- [CUMULUS-450](https://bugs.earthdata.nasa.gov/browse/CUMULUS-450)
  - The **queue-granules** task now enqueues a **sync-granule** task with the
    correct collection config for that granule based on the granule's
    data-type. It had previously been using the collection config from the
    config of the **queue-granules** task, which was a problem if the granules
    being queued belonged to different data-types.
  - The **parse-pdr** task now handles the case where a PDR contains granules
    with different data types, and uses the correct granuleIdExtraction for
    each granule.

### Added

- **CUMULUS-448** Add code coverage checking using [nyc](https://github.com/istanbuljs/nyc).

## [v1.3.0] - 2018-03-29

### Deprecated

- discover-s3-granules is deprecated. The functionality is provided by the discover-granules task

### Fixed

- **CUMULUS-331:** Fix aws.downloadS3File to handle non-existent key
- Using test ftp provider for discover-granules testing [CUMULUS-427]
- **CUMULUS-304: "Add AWS API throttling to pdr-status-check task"** Added concurrency limit on SFN API calls. The default concurrency is 10 and is configurable through Lambda environment variable CONCURRENCY.
- **CUMULUS-414: "Schema validation not being performed on many tasks"** revised npm build scripts of tasks that use cumulus-message-adapter to place schema directories into dist directories.
- **CUMULUS-301:** Update all tests to use test-data package for testing data.
- **CUMULUS-271: "Empty response body from rules PUT endpoint"** Added the updated rule to response body.
- Increased memory allotment for `CustomBootstrap` lambda function. Resolves failed deployments where `CustomBootstrap` lambda function was failing with error `Process exited before completing request`. This was causing deployments to stall, fail to update and fail to rollback. This error is thrown when the lambda function tries to use more memory than it is allotted.
- Cumulus repository folders structure updated:
  - removed the `cumulus` folder altogether
  - moved `cumulus/tasks` to `tasks` folder at the root level
  - moved the tasks that are not converted to use CMA to `tasks/.not_CMA_compliant`
  - updated paths where necessary

### Added

- `@cumulus/integration-tests` - Added support for testing the output of an ECS activity as well as a Lambda function.

## [v1.2.0] - 2018-03-20

### Fixed

- Update vulnerable npm packages [CUMULUS-425]
- `@cumulus/api`: `kinesis-consumer.js` uses `sf-scheduler.js#schedule` instead of placing a message directly on the `startSF` SQS queue. This is a fix for [CUMULUS-359](https://bugs.earthdata.nasa.gov/browse/CUMULUS-359) because `sf-scheduler.js#schedule` looks up the provider and collection data in DynamoDB and adds it to the `meta` object of the enqueued message payload.
- `@cumulus/api`: `kinesis-consumer.js` catches and logs errors instead of doing an error callback. Before this change, `kinesis-consumer` was failing to process new records when an existing record caused an error because it would call back with an error and stop processing additional records. It keeps trying to process the record causing the error because it's "position" in the stream is unchanged. Catching and logging the errors is part 1 of the fix. Proposed part 2 is to enqueue the error and the message on a "dead-letter" queue so it can be processed later ([CUMULUS-413](https://bugs.earthdata.nasa.gov/browse/CUMULUS-413)).
- **CUMULUS-260: "PDR page on dashboard only shows zeros."** The PDR stats in LPDAAC are all 0s, even if the dashboard has been fixed to retrieve the correct fields. The current version of pdr-status-check has a few issues.
  - pdr is not included in the input/output schema. It's available from the input event. So the pdr status and stats are not updated when the ParsePdr workflow is complete. Adding the pdr to the input/output of the task will fix this.
  - pdr-status-check doesn't update pdr stats which prevent the real time pdr progress from showing up in the dashboard. To solve this, added lambda function sf-sns-report which is copied from @cumulus/api/lambdas/sf-sns-broadcast with modification, sf-sns-report can be used to report step function status anywhere inside a step function. So add step sf-sns-report after each pdr-status-check, we will get the PDR status progress at real time.
  - It's possible an execution is still in the queue and doesn't exist in sfn yet. Added code to handle 'ExecutionDoesNotExist' error when checking the execution status.
- Fixed `aws.cloudwatchevents()` typo in `packages/ingest/aws.js`. This typo was the root cause of the error: `Error: Could not process scheduled_ingest, Error: : aws.cloudwatchevents is not a constructor` seen when trying to update a rule.

### Removed

- `@cumulus/ingest/aws`: Remove queueWorkflowMessage which is no longer being used by `@cumulus/api`'s `kinesis-consumer.js`.

## [v1.1.4] - 2018-03-15

### Added

- added flag `useList` to parse-pdr [CUMULUS-404]

### Fixed

- Pass encrypted password to the ApiGranule Lambda function [CUMULUS-424]

## [v1.1.3] - 2018-03-14

### Fixed

- Changed @cumulus/deployment package install behavior. The build process will happen after installation

## [v1.1.2] - 2018-03-14

### Added

- added tools to @cumulus/integration-tests for local integration testing
- added end to end testing for discovering and parsing of PDRs
- `yarn e2e` command is available for end to end testing

### Fixed

- **CUMULUS-326: "Occasionally encounter "Too Many Requests" on deployment"** The api gateway calls will handle throttling errors
- **CUMULUS-175: "Dashboard providers not in sync with AWS providers."** The root cause of this bug - DynamoDB operations not showing up in Elasticsearch - was shared by collections and rules. The fix was to update providers', collections' and rules; POST, PUT and DELETE endpoints to operate on DynamoDB and using DynamoDB streams to update Elasticsearch. The following packages were made:
  - `@cumulus/deployment` deploys DynamoDB streams for the Collections, Providers and Rules tables as well as a new lambda function called `dbIndexer`. The `dbIndexer` lambda has an event source mapping which listens to each of the DynamoDB streams. The dbIndexer lambda receives events referencing operations on the DynamoDB table and updates the elasticsearch cluster accordingly.
  - The `@cumulus/api` endpoints for collections, providers and rules _only_ query DynamoDB, with the exception of LIST endpoints and the collections' GET endpoint.

### Updated

- Broke up `kes.override.js` of @cumulus/deployment to multiple modules and moved to a new location
- Expanded @cumulus/deployment test coverage
- all tasks were updated to use cumulus-message-adapter-js 1.0.1
- added build process to integration-tests package to babelify it before publication
- Update @cumulus/integration-tests lambda.js `getLambdaOutput` to return the entire lambda output. Previously `getLambdaOutput` returned only the payload.

## [v1.1.1] - 2018-03-08

### Removed

- Unused queue lambda in api/lambdas [CUMULUS-359]

### Fixed

- Kinesis message content is passed to the triggered workflow [CUMULUS-359]
- Kinesis message queues a workflow message and does not write to rules table [CUMULUS-359]

## [v1.1.0] - 2018-03-05

### Added

- Added a `jlog` function to `common/test-utils` to aid in test debugging
- Integration test package with command line tool [CUMULUS-200] by @laurenfrederick
- Test for FTP `useList` flag [CUMULUS-334] by @kkelly51

### Updated

- The `queue-pdrs` task now uses the [cumulus-message-adapter-js](https://github.com/nasa/cumulus-message-adapter-js)
  library
- Updated the `queue-pdrs` JSON schemas
- The test-utils schema validation functions now throw an error if validation
  fails
- The `queue-granules` task now uses the [cumulus-message-adapter-js](https://github.com/nasa/cumulus-message-adapter-js)
  library
- Updated the `queue-granules` JSON schemas

### Removed

- Removed the `getSfnExecutionByName` function from `common/aws`
- Removed the `getGranuleStatus` function from `common/aws`

## [v1.0.1] - 2018-02-27

### Added

- More tests for discover-pdrs, dicover-granules by @yjpa7145
- Schema validation utility for tests by @yjpa7145

### Changed

- Fix an FTP listing bug for servers that do not support STAT [CUMULUS-334] by @kkelly51

## [v1.0.0] - 2018-02-23

[Unreleased]: https://github.com/nasa/cumulus/compare/v21.0.1...HEAD
[v21.0.1]: https://github.com/nasa/cumulus/compare/v21.0.0...v21.0.1
[v21.0.0]: https://github.com/nasa/cumulus/compare/v20.3.1...v21.0.0
[v20.3.1]: https://github.com/nasa/cumulus/compare/v20.3.0...v20.3.1
[v20.3.0]: https://github.com/nasa/cumulus/compare/v20.2.2...v20.3.0
[v20.2.2]: https://github.com/nasa/cumulus/compare/v20.2.1...v20.2.2
[v20.2.1]: https://github.com/nasa/cumulus/compare/v20.2.0...v20.2.1
[v20.2.0]: https://github.com/nasa/cumulus/compare/v20.1.2...v20.2.0
[v20.1.2]: https://github.com/nasa/cumulus/compare/v20.1.1...v20.1.2
[v20.1.1]: https://github.com/nasa/cumulus/compare/v20.0.2...v20.1.1
[v20.0.2]: https://github.com/nasa/cumulus/compare/v20.0.1...v20.0.2
[v20.0.1]: https://github.com/nasa/cumulus/compare/v20.0.0...v20.0.1
[v20.0.0]: https://github.com/nasa/cumulus/compare/v19.1.0...v20.0.0
[v19.1.0]: https://github.com/nasa/cumulus/compare/v19.0.0...v19.1.0
[v19.0.0]: https://github.com/nasa/cumulus/compare/v18.5.6...v19.0.0
[v18.5.6]: https://github.com/nasa/cumulus/compare/v18.5.5...v18.5.6
[v18.5.5]: https://github.com/nasa/cumulus/compare/v18.5.3...v18.5.5
[v18.5.3]: https://github.com/nasa/cumulus/compare/v18.5.2...v18.5.3
[v18.5.2]: https://github.com/nasa/cumulus/compare/v18.5.1...v18.5.2
[v18.5.1]: https://github.com/nasa/cumulus/compare/v18.5.0...v18.5.1
[v18.5.0]: https://github.com/nasa/cumulus/compare/v18.4.0...v18.5.0
[v18.4.0]: https://github.com/nasa/cumulus/compare/v18.3.4...v18.4.0
[v18.3.4]: https://github.com/nasa/cumulus/compare/v18.3.3...v18.3.4
[v18.3.3]: https://github.com/nasa/cumulus/compare/v18.3.2...v18.3.3
[v18.3.2]: https://github.com/nasa/cumulus/compare/v18.3.1...v18.3.2
[v18.3.1]: https://github.com/nasa/cumulus/compare/v18.2.2...v18.3.1
[v18.2.2]: https://github.com/nasa/cumulus/compare/v18.2.1...v18.2.2
[v18.2.1]: https://github.com/nasa/cumulus/compare/v18.2.0...v18.2.1
[v18.2.0]: https://github.com/nasa/cumulus/compare/v18.1.0...v18.2.0
[v18.1.0]: https://github.com/nasa/cumulus/compare/v18.0.0...v18.1.0
[v18.0.0]: https://github.com/nasa/cumulus/compare/v17.0.0...v18.0.0
[v17.0.0]: https://github.com/nasa/cumulus/compare/v16.1.3...v17.0.0
[v16.1.3]: https://github.com/nasa/cumulus/compare/v16.1.2...v16.1.3
[v16.1.2]: https://github.com/nasa/cumulus/compare/v16.1.1...v16.1.2
[v16.1.1]: https://github.com/nasa/cumulus/compare/v16.0.0...v16.1.1
[v16.0.0]: https://github.com/nasa/cumulus/compare/v15.0.4...v16.0.0
[v15.0.4]: https://github.com/nasa/cumulus/compare/v15.0.3...v15.0.4
[v15.0.3]: https://github.com/nasa/cumulus/compare/v15.0.2...v15.0.3
[v15.0.2]: https://github.com/nasa/cumulus/compare/v15.0.1...v15.0.2
[v15.0.1]: https://github.com/nasa/cumulus/compare/v15.0.0...v15.0.1
[v15.0.0]: https://github.com/nasa/cumulus/compare/v14.1.0...v15.0.0
[v14.1.0]: https://github.com/nasa/cumulus/compare/v14.0.0...v14.1.0
[v14.0.0]: https://github.com/nasa/cumulus/compare/v13.4.0...v14.0.0
[v13.4.0]: https://github.com/nasa/cumulus/compare/v13.3.2...v13.4.0
[v13.3.2]: https://github.com/nasa/cumulus/compare/v13.3.0...v13.3.2
[v13.3.0]: https://github.com/nasa/cumulus/compare/v13.2.1...v13.3.0
[v13.2.1]: https://github.com/nasa/cumulus/compare/v13.2.0...v13.2.1
[v13.2.0]: https://github.com/nasa/cumulus/compare/v13.1.0...v13.2.0
[v13.1.0]: https://github.com/nasa/cumulus/compare/v13.0.1...v13.1.0
[v13.0.1]: https://github.com/nasa/cumulus/compare/v13.0.0...v13.0.1
[v13.0.0]: https://github.com/nasa/cumulus/compare/v12.0.3...v13.0.0
[v12.0.3]: https://github.com/nasa/cumulus/compare/v12.0.2...v12.0.3
[v12.0.2]: https://github.com/nasa/cumulus/compare/v12.0.1...v12.0.2
[v12.0.1]: https://github.com/nasa/cumulus/compare/v12.0.0...v12.0.1
[v12.0.0]: https://github.com/nasa/cumulus/compare/v11.1.8...v12.0.0
[v11.1.8]: https://github.com/nasa/cumulus/compare/v11.1.7...v11.1.8
[v11.1.7]: https://github.com/nasa/cumulus/compare/v11.1.5...v11.1.7
[v11.1.5]: https://github.com/nasa/cumulus/compare/v11.1.4...v11.1.5
[v11.1.4]: https://github.com/nasa/cumulus/compare/v11.1.3...v11.1.4
[v11.1.3]: https://github.com/nasa/cumulus/compare/v11.1.2...v11.1.3
[v11.1.2]: https://github.com/nasa/cumulus/compare/v11.1.1...v11.1.2
[v11.1.1]: https://github.com/nasa/cumulus/compare/v11.1.0...v11.1.1
[v11.1.0]: https://github.com/nasa/cumulus/compare/v11.0.0...v11.1.0
[v11.0.0]: https://github.com/nasa/cumulus/compare/v10.1.3...v11.0.0
[v10.1.3]: https://github.com/nasa/cumulus/compare/v10.1.2...v10.1.3
[v10.1.2]: https://github.com/nasa/cumulus/compare/v10.1.1...v10.1.2
[v10.1.1]: https://github.com/nasa/cumulus/compare/v10.1.0...v10.1.1
[v10.1.0]: https://github.com/nasa/cumulus/compare/v10.0.1...v10.1.0
[v10.0.1]: https://github.com/nasa/cumulus/compare/v10.0.0...v10.0.1
[v10.0.0]: https://github.com/nasa/cumulus/compare/v9.9.0...v10.0.0
[v9.9.3]: https://github.com/nasa/cumulus/compare/v9.9.2...v9.9.3
[v9.9.2]: https://github.com/nasa/cumulus/compare/v9.9.1...v9.9.2
[v9.9.1]: https://github.com/nasa/cumulus/compare/v9.9.0...v9.9.1
[v9.9.0]: https://github.com/nasa/cumulus/compare/v9.8.0...v9.9.0
[v9.8.0]: https://github.com/nasa/cumulus/compare/v9.7.0...v9.8.0
[v9.7.1]: https://github.com/nasa/cumulus/compare/v9.7.0...v9.7.1
[v9.7.0]: https://github.com/nasa/cumulus/compare/v9.6.0...v9.7.0
[v9.6.0]: https://github.com/nasa/cumulus/compare/v9.5.0...v9.6.0
[v9.5.0]: https://github.com/nasa/cumulus/compare/v9.4.0...v9.5.0
[v9.4.1]: https://github.com/nasa/cumulus/compare/v9.3.0...v9.4.1
[v9.4.0]: https://github.com/nasa/cumulus/compare/v9.3.0...v9.4.0
[v9.3.0]: https://github.com/nasa/cumulus/compare/v9.2.2...v9.3.0
[v9.2.2]: https://github.com/nasa/cumulus/compare/v9.2.1...v9.2.2
[v9.2.1]: https://github.com/nasa/cumulus/compare/v9.2.0...v9.2.1
[v9.2.0]: https://github.com/nasa/cumulus/compare/v9.1.0...v9.2.0
[v9.1.0]: https://github.com/nasa/cumulus/compare/v9.0.1...v9.1.0
[v9.0.1]: https://github.com/nasa/cumulus/compare/v9.0.0...v9.0.1
[v9.0.0]: https://github.com/nasa/cumulus/compare/v8.1.0...v9.0.0
[v8.1.0]: https://github.com/nasa/cumulus/compare/v8.0.0...v8.1.0
[v8.0.0]: https://github.com/nasa/cumulus/compare/v7.2.0...v8.0.0
[v7.2.0]: https://github.com/nasa/cumulus/compare/v7.1.0...v7.2.0
[v7.1.0]: https://github.com/nasa/cumulus/compare/v7.0.0...v7.1.0
[v7.0.0]: https://github.com/nasa/cumulus/compare/v6.0.0...v7.0.0
[v6.0.0]: https://github.com/nasa/cumulus/compare/v5.0.1...v6.0.0
[v5.0.1]: https://github.com/nasa/cumulus/compare/v5.0.0...v5.0.1
[v5.0.0]: https://github.com/nasa/cumulus/compare/v4.0.0...v5.0.0
[v4.0.0]: https://github.com/nasa/cumulus/compare/v3.0.1...v4.0.0
[v3.0.1]: https://github.com/nasa/cumulus/compare/v3.0.0...v3.0.1
[v3.0.0]: https://github.com/nasa/cumulus/compare/v2.0.1...v3.0.0
[v2.0.7]: https://github.com/nasa/cumulus/compare/v2.0.6...v2.0.7
[v2.0.6]: https://github.com/nasa/cumulus/compare/v2.0.5...v2.0.6
[v2.0.5]: https://github.com/nasa/cumulus/compare/v2.0.4...v2.0.5
[v2.0.4]: https://github.com/nasa/cumulus/compare/v2.0.3...v2.0.4
[v2.0.3]: https://github.com/nasa/cumulus/compare/v2.0.2...v2.0.3
[v2.0.2]: https://github.com/nasa/cumulus/compare/v2.0.1...v2.0.2
[v2.0.1]: https://github.com/nasa/cumulus/compare/v1.24.0...v2.0.1
[v2.0.0]: https://github.com/nasa/cumulus/compare/v1.24.0...v2.0.0
[v1.24.0]: https://github.com/nasa/cumulus/compare/v1.23.2...v1.24.0
[v1.23.2]: https://github.com/nasa/cumulus/compare/v1.22.1...v1.23.2
[v1.22.1]: https://github.com/nasa/cumulus/compare/v1.21.0...v1.22.1
[v1.21.0]: https://github.com/nasa/cumulus/compare/v1.20.0...v1.21.0
[v1.20.0]: https://github.com/nasa/cumulus/compare/v1.19.0...v1.20.0
[v1.19.0]: https://github.com/nasa/cumulus/compare/v1.18.0...v1.19.0
[v1.18.0]: https://github.com/nasa/cumulus/compare/v1.17.0...v1.18.0
[v1.17.0]: https://github.com/nasa/cumulus/compare/v1.16.1...v1.17.0
[v1.16.1]: https://github.com/nasa/cumulus/compare/v1.16.0...v1.16.1
[v1.16.0]: https://github.com/nasa/cumulus/compare/v1.15.0...v1.16.0
[v1.15.0]: https://github.com/nasa/cumulus/compare/v1.14.5...v1.15.0
[v1.14.5]: https://github.com/nasa/cumulus/compare/v1.14.4...v1.14.5
[v1.14.4]: https://github.com/nasa/cumulus/compare/v1.14.3...v1.14.4
[v1.14.3]: https://github.com/nasa/cumulus/compare/v1.14.2...v1.14.3
[v1.14.2]: https://github.com/nasa/cumulus/compare/v1.14.1...v1.14.2
[v1.14.1]: https://github.com/nasa/cumulus/compare/v1.14.0...v1.14.1
[v1.14.0]: https://github.com/nasa/cumulus/compare/v1.13.5...v1.14.0
[v1.13.5]: https://github.com/nasa/cumulus/compare/v1.13.4...v1.13.5
[v1.13.4]: https://github.com/nasa/cumulus/compare/v1.13.3...v1.13.4
[v1.13.3]: https://github.com/nasa/cumulus/compare/v1.13.2...v1.13.3
[v1.13.2]: https://github.com/nasa/cumulus/compare/v1.13.1...v1.13.2
[v1.13.1]: https://github.com/nasa/cumulus/compare/v1.13.0...v1.13.1
[v1.13.0]: https://github.com/nasa/cumulus/compare/v1.12.1...v1.13.0
[v1.12.1]: https://github.com/nasa/cumulus/compare/v1.12.0...v1.12.1
[v1.12.0]: https://github.com/nasa/cumulus/compare/v1.11.3...v1.12.0
[v1.11.3]: https://github.com/nasa/cumulus/compare/v1.11.2...v1.11.3
[v1.11.2]: https://github.com/nasa/cumulus/compare/v1.11.1...v1.11.2
[v1.11.1]: https://github.com/nasa/cumulus/compare/v1.11.0...v1.11.1
[v1.11.0]: https://github.com/nasa/cumulus/compare/v1.10.4...v1.11.0
[v1.10.4]: https://github.com/nasa/cumulus/compare/v1.10.3...v1.10.4
[v1.10.3]: https://github.com/nasa/cumulus/compare/v1.10.2...v1.10.3
[v1.10.2]: https://github.com/nasa/cumulus/compare/v1.10.1...v1.10.2
[v1.10.1]: https://github.com/nasa/cumulus/compare/v1.10.0...v1.10.1
[v1.10.0]: https://github.com/nasa/cumulus/compare/v1.9.1...v1.10.0
[v1.9.1]: https://github.com/nasa/cumulus/compare/v1.9.0...v1.9.1
[v1.9.0]: https://github.com/nasa/cumulus/compare/v1.8.1...v1.9.0
[v1.8.1]: https://github.com/nasa/cumulus/compare/v1.8.0...v1.8.1
[v1.8.0]: https://github.com/nasa/cumulus/compare/v1.7.0...v1.8.0
[v1.7.0]: https://github.com/nasa/cumulus/compare/v1.6.0...v1.7.0
[v1.6.0]: https://github.com/nasa/cumulus/compare/v1.5.5...v1.6.0
[v1.5.5]: https://github.com/nasa/cumulus/compare/v1.5.4...v1.5.5
[v1.5.4]: https://github.com/nasa/cumulus/compare/v1.5.3...v1.5.4
[v1.5.3]: https://github.com/nasa/cumulus/compare/v1.5.2...v1.5.3
[v1.5.2]: https://github.com/nasa/cumulus/compare/v1.5.1...v1.5.2
[v1.5.1]: https://github.com/nasa/cumulus/compare/v1.5.0...v1.5.1
[v1.5.0]: https://github.com/nasa/cumulus/compare/v1.4.1...v1.5.0
[v1.4.1]: https://github.com/nasa/cumulus/compare/v1.4.0...v1.4.1
[v1.4.0]: https://github.com/nasa/cumulus/compare/v1.3.0...v1.4.0
[v1.3.0]: https://github.com/nasa/cumulus/compare/v1.2.0...v1.3.0
[v1.2.0]: https://github.com/nasa/cumulus/compare/v1.1.4...v1.2.0
[v1.1.4]: https://github.com/nasa/cumulus/compare/v1.1.3...v1.1.4
[v1.1.3]: https://github.com/nasa/cumulus/compare/v1.1.2...v1.1.3
[v1.1.2]: https://github.com/nasa/cumulus/compare/v1.1.1...v1.1.2
[v1.1.1]: https://github.com/nasa/cumulus/compare/v1.0.1...v1.1.1
[v1.1.0]: https://github.com/nasa/cumulus/compare/v1.0.1...v1.1.0
[v1.0.1]: https://github.com/nasa/cumulus/compare/v1.0.0...v1.0.1
[v1.0.0]: https://github.com/nasa/cumulus/compare/pre-v1-release...v1.0.0

[thin-egress-app]: <https://github.com/asfadmin/thin-egress-app> "Thin Egress App"<|MERGE_RESOLUTION|>--- conflicted
+++ resolved
@@ -6,7 +6,6 @@
 
 ## [Unreleased]
 
-<<<<<<< HEAD
 ### Notable Changes
 
 - **CUMULUS-3574**
@@ -17,12 +16,11 @@
 
 - **CUMULUS-3574**
   - Updated `@cumulus/api/lib/writeRecords/write-granules` to write all granule files in a single batch.
-=======
+
 ### Fixed
 
 - **CUMULUS-4275**
   - Fixed unit tests broken by updated HTTP error messages in got
->>>>>>> bdde2e96
 
 ## [v21.1.0]
 
