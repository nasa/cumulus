--- conflicted
+++ resolved
@@ -6,7 +6,6 @@
 
 ## Unreleased
 
-<<<<<<< HEAD
 ### Added
 
 ### Changed
@@ -31,28 +30,19 @@
     - `tasks/hyrax-metadata-updates`
     - `tasks/lzards-backup`
     - `tasks/sync-granule`
-
-=======
-### Changed
-
+- **CUMULUS-2920**
+  - Update npm version for Core build to 8.6
 - **CUMULUS-2922**
   - Added `@cumulus/example-lib` package to example project to allow unit tests `example/script/lib` dependency.
   - Updates Mutex unit test to address changes made in [#2902](https://github.com/nasa/cumulus/pull/2902/files)
 - **CUMULUS-2924**
   - Update acquireTimeoutMillis to 400 seconds for the db-provision-lambda module to address potential timeout issues on RDS database start
->>>>>>> a1f39f25
-- **CUMULUS-2920**
-  - Update npm version for Core build to 8.6
 - **CUMULUS-2925**
   - Updates CI to utilize `audit-ci` v6.2.0
   - Updates CI to utilize a on-container filesystem when building Core in 'uncached' mode
   - Updates CI to selectively bootstrap Core modules in the cleanup job phase
 
-<<<<<<< HEAD
 ## [v11.1.0] 2022-04-07
-=======
-## [v11.1.0] 2022-03-24
->>>>>>> a1f39f25
 
 ### MIGRATION NOTES
 
