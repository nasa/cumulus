# Changelog

All notable changes to this project will be documented in this file.

The format is based on [Keep a Changelog](http://keepachangelog.com/en/1.0.0/).

## Unreleased

### Migration Notes

#### CUMULUS-3320 Update executions table

The work for CUMULUS-3320 required index updates as well as a modification of a
table constraint.   To install the update containing these changes you should:

- Pre-generate the indexes on the execution table.  This can be done via manual
  procedure prior to upgrading without downtime, or done more quickly before or
  during upgrade with downtime.
- Update the `executions_parent_cumulus_id_foreign` constraint.   This will
  require downtime as updating the constraint requires a table write lock, and
  the update may take some time.

Deployments with low volume databases and low activity and/or test/development
environments should be able to install these updates via the normal automatic
Cumulus deployment process.

Please *carefully* review the migration process documentation (link goes here).    Failure to
make these updates properly will likely result in deployment failure and/or
degraded execution table operations.

#### CUMULUS-3433 Update to node.js v20

The following applies only to users with a custom value configured for
`async_operation_image`:

- As part of the node v20 update process, a new version (49) of the Core
  async-operation container was published - [cumuluss/async
  operation](https://hub.docker.com/layers/cumuluss/async-operation)  The
  default value for `async_operation_image` has been updated in the `cumulus`
  module, however if you are using an internal image repository such as ECR,
  please make sure to update your deployment configuration with the newly
  provided image.

  Users making use of a custom image configuration should note the base image
  for Core async operations must support node v20.x.

#### CUMULUS-3449 Please follow instructions before upgrading Cumulus

- The updates in CUMULUS-3449 requires manual update to postgres database in
  production environment. Please follow [Update Cumulus_id Type and
  Indexes](https://nasa.github.io/cumulus/docs/next/upgrade-notes/update-cumulus_id-type-indexes-CUMULUS-3449)

#### CUMULUS-3617 Migration of DLA messages should be performed after Cumulus is upgraded

Instructions for migrating old DLA (Dead Letter Archive) messages to new format:

- `YYYY-MM-DD` subfolders to organize by date
- new top level fields for simplified search and analysis
- captured error message

To invoke the Lambda and start the DLA migration, you can use the AWS Console or CLI:

```bash
aws lambda invoke --function-name $PREFIX-migrationHelperAsyncOperation \
  --payload $(echo '{"operationType": "DLA Migration"}' | base64) $OUTFILE
```

- `PREFIX` is your Cumulus deployment prefix.
- `OUTFILE` (**optional**) is the filepath where the Lambda output will be saved.

The Lambda will trigger an Async Operation and return an `id` such as:

```json
{"id":"41c9fbbf-a031-4dd8-91cc-8ec2d8b5e31a","description":"Migrate Dead Letter Archive Messages",
"operationType":"DLA Migration","status":"RUNNING",
"taskArn":"arn:aws:ecs:us-east-1:AWSID:task/$PREFIX-CumulusECSCluster/123456789"}
```

which you can then query the Async Operations [API
Endpoint](https://nasa.github.io/cumulus-api/#retrieve-async-operation) for the
output or status of your request. If you want to directly observe the progress
of the migration as it runs, you can view the CloudWatch logs for your async
operations (e.g. `PREFIX-AsyncOperationEcsLogs`).

#### CUMULUS-3779 async_operations Docker image version upgrade
  
The `async_operations` Docker image has been updated to support Node v20 and `aws-sdk` v3. Users will need to bump
the version tag of `async_operations` to at least 52 if using the Docker image.

### Breaking Changes

- **CUMULUS-3618**
  - Modified @cumulus/es-client/search.BaseSearch:
    - Removed static class method `es` in favor of new class for managing
       elasticsearch clients `EsClient` which allows for credential
       refresh/reset.  Updated api/es-client code to
       utilize new pattern.    Users making use of @cumulus/es-client should
       update their code to make use of the new EsClient create/initialize pattern.
    - Added helper method getEsClient to encapsulate logic to create/initialize
      a new EsClient.

- **CUMULUS-2889**
  - Removed unused CloudWatch Logs AWS SDK client. This change removes the CloudWatch Logs
    client from the `@cumulus/aws-client` package.
- **CUMULUS-2890**
  - Removed unused CloudWatch AWS SDK client. This change removes the CloudWatch client
    from the `@cumulus/aws-client` package.
- **CUMULUS-3323**
  - Updated `@cumulus/db` to by default set the `ssl` option for knex, and
    reject non-SSL connections via use of the `rejectUnauthorized` configuration
    flag.   This causes all Cumulus database connections to require SSL (CA or
    self-signed) and reject connectivity if the database does not provide SSL.
    Users using serverless v1/`cumulus-rds-tf` should not be impacted by this
    change as certs are provided by default.   Users using databases that do not
    provide SSL should update their database secret with the optional value
    `disableSSL` set to `true`
  - Updated `cumulus-rds-tf` to set `rds.force_ssl` to `1`, forcing SSL enabled
    connections in the `db_parameters` configuration.   Users of this module
    defining their own `db_parameters` should make this configuration change to allow only SSL
    connections to the RDS datastore.
- **CUMULUS-2897**
  - Removed unused Systems Manager AWS SDK client. This change removes the Systems Manager client
    from the `@cumulus/aws-client` package.
- **CUMULUS-3449**
  - Updated the following database columns to BIGINT: executions.cumulus_id, executions.parent_cumulus_id,
    files.granule_cumulus_id, granules_executions.granule_cumulus_id, granules_executions.execution_cumulus_id
    and pdrs.execution_cumulus_id
  - Changed granules table unique constraint to granules_collection_cumulus_id_granule_id_unique
  - Added indexes granules_granule_id_index and granules_provider_collection_cumulus_id_granule_id_index
    to granules table
- **CUMULUS-3779**
  - Updates async_operations Docker image to Node v20 and bumps its cumulus dependencies to v18.3.0 to
    support `aws-sdk` v3 changes.

### Added
<<<<<<< HEAD
- **CUMULUS-3385**
  - added generate_db_executions to dump large scale postgres executions
=======
- **CUMULUS-3320**
  - Added endpoint `/executions/bulkDeleteExecutionsByCollection` to allow
    bulk deletion of executions from elasticsearch by collectionId
  - Added `Bulk Execution Delete` migration type to async operations types
>>>>>>> e677ef44
- **CUMULUS-3742**
  - Script for dumping data into postgres database for testing and replicating issues
- **CUMULUS-3614**
  - `tf-modules/monitoring` module now deploys Glue table for querying dead-letter-archive messages.
- **CUMULUS-3616**
  - Added user guide on querying dead-letter-archive messages using AWS Athena.
- **CUMULUS-3433**
  - Added `importGot` helper method to import `got` as an ESM module in
    CommmonJS typescript/webpack clients.
- **CUMULUS-3606**
  - Updated  with additional documentation covering tunneling configuration
    using a PKCS11 provider

### Changed
<<<<<<< HEAD
- **CUMULUS-3385**
  - updated cleanExecutions lambda to clean up postgres execution payloads
  - updated cleanExecutions lambda with configurable limit to control for large size
=======
- **CUMULUS-3320**
  - Updated executions table (please see Migration section and Upgrade
    Instructions for more information) to:
    - Add index on `collection_cumulus_id`
    - Add index on `parent_cumulus_id`
    - Update `executions_parent_cumulus_id_foreign` constraint to add `ON DELETE
      SET NULL`.  This change will cause deletions in the execution table to
      allow deletion of parent executions, when this occurs the child will have
      it's parent reference set to NULL as part of the deletion operations.
>>>>>>> e677ef44
- **CUMULUS-3735**
  - Remove unused getGranuleIdsForPayload from `@cumulus/api/lib`
- **CUMULUS-3746**
  - cicd unit test error log changed to environment unique name
- **CUMULUS-3717**
  - Update `@cumulus/ingest/HttpProviderClient` to use direct injection test mocks, and remove rewire from unit tests
- **CUMULUS-3720**
  - add cicd unit test error logging to s3 for testing improvements
- **CUMULUS-3433**
  - Updated all node.js lambda dependencies to node 20.x/20.12.2
  - Modified `@cumulus/ingest` unit test HTTPs server to accept localhost POST
    requests, and removed nock dependency from tests involving `fs.Readstream`
    and `got` due to a likely incompatibility with changes in node v18, `got`,
    fs.Readstream and nock when used in combination in units
    (https://github.com/sindresorhus/got/issues/2341)
  - Updated `got` dependency in `@cumulus/ingest` to use `@cumulus/common`
    dynamic import helper / `got` > v10 in CommonJS.
  - Updated all Core lambdas to use [cumulus-message-adapter-js](https://github.com/nasa/cumulus-message-adapter-js) v2.2.0
- **CUMULUS-3629**
  - dla guarantees de-nested SQS message bodies, preferring outermost metadata as found.
  - dla uses execution Name as filename and ensures no ':' or '/' characters in name
- **CUMULUS-3570**
  - Updated Kinesis docs to support latest AWS UI and recommend server-side encryption.
- **CUMULUS-3519**
  - Updates SQS and SNS code to AWS SDK V3 Syntax
- **CUMULUS-3609**
  - Adds dla-migration lambda to async-operations to be used for updating existing DLA records
  - Moved hoistCumulusMessageDetails function from write-db-dlq-records-to-s3 lambda to @cumulus/message/DeadLetterMessage
- **CUMULUS-3613**
  - Updated writeDbRecordsDLQtoS3 lambda to write messages to `YYYY-MM-DD` subfolder of S3 dead letter archive.
- **CUMULUS-3518**
  - Update existing usage of `@cumulus/aws-client` lambda service to use AWS SDK v3 `send` syntax
  - Update Discover Granules lambda default memory to 1024 MB
- **CUMULUS-3600**
  - Update docs to clarify CloudFront HTTPS DIT requirements.
- **CUMULUS-2892**
  - Updates `aws-client`'s EC2 client to use AWS SDK v3.
- **CUMULUS-2896**
  - Updated Secrets Manager code to AWS SDK v3.
- **CUMULUS-2901**
  - Updated STS code to AWS SDK v3.
- **CUMULUS-2898**
  - Update Step Functions code to AWS SDK v3
- **CUMULUS-2902**
  - Removes `aws-sdk` from `es-client` package by replacing credential fetching with
  the `@aws-sdk/credential-providers` AWS SDK v3 package.
  - Removes `aws-sdk` from all cumulus packages and replaces usages with AWS SDK v3 clients.
- **CUMULUS-3456**
  - Added stateMachineArn, executionArn, collectionId, providerId, granules, status, time, and error fields to Dead Letter Archive message
  - Added cumulusError field to records in sfEventSqsToDbRecordsDeadLetterQueue
- **CUMULUS-3323**
  - Added `disableSSL` as a valid database secret key - setting this in your database credentials will
    disable SSL for all Core database connection attempts.
  - Added `rejectUnauthorized` as a valid database secret key - setting
    this to `false` in your database credentials will allow self-signed certs/certs with an unrecognized authority.
  - Updated the default parameter group for `cumulus-rds-tf` to set `force_ssl`
    to 1.   This setting for the Aurora Serverless v1 database disallows non-SSL
    connections to the database, and is intended to help enforce security
    compliance rules.  This update can be opted-out by supplying a non-default
    `db_parameters` set in the terraform configuration.
- **CUMULUS-3425**
  - Update `@cumulus/lzards-backup` task to either respect the `lzards_provider`
    terraform configuration value or utilize `lzardsProvider` as part of the task
    workflow configuration
  - Minor refactor of `@cumulus/lzards-api-client` to:
    - Use proper ECMAScript import for `@cumulus/launchpad-auth`
    - Update incorrect docstring
- **CUMULUS-3449**
  - Updated `@cumulus/db` package and configure knex hook postProcessResponse to convert the return string
    from columns ending with "cumulus_id" to number.
- **CUMULUS-3497**
  - Updated `example/cumulus-tf/orca.tf` to use v9.0.4
- **CUMULUS-3610**
  - Updated `aws-client`'s ES client to use AWS SDK v3.
- **CUMULUS-3617**
  - Added lambdas to migrate DLA messages to `YYYY-MM-DD` subfolder
  - Updated `@cumulus/aws-client/S3/recursivelyDeleteS3Bucket` to handle bucket with more than 1000 objects.

### Fixed
<<<<<<< HEAD
- **CUMULUS-3385**
  - fixed cleanExecutions lambda to clean up elasticsearch execution payloads
=======

- **CUMULUS-3320**
  - Execution database deletions by `cumulus_id` should have greatly improved
    performance as a table scan will no longer be required for each record
    deletion to validate parent-child relationships
>>>>>>> e677ef44
- **CUMULUS-3715**
  - Update `ProvisionUserDatabase` lambda to correctly pass in knex/node debug
    flags to knex custom code
- **CUMULUS-3721**
  - Update lambda:GetFunctionConfiguration policy statement to fix error related to resource naming
- **CUMULUS-3701**
  - Updated `@cumulus/api` to no longer improperly pass PATCH/PUT null values to Eventbridge rules
- **CUMULUS-3618**
  - Fixed `@cumulus/es-client` credentialing issue in instance where
    lambda/Fargate task runtime would exceed the timeout for the es-client. Added retry/credential
    refresh behavior to `@cumulus/es-client/indexer.genericRecordUpdate` to ensure record indexing
    does not fail in those instances.
  - Updated `index-from-database` lambda to utilize updated es-client to prevent
    credentialing timeout in long-running ECS jobs.
- **CUMULUS-3323**
  - Minor edits to errant integration test titles (dyanmo->postgres)
- **AWS-SDK v3 Exclusion (v18.3.0 fix)***
  - Excludes aws-sdk v3 from packages to reduce overall package size. With the requirement of Node v20
    packaging the aws-sdk v3 with our code is no longer necessary and prevented some packages from being
    published to npm.

## [v18.2.2] 2024-06-4

### Migration Notes

#### CUMULUS-3591 - SNS topics set to use encrypted storage

As part of the requirements for this ticket Cumulus Core created SNS topics are
being updated to use server-side encryption with an AWS managed key.    No user
action is required, this note is being added to increase visibility re: this
modification.

### Changed

- **CUMULUS-3591**
  - Enable server-side encryption for all SNS topcis deployed by Cumulus Core
  - Update all integration/unit tests to use encrypted SNS topics

### Fixed

- **CUMULUS-3547**
  - Updated ECS Cluster `/dev/xvdcz` EBS volumes so they're encrypted.
- **CUMULUS-3527**
  - Added suppport for additional kex algorithms in the sftp-client.
- **CUMULUS-3587**
  - Ported https://github.com/scottcorgan/express-boom into API/lib to allow
    updates of sub-dependencies and maintain without refactoring errors in
    API/etc wholesale
  - Addresses [CVE-2020-36604](https://github.com/advisories/GHSA-c429-5p7v-vgjp)
- **CUMULUS-3673**
  - Fixes Granules API so that paths containing a granule and/or collection ID properly URI encode the ID.
- **Audit Issues**
  - Addressed [CVE-2023-45133](https://github.com/advisories/GHSA-67hx-6x53-jw92) by
    updating babel packages and .babelrc

## [v18.2.1] 2024-05-08

**Please note** changes in 18.2.1 may not yet be released in future versions, as this
is a backport/patch release on the 18.2.x series of releases.  Updates that are
included in the future will have a corresponding CHANGELOG entry in future releases.

### Fixed

- **CUMULUS-3721**
  - Update lambda:GetFunctionConfiguration policy statement to fix error related to resource naming
- **CUMULUS-3701**
  - Updated `@cumulus/api` to no longer improperly pass PATCH/PUT null values to Eventbridge rules

## [v18.2.0] 2024-02-02

### Migration Notes

From this release forward, Cumulus Core will be tested against PostgreSQL v13. Users
should migrate their datastores to Aurora PostgreSQL 13.9+ compatible data
stores as soon as possible after upgrading to this release.

#### Database Upgrade

Users utilizing the `cumulus-rds-tf` module should reference [cumulus-rds-tf
upgrade
instructions](https://nasa.github.io/cumulus/docs/upgrade-notes/upgrade-rds-cluster-tf-postgres-13).

### Breaking Changes

- **CUMULUS-2889**
  - Removed unused CloudWatch Logs AWS SDK client. This change removes the CloudWatch Logs
    client from the `@cumulus/aws-client` package.
- **CUMULUS-2890**
  - Removed unused CloudWatch AWS SDK client. This change removes the CloudWatch client
    from the `@cumulus/aws-client` package.

### Changed

- **CUMULUS-3492**
  - add teclark to select-stack.js
- **CUMULUS-3444**
  - Update `cumulus-rds-tf` module to take additional parameters in support of
    migration from Aurora PostgreSQl v11 to v13.   See Migration Notes for more details
- **CUMULUS-3564**
  - Update webpack configuration to explicitly disable chunking
- **CUMULUS-2891**
  - Updated ECS code to aws sdk v3
- **CUMULUS-2895**
  - Updated KMS code to aws sdk v3
- **CUMULUS-2888**
  - Update CloudWatch Events code to AWS SDK v3
- **CUMULUS-2893**
  - Updated Kinesis code to AWS SDK v3
- **CUMULUS-3555**
  - Revert 3540, un-stubbing cmr facing tests
  - Raise memory_size of ftpPopulateTestLambda to 512MB
- **CUMULUS-2887**
  - Updated CloudFormation code to aws sdk v3
- **CUMULUS-2899**
  - Updated SNS code to aws sdk v3
- **CUMULUS_3499**
  - Update AWS-SDK dependency pin to "2.1490" to prevent SQS issue.  Dependency
    pin expected to be changed with the resolution to CUMULUS-2900
- **CUMULUS-2894**
  - Update Lambda code to AWS SDK v3
- **CUMULUS-3432**
  - Update `cumulus-rds-tf` `engine_version` to `13.9`
  - Update `cumulus-rds-tf` `parameter_group_family` to `aurora-postgresql13`
  - Update development/local stack postgres image version to postgres:13.9-alpine
- **CUMULUS-2900**
  - Update SQS code to AWS SDK v3
- **CUMULUS-3352**
  - Update example project to use CMA v2.0.3 for integration testing
  - Update example deployment to deploy cnmResponse lambda version
    2.1.1-aplha.2-SNAPSHOT
  - Update example deployment to deploy cnmToGranule lambda
    version 1.7.0-alpha.2-SNAPSHOT
- **CUMULUS-3501**
  - Updated CreateReconciliationReport lambda to save report record to Elasticsearch.
  - Created docker image cumuluss/async-operation:48 from v16.1.2, and used it as default async_operation_image.
- **CUMULUS-3502**
  - Upgraded localstack to v3.0.0 to support recent aws-sdk releases and update unit tests.
- **CUMULUS-3540**
  - stubbed cmr interfaces in integration tests allow integration tests to pass
  - needed while cmr is failing to continue needed releases and progress
  - this change should be reverted ASAP when cmr is working as needed again

### Fixed

- **CUMULUS-3177**
  - changed `_removeGranuleFromCmr` function for granule `bulkDelete` to not throw an error and instead catch the error when the granule is not found in CMR
- **CUMULUS-3293**
  - Process Dead Letter Archive is fixed to properly copy objects from `/sqs/` to `/failed-sqs/` location
- **CUMULUS-3467**
  - Added `childWorkflowMeta` to `QueueWorkflow` task configuration
- **CUMULUS-3474**
  - Fixed overridden changes to `rules.buildPayload' to restore changes from ticket `CUMULUS-2969` which limited the definition object to `name` and `arn` to
    account for AWS character limits.
- **CUMULUS-3479**
  - Fixed typo in s3-replicator resource declaration where `var.lambda_memory_size` is supposed to be `var.lambda_memory_sizes`
- **CUMULUS-3510**
  - Fixed `@cumulus/api` `validateAndUpdateSqsRule` method to allow 0 retries and 0 visibilityTimeout
    in rule's meta.  This fix from CUMULUS-2863 was not in release 16 and later.
- **CUMULUS-3562**
  - updated crypto-js to 4.2.0
  - updated aws-sdk/client-api-gateway to 3.499 to avoid older crypto-js dependency

## [v18.1.0] 2023-10-25

### MIGRATION notes

#### Rules API Endpoint Versioning

As part of the work on CUMULUS-3095, we have added a required header for the
rules PUT/PATCH endpoints -- to ensure that older clients/utilities do not
unexpectedly make destructive use of those endpoints, a validation check of a
header value against supported versions has been implemented.

Moving forward, if a breaking change is made to an existing endpoint that
requires user updates, as part of that update we will set the current version of
the core API and require a header that confirms the client is compatible with
the version required or greater.

In this instance, the rules PUT/PATCH
endpoints will require a `Cumulus-API-Version` value of at least `2`.

```bash
 curl --request PUT https://example.com/rules/repeat_test\
 --header 'Cumulus-API-Version: 2'\
 --header 'Content-Type: application/json'\
 --header 'Authorization: Bearer ReplaceWithToken'\
 --data ...
```

Users/clients that do not make use of these endpoints will not be impacted.

### Breaking Changes

- **CUMULUS-3427**
  - Changed the naming conventions for memory size and timeouts configuration to simply the lambda name

### Notable Changes

- **CUMULUS-3095**
  - Added `PATCH` rules endpoint to update rule which works as the existing `PUT` endpoint.
  - Updated `PUT` rules endpoint to replace rule.

### Added

- **CUMULUS-3218**
  - Added optional `maxDownloadTime` field to `provider` schema
  - Added `max_download_time` column to PostgreSQL `providers` table
  - Updated `@cumulus/ingest/lock` to check expired locks based on `provider.maxDownloadTime`

### Changed

- **CUMULUS-3095**
  - Updated `@cumulus/api-client/rules` to have`replaceRule` and `updateRule` methods.
  - Updated mapping for rule Elasticsearch records to prevent dynamic field for keys under
    `meta` and `payload`, and fixed `rule` field mapping.
- **CUMULUS-3351**
  - Updated `constructOnlineAccessUrls()` to group CMR online access URLs by link type.
- **CUMULUS-3377**
  - Added configuration option to cumulus-tf/terraform.tfvars to include sns:Subscribe access policy for
    executions, granules, collections, and PDRs report topics.
- **CUMULUS-3392**
  - Modify cloudwatch rule by deleting `custom`
- **CUMULUS-3434**
  - Updated `@cumulus/orca-recovery-adapter` task to output both input granules and recovery output.
  - Updated `example/cumulus-tf/orca.tf` to use v9.0.0.

### Fixed

- **CUMULUS-3095**
  - Added back `rule` schema validation which is missing after RDS phase 3.
  - Fixed a bug for creating rule with tags.
- **CUMULUS-3286**
  - Fixed `@cumulus/cmrjs/cmr-utils/getGranuleTemporalInfo` and `@cumulus/message/Granules/getGranuleCmrTemporalInfo`
    to handle non-existing cmr file.
  - Updated mapping for granule and deletedgranule Elasticsearch records to prevent dynamic field for keys under
    `queryFields`.
  - Updated mapping for collection Elasticsearch records to prevent dynamic field for keys under `meta`.
- **CUMULUS-3393**
  - Fixed `PUT` collection endpoint to update collection configuration in S3.
- **CUMULUS-3427**
  - Fixed issue where some lambda and task memory sizes and timeouts were not configurable
- **@aws-sdk upgrade**
  - Fixed TS compilation error on aws-client package caused by @aws-sdk/client-dynamodb 3.433.0 upgrade

## [v18.0.0] 2023-08-28

### Notable Changes

- **CUMULUS-3270**
  - update python lambdas to use python3.10
  - update dependencies to use python3.10 including cumulus-message-adapter, cumulus-message-adapter-python and cumulus-process-py
- **CUMULUS-3259**
  - Updated Terraform version from 0.13.6 to 1.5.3. Please see the [instructions to upgrade your deployments](https://github.com/nasa/cumulus/blob/master/docs/upgrade-notes/upgrading-tf-version-1.5.3.md).

### Changed

- **CUMULUS-3366**
  - Added logging to the `collectionRuleMatcher` Rules Helper, which is used by the sqs-message-consumer and message-consumer Lambdas,
    to report when an incoming message's collection does not match any rules.

## [v17.0.0] 2023-08-09

### MIGRATION notes

- This release updates the `hashicorp/aws` provider required by Cumulus to `~> 5.0`
  which in turn requires updates to all modules deployed with Core in the same stack
  to use a compatible provider version.
- This update is *not* compatible with prior stack states - Terraform will not
  allow redeployment of a prior version of Cumulus using an older version of
  the provider.  Please be sure to validate the install changeset is what you
  expect prior to upgrading to this version.
- Upgrading Cumulus to v17 from prior versions should only require the usual
  terraform init/apply steps.  As always **be sure** to inspect the `terraform plan` or
  `terraform apply` changeset to ensure the changes between providers are what
  you're expecting for all modules you've chosen to deploy with Cumulus

### Notable Changes

- **CUMULUS-3258**
  - @cumulus/api is now compatible *only* with Orca >= 8.1.0.    Prior versions of
    Orca are not compatible with Cumulus 17+
  - Updated all hashicorp terraform AWS provider configs to ~> 5.0
    - Upstream/downstream terraform modules will need to utilize an AWS provider
      that matches this range

### Breaking Changes

- **CUMULUS-3258**
  - Update @cumulus/api/lib/orca/getOrcaRecoveryStatusByGranuleCollection
    to @cumulus/api/lib/orca/getOrcaRecoveryStatusByGranuleIdAndCollection and
    add collectionId to arguments to support Orca v8+ required use of
    collectionId

  - Updated all terraform AWS providers to ~> 5.0

### Changed

- **CUMULUS-3258**
  - Update all Core integration tests/integrations to be compatible with Orca >=
    v8.1.0 only

### Fixed

- **CUMULUS-3319**
  - Removed @cumulus/api/models/schema and changed all references to
    @cumulus/api/lib/schema in docs and related models
  - Removed @cumulus/api/models/errors.js
  - Updated API granule write logic to cause postgres schema/db write failures on an individual granule file write to result  in a thrown error/400 return instead of a 200 return and a 'silent' update of the granule to failed status.
  - Update api/lib/_writeGranule/_writeGranulefiles logic to allow for schema failures on individual granule writes via an optional method parameter in _writeGranules, and an update to the API granule write calls.
  - Updated thrown error to include information related to automatic failure behavior in addition to the stack trace.

## [v16.1.3] 2024-1-15

**Please note** changes in 16.1.3 may not yet be released in future versions, as this
is a backport/patch release on the 16.x series of releases.  Updates that are
included in the future will have a corresponding CHANGELOG entry in future releases.

### Changed

- **CUMULUS_3499
  - Update AWS-SDK dependency pin to "2.1490" to prevent SQS issue.  Dependency
    pin expected to be changed with the resolution to CUMULUS-2900

### Fixed

- **CUMULUS-3474**
  - Fixed overriden changes to `rules.buildPayload' to restore changes from
    ticket `CUMULUS-2969` which limited the definition object to `name` and `arn` to
    account for AWS character limits.
- **CUMULUS-3501**
  - Updated CreateReconciliationReport lambda to save report record to Elasticsearch.
  - Created docker image cumuluss/async-operation:48 from v16.1.2, and used it as default async_operation_image.
- **CUMULUS-3510**
  - Fixed `@cumulus/api` `validateAndUpdateSqsRule` method to allow 0 retries and 0 visibilityTimeout
    in rule's meta.  This fix from CUMULUS-2863 was not in release 16 and later.
- **CUMULUS-3540**
  - stubbed cmr interfaces in integration tests allow integration tests to pass
  - needed while cmr is failing to continue needed releases and progress
  - this change should be reverted ASAP when cmr is working as needed again

## [v16.1.2] 2023-11-01

**Please note** changes in 16.1.2 may not yet be released in future versions, as this
is a backport/patch release on the 16.x series of releases.  Updates that are
included in the future will have a corresponding CHANGELOG entry in future releases.

### Added

- **CUMULUS-3218**
  - Added optional `maxDownloadTime` field to `provider` schema
  - Added `max_download_time` column to PostgreSQL `providers` table
  - Updated `@cumulus/ingest/lock` to check expired locks based on `provider.maxDownloadTime`

### Fixed

- **@aws-sdk upgrade**
  - Fixed TS compilation error on aws-client package caused by @aws-sdk/client-dynamodb 3.433.0 upgrade
  - Updated mapping for collection Elasticsearch records to prevent dynamic field for keys under `meta`.
- **CUMULUS-3286**
  - Fixed `@cumulus/cmrjs/cmr-utils/getGranuleTemporalInfo` and `@cumulus/message/Granules/getGranuleCmrTemporalInfo`
    to handle non-existing cmr file.
  - Updated mapping for granule and deletedgranule Elasticsearch records to prevent dynamic field for keys under
    `queryFields`.
- **CUMULUS-3293**
  - Process Dead Letter Archive is fixed to properly copy objects from `/sqs/` to `/failed-sqs/` location
- **CUMULUS-3393**
  - Fixed `PUT` collection endpoint to update collection configuration in S3.
- **CUMULUS-3467**
  - Added `childWorkflowMeta` to `QueueWorkflow` task configuration

## [v16.1.1] 2023-08-03

### Notable Changes

- The async_operation_image property of cumulus module should be updated to pull
  the ECR image for cumuluss/async-operation:47

### Added

- **CUMULUS-3298**
  - Added extra time to the buffer for replacing the launchpad token before it
    expires to alleviate CMR error messages
- **CUMULUS-3220**
  - Created a new send-pan task
- **CUMULUS-3287**
  - Added variable to allow the aws_ecs_task_definition health check to be configurable.
  - Added clarity to how the bucket field needs to be configured for the
    move-granules task definition

### Changed

- Security upgrade node from 14.19.3-buster to 14.21.1-buster
- **CUMULUS-2985**
  - Changed `onetime` rules RuleTrigger to only execute when the state is `ENABLED` and updated documentation to reflect the change
  - Changed the `invokeRerun` function to only re-run enabled rules
- **CUMULUS-3188**
  - Updated QueueGranules to support queueing granules that meet the required API granule schema.
  - Added optional additional properties to queue-granules input schema
- **CUMULUS-3252**
  - Updated example/cumulus-tf/orca.tf to use orca v8.0.1
  - Added cumulus task `@cumulus/orca-copy-to-archive-adapter`, and add the task to `tf-modules/ingest`
  - Updated `tf-modules/cumulus` module to take variable `orca_lambda_copy_to_archive_arn` and pass to `tf-modules/ingest`
  - Updated `example/cumulus-tf/ingest_and_publish_granule_with_orca_workflow.tf` `CopyToGlacier` (renamed to `CopyToArchive`) step to call
    `orca_copy_to_archive_adapter_task`
- **CUMULUS-3253**
  - Added cumulus task `@cumulus/orca-recovery-adapter`, and add the task to `tf-modules/ingest`
  - Updated `tf-modules/cumulus` module to take variable `orca_sfn_recovery_workflow_arn` and pass to `tf-modules/ingest`
  - Added `example/cumulus-tf/orca_recovery_adapter_workflow.tf`, `OrcaRecoveryAdapterWorkflow` workflow has `OrcaRecoveryAdapter` task
    to call the ORCA recovery step-function.
  - Updated `example/data/collections/` collection configuration `meta.granuleRecoveryWorkflow` to use `OrcaRecoveryAdapterWorkflow`
- **CUMULUS-3215**
  - Create reconciliation reports will properly throw errors and set the async
    operation status correctly to failed if there is an error.
  - Knex calls relating to reconciliation reports will retry if there is a
    connection terminated unexpectedly error
  - Improved logging for async operation
  - Set default async_operation_image_version to 47
- **CUMULUS-3024**
  - Combined unit testing of @cumulus/api/lib/rulesHelpers to a single test file
    `api/tests/lib/test-rulesHelpers` and removed extraneous test files.
- **CUMULUS-3209**
  - Apply brand color with high contrast settings for both (light and dark) themes.
  - Cumulus logo can be seen when scrolling down.
  - "Back to Top" button matches the brand color for both themes.
  - Update "note", "info", "tip", "caution", and "warning" components to [new admonition styling](https://docusaurus.io/docs/markdown-features/admonitions).
  - Add updated arch diagram for both themes.
- **CUMULUS-3203**
  - Removed ACL setting of private on S3.multipartCopyObject() call
  - Removed ACL setting of private for s3PutObject()
  - Removed ACL confguration on sync-granules task
  - Update documentation on dashboard deployment to exclude ACL public-read setting
- **CUMULUS-3245**
  - Update SQS consumer logic to catch ExecutionAlreadyExists error and
    delete SQS message accordingly.
  - Add ReportBatchItemFailures to event source mapping start_sf_mapping
- **CUMULUS-3357**
  - `@cumulus/queue-granules` is now written in TypeScript
  - `@cumulus/schemas` can now generate TypeScript interfaces for the task input, output and config.
- Added missing name to throttle_queue_watcher Cloudwatch event in `throttled-queue.tf`


### Fixed

- **CUMULUS-3258**
  - Fix un-prefixed s3 lifecycle configuration ID from CUMULUS-2915
- **CUMULUS-2625**
  - Optimized heap memory and api load in queue-granules task to scale to larger workloads.
- **CUMULUS-3265**
  - Fixed `@cumulus/api` `getGranulesForPayload` function to query cloud metrics es when needed.
- **CUMULUS-3389**
  - Updated runtime of `send-pan` and `startAsyncOperation` lambdas to `nodejs16.x`

## [v16.0.0] 2023-05-09

### Notable Changes

- The async_operation_image property of cumulus module should be updated to pull
  the ECR image for cumuluss/async-operation:46

### MIGRATION notes

#### PI release version

When updating directly to v16 from prior releases older that V15, please make sure to
read through all prior release notes.

Notable migration concerns since the last PI release version (11.1.x):

- [v14.1.0] - Postgres compatibility update to Aurora PostgreSQL 11.13.
- [v13.1.0] - Postgres update to add `files_granules_cumulus_id_index` to the
  `files` table may require manual steps depending on load.

#### RDS Phase 3 migration notes

This release includes updates that remove existing DynamoDB tables as part of
release deployment process.   This release *cannot* be properly rolled back in
production as redeploying a prior version of Cumulus will not recover the
associated Dynamo tables.

Please read the full change log for RDS Phase 3 and consult the [RDS Phase 3 update
documentation](https://nasa.github.io/cumulus/docs/next/upgrade-notes/upgrade-rds-phase-3-release)

#### API Endpoint Versioning

As part of the work on CUMULUS-3072, we have added a required header for the
granule PUT/PATCH endpoints -- to ensure that older clients/utilities do not
unexpectedly make destructive use of those endpoints, a validation check of a
header value against supported versions has been implemented.

Moving forward, if a breaking change is made to an existing endpoint that
requires user updates, as part of that update we will set the current version of
the core API and require a header that confirms the client is compatible with
the version required or greater.

In this instance, the granule PUT/PATCH
endpoints will require a `Cumulus-API-Version` value of at least `2`.

```bash
 curl --request PUT https://example.com/granules/granuleId.A19990103.006.1000\
 --header 'Cumulus-API-Version: 2'\
 --header 'Content-Type: application/json'\
 --header 'Authorization: Bearer ReplaceWithToken'\
 --data ...
```

Users/clients that do not make use of these endpoints will not be impacted.

### RDS Phase 3
#### Breaking Changes

- **CUMULUS-2688**
  - Updated bulk operation logic to use collectionId in addition to granuleId to fetch granules.
  - Tasks using the `bulk-operation` Lambda should provide collectionId and granuleId e.g. { granuleId: xxx, collectionId: xxx }
- **CUMULUS-2856**
  - Update execution PUT endpoint to no longer respect message write constraints and update all values passed in

#### Changed

- **CUMULUS-3282**
  - Updated internal granule endpoint parameters from :granuleName to :granuleId
    for maintenance/consistency reasons
- **CUMULUS-2312** - RDS Migration Epic Phase 3
  - **CUMULUS-2645**
    - Removed unused index functionality for all tables other than
      `ReconciliationReportsTable` from `dbIndexer` lambda
  - **CUMULUS-2398**
    - Remove all dynamoDB updates for `@cumulus/api/ecs/async-operation/*`
    - Updates all api endpoints with updated signature for
      `asyncOperationsStart` calls
    - Remove all dynamoDB models calls from async-operations api endpoints
  - **CUMULUS-2801**
    - Move `getFilesExistingAtLocation`from api granules model to api/lib, update granules put
      endpoint to remove model references
  - **CUMULUS-2804**
    - Updates api/lib/granule-delete.deleteGranuleAndFiles:
      - Updates dynamoGranule -> apiGranule in the signature and throughout the dependent code
      - Updates logic to make apiGranule optional, but pgGranule required, and
        all lookups use postgres instead of ES/implied apiGranule values
      - Updates logic to make pgGranule optional - in this case the logic removes the entry from ES only
    - Removes all dynamo model logic from api/endpoints/granules
    - Removes dynamo write logic from api/lib/writeRecords.*
    - Removes dynamo write logic from api/lib/ingest.*
    - Removes all granule model calls from api/lambdas/bulk-operations and any dependencies
    - Removes dynamo model calls from api/lib/granule-remove-from-cmr.unpublishGranule
    - Removes Post Deployment execution check from sf-event-sqs-to-db-records
    - Moves describeGranuleExecution from api granule model to api/lib/executions.js
  - **CUMULUS-2806**
    - Remove DynamoDB logic from executions `POST` endpoint
    - Remove DynamoDB logic from sf-event-sqs-to-db-records lambda execution writes.
    - Remove DynamoDB logic from executions `PUT` endpoint
  - **CUMULUS-2808**
    - Remove DynamoDB logic from executions `DELETE` endpoint
  - **CUMULUS-2809**
    - Remove DynamoDB logic from providers `PUT` endpoint
    - Updates DB models asyncOperation, provider and rule to return all fields on upsert.
  - **CUMULUS-2810**
    - Removes addition of DynamoDB record from API endpoint POST /provider/<name>
  - **CUMULUS-2811**
    - Removes deletion of DynamoDB record from API endpoint DELETE /provider/<name>
  - **CUMULUS-2817**
    - Removes deletion of DynamoDB record from API endpoint DELETE /collection/<name>/<version>
  - **CUMULUS-2814**
    - Move event resources deletion logic from `rulesModel` to `rulesHelper`
  - **CUMULUS-2815**
    - Move File Config and Core Config validation logic for Postgres Collections from `api/models/collections.js` to `api/lib/utils.js`
  - **CUMULUS-2813**
    - Removes creation and deletion of DynamoDB record from API endpoint POST /rules/
  - **CUMULUS-2816**
    - Removes addition of DynamoDB record from API endpoint POST /collections
  - **CUMULUS-2797**
    - Move rule helper functions to separate rulesHelpers file
  - **CUMULUS-2821**
    - Remove DynamoDB logic from `sfEventSqsToDbRecords` lambda
  - **CUMULUS-2856**
    - Update API/Message write logic to handle nulls as deletion in execution PUT/message write logic

#### Added

- **CUMULUS-2312** - RDS Migration Epic Phase 3
  - **CUMULUS-2813**
    - Added function `create` in the `db` model for Rules
      to return an array of objects containing all columns of the created record.
  - **CUMULUS-2812**
    - Move event resources logic from `rulesModel` to `rulesHelper`
  - **CUMULUS-2820**
    - Remove deletion of DynamoDB record from API endpoint DELETE /pdr/<pdrName>
  - **CUMULUS-2688**
    - Add new endpoint to fetch granules by collectionId as well as granuleId: GET /collectionId/granuleId
    - Add new endpoints to update and delete granules by collectionId as well as
      granuleId

#### Removed

- **CUMULUS-2994**
  - Delete code/lambdas that publish DynamoDB stream events to SNS
- **CUMULUS-3226**
  - Removed Dynamo Async Operations table
- **CUMULUS-3199**
  - Removed DbIndexer lambda and all associated terraform resources
- **CUMULUS-3009**
  - Removed Dynamo PDRs table
- **CUMULUS-3008**
  - Removed DynamoDB Collections table
- **CUMULUS-2815**
  - Remove update of DynamoDB record from API endpoint PUT /collections/<name>/<version>
- **CUMULUS-2814**
  - Remove DynamoDB logic from rules `DELETE` endpoint
- **CUMULUS-2812**
  - Remove DynamoDB logic from rules `PUT` endpoint
- **CUMULUS-2798**
  - Removed AsyncOperations model
- **CUMULUS-2797**
- **CUMULUS-2795**
  - Removed API executions model
- **CUMULUS-2796**
  - Remove API pdrs model and all related test code
  - Remove API Rules model and all related test code
- **CUMULUS-2794**
  - Remove API Collections model and all related test code
  - Remove lambdas/postgres-migration-count-tool, api/endpoints/migrationCounts and api-client/migrationCounts
  - Remove lambdas/data-migration1 tool
  - Remove lambdas/data-migration2 and
    lambdas/postgres-migration-async-operation
- **CUMULUS-2793**
  - Removed Provider Dynamo model and related test code
- **CUMULUS-2792**
  - Remove API Granule model and all related test code
  - Remove granule-csv endpoint
- **CUMULUS-2645**
  - Removed dynamo structural migrations and related code from `@cumulus/api`
  - Removed `executeMigrations` lambda
  - Removed `granuleFilesCacheUpdater` lambda
  - Removed dynamo files table from `data-persistence` module.  *This table and
    all of its data will be removed on deployment*.

### Added
- **CUMULUS-3072**
  - Added `replaceGranule` to `@cumulus/api-client/granules` to add usage of the
    updated RESTful PUT logic
- **CUMULUS-3121**
  - Added a map of variables for the cloud_watch_log retention_in_days for the various cloudwatch_log_groups, as opposed to keeping them hardcoded at 30 days. Can be configured by adding the <module>_<cloudwatch_log_group_name>_log_retention value in days to the cloudwatch_log_retention_groups map variable
- **CUMULUS-3201**
  - Added support for sha512 as checksumType for LZARDs backup task.

### Changed

- **CUMULUS-3315**
  - Updated `@cumulus/api-client/granules.bulkOperation` to remove `ids`
    parameter in favor of `granules` parameter, in the form of a
    `@cumulus/types/ApiGranule` that requires the following keys: `[granuleId, collectionId]`
- **CUMULUS-3307**
  - Pinned cumulus dependency on `pg` to `v8.10.x`
- **CUMULUS-3279**
  - Updated core dependencies on `xml2js` to `v0.5.0`
  - Forcibly updated downstream dependency for `xml2js` in `saml2-js` to
    `v0.5.0`
  - Added audit-ci CVE override until July 1 to allow for Core package releases
- **CUMULUS-3106**
  - Updated localstack version to 1.4.0 and removed 'skip' from all skipped tests
- **CUMULUS-3115**
  - Fixed DiscoverGranules' workflow's duplicateHandling when set to `skip` or `error` to stop retrying
    after receiving a 404 Not Found Response Error from the `cumulus-api`.
- **CUMULUS-3165**
  - Update example/cumulus-tf/orca.tf to use orca v6.0.3

### Fixed

- **CUMULUS-3315**
  - Update CI scripts to use shell logic/GNU timeout to bound test timeouts
    instead of NPM `parallel` package, as timeouts were not resulting in
    integration test failure
- **CUMULUS-3223**
  - Update `@cumulus/cmrjs/cmr-utils.getGranuleTemporalInfo` to handle the error when the cmr file s3url is not available
  - Update `sfEventSqsToDbRecords` lambda to return [partial batch failure](https://docs.aws.amazon.com/lambda/latest/dg/with-sqs.html#services-sqs-batchfailurereporting),
    and only reprocess messages when cumulus message can't be retrieved from the execution events.
  - Update `@cumulus/cumulus-message-adapter-js` to `2.0.5` for all cumulus tasks

## [v15.0.4] 2023-06-23

### Changed

- **CUMULUS-3307**
  - Pinned cumulus dependency on `pg` to `v8.10.x`

### Fixed

- **CUMULUS-3115**
  - Fixed DiscoverGranules' workflow's duplicateHandling when set to `skip` or `error` to stop retrying
    after receiving a 404 Not Found Response Error from the `cumulus-api`.
- **CUMULUS-3315**
  - Update CI scripts to use shell logic/GNU timeout to bound test timeouts
    instead of NPM `parallel` package, as timeouts were not resulting in
    integration test failure
- **CUMULUS-3223**
  - Update `@cumulus/cmrjs/cmr-utils.getGranuleTemporalInfo` to handle the error when the cmr file s3url is not available
  - Update `sfEventSqsToDbRecords` lambda to return [partial batch failure](https://docs.aws.amazon.com/lambda/latest/dg/with-sqs.html#services-sqs-batchfailurereporting),
    and only reprocess messages when cumulus message can't be retrieved from the execution events.
  - Update `@cumulus/cumulus-message-adapter-js` to `2.0.5` for all cumulus tasks

## [v15.0.3] 2023-04-28

### Fixed

- **CUMULUS-3243**
  - Updated granule delete logic to delete granule which is not in DynamoDB
  - Updated granule unpublish logic to handle granule which is not in DynamoDB and/or CMR

## [v15.0.2] 2023-04-25

### Fixed

- **CUMULUS-3120**
  - Fixed a bug by adding in `default_log_retention_periods` and `cloudwatch_log_retention_periods`
  to Cumulus modules so they can be used during deployment for configuring cloudwatch retention periods, for more information check here: [retention document](https://nasa.github.io/cumulus/docs/configuration/cloudwatch-retention)
  - Updated cloudwatch retention documentation to reflect the bugfix changes

## [v15.0.1] 2023-04-20

### Changed

- **CUMULUS-3279**
  - Updated core dependencies on `xml2js` to `v0.5.0`
  - Forcibly updated downstream dependency for `xml2js` in `saml2-js` to
    `v0.5.0`
  - Added audit-ci CVE override until July 1 to allow for Core package releases

## Fixed

- **CUMULUS-3285**
  - Updated `api/lib/distribution.js isAuthBearTokenRequest` to handle non-Bearer authorization header

## [v15.0.0] 2023-03-10

### Breaking Changes

- **CUMULUS-3147**
  - The minimum supported version for all published Cumulus Core npm packages is now Node 16.19.0
  - Tasks using the `cumuluss/cumulus-ecs-task` Docker image must be updated to `cumuluss/cumulus-ecs-task:1.9.0.` which is built with node:16.19.0-alpine.  This can be done by updating the `image` property of any tasks defined using the `cumulus_ecs_service` Terraform module.
  - Updated Dockerfile of async operation docker image to build from node:16.19.0-buster
  - Published new tag [`44` of `cumuluss/async-operation` to Docker Hub](https://hub.docker.com/layers/cumuluss/async-operation/44/images/sha256-8d757276714153e4ab8c24a2b7b6b9ffee14cc78b482d9924e7093af88362b04?context=explore).
  - The `async_operation_image` property of `cumulus` module must be updated to pull the ECR image for `cumuluss/async-operation:44`.

### Changed

- **CUMULUS-2997**
  - Migrate Cumulus Docs to Docusaurus v2 and DocSearch v3.
- **CUMULUS-3044**
  - Deployment section:
    - Consolidate and migrate Cumulus deployment (public facing) content from wiki to Cumulus Docs in GitHub.
    - Update links to make sure that the user can maintain flow between the wiki and GitHub deployment documentation.
    - Organize and update sidebar to include categories for similar deployment topics.
- **CUMULUS-3147**
  - Set example/cumulus-tf default async_operation_image_version to 44.
  - Set example/cumulus-tf default ecs_task_image_version to 1.9.0.
- **CUMULUS-3166**
  - Updated example/cumulus-tf/thin_egress_app.tf to use tea 1.3.2

### Fixed

- **CUMULUS-3187**
  - Restructured Earthdata Login class to be individual methods as opposed to a Class Object
  - Removed typescript no-checks and reformatted EarthdataLogin code to be more type friendly

## [v14.1.0] 2023-02-27

### MIGRATION notes

#### PostgreSQL compatibility update

From this release forward Core will be tested against PostgreSQL 11   Existing
release compatibility testing was done for release 11.1.8/14.0.0+.   Users
should migrate their datastores to Aurora PostgreSQL 11.13+ compatible data stores
as soon as possible.

Users utilizing the `cumulus-rds-tf` module will have upgraded/had their
database clusters forcibly upgraded at the next maintenance window after 31 Jan
2023.   Our guidance to mitigate this issue is to do a manual (outside of
terraform) upgrade.   This will result in the cluster being upgraded with a
manually set parameter group not managed by terraform.

If you manually upgraded and the cluster is now on version 11.13, to continue
using the `cumulus-rds-tf` module *once upgraded* update following module
configuration values if set, or allow their defaults to be utilized:

```terraform
parameter_group_family = "aurora-postgresql11"
engine_version = 11.13
```

When you apply this update, the original PostgreSQL v10 parameter group will be
removed, and recreated using PG11 defaults/configured terraform values and
update the database cluster to use the new configuration.

### Added

- **CUMULUS-3193**
  - Add a Python version file
- **CUMULUS-3121**
  - Added a map of variables in terraform for custom configuration of cloudwatch_log_groups' retention periods.
    Please refer to the [Cloudwatch-Retention] (https://nasa.github.io/cumulus/docs/configuration/cloudwatch-retention)
    section of the Cumulus documentation in order for more detailed information and an example into how to do this.
- **CUMULUS-3071**
  - Added 'PATCH' granules endpoint as an exact duplicate of the existing `PUT`
    endpoint.    In future releases the `PUT` endpoint will be replaced with valid PUT logic
    behavior (complete overwrite) in a future release.   **The existing PUT
    implementation is deprecated** and users should move all existing usage of
    `PUT` to `PATCH` before upgrading to a release with `CUMULUS-3072`.

### Fixed

- **CUMULUS-3033**
  - Fixed `granuleEsQuery` to properly terminate if `body.hit.total.value` is 0.

- The `getLambdaAliases` function has been removed from the `@cumulus/integration-tests` package
- The `getLambdaVersions` function has been removed from the `@cumulus/integration-tests` package
- **CUMULUS-3117**
  - Update `@cumulus/es-client/indexer.js` to properly handle framework write
    constraints for queued granules.    Queued writes will now be properly
    dropped from elasticsearch writes along with the primary datastore(s) when
    write constraints apply
- **CUMULUS-3134**
  - Get tests working on M1 Macs
- **CUMULUS-3148**:
  - Updates cumulus-rds-tf to use defaults for PostgreSQL 11.13
  - Update IngestGranuleSuccessSpec as test was dependant on file ordering and
    PostgreSQL 11 upgrade exposed dependency on database results in the API return
  - Update unit test container to utilize PostgreSQL 11.13 container
- **CUMULUS-3149**
  - Updates the api `/granules/bulkDelete` endpoint to take the
    following configuration keys for the bulkDelete:
    - concurrency - Number of concurrent bulk deletions to process at a time.
            Defaults to 10, increasing this value may improve throughput at the cost
            of additional database/CMR/etc load.
    - maxDbConnections - Defaults to `concurrency`, and generally should not be
        changed unless troubleshooting performance concerns.
  - Updates all bulk api endpoints to add knexDebug boolean query parameter to
    allow for debugging of database connection issues in the future.  Defaults
    to false.
  - Fixed logic defect in bulk deletion logic where an information query was
    nested in a transaction call, resulting in transactions holding knex
    connection pool connections in a blocking way that would not resolve,
    resulting in deletion failures.
- **CUMULUS-3142**
  - Fix issue from CUMULUS-3070 where undefined values for status results in
    unexpected insertion failure on PATCH.
- **CUMULUS-3181**
  - Fixed `sqsMessageRemover` lambda to correctly retrieve ENABLED sqs rules.

- **CUMULUS-3189**
  - Upgraded `cumulus-process` and `cumulus-message-adapter-python` versions to
    support pip 23.0
- **CUMULUS-3196**
  - Moved `createServer` initialization outside the `s3-credentials-endpoint` lambda
    handler to reduce file descriptor usage
- README shell snippets better support copying
- **CUMULUS-3111**
  - Fix issue where if granule update dropped due to write constraints for writeGranuleFromMessage, still possible for granule files to be written
  - Fix issue where if granule update is limited to status and timestamp values due to write constraints for writeGranuleFromMessage, Dynamo or ES granules could be out of sync with PG

### Breaking Changes

- **CUMULUS-3072**
  - Removed original PUT granule endpoint logic (in favor of utilizing new PATCH
    endpoint introduced in CUMULUS-3071)
  - Updated PUT granule endpoint to expected RESTful behavior:
    - PUT will now overwrite all non-provided fields as either non-defined or
      defaults, removing existing related database records (e.g. files,
      granule-execution linkages ) as appropriate.
    - PUT will continue to overwrite fields that are provided in the payload,
      excepting collectionId and granuleId which cannot be modified.
    - PUT will create a new granule record if one does not already exist
    - Like PATCH, the execution field is additive only - executions, once
      associated with a granule record cannot be unassociated via the granule
      endpoint.
  - /granule PUT and PATCH endpoints now require a header with values `{
    version: 2 }`
  - PUT endpoint will now only support /:collectionId/:granuleId formatted
    queries
  - `@cumulus/api-client.replaceGranule now utilizes body.collectionId to
    utilize the correct API PUT endpoint
  - Cumulus API version updated to `2`

### Changed

- **Snyk Security**
  - Upgraded jsonwebtoken from 8.5.1 to 9.0.0
  - CUMULUS-3160: Upgrade knex from 0.95.15 to 2.4.1
  - Upgraded got from 11.8.3 to ^11.8.5
- **Dependabot Security**
  - Upgraded the python package dependencies of the example lambdas
- **CUMULUS-3043**
  - Organize & link Getting Started public docs for better user guidance
  - Update Getting Started sections with current content
- **CUMULUS-3046**
  - Update 'Deployment' public docs
  - Apply grammar, link fixes, and continuity/taxonomy standards
- **CUMULUS-3071**
  - Updated `@cumulus/api-client` packages to use `PATCH` protocol for existing
    granule `PUT` calls, this change should not require user updates for
    `api-client` users.
    - `@cumulus/api-client/granules.updateGranule`
    - `@cumulus/api-client/granules.moveGranule`
    - `@cumulus/api-client/granules.updateGranule`
    - `@cumulus/api-client/granules.reingestGranule`
    - `@cumulus/api-client/granules.removeFromCMR`
    - `@cumulus/api-client/granules.applyWorkflow`
- **CUMULUS-3097**
  - Changed `@cumulus/cmr-client` package's token from Echo-Token to Earthdata Login (EDL) token in updateToken method
  - Updated CMR header and token tests to reflect the Earthdata Login changes
- **CUMULUS-3144**
  - Increased the memory of API lambda to 1280MB
- **CUMULUS-3140**
  - Update release note to include cumulus-api release
- **CUMULUS-3193**
  - Update eslint config to better support typing
- Improve linting of TS files

### Removed

- **CUMULUS-2798**
  - Removed AsyncOperations model

### Removed

- **CUMULUS-3009**
  - Removed Dynamo PDRs table

## [v14.0.0] 2022-12-08

### Breaking Changes

- **CUMULUS-2915**
  - API endpoint GET `/executions/status/${executionArn}` returns `presignedS3Url` and `data`
  - The user (dashboard) must read the `s3SignedURL` and `data` from the return
- **CUMULUS-3070/3074**
  - Updated granule PUT/POST endpoints to no longer respect message write
    constraints.  Functionally this means that:
    - Granules with older createdAt values will replace newer ones, instead of
        ignoring the write request
    - Granules that attempt to set a non-complete state (e.g. 'queued' and
        'running') will now ignore execution state/state change and always write
    - Granules being set to non-complete state will update all values passed in,
      instead of being restricted to `['createdAt', 'updatedAt', 'timestamp',
      'status', 'execution']`

### Added

- **CUMULUS-3070**
  - Remove granules dynamoDb model logic that sets default publish value on record
    validation
  - Update API granule write logic to not set default publish value on record
    updates to avoid overwrite (PATCH behavior)
  - Update API granule write logic to publish to false on record
    creation if not specified
  - Update message granule write logic to set default publish value on record
    creation update.
  - Update granule write logic to set published to default value of `false` if
    `null` is explicitly set with intention to delete the value.
  - Removed dataType/version from api granule schema
  - Added `@cumulus/api/endpoints/granules` unit to cover duration overwrite
    logic for PUT/PATCH endpoint.
- **CUMULUS-3098**
  - Added task configuration setting named `failTaskWhenFileBackupFail` to the
    `lzards-backup` task. This setting is `false` by default, but when set to
    `true`, task will fail if one of the file backup request fails.

### Changed

- Updated CI deploy process to utilize the distribution module in the published zip file which
    will be run against for the integration tests
- **CUMULUS-2915**
  - Updated API endpoint GET `/executions/status/${executionArn}` to return the
    presigned s3 URL in addition to execution status data
- **CUMULUS-3045**
  - Update GitHub FAQs:
    - Add new and refreshed content for previous sections
    - Add new dedicated Workflows section
- **CUMULUS-3070**
  - Updated API granule write logic to no longer require createdAt value in
    dynamo/API granule validation.   Write-time createdAt defaults will be set in the case
    of new API granule writes without the value set, and createdAt will be
    overwritten if it already exists.
  - Refactored granule write logic to allow PATCH behavior on API granule update
    such that existing createdAt values will be retained in case of overwrite
    across all API granule writes.
  - Updated granule write code to validate written createdAt is synced between
    datastores in cases where granule.createdAt is not provided for a new
    granule.
  - Updated @cumulus/db/translate/granules.translateApiGranuleToPostgresGranuleWithoutNilsRemoved to validate incoming values to ensure values that can't be set to null are not
  - Updated @cumulus/db/translate/granules.translateApiGranuleToPostgresGranuleWithoutNilsRemoved to handle null values in incoming ApiGranule
  - Updated @cumulus/db/types/granules.PostgresGranule typings to allow for null values
  - Added ApiGranuleRecord to @cumulus/api/granule type to represent a written/retrieved from datastore API granule record.
  - Update API/Message write logic to handle nulls as deletion in granule PUT/message write logic
- **CUMULUS-3075**
  - Changed the API endpoint return value for a granule with no files. When a granule has no files, the return value beforehand for
    the translatePostgresGranuletoApiGranule, the function which does the translation of a Postgres granule to an API granule, was
    undefined, now changed to an empty array.
  - Existing behavior which relied on the pre-disposed undefined value was changed to instead accept the empty array.
  - Standardized tests in order to expect an empty array for a granule with no files files' object instead of undefined.
- **CUMULUS-3077**
  - Updated `lambdas/data-migration2` granule and files migration to have a `removeExcessFiles` function like in write-granules that will remove file records no longer associated with a granule being migrated
- **CUMULUS-3080**
  - Changed the retention period in days from 14 to 30 for cloudwatch logs for NIST-5 compliance
- **CUMULUS-3100**
  - Updated `POST` granules endpoint to check if granuleId exists across all collections rather than a single collection.
  - Updated `PUT` granules endpoint to check if granuleId exists across a different collection and throw conflict error if so.
  - Updated logic for writing granules from a message to check if granuleId exists across a different collection and throw conflict error if so.

### Fixed

- **CUMULUS-3070**
  - Fixed inaccurate typings for PostgresGranule in @cumulus/db/types/granule
  - Fixed inaccurate typings for @cumulus/api/granules.ApiGranule and updated to
    allow null
- **CUMULUS-3104**
  - Fixed TS compilation error on aws-client package caused by @aws-sdk/client-s3 3.202.0 upgrade
- **CUMULUS-3116**
  - Reverted the default ElasticSearch sorting behavior to the pre-13.3.0 configuration
  - Results from ElasticSearch are sorted by default by the `timestamp` field. This means that the order
  is not guaranteed if two or more records have identical timestamps as there is no secondary sort/tie-breaker.

## [v13.4.0] 2022-10-31

### Notable changes

- **CUMULUS-3104**
  - Published new tag [`43` of `cumuluss/async-operation` to Docker Hub](https://hub.docker.com/layers/cumuluss/async-operation/43/images/sha256-5f989c7d45db3dde87c88c553182d1e4e250a1e09af691a84ff6aa683088b948?context=explore) which was built with node:14.19.3-buster.

### Added

- **CUMULUS-2998**
  - Added Memory Size and Timeout terraform variable configuration for the following Cumulus tasks:
    - fake_processing_task_timeout and fake_processing_task_memory_size
    - files_to_granules_task_timeout and files_to_granule_task_memory_size
    - hello_world_task_timeout and hello_world_task_memory_size
    - sf_sqs_report_task_timeout and sf_sqs_report_task_memory_size
- **CUMULUS-2986**
  - Adds Terraform memory_size configurations to lambda functions with customizable timeouts enabled (the minimum default size has also been raised from 256 MB to 512 MB)
    allowed properties include:
      - add_missing_file_checksums_task_memory_size
      - discover_granules_task_memory_size
      - discover_pdrs_task_memory_size
      - hyrax_metadata_updates_task_memory_size
      - lzards_backup_task_memory_size
      - move_granules_task_memory_size
      - parse_pdr_task_memory_size
      - pdr_status_check_task_memory_size
      - post_to_cmr_task_memory_size
      - queue_granules_task_memory_size
      - queue_pdrs_task_memory_size
      - queue_workflow_task_memory_size
      - sync_granule_task_memory_size
      - update_cmr_access_constraints_task_memory_size
      - update_granules_cmr_task_memory_size
  - Initializes the lambda_memory_size(s) variable in the Terraform variable list
  - Adds Terraform timeout variable for add_missing_file_checksums_task
- **CUMULUS-2631**
  - Added 'Bearer token' support to s3credentials endpoint
- **CUMULUS-2787**
  - Added `lzards-api-client` package to Cumulus with `submitQueryToLzards` method
- **CUMULUS-2944**
  - Added configuration to increase the limit for body-parser's JSON and URL encoded parsers to allow for larger input payloads

### Changed


- Updated `example/cumulus-tf/variables.tf` to have `cmr_oauth_provider` default to `launchpad`
- **CUMULUS-3024**
  - Update PUT /granules endpoint to operate consistently across datastores
    (PostgreSQL, ElasticSearch, DynamoDB). Previously it was possible, given a
    partial Granule payload to have different data in Dynamo/ElasticSearch and PostgreSQL
  - Given a partial Granule object, the /granules update endpoint now operates
    with behavior more consistent with a PATCH operation where fields not provided
    in the payload will not be updated in the datastores.
  - Granule translation (db/src/granules.ts) now supports removing null/undefined fields when converting from API to Postgres
    granule formats.
  - Update granule write logic: if a `null` files key is provided in an update payload (e.g. `files: null`),
    an error will be thrown. `null` files were not previously supported and would throw potentially unclear errors. This makes the error clearer and more explicit.
  - Update granule write logic: If an empty array is provided for the `files` key, all files will be removed in all datastores
- **CUMULUS-2787**
  - Updated `lzards-backup-task` to send Cumulus provider and granule createdAt values as metadata in LZARDS backup request to support querying LZARDS for reconciliation reports
- **CUMULUS-2913**
  - Changed `process-dead-letter-archive` lambda to put messages from S3 dead
    letter archive that fail to process to new S3 location.
- **CUMULUS-2974**
  - The `DELETE /granules/<granuleId>` endpoint now includes additional details about granule
    deletion, including collection, deleted granule ID, deleted files, and deletion time.
- **CUMULUS-3027**
  - Pinned typescript to ~4.7.x to address typing incompatibility issues
    discussed in https://github.com/knex/knex/pull/5279
  - Update generate-ts-build-cache script to always install root project dependencies
- **CUMULUS-3104**
  - Updated Dockerfile of async operation docker image to build from node:14.19.3-buster
  - Sets default async_operation_image version to 43.
  - Upgraded saml2-js 4.0.0, rewire to 6.0.0 to address security vulnerabilities
  - Fixed TS compilation error caused by @aws-sdk/client-s3 3.190->3.193 upgrade

## [v13.3.2] 2022-10-10 [BACKPORT]

**Please note** changes in 13.3.2 may not yet be released in future versions, as
this is a backport and patch release on the 13.3.x series of releases. Updates that
are included in the future will have a corresponding CHANGELOG entry in future
releases.

### Fixed

- **CUMULUS-2557**
  - Updated `@cumulus/aws-client/S3/moveObject` to handle zero byte files (0 byte files).
- **CUMULUS-2971**
  - Updated `@cumulus/aws-client/S3ObjectStore` class to take string query parameters and
    its methods `signGetObject` and `signHeadObject` to take parameter presignOptions
- **CUMULUS-3021**
  - Updated `@cumulus/api-client/collections` and `@cumulus/integration-tests/api` to encode
    collection version in the URI path
- **CUMULUS-3024**
  - Update PUT /granules endpoint to operate consistently across datastores
    (PostgreSQL, ElasticSearch, DynamoDB). Previously it was possible, given a
    partial Granule payload to have different data in Dynamo/ElasticSearch and PostgreSQL
  - Given a partial Granule object, the /granules update endpoint now operates
    with behavior more consistent with a PATCH operation where fields not provided
    in the payload will not be updated in the datastores.
  - Granule translation (db/src/granules.ts) now supports removing null/undefined fields when converting from API to Postgres
    granule formats.
  - Update granule write logic: if a `null` files key is provided in an update payload (e.g. `files: null`),
    an error will be thrown. `null` files were not previously supported and would throw potentially unclear errors. This makes the error clearer and more explicit.
  - Update granule write logic: If an empty array is provided for the `files` key, all files will be removed in all datastores

## [v13.3.0] 2022-8-19

### Notable Changes

- **CUMULUS-2930**
  - The `GET /granules` endpoint has a new optional query parameter:
    `searchContext`, which is used to resume listing within the same search
    context. It is provided in every response from the endpoint as
    `meta.searchContext`. The searchContext value must be submitted with every
    consequent API call, and must be fetched from each new response to maintain
    the context.
  - Use of the `searchContext` query string parameter allows listing past 10,000 results.
  - Note that using the `from` query param in a request will cause the `searchContext` to
    be ignored and also make the query subject to the 10,000 results cap again.
  - Updated `GET /granules` endpoint to leverage ElasticSearch search-after API.
    The endpoint will only use search-after when the `searchContext` parameter
    is provided in a request.

## [v13.2.1] 2022-8-10 [BACKPORT]

### Notable changes

- **CUMULUS-3019**
  - Fix file write logic to delete files by `granule_cumulus_id` instead of
    `cumulus_id`. Previous logic removed files by matching `file.cumulus_id`
    to `granule.cumulus_id`.

## [v13.2.0] 2022-8-04

### Changed

- **CUMULUS-2940**
  - Updated bulk operation lambda to utilize system wide rds_connection_timing
    configuration parameters from the main `cumulus` module
- **CUMULUS-2980**
  - Updated `ingestPdrWithNodeNameSpec.js` to use `deleteProvidersAndAllDependenciesByHost` function.
  - Removed `deleteProvidersByHost`function.
- **CUMULUS-2954**
  - Updated Backup LZARDS task to run as a single task in a step function workflow.
  - Updated task to allow user to provide `collectionId` in workflow input and
    updated task to use said `collectionId` to look up the corresponding collection record in RDS.

## [v13.1.0] 2022-7-22

### MIGRATION notes

- The changes introduced in CUMULUS-2962 will re-introduce a
  `files_granules_cumulus_id_index` on the `files` table in the RDS database.
  This index will be automatically created as part of the bootstrap lambda
  function *on deployment* of the `data-persistence` module.

  *In cases where the index is already applied, this update will have no effect*.

  **Please Note**: In some cases where ingest is occurring at high volume levels and/or the
  files table has > 150M file records, the migration may
  fail on deployment due to timing required to both acquire the table state needed for the
  migration and time to create the index given the resources available.

  For reference a rx.5 large Aurora/RDS database
  with *no activity* took roughly 6 minutes to create the index for a file table with 300M records and no active ingest, however timed out when the same migration was attempted
  in production with possible activity on the table.

  If you believe you are subject to the above consideration, you may opt to
  manually create the `files` table index *prior* to deploying this version of
  Core with the following procedure:

  -----

  - Verify you do not have the index:

  ```text
  select * from pg_indexes where tablename = 'files';

   schemaname | tablename |        indexname        | tablespace |                                       indexdef
  ------------+-----------+-------------------------+------------+---------------------------------------------------------------------------------------
   public     | files     | files_pkey              |            | CREATE UNIQUE INDEX files_pkey ON public.files USING btree (cumulus_id)
   public     | files     | files_bucket_key_unique |            | CREATE UNIQUE INDEX files_bucket_key_unique ON public.files USING btree (bucket, key)
  ```

  In this instance you should not see an `indexname` row with
  `files_granules_cumulus_id_index` as the value.     If you *do*, you should be
  clear to proceed with the installation.
  - Quiesce ingest

  Stop all ingest operations in Cumulus Core according to your operational
  procedures.    You should validate that it appears there are no active queries that
  appear to be inserting granules/files into the database as a secondary method
  of evaluating the database system state:

  ```text
  select pid, query, state, wait_event_type, wait_event from pg_stat_activity where state = 'active';
  ```

  If query rows are returned with a `query` value that involves the files table,
  make sure ingest is halted and no other granule-update activity is running on
  the system.

  Note: In rare instances if there are hung queries that are unable to resolve, it may be necessary to
  manually use psql [Server Signaling
  Functions](https://www.postgresql.org/docs/10/functions-admin.html#FUNCTIONS-ADMIN-SIGNAL)
  `pg_cancel_backend` and/or
  `pg_terminate_backend` if the migration will not complete in the next step.

  - Create the Index

  Run the following query to create the index.    Depending on the situation
  this may take many minutes to complete, and you will note your CPU load and
  disk I/O rates increase on your cluster:

  ```text
  CREATE INDEX files_granule_cumulus_id_index ON files (granule_cumulus_id);
  ```

  You should see a response like:

  ```text
  CREATE INDEX
  ```

  and can verify the index `files_granule_cumulus_id_index` was created:

  ```text
  => select * from pg_indexes where tablename = 'files';
  schemaname | tablename |           indexname            | tablespace |                                           indexdef
   ------------+-----------+--------------------------------+------------+----------------------------------------------------------------------------------------------
   public     | files     | files_pkey                     |            | CREATE UNIQUE INDEX files_pkey ON public.files USING btree (cumulus_id)
   public     | files     | files_bucket_key_unique        |            | CREATE UNIQUE INDEX files_bucket_key_unique ON public.files USING btree (bucket, key)
   public     | files     | files_granule_cumulus_id_index |            | CREATE INDEX files_granule_cumulus_id_index ON public.files USING btree (granule_cumulus_id)
  (3 rows)
  ```

  - Once this is complete, you may deploy this version of Cumulus as you
    normally would.
  **If you are unable to stop ingest for the above procedure** *and* cannot
  migrate with deployment, you may be able to manually create the index while
  writes are ongoing using postgres's `CONCURRENTLY` option for `CREATE INDEX`.
  This can have significant impacts on CPU/write IO, particularly if you are
  already using a significant amount of your cluster resources, and may result
  in failed writes or an unexpected index/database state.

  PostgreSQL's
  [documentation](https://www.postgresql.org/docs/10/sql-createindex.html#SQL-CREATEINDEX-CONCURRENTLY)
  provides more information on this option.   Please be aware it is
  **unsupported** by Cumulus at this time, so community members that opt to go
  this route should proceed with caution.

  -----

### Notable changes

- **CUMULUS-2962**
  - Re-added database structural migration to `files` table to add an index on `granule_cumulus_id`
- **CUMULUS-2929**
  - Updated `move-granule` task to check the optional collection configuration parameter
    `meta.granuleMetadataFileExtension` to determine the granule metadata file.
    If none is specified, the granule CMR metadata or ISO metadata file is used.

### Changed

- Updated Moment.js package to 2.29.4 to address security vulnerability
- **CUMULUS-2967**
  - Added fix example/spec/helpers/Provider that doesn't fail deletion 404 in
    case of deletion race conditions
### Fixed

- **CUMULUS-2995**
  - Updated Lerna package to 5.1.8 to address security vulnerability

- **CUMULUS-2863**
  - Fixed `@cumulus/api` `validateAndUpdateSqsRule` method to allow 0 retries and 0 visibilityTimeout
    in rule's meta.

- **CUMULUS-2959**
  - Fixed `@cumulus/api` `granules` module to convert numeric productVolume to string
    when an old granule record is retrieved from DynamoDB
- Fixed the following links on Cumulus docs' [Getting Started](https://nasa.github.io/cumulus/docs/getting-started) page:
    * Cumulus Deployment
    * Terraform Best Practices
    * Integrator Common Use Cases
- Also corrected the _How to Deploy Cumulus_ link in the [Glossary](https://nasa.github.io/cumulus/docs/glossary)


## [v13.0.1] 2022-7-12

- **CUMULUS-2995**
  - Updated Moment.js package to 2.29.4 to address security vulnerability

## [v13.0.0] 2022-06-13

### MIGRATION NOTES

- The changes introduced in CUMULUS-2955 should result in removal of
  `files_granule_cumulus_id_index` from the `files` table (added in the v11.1.1
  release).  The success of this operation is dependent on system ingest load.

  In rare cases where data-persistence deployment fails because the
  `postgres-db-migration` times out, it may be required to manually remove the
  index and then redeploy:

  ```text
  DROP INDEX IF EXISTS files_granule_cumulus_id_index;
  ```

### Breaking Changes

- **CUMULUS-2931**

  - Updates CustomBootstrap lambda to default to failing if attempting to remove
    a pre-existing `cumulus-alias` index that would collide with the required
    `cumulus-alias` *alias*.   A configuration parameter
    `elasticsearch_remove_index_alias_conflict`  on the `cumulus` and
    `archive` modules has been added to enable the original behavior that would
    remove the invalid index (and all it's data).
  - Updates `@cumulus/es-client.bootstrapElasticSearch` signature to be
    parameterized and accommodate a new parameter `removeAliasConflict` which
    allows/disallows the deletion of a conflicting `cumulus-alias` index

### Notable changes

- **CUMULUS-2929**
  - Updated `move-granule` task to check the optional collection configuration parameter
    `meta.granuleMetadataFileExtension` to determine the granule metadata file.
    If none is specified, the granule CMR metadata or ISO metadata file is used.

### Added

- **CUMULUS-2929**
  - Added optional collection configuration `meta.granuleMetadataFileExtension` to specify CMR metadata
    file extension for tasks that utilize metadata file lookups

- **CUMULUS-2939**
  - Added `@cumulus/api/lambdas/start-async-operation` to start an async operation

- **CUMULUS-2953**
  - Added `skipMetadataCheck` flag to config for Hyrax metadata updates task.
  - If this config flag is set to `true`, and a granule has no CMR file, the task will simply return the input values.

- **CUMULUS-2966**
  - Added extractPath operation and support of nested string replacement to `url_path` in the collection configuration

### Changed

- **CUMULUS-2965**
  - Update `cumulus-rds-tf` module to ignore `engine_version` lifecycle changes
- **CUMULUS-2967**
  - Added fix example/spec/helpers/Provider that doesn't fail deletion 404 in
    case of deletion race conditions
- **CUMULUS-2955**
  - Updates `20220126172008_files_granule_id_index` to *not* create an index on
    `granule_cumulus_id` on the files table.
  - Adds `20220609024044_remove_files_granule_id_index` migration to revert
    changes from `20220126172008_files_granule_id_index` on any deployed stacks
    that might have the index to ensure consistency in deployed stacks

- **CUMULUS-2923**
  - Changed public key setup for SFTP local testing.
- **CUMULUS-2939**
  - Updated `@cumulus/api` `granules/bulk*`, `elasticsearch/index-from-database` and
    `POST reconciliationReports` endpoints to invoke StartAsyncOperation lambda

### Fixed

- **CUMULUS-2863**
  - Fixed `@cumulus/api` `validateAndUpdateSqsRule` method to allow 0 retries
    and 0 visibilityTimeout in rule's meta.
- **CUMULUS-2961**
  - Fixed `data-migration2` granule migration logic to allow for DynamoDb granules that have a null/empty string value for `execution`.   The migration will now migrate them without a linked execution.
  - Fixed `@cumulus/api` `validateAndUpdateSqsRule` method to allow 0 retries and 0 visibilityTimeout
    in rule's meta.

- **CUMULUS-2959**
  - Fixed `@cumulus/api` `granules` module to convert numeric productVolume to string
    when an old granule record is retrieved from DynamoDB.

## [v12.0.3] 2022-10-03 [BACKPORT]

**Please note** changes in 12.0.3 may not yet be released in future versions, as
this is a backport and patch release on the 12.0.x series of releases. Updates that
are included in the future will have a corresponding CHANGELOG entry in future
releases.

### Fixed

- **CUMULUS-3024**
  - Update PUT /granules endpoint to operate consistently across datastores
    (PostgreSQL, ElasticSearch, DynamoDB). Previously it was possible, given a
    partial Granule payload to have different data in Dynamo/ElasticSearch and PostgreSQL
  - Given a partial Granule object, the /granules update endpoint now operates
    with behavior more consistent with a PATCH operation where fields not provided
    in the payload will not be updated in the datastores.
  - Granule translation (db/src/granules.ts) now supports removing null/undefined fields when converting from API to Postgres
    granule formats.
  - Update granule write logic: if a `null` files key is provided in an update payload (e.g. `files: null`),
    an error will be thrown. `null` files were not previously supported and would throw potentially unclear errors. This makes the error clearer and more explicit.
  - Update granule write logic: If an empty array is provided for the `files` key, all files will be removed in all datastores
- **CUMULUS-2971**
  - Updated `@cumulus/aws-client/S3ObjectStore` class to take string query parameters and
    its methods `signGetObject` and `signHeadObject` to take parameter presignOptions
- **CUMULUS-2557**
  - Updated `@cumulus/aws-client/S3/moveObject` to handle zero byte files (0 byte files).
- **CUMULUS-3021**
  - Updated `@cumulus/api-client/collections` and `@cumulus/integration-tests/api` to encode
    collection version in the URI path

## [v12.0.2] 2022-08-10 [BACKPORT]

**Please note** changes in 12.0.2 may not yet be released in future versions, as
this is a backport and patch release on the 12.0.x series of releases. Updates that
are included in the future will have a corresponding CHANGELOG entry in future
releases.

### Notable Changes

- **CUMULUS-3019**
  - Fix file write logic to delete files by `granule_cumulus_id` instead of
      `cumulus_id`. Previous logic removed files by matching `file.cumulus_id`
      to `granule.cumulus_id`.

## [v12.0.1] 2022-07-18

- **CUMULUS-2995**
  - Updated Moment.js package to 2.29.4 to address security vulnerability

## [v12.0.0] 2022-05-20

### Breaking Changes

- **CUMULUS-2903**

  - The minimum supported version for all published Cumulus Core npm packages is now Node 14.19.1
  - Tasks using the `cumuluss/cumulus-ecs-task` Docker image must be updated to
    `cumuluss/cumulus-ecs-task:1.8.0`. This can be done by updating the `image`
    property of any tasks defined using the `cumulus_ecs_service` Terraform
    module.

### Changed

- **CUMULUS-2932**

  - Updates `SyncGranule` task to include `disableOrDefaultAcl` function that uses
    the configuration ACL parameter to set ACL to private by default or disable ACL.
  - Updates `@cumulus/sync-granule` `download()` function to take in ACL parameter
  - Updates `@cumulus/ingest` `proceed()` function to take in ACL parameter
  - Updates `@cumulus/ingest` `addLock()` function to take in an optional ACL parameter
  - Updates `SyncGranule` example worfklow config
    `example/cumulus-tf/sync_granule_workflow.asl.json` to include `ACL`
    parameter.

## [v11.1.8] 2022-11-07 [BACKPORT]

**Please note** changes in 11.1.7 may not yet be released in future versions, as
this is a backport and patch release on the 11.1.x series of releases. Updates that
are included in the future will have a corresponding CHANGELOG entry in future
releases.

### Breaking Changes

- **CUMULUS-2903**
  - The minimum supported version for all published Cumulus Core npm packages is now Node 14.19.1
  - Tasks using the `cumuluss/cumulus-ecs-task` Docker image must be updated to
    `cumuluss/cumulus-ecs-task:1.8.0`. This can be done by updating the `image`
    property of any tasks defined using the `cumulus_ecs_service` Terraform
    module.

### Notable changes

- Published new tag [`43` of `cumuluss/async-operation` to Docker Hub](https://hub.docker.com/layers/cumuluss/async-operation/43/images/sha256-5f989c7d45db3dde87c88c553182d1e4e250a1e09af691a84ff6aa683088b948?context=explore) which was built with node:14.19.3-buster.

### Changed

- **CUMULUS-3104**
  - Updated Dockerfile of async operation docker image to build from node:14.19.3-buster
  - Sets default async_operation_image version to 43.
  - Upgraded saml2-js 4.0.0, rewire to 6.0.0 to address security vulnerabilities
  - Fixed TS compilation error on aws-client package caused by @aws-sdk/client-s3 3.202.0 upgrade

- **CUMULUS-3080**
  - Changed the retention period in days from 14 to 30 for cloudwatch logs for NIST-5 compliance

## [v11.1.7] 2022-10-05 [BACKPORT]

**Please note** changes in 11.1.7 may not yet be released in future versions, as
this is a backport and patch release on the 11.1.x series of releases. Updates that
are included in the future will have a corresponding CHANGELOG entry in future
releases.

### Fixed

- **CUMULUS-3024**
  - Update PUT /granules endpoint to operate consistently across datastores
    (PostgreSQL, ElasticSearch, DynamoDB). Previously it was possible, given a
    partial Granule payload to have different data in Dynamo/ElasticSearch and PostgreSQL
  - Given a partial Granule object, the /granules update endpoint now operates
    with behavior more consistent with a PATCH operation where fields not provided
    in the payload will not be updated in the datastores.
  - Granule translation (db/src/granules.ts) now supports removing null/undefined fields when converting from API to Postgres
    granule formats.
  - Update granule write logic: if a `null` files key is provided in an update payload (e.g. `files: null`),
    an error will be thrown. `null` files were not previously supported and would throw potentially unclear errors. This makes the error clearer and more explicit.
  - Update granule write logic: If an empty array is provided for the `files` key, all files will be removed in all datastores
- **CUMULUS-2971**
  - Updated `@cumulus/aws-client/S3ObjectStore` class to take string query parameters and
    its methods `signGetObject` and `signHeadObject` to take parameter presignOptions
- **CUMULUS-2557**
  - Updated `@cumulus/aws-client/S3/moveObject` to handle zero byte files (0 byte files).
- **CUMULUS-3021**
  - Updated `@cumulus/api-client/collections` and `@cumulus/integration-tests/api` to encode
    collection version in the URI path
- **CUMULUS-3027**
  - Pinned typescript to ~4.7.x to address typing incompatibility issues
    discussed in https://github.com/knex/knex/pull/5279
  - Update generate-ts-build-cache script to always install root project dependencies

## [v11.1.5] 2022-08-10 [BACKPORT]

**Please note** changes in 11.1.5 may not yet be released in future versions, as
this is a backport and patch release on the 11.1.x series of releases. Updates that
are included in the future will have a corresponding CHANGELOG entry in future
releases.

### Notable changes

- **CUMULUS-3019**
  - Fix file write logic to delete files by `granule_cumulus_id` instead of
      `cumulus_id`. Previous logic removed files by matching `file.cumulus_id`
      to `granule.cumulus_id`.

## [v11.1.4] 2022-07-18

**Please note** changes in 11.1.4 may not yet be released in future versions, as
this is a backport and patch release on the 11.1.x series of releases. Updates that
are included in the future will have a corresponding CHANGELOG entry in future
releases.

### MIGRATION notes


- The changes introduced in CUMULUS-2962 will re-introduce a
  `files_granules_cumulus_id_index` on the `files` table in the RDS database.
  This index will be automatically created as part of the bootstrap lambda
  function *on deployment* of the `data-persistence` module.

  *In cases where the index is already applied, this update will have no effect*.

  **Please Note**: In some cases where ingest is occurring at high volume levels and/or the
  files table has > 150M file records, the migration may
  fail on deployment due to timing required to both acquire the table state needed for the
  migration and time to create the index given the resources available.

  For reference a rx.5 large Aurora/RDS database
  with *no activity* took roughly 6 minutes to create the index for a file table with 300M records and no active ingest, however timed out when the same migration was attempted
  in production with possible activity on the table.

  If you believe you are subject to the above consideration, you may opt to
  manually create the `files` table index *prior* to deploying this version of
  Core with the following procedure:

  -----

  - Verify you do not have the index:

  ```text
  select * from pg_indexes where tablename = 'files';

   schemaname | tablename |        indexname        | tablespace |                                       indexdef
  ------------+-----------+-------------------------+------------+---------------------------------------------------------------------------------------
   public     | files     | files_pkey              |            | CREATE UNIQUE INDEX files_pkey ON public.files USING btree (cumulus_id)
   public     | files     | files_bucket_key_unique |            | CREATE UNIQUE INDEX files_bucket_key_unique ON public.files USING btree (bucket, key)
  ```

  In this instance you should not see an `indexname` row with
  `files_granules_cumulus_id_index` as the value.     If you *do*, you should be
  clear to proceed with the installation.
  - Quiesce ingest

  Stop all ingest operations in Cumulus Core according to your operational
  procedures.    You should validate that it appears there are no active queries that
  appear to be inserting granules/files into the database as a secondary method
  of evaluating the database system state:

  ```text
  select pid, query, state, wait_event_type, wait_event from pg_stat_activity where state = 'active';
  ```

  If query rows are returned with a `query` value that involves the files table,
  make sure ingest is halted and no other granule-update activity is running on
  the system.

  Note: In rare instances if there are hung queries that are unable to resolve, it may be necessary to
  manually use psql [Server Signaling
  Functions](https://www.postgresql.org/docs/10/functions-admin.html#FUNCTIONS-ADMIN-SIGNAL)
  `pg_cancel_backend` and/or
  `pg_terminate_backend` if the migration will not complete in the next step.

  - Create the Index

  Run the following query to create the index.    Depending on the situation
  this may take many minutes to complete, and you will note your CPU load and
  disk I/O rates increase on your cluster:

  ```text
  CREATE INDEX files_granule_cumulus_id_index ON files (granule_cumulus_id);
  ```

  You should see a response like:

  ```text
  CREATE INDEX
  ```

  and can verify the index `files_granule_cumulus_id_index` was created:

  ```text
  => select * from pg_indexes where tablename = 'files';
  schemaname | tablename |           indexname            | tablespace |                                           indexdef
   ------------+-----------+--------------------------------+------------+----------------------------------------------------------------------------------------------
   public     | files     | files_pkey                     |            | CREATE UNIQUE INDEX files_pkey ON public.files USING btree (cumulus_id)
   public     | files     | files_bucket_key_unique        |            | CREATE UNIQUE INDEX files_bucket_key_unique ON public.files USING btree (bucket, key)
   public     | files     | files_granule_cumulus_id_index |            | CREATE INDEX files_granule_cumulus_id_index ON public.files USING btree (granule_cumulus_id)
  (3 rows)
  ```

  - Once this is complete, you may deploy this version of Cumulus as you
    normally would.
  **If you are unable to stop ingest for the above procedure** *and* cannot
  migrate with deployment, you may be able to manually create the index while
  writes are ongoing using postgres's `CONCURRENTLY` option for `CREATE INDEX`.
  This can have significant impacts on CPU/write IO, particularly if you are
  already using a significant amount of your cluster resources, and may result
  in failed writes or an unexpected index/database state.

  PostgreSQL's
  [documentation](https://www.postgresql.org/docs/10/sql-createindex.html#SQL-CREATEINDEX-CONCURRENTLY)
  provides more information on this option.   Please be aware it is
  **unsupported** by Cumulus at this time, so community members that opt to go
  this route should proceed with caution.

  -----

### Changed

- Updated Moment.js package to 2.29.4 to address security vulnerability

## [v11.1.3] 2022-06-24

**Please note** changes in 11.1.3 may not yet be released in future versions, as
this is a backport and patch release on the 11.1.x series of releases. Updates that
are included in the future will have a corresponding CHANGELOG entry in future
releases.

### Notable changes

- **CUMULUS-2929**
  - Updated `move-granule` task to check the optional collection configuration parameter
    `meta.granuleMetadataFileExtension` to determine the granule metadata file.
    If none is specified, the granule CMR metadata or ISO metadata file is used.

### Added

- **CUMULUS-2929**
  - Added optional collection configuration `meta.granuleMetadataFileExtension` to specify CMR metadata
    file extension for tasks that utilize metadata file lookups
- **CUMULUS-2966**
  - Added extractPath operation and support of nested string replacement to `url_path` in the collection configuration
### Fixed

- **CUMULUS-2863**
  - Fixed `@cumulus/api` `validateAndUpdateSqsRule` method to allow 0 retries
    and 0 visibilityTimeout in rule's meta.
- **CUMULUS-2959**
  - Fixed `@cumulus/api` `granules` module to convert numeric productVolume to string
    when an old granule record is retrieved from DynamoDB.
- **CUMULUS-2961**
  - Fixed `data-migration2` granule migration logic to allow for DynamoDb granules that have a null/empty string value for `execution`.   The migration will now migrate them without a linked execution.

## [v11.1.2] 2022-06-13

**Please note** changes in 11.1.2 may not yet be released in future versions, as
this is a backport and patch release on the 11.1.x series of releases. Updates that
are included in the future will have a corresponding CHANGELOG entry in future
releases.

### MIGRATION NOTES

- The changes introduced in CUMULUS-2955 should result in removal of
  `files_granule_cumulus_id_index` from the `files` table (added in the v11.1.1
  release).  The success of this operation is dependent on system ingest load

  In rare cases where data-persistence deployment fails because the
  `postgres-db-migration` times out, it may be required to manually remove the
  index and then redeploy:

  ```text
  > DROP INDEX IF EXISTS postgres-db-migration;
  DROP INDEX
  ```

### Changed

- **CUMULUS-2955**
  - Updates `20220126172008_files_granule_id_index` to *not* create an index on
    `granule_cumulus_id` on the files table.
  - Adds `20220609024044_remove_files_granule_id_index` migration to revert
    changes from `20220126172008_files_granule_id_index` on any deployed stacks
    that might have the index to ensure consistency in deployed stacks

## [v11.1.1] 2022-04-26

### Added

### Changed

- **CUMULUS-2885**
  - Updated `@cumulus/aws-client` to use new AWS SDK v3 packages for S3 requests:
    - `@aws-sdk/client-s3`
    - `@aws-sdk/lib-storage`
    - `@aws-sdk/s3-request-presigner`
  - Updated code for compatibility with updated `@cumulus/aws-client` and AWS SDK v3 S3 packages:
    - `@cumulus/api`
    - `@cumulus/async-operations`
    - `@cumulus/cmrjs`
    - `@cumulus/common`
    - `@cumulus/collection-config-store`
    - `@cumulus/ingest`
    - `@cumulus/launchpad-auth`
    - `@cumulus/sftp-client`
    - `@cumulus/tf-inventory`
    - `lambdas/data-migration2`
    - `tasks/add-missing-file-checksums`
    - `tasks/hyrax-metadata-updates`
    - `tasks/lzards-backup`
    - `tasks/sync-granule`
- **CUMULUS-2886**
  - Updated `@cumulus/aws-client` to use new AWS SDK v3 packages for API Gateway requests:
    - `@aws-sdk/client-api-gateway`
- **CUMULUS-2920**
  - Update npm version for Core build to 8.6
- **CUMULUS-2922**
  - Added `@cumulus/example-lib` package to example project to allow unit tests `example/script/lib` dependency.
  - Updates Mutex unit test to address changes made in [#2902](https://github.com/nasa/cumulus/pull/2902/files)
- **CUMULUS-2924**
  - Update acquireTimeoutMillis to 400 seconds for the db-provision-lambda module to address potential timeout issues on RDS database start
- **CUMULUS-2925**
  - Updates CI to utilize `audit-ci` v6.2.0
  - Updates CI to utilize a on-container filesystem when building Core in 'uncached' mode
  - Updates CI to selectively bootstrap Core modules in the cleanup job phase
- **CUMULUS-2934**
  - Update CI Docker container build to install pipenv to prevent contention on parallel lambda builds


## [v11.1.0] 2022-04-07

### MIGRATION NOTES

- 11.1.0 is an amendment release and supersedes 11.0.0. However, follow the migration steps for 11.0.0.

- **CUMULUS-2905**
  - Updates migration script with new `migrateAndOverwrite` and
    `migrateOnlyFiles` options.

### Added

- **CUMULUS-2860**
  - Added an optional configuration parameter `skipMetadataValidation` to `hyrax-metadata-updates` task
- **CUMULUS-2870**
  - Added `last_modified_date` as output to all tasks in Terraform `ingest` module.
- **CUMULUS-NONE**
  - Added documentation on choosing and configuring RDS at `deployment/choosing_configuring_rds`.

### Changed

- **CUMULUS-2703**
  - Updated `ORCA Backup` reconciliation report to report `cumulusFilesCount` and `orcaFilesCount`
- **CUMULUS-2849**
  - Updated `@cumulus/aws-client` to use new AWS SDK v3 packages for DynamoDB requests:
    - `@aws-sdk/client-dynamodb`
    - `@aws-sdk/lib-dynamodb`
    - `@aws-sdk/util-dynamodb`
  - Updated code for compatibility with AWS SDK v3 Dynamo packages
    - `@cumulus/api`
    - `@cumulus/errors`
    - `@cumulus/tf-inventory`
    - `lambdas/data-migration2`
    - `packages/api/ecs/async-operation`
- **CUMULUS-2864**
  - Updated `@cumulus/cmr-client/ingestUMMGranule` and `@cumulus/cmr-client/ingestConcept`
    functions to not perform separate validation request
- **CUMULUS-2870**
  - Updated `hello_world_service` module to pass in `lastModified` parameter in command list to trigger a Terraform state change when the `hello_world_task` is modified.

### Fixed

- **CUMULUS-2849**
  - Fixed AWS service client memoization logic in `@cumulus/aws-client`

## [v11.0.0] 2022-03-24 [STABLE]

### v9.9->v11.0 MIGRATION NOTES

Release v11.0 is a maintenance release series, replacing v9.9.   If you are
upgrading to or past v11 from v9.9.x to this release, please pay attention to the following
migration notes from prior releases:

#### Migration steps

##### **After deploying the `data-persistence` module, but before deploying the main `cumulus` module**

- Due to a bug in the PUT `/rules/<name>` endpoint, the rule records in PostgreSQL may be
out of sync with records in DynamoDB. In order to bring the records into sync, re-deploy and re-run the
[`data-migration1` Lambda](https://nasa.github.io/cumulus/docs/upgrade-notes/upgrade-rds#3-deploy-and-run-data-migration1) with a payload of
`{"forceRulesMigration": true}`:

```shell
aws lambda invoke --function-name $PREFIX-data-migration1 \
  --payload $(echo '{"forceRulesMigration": true}' | base64) $OUTFILE
```

##### As part of the `cumulus` deployment

- Please read the [documentation on the updates to the granule files schema for our Cumulus workflow tasks and how to upgrade your deployment for compatibility](https://nasa.github.io/cumulus/docs/upgrade-notes/update-task-file-schemas).
- (Optional) Update the `task-config` for all workflows that use the `sync-granule` task to include `workflowStartTime` set to
`{$.cumulus_meta.workflow_start_time}`. See [here](https://github.com/nasa/cumulus/blob/master/example/cumulus-tf/sync_granule_workflow.asl.json#L9) for an example.

##### After the `cumulus` deployment

As part of the work on the RDS Phase 2 feature, it was decided to re-add the
granule file `type` property on the file table (detailed reasoning
https://wiki.earthdata.nasa.gov/pages/viewpage.action?pageId=219186829).  This
change was implemented as part of CUMULUS-2672/CUMULUS-2673, however granule
records ingested prior to v11 will *not* have the file.type property stored in the
PostGreSQL database, and on installation of v11 API calls to get granule.files
will not return this value. We anticipate most users are impacted by this issue.

Users that are impacted by these changes should re-run the granule migration
lambda to *only* migrate granule file records:

```shell
PAYLOAD=$(echo '{"migrationsList": ["granules"], "granuleMigrationParams": {"migrateOnlyFiles": "true"}}' | base64)
aws lambda invoke --function-name $PREFIX-postgres-migration-async-operation \
--payload $PAYLOAD $OUTFILE
```

You should note that this will *only* move files for granule records in
PostgreSQL.  **If you have not completed the phase 1 data migration or
have granule records in dynamo that are not in PostgreSQL, the migration will
report failure for both the DynamoDB granule and all the associated files and the file
records will not be updated**.

If you prefer to do a full granule and file migration, you may instead
opt to run the migration with the `migrateAndOverwrite` option instead, this will re-run a
full granule/files migration and overwrite all values in the PostgreSQL database from
what is in DynamoDB for both granules and associated files:

```shell
PAYLOAD=$(echo '{"migrationsList": ["granules"], "granuleMigrationParams": {"migrateAndOverwrite": "true"}}' | base64)
aws lambda invoke --function-name $PREFIX-postgres-migration-async-operation \
--payload $PAYLOAD $OUTFILE
```

*Please note*: Since this data migration is copying all of your granule data
from DynamoDB to PostgreSQL, it can take multiple hours (or even days) to run,
depending on how much data you have and how much parallelism you configure the
migration to use. In general, the more parallelism you configure the migration
to use, the faster it will go, but the higher load it will put on your
PostgreSQL database. Excessive database load can cause database outages and
result in data loss/recovery scenarios. Thus, the parallelism settings for the
migration are intentionally set by default to conservative values but are
configurable.      If this impacts only some of your data products you may want
to consider using other `granuleMigrationParams`.

Please see [the second data migration
docs](https://nasa.github.io/cumulus/docs/upgrade-notes/upgrade-rds#5-run-the-second-data-migration)
for more on this tool if you are unfamiliar with the various options.

### Notable changes

- **CUMULUS-2703**
  - `ORCA Backup` is now a supported `reportType` for the `POST /reconciliationReports` endpoint

### Added

- **CUMULUS-2311** - RDS Migration Epic Phase 2
  - **CUMULUS-2208**
    - Added `@cumulus/message/utils.parseException` to parse exception objects
    - Added helpers to `@cumulus/message/Granules`:
      - `getGranuleProductVolume`
      - `getGranuleTimeToPreprocess`
      - `getGranuleTimeToArchive`
      - `generateGranuleApiRecord`
    - Added `@cumulus/message/PDRs/generatePdrApiRecordFromMessage` to generate PDR from Cumulus workflow message
    - Added helpers to `@cumulus/es-client/indexer`:
      - `deleteAsyncOperation` to delete async operation records from Elasticsearch
      - `updateAsyncOperation` to update an async operation record in Elasticsearch
    - Added granules `PUT` endpoint to Cumulus API for updating a granule.
    Requests to this endpoint should be submitted **without an `action`**
    attribute in the request body.
    - Added `@cumulus/api-client/granules.updateGranule` to update granule via the API
  - **CUMULUS-2303**
    - Add translatePostgresProviderToApiProvider method to `@cumulus/db/translate/providers`
  - **CUMULUS-2306**
    - Updated API execution GET endpoint to read individual execution records
      from PostgreSQL database instead of DynamoDB
    - Updated API execution-status endpoint to read execution records from
      PostgreSQL database instead of DynamoDB
  - **CUMULUS-2302**
    - Added translatePostgresCollectionToApiCollection method to
      `@cumulus/db/translate/collections`
    - Added `searchWithUpdatedAtRange` method to
      `@cumulus/db/models/collections`
  - **CUMULUS-2301**
    - Created API asyncOperations POST endpoint to create async operations.
  - **CUMULUS-2307**
    - Updated API PDR GET endpoint to read individual PDR records from
      PostgreSQL database instead of DynamoDB
    - Added `deletePdr` to `@cumulus/api-client/pdrs`
  - **CUMULUS-2782**
    - Update API granules endpoint `move` action to update granules in the index
      and utilize postgres as the authoritative datastore
  - **CUMULUS-2769**
    - Update collection PUT endpoint to require existance of postgresql record
      and to ignore lack of dynamoDbRecord on update
  - **CUMULUS-2767**
    - Update provider PUT endpoint to require existence of PostgreSQL record
      and to ignore lack of DynamoDB record on update
  - **CUMULUS-2759**
    - Updates collection/provider/rules/granules creation (post) endpoints to
      primarily check for existence/collision in PostgreSQL database instead of DynamoDB
  - **CUMULUS-2714**
    - Added `@cumulus/db/base.deleteExcluding` method to allow for deletion of a
      record set with an exclusion list of cumulus_ids
  - **CUMULUS-2317**
    - Added `@cumulus/db/getFilesAndGranuleInfoQuery()` to build a query for searching file
    records in PostgreSQL and return specified granule information for each file
    - Added `@cumulus/db/QuerySearchClient` library to handle sequentially fetching and paging
    through results for an arbitrary PostgreSQL query
    - Added `insert` method to all `@cumulus/db` models to handle inserting multiple records into
    the database at once
    - Added `@cumulus/db/translatePostgresGranuleResultToApiGranule` helper to
    translate custom PostgreSQL granule result to API granule
  - **CUMULUS-2672**
    - Added migration to add `type` text column to Postgres database `files` table
  - **CUMULUS-2634**
    - Added new functions for upserting data to Elasticsearch:
      - `@cumulus/es-client/indexer.upsertExecution` to upsert an execution
      - `@cumulus/es-client/indexer.upsertPdr` to upsert a PDR
      - `@cumulus/es-client/indexer.upsertGranule` to upsert a granule
  - **CUMULUS-2510**
    - Added `execution_sns_topic_arn` environment variable to
      `sf_event_sqs_to_db_records` lambda TF definition.
    - Added to `sf_event_sqs_to_db_records_lambda` IAM policy to include
      permissions for SNS publish for `report_executions_topic`
    - Added `collection_sns_topic_arn` environment variable to
      `PrivateApiLambda` and `ApiEndpoints` lambdas.
    - Added `updateCollection` to `@cumulus/api-client`.
    - Added to `ecs_cluster` IAM policy to include permissions for SNS publish
      for `report_executions_sns_topic_arn`, `report_pdrs_sns_topic_arn`,
      `report_granules_sns_topic_arn`
    - Added variables for report topic ARNs to `process_dead_letter_archive.tf`
    - Added variable for granule report topic ARN to `bulk_operation.tf`
    - Added `pdr_sns_topic_arn` environment variable to
      `sf_event_sqs_to_db_records` lambda TF definition.
    - Added the new function `publishSnsMessageByDataType` in `@cumulus/api` to
      publish SNS messages to the report topics to PDRs, Collections, and
      Executions.
    - Added the following functions in `publishSnsMessageUtils` to handle
      publishing SNS messages for specific data and event types:
      - `publishCollectionUpdateSnsMessage`
      - `publishCollectionCreateSnsMessage`
      - `publishCollectionDeleteSnsMessage`
      - `publishGranuleUpdateSnsMessage`
      - `publishGranuleDeleteSnsMessage`
      - `publishGranuleCreateSnsMessage`
      - `publishExecutionSnsMessage`
      - `publishPdrSnsMessage`
      - `publishGranuleSnsMessageByEventType`
    - Added to `ecs_cluster` IAM policy to include permissions for SNS publish
      for `report_executions_topic` and `report_pdrs_topic`.
  - **CUMULUS-2315**
    - Added `paginateByCumulusId` to `@cumulus/db` `BasePgModel` to allow for paginated
      full-table select queries in support of elasticsearch indexing.
    - Added `getMaxCumulusId` to `@cumulus/db` `BasePgModel` to allow all
      derived table classes to support querying the current max `cumulus_id`.
  - **CUMULUS-2673**
    - Added `ES_HOST` environment variable to `postgres-migration-async-operation`
    Lambda using value of `elasticsearch_hostname` Terraform variable.
    - Added `elasticsearch_security_group_id` to security groups for
      `postgres-migration-async-operation` lambda.
    - Added permission for `DynamoDb:DeleteItem` to
      `postgres-migration-async-operation` lambda.
  - **CUMULUS-2778**
    - Updated default value of `async_operation_image` in
      `tf-modules/cumulus/variables.tf` to `cumuluss/async-operation:41`
    - Added `ES_HOST` environment variable to async operation ECS task
      definition to ensure that async operation tasks write to the correct
      Elasticsearch domain
- **CUMULUS-2642**
  - Reduces the reconcilation report's default maxResponseSize that returns
     the full report rather than an s3 signed url. Reports very close to the
     previous limits were failing to download, so the limit has been lowered to
     ensure all files are handled properly.
- **CUMULUS-2703**
  - Added `@cumulus/api/lambdas/reports/orca-backup-reconciliation-report` to create
    `ORCA Backup` reconciliation report

### Removed

- **CUMULUS-2311** - RDS Migration Epic Phase 2
  - **CUMULUS-2208**
    - Removed trigger for `dbIndexer` Lambda for DynamoDB tables:
      - `<prefix>-AsyncOperationsTable`
      - `<prefix>-CollectionsTable`
      - `<prefix>-ExecutionsTable`
      - `<prefix>-GranulesTable`
      - `<prefix>-PdrsTable`
      - `<prefix>-ProvidersTable`
      - `<prefix>-RulesTable`
  - **CUMULUS-2782**
    - Remove deprecated `@ingest/granule.moveGranuleFiles`
  - **CUMULUS-2770**
    - Removed `waitForModelStatus` from `example/spec/helpers/apiUtils` integration test helpers
  - **CUMULUS-2510**
    - Removed `stream_enabled` and `stream_view_type` from `executions_table` TF
      definition.
    - Removed `aws_lambda_event_source_mapping` TF definition on executions
      DynamoDB table.
    - Removed `stream_enabled` and `stream_view_type` from `collections_table`
      TF definition.
    - Removed `aws_lambda_event_source_mapping` TF definition on collections
      DynamoDB table.
    - Removed lambda `publish_collections` TF resource.
    - Removed `aws_lambda_event_source_mapping` TF definition on granules
    - Removed `stream_enabled` and `stream_view_type` from `pdrs_table` TF
      definition.
    - Removed `aws_lambda_event_source_mapping` TF definition on PDRs
      DynamoDB table.
  - **CUMULUS-2694**
    - Removed `@cumulus/api/models/granules.storeGranulesFromCumulusMessage()` method
  - **CUMULUS-2662**
    - Removed call to `addToLocalES` in POST `/granules` endpoint since it is
      redundant.
    - Removed call to `addToLocalES` in POST and PUT `/executions` endpoints
      since it is redundant.
    - Removed function `addToLocalES` from `es-client` package since it is no
      longer used.
  - **CUMULUS-2771**
    - Removed `_updateGranuleStatus` to update granule to "running" from `@cumulus/api/lib/ingest.reingestGranule`
    and `@cumulus/api/lib/ingest.applyWorkflow`

### Changed

- CVE-2022-2477
  - Update node-forge to 1.3.0 in `@cumulus/common` to address CVE-2022-2477
- **CUMULUS-2311** - RDS Migration Epic Phase 2
  - **CUMULUS_2641**
    - Update API granule schema to set productVolume as a string value
    - Update `@cumulus/message` package to set productVolume as string
      (calculated with `file.size` as a `BigInt`) to match API schema
    - Update `@cumulus/db` granule translation to translate `granule` objects to
      match the updated API schema
  - **CUMULUS-2714**
    - Updated
      - @cumulus/api/lib.writeRecords.writeGranulesFromMessage
      - @cumulus/api/lib.writeRecords.writeGranuleFromApi
      - @cumulus/api/lib.writeRecords.createGranuleFromApi
      - @cumulus/api/lib.writeRecords.updateGranuleFromApi
    - These methods now remove postgres file records that aren't contained in
        the write/update action if such file records exist.  This update
        maintains consistency with the writes to elasticsearch/dynamodb.
  - **CUMULUS-2672**
    - Updated `data-migration2` lambda to migrate Dynamo `granule.files[].type`
      instead of dropping it.
    - Updated `@cumlus/db` `translateApiFiletoPostgresFile` to retain `type`
    - Updated `@cumulus/db` `translatePostgresFileToApiFile` to retain `type`
    - Updated `@cumulus/types.api.file` to add `type` to the typing.
  - **CUMULUS-2315**
    - Update `index-from-database` lambda/ECS task and elasticsearch endpoint to read
      from PostgreSQL database
    - Update `index-from-database` endpoint to add the following configuration
      tuning parameters:
      - postgresResultPageSize -- The number of records to read from each
        postgres table per request.   Default is 1000.
      - postgresConnectionPoolSize -- The max number of connections to allow the
        index function to make to the database.  Default is 10.
      - esRequestConcurrency -- The maximium number of concurrent record
        translation/ES record update requests.   Default is 10.
  - **CUMULUS-2308**
    - Update `/granules/<granule_id>` GET endpoint to return PostgreSQL Granules instead of DynamoDB Granules
    - Update `/granules/<granule_id>` PUT endpoint to use PostgreSQL Granule as source rather than DynamoDB Granule
    - Update `unpublishGranule` (used in /granules PUT) to use PostgreSQL Granule as source rather than DynamoDB Granule
    - Update integration tests to use `waitForApiStatus` instead of `waitForModelStatus`
    - Update Granule ingest to update the Postgres Granule status as well as the DynamoDB Granule status
  - **CUMULUS-2302**
    - Update API collection GET endpoint to read individual provider records from
      PostgreSQL database instead of DynamoDB
    - Update sf-scheduler lambda to utilize API endpoint to get provider record
      from database via Private API lambda
    - Update API granule `reingest` endpoint to read collection from PostgreSQL
      database instead of DynamoDB
    - Update internal-reconciliation report to base report Collection comparison
      on PostgreSQL instead of DynamoDB
    - Moved createGranuleAndFiles `@cumulus/api` unit helper from `./lib` to
      `.test/helpers`
  - **CUMULUS-2208**
    - Moved all `@cumulus/api/es/*` code to new `@cumulus/es-client` package
    - Updated logic for collections API POST/PUT/DELETE to create/update/delete
      records directly in Elasticsearch in parallel with updates to
      DynamoDb/PostgreSQL
    - Updated logic for rules API POST/PUT/DELETE to create/update/delete
      records directly in Elasticsearch in parallel with updates to
      DynamoDb/PostgreSQL
    - Updated logic for providers API POST/PUT/DELETE to create/update/delete
      records directly in  Elasticsearch in parallel with updates to
      DynamoDb/PostgreSQL
    - Updated logic for PDRs API DELETE to delete records directly in
      Elasticsearch in parallel with deletes to DynamoDB/PostgreSQL
    - Updated logic for executions API DELETE to delete records directly in
      Elasticsearch in parallel with deletes to DynamoDB/PostgreSQL
    - Updated logic for granules API DELETE to delete records directly in
      Elasticsearch in parallel with deletes to DynamoDB/PostgreSQL
    - `sfEventSqsToDbRecords` Lambda now writes following data directly to
      Elasticsearch in parallel with writes to DynamoDB/PostgreSQL:
      - executions
      - PDRs
      - granules
    - All async operations are now written directly to Elasticsearch in parallel
      with DynamoDB/PostgreSQL
    - Updated logic for async operation API DELETE to delete records directly in
      Elasticsearch in parallel with deletes to DynamoDB/PostgreSQL
    - Moved:
      - `packages/api/lib/granules.getGranuleProductVolume` ->
      `@cumulus/message/Granules.getGranuleProductVolume`
      - `packages/api/lib/granules.getGranuleTimeToPreprocess`
      -> `@cumulus/message/Granules.getGranuleTimeToPreprocess`
      - `packages/api/lib/granules.getGranuleTimeToArchive` ->
      `@cumulus/message/Granules.getGranuleTimeToArchive`
      - `packages/api/models/Granule.generateGranuleRecord`
      -> `@cumulus/message/Granules.generateGranuleApiRecord`
  - **CUMULUS-2306**
    - Updated API local serve (`api/bin/serve.js`) setup code to add cleanup/executions
    related records
    - Updated @cumulus/db/models/granules-executions to add a delete method in
      support of local cleanup
    - Add spec/helpers/apiUtils/waitForApiStatus integration helper to retry API
      record retrievals on status in lieu of using `waitForModelStatus`
  - **CUMULUS-2303**
    - Update API provider GET endpoint to read individual provider records from
      PostgreSQL database instead of DynamoDB
    - Update sf-scheduler lambda to utilize API endpoint to get provider record
      from database via Private API lambda
  - **CUMULUS-2301**
    - Updated `getAsyncOperation` to read from PostgreSQL database instead of
      DynamoDB.
    - Added `translatePostgresAsyncOperationToApiAsyncOperation` function in
      `@cumulus/db/translate/async-operation`.
    - Updated `translateApiAsyncOperationToPostgresAsyncOperation` function to
      ensure that `output` is properly translated to an object for the
      PostgreSQL record for the following cases of `output` on the incoming API
      record:
      - `record.output` is a JSON stringified object
      - `record.output` is a JSON stringified array
      - `record.output` is a JSON stringified string
      - `record.output` is a string
  - **CUMULUS-2317**
    - Changed reconciliation reports to read file records from PostgreSQL instead of DynamoDB
  - **CUMULUS-2304**
    - Updated API rule GET endpoint to read individual rule records from
      PostgreSQL database instead of DynamoDB
    - Updated internal consumer lambdas for SNS, SQS and Kinesis to read
      rules from PostgreSQL.
  - **CUMULUS-2634**
    - Changed `sfEventSqsToDbRecords` Lambda to use new upsert helpers for executions, granules, and PDRs
    to ensure out-of-order writes are handled correctly when writing to Elasticsearch
  - **CUMULUS-2510**
    - Updated `@cumulus/api/lib/writeRecords/write-execution` to publish SNS
      messages after a successful write to Postgres, DynamoDB, and ES.
    - Updated functions `create` and `upsert` in the `db` model for Executions
      to return an array of objects containing all columns of the created or
      updated records.
    - Updated `@cumulus/api/endpoints/collections` to publish an SNS message
      after a successful collection delete, update (PUT), create (POST).
    - Updated functions `create` and `upsert` in the `db` model for Collections
      to return an array of objects containing all columns for the created or
      updated records.
    - Updated functions `create` and `upsert` in the `db` model for Granules
      to return an array of objects containing all columns for the created or
      updated records.
    - Updated `@cumulus/api/lib/writeRecords/write-granules` to publish SNS
      messages after a successful write to Postgres, DynamoDB, and ES.
    - Updated `@cumulus/api/lib/writeRecords/write-pdr` to publish SNS
      messages after a successful write to Postgres, DynamoDB, and ES.
  - **CUMULUS-2733**
    - Updated `_writeGranuleFiles` function creates an aggregate error which
      contains the workflow error, if any, as well as any error that may occur
      from writing granule files.
  - **CUMULUS-2674**
    - Updated `DELETE` endpoints for the following data types to check that record exists in
      PostgreSQL or Elasticsearch before proceeding with deletion:
      - `provider`
      - `async operations`
      - `collections`
      - `granules`
      - `executions`
      - `PDRs`
      - `rules`
  - **CUMULUS-2294**
    - Updated architecture and deployment documentation to reference RDS
  - **CUMULUS-2642**
    - Inventory and Granule Not Found Reconciliation Reports now compare
      Databse against S3 in on direction only, from Database to S3
      Objects. This means that only files in the database are compared against
      objects found on S3 and the filesInCumulus.onlyInS3 report key will
      always be empty. This significantly decreases the report output size and
      aligns with a users expectations.
    - Updates getFilesAndGranuleInfoQuery to take additional optional
      parameters `collectionIds`, `granuleIds`, and `providers` to allow
      targeting/filtering of the results.

  - **CUMULUS-2694**
    - Updated database write logic in `sfEventSqsToDbRccords` to log message if Cumulus
    workflow message is from pre-RDS deployment but still attempt parallel writing to DynamoDB
    and PostgreSQL
    - Updated database write logic in `sfEventSqsToDbRccords` to throw error if requirements to write execution to PostgreSQL cannot be met
  - **CUMULUS-2660**
    - Updated POST `/executions` endpoint to publish SNS message of created record to executions SNS topic
  - **CUMULUS-2661**
    - Updated PUT `/executions/<arn>` endpoint to publish SNS message of updated record to executions SNS topic
  - **CUMULUS-2765**
    - Updated `updateGranuleStatusToQueued` in `write-granules` to write to
      Elasticsearch and publish SNS message to granules topic.
  - **CUMULUS-2774**
    - Updated `constructGranuleSnsMessage` and `constructCollectionSnsMessage`
      to throw error if `eventType` is invalid or undefined.
  - **CUMULUS-2776**
    - Updated `getTableIndexDetails` in `db-indexer` to use correct
      `deleteFnName` for reconciliation reports.
  - **CUMULUS-2780**
    - Updated bulk granule reingest operation to read granules from PostgreSQL instead of DynamoDB.
  - **CUMULUS-2778**
    - Updated default value of `async_operation_image` in `tf-modules/cumulus/variables.tf` to `cumuluss/async-operation:38`
  - **CUMULUS-2854**
    - Updated rules model to decouple `createRuleTrigger` from `create`.
    - Updated rules POST endpoint to call `rulesModel.createRuleTrigger` directly to create rule trigger.
    - Updated rules PUT endpoints to call `rulesModel.createRuleTrigger` if update fails and reversion needs to occur.

### Fixed

- **CUMULUS-2311** - RDS Migration Epic Phase 2
  - **CUMULUS-2810**
    - Updated @cumulus/db/translate/translatePostgresProviderToApiProvider to
      correctly return provider password and updated tests to prevent
      reintroduction.
  - **CUMULUS-2778**
    - Fixed async operation docker image to correctly update record status in
    Elasticsearch
  - Updated localAPI to set additional env variable, and fixed `GET /executions/status` response
  - **CUMULUS-2877**
    - Ensure database records receive a timestamp when writing granules.

## [v10.1.3] 2022-06-28 [BACKPORT]

### Added

- **CUMULUS-2966**
  - Added extractPath operation and support of nested string replacement to `url_path` in the collection configuration

## [v10.1.2] 2022-03-11

### Added

- **CUMULUS-2859**
  - Update `postgres-db-migration` lambda timeout to default 900 seconds
  - Add `db_migration_lambda_timeout` variable to `data-persistence` module to
    allow this timeout to be user configurable
- **CUMULUS-2868**
  - Added `iam:PassRole` permission to `step_policy` in `tf-modules/ingest/iam.tf`

## [v10.1.1] 2022-03-04

### Migration steps

- Due to a bug in the PUT `/rules/<name>` endpoint, the rule records in PostgreSQL may be
out of sync with records in DynamoDB. In order to bring the records into sync, re-run the
[previously deployed `data-migration1` Lambda](https://nasa.github.io/cumulus/docs/upgrade-notes/upgrade-rds#3-deploy-and-run-data-migration1) with a payload of
`{"forceRulesMigration": true}`:

```shell
aws lambda invoke --function-name $PREFIX-data-migration1 \
  --payload $(echo '{"forceRulesMigration": true}' | base64) $OUTFILE
```

### Added

- **CUMULUS-2841**
  - Add integration test to validate PDR node provider that requires password
    credentials succeeds on ingest

- **CUMULUS-2846**
  - Added `@cumulus/db/translate/rule.translateApiRuleToPostgresRuleRaw` to translate API rule to PostgreSQL rules and
  **keep undefined fields**

### Changed

- **CUMULUS-NONE**
  - Adds logging to ecs/async-operation Docker container that launches async
    tasks on ECS. Sets default async_operation_image_version to 39.

- **CUMULUS-2845**
  - Updated rules model to decouple `createRuleTrigger` from `create`.
  - Updated rules POST endpoint to call `rulesModel.createRuleTrigger` directly to create rule trigger.
  - Updated rules PUT endpoints to call `rulesModel.createRuleTrigger` if update fails and reversion needs to occur.
- **CUMULUS-2846**
  - Updated version of `localstack/localstack` used in local unit testing to `0.11.5`

### Fixed

- Upgraded lodash to version 4.17.21 to fix vulnerability
- **CUMULUS-2845**
  - Fixed bug in POST `/rules` endpoint causing rule records to be created
  inconsistently in DynamoDB and PostgreSQL
- **CUMULUS-2846**
  - Fixed logic for `PUT /rules/<name>` endpoint causing rules to be saved
  inconsistently between DynamoDB and PostgreSQL
- **CUMULUS-2854**
  - Fixed queue granules behavior where the task was not accounting for granules that
  *already* had createdAt set. Workflows downstream in this scenario should no longer
  fail to write their granules due to order-of-db-writes constraints in the database
  update logic.

## [v10.1.0] 2022-02-23

### Added

- **CUMULUS-2775**
  - Added a configurable parameter group for the RDS serverless database cluster deployed by `tf-modules/rds-cluster-tf`. The allowed parameters for the parameter group can be found in the AWS documentation of [allowed parameters for an Aurora PostgreSQL cluster](https://docs.aws.amazon.com/AmazonRDS/latest/AuroraUserGuide/AuroraPostgreSQL.Reference.ParameterGroups.html). By default, the following parameters are specified:
    - `shared_preload_libraries`: `pg_stat_statements,auto_explain`
    - `log_min_duration_statement`: `250`
    - `auto_explain.log_min_duration`: `250`
- **CUMULUS-2781**
  - Add api_config secret to hold API/Private API lambda configuration values
- **CUMULUS-2840**
  - Added an index on `granule_cumulus_id` to the RDS files table.

### Changed

- **CUMULUS-2492**
  - Modify collectionId logic to accomodate trailing underscores in collection short names. e.g. `shortName____`
- **CUMULUS-2847**
  - Move DyanmoDb table name into API keystore and initialize only on lambda cold start
- **CUMULUS-2833**
  - Updates provider model schema titles to display on the dashboard.
- **CUMULUS-2837**
  - Update process-s3-dead-letter-archive to unpack SQS events in addition to
    Cumulus Messages
  - Update process-s3-dead-letter-archive to look up execution status using
    getCumulusMessageFromExecutionEvent (common method with sfEventSqsToDbRecords)
  - Move methods in api/lib/cwSfExecutionEventUtils to
    @cumulus/message/StepFunctions
- **CUMULUS-2775**
  - Changed the `timeout_action` to `ForceApplyCapacityChange` by default for the RDS serverless database cluster `tf-modules/rds-cluster-tf`
- **CUMULUS-2781**
  - Update API lambda to utilize api_config secret for initial environment variables

### Fixed

- **CUMULUS-2853**
  - Move OAUTH_PROVIDER to lambda env variables to address regression in CUMULUS-2781
  - Add logging output to api app router
- Added Cloudwatch permissions to `<prefix>-steprole` in `tf-modules/ingest/iam.tf` to address the
`Error: error creating Step Function State Machine (xxx): AccessDeniedException: 'arn:aws:iam::XXX:role/xxx-steprole' is not authorized to create managed-rule`
error in non-NGAP accounts:
  - `events:PutTargets`
  - `events:PutRule`
  - `events:DescribeRule`

## [v10.0.1] 2022-02-03

### Fixed

- Fixed IAM permissions issue with `<prefix>-postgres-migration-async-operation` Lambda
which prevented it from running a Fargate task for data migration.

## [v10.0.0] 2022-02-01

### Migration steps

- Please read the [documentation on the updates to the granule files schema for our Cumulus workflow tasks and how to upgrade your deployment for compatibility](https://nasa.github.io/cumulus/docs/upgrade-notes/update-task-file-schemas).
- (Optional) Update the `task-config` for all workflows that use the `sync-granule` task to include `workflowStartTime` set to
`{$.cumulus_meta.workflow_start_time}`. See [here](https://github.com/nasa/cumulus/blob/master/example/cumulus-tf/sync_granule_workflow.asl.json#L9) for an example.

### BREAKING CHANGES

- **NDCUM-624**
  - Functions in @cumulus/cmrjs renamed for consistency with `isCMRFilename` and `isCMRFile`
    - `isECHO10File` -> `isECHO10Filename`
    - `isUMMGFile` -> `isUMMGFilename`
    - `isISOFile` -> `isCMRISOFilename`
- **CUMULUS-2388**
  - In order to standardize task messaging formats, please note the updated input, output and config schemas for the following Cumulus workflow tasks:
    - add-missing-file-checksums
    - files-to-granules
    - hyrax-metadata-updates
    - lzards-backup
    - move-granules
    - post-to-cmr
    - sync-granule
    - update-cmr-access-constraints
    - update-granules-cmr-metadata-file-links
  The primary focus of the schema updates was to standardize the format of granules, and
  particularly their files data. The granule `files` object now matches the file schema in the
  Cumulus database and thus also matches the `files` object produced by the API with use cases like
  `applyWorkflow`. This includes removal of `name` and `filename` in favor of `bucket` and `key`,
  removal of certain properties such as `etag` and `duplicate_found` and outputting them as
  separate objects stored in `meta`.
  - Checksum values calculated by `@cumulus/checksum` are now converted to string to standardize
  checksum formatting across the Cumulus library.

### Notable changes

- **CUMULUS-2718**
  - The `sync-granule` task has been updated to support an optional configuration parameter `workflowStartTime`. The output payload of `sync-granule` now includes a `createdAt` time for each granule which is set to the
  provided `workflowStartTime` or falls back to `Date.now()` if not provided. Workflows using
  `sync-granule` may be updated to include this parameter with the value of `{$.cumulus_meta.workflow_start_time}` in the `task_config`.
- Updated version of `@cumulus/cumulus-message-adapter-js` from `2.0.3` to `2.0.4` for
all Cumulus workflow tasks
- **CUMULUS-2783**
  - A bug in the ECS cluster autoscaling configuration has been
resolved. ECS clusters should now correctly autoscale by adding new cluster
instances according to the [policy configuration](https://github.com/nasa/cumulus/blob/master/tf-modules/cumulus/ecs_cluster.tf).
  - Async operations that are started by these endpoints will be run as ECS tasks
  with a launch type of Fargate, not EC2:
    - `POST /deadLetterArchive/recoverCumulusMessages`
    - `POST /elasticsearch/index-from-database`
    - `POST /granules/bulk`
    - `POST /granules/bulkDelete`
    - `POST /granules/bulkReingest`
    - `POST /migrationCounts`
    - `POST /reconciliationReports`
    - `POST /replays`
    - `POST /replays/sqs`

### Added

- Upgraded version of dependencies on `knex` package from `0.95.11` to `0.95.15`
- Added Terraform data sources to `example/cumulus-tf` module to retrieve default VPC and subnets in NGAP accounts
  - Added `vpc_tag_name` variable which defines the tags used to look up a VPC. Defaults to VPC tag name used in NGAP accounts
  - Added `subnets_tag_name` variable which defines the tags used to look up VPC subnets. Defaults to a subnet tag name used in NGAP accounts
- Added Terraform data sources to `example/data-persistence-tf` module to retrieve default VPC and subnets in NGAP accounts
  - Added `vpc_tag_name` variable which defines the tags used to look up a VPC. Defaults to VPC tag name used in NGAP accounts
  - Added `subnets_tag_name` variable which defines the tags used to look up VPC subnets. Defaults to a subnet tag name used in NGAP accounts
- Added Terraform data sources to `example/rds-cluster-tf` module to retrieve default VPC and subnets in NGAP accounts
  - Added `vpc_tag_name` variable which defines the tags used to look up a VPC. Defaults to VPC tag name used in NGAP accounts
  - Added `subnets_tag_name` variable which defines the tags used to look up VPC subnets. Defaults to tag names used in subnets in for NGAP accounts
- **CUMULUS-2299**
  - Added support for SHA checksum types with hyphens (e.g. `SHA-256` vs `SHA256`) to tasks that calculate checksums.
- **CUMULUS-2439**
  - Added CMR search client setting to the CreateReconciliationReport lambda function.
  - Added `cmr_search_client_config` tfvars to the archive and cumulus terraform modules.
  - Updated CreateReconciliationReport lambda to search CMR collections with CMRSearchConceptQueue.
- **CUMULUS-2441**
  - Added support for 'PROD' CMR environment.
- **CUMULUS-2456**
  - Updated api lambdas to query ORCA Private API
  - Updated example/cumulus-tf/orca.tf to the ORCA release v4.0.0-Beta3
- **CUMULUS-2638**
  - Adds documentation to clarify bucket config object use.
- **CUMULUS-2684**
  - Added optional collection level parameter `s3MultipartChunksizeMb` to collection's `meta` field
  - Updated `move-granules` task to take in an optional config parameter s3MultipartChunksizeMb
- **CUMULUS-2747**
  - Updated data management type doc to include additional fields for provider configurations
- **CUMULUS-2773**
  - Added a document to the workflow-tasks docs describing deployment, configuration and usage of the LZARDS backup task.

### Changed

- Made `vpc_id` variable optional for `example/cumulus-tf` module
- Made `vpc_id` and `subnet_ids` variables optional for `example/data-persistence-tf` module
- Made `vpc_id` and `subnets` variables optional for `example/rds-cluster-tf` module
- Changes audit script to handle integration test failure when `USE\_CACHED\_BOOTSTRAP` is disabled.
- Increases wait time for CMR to return online resources in integration tests
- **CUMULUS-1823**
  - Updates to Cumulus rule/provider schemas to improve field titles and descriptions.
- **CUMULUS-2638**
  - Transparent to users, remove typescript type `BucketType`.
- **CUMULUS-2718**
  - Updated config for SyncGranules to support optional `workflowStartTime`
  - Updated SyncGranules to provide `createdAt` on output based on `workflowStartTime` if provided,
  falling back to `Date.now()` if not provided.
  - Updated `task_config` of SyncGranule in example workflows
- **CUMULUS-2735**
  - Updated reconciliation reports to write formatted JSON to S3 to improve readability for
    large reports
  - Updated TEA version from 102 to 121 to address TEA deployment issue with the max size of
    a policy role being exceeded
- **CUMULUS-2743**
  - Updated bamboo Dockerfile to upgrade pip as part of the image creation process
- **CUMULUS-2744**
  - GET executions/status returns associated granules for executions retrieved from the Step Function API
- **CUMULUS-2751**
  - Upgraded all Cumulus (node.js) workflow tasks to use
    `@cumulus/cumulus-message-adapter-js` version `2.0.3`, which includes an
    update cma-js to better expose CMA stderr stream output on lambda timeouts
    as well as minor logging enhancements.
- **CUMULUS-2752**
  - Add new mappings for execution records to prevent dynamic field expansion from exceeding
  Elasticsearch field limits
    - Nested objects under `finalPayload.*` will not dynamically add new fields to mapping
    - Nested objects under `originalPayload.*` will not dynamically add new fields to mapping
    - Nested keys under `tasks` will not dynamically add new fields to mapping
- **CUMULUS-2753**
  - Updated example/cumulus-tf/orca.tf to the latest ORCA release v4.0.0-Beta2 which is compatible with granule.files file schema
  - Updated /orca/recovery to call new lambdas request_status_for_granule and request_status_for_job.
  - Updated orca integration test
- [**PR #2569**](https://github.com/nasa/cumulus/pull/2569)
  - Fixed `TypeError` thrown by `@cumulus/cmrjs/cmr-utils.getGranuleTemporalInfo` when
    a granule's associated UMM-G JSON metadata file does not contain a `ProviderDates`
    element that has a `Type` of either `"Update"` or `"Insert"`.  If neither are
    present, the granule's last update date falls back to the `"Create"` type
    provider date, or `undefined`, if none is present.
- **CUMULUS-2775**
  - Changed `@cumulus/api-client/invokeApi()` to accept a single accepted status code or an array
  of accepted status codes via `expectedStatusCodes`
- [**PR #2611**](https://github.com/nasa/cumulus/pull/2611)
  - Changed `@cumulus/launchpad-auth/LaunchpadToken.requestToken` and `validateToken`
    to use the HTTPS request option `https.pfx` instead of the deprecated `pfx` option
    for providing the certificate.
- **CUMULUS-2836**
  - Updates `cmr-utils/getGranuleTemporalInfo` to search for a SingleDateTime
    element, when beginningDateTime value is not
    found in the metadata file.  The granule's temporal information is
    returned so that both beginningDateTime and endingDateTime are set to the
    discovered singleDateTimeValue.
- **CUMULUS-2756**
  - Updated `_writeGranule()` in `write-granules.js` to catch failed granule writes due to schema validation, log the failure and then attempt to set the status of the granule to `failed` if it already exists to prevent a failure from allowing the granule to get "stuck" in a non-failed status.

### Fixed

- **CUMULUS-2775**
  - Updated `@cumulus/api-client` to not log an error for 201 response from `updateGranule`
- **CUMULUS-2783**
  - Added missing lower bound on scale out policy for ECS cluster to ensure that
  the cluster will autoscale correctly.
- **CUMULUS-2835**
  - Updated `hyrax-metadata-updates` task to support reading the DatasetId from ECHO10 XML, and the EntryTitle from UMM-G JSON; these are both valid alternatives to the shortname and version ID.

## [v9.9.3] 2021-02-17 [BACKPORT]

**Please note** changes in 9.9.3 may not yet be released in future versions, as
this is a backport and patch release on the 9.9.x series of releases. Updates that
are included in the future will have a corresponding CHANGELOG entry in future
releases.

- **CUMULUS-2853**
  - Move OAUTH_PROVIDER to lambda env variables to address regression in 9.9.2/CUMULUS-2275
  - Add logging output to api app router

## [v9.9.2] 2021-02-10 [BACKPORT]

**Please note** changes in 9.9.2 may not yet be released in future versions, as
this is a backport and patch release on the 9.9.x series of releases. Updates that
are included in the future will have a corresponding CHANGELOG entry in future
releases.### Added

- **CUMULUS-2775**
  - Added a configurable parameter group for the RDS serverless database cluster deployed by `tf-modules/rds-cluster-tf`. The allowed parameters for the parameter group can be found in the AWS documentation of [allowed parameters for an Aurora PostgreSQL cluster](https://docs.aws.amazon.com/AmazonRDS/latest/AuroraUserGuide/AuroraPostgreSQL.Reference.ParameterGroups.html). By default, the following parameters are specified:
    - `shared_preload_libraries`: `pg_stat_statements,auto_explain`
    - `log_min_duration_statement`: `250`
    - `auto_explain.log_min_duration`: `250`
- **CUMULUS-2840**
  - Added an index on `granule_cumulus_id` to the RDS files table.

### Changed

- **CUMULUS-2847**
  - Move DyanmoDb table name into API keystore and initialize only on lambda cold start
- **CUMULUS-2781**
  - Add api_config secret to hold API/Private API lambda configuration values
- **CUMULUS-2775**
  - Changed the `timeout_action` to `ForceApplyCapacityChange` by default for the RDS serverless database cluster `tf-modules/rds-cluster-tf`

## [v9.9.1] 2021-02-10 [BACKPORT]

**Please note** changes in 9.9.1 may not yet be released in future versions, as
this is a backport and patch release on the 9.9.x series of releases. Updates that
are included in the future will have a corresponding CHANGELOG entry in future
releases.

### Fixed

- **CUMULUS-2775**
  - Updated `@cumulus/api-client` to not log an error for 201 response from `updateGranule`

### Changed

- Updated version of `@cumulus/cumulus-message-adapter-js` from `2.0.3` to `2.0.4` for
all Cumulus workflow tasks
- **CUMULUS-2775**
  - Changed `@cumulus/api-client/invokeApi()` to accept a single accepted status code or an array
  of accepted status codes via `expectedStatusCodes`
- **CUMULUS-2837**
  - Update process-s3-dead-letter-archive to unpack SQS events in addition to
    Cumulus Messages
  - Update process-s3-dead-letter-archive to look up execution status using
    getCumulusMessageFromExecutionEvent (common method with sfEventSqsToDbRecords)
  - Move methods in api/lib/cwSfExecutionEventUtils to
    @cumulus/message/StepFunctions

## [v9.9.0] 2021-11-03

### Added

- **NDCUM-624**: Add support for ISO metadata files for the `MoveGranules` step
  - Add function `isISOFile` to check if a given file object is an ISO file
  - `granuleToCmrFileObject` and `granulesToCmrFileObjects` now take a
    `filterFunc` argument
    - `filterFunc`'s default value is `isCMRFile`, so the previous behavior is
      maintained if no value is given for this argument
    - `MoveGranules` passes a custom filter function to
      `granulesToCmrFileObjects` to check for `isISOFile` in addition to
      `isCMRFile`, so that metadata from `.iso.xml` files can be used in the
      `urlPathTemplate`
- [**PR #2535**](https://github.com/nasa/cumulus/pull/2535)
  - NSIDC and other cumulus users had desire for returning formatted dates for
    the 'url_path' date extraction utilities. Added 'dateFormat' function as
    an option for extracting and formating the entire date. See
    docs/workflow/workflow-configuration-how-to.md for more information.
- [**PR #2548**](https://github.com/nasa/cumulus/pull/2548)
  - Updated webpack configuration for html-loader v2
- **CUMULUS-2640**
  - Added Elasticsearch client scroll setting to the CreateReconciliationReport lambda function.
  - Added `elasticsearch_client_config` tfvars to the archive and cumulus terraform modules.
- **CUMULUS-2683**
  - Added `default_s3_multipart_chunksize_mb` setting to the `move-granules` lambda function.
  - Added `default_s3_multipart_chunksize_mb` tfvars to the cumulus and ingest terraform modules.
  - Added optional parameter `chunkSize` to `@cumulus/aws-client/S3.moveObject` and
    `@cumulus/aws-client/S3.multipartCopyObject` to set the chunk size of the S3 multipart uploads.
  - Renamed optional parameter `maxChunkSize` to `chunkSize` in
    `@cumulus/aws-client/lib/S3MultipartUploads.createMultipartChunks`.

### Changed

- Upgraded all Cumulus workflow tasks to use `@cumulus/cumulus-message-adapter-js` version `2.0.1`
- **CUMULUS-2725**
  - Updated providers endpoint to return encrypted password
  - Updated providers model to try decrypting credentials before encryption to allow for better handling of updating providers
- **CUMULUS-2734**
  - Updated `@cumulus/api/launchpadSaml.launchpadPublicCertificate` to correctly retrieve
    certificate from launchpad IdP metadata with and without namespace prefix.

## [v9.8.0] 2021-10-19

### Notable changes

- Published new tag [`36` of `cumuluss/async-operation` to Docker Hub](https://hub.docker.com/layers/cumuluss/async-operation/35/images/sha256-cf777a6ef5081cd90a0f9302d45243b6c0a568e6d977c0ee2ccc5a90b12d45d0?context=explore) for compatibility with
upgrades to `knex` package and to address security vulnerabilities.

### Added

- Added `@cumulus/db/createRejectableTransaction()` to handle creating a Knex transaction that **will throw an error** if the transaction rolls back. [As of Knex 0.95+, promise rejection on transaction rollback is no longer the default behavior](https://github.com/knex/knex/blob/master/UPGRADING.md#upgrading-to-version-0950).

- **CUMULUS-2639**
  - Increases logging on reconciliation reports.

- **CUMULUS-2670**
  - Updated `lambda_timeouts` string map variable for `cumulus` module to accept a
  `update_granules_cmr_metadata_file_links_task_timeout` property
- **CUMULUS-2598**
  - Add unit and integration tests to describe queued granules as ignored when
    duplicate handling is 'skip'

### Changed

- Updated `knex` version from 0.23.11 to 0.95.11 to address security vulnerabilities
- Updated default version of async operations Docker image to `cumuluss/async-operation:36`
- **CUMULUS-2590**
  - Granule applyWorkflow, Reingest actions and Bulk operation now update granule status to `queued` when scheduling the granule.
- **CUMULUS-2643**
  - relocates system file `buckets.json` out of the
    `s3://internal-bucket/workflows` directory into
    `s3://internal-bucket/buckets`.


## [v9.7.1] 2021-12-08 [Backport]

Please note changes in 9.7.0 may not yet be released in future versions, as this is a backport and patch release on the 9.7.x series of releases. Updates that are included in the future will have a corresponding CHANGELOG entry in future releases.
Fixed

- **CUMULUS-2751**
  - Update all tasks to update to use cumulus-message-adapter-js version 2.0.4

## [v9.7.0] 2021-10-01

### Notable Changes

- **CUMULUS-2583**
  - The `queue-granules` task now updates granule status to `queued` when a granule is queued. In order to prevent issues with the private API endpoint and Lambda API request and concurrency limits, this functionality runs with limited concurrency, which may increase the task's overall runtime when large numbers of granules are being queued. If you are facing Lambda timeout errors with this task, we recommend converting your `queue-granules` task to an ECS activity. This concurrency is configurable via the task config's `concurrency` value.
- **CUMULUS-2676**
  - The `discover-granules` task has been updated to limit concurrency on checks to identify and skip already ingested granules in order to prevent issues with the private API endpoint and Lambda API request and concurrency limits. This may increase the task's overall runtime when large numbers of granules are discovered. If you are facing Lambda timeout errors with this task, we recommend converting your `discover-granules` task to an ECS activity. This concurrency is configurable via the task config's `concurrency` value.
- Updated memory of `<prefix>-sfEventSqsToDbRecords` Lambda to 1024MB

### Added

- **CUMULUS-2000**
  - Updated `@cumulus/queue-granules` to respect a new config parameter: `preferredQueueBatchSize`. Queue-granules will respect this batchsize as best as it can to batch granules into workflow payloads. As workflows generally rely on information such as collection and provider expected to be shared across all granules in a workflow, queue-granules will break batches up by collection, as well as provider if there is a `provider` field on the granule. This may result in batches that are smaller than the preferred size, but never larger ones. The default value is 1, which preserves current behavior of queueing 1 granule per workflow.
- **CUMULUS-2630**
  - Adds a new workflow `DiscoverGranulesToThrottledQueue` that discovers and writes
    granules to a throttled background queue.  This allows discovery and ingest
    of larger numbers of granules without running into limits with lambda
    concurrency.

### Changed

- **CUMULUS-2720**
  - Updated Core CI scripts to validate CHANGELOG diffs as part of the lint process
- **CUMULUS-2695**
  - Updates the example/cumulus-tf deployment to change
    `archive_api_reserved_concurrency` from 8 to 5 to use fewer reserved lambda
    functions. If you see throttling errors on the `<stack>-apiEndpoints` you
    should increase this value.
  - Updates cumulus-tf/cumulus/variables.tf to change
    `archive_api_reserved_concurrency` from 8 to 15 to prevent throttling on
    the dashboard for default deployments.
- **CUMULUS-2584**
  - Updates `api/endpoints/execution-status.js` `get` method to include associated granules, as
    an array, for the provided execution.
  - Added `getExecutionArnsByGranuleCumulusId` returning a list of executionArns sorted by most recent first,
    for an input Granule Cumulus ID in support of the move of `translatePostgresGranuleToApiGranule` from RDS-Phase2
    feature branch
  - Added `getApiExecutionCumulusIds` returning cumulus IDs for a given list of executions
- **CUMULUS-NONE**
  - Downgrades elasticsearch version in testing container to 5.3 to match AWS version.
  - Update serve.js -> `eraseDynamoTables()`. Changed the call `Promise.all()` to `Promise.allSettled()` to ensure all dynamo records (provider records in particular) are deleted prior to reseeding.

### Fixed

- **CUMULUS-2583**
  - Fixed a race condition where granules set as “queued” were not able to be set as “running” or “completed”

## [v9.6.0] 2021-09-20

### Added

- **CUMULUS-2576**
  - Adds `PUT /granules` API endpoint to update a granule
  - Adds helper `updateGranule` to `@cumulus/api-client/granules`
- **CUMULUS-2606**
  - Adds `POST /granules/{granuleId}/executions` API endpoint to associate an execution with a granule
  - Adds helper `associateExecutionWithGranule` to `@cumulus/api-client/granules`
- **CUMULUS-2583**
  - Adds `queued` as option for granule's `status` field

### Changed

- Moved `ssh2` package from `@cumulus/common` to `@cumulus/sftp-client` and
  upgraded package from `^0.8.7` to `^1.0.0` to address security vulnerability
  issue in previous version.
- **CUMULUS-2583**
  - `QueueGranules` task now updates granule status to `queued` once it is added to the queue.

- **CUMULUS-2617**
  - Use the `Authorization` header for CMR Launchpad authentication instead of the deprecated `Echo-Token` header.

### Fixed

- Added missing permission for `<prefix>_ecs_cluster_instance_role` IAM role (used when running ECS services/tasks)
to allow `kms:Decrypt` on the KMS key used to encrypt provider credentials. Adding this permission fixes the `sync-granule` task when run as an ECS activity in a Step Function, which previously failed trying to decrypt credentials for providers.

- **CUMULUS-2576**
  - Adds default value to granule's timestamp when updating a granule via API.

## [v9.5.0] 2021-09-07

### BREAKING CHANGES

- Removed `logs` record type from mappings from Elasticsearch. This change **should not have**
any adverse impact on existing deployments, even those which still contain `logs` records,
but technically it is a breaking change to the Elasticsearch mappings.
- Changed `@cumulus/api-client/asyncOperations.getAsyncOperation` to return parsed JSON body
of response and not the raw API endpoint response

### Added

- **CUMULUS-2670**
  - Updated core `cumulus` module to take lambda_timeouts string map variable that allows timeouts of ingest tasks to be configurable. Allowed properties for the mapping include:
  - discover_granules_task_timeout
  - discover_pdrs_task_timeout
  - hyrax_metadata_update_tasks_timeout
  - lzards_backup_task_timeout
  - move_granules_task_timeout
  - parse_pdr_task_timeout
  - pdr_status_check_task_timeout
  - post_to_cmr_task_timeout
  - queue_granules_task_timeout
  - queue_pdrs_task_timeout
  - queue_workflow_task_timeout
  - sync_granule_task_timeout
- **CUMULUS-2575**
  - Adds `POST /granules` API endpoint to create a granule
  - Adds helper `createGranule` to `@cumulus/api-client`
- **CUMULUS-2577**
  - Adds `POST /executions` endpoint to create an execution
- **CUMULUS-2578**
  - Adds `PUT /executions` endpoint to update an execution
- **CUMULUS-2592**
  - Adds logging when messages fail to be added to queue
- **CUMULUS-2644**
  - Pulled `delete` method for `granules-executions.ts` implemented as part of CUMULUS-2306
  from the RDS-Phase-2 feature branch in support of CUMULUS-2644.
  - Pulled `erasePostgresTables` method in `serve.js` implemented as part of CUMULUS-2644,
  and CUMULUS-2306 from the RDS-Phase-2 feature branch in support of CUMULUS-2644
  - Added `resetPostgresDb` method to support resetting between integration test suite runs

### Changed

- Updated `processDeadLetterArchive` Lambda to return an object where
`processingSucceededKeys` is an array of the S3 keys for successfully
processed objects and `processingFailedKeys` is an array of S3 keys
for objects that could not be processed
- Updated async operations to handle writing records to the databases
when output of the operation is `undefined`

- **CUMULUS-2644**
  - Moved `migration` directory from the `db-migration-lambda` to the `db` package and
  updated unit test references to migrationDir to be pulled from `@cumulus/db`
  - Updated `@cumulus/api/bin/serveUtils` to write records to PostgreSQL tables

- **CUMULUS-2575**
  - Updates model/granule to allow a granule created from API to not require an
    execution to be associated with it. This is a backwards compatible change
    that will not affect granules created in the normal way.
  - Updates `@cumulus/db/src/model/granules` functions `get` and `exists` to
    enforce parameter checking so that requests include either (granule\_id
    and collection\_cumulus\_id) or (cumulus\_id) to prevent incorrect results.
  - `@cumulus/message/src/Collections.deconstructCollectionId` has been
    modified to throw a descriptive error if the input `collectionId` is
    undefined rather than `TypeError: Cannot read property 'split' of
    undefined`. This function has also been updated to throw descriptive errors
    if an incorrectly formatted collectionId is input.

## [v9.4.1] 2022-02-14 [BACKPORT]

**Please note** changes in 9.4.1 may not yet be released in future versions, as
this is a backport and patch release on the 9.4.x series of releases. Updates that
are included in the future will have a corresponding CHANGELOG entry in future
releases.

- **CUMULUS-2847**
  - Update dynamo configuration to read from S3 instead of System Manager
    Parameter Store
  - Move api configuration initialization outside the lambda handler to
    eliminate unneded S3 calls/require config on cold-start only
  - Moved `ssh2` package from `@cumulus/common` to `@cumulus/sftp-client` and
    upgraded package from `^0.8.7` to `^1.0.0` to address security vulnerability
    issue in previous version.
  - Fixed hyrax task package.json dev dependency
  - Update CNM lambda dependencies for Core tasks
    - cumulus-cnm-response-task: 1.4.4
    - cumulus-cnm-to-granule: 1.5.4
  - Whitelist ssh2 re: https://github.com/advisories/GHSA-652h-xwhf-q4h6

## [v9.4.0] 2021-08-16

### Notable changes

- `@cumulus/sync-granule` task should now properly handle
syncing files from HTTP/HTTPS providers where basic auth is
required and involves a redirect to a different host (e.g.
downloading files protected by Earthdata Login)

### Added

- **CUMULUS-2591**
  - Adds `failedExecutionStepName` to failed execution's jsonb error records.
    This is the name of the Step Function step for the last failed event in the
    execution's event history.
- **CUMULUS-2548**
  - Added `allowed_redirects` field to PostgreSQL `providers` table
  - Added `allowedRedirects` field to DynamoDB `<prefix>-providers` table
  - Added `@cumulus/aws-client/S3.streamS3Upload` to handle uploading the contents
  of a readable stream to S3 and returning a promise
- **CUMULUS-2373**
  - Added `replaySqsMessages` lambda to replay archived incoming SQS
    messages from S3.
  - Added `/replays/sqs` endpoint to trigger an async operation for
    the `replaySqsMessages` lambda.
  - Added unit tests and integration tests for new endpoint and lambda.
  - Added `getS3PrefixForArchivedMessage` to `ingest/sqs` package to get prefix
    for an archived message.
  - Added new `async_operation` type `SQS Replay`.
- **CUMULUS-2460**
  - Adds `POST` /executions/workflows-by-granules for retrieving workflow names common to a set of granules
  - Adds `workflowsByGranules` to `@cumulus/api-client/executions`
- **CUMULUS-2635**
  - Added helper functions:
    - `@cumulus/db/translate/file/translateApiPdrToPostgresPdr`

### Fixed

- **CUMULUS-2548**
  - Fixed `@cumulus/ingest/HttpProviderClient.sync` to
properly handle basic auth when redirecting to a different
host and/or host with a different port
- **CUMULUS-2626**
  - Update [PDR migration](https://github.com/nasa/cumulus/blob/master/lambdas/data-migration2/src/pdrs.ts) to correctly find Executions by a Dynamo PDR's `execution` field
- **CUMULUS-2635**
  - Update `data-migration2` to migrate PDRs before migrating granules.
  - Update `data-migration2` unit tests testing granules migration to reference
    PDR records to better model the DB schema.
  - Update `migratePdrRecord` to use `translateApiPdrToPostgresPdr` function.

### Changed

- **CUMULUS-2373**
  - Updated `getS3KeyForArchivedMessage` in `ingest/sqs` to store SQS messages
    by `queueName`.
- **CUMULUS-2630**
  - Updates the example/cumulus-tf deployment to change
    `archive_api_reserved_concurrency` from 2 to 8 to prevent throttling with
    the dashboard.

## [v9.3.0] 2021-07-26

### BREAKING CHANGES

- All API requests made by `@cumulus/api-client` will now throw an error if the status code
does not match the expected response (200 for most requests and 202 for a few requests that
trigger async operations). Previously the helpers in this package would return the response
regardless of the status code, so you may need to update any code using helpers from this
package to catch or to otherwise handle errors that you may encounter.
- The Cumulus API Lambda function has now been configured with reserved concurrency to ensure
availability in a high-concurrency environment. However, this also caps max concurrency which
may result in throttling errors if trying to reach the Cumulus API multiple times in a short
period. Reserved concurrency can be configured with the `archive_api_reserved_concurrency`
terraform variable on the Cumulus module and increased if you are seeing throttling errors.
The default reserved concurrency value is 8.

### Notable changes

- `cmr_custom_host` variable for `cumulus` module can now be used to configure Cumulus to
  integrate with a custom CMR host name and protocol (e.g.
  `http://custom-cmr-host.com`). Note that you **must** include a protocol
  (`http://` or `https://)  if specifying a value for this variable.
- The cumulus module configuration value`rds_connetion_heartbeat` and it's
  behavior has been replaced by a more robust database connection 'retry'
  solution.   Users can remove this value from their configuration, regardless
  of value.  See the `Changed` section notes on CUMULUS-2528 for more details.

### Added

- Added user doc describing new features related to the Cumulus dead letter archive.
- **CUMULUS-2327**
  - Added reserved concurrency setting to the Cumulus API lambda function.
  - Added relevant tfvars to the archive and cumulus terraform modules.
- **CUMULUS-2460**
  - Adds `POST` /executions/search-by-granules for retrieving executions from a list of granules or granule query
  - Adds `searchExecutionsByGranules` to `@cumulus/api-client/executions`
- **CUMULUS-2475**
  - Adds `GET` endpoint to distribution API
- **CUMULUS-2463**
  - `PUT /granules` reingest action allows a user to override the default execution
    to use by providing an optional `workflowName` or `executionArn` parameter on
    the request body.
  - `PUT /granules/bulkReingest` action allows a user to override the default
    execution/workflow combination to reingest with by providing an optional
    `workflowName` on the request body.
- Adds `workflowName` and `executionArn` params to @cumulus/api-client/reingestGranules
- **CUMULUS-2476**
  - Adds handler for authenticated `HEAD` Distribution requests replicating current behavior of TEA
- **CUMULUS-2478**
  - Implemented [bucket map](https://github.com/asfadmin/thin-egress-app#bucket-mapping).
  - Implemented /locate endpoint
  - Cumulus distribution API checks the file request against bucket map:
    - retrieves the bucket and key from file path
    - determines if the file request is public based on the bucket map rather than the bucket type
    - (EDL only) restricts download from PRIVATE_BUCKETS to users who belong to certain EDL User Groups
    - bucket prefix and object prefix are supported
  - Add 'Bearer token' support as an authorization method
- **CUMULUS-2486**
  - Implemented support for custom headers
  - Added 'Bearer token' support as an authorization method
- **CUMULUS-2487**
  - Added integration test for cumulus distribution API
- **CUMULUS-2569**
  - Created bucket map cache for cumulus distribution API
- **CUMULUS-2568**
  - Add `deletePdr`/PDR deletion functionality to `@cumulus/api-client/pdrs`
  - Add `removeCollectionAndAllDependencies` to integration test helpers
  - Added `example/spec/apiUtils.waitForApiStatus` to wait for a
  record to be returned by the API with a specific value for
  `status`
  - Added `example/spec/discoverUtils.uploadS3GranuleDataForDiscovery` to upload granule data fixtures
  to S3 with a randomized granule ID for `discover-granules` based
  integration tests
  - Added `example/spec/Collections.removeCollectionAndAllDependencies` to remove a collection and
  all dependent objects (e.g. PDRs, granules, executions) from the
  database via the API
  - Added helpers to `@cumulus/api-client`:
    - `pdrs.deletePdr` - Delete a PDR via the API
    - `replays.postKinesisReplays` - Submit a POST request to the `/replays` endpoint for replaying Kinesis messages

- `@cumulus/api-client/granules.getGranuleResponse` to return the raw endpoint response from the GET `/granules/<granuleId>` endpoint

### Changed

- Moved functions from `@cumulus/integration-tests` to `example/spec/helpers/workflowUtils`:
  - `startWorkflowExecution`
  - `startWorkflow`
  - `executeWorkflow`
  - `buildWorkflow`
  - `testWorkflow`
  - `buildAndExecuteWorkflow`
  - `buildAndStartWorkflow`
- `example/spec/helpers/workflowUtils.executeWorkflow` now uses
`waitForApiStatus` to ensure that the execution is `completed` or
`failed` before resolving
- `example/spec/helpers/testUtils.updateAndUploadTestFileToBucket`
now accepts an object of parameters rather than positional
arguments
- Removed PDR from the `payload` in the input payload test fixture for reconciliation report integration tests
- The following integration tests for PDR-based workflows were
updated to use randomized granule IDs:
  - `example/spec/parallel/ingest/ingestFromPdrSpec.js`
  - `example/spec/parallel/ingest/ingestFromPdrWithChildWorkflowMetaSpec.js`
  - `example/spec/parallel/ingest/ingestFromPdrWithExecutionNamePrefixSpec.js`
  - `example/spec/parallel/ingest/ingestPdrWithNodeNameSpec.js`
- Updated the `@cumulus/api-client/CumulusApiClientError` error class to include new properties that can be accessed directly on
the error object:
  - `statusCode` - The HTTP status code of the API response
  - `apiMessage` - The message from the API response
- Added `params.pRetryOptions` parameter to
`@cumulus/api-client/granules.deleteGranule` to control the retry
behavior
- Updated `cmr_custom_host` variable to accept a full protocol and host name
(e.g. `http://cmr-custom-host.com`), whereas it previously only accepted a host name
- **CUMULUS-2482**
  - Switches the default distribution app in the `example/cumulus-tf` deployment to the new Cumulus Distribution
  - TEA is still available by following instructions in `example/README.md`
- **CUMULUS-2463**
  - Increases the duration of allowed backoff times for a successful test from
    0.5 sec to 1 sec.
- **CUMULUS-2528**
  - Removed `rds_connection_heartbeat` as a configuration option from all
    Cumulus terraform modules
  - Removed `dbHeartBeat` as an environmental switch from
    `@cumulus/db.getKnexClient` in favor of more comprehensive general db
    connect retry solution
  - Added new `rds_connection_timing_configuration` string map to allow for
    configuration and tuning of Core's internal database retry/connection
    timeout behaviors.  These values map to connection pool configuration
    values for tarn (https://github.com/vincit/tarn.js/) which Core's database
    module / knex(https://www.npmjs.com/package/knex) use for this purpose:
    - acquireTimeoutMillis
    - createRetryIntervalMillis
    - createTimeoutMillis
    - idleTimeoutMillis
    - reapIntervalMillis
      Connection errors will result in a log line prepended with 'knex failed on
      attempted connection error' and sent from '@cumulus/db/connection'
  - Updated `@cumulus/db` and all terraform mdules to set default retry
    configuration values for the database module to cover existing database
    heartbeat connection failures as well as all other knex/tarn connection
    creation failures.

### Fixed

- Fixed bug where `cmr_custom_host` variable was not properly forwarded into `archive`, `ingest`, and `sqs-message-remover` modules from `cumulus` module
- Fixed bug where `parse-pdr` set a granule's provider to the entire provider record when a `NODE_NAME`
  is present. Expected behavior consistent with other tasks is to set the provider name in that field.
- **CUMULUS-2568**
  - Update reconciliation report integration test to have better cleanup/failure behavior
  - Fixed `@cumulus/api-client/pdrs.getPdr` to request correct endpoint for returning a PDR from the API
- **CUMULUS-2620**
  - Fixed a bug where a granule could be removed from CMR but still be set as
  `published: true` and with a CMR link in the Dynamo/PostgreSQL databases. Now,
  the CMR deletion and the Dynamo/PostgreSQL record updates will all succeed or fail
  together, preventing the database records from being out of sync with CMR.
  - Fixed `@cumulus/api-client/pdrs.getPdr` to request correct
  endpoint for returning a PDR from the API

## [v9.2.2] 2021-08-06 - [BACKPORT]

**Please note** changes in 9.2.2 may not yet be released in future versions, as
this is a backport and patch release on the 9.2.x series of releases. Updates that
are included in the future will have a corresponding CHANGELOG entry in future
releases.

### Added

- **CUMULUS-2635**
  - Added helper functions:
    - `@cumulus/db/translate/file/translateApiPdrToPostgresPdr`

### Fixed

- **CUMULUS-2635**
  - Update `data-migration2` to migrate PDRs before migrating granules.
  - Update `data-migration2` unit tests testing granules migration to reference
    PDR records to better model the DB schema.
  - Update `migratePdrRecord` to use `translateApiPdrToPostgresPdr` function.

## [v9.2.1] 2021-07-29 - [BACKPORT]

### Fixed

- **CUMULUS-2626**
  - Update [PDR migration](https://github.com/nasa/cumulus/blob/master/lambdas/data-migration2/src/pdrs.ts) to correctly find Executions by a Dynamo PDR's `execution` field

## [v9.2.0] 2021-06-22

### Added

- **CUMULUS-2475**
  - Adds `GET` endpoint to distribution API
- **CUMULUS-2476**
  - Adds handler for authenticated `HEAD` Distribution requests replicating current behavior of TEA

### Changed

- **CUMULUS-2482**
  - Switches the default distribution app in the `example/cumulus-tf` deployment to the new Cumulus Distribution
  - TEA is still available by following instructions in `example/README.md`

### Fixed

- **CUMULUS-2520**
  - Fixed error that prevented `/elasticsearch/index-from-database` from starting.
- **CUMULUS-2558**
  - Fixed issue where executions original_payload would not be retained on successful execution

## [v9.1.0] 2021-06-03

### BREAKING CHANGES

- @cumulus/api-client/granules.getGranule now returns the granule record from the GET /granules/<granuleId> endpoint, not the raw endpoint response
- **CUMULUS-2434**
  - To use the updated `update-granules-cmr-metadata-file-links` task, the
    granule  UMM-G metadata should have version 1.6.2 or later, since CMR s3
    link type 'GET DATA VIA DIRECT ACCESS' is not valid until UMM-G version
    [1.6.2](https://cdn.earthdata.nasa.gov/umm/granule/v1.6.2/umm-g-json-schema.json)
- **CUMULUS-2488**
  - Removed all EMS reporting including lambdas, endpoints, params, etc as all
    reporting is now handled through Cloud Metrics
- **CUMULUS-2472**
  - Moved existing `EarthdataLoginClient` to
    `@cumulus/oauth-client/EarthdataLoginClient` and updated all references in
    Cumulus Core.
  - Rename `EarthdataLoginClient` property from `earthdataLoginUrl` to
    `loginUrl for consistency with new OAuth clients. See example in
    [oauth-client
    README](https://github.com/nasa/cumulus/blob/master/packages/oauth-client/README.md)

### Added

- **HYRAX-439** - Corrected README.md according to a new Hyrax URL format.
- **CUMULUS-2354**
  - Adds configuration options to allow `/s3credentials` endpoint to distribute
    same-region read-only tokens based on a user's CMR ACLs.
  - Configures the example deployment to enable this feature.
- **CUMULUS-2442**
  - Adds option to generate cloudfront URL to lzards-backup task. This will require a few new task config options that have been documented in the [task README](https://github.com/nasa/cumulus/blob/master/tasks/lzards-backup/README.md).
- **CUMULUS-2470**
  - Added `/s3credentials` endpoint for distribution API
- **CUMULUS-2471**
  - Add `/s3credentialsREADME` endpoint to distribution API
- **CUMULUS-2473**
  - Updated `tf-modules/cumulus_distribution` module to take earthdata or cognito credentials
  - Configured `example/cumulus-tf/cumulus_distribution.tf` to use CSDAP credentials
- **CUMULUS-2474**
  - Add `S3ObjectStore` to `aws-client`. This class allows for interaction with the S3 object store.
  - Add `object-store` package which contains abstracted object store functions for working with various cloud providers
- **CUMULUS-2477**
  - Added `/`, `/login` and `/logout` endpoints to cumulus distribution api
- **CUMULUS-2479**
  - Adds /version endpoint to distribution API
- **CUMULUS-2497**
  - Created `isISOFile()` to check if a CMR file is a CMR ISO file.
- **CUMULUS-2371**
  - Added helpers to `@cumulus/ingest/sqs`:
    - `archiveSqsMessageToS3` - archives an incoming SQS message to S3
    - `deleteArchivedMessageFromS3` - deletes a processed SQS message from S3
  - Added call to `archiveSqsMessageToS3` to `sqs-message-consumer` which
    archives all incoming SQS messages to S3.
  - Added call to `deleteArchivedMessageFrom` to `sqs-message-remover` which
    deletes archived SQS message from S3 once it has been processed.

### Changed

- **[PR2224](https://github.com/nasa/cumulus/pull/2244)**
- **CUMULUS-2208**
  - Moved all `@cumulus/api/es/*` code to new `@cumulus/es-client` package
- Changed timeout on `sfEventSqsToDbRecords` Lambda to 60 seconds to match
  timeout for Knex library to acquire database connections
- **CUMULUS-2517**
  - Updated postgres-migration-count-tool default concurrency to '1'
- **CUMULUS-2489**
  - Updated docs for Terraform references in FAQs, glossary, and in Deployment sections
- **CUMULUS-2434**
  - Updated `@cumulus/cmrjs` `updateCMRMetadata` and related functions to add
    both HTTPS URLS and S3 URIs to CMR metadata.
  - Updated `update-granules-cmr-metadata-file-links` task to add both HTTPS
    URLs and S3 URIs to the OnlineAccessURLs field of CMR metadata. The task
    configuration parameter `cmrGranuleUrlType` now has default value `both`.
  - To use the updated `update-granules-cmr-metadata-file-links` task, the
    granule UMM-G metadata should have version 1.6.2 or later, since CMR s3 link
    type 'GET DATA VIA DIRECT ACCESS' is not valid until UMM-G version
    [1.6.2](https://cdn.earthdata.nasa.gov/umm/granule/v1.6.2/umm-g-json-schema.json)
- **CUMULUS-2472**
  - Renamed `@cumulus/earthdata-login-client` to more generic
    `@cumulus/oauth-client` as a parent  class for new OAuth clients.
  - Added `@cumulus/oauth-client/CognitoClient` to interface with AWS cognito login service.
- **CUMULUS-2497**
  - Changed the `@cumulus/cmrjs` package:
    - Updated `@cumulus/cmrjs/cmr-utils.getGranuleTemporalInfo()` so it now
      returns temporal info for CMR ISO 19115 SMAP XML files.
    - Updated `@cumulus/cmrjs/cmr-utils.isCmrFilename()` to include
      `isISOFile()`.
- **CUMULUS-2532**
  - Changed integration tests to use `api-client/granules` functions as opposed to granulesApi from `@cumulus/integration-tests`.

### Fixed

- **CUMULUS-2519**
  - Update @cumulus/integration-tests.buildWorkflow to fail if provider/collection API response is not successful
- **CUMULUS-2518**
  - Update sf-event-sqs-to-db-records to not throw if a collection is not
    defined on a payload that has no granules/an empty granule payload object
- **CUMULUS-2512**
  - Updated ingest package S3 provider client to take additional parameter
    `remoteAltBucket` on `download` method to allow for per-file override of
    provider bucket for checksum
  - Updated @cumulus/ingest.fetchTextFile's signature to be parameterized and
    added `remoteAltBucket`to allow for an override of the passed in provider
    bucket for the source file
  - Update "eslint-plugin-import" to be pinned to 2.22.1
- **CUMULUS-2520**
  - Fixed error that prevented `/elasticsearch/index-from-database` from starting.
- **CUMULUS-2532**
  - Fixed integration tests to have granule deletion occur before provider and
    collection deletion in test cleanup.
- **[2231](https://github.com/nasa/cumulus/issues/2231)**
  - Fixes broken relative path links in `docs/README.md`

### Removed

- **CUMULUS-2502**
  - Removed outdated documentation regarding Kibana index patterns for metrics.

## [v9.0.1] 2021-05-07

### Migration Steps

Please review the migration steps for 9.0.0 as this release is only a patch to
correct a failure in our build script and push out corrected release artifacts. The previous migration steps still apply.

### Changed

- Corrected `@cumulus/db` configuration to correctly build package.

## [v9.0.0] 2021-05-03

### Migration steps

- This release of Cumulus enables integration with a PostgreSQL database for archiving Cumulus data. There are several upgrade steps involved, **some of which need to be done before redeploying Cumulus**. See the [documentation on upgrading to the RDS release](https://nasa.github.io/cumulus/docs/upgrade-notes/upgrade-rds).

### BREAKING CHANGES

- **CUMULUS-2185** - RDS Migration Epic
  - **CUMULUS-2191**
    - Removed the following from the `@cumulus/api/models.asyncOperation` class in
      favor of the added `@cumulus/async-operations` module:
      - `start`
      - `startAsyncOperations`
  - **CUMULUS-2187**
    - The `async-operations` endpoint will now omit `output` instead of
      returning `none` when the operation did not return output.
  - **CUMULUS-2309**
    - Removed `@cumulus/api/models/granule.unpublishAndDeleteGranule` in favor
      of `@cumulus/api/lib/granule-remove-from-cmr.unpublishGranule` and
      `@cumulus/api/lib/granule-delete.deleteGranuleAndFiles`.
  - **CUMULUS-2385**
    - Updated `sf-event-sqs-to-db-records` to write a granule's files to
      PostgreSQL only after the workflow has exited the `Running` status.
      Please note that any workflow that uses `sf_sqs_report_task` for
      mid-workflow updates will be impacted.
    - Changed PostgreSQL `file` schema and TypeScript type definition to require
      `bucket` and `key` fields.
    - Updated granule/file write logic to mark a granule's status as "failed"
  - **CUMULUS-2455**
    - API `move granule` endpoint now moves granule files on a per-file basis
    - API `move granule` endpoint on granule file move failure will retain the
      file at it's original location, but continue to move any other granule
      files.
    - Removed the `move` method from the `@cumulus/api/models.granule` class.
      logic is now handled in `@cumulus/api/endpoints/granules` and is
      accessible via the Core API.

### Added

- **CUMULUS-2185** - RDS Migration Epic
  - **CUMULUS-2130**
    - Added postgres-migration-count-tool lambda/ECS task to allow for
      evaluation of database state
    - Added /migrationCounts api endpoint that allows running of the
      postgres-migration-count-tool as an asyncOperation
  - **CUMULUS-2394**
    - Updated PDR and Granule writes to check the step function
      workflow_start_time against the createdAt field for each record to ensure
      old records do not overwrite newer ones for legacy Dynamo and PostgreSQL
      writes
  - **CUMULUS-2188**
    - Added `data-migration2` Lambda to be run after `data-migration1`
    - Added logic to `data-migration2` Lambda for migrating execution records
      from DynamoDB to PostgreSQL
  - **CUMULUS-2191**
    - Added `@cumulus/async-operations` to core packages, exposing
      `startAsyncOperation` which will handle starting an async operation and
      adding an entry to both PostgreSQL and DynamoDb
  - **CUMULUS-2127**
    - Add schema migration for `collections` table
  - **CUMULUS-2129**
    - Added logic to `data-migration1` Lambda for migrating collection records
      from Dynamo to PostgreSQL
  - **CUMULUS-2157**
    - Add schema migration for `providers` table
    - Added logic to `data-migration1` Lambda for migrating provider records
      from Dynamo to PostgreSQL
  - **CUMULUS-2187**
    - Added logic to `data-migration1` Lambda for migrating async operation
      records from Dynamo to PostgreSQL
  - **CUMULUS-2198**
    - Added logic to `data-migration1` Lambda for migrating rule records from
      DynamoDB to PostgreSQL
  - **CUMULUS-2182**
    - Add schema migration for PDRs table
  - **CUMULUS-2230**
    - Add schema migration for `rules` table
  - **CUMULUS-2183**
    - Add schema migration for `asyncOperations` table
  - **CUMULUS-2184**
    - Add schema migration for `executions` table
  - **CUMULUS-2257**
    - Updated PostgreSQL table and column names to snake_case
    - Added `translateApiAsyncOperationToPostgresAsyncOperation` function to `@cumulus/db`
  - **CUMULUS-2186**
    - Added logic to `data-migration2` Lambda for migrating PDR records from
      DynamoDB to PostgreSQL
  - **CUMULUS-2235**
    - Added initial ingest load spec test/utility
  - **CUMULUS-2167**
    - Added logic to `data-migration2` Lambda for migrating Granule records from
      DynamoDB to PostgreSQL and parse Granule records to store File records in
      RDS.
  - **CUMULUS-2367**
    - Added `granules_executions` table to PostgreSQL schema to allow for a
      many-to-many relationship between granules and executions
      - The table refers to granule and execution records using foreign keys
        defined with ON CASCADE DELETE, which means that any time a granule or
        execution record is deleted, all of the records in the
        `granules_executions` table referring to that record will also be
        deleted.
    - Added `upsertGranuleWithExecutionJoinRecord` helper to `@cumulus/db` to
      allow for upserting a granule record and its corresponding
      `granules_execution` record
  - **CUMULUS-2128**
    - Added helper functions:
      - `@cumulus/db/translate/file/translateApiFiletoPostgresFile`
      - `@cumulus/db/translate/file/translateApiGranuletoPostgresGranule`
      - `@cumulus/message/Providers/getMessageProvider`
  - **CUMULUS-2190**
    - Added helper functions:
      - `@cumulus/message/Executions/getMessageExecutionOriginalPayload`
      - `@cumulus/message/Executions/getMessageExecutionFinalPayload`
      - `@cumulus/message/workflows/getMessageWorkflowTasks`
      - `@cumulus/message/workflows/getMessageWorkflowStartTime`
      - `@cumulus/message/workflows/getMessageWorkflowStopTime`
      - `@cumulus/message/workflows/getMessageWorkflowName`
  - **CUMULUS-2192**
    - Added helper functions:
      - `@cumulus/message/PDRs/getMessagePdrRunningExecutions`
      - `@cumulus/message/PDRs/getMessagePdrCompletedExecutions`
      - `@cumulus/message/PDRs/getMessagePdrFailedExecutions`
      - `@cumulus/message/PDRs/getMessagePdrStats`
      - `@cumulus/message/PDRs/getPdrPercentCompletion`
      - `@cumulus/message/workflows/getWorkflowDuration`
  - **CUMULUS-2199**
    - Added `translateApiRuleToPostgresRule` to `@cumulus/db` to translate API
      Rule to conform to Postgres Rule definition.
  - **CUMUlUS-2128**
    - Added "upsert" logic to the `sfEventSqsToDbRecords` Lambda for granule and
      file writes to the core PostgreSQL database
  - **CUMULUS-2199**
    - Updated Rules endpoint to write rules to core PostgreSQL database in
      addition to DynamoDB and to delete rules from the PostgreSQL database in
      addition to DynamoDB.
    - Updated `create` in Rules Model to take in optional `createdAt` parameter
      which sets the value of createdAt if not specified during function call.
  - **CUMULUS-2189**
    - Updated Provider endpoint logic to write providers in parallel to Core
      PostgreSQL database
    - Update integration tests to utilize API calls instead of direct
      api/model/Provider calls
  - **CUMULUS-2191**
    - Updated cumuluss/async-operation task to write async-operations to the
      PostgreSQL database.
  - **CUMULUS-2228**
    - Added logic to the `sfEventSqsToDbRecords` Lambda to write execution, PDR,
      and granule records to the core PostgreSQL database in parallel with
      writes to DynamoDB
  - **CUMUlUS-2190**
    - Added "upsert" logic to the `sfEventSqsToDbRecords` Lambda for PDR writes
      to the core PostgreSQL database
  - **CUMUlUS-2192**
    - Added "upsert" logic to the `sfEventSqsToDbRecords` Lambda for execution
      writes to the core PostgreSQL database
  - **CUMULUS-2187**
    - The `async-operations` endpoint will now omit `output` instead of
      returning `none` when the operation did not return output.
  - **CUMULUS-2167**
    - Change PostgreSQL schema definition for `files` to remove `filename` and
      `name` and only support `file_name`.
    - Change PostgreSQL schema definition for `files` to remove `size` to only
      support `file_size`.
    - Change `PostgresFile` to remove duplicate fields `filename` and `name` and
      rename `size` to `file_size`.
  - **CUMULUS-2266**
    - Change `sf-event-sqs-to-db-records` behavior to discard and not throw an
      error on an out-of-order/delayed message so as not to have it be sent to
      the DLQ.
  - **CUMULUS-2305**
    - Changed `DELETE /pdrs/{pdrname}` API behavior to also delete record from
      PostgreSQL database.
  - **CUMULUS-2309**
    - Changed `DELETE /granules/{granuleName}` API behavior to also delete
      record from PostgreSQL database.
    - Changed `Bulk operation BULK_GRANULE_DELETE` API behavior to also delete
      records from PostgreSQL database.
  - **CUMULUS-2367**
    - Updated `granule_cumulus_id` foreign key to granule in PostgreSQL `files`
      table to use a CASCADE delete, so records in the files table are
      automatically deleted by the database when the corresponding granule is
      deleted.
  - **CUMULUS-2407**
    - Updated data-migration1 and data-migration2 Lambdas to use UPSERT instead
      of UPDATE when migrating dynamoDB records to PostgreSQL.
    - Changed data-migration1 and data-migration2 logic to only update already
      migrated records if the incoming record update has a newer timestamp
  - **CUMULUS-2329**
    - Add `write-db-dlq-records-to-s3` lambda.
    - Add terraform config to automatically write db records DLQ messages to an
      s3 archive on the system bucket.
    - Add unit tests and a component spec test for the above.
  - **CUMULUS-2380**
    - Add `process-dead-letter-archive` lambda to pick up and process dead letters in the S3 system bucket dead letter archive.
    - Add `/deadLetterArchive/recoverCumulusMessages` endpoint to trigger an async operation to leverage this capability on demand.
    - Add unit tests and integration test for all of the above.
  - **CUMULUS-2406**
    - Updated parallel write logic to ensure that updatedAt/updated_at
      timestamps are the same in Dynamo/PG on record write for the following
      data types:
      - async operations
      - granules
      - executions
      - PDRs
  - **CUMULUS-2446**
    - Remove schema validation check against DynamoDB table for collections when
      migrating records from DynamoDB to core PostgreSQL database.
  - **CUMULUS-2447**
    - Changed `translateApiAsyncOperationToPostgresAsyncOperation` to call
      `JSON.stringify` and then `JSON.parse` on output.
  - **CUMULUS-2313**
    - Added `postgres-migration-async-operation` lambda to start an ECS task to
      run a the `data-migration2` lambda.
    - Updated `async_operations` table to include `Data Migration 2` as a new
      `operation_type`.
    - Updated `cumulus-tf/variables.tf` to include `optional_dynamo_tables` that
      will be merged with `dynamo_tables`.
  - **CUMULUS-2451**
    - Added summary type file `packages/db/src/types/summary.ts` with
      `MigrationSummary` and `DataMigration1` and `DataMigration2` types.
    - Updated `data-migration1` and `data-migration2` lambdas to return
      `MigrationSummary` objects.
    - Added logging for every batch of 100 records processed for executions,
      granules and files, and PDRs.
    - Removed `RecordAlreadyMigrated` logs in `data-migration1` and
      `data-migration2`
  - **CUMULUS-2452**
    - Added support for only migrating certain granules by specifying the
      `granuleSearchParams.granuleId` or `granuleSearchParams.collectionId`
      properties in the payload for the
      `<prefix>-postgres-migration-async-operation` Lambda
    - Added support for only running certain migrations for data-migration2 by
      specifying the `migrationsList` property in the payload for the
      `<prefix>-postgres-migration-async-operation` Lambda
  - **CUMULUS-2453**
    - Created `storeErrors` function which stores errors in system bucket.
    - Updated `executions` and `granulesAndFiles` data migrations to call `storeErrors` to store migration errors.
    - Added `system_bucket` variable to `data-migration2`.
  - **CUMULUS-2455**
    - Move granules API endpoint records move updates for migrated granule files
      if writing any of the granule files fails.
  - **CUMULUS-2468**
    - Added support for doing [DynamoDB parallel scanning](https://docs.aws.amazon.com/amazondynamodb/latest/developerguide/Scan.html#Scan.ParallelScan) for `executions` and `granules` migrations to improve performance. The behavior of the parallel scanning and writes can be controlled via the following properties on the event input to the `<prefix>-postgres-migration-async-operation` Lambda:
      - `granuleMigrationParams.parallelScanSegments`: How many segments to divide your granules DynamoDB table into for parallel scanning
      - `granuleMigrationParams.parallelScanLimit`: The maximum number of granule records to evaluate for each parallel scanning segment of the DynamoDB table
      - `granuleMigrationParams.writeConcurrency`: The maximum number of concurrent granule/file writes to perform to the PostgreSQL database across all DynamoDB segments
      - `executionMigrationParams.parallelScanSegments`: How many segments to divide your executions DynamoDB table into for parallel scanning
      - `executionMigrationParams.parallelScanLimit`: The maximum number of execution records to evaluate for each parallel scanning segment of the DynamoDB table
      - `executionMigrationParams.writeConcurrency`: The maximum number of concurrent execution writes to perform to the PostgreSQL database across all DynamoDB segments
  - **CUMULUS-2468** - Added `@cumulus/aws-client/DynamoDb.parallelScan` helper to perform [parallel scanning on DynamoDb tables](https://docs.aws.amazon.com/amazondynamodb/latest/developerguide/Scan.html#Scan.ParallelScan)
  - **CUMULUS-2507**
    - Updated granule record write logic to set granule status to `failed` in both Postgres and DynamoDB if any/all of its files fail to write to the database.

### Deprecated

- **CUMULUS-2185** - RDS Migration Epic
  - **CUMULUS-2455**
    - `@cumulus/ingest/moveGranuleFiles`

## [v8.1.2] 2021-07-29

**Please note** changes in 8.1.2 may not yet be released in future versions, as this
is a backport/patch release on the 8.x series of releases.  Updates that are
included in the future will have a corresponding CHANGELOG entry in future releases.

### Notable changes

- `cmr_custom_host` variable for `cumulus` module can now be used to configure Cumulus to
integrate with a custom CMR host name and protocol (e.g. `http://custom-cmr-host.com`). Note
that you **must** include a protocol (`http://` or `https://`) if specifying a value for this
variable.
- `@cumulus/sync-granule` task should now properly handle
syncing files from HTTP/HTTPS providers where basic auth is
required and involves a redirect to a different host (e.g.
downloading files protected by Earthdata Login)

### Added

- **CUMULUS-2548**
  - Added `allowed_redirects` field to PostgreSQL `providers` table
  - Added `allowedRedirects` field to DynamoDB `<prefix>-providers` table
  - Added `@cumulus/aws-client/S3.streamS3Upload` to handle uploading the contents
  of a readable stream to S3 and returning a promise

### Changed

- Updated `cmr_custom_host` variable to accept a full protocol and host name
(e.g. `http://cmr-custom-host.com`), whereas it previously only accepted a host name

### Fixed

- Fixed bug where `cmr_custom_host` variable was not properly forwarded into `archive`, `ingest`, and `sqs-message-remover` modules from `cumulus` module
- **CUMULUS-2548**
  - Fixed `@cumulus/ingest/HttpProviderClient.sync` to
properly handle basic auth when redirecting to a different
host and/or host with a different port

## [v8.1.1] 2021-04-30 -- Patch Release

**Please note** changes in 8.1.1 may not yet be released in future versions, as this
is a backport/patch release on the 8.x series of releases.  Updates that are
included in the future will have a corresponding CHANGELOG entry in future releases.

### Added

- **CUMULUS-2497**
  - Created `isISOFile()` to check if a CMR file is a CMR ISO file.

### Fixed

- **CUMULUS-2512**
  - Updated ingest package S3 provider client to take additional parameter
    `remoteAltBucket` on `download` method to allow for per-file override of
    provider bucket for checksum
  - Updated @cumulus/ingest.fetchTextFile's signature to be parameterized and
    added `remoteAltBucket`to allow for an override of the passed in provider
    bucket for the source file
  - Update "eslint-plugin-import" to be pinned to 2.22.1

### Changed

- **CUMULUS-2497**
  - Changed the `@cumulus/cmrjs` package:
    - Updated `@cumulus/cmrjs/cmr-utils.getGranuleTemporalInfo()` so it now
      returns temporal info for CMR ISO 19115 SMAP XML files.
    - Updated `@cumulus/cmrjs/cmr-utils.isCmrFilename()` to include
      `isISOFile()`.

- **[2216](https://github.com/nasa/cumulus/issues/2216)**
  - Removed "node-forge", "xml-crypto" from audit whitelist, added "underscore"

## [v8.1.0] 2021-04-29

### Added

- **CUMULUS-2348**
  - The `@cumulus/api` `/granules` and `/granules/{granuleId}` endpoints now take `getRecoveryStatus` parameter
  to include recoveryStatus in result granule(s)
  - The `@cumulus/api-client.granules.getGranule` function takes a `query` parameter which can be used to
  request additional granule information.
  - Published `@cumulus/api@7.2.1-alpha.0` for dashboard testing
- **CUMULUS-2469**
  - Added `tf-modules/cumulus_distribution` module to standup a skeleton
    distribution api

## [v8.0.0] 2021-04-08

### BREAKING CHANGES

- **CUMULUS-2428**
  - Changed `/granules/bulk` to use `queueUrl` property instead of a `queueName` property for setting the queue to use for scheduling bulk granule workflows

### Notable changes

- Bulk granule operations endpoint now supports setting a custom queue for scheduling workflows via the `queueUrl` property in the request body. If provided, this value should be the full URL for an SQS queue.

### Added

- **CUMULUS-2374**
  - Add cookbok entry for queueing PostToCmr step
  - Add example workflow to go with cookbook
- **CUMULUS-2421**
  - Added **experimental** `ecs_include_docker_cleanup_cronjob` boolean variable to the Cumulus module to enable cron job to clean up docker root storage blocks in ECS cluster template for non-`device-mapper` storage drivers. Default value is `false`. This fulfills a specific user support request. This feature is otherwise untested and will remain so until we can iterate with a better, more general-purpose solution. Use of this feature is **NOT** recommended unless you are certain you need it.

- **CUMULUS-1808**
  - Add additional error messaging in `deleteSnsTrigger` to give users more context about where to look to resolve ResourceNotFound error when disabling or deleting a rule.

### Fixed

- **CUMULUS-2281**
  - Changed discover-granules task to write discovered granules directly to
    logger, instead of via environment variable. This fixes a problem where a
    large number of found granules prevents this lambda from running as an
    activity with an E2BIG error.

## [v7.2.0] 2021-03-23

### Added

- **CUMULUS-2346**
  - Added orca API endpoint to `@cumulus/api` to get recovery status
  - Add `CopyToGlacier` step to [example IngestAndPublishGranuleWithOrca workflow](https://github.com/nasa/cumulus/blob/master/example/cumulus-tf/ingest_and_publish_granule_with_orca_workflow.tf)

### Changed

- **HYRAX-357**
  - Format of NGAP OPeNDAP URL changed and by default now is referring to concept id and optionally can include short name and version of collection.
  - `addShortnameAndVersionIdToConceptId` field has been added to the config inputs of the `hyrax-metadata-updates` task

## [v7.1.0] 2021-03-12

### Notable changes

- `sync-granule` task will now properly handle syncing 0 byte files to S3
- SQS/Kinesis rules now support scheduling workflows to a custom queue via the `rule.queueUrl` property. If provided, this value should be the full URL for an SQS queue.

### Added

- `tf-modules/cumulus` module now supports a `cmr_custom_host` variable that can
  be used to set to an arbitrary  host for making CMR requests (e.g.
  `https://custom-cmr-host.com`).
- Added `buckets` variable to `tf-modules/archive`
- **CUMULUS-2345**
  - Deploy ORCA with Cumulus, see `example/cumulus-tf/orca.tf` and `example/cumulus-tf/terraform.tfvars.example`
  - Add `CopyToGlacier` step to [example IngestAndPublishGranule workflow](https://github.com/nasa/cumulus/blob/master/example/cumulus-tf/ingest_and_publish_granule_workflow.asl.json)
- **CUMULUS-2424**
  - Added `childWorkflowMeta` to `queue-pdrs` config. An object passed to this config value will be merged into a child workflow message's `meta` object. For an example of how this can be used, see `example/cumulus-tf/discover_and_queue_pdrs_with_child_workflow_meta_workflow.asl.json`.
- **CUMULUS-2427**
  - Added support for using a custom queue with SQS and Kinesis rules. Whatever queue URL is set on the `rule.queueUrl` property will be used to schedule workflows for that rule. This change allows SQS/Kinesis rules to use [any throttled queues defined for a deployment](https://nasa.github.io/cumulus/docs/data-cookbooks/throttling-queued-executions).

### Fixed

- **CUMULUS-2394**
  - Updated PDR and Granule writes to check the step function `workflow_start_time` against
      the `createdAt` field  for each record to ensure old records do not
      overwrite newer ones

### Changed

- `<prefix>-lambda-api-gateway` IAM role used by API Gateway Lambda now
  supports accessing all buckets defined in your `buckets` variable except
  "internal" buckets
- Updated the default scroll duration used in ESScrollSearch and part of the
  reconciliation report functions as a result of testing and seeing timeouts
  at its current value of 2min.
- **CUMULUS-2355**
  - Added logic to disable `/s3Credentials` endpoint based upon value for
    environment variable `DISABLE_S3_CREDENTIALS`. If set to "true", the
    endpoint will not dispense S3 credentials and instead return a message
    indicating that the endpoint has been disabled.
- **CUMULUS-2397**
  - Updated `/elasticsearch` endpoint's `reindex` function to prevent
    reindexing when source and destination indices are the same.
- **CUMULUS-2420**
  - Updated test function `waitForAsyncOperationStatus` to take a retryObject
    and use exponential backoff.  Increased the total test duration for both
    AsycOperation specs and the ReconciliationReports tests.
  - Updated the default scroll duration used in ESScrollSearch and part of the
    reconciliation report functions as a result of testing and seeing timeouts
    at its current value of 2min.
- **CUMULUS-2427**
  - Removed `queueUrl` from the parameters object for `@cumulus/message/Build.buildQueueMessageFromTemplate`
  - Removed `queueUrl` from the parameters object for `@cumulus/message/Build.buildCumulusMeta`

### Fixed

- Fixed issue in `@cumulus/ingest/S3ProviderClient.sync()` preventing 0 byte files from being synced to S3.

### Removed

- Removed variables from `tf-modules/archive`:
  - `private_buckets`
  - `protected_buckets`
  - `public_buckets`

## [v7.0.0] 2021-02-22

### BREAKING CHANGES

- **CUMULUS-2362** - Endpoints for the logs (/logs) will now throw an error unless Metrics is set up

### Added

- **CUMULUS-2345**
  - Deploy ORCA with Cumulus, see `example/cumulus-tf/orca.tf` and `example/cumulus-tf/terraform.tfvars.example`
  - Add `CopyToGlacier` step to [example IngestAndPublishGranule workflow](https://github.com/nasa/cumulus/blob/master/example/cumulus-tf/ingest_and_publish_granule_workflow.asl.json)
- **CUMULUS-2376**
  - Added `cmrRevisionId` as an optional parameter to `post-to-cmr` that will be used when publishing metadata to CMR.
- **CUMULUS-2412**
  - Adds function `getCollectionsByShortNameAndVersion` to @cumulus/cmrjs that performs a compound query to CMR to retrieve collection information on a list of collections. This replaces a series of calls to the CMR for each collection with a single call on the `/collections` endpoint and should improve performance when CMR return times are increased.

### Changed

- **CUMULUS-2362**
  - Logs endpoints only work with Metrics set up
- **CUMULUS-2376**
  - Updated `publishUMMGJSON2CMR` to take in an optional `revisionId` parameter.
  - Updated `publishUMMGJSON2CMR` to throw an error if optional `revisionId` does not match resulting revision ID.
  - Updated `publishECHO10XML2CMR` to take in an optional `revisionId` parameter.
  - Updated `publishECHO10XML2CMR` to throw an error if optional `revisionId` does not match resulting revision ID.
  - Updated `publish2CMR` to take in optional `cmrRevisionId`.
  - Updated `getWriteHeaders` to take in an optional CMR Revision ID.
  - Updated `ingestGranule` to take in an optional CMR Revision ID to pass to `getWriteHeaders`.
  - Updated `ingestUMMGranule` to take in an optional CMR Revision ID to pass to `getWriteHeaders`.
- **CUMULUS-2350**
  - Updates the examples on the `/s3credentialsREADME`, to include Python and
    JavaScript code demonstrating how to refrsh  the s3credential for
    programatic access.
- **CUMULUS-2383**
  - PostToCMR task will return CMRInternalError when a `500` status is returned from CMR

## [v6.0.0] 2021-02-16

### MIGRATION NOTES

- **CUMULUS-2255** - Cumulus has upgraded its supported version of Terraform
  from **0.12.12** to **0.13.6**. Please see the [instructions to upgrade your
  deployments](https://github.com/nasa/cumulus/blob/master/docs/upgrade-notes/upgrading-tf-version-0.13.6.md).

- **CUMULUS-2350**
  - If the  `/s3credentialsREADME`, does not appear to be working after
    deployment, [manual redeployment](https://docs.aws.amazon.com/apigateway/latest/developerguide/how-to-deploy-api-with-console.html)
    of the API-gateway stage may be necessary to finish the deployment.

### BREAKING CHANGES

- **CUMULUS-2255** - Cumulus has upgraded its supported version of Terraform from **0.12.12** to **0.13.6**.

### Added

- **CUMULUS-2291**
  - Add provider filter to Granule Inventory Report
- **CUMULUS-2300**
  - Added `childWorkflowMeta` to `queue-granules` config. Object passed to this
    value will be merged into a child workflow message's  `meta` object. For an
    example of how this can be used, see
    `example/cumulus-tf/discover_granules_workflow.asl.json`.
- **CUMULUS-2350**
  - Adds an unprotected endpoint, `/s3credentialsREADME`, to the
    s3-credentials-endpoint that displays  information on how to use the
    `/s3credentials` endpoint
- **CUMULUS-2368**
  - Add QueueWorkflow task
- **CUMULUS-2391**
  - Add reportToEms to collections.files file schema
- **CUMULUS-2395**
  - Add Core module parameter `ecs_custom_sg_ids` to Cumulus module to allow for
    custom security group mappings
- **CUMULUS-2402**
  - Officially expose `sftp()` for use in `@cumulus/sftp-client`

### Changed

- **CUMULUS-2323**
  - The sync granules task when used with the s3 provider now uses the
    `source_bucket` key in `granule.files` objects.  If incoming payloads using
    this task have a `source_bucket` value for a file using the s3 provider, the
    task will attempt to sync from the bucket defined in the file's
    `source_bucket` key instead of the `provider`.
    - Updated `S3ProviderClient.sync` to allow for an optional bucket parameter
      in support of the changed behavior.
  - Removed `addBucketToFile` and related code from sync-granules task

- **CUMULUS-2255**
  - Updated Terraform deployment code syntax for compatibility with version 0.13.6
- **CUMULUS-2321**
  - Updated API endpoint GET `/reconciliationReports/{name}` to return the
    presigned s3 URL in addition to report data

### Fixed

- Updated `hyrax-metadata-updates` task so the opendap url has Type 'USE SERVICE API'

- **CUMULUS-2310**
  - Use valid filename for reconciliation report
- **CUMULUS-2351**
  - Inventory report no longer includes the File/Granule relation object in the
    okCountByGranules key of a report.  The information is only included when a
    'Granule Not Found' report is run.

### Removed

- **CUMULUS-2364**
  - Remove the internal Cumulus logging lambda (log2elasticsearch)

## [v5.0.1] 2021-01-27

### Changed

- **CUMULUS-2344**
  - Elasticsearch API now allows you to reindex to an index that already exists
  - If using the Change Index operation and the new index doesn't exist, it will be created
  - Regarding instructions for CUMULUS-2020, you can now do a change index
    operation before a reindex operation. This will
    ensure that new data will end up in the new index while Elasticsearch is reindexing.

- **CUMULUS-2351**
  - Inventory report no longer includes the File/Granule relation object in the okCountByGranules key of a report. The information is only included when a 'Granule Not Found' report is run.

### Removed

- **CUMULUS-2367**
  - Removed `execution_cumulus_id` column from granules RDS schema and data type

## [v5.0.0] 2021-01-12

### BREAKING CHANGES

- **CUMULUS-2020**
  - Elasticsearch data mappings have been updated to improve search and the API
    has been update to reflect those changes. See Migration notes on how to
    update the Elasticsearch mappings.

### Migration notes

- **CUMULUS-2020**
  - Elasticsearch data mappings have been updated to improve search. For
    example, case insensitive searching will now work (e.g. 'MOD' and 'mod' will
    return the same granule results). To use the improved Elasticsearch queries,
    [reindex](https://nasa.github.io/cumulus-api/#reindex) to create a new index
    with the correct types. Then perform a [change
    index](https://nasa.github.io/cumulus-api/#change-index) operation to use
    the new index.
- **CUMULUS-2258**
  - Because the `egress_lambda_log_group` and
    `egress_lambda_log_subscription_filter` resource were removed from the
    `cumulus` module, new definitions for these resources must be added to
    `cumulus-tf/main.tf`. For reference on how to define these resources, see
    [`example/cumulus-tf/thin_egress_app.tf`](https://github.com/nasa/cumulus/blob/master/example/cumulus-tf/thin_egress_app.tf).
  - The `tea_stack_name` variable being passed into the `cumulus` module should be removed
- **CUMULUS-2344**
  - Regarding instructions for CUMULUS-2020, you can now do a change index operation before a reindex operation. This will
    ensure that new data will end up in the new index while Elasticsearch is reindexing.

### BREAKING CHANGES

- **CUMULUS-2020**
  - Elasticsearch data mappings have been updated to improve search and the API has been updated to reflect those changes. See Migration notes on how to update the Elasticsearch mappings.

### Added

- **CUMULUS-2318**
  - Added`async_operation_image` as `cumulus` module variable to allow for override of the async_operation container image.  Users can optionally specify a non-default docker image for use with Core async operations.
- **CUMULUS-2219**
  - Added `lzards-backup` Core task to facilitate making LZARDS backup requests in Cumulus ingest workflows
- **CUMULUS-2092**
  - Add documentation for Granule Not Found Reports
- **HYRAX-320**
  - `@cumulus/hyrax-metadata-updates`Add component URI encoding for entry title id and granule ur to allow for values with special characters in them. For example, EntryTitleId 'Sentinel-6A MF/Jason-CS L2 Advanced Microwave Radiometer (AMR-C) NRT Geophysical Parameters' Now, URLs generated from such values will be encoded correctly and parsable by HyraxInTheCloud
- **CUMULUS-1370**
  - Add documentation for Getting Started section including FAQs
- **CUMULUS-2092**
  - Add documentation for Granule Not Found Reports
- **CUMULUS-2219**
  - Added `lzards-backup` Core task to facilitate making LZARDS backup requests in Cumulus ingest workflows
- **CUMULUS-2280**
  - In local api, retry to create tables if they fail to ensure localstack has had time to start fully.
- **CUMULUS-2290**
  - Add `queryFields` to granule schema, and this allows workflow tasks to add queryable data to granule record. For reference on how to add data to `queryFields` field, see [`example/cumulus-tf/kinesis_trigger_test_workflow.tf`](https://github.com/nasa/cumulus/blob/master/example/cumulus-tf/kinesis_trigger_test_workflow.tf).
- **CUMULUS-2318**
  - Added`async_operation_image` as `cumulus` module variable to allow for override of the async_operation container image.  Users can optionally specify a non-default docker image for use with Core async operations.

### Changed

- **CUMULUS-2020**
  - Updated Elasticsearch mappings to support case-insensitive search
- **CUMULUS-2124**
  - cumulus-rds-tf terraform module now takes engine_version as an input variable.
- **CUMULUS-2279**
  - Changed the formatting of granule CMR links: instead of a link to the `/search/granules.json` endpoint, now it is a direct link to `/search/concepts/conceptid.format`
- **CUMULUS-2296**
  - Improved PDR spec compliance of `parse-pdr` by updating `@cumulus/pvl` to parse fields in a manner more consistent with the PDR ICD, with respect to numbers and dates. Anything not matching the ICD expectations, or incompatible with Javascript parsing, will be parsed as a string instead.
- **CUMULUS-2344**
  - Elasticsearch API now allows you to reindex to an index that already exists
  - If using the Change Index operation and the new index doesn't exist, it will be created

### Removed

- **CUMULUS-2258**
  - Removed `tea_stack_name` variable from `tf-modules/distribution/variables.tf` and `tf-modules/cumulus/variables.tf`
  - Removed `egress_lambda_log_group` and `egress_lambda_log_subscription_filter` resources from `tf-modules/distribution/main.tf`

## [v4.0.0] 2020-11-20

### Migration notes

- Update the name of your `cumulus_message_adapter_lambda_layer_arn` variable for the `cumulus` module to `cumulus_message_adapter_lambda_layer_version_arn`. The value of the variable should remain the same (a layer version ARN of a Lambda layer for the [`cumulus-message-adapter`](https://github.com/nasa/cumulus-message-adapter/).
- **CUMULUS-2138** - Update all workflows using the `MoveGranules` step to add `UpdateGranulesCmrMetadataFileLinksStep`that runs after it. See the example [`IngestAndPublishWorkflow`](https://github.com/nasa/cumulus/blob/master/example/cumulus-tf/ingest_and_publish_granule_workflow.asl.json) for reference.
- **CUMULUS-2251**
  - Because it has been removed from the `cumulus` module, a new resource definition for `egress_api_gateway_log_subscription_filter` must be added to `cumulus-tf/main.tf`. For reference on how to define this resource, see [`example/cumulus-tf/main.tf`](https://github.com/nasa/cumulus/blob/master/example/cumulus-tf/main.tf).

### Added

- **CUMULUS-2248**
  - Updates Integration Tests README to point to new fake provider template.
- **CUMULUS-2239**
  - Add resource declaration to create a VPC endpoint in tea-map-cache module if `deploy_to_ngap` is false.
- **CUMULUS-2063**
  - Adds a new, optional query parameter to the `/collections[&getMMT=true]` and `/collections/active[&getMMT=true]` endpoints. When a user provides a value of `true` for `getMMT` in the query parameters, the endpoint will search CMR and update each collection's results with new key `MMTLink` containing a link to the MMT (Metadata Management Tool) if a CMR collection id is found.
- **CUMULUS-2170**
  - Adds ability to filter granule inventory reports
- **CUMULUS-2211**
  - Adds `granules/bulkReingest` endpoint to `@cumulus/api`
- **CUMULUS-2251**
  - Adds `log_api_gateway_to_cloudwatch` variable to `example/cumulus-tf/variables.tf`.
  - Adds `log_api_gateway_to_cloudwatch` variable to `thin_egress_app` module definition.

### Changed

- **CUMULUS-2216**
  - `/collection` and `/collection/active` endpoints now return collections without granule aggregate statistics by default. The original behavior is preserved and can be found by including a query param of `includeStats=true` on the request to the endpoint.
  - The `es/collections` Collection class takes a new parameter includeStats. It no longer appends granule aggregate statistics to the returned results by default. One must set the new parameter to any non-false value.
- **CUMULUS-2201**
  - Update `dbIndexer` lambda to process requests in serial
  - Fixes ingestPdrWithNodeNameSpec parsePdr provider error
- **CUMULUS-2251**
  - Moves Egress Api Gateway Log Group Filter from `tf-modules/distribution/main.tf` to `example/cumulus-tf/main.tf`

### Fixed

- **CUMULUS-2251**
  - This fixes a deployment error caused by depending on the `thin_egress_app` module output for a resource count.

### Removed

- **CUMULUS-2251**
  - Removes `tea_api_egress_log_group` variable from `tf-modules/distribution/variables.tf` and `tf-modules/cumulus/variables.tf`.

### BREAKING CHANGES

- **CUMULUS-2138** - CMR metadata update behavior has been removed from the `move-granules` task into a
new `update-granules-cmr-metadata-file-links` task.
- **CUMULUS-2216**
  - `/collection` and `/collection/active` endpoints now return collections without granule aggregate statistics by default. The original behavior is preserved and can be found by including a query param of `includeStats=true` on the request to the endpoint.  This is likely to affect the dashboard only but included here for the change of behavior.
- **[1956](https://github.com/nasa/cumulus/issues/1956)**
  - Update the name of the `cumulus_message_adapter_lambda_layer_arn` output from the `cumulus-message-adapter` module to `cumulus_message_adapter_lambda_layer_version_arn`. The output value has changed from being the ARN of the Lambda layer **without a version** to the ARN of the Lambda layer **with a version**.
  - Update the variable name in the `cumulus` and `ingest` modules from `cumulus_message_adapter_lambda_layer_arn` to `cumulus_message_adapter_lambda_layer_version_arn`

## [v3.0.1] 2020-10-21

- **CUMULUS-2203**
  - Update Core tasks to use
    [cumulus-message-adapter-js](https://github.com/nasa/cumulus-message-adapter-js)
    v2.0.0 to resolve memory leak/lambda ENOMEM constant failure issue.   This
    issue caused lambdas to slowly use all memory in the run environment and
    prevented AWS from halting/restarting warmed instances when task code was
    throwing consistent errors under load.

- **CUMULUS-2232**
  - Updated versions for `ajv`, `lodash`, `googleapis`, `archiver`, and
    `@cumulus/aws-client` to remediate vulnerabilities found in SNYK scan.

### Fixed

- **CUMULUS-2233**
  - Fixes /s3credentials bug where the expiration time on the cookie was set to a time that is always expired, so authentication was never being recognized as complete by the API. Consequently, the user would end up in a redirect loop and requests to /s3credentials would never complete successfully. The bug was caused by the fact that the code setting the expiration time for the cookie was expecting a time value in milliseconds, but was receiving the expirationTime from the EarthdataLoginClient in seconds. This bug has been fixed by converting seconds into milliseconds. Unit tests were added to test that the expiration time has been converted to milliseconds and checking that the cookie's expiration time is greater than the current time.

## [v3.0.0] 2020-10-7

### MIGRATION STEPS

- **CUMULUS-2099**
  - All references to `meta.queues` in workflow configuration must be replaced with references to queue URLs from Terraform resources. See the updated [data cookbooks](https://nasa.github.io/cumulus/docs/data-cookbooks/about-cookbooks) or example [Discover Granules workflow configuration](https://github.com/nasa/cumulus/blob/master/example/cumulus-tf/discover_granules_workflow.asl.json).
  - The steps for configuring queued execution throttling have changed. See the [updated documentation](https://nasa.github.io/cumulus/docs/data-cookbooks/throttling-queued-executions).
  - In addition to the configuration for execution throttling, the internal mechanism for tracking executions by queue has changed. As a result, you should **disable any rules or workflows scheduling executions via a throttled queue** before upgrading. Otherwise, you may be at risk of having **twice as many executions** as are configured for the queue while the updated tracking is deployed. You can re-enable these rules/workflows once the upgrade is complete.

- **CUMULUS-2111**
  - **Before you re-deploy your `cumulus-tf` module**, note that the [`thin-egress-app`][thin-egress-app] is no longer deployed by default as part of the `cumulus` module, so you must add the TEA module to your deployment and manually modify your Terraform state **to avoid losing your API gateway and impacting any Cloudfront endpoints pointing to those gateways**. If you don't care about losing your API gateway and impacting Cloudfront endpoints, you can ignore the instructions for manually modifying state.

    1. Add the [`thin-egress-app`][thin-egress-app] module to your `cumulus-tf` deployment as shown in the [Cumulus example deployment](https://github.com/nasa/cumulus/tree/master/example/cumulus-tf/main.tf).

         - Note that the values for `tea_stack_name` variable to the `cumulus` module and the `stack_name` variable to the `thin_egress_app` module **must match**
         - Also, if you are specifying the `stage_name` variable to the `thin_egress_app` module, **the value of the `tea_api_gateway_stage` variable to the `cumulus` module must match it**

    2. **If you want to preserve your existing `thin-egress-app` API gateway and avoid having to update your Cloudfront endpoint for distribution, then you must follow these instructions**: <https://nasa.github.io/cumulus/docs/upgrade-notes/migrate_tea_standalone>. Otherwise, you can re-deploy as usual.

  - If you provide your own custom bucket map to TEA as a standalone module, **you must ensure that your custom bucket map includes mappings for the `protected` and `public` buckets specified in your `cumulus-tf/terraform.tfvars`, otherwise Cumulus may not be able to determine the correct distribution URL for ingested files and you may encounter errors**

- **CUMULUS-2197**
  - EMS resources are now optional, and `ems_deploy` is set to `false` by default, which will delete your EMS resources.
  - If you would like to keep any deployed EMS resources, add the `ems_deploy` variable set to `true` in your `cumulus-tf/terraform.tfvars`

### BREAKING CHANGES

- **CUMULUS-2200**
  - Changes return from 303 redirect to 200 success for `Granule Inventory`'s
    `/reconciliationReport` returns.  The user (dashboard) must read the value
    of `url` from the return to get the s3SignedURL and then download the report.
- **CUMULUS-2099**
  - `meta.queues` has been removed from Cumulus core workflow messages.
  - `@cumulus/sf-sqs-report` workflow task no longer reads the reporting queue URL from `input.meta.queues.reporting` on the incoming event. Instead, it requires that the queue URL be set as the `reporting_queue_url` environment variable on the deployed Lambda.
- **CUMULUS-2111**
  - The deployment of the `thin-egress-app` module has be removed from `tf-modules/distribution`, which is a part of the `tf-modules/cumulus` module. Thus, the `thin-egress-app` module is no longer deployed for you by default. See the migration steps for details about how to add deployment for the `thin-egress-app`.
- **CUMULUS-2141**
  - The `parse-pdr` task has been updated to respect the `NODE_NAME` property in
    a PDR's `FILE_GROUP`. If a `NODE_NAME` is present, the task will query the
    Cumulus API for a provider with that host. If a provider is found, the
    output granule from the task will contain a `provider` property containing
    that provider. If `NODE_NAME` is set but a provider with that host cannot be
    found in the API, or if multiple providers are found with that same host,
    the task will fail.
  - The `queue-granules` task has been updated to expect an optional
    `granule.provider` property on each granule. If present, the granule will be
    enqueued using that provider. If not present, the task's `config.provider`
    will be used instead.
- **CUMULUS-2197**
  - EMS resources are now optional and will not be deployed by default. See migration steps for information
    about how to deploy EMS resources.

#### CODE CHANGES

- The `@cumulus/api-client.providers.getProviders` function now takes a
  `queryStringParameters` parameter which can be used to filter the providers
  which are returned
- The `@cumulus/aws-client/S3.getS3ObjectReadStreamAsync` function has been
  removed. It read the entire S3 object into memory before returning a read
  stream, which could cause Lambdas to run out of memory. Use
  `@cumulus/aws-client/S3.getObjectReadStream` instead.
- The `@cumulus/ingest/util.lookupMimeType` function now returns `undefined`
  rather than `null` if the mime type could not be found.
- The `@cumulus/ingest/lock.removeLock` function now returns `undefined`
- The `@cumulus/ingest/granule.generateMoveFileParams` function now returns
  `source: undefined` and `target :undefined` on the response object if either could not be
  determined. Previously, `null` had been returned.
- The `@cumulus/ingest/recursion.recursion` function must now be imported using
  `const { recursion } = require('@cumulus/ingest/recursion');`
- The `@cumulus/ingest/granule.getRenamedS3File` function has been renamed to
  `listVersionedObjects`
- `@cumulus/common.http` has been removed
- `@cumulus/common/http.download` has been removed

### Added

- **CUMULUS-1855**
  - Fixed SyncGranule task to return an empty granules list when given an empty
    (or absent) granules list on input, rather than throwing an exception
- **CUMULUS-1955**
  - Added `@cumulus/aws-client/S3.getObject` to get an AWS S3 object
  - Added `@cumulus/aws-client/S3.waitForObject` to get an AWS S3 object,
    retrying, if necessary
- **CUMULUS-1961**
  - Adds `startTimestamp` and `endTimestamp` parameters to endpoint
    `reconcilationReports`.  Setting these values will filter the returned
    report to cumulus data that falls within the timestamps. It also causes the
    report to be one directional, meaning cumulus is only reconciled with CMR,
    but not the other direction. The Granules will be filtered by their
    `updatedAt` values. Collections are filtered by the updatedAt time of their
    granules, i.e. Collections with granules that are updatedAt a time between
    the time parameters will be returned in the reconciliation reports.
  - Adds `startTimestamp` and `endTimestamp` parameters to create-reconciliation-reports
    lambda function. If either of these params is passed in with a value that can be
    converted to a date object, the inter-platform comparison between Cumulus and CMR will
    be one way.  That is, collections, granules, and files will be filtered by time for
    those found in Cumulus and only those compared to the CMR holdings. For the moment
    there is not enough information to change the internal consistency check, and S3 vs
    Cumulus comparisons are unchanged by the timestamps.
- **CUMULUS-1962**
  - Adds `location` as parameter to `/reconciliationReports` endpoint. Options are `S3`
    resulting in a S3 vs. Cumulus database search or `CMR` resulting in CMR vs. Cumulus database search.
- **CUMULUS-1963**
  - Adds `granuleId` as input parameter to `/reconcilationReports`
    endpoint. Limits inputs parameters to either `collectionId` or `granuleId`
    and will fail to create the report if both are provided.  Adding granuleId
    will find collections in Cumulus by granuleId and compare those one way
    with those in CMR.
  - `/reconciliationReports` now validates any input json before starting the
    async operation and the lambda handler no longer validates input
    parameters.
- **CUMULUS-1964**
  - Reports can now be filtered on provider
- **CUMULUS-1965**
  - Adds `collectionId` parameter to the `/reconcilationReports`
    endpoint. Setting this value will limit the scope of the reconcilation
    report to only the input collectionId when comparing Cumulus and
    CMR. `collectionId` is provided an array of strings e.g. `[shortname___version, shortname2___version2]`
- **CUMULUS-2107**
  - Added a new task, `update-cmr-access-constraints`, that will set access constraints in CMR Metadata.
    Currently supports UMMG-JSON and Echo10XML, where it will configure `AccessConstraints` and
    `RestrictionFlag/RestrictionComment`, respectively.
  - Added an operator doc on how to configure and run the access constraint update workflow, which will update the metadata using the new task, and then publish the updated metadata to CMR.
  - Added an operator doc on bulk operations.
- **CUMULUS-2111**
  - Added variables to `cumulus` module:
    - `tea_api_egress_log_group`
    - `tea_external_api_endpoint`
    - `tea_internal_api_endpoint`
    - `tea_rest_api_id`
    - `tea_rest_api_root_resource_id`
    - `tea_stack_name`
  - Added variables to `distribution` module:
    - `tea_api_egress_log_group`
    - `tea_external_api_endpoint`
    - `tea_internal_api_endpoint`
    - `tea_rest_api_id`
    - `tea_rest_api_root_resource_id`
    - `tea_stack_name`
- **CUMULUS-2112**
  - Added `@cumulus/api/lambdas/internal-reconciliation-report`, so create-reconciliation-report
    lambda can create `Internal` reconciliation report
- **CUMULUS-2116**
  - Added `@cumulus/api/models/granule.unpublishAndDeleteGranule` which
  unpublishes a granule from CMR and deletes it from Cumulus, but does not
  update the record to `published: false` before deletion
- **CUMULUS-2113**
  - Added Granule not found report to reports endpoint
  - Update reports to return breakdown by Granule of files both in DynamoDB and S3
- **CUMULUS-2123**
  - Added `cumulus-rds-tf` DB cluster module to `tf-modules` that adds a
    serverless RDS Aurora/PostgreSQL database cluster to meet the PostgreSQL
    requirements for future releases.
  - Updated the default Cumulus module to take the following new required variables:
    - rds_user_access_secret_arn:
      AWS Secrets Manager secret ARN containing a JSON string of DB credentials
      (containing at least host, password, port as keys)
    - rds_security_group:
      RDS Security Group that provides connection access to the RDS cluster
  - Updated API lambdas and default ECS cluster to add them to the
    `rds_security_group` for database access
- **CUMULUS-2126**
  - The collections endpoint now writes to the RDS database
- **CUMULUS-2127**
  - Added migration to create collections relation for RDS database
- **CUMULUS-2129**
  - Added `data-migration1` Terraform module and Lambda to migrate data from Dynamo to RDS
    - Added support to Lambda for migrating collections data from Dynamo to RDS
- **CUMULUS-2155**
  - Added `rds_connection_heartbeat` to `cumulus` and `data-migration` tf
    modules.  If set to true, this diagnostic variable instructs Core's database
    code to fire off a connection 'heartbeat' query and log the timing/results
    for diagnostic purposes, and retry certain connection timeouts once.
    This option is disabled by default
- **CUMULUS-2156**
  - Support array inputs parameters for `Internal` reconciliation report
- **CUMULUS-2157**
  - Added support to `data-migration1` Lambda for migrating providers data from Dynamo to RDS
    - The migration process for providers will convert any credentials that are stored unencrypted or encrypted with an S3 keypair provider to be encrypted with a KMS key instead
- **CUMULUS-2161**
  - Rules now support an `executionNamePrefix` property. If set, any executions
    triggered as a result of that rule will use that prefix in the name of the
    execution.
  - The `QueueGranules` task now supports an `executionNamePrefix` property. Any
    executions queued by that task will use that prefix in the name of the
    execution. See the
    [example workflow](./example/cumulus-tf/discover_granules_with_execution_name_prefix_workflow.asl.json)
    for usage.
  - The `QueuePdrs` task now supports an `executionNamePrefix` config property.
    Any executions queued by that task will use that prefix in the name of the
    execution. See the
    [example workflow](./example/cumulus-tf/discover_and_queue_pdrs_with_execution_name_prefix_workflow.asl.json)
    for usage.
- **CUMULUS-2162**
  - Adds new report type to `/reconciliationReport` endpoint.  The new report
    is `Granule Inventory`. This report is a CSV file of all the granules in
    the Cumulus DB. This report will eventually replace the existing
    `granules-csv` endpoint which has been deprecated.
- **CUMULUS-2197**
  - Added `ems_deploy` variable to the `cumulus` module. This is set to false by default, except
    for our example deployment, where it is needed for integration tests.

### Changed

- Upgraded version of [TEA](https://github.com/asfadmin/thin-egress-app/) deployed with Cumulus to build 88.
- **CUMULUS-2107**
  - Updated the `applyWorkflow` functionality on the granules endpoint to take a `meta` property to pass into the workflow message.
  - Updated the `BULK_GRANULE` functionality on the granules endpoint to support the above `applyWorkflow` change.
- **CUMULUS-2111**
  - Changed `distribution_api_gateway_stage` variable for `cumulus` module to `tea_api_gateway_stage`
  - Changed `api_gateway_stage` variable for `distribution` module to `tea_api_gateway_stage`
- **CUMULUS-2224**
  - Updated `/reconciliationReport`'s file reconciliation to include `"EXTENDED METADATA"` as a valid CMR relatedUrls Type.

### Fixed

- **CUMULUS-2168**
  - Fixed issue where large number of documents (generally logs) in the
    `cumulus` elasticsearch index results in the collection granule stats
    queries failing for the collections list api endpoint
- **CUMULUS-1955**
  - Due to AWS's eventual consistency model, it was possible for PostToCMR to
    publish an earlier version of a CMR metadata file, rather than the latest
    version created in a workflow.  This fix guarantees that the latest version
    is published, as expected.
- **CUMULUS-1961**
  - Fixed `activeCollections` query only returning 10 results
- **CUMULUS-2201**
  - Fix Reconciliation Report integration test failures by waiting for collections appear
    in es list and ingesting a fake granule xml file to CMR
- **CUMULUS-2015**
  - Reduced concurrency of `QueueGranules` task. That task now has a
    `config.concurrency` option that defaults to `3`.
- **CUMULUS-2116**
  - Fixed a race condition with bulk granule delete causing deleted granules to still appear in Elasticsearch. Granules removed via bulk delete should now be removed from Elasticsearch.
- **CUMULUS-2163**
  - Remove the `public-read` ACL from the `move-granules` task
- **CUMULUS-2164**
  - Fix issue where `cumulus` index is recreated and attached to an alias if it has been previously deleted
- **CUMULUS-2195**
  - Fixed issue with redirect from `/token` not working when using a Cloudfront endpoint to access the Cumulus API with Launchpad authentication enabled. The redirect should now work properly whether you are using a plain API gateway URL or a Cloudfront endpoint pointing at an API gateway URL.
- **CUMULUS-2200**
  - Fixed issue where __in and __not queries were stripping spaces from values

### Deprecated

- **CUMULUS-1955**
  - `@cumulus/aws-client/S3.getS3Object()`
  - `@cumulus/message/Queue.getQueueNameByUrl()`
  - `@cumulus/message/Queue.getQueueName()`
- **CUMULUS-2162**
  - `@cumulus/api/endpoints/granules-csv/list()`

### Removed

- **CUMULUS-2111**
  - Removed `distribution_url` and `distribution_redirect_uri` outputs from the `cumulus` module
  - Removed variables from the `cumulus` module:
    - `distribution_url`
    - `log_api_gateway_to_cloudwatch`
    - `thin_egress_cookie_domain`
    - `thin_egress_domain_cert_arn`
    - `thin_egress_download_role_in_region_arn`
    - `thin_egress_jwt_algo`
    - `thin_egress_jwt_secret_name`
    - `thin_egress_lambda_code_dependency_archive_key`
    - `thin_egress_stack_name`
  - Removed outputs from the `distribution` module:
    - `distribution_url`
    - `internal_tea_api`
    - `rest_api_id`
    - `thin_egress_app_redirect_uri`
  - Removed variables from the `distribution` module:
    - `bucket_map_key`
    - `distribution_url`
    - `log_api_gateway_to_cloudwatch`
    - `thin_egress_cookie_domain`
    - `thin_egress_domain_cert_arn`
    - `thin_egress_download_role_in_region_arn`
    - `thin_egress_jwt_algo`
    - `thin_egress_jwt_secret_name`
    - `thin_egress_lambda_code_dependency_archive_key`
- **CUMULUS-2157**
  - Removed `providerSecretsMigration` and `verifyProviderSecretsMigration` lambdas
- Removed deprecated `@cumulus/sf-sns-report` task
- Removed code:
  - `@cumulus/aws-client/S3.calculateS3ObjectChecksum`
  - `@cumulus/aws-client/S3.getS3ObjectReadStream`
  - `@cumulus/cmrjs.getFullMetadata`
  - `@cumulus/cmrjs.getMetadata`
  - `@cumulus/common/util.isNil`
  - `@cumulus/common/util.isNull`
  - `@cumulus/common/util.isUndefined`
  - `@cumulus/common/util.lookupMimeType`
  - `@cumulus/common/util.mkdtempSync`
  - `@cumulus/common/util.negate`
  - `@cumulus/common/util.noop`
  - `@cumulus/common/util.omit`
  - `@cumulus/common/util.renameProperty`
  - `@cumulus/common/util.sleep`
  - `@cumulus/common/util.thread`
  - `@cumulus/ingest/granule.copyGranuleFile`
  - `@cumulus/ingest/granule.moveGranuleFile`
  - `@cumulus/integration-tests/api/rules.deleteRule`
  - `@cumulus/integration-tests/api/rules.getRule`
  - `@cumulus/integration-tests/api/rules.listRules`
  - `@cumulus/integration-tests/api/rules.postRule`
  - `@cumulus/integration-tests/api/rules.rerunRule`
  - `@cumulus/integration-tests/api/rules.updateRule`
  - `@cumulus/integration-tests/sfnStep.parseStepMessage`
  - `@cumulus/message/Queue.getQueueName`
  - `@cumulus/message/Queue.getQueueNameByUrl`

## v2.0.2+ Backport releases

Release v2.0.1 was the last release on the 2.0.x release series.

Changes after this version on the 2.0.x release series are limited
security/requested feature patches and will not be ported forward to future
releases unless there is a corresponding CHANGELOG entry.

For up-to-date CHANGELOG for the maintenance release branch see
[CHANGELOG.md](https://github.com/nasa/cumulus/blob/release-2.0.x/CHANGELOG.md)
from the 2.0.x branch.

For the most recent release information for the maintenance branch please see
the [release page](https://github.com/nasa/cumulus/releases)

## [v2.0.7] 2020-10-1 - [BACKPORT]

### Fixed

- CVE-2020-7720
  - Updated common `node-forge` dependency to 0.10.0 to address CVE finding

### [v2.0.6] 2020-09-25 - [BACKPORT]

### Fixed

- **CUMULUS-2168**
  - Fixed issue where large number of documents (generally logs) in the
    `cumulus` elasticsearch index results in the collection granule stats
    queries failing for the collections list api endpoint

### [v2.0.5] 2020-09-15 - [BACKPORT]

#### Added

- Added `thin_egress_stack_name` variable to `cumulus` and `distribution` Terraform modules to allow overriding the default Cloudformation stack name used for the `thin-egress-app`. **Please note that if you change/set this value for an existing deployment, it will destroy and re-create your API gateway for the `thin-egress-app`.**

#### Fixed

- Fix collection list queries. Removed fixes to collection stats, which break queries for a large number of granules.

### [v2.0.4] 2020-09-08 - [BACKPORT]

#### Changed

- Upgraded version of [TEA](https://github.com/asfadmin/thin-egress-app/) deployed with Cumulus to build 88.

### [v2.0.3] 2020-09-02 - [BACKPORT]

#### Fixed

- **CUMULUS-1961**
  - Fixed `activeCollections` query only returning 10 results

- **CUMULUS-2039**
  - Fix issue causing SyncGranules task to run out of memory on large granules

#### CODE CHANGES

- The `@cumulus/aws-client/S3.getS3ObjectReadStreamAsync` function has been
  removed. It read the entire S3 object into memory before returning a read
  stream, which could cause Lambdas to run out of memory. Use
  `@cumulus/aws-client/S3.getObjectReadStream` instead.

### [v2.0.2] 2020-08-17 - [BACKPORT]

#### CODE CHANGES

- The `@cumulus/ingest/util.lookupMimeType` function now returns `undefined`
  rather than `null` if the mime type could not be found.
- The `@cumulus/ingest/lock.removeLock` function now returns `undefined`

#### Added

- **CUMULUS-2116**
  - Added `@cumulus/api/models/granule.unpublishAndDeleteGranule` which
  unpublishes a granule from CMR and deletes it from Cumulus, but does not
  update the record to `published: false` before deletion

### Fixed

- **CUMULUS-2116**
  - Fixed a race condition with bulk granule delete causing deleted granules to still appear in Elasticsearch. Granules removed via bulk delete should now be removed from Elasticsearch.

## [v2.0.1] 2020-07-28

### Added

- **CUMULUS-1886**
  - Added `multiple sort keys` support to `@cumulus/api`
- **CUMULUS-2099**
  - `@cumulus/message/Queue.getQueueUrl` to get the queue URL specified in a Cumulus workflow message, if any.

### Fixed

- **[PR 1790](https://github.com/nasa/cumulus/pull/1790)**
  - Fixed bug with request headers in `@cumulus/launchpad-auth` causing Launchpad token requests to fail

## [v2.0.0] 2020-07-23

### BREAKING CHANGES

- Changes to the `@cumulus/api-client` package
  - The `CumulusApiClientError` class must now be imported using
    `const { CumulusApiClientError } = require('@cumulus/api-client/CumulusApiClientError')`
- The `@cumulus/sftp-client/SftpClient` class must now be imported using
  `const { SftpClient } = require('@cumulus/sftp-client');`
- Instances of `@cumulus/ingest/SftpProviderClient` no longer implicitly connect
  when `download`, `list`, or `sync` are called. You must call `connect` on the
  provider client before issuing one of those calls. Failure to do so will
  result in a "Client not connected" exception being thrown.
- Instances of `@cumulus/ingest/SftpProviderClient` no longer implicitly
  disconnect from the SFTP server when `list` is called.
- Instances of `@cumulus/sftp-client/SftpClient` must now be explicitly closed
  by calling `.end()`
- Instances of `@cumulus/sftp-client/SftpClient` no longer implicitly connect to
  the server when `download`, `unlink`, `syncToS3`, `syncFromS3`, and `list` are
  called. You must explicitly call `connect` before calling one of those
  methods.
- Changes to the `@cumulus/common` package
  - `cloudwatch-event.getSfEventMessageObject()` now returns `undefined` if the
    message could not be found or could not be parsed. It previously returned
    `null`.
  - `S3KeyPairProvider.decrypt()` now throws an exception if the bucket
    containing the key cannot be determined.
  - `S3KeyPairProvider.decrypt()` now throws an exception if the stack cannot be
    determined.
  - `S3KeyPairProvider.encrypt()` now throws an exception if the bucket
    containing the key cannot be determined.
  - `S3KeyPairProvider.encrypt()` now throws an exception if the stack cannot be
    determined.
  - `sns-event.getSnsEventMessageObject()` now returns `undefined` if it could
    not be parsed. It previously returned `null`.
  - The `aws` module has been removed.
  - The `BucketsConfig.buckets` property is now read-only and private
  - The `test-utils.validateConfig()` function now resolves to `undefined`
    rather than `true`.
  - The `test-utils.validateInput()` function now resolves to `undefined` rather
    than `true`.
  - The `test-utils.validateOutput()` function now resolves to `undefined`
    rather than `true`.
  - The static `S3KeyPairProvider.retrieveKey()` function has been removed.
- Changes to the `@cumulus/cmrjs` package
  - `@cumulus/cmrjs.constructOnlineAccessUrl()` and
    `@cumulus/cmrjs/cmr-utils.constructOnlineAccessUrl()` previously took a
    `buckets` parameter, which was an instance of
    `@cumulus/common/BucketsConfig`. They now take a `bucketTypes` parameter,
    which is a simple object mapping bucket names to bucket types. Example:
    `{ 'private-1': 'private', 'public-1': 'public' }`
  - `@cumulus/cmrjs.reconcileCMRMetadata()` and
    `@cumulus/cmrjs/cmr-utils.reconcileCMRMetadata()` now take a **required**
    `bucketTypes` parameter, which is a simple object mapping bucket names to
    bucket types. Example: `{ 'private-1': 'private', 'public-1': 'public' }`
  - `@cumulus/cmrjs.updateCMRMetadata()` and
    `@cumulus/cmrjs/cmr-utils.updateCMRMetadata()` previously took an optional
    `inBuckets` parameter, which was an instance of
    `@cumulus/common/BucketsConfig`. They now take a **required** `bucketTypes`
    parameter, which is a simple object mapping bucket names to bucket types.
    Example: `{ 'private-1': 'private', 'public-1': 'public' }`
- The minimum supported version of all published Cumulus packages is now Node
  12.18.0
  - Tasks using the `cumuluss/cumulus-ecs-task` Docker image must be updated to
    `cumuluss/cumulus-ecs-task:1.7.0`. This can be done by updating the `image`
    property of any tasks defined using the `cumulus_ecs_service` Terraform
    module.
- Changes to `@cumulus/aws-client/S3`
  - The signature of the `getObjectSize` function has changed. It now takes a
    params object with three properties:
    - **s3**: an instance of an AWS.S3 object
    - **bucket**
    - **key**
  - The `getObjectSize` function will no longer retry if the object does not
    exist
- **CUMULUS-1861**
  - `@cumulus/message/Collections.getCollectionIdFromMessage` now throws a
    `CumulusMessageError` if `collectionName` and `collectionVersion` are missing
    from `meta.collection`.   Previously this method would return
    `'undefined___undefined'` instead
  - `@cumulus/integration-tests/addCollections` now returns an array of collections that
    were added rather than the count of added collections
- **CUMULUS-1930**
  - The `@cumulus/common/util.uuid()` function has been removed
- **CUMULUS-1955**
  - `@cumulus/aws-client/S3.multipartCopyObject` now returns an object with the
    AWS `etag` of the destination object
  - `@cumulus/ingest/S3ProviderClient.list` now sets a file object's `path`
    property to `undefined` instead of `null` when the file is at the top level
    of its bucket
  - The `sync` methods of the following classes in the `@cumulus/ingest` package
    now return an object with the AWS `s3uri` and `etag` of the destination file
    (they previously returned only a string representing the S3 URI)
    - `FtpProviderClient`
    - `HttpProviderClient`
    - `S3ProviderClient`
    - `SftpProviderClient`
- **CUMULUS-1958**
  - The following methods exported from `@cumulus/cmr-js/cmr-utils` were made
    async, and added distributionBucketMap as a parameter:
    - constructOnlineAccessUrl
    - generateFileUrl
    - reconcileCMRMetadata
    - updateCMRMetadata
- **CUMULUS-1969**
  - The `DiscoverPdrs` task now expects `provider_path` to be provided at
    `event.config.provider_path`, not `event.config.collection.provider_path`
  - `event.config.provider_path` is now a required parameter of the
    `DiscoverPdrs` task
  - `event.config.collection` is no longer a parameter to the `DiscoverPdrs`
    task
  - Collections no longer support the `provider_path` property. The tasks that
    relied on that property are now referencing `config.meta.provider_path`.
    Workflows should be updated accordingly.
- **CUMULUS-1977**
  - Moved bulk granule deletion endpoint from `/bulkDelete` to
    `/granules/bulkDelete`
- **CUMULUS-1991**
  - Updated CMR metadata generation to use "Download file.hdf" (where `file.hdf` is the filename of the given resource) as the resource description instead of "File to download"
  - CMR metadata updates now respect changes to resource descriptions (previously only changes to resource URLs were respected)

### MIGRATION STEPS

- Due to an issue with the AWS API Gateway and how the Thin Egress App Cloudformation template applies updates, you may need to redeploy your
  `thin-egress-app-EgressGateway` manually as a one time migration step.    If your deployment fails with an
  error similar to:

  ```bash
  Error: Lambda function (<stack>-tf-TeaCache) returned error: ({"errorType":"HTTPError","errorMessage":"Response code 404 (Not Found)"})
  ```

  Then follow the [AWS
  instructions](https://docs.aws.amazon.com/apigateway/latest/developerguide/how-to-deploy-api-with-console.html)
  to `Redeploy a REST API to a stage` for your egress API and re-run `terraform
  apply`.

### Added

- **CUMULUS-2081**
  - Add Integrator Guide section for onboarding
  - Add helpful tips documentation

- **CUMULUS-1902**
  - Add Common Use Cases section under Operator Docs

- **CUMULUS-2058**
  - Added `lambda_processing_role_name` as an output from the `cumulus` module
    to provide the processing role name
- **CUMULUS-1417**
  - Added a `checksumFor` property to collection `files` config. Set this
    property on a checksum file's definition matching the `regex` of the target
    file. More details in the ['Data Cookbooks
    Setup'](https://nasa.github.io/cumulus/docs/next/data-cookbooks/setup)
    documentation.
  - Added `checksumFor` validation to collections model.
- **CUMULUS-1956**
  - Added `@cumulus/earthata-login-client` package
  - The `/s3credentials` endpoint that is deployed as part of distribution now
    supports authentication using tokens created by a different application. If
    a request contains the `EDL-ClientId` and `EDL-Token` headers,
    authentication will be handled using that token rather than attempting to
    use OAuth.
  - `@cumulus/earthata-login-client.getTokenUsername()` now accepts an
    `xRequestId` argument, which will be included as the `X-Request-Id` header
    when calling Earthdata Login.
  - If the `s3Credentials` endpoint is invoked with an EDL token and an
    `X-Request-Id` header, that `X-Request-Id` header will be forwarded to
    Earthata Login.
- **CUMULUS-1957**
  - If EDL token authentication is being used, and the `EDL-Client-Name` header
    is set, `@the-client-name` will be appended to the end of the Earthdata
    Login username that is used as the `RoleSessionName` of the temporary IAM
    credentials. This value will show up in the AWS S3 server access logs.
- **CUMULUS-1958**
  - Add the ability for users to specify a `bucket_map_key` to the `cumulus`
    terraform module as an override for the default .yaml values that are passed
    to TEA by Core.    Using this option *requires* that each configured
    Cumulus 'distribution' bucket (e.g. public/protected buckets) have a single
    TEA mapping.  Multiple maps per bucket are not supported.
  - Updated Generating a distribution URL, the MoveGranules task and all CMR
    reconciliation functionality to utilize the TEA bucket map override.
  - Updated deploy process to utilize a bootstrap 'tea-map-cache' lambda that
    will, after deployment of Cumulus Core's TEA instance, query TEA for all
    protected/public buckets and generate a mapping configuration used
    internally by Core.  This object is also exposed as an output of the Cumulus
    module as `distribution_bucket_map`.
- **CUMULUS-1961**
  - Replaces DynamoDB for Elasticsearch for reconciliationReportForCumulusCMR
    comparisons between Cumulus and CMR.
- **CUMULUS-1970**
  - Created the `add-missing-file-checksums` workflow task
  - Added `@cumulus/aws-client/S3.calculateObjectHash()` function
  - Added `@cumulus/aws-client/S3.getObjectReadStream()` function
- **CUMULUS-1887**
  - Add additional fields to the granule CSV download file
- **CUMULUS-2019**
  - Add `infix` search to es query builder `@cumulus/api/es/es/queries` to
    support partial matching of the keywords

### Changed

- **CUMULUS-2032**
  - Updated @cumulus/ingest/HttpProviderClient to utilize a configuration key
    `httpListTimeout` to set the default timeout for discovery HTTP/HTTPS
    requests, and updates the default for the provider to 5 minutes (300 seconds).
  - Updated the DiscoverGranules and DiscoverPDRs tasks to utilize the updated
    configuration value if set via workflow config, and updates the default for
    these tasks to 5 minutes (300 seconds).

- **CUMULUS-176**
  - The API will now respond with a 400 status code when a request body contains
    invalid JSON. It had previously returned a 500 status code.
- **CUMULUS-1861**
  - Updates Rule objects to no longer require a collection.
  - Changes the DLQ behavior for `sfEventSqsToDbRecords` and
    `sfEventSqsToDbRecordsInputQueue`. Previously failure to write a database
    record would result in lambda success, and an error log in the CloudWatch
    logs.   The lambda has been updated to manually add a record to
    the `sfEventSqsToDbRecordsDeadLetterQueue` if the granule, execution, *or*
    pdr record fails to write, in addition to the previous error logging.
- **CUMULUS-1956**
  - The `/s3credentials` endpoint that is deployed as part of distribution now
    supports authentication using tokens created by a different application. If
    a request contains the `EDL-ClientId` and `EDL-Token` headers,
    authentication will be handled using that token rather than attempting to
    use OAuth.
- **CUMULUS-1977**
  - API endpoint POST `/granules/bulk` now returns a 202 status on a successful
    response instead of a 200 response
  - API endpoint DELETE `/granules/<granule-id>` now returns a 404 status if the
    granule record was already deleted
  - `@cumulus/api/models/Granule.update()` now returns the updated granule
    record
  - Implemented POST `/granules/bulkDelete` API endpoint to support deleting
    granules specified by ID or returned by the provided query in the request
    body. If the request is successful, the endpoint returns the async operation
    ID that has been started to remove the granules.
    - To use a query in the request body, your deployment must be
      [configured to access the Elasticsearch host for ESDIS metrics](https://nasa.github.io/cumulus/docs/additional-deployment-options/cloudwatch-logs-delivery#esdis-metrics)
      in your environment
  - Added `@cumulus/api/models/Granule.getRecord()` method to return raw record
    from DynamoDB
  - Added `@cumulus/api/models/Granule.delete()` method which handles deleting
    the granule record from DynamoDB and the granule files from S3
- **CUMULUS-1982**
  - The `globalConnectionLimit` property of providers is now optional and
    defaults to "unlimited"
- **CUMULUS-1997**
  - Added optional `launchpad` configuration to `@cumulus/hyrax-metadata-updates` task config schema.
- **CUMULUS-1991**
  - `@cumulus/cmrjs/src/cmr-utils/constructOnlineAccessUrls()` now throws an error if `cmrGranuleUrlType = "distribution"` and no distribution endpoint argument is provided
- **CUMULUS-2011**
  - Reconciliation reports are now generated within an AsyncOperation
- **CUMULUS-2016**
  - Upgrade TEA to version 79

### Fixed

- **CUMULUS-1991**
  - Added missing `DISTRIBUTION_ENDPOINT` environment variable for API lambdas. This environment variable is required for API requests to move granules.

- **CUMULUS-1961**
  - Fixed granules and executions query params not getting sent to API in granule list operation in `@cumulus/api-client`

### Deprecated

- `@cumulus/aws-client/S3.calculateS3ObjectChecksum()`
- `@cumulus/aws-client/S3.getS3ObjectReadStream()`
- `@cumulus/common/log.convertLogLevel()`
- `@cumulus/collection-config-store`
- `@cumulus/common/util.sleep()`

- **CUMULUS-1930**
  - `@cumulus/common/log.convertLogLevel()`
  - `@cumulus/common/util.isNull()`
  - `@cumulus/common/util.isUndefined()`
  - `@cumulus/common/util.negate()`
  - `@cumulus/common/util.noop()`
  - `@cumulus/common/util.isNil()`
  - `@cumulus/common/util.renameProperty()`
  - `@cumulus/common/util.lookupMimeType()`
  - `@cumulus/common/util.thread()`
  - `@cumulus/common/util.mkdtempSync()`

### Removed

- The deprecated `@cumulus/common.bucketsConfigJsonObject` function has been
  removed
- The deprecated `@cumulus/common.CollectionConfigStore` class has been removed
- The deprecated `@cumulus/common.concurrency` module has been removed
- The deprecated `@cumulus/common.constructCollectionId` function has been
  removed
- The deprecated `@cumulus/common.launchpad` module has been removed
- The deprecated `@cumulus/common.LaunchpadToken` class has been removed
- The deprecated `@cumulus/common.Semaphore` class has been removed
- The deprecated `@cumulus/common.stringUtils` module has been removed
- The deprecated `@cumulus/common/aws.cloudwatchlogs` function has been removed
- The deprecated `@cumulus/common/aws.deleteS3Files` function has been removed
- The deprecated `@cumulus/common/aws.deleteS3Object` function has been removed
- The deprecated `@cumulus/common/aws.dynamodb` function has been removed
- The deprecated `@cumulus/common/aws.dynamodbDocClient` function has been
  removed
- The deprecated `@cumulus/common/aws.getExecutionArn` function has been removed
- The deprecated `@cumulus/common/aws.headObject` function has been removed
- The deprecated `@cumulus/common/aws.listS3ObjectsV2` function has been removed
- The deprecated `@cumulus/common/aws.parseS3Uri` function has been removed
- The deprecated `@cumulus/common/aws.promiseS3Upload` function has been removed
- The deprecated `@cumulus/common/aws.recursivelyDeleteS3Bucket` function has
  been removed
- The deprecated `@cumulus/common/aws.s3CopyObject` function has been removed
- The deprecated `@cumulus/common/aws.s3ObjectExists` function has been removed
- The deprecated `@cumulus/common/aws.s3PutObject` function has been removed
- The deprecated `@cumulus/common/bucketsConfigJsonObject` function has been
  removed
- The deprecated `@cumulus/common/CloudWatchLogger` class has been removed
- The deprecated `@cumulus/common/collection-config-store.CollectionConfigStore`
  class has been removed
- The deprecated `@cumulus/common/collection-config-store.constructCollectionId`
  function has been removed
- The deprecated `@cumulus/common/concurrency.limit` function has been removed
- The deprecated `@cumulus/common/concurrency.mapTolerant` function has been
  removed
- The deprecated `@cumulus/common/concurrency.promiseUrl` function has been
  removed
- The deprecated `@cumulus/common/concurrency.toPromise` function has been
  removed
- The deprecated `@cumulus/common/concurrency.unless` function has been removed
- The deprecated `@cumulus/common/config.parseConfig` function has been removed
- The deprecated `@cumulus/common/config.resolveResource` function has been
  removed
- The deprecated `@cumulus/common/DynamoDb.get` function has been removed
- The deprecated `@cumulus/common/DynamoDb.scan` function has been removed
- The deprecated `@cumulus/common/FieldPattern` class has been removed
- The deprecated `@cumulus/common/launchpad.getLaunchpadToken` function has been
  removed
- The deprecated `@cumulus/common/launchpad.validateLaunchpadToken` function has
  been removed
- The deprecated `@cumulus/common/LaunchpadToken` class has been removed
- The deprecated `@cumulus/common/message.buildCumulusMeta` function has been
  removed
- The deprecated `@cumulus/common/message.buildQueueMessageFromTemplate`
  function has been removed
- The deprecated `@cumulus/common/message.getCollectionIdFromMessage` function
  has been removed
- The deprecated `@cumulus/common/message.getMaximumExecutions` function has
  been removed
- The deprecated `@cumulus/common/message.getMessageExecutionArn` function has
  been removed
- The deprecated `@cumulus/common/message.getMessageExecutionName` function has
  been removed
- The deprecated `@cumulus/common/message.getMessageFromTemplate` function has
  been removed
- The deprecated `@cumulus/common/message.getMessageGranules` function has been
  removed
- The deprecated `@cumulus/common/message.getMessageStateMachineArn` function
  has been removed
- The deprecated `@cumulus/common/message.getQueueName` function has been
  removed
- The deprecated `@cumulus/common/message.getQueueNameByUrl` function has been
  removed
- The deprecated `@cumulus/common/message.hasQueueAndExecutionLimit` function
  has been removed
- The deprecated `@cumulus/common/Semaphore` class has been removed
- The deprecated `@cumulus/common/string.globalReplace` function has been removed
- The deprecated `@cumulus/common/string.isNonEmptyString` function has been
  removed
- The deprecated `@cumulus/common/string.isValidHostname` function has been
  removed
- The deprecated `@cumulus/common/string.match` function has been removed
- The deprecated `@cumulus/common/string.matches` function has been removed
- The deprecated `@cumulus/common/string.replace` function has been removed
- The deprecated `@cumulus/common/string.toLower` function has been removed
- The deprecated `@cumulus/common/string.toUpper` function has been removed
- The deprecated `@cumulus/common/testUtils.getLocalstackEndpoint` function has been removed
- The deprecated `@cumulus/common/util.setErrorStack` function has been removed
- The `@cumulus/common/util.uuid` function has been removed
- The deprecated `@cumulus/common/workflows.getWorkflowArn` function has been
  removed
- The deprecated `@cumulus/common/workflows.getWorkflowFile` function has been
  removed
- The deprecated `@cumulus/common/workflows.getWorkflowList` function has been
  removed
- The deprecated `@cumulus/common/workflows.getWorkflowTemplate` function has
  been removed
- `@cumulus/aws-client/StepFunctions.toSfnExecutionName()`
- `@cumulus/aws-client/StepFunctions.fromSfnExecutionName()`
- `@cumulus/aws-client/StepFunctions.getExecutionArn()`
- `@cumulus/aws-client/StepFunctions.getExecutionUrl()`
- `@cumulus/aws-client/StepFunctions.getStateMachineArn()`
- `@cumulus/aws-client/StepFunctions.pullStepFunctionEvent()`
- `@cumulus/common/test-utils/throttleOnce()`
- `@cumulus/integration-tests/api/distribution.invokeApiDistributionLambda()`
- `@cumulus/integration-tests/api/distribution.getDistributionApiRedirect()`
- `@cumulus/integration-tests/api/distribution.getDistributionApiFileStream()`

## [v1.24.0] 2020-06-03

### BREAKING CHANGES

- **CUMULUS-1969**
  - The `DiscoverPdrs` task now expects `provider_path` to be provided at
    `event.config.provider_path`, not `event.config.collection.provider_path`
  - `event.config.provider_path` is now a required parameter of the
    `DiscoverPdrs` task
  - `event.config.collection` is no longer a parameter to the `DiscoverPdrs`
    task
  - Collections no longer support the `provider_path` property. The tasks that
    relied on that property are now referencing `config.meta.provider_path`.
    Workflows should be updated accordingly.

- **CUMULUS-1997**
  - `@cumulus/cmr-client/CMRSearchConceptQueue` parameters have been changed to take a `cmrSettings` object containing clientId, provider, and auth information. This can be generated using `@cumulus/cmrjs/cmr-utils/getCmrSettings`. The `cmrEnvironment` variable has been removed.

### Added

- **CUMULUS-1800**
  - Added task configuration setting named `syncChecksumFiles` to the
    SyncGranule task. This setting is `false` by default, but when set to
    `true`, all checksum files associated with data files that are downloaded
    will be downloaded as well.
- **CUMULUS-1952**
  - Updated HTTP(S) provider client to accept username/password for Basic authorization. This change adds support for Basic Authorization such as Earthdata login redirects to ingest (i.e. as implemented in SyncGranule), but not to discovery (i.e. as implemented in DiscoverGranules). Discovery still expects the provider's file system to be publicly accessible, but not the individual files and their contents.
  - **NOTE**: Using this in combination with the HTTP protocol may expose usernames and passwords to intermediary network entities. HTTPS is highly recommended.
- **CUMULUS-1997**
  - Added optional `launchpad` configuration to `@cumulus/hyrax-metadata-updates` task config schema.

### Fixed

- **CUMULUS-1997**
  - Updated all CMR operations to use configured authentication scheme
- **CUMULUS-2010**
  - Updated `@cumulus/api/launchpadSaml` to support multiple userGroup attributes from the SAML response

## [v1.23.2] 2020-05-22

### BREAKING CHANGES

- Updates to the Cumulus archive API:
  - All endpoints now return a `401` response instead of a `403` for any request where the JWT passed as a Bearer token is invalid.
  - POST `/refresh` and DELETE `/token/<token>` endpoints now return a `401` response for requests with expired tokens

- **CUMULUS-1894**
  - `@cumulus/ingest/granule.handleDuplicateFile()`
    - The `copyOptions` parameter has been removed
    - An `ACL` parameter has been added
  - `@cumulus/ingest/granule.renameS3FileWithTimestamp()`
    - Now returns `undefined`

- **CUMULUS-1896**
  Updated all Cumulus core lambdas to utilize the new message adapter streaming interface via [cumulus-message-adapter-js v1.2.0](https://github.com/nasa/cumulus-message-adapter-js/releases/tag/v1.2.0).   Users of this version of Cumulus (or later) must utilize version 1.3.0 or greater of the [cumulus-message-adapter](https://github.com/nasa/cumulus-message-adapter) to support core lambdas.

- **CUMULUS-1912**
  - `@cumulus/api` reconciliationReports list endpoint returns a list of reconciliationReport records instead of S3Uri.

- **CUMULUS-1969**
  - The `DiscoverGranules` task now expects `provider_path` to be provided at
    `event.config.provider_path`, not `event.config.collection.provider_path`
  - `config.provider_path` is now a required parameter of the `DiscoverGranules`
    task

### MIGRATION STEPS

- To take advantage of the new TTL-based access token expiration implemented in CUMULUS-1777 (see notes below) and clear out existing records in your access tokens table, do the following:
  1. Log out of any active dashboard sessions
  2. Use the AWS console or CLI to delete your `<prefix>-AccessTokensTable` DynamoDB table
  3. [Re-deploy your `data-persistence` module](https://nasa.github.io/cumulus/docs/deployment/upgrade-readme#update-data-persistence-resources), which should re-create the `<prefix>-AccessTokensTable` DynamoDB table
  4. Return to using the Cumulus API/dashboard as normal
- This release requires the Cumulus Message Adapter layer deployed with Cumulus Core to be at least 1.3.0, as the core lambdas have updated to [cumulus-message-adapter-js v1.2.0](https://github.com/nasa/cumulus-message-adapter-js/releases/tag/v1.2.0) and the new CMA interface.  As a result, users should:
  1. Follow the [Cumulus Message Adapter (CMA) deployment instructions](https://nasa.github.io/cumulus/docs/deployment/deployment-readme#deploy-the-cumulus-message-adapter-layer) and install a CMA layer version >=1.3.0
  2. If you are using any custom Node.js Lambdas in your workflows **and** the Cumulus CMA layer/`cumulus-message-adapter-js`, you must update your lambda to use [cumulus-message-adapter-js v1.2.0](https://github.com/nasa/cumulus-message-adapter-js/releases/tag/v1.2.0) and follow the migration instructions in the release notes. Prior versions of `cumulus-message-adapter-js` are not compatible with CMA >= 1.3.0.
- Migrate existing s3 reconciliation report records to database (CUMULUS-1911):
  - After update your `data persistence` module and Cumulus resources, run the command:

  ```bash
  ./node_modules/.bin/cumulus-api migrate --stack `<your-terraform-deployment-prefix>` --migrationVersion migration5
  ```

### Added

- Added a limit for concurrent Elasticsearch requests when doing an index from database operation
- Added the `es_request_concurrency` parameter to the archive and cumulus Terraform modules

- **CUMULUS-1995**
  - Added the `es_index_shards` parameter to the archive and cumulus Terraform modules to configure the number of shards for the ES index
    - If you have an existing ES index, you will need to [reindex](https://nasa.github.io/cumulus-api/#reindex) and then [change index](https://nasa.github.io/cumulus-api/#change-index) to take advantage of shard updates

- **CUMULUS-1894**
  - Added `@cumulus/aws-client/S3.moveObject()`

- **CUMULUS-1911**
  - Added ReconciliationReports table
  - Updated CreateReconciliationReport lambda to save Reconciliation Report records to database
  - Updated dbIndexer and IndexFromDatabase lambdas to index Reconciliation Report records to Elasticsearch
  - Added migration_5 to migrate existing s3 reconciliation report records to database and Elasticsearch
  - Updated `@cumulus/api` package, `tf-modules/archive` and `tf-modules/data-persistence` Terraform modules

- **CUMULUS-1916**
  - Added util function for seeding reconciliation reports when running API locally in dashboard

### Changed

- **CUMULUS-1777**
  - The `expirationTime` property is now a **required field** of the access tokens model.
  - Updated the `AccessTokens` table to set a [TTL](https://docs.aws.amazon.com/amazondynamodb/latest/developerguide/howitworks-ttl.html) on the `expirationTime` field in `tf-modules/data-persistence/dynamo.tf`. As a result, access token records in this table whose `expirationTime` has passed should be **automatically deleted by DynamoDB**.
  - Updated all code creating access token records in the Dynamo `AccessTokens` table to set the `expirationTime` field value in seconds from the epoch.
- **CUMULUS-1912**
  - Updated reconciliationReports endpoints to query against Elasticsearch, delete report from both database and s3
  - Added `@cumulus/api-client/reconciliationReports`
- **CUMULUS-1999**
  - Updated `@cumulus/common/util.deprecate()` so that only a single deprecation notice is printed for each name/version combination

### Fixed

- **CUMULUS-1894**
  - The `SyncGranule` task can now handle files larger than 5 GB
- **CUMULUS-1987**
  - `Remove granule from CMR` operation in `@cumulus/api` now passes token to CMR when fetching granule metadata, allowing removal of private granules
- **CUMULUS-1993**
  - For a given queue, the `sqs-message-consumer` Lambda will now only schedule workflows for rules matching the queue **and the collection information in each queue message (if any)**
    - The consumer also now only reads each queue message **once per Lambda invocation**, whereas previously each message was read **once per queue rule per Lambda invocation**
  - Fixed bug preventing the deletion of multiple SNS rules that share the same SNS topic

### Deprecated

- **CUMULUS-1894**
  - `@cumulus/ingest/granule.copyGranuleFile()`
  - `@cumulus/ingest/granule.moveGranuleFile()`

- **CUMULUS-1987** - Deprecated the following functions:
  - `@cumulus/cmrjs/getMetadata(cmrLink)` -> `@cumulus/cmr-client/CMR.getGranuleMetadata(cmrLink)`
  - `@cumulus/cmrjs/getFullMetadata(cmrLink)`

## [v1.22.1] 2020-05-04

**Note**: v1.22.0 was not released as a package due to npm/release concerns.  Users upgrading to 1.22.x should start with 1.22.1

### Added

- **CUMULUS-1894**
  - Added `@cumulus/aws-client/S3.multipartCopyObject()`
- **CUMULUS-408**
  - Added `certificateUri` field to provider schema. This optional field allows operators to specify an S3 uri to a CA bundle to use for HTTPS requests.
- **CUMULUS-1787**
  - Added `collections/active` endpoint for returning collections with active granules in `@cumulus/api`
- **CUMULUS-1799**
  - Added `@cumulus/common/stack.getBucketsConfigKey()` to return the S3 key for the buckets config object
  - Added `@cumulus/common/workflows.getWorkflowFileKey()` to return the S3 key for a workflow definition object
  - Added `@cumulus/common/workflows.getWorkflowsListKeyPrefix()` to return the S3 key prefix for objects containing workflow definitions
  - Added `@cumulus/message` package containing utilities for building and parsing Cumulus messages
- **CUMULUS-1850**
  - Added `@cumulus/aws-client/Kinesis.describeStream()` to get a Kinesis stream description
- **CUMULUS-1853**
  - Added `@cumulus/integration-tests/collections.createCollection()`
  - Added `@cumulus/integration-tests/executions.findExecutionArn()`
  - Added `@cumulus/integration-tests/executions.getExecutionWithStatus()`
  - Added `@cumulus/integration-tests/granules.getGranuleWithStatus()`
  - Added `@cumulus/integration-tests/providers.createProvider()`
  - Added `@cumulus/integration-tests/rules.createOneTimeRule()`

### Changed

- **CUMULUS-1682**
  - Moved all `@cumulus/ingest/parse-pdr` code into the `parse-pdr` task as it had become tightly coupled with that task's handler and was not used anywhere else. Unit tests also restored.
- **CUMULUS-1820**
  - Updated the Thin Egress App module used in `tf-modules/distribution/main.tf` to build 74. [See the release notes](https://github.com/asfadmin/thin-egress-app/releases/tag/tea-build.74).
- **CUMULUS-1852**
  - Updated POST endpoints for `/collections`, `/providers`, and `/rules` to log errors when returning a 500 response
  - Updated POST endpoint for `/collections`:
    - Return a 400 response when the `name` or `version` fields are missing
    - Return a 409 response if the collection already exists
    - Improved error messages to be more explicit
  - Updated POST endpoint for `/providers`:
    - Return a 400 response if the `host` field value is invalid
    - Return a 409 response if the provider already exists
  - Updated POST endpoint for `/rules`:
    - Return a 400 response if rule `name` is invalid
    - Return a 400 response if rule `type` is invalid
- **CUMULUS-1891**
  - Updated the following endpoints using async operations to return a 503 error if the ECS task  cannot be started and a 500 response for a non-specific error:
    - POST `/replays`
    - POST `/bulkDelete`
    - POST `/elasticsearch/index-from-database`
    - POST `/granules/bulk`

### Fixed

- **CUMULUS-408**
  - Fixed HTTPS discovery and ingest.

- **CUMULUS-1850**
  - Fixed a bug in Kinesis event processing where the message consumer would not properly filter available rules based on the collection information in the event and the Kinesis stream ARN

- **CUMULUS-1853**
  - Fixed a bug where attempting to create a rule containing a payload property
    would fail schema validation.

- **CUMULUS-1854**
  - Rule schema is validated before starting workflows or creating event source mappings

- **CUMULUS-1974**
  - Fixed @cumulus/api webpack config for missing underscore object due to underscore update

- **CUMULUS-2210**
  - Fixed `cmr_oauth_provider` variable not being propagated to reconciliation reports

### Deprecated

- **CUMULUS-1799** - Deprecated the following code. For cases where the code was moved into another package, the new code location is noted:
  - `@cumulus/aws-client/StepFunctions.fromSfnExecutionName()`
  - `@cumulus/aws-client/StepFunctions.toSfnExecutionName()`
  - `@cumulus/aws-client/StepFunctions.getExecutionArn()` -> `@cumulus/message/Executions.buildExecutionArn()`
  - `@cumulus/aws-client/StepFunctions.getExecutionUrl()` -> `@cumulus/message/Executions.getExecutionUrlFromArn()`
  - `@cumulus/aws-client/StepFunctions.getStateMachineArn()` -> `@cumulus/message/Executions.getStateMachineArnFromExecutionArn()`
  - `@cumulus/aws-client/StepFunctions.pullStepFunctionEvent()` -> `@cumulus/message/StepFunctions.pullStepFunctionEvent()`
  - `@cumulus/common/bucketsConfigJsonObject()`
  - `@cumulus/common/CloudWatchLogger`
  - `@cumulus/common/collection-config-store/CollectionConfigStore` -> `@cumulus/collection-config-store`
  - `@cumulus/common/collection-config-store.constructCollectionId()` -> `@cumulus/message/Collections.constructCollectionId`
  - `@cumulus/common/concurrency.limit()`
  - `@cumulus/common/concurrency.mapTolerant()`
  - `@cumulus/common/concurrency.promiseUrl()`
  - `@cumulus/common/concurrency.toPromise()`
  - `@cumulus/common/concurrency.unless()`
  - `@cumulus/common/config.buildSchema()`
  - `@cumulus/common/config.parseConfig()`
  - `@cumulus/common/config.resolveResource()`
  - `@cumulus/common/config.resourceToArn()`
  - `@cumulus/common/FieldPattern`
  - `@cumulus/common/launchpad.getLaunchpadToken()` -> `@cumulus/launchpad-auth/index.getLaunchpadToken()`
  - `@cumulus/common/LaunchpadToken` -> `@cumulus/launchpad-auth/LaunchpadToken`
  - `@cumulus/common/launchpad.validateLaunchpadToken()` -> `@cumulus/launchpad-auth/index.validateLaunchpadToken()`
  - `@cumulus/common/message.buildCumulusMeta()` -> `@cumulus/message/Build.buildCumulusMeta()`
  - `@cumulus/common/message.buildQueueMessageFromTemplate()` -> `@cumulus/message/Build.buildQueueMessageFromTemplate()`
  - `@cumulus/common/message.getCollectionIdFromMessage()` -> `@cumulus/message/Collections.getCollectionIdFromMessage()`
  - `@cumulus/common/message.getMessageExecutionArn()` -> `@cumulus/message/Executions.getMessageExecutionArn()`
  - `@cumulus/common/message.getMessageExecutionName()` -> `@cumulus/message/Executions.getMessageExecutionName()`
  - `@cumulus/common/message.getMaximumExecutions()` -> `@cumulus/message/Queue.getMaximumExecutions()`
  - `@cumulus/common/message.getMessageFromTemplate()`
  - `@cumulus/common/message.getMessageStateMachineArn()` -> `@cumulus/message/Executions.getMessageStateMachineArn()`)
  - `@cumulus/common/message.getMessageGranules()` -> `@cumulus/message/Granules.getMessageGranules()`
  - `@cumulus/common/message.getQueueNameByUrl()` -> `@cumulus/message/Queue.getQueueNameByUrl()`
  - `@cumulus/common/message.getQueueName()` -> `@cumulus/message/Queue.getQueueName()`)
  - `@cumulus/common/message.hasQueueAndExecutionLimit()` -> `@cumulus/message/Queue.hasQueueAndExecutionLimit()`
  - `@cumulus/common/Semaphore`
  - `@cumulus/common/test-utils.throttleOnce()`
  - `@cumulus/common/workflows.getWorkflowArn()`
  - `@cumulus/common/workflows.getWorkflowFile()`
  - `@cumulus/common/workflows.getWorkflowList()`
  - `@cumulus/common/workflows.getWorkflowTemplate()`
  - `@cumulus/integration-tests/sfnStep/SfnStep.parseStepMessage()` -> `@cumulus/message/StepFunctions.parseStepMessage()`
- **CUMULUS-1858** - Deprecated the following functions.
  - `@cumulus/common/string.globalReplace()`
  - `@cumulus/common/string.isNonEmptyString()`
  - `@cumulus/common/string.isValidHostname()`
  - `@cumulus/common/string.match()`
  - `@cumulus/common/string.matches()`
  - `@cumulus/common/string.replace()`
  - `@cumulus/common/string.toLower()`
  - `@cumulus/common/string.toUpper()`

### Removed

- **CUMULUS-1799**: Deprecated code removals:
  - Removed from `@cumulus/common/aws`:
    - `pullStepFunctionEvent()`
  - Removed `@cumulus/common/sfnStep`
  - Removed `@cumulus/common/StepFunctions`

## [v1.21.0] 2020-03-30

### PLEASE NOTE

- **CUMULUS-1762**: the `messageConsumer` for `sns` and `kinesis`-type rules now fetches
  the collection information from the message. You should ensure that your rule's collection
  name and version match what is in the message for these ingest messages to be processed.
  If no matching rule is found, an error will be thrown and logged in the
  `messageConsumer` Lambda function's log group.

### Added

- **CUMULUS-1629**`
  - Updates discover-granules task to respect/utilize duplicateHandling configuration such that
    - skip:               Duplicates will be filtered from the granule list
    - error:              Duplicates encountered will result in step failure
    - replace, version:   Duplicates will be ignored and handled as normal.
  - Adds a new copy of the API lambda `PrivateApiLambda()` which is configured to not require authentication. This Lambda is not connected to an API gateway
  - Adds `@cumulus/api-client` with functions for use by workflow lambdas to call the API when needed

- **CUMULUS-1732**
  - Added Python task/activity workflow and integration test (`PythonReferenceSpec`) to test `cumulus-message-adapter-python`and `cumulus-process-py` integration.
- **CUMULUS-1795**
  - Added an IAM policy on the Cumulus EC2 creation to enable SSM when the `deploy_to_ngap` flag is true

### Changed

- **CUMULUS-1762**
  - the `messageConsumer` for `sns` and `kinesis`-type rules now fetches the collection
    information from the message.

### Deprecated

- **CUMULUS-1629**
  - Deprecate `granulesApi`, `rulesApi`, `emsApi`, `executionsAPI` from `@cumulus/integration-test/api` in favor of code moved to `@cumulus/api-client`

### Removed

- **CUMULUS-1799**: Deprecated code removals
  - Removed deprecated method `@cumulus/api/models/Granule.createGranulesFromSns()`
  - Removed deprecated method `@cumulus/api/models/Granule.removeGranuleFromCmr()`
  - Removed from `@cumulus/common/aws`:
    - `apigateway()`
    - `buildS3Uri()`
    - `calculateS3ObjectChecksum()`
    - `cf()`
    - `cloudwatch()`
    - `cloudwatchevents()`
    - `cloudwatchlogs()`
    - `createAndWaitForDynamoDbTable()`
    - `createQueue()`
    - `deleteSQSMessage()`
    - `describeCfStackResources()`
    - `downloadS3File()`
    - `downloadS3Files()`
    - `DynamoDbSearchQueue` class
    - `dynamodbstreams()`
    - `ec2()`
    - `ecs()`
    - `fileExists()`
    - `findResourceArn()`
    - `fromSfnExecutionName()`
    - `getFileBucketAndKey()`
    - `getJsonS3Object()`
    - `getQueueUrl()`
    - `getObjectSize()`
    - `getS3ObjectReadStream()`
    - `getSecretString()`
    - `getStateMachineArn()`
    - `headObject()`
    - `isThrottlingException()`
    - `kinesis()`
    - `lambda()`
    - `listS3Objects()`
    - `promiseS3Upload()`
    - `publishSnsMessage()`
    - `putJsonS3Object()`
    - `receiveSQSMessages()`
    - `s3CopyObject()`
    - `s3GetObjectTagging()`
    - `s3Join()`
    - `S3ListObjectsV2Queue` class
    - `s3TagSetToQueryString()`
    - `s3PutObjectTagging()`
    - `secretsManager()`
    - `sendSQSMessage()`
    - `sfn()`
    - `sns()`
    - `sqs()`
    - `sqsQueueExists()`
    - `toSfnExecutionName()`
    - `uploadS3FileStream()`
    - `uploadS3Files()`
    - `validateS3ObjectChecksum()`
  - Removed `@cumulus/common/CloudFormationGateway` class
  - Removed `@cumulus/common/concurrency/Mutex` class
  - Removed `@cumulus/common/errors`
  - Removed `@cumulus/common/sftp`
  - Removed `@cumulus/common/string.unicodeEscape`
  - Removed `@cumulus/cmrjs/cmr-utils.getGranuleId()`
  - Removed `@cumulus/cmrjs/cmr-utils.getCmrFiles()`
  - Removed `@cumulus/cmrjs/cmr/CMR` class
  - Removed `@cumulus/cmrjs/cmr/CMRSearchConceptQueue` class
  - Removed `@cumulus/cmrjs/utils.getHost()`
  - Removed `@cumulus/cmrjs/utils.getIp()`
  - Removed `@cumulus/cmrjs/utils.hostId()`
  - Removed `@cumulus/cmrjs/utils/ummVersion()`
  - Removed `@cumulus/cmrjs/utils.updateToken()`
  - Removed `@cumulus/cmrjs/utils.validateUMMG()`
  - Removed `@cumulus/ingest/aws.getEndpoint()`
  - Removed `@cumulus/ingest/aws.getExecutionUrl()`
  - Removed `@cumulus/ingest/aws/invoke()`
  - Removed `@cumulus/ingest/aws/CloudWatch` class
  - Removed `@cumulus/ingest/aws/ECS` class
  - Removed `@cumulus/ingest/aws/Events` class
  - Removed `@cumulus/ingest/aws/SQS` class
  - Removed `@cumulus/ingest/aws/StepFunction` class
  - Removed `@cumulus/ingest/util.normalizeProviderPath()`
  - Removed `@cumulus/integration-tests/index.listCollections()`
  - Removed `@cumulus/integration-tests/index.listProviders()`
  - Removed `@cumulus/integration-tests/index.rulesList()`
  - Removed `@cumulus/integration-tests/api/api.addCollectionApi()`

## [v1.20.0] 2020-03-12

### BREAKING CHANGES

- **CUMULUS-1714**
  - Changed the format of the message sent to the granule SNS Topic. Message includes the granule record under `record` and the type of event under `event`. Messages with `deleted` events will have the record that was deleted with a `deletedAt` timestamp. Options for `event` are `Create | Update | Delete`
- **CUMULUS-1769** - `deploy_to_ngap` is now a **required** variable for the `tf-modules/cumulus` module. **For those deploying to NGAP environments, this variable should always be set to `true`.**

### Notable changes

- **CUMULUS-1739** - You can now exclude Elasticsearch from your `tf-modules/data-persistence` deployment (via `include_elasticsearch = false`) and your `tf-modules/cumulus` module will still deploy successfully.

- **CUMULUS-1769** - If you set `deploy_to_ngap = true` for the `tf-modules/archive` Terraform module, **you can only deploy your archive API gateway as `PRIVATE`**, not `EDGE`.

### Added

- Added `@cumulus/aws-client/S3.getS3ObjectReadStreamAsync()` to deal with S3 eventual consistency issues by checking for the existence an S3 object with retries before getting a readable stream for that object.
- **CUMULUS-1769**
  - Added `deploy_to_ngap` boolean variable for the `tf-modules/cumulus` and `tf-modules/archive` Terraform modules. This variable is required. **For those deploying to NGAP environments, this variable should always be set to `true`.**
- **HYRAX-70**
  - Add the hyrax-metadata-update task

### Changed

- [`AccessToken.get()`](https://github.com/nasa/cumulus/blob/master/packages/api/models/access-tokens.js) now enforces [strongly consistent reads from DynamoDB](https://docs.aws.amazon.com/amazondynamodb/latest/developerguide/HowItWorks.ReadConsistency.html)
- **CUMULUS-1739**
  - Updated `tf-modules/data-persistence` to make Elasticsearch alarm resources and outputs conditional on the `include_elasticsearch` variable
  - Updated `@cumulus/aws-client/S3.getObjectSize` to include automatic retries for any failures from `S3.headObject`
- **CUMULUS-1784**
  - Updated `@cumulus/api/lib/DistributionEvent.remoteIP()` to parse the IP address in an S3 access log from the `A-sourceip` query parameter if present, otherwise fallback to the original parsing behavior.
- **CUMULUS-1768**
  - The `stats/summary` endpoint reports the distinct collections for the number of granules reported

### Fixed

- **CUMULUS-1739** - Fixed the `tf-modules/cumulus` and `tf-modules/archive` modules to make these Elasticsearch variables truly optional:
  - `elasticsearch_domain_arn`
  - `elasticsearch_hostname`
  - `elasticsearch_security_group_id`

- **CUMULUS-1768**
  - Fixed the `stats/` endpoint so that data is correctly filtered by timestamp and `processingTime` is calculated correctly.

- **CUMULUS-1769**
  - In the `tf-modules/archive` Terraform module, the `lifecycle` block ignoring changes to the `policy` of the archive API gateway is now only enforced if `deploy_to_ngap = true`. This fixes a bug where users deploying outside of NGAP could not update their API gateway's resource policy when going from `PRIVATE` to `EDGE`, preventing their API from being accessed publicly.

- **CUMULUS-1775**
  - Fix/update api endpoint to use updated google auth endpoints such that it will work with new accounts

### Removed

- **CUMULUS-1768**
  - Removed API endpoints `stats/histogram` and `stats/average`. All advanced stats needs should be acquired from Cloud Metrics or similarly configured ELK stack.

## [v1.19.0] 2020-02-28

### BREAKING CHANGES

- **CUMULUS-1736**
  - The `@cumulus/discover-granules` task now sets the `dataType` of discovered
    granules based on the `name` of the configured collection, not the
    `dataType`.
  - The config schema of the `@cumulus/discover-granules` task now requires that
    collections contain a `version`.
  - The `@cumulus/sync-granule` task will set the `dataType` and `version` of a
    granule based on the configured collection if those fields are not already
    set on the granule. Previously it was using the `dataType` field of the
    configured collection, then falling back to the `name` field of the
    collection. This update will just use the `name` field of the collection to
    set the `dataType` field of the granule.

- **CUMULUS-1446**
  - Update the `@cumulus/integration-tests/api/executions.getExecution()`
    function to parse the response and return the execution, rather than return
    the full API response.

- **CUMULUS-1672**
  - The `cumulus` Terraform module in previous releases set a
    `Deployment = var.prefix` tag on all resources that it managed. In this
    release, a `tags` input variable has been added to the `cumulus` Terraform
    module to allow resource tagging to be customized. No default tags will be
    applied to Cumulus-managed resources. To replicate the previous behavior,
    set `tags = { Deployment: var.prefix }` as an input variable for the
    `cumulus` Terraform module.

- **CUMULUS-1684 Migration Instructions**
  - In previous releases, a provider's username and password were encrypted
    using a custom encryption library. That has now been updated to use KMS.
    This release includes a Lambda function named
    `<prefix>-ProviderSecretsMigration`, which will re-encrypt existing
    provider credentials to use KMS. After this release has been deployed, you
    will need to manually invoke that Lambda function using either the AWS CLI
    or AWS Console. It should only need to be successfully run once.
  - Future releases of Cumulus will invoke a
    `<prefix>-VerifyProviderSecretsMigration` Lambda function as part of the
    deployment, which will cause the deployment to fail if the migration
    Lambda has not been run.

- **CUMULUS-1718**
  - The `@cumulus/sf-sns-report` task for reporting mid-workflow updates has been retired.
  This task was used as the `PdrStatusReport` task in our ParsePdr example workflow.
  If you have a ParsePdr or other workflow using this task, use `@cumulus/sf-sqs-report` instead.
  Trying to deploy the old task will result in an error as the cumulus module no longer exports `sf_sns_report_task`.
  - Migration instruction: In your workflow definition, for each step using the old task change:
  `"Resource": "${module.cumulus.sf_sns_report_task.task_arn}"`
  to
  `"Resource": "${module.cumulus.sf_sqs_report_task.task_arn}"`

- **CUMULUS-1755**
  - The `thin_egress_jwt_secret_name` variable for the `tf-modules/cumulus` Terraform module is now **required**. This variable is passed on to the Thin Egress App in `tf-modules/distribution/main.tf`, which uses the keys stored in the secret to sign JWTs. See the [Thin Egress App documentation on how to create a value for this secret](https://github.com/asfadmin/thin-egress-app#setting-up-the-jwt-cookie-secrets).

### Added

- **CUMULUS-1446**
  - Add `@cumulus/common/FileUtils.readJsonFile()` function
  - Add `@cumulus/common/FileUtils.readTextFile()` function
  - Add `@cumulus/integration-tests/api/collections.createCollection()` function
  - Add `@cumulus/integration-tests/api/collections.deleteCollection()` function
  - Add `@cumulus/integration-tests/api/collections.getCollection()` function
  - Add `@cumulus/integration-tests/api/providers.getProvider()` function
  - Add `@cumulus/integration-tests/index.getExecutionOutput()` function
  - Add `@cumulus/integration-tests/index.loadCollection()` function
  - Add `@cumulus/integration-tests/index.loadProvider()` function
  - Add `@cumulus/integration-tests/index.readJsonFilesFromDir()` function

- **CUMULUS-1672**
  - Add a `tags` input variable to the `archive` Terraform module
  - Add a `tags` input variable to the `cumulus` Terraform module
  - Add a `tags` input variable to the `cumulus_ecs_service` Terraform module
  - Add a `tags` input variable to the `data-persistence` Terraform module
  - Add a `tags` input variable to the `distribution` Terraform module
  - Add a `tags` input variable to the `ingest` Terraform module
  - Add a `tags` input variable to the `s3-replicator` Terraform module

- **CUMULUS-1707**
  - Enable logrotate on ECS cluster

- **CUMULUS-1684**
  - Add a `@cumulus/aws-client/KMS` library of KMS-related functions
  - Add `@cumulus/aws-client/S3.getTextObject()`
  - Add `@cumulus/sftp-client` package
  - Create `ProviderSecretsMigration` Lambda function
  - Create `VerifyProviderSecretsMigration` Lambda function

- **CUMULUS-1548**
  - Add ability to put default Cumulus logs in Metrics' ELK stack
  - Add ability to add custom logs to Metrics' ELK Stack

- **CUMULUS-1702**
  - When logs are sent to Metrics' ELK stack, the logs endpoints will return results from there

- **CUMULUS-1459**
  - Async Operations are indexed in Elasticsearch
  - To index any existing async operations you'll need to perform an index from
    database function.

- **CUMULUS-1717**
  - Add `@cumulus/aws-client/deleteAndWaitForDynamoDbTableNotExists`, which
    deletes a DynamoDB table and waits to ensure the table no longer exists
  - Added `publishGranules` Lambda to handle publishing granule messages to SNS when granule records are written to DynamoDB
  - Added `@cumulus/api/models/Granule.storeGranulesFromCumulusMessage` to store granules from a Cumulus message to DynamoDB

- **CUMULUS-1718**
  - Added `@cumulus/sf-sqs-report` task to allow mid-workflow reporting updates.
  - Added `stepfunction_event_reporter_queue_url` and `sf_sqs_report_task` outputs to the `cumulus` module.
  - Added `publishPdrs` Lambda to handle publishing PDR messages to SNS when PDR records are written to DynamoDB.
  - Added `@cumulus/api/models/Pdr.storePdrFromCumulusMessage` to store PDRs from a Cumulus message to DynamoDB.
  - Added `@cumulus/aws-client/parseSQSMessageBody` to parse an SQS message body string into an object.

- **Ability to set custom backend API url in the archive module**
  - Add `api_url` definition in `tf-modules/cumulus/archive.tf`
  - Add `archive_api_url` variable in `tf-modules/cumulus/variables.tf`

- **CUMULUS-1741**
  - Added an optional `elasticsearch_security_group_ids` variable to the
    `data-persistence` Terraform module to allow additional security groups to
    be assigned to the Elasticsearch Domain.

- **CUMULUS-1752**
  - Added `@cumulus/integration-tests/api/distribution.invokeTEADistributionLambda` to simulate a request to the [Thin Egress App](https://github.com/asfadmin/thin-egress-app) by invoking the Lambda and getting a response payload.
  - Added `@cumulus/integration-tests/api/distribution.getTEARequestHeaders` to generate necessary request headers for a request to the Thin Egress App
  - Added `@cumulus/integration-tests/api/distribution.getTEADistributionApiFileStream` to get a response stream for a file served by Thin Egress App
  - Added `@cumulus/integration-tests/api/distribution.getTEADistributionApiRedirect` to get a redirect response from the Thin Egress App

- **CUMULUS-1755**
  - Added `@cumulus/aws-client/CloudFormation.describeCfStack()` to describe a Cloudformation stack
  - Added `@cumulus/aws-client/CloudFormation.getCfStackParameterValues()` to get multiple parameter values for a Cloudformation stack

### Changed

- **CUMULUS-1725**
  - Moved the logic that updates the granule files cache Dynamo table into its
    own Lambda function called `granuleFilesCacheUpdater`.

- **CUMULUS-1736**
  - The `collections` model in the API package now determines the name of a
    collection based on the `name` property, rather than using `dataType` and
    then falling back to `name`.
  - The `@cumulus/integration-tests.loadCollection()` function no longer appends
    the postfix to the end of the collection's `dataType`.
  - The `@cumulus/integration-tests.addCollections()` function no longer appends
    the postfix to the end of the collection's `dataType`.

- **CUMULUS-1672**
  - Add a `retryOptions` parameter to the `@cumulus/aws-client/S3.headObject`
     function, which will retry if the object being queried does not exist.

- **CUMULUS-1446**
  - Mark the `@cumulus/integration-tests/api.addCollectionApi()` function as
    deprecated
  - Mark the `@cumulus/integration-tests/index.listCollections()` function as
    deprecated
  - Mark the `@cumulus/integration-tests/index.listProviders()` function as
    deprecated
  - Mark the `@cumulus/integration-tests/index.rulesList()` function as
    deprecated

- **CUMULUS-1672**
  - Previously, the `cumulus` module defaulted to setting a
    `Deployment = var.prefix` tag on all resources that it managed. In this
    release, the `cumulus` module will now accept a `tags` input variable that
    defines the tags to be assigned to all resources that it manages.
  - Previously, the `data-persistence` module defaulted to setting a
    `Deployment = var.prefix` tag on all resources that it managed. In this
    release, the `data-persistence` module will now accept a `tags` input
    variable that defines the tags to be assigned to all resources that it
    manages.
  - Previously, the `distribution` module defaulted to setting a
    `Deployment = var.prefix` tag on all resources that it managed. In this
    release, the `distribution` module will now accept a `tags` input variable
    that defines the tags to be assigned to all resources that it manages.
  - Previously, the `ingest` module defaulted to setting a
    `Deployment = var.prefix` tag on all resources that it managed. In this
    release, the `ingest` module will now accept a `tags` input variable that
    defines the tags to be assigned to all resources that it manages.
  - Previously, the `s3-replicator` module defaulted to setting a
    `Deployment = var.prefix` tag on all resources that it managed. In this
    release, the `s3-replicator` module will now accept a `tags` input variable
    that defines the tags to be assigned to all resources that it manages.

- **CUMULUS-1684**
  - Update the API package to encrypt provider credentials using KMS instead of
    using RSA keys stored in S3

- **CUMULUS-1717**
  - Changed name of `cwSfExecutionEventToDb` Lambda to `cwSfEventToDbRecords`
  - Updated `cwSfEventToDbRecords` to write granule records to DynamoDB from the incoming Cumulus message

- **CUMULUS-1718**
  - Renamed `cwSfEventToDbRecords` to `sfEventSqsToDbRecords` due to architecture change to being a consumer of an SQS queue of Step Function Cloudwatch events.
  - Updated `sfEventSqsToDbRecords` to write PDR records to DynamoDB from the incoming Cumulus message
  - Moved `data-cookbooks/sns.md` to `data-cookbooks/ingest-notifications.md` and updated it to reflect recent changes.

- **CUMULUS-1748**
  - (S)FTP discovery tasks now use the provider-path as-is instead of forcing it to a relative path.
  - Improved error handling to catch permission denied FTP errors better and log them properly. Workflows will still fail encountering this error and we intend to consider that approach in a future ticket.

- **CUMULUS-1752**
  - Moved class for parsing distribution events to its own file: `@cumulus/api/lib/DistributionEvent.js`
    - Updated `DistributionEvent` to properly parse S3 access logs generated by requests from the [Thin Egress App](https://github.com/asfadmin/thin-egress-app)

- **CUMULUS-1753** - Changes to `@cumulus/ingest/HttpProviderClient.js`:
  - Removed regex filter in `HttpProviderClient.list()` that was used to return only files with an extension between 1 and 4 characters long. `HttpProviderClient.list()` will now return all files linked from the HTTP provider host.

- **CUMULUS-1755**
  - Updated the Thin Egress App module used in `tf-modules/distribution/main.tf` to build 61. [See the release notes](https://github.com/asfadmin/thin-egress-app/releases/tag/tea-build.61).

- **CUMULUS-1757**
  - Update @cumulus/cmr-client CMRSearchConceptQueue to take optional cmrEnvironment parameter

### Deprecated

- **CUMULUS-1684**
  - Deprecate `@cumulus/common/key-pair-provider/S3KeyPairProvider`
  - Deprecate `@cumulus/common/key-pair-provider/S3KeyPairProvider.encrypt()`
  - Deprecate `@cumulus/common/key-pair-provider/S3KeyPairProvider.decrypt()`
  - Deprecate `@cumulus/common/kms/KMS`
  - Deprecate `@cumulus/common/kms/KMS.encrypt()`
  - Deprecate `@cumulus/common/kms/KMS.decrypt()`
  - Deprecate `@cumulus/common/sftp.Sftp`

- **CUMULUS-1717**
  - Deprecate `@cumulus/api/models/Granule.createGranulesFromSns`

- **CUMULUS-1718**
  - Deprecate `@cumulus/sf-sns-report`.
    - This task has been updated to always throw an error directing the user to use `@cumulus/sf-sqs-report` instead. This was done because there is no longer an SNS topic to which to publish, and no consumers to listen to it.

- **CUMULUS-1748**
  - Deprecate `@cumulus/ingest/util.normalizeProviderPath`

- **CUMULUS-1752**
  - Deprecate `@cumulus/integration-tests/api/distribution.getDistributionApiFileStream`
  - Deprecate `@cumulus/integration-tests/api/distribution.getDistributionApiRedirect`
  - Deprecate `@cumulus/integration-tests/api/distribution.invokeApiDistributionLambda`

### Removed

- **CUMULUS-1684**
  - Remove the deployment script that creates encryption keys and stores them to
    S3

- **CUMULUS-1768**
  - Removed API endpoints `stats/histogram` and `stats/average`. All advanced stats needs should be acquired from Cloud Metrics or similarly configured ELK stack.

### Fixed

- **Fix default values for urs_url in variables.tf files**
  - Remove trailing `/` from default `urs_url` values.

- **CUMULUS-1610** - Add the Elasticsearch security group to the EC2 security groups

- **CUMULUS-1740** - `cumulus_meta.workflow_start_time` is now set in Cumulus
  messages

- **CUMULUS-1753** - Fixed `@cumulus/ingest/HttpProviderClient.js` to properly handle HTTP providers with:
  - Multiple link tags (e.g. `<a>`) per line of source code
  - Link tags in uppercase or lowercase (e.g. `<A>`)
  - Links with filepaths in the link target (e.g. `<a href="/path/to/file.txt">`). These files will be returned from HTTP file discovery **as the file name only** (e.g. `file.txt`).

- **CUMULUS-1768**
  - Fix an issue in the stats endpoints in `@cumulus/api` to send back stats for the correct type

## [v1.18.0] 2020-02-03

### BREAKING CHANGES

- **CUMULUS-1686**

  - `ecs_cluster_instance_image_id` is now a _required_ variable of the `cumulus` module, instead of optional.

- **CUMULUS-1698**

  - Change variable `saml_launchpad_metadata_path` to `saml_launchpad_metadata_url` in the `tf-modules/cumulus` Terraform module.

- **CUMULUS-1703**
  - Remove the unused `forceDownload` option from the `sync-granule` tasks's config
  - Remove the `@cumulus/ingest/granule.Discover` class
  - Remove the `@cumulus/ingest/granule.Granule` class
  - Remove the `@cumulus/ingest/pdr.Discover` class
  - Remove the `@cumulus/ingest/pdr.Granule` class
  - Remove the `@cumulus/ingest/parse-pdr.parsePdr` function

### Added

- **CUMULUS-1040**

  - Added `@cumulus/aws-client` package to provide utilities for working with AWS services and the Node.js AWS SDK
  - Added `@cumulus/errors` package which exports error classes for use in Cumulus workflow code
  - Added `@cumulus/integration-tests/sfnStep` to provide utilities for parsing step function execution histories

- **CUMULUS-1102**

  - Adds functionality to the @cumulus/api package for better local testing.
    - Adds data seeding for @cumulus/api's localAPI.
      - seed functions allow adding collections, executions, granules, pdrs, providers, and rules to a Localstack Elasticsearch and DynamoDB via `addCollections`, `addExecutions`, `addGranules`, `addPdrs`, `addProviders`, and `addRules`.
    - Adds `eraseDataStack` function to local API server code allowing resetting of local datastack for testing (ES and DynamoDB).
    - Adds optional parameters to the @cumulus/api bin serve to allow for launching the api without destroying the current data.

- **CUMULUS-1697**

  - Added the `@cumulus/tf-inventory` package that provides command line utilities for managing Terraform resources in your AWS account

- **CUMULUS-1703**

  - Add `@cumulus/aws-client/S3.createBucket` function
  - Add `@cumulus/aws-client/S3.putFile` function
  - Add `@cumulus/common/string.isNonEmptyString` function
  - Add `@cumulus/ingest/FtpProviderClient` class
  - Add `@cumulus/ingest/HttpProviderClient` class
  - Add `@cumulus/ingest/S3ProviderClient` class
  - Add `@cumulus/ingest/SftpProviderClient` class
  - Add `@cumulus/ingest/providerClientUtils.buildProviderClient` function
  - Add `@cumulus/ingest/providerClientUtils.fetchTextFile` function

- **CUMULUS-1731**

  - Add new optional input variables to the Cumulus Terraform module to support TEA upgrade:
    - `thin_egress_cookie_domain` - Valid domain for Thin Egress App cookie
    - `thin_egress_domain_cert_arn` - Certificate Manager SSL Cert ARN for Thin
      Egress App if deployed outside NGAP/CloudFront
    - `thin_egress_download_role_in_region_arn` - ARN for reading of Thin Egress
      App data buckets for in-region requests
    - `thin_egress_jwt_algo` - Algorithm with which to encode the Thin Egress
      App JWT cookie
    - `thin_egress_jwt_secret_name` - Name of AWS secret where keys for the Thin
      Egress App JWT encode/decode are stored
    - `thin_egress_lambda_code_dependency_archive_key` - Thin Egress App - S3
      Key of packaged python modules for lambda dependency layer

- **CUMULUS-1733**
  - Add `discovery-filtering` operator doc to document previously undocumented functionality.

- **CUMULUS-1737**
  - Added the `cumulus-test-cleanup` module to run a nightly cleanup on resources left over from the integration tests run from the `example/spec` directory.

### Changed

- **CUMULUS-1102**

  - Updates `@cumulus/api/auth/testAuth` to use JWT instead of random tokens.
  - Updates the default AMI for the ecs_cluster_instance_image_id.

- **CUMULUS-1622**

  - Mutex class has been deprecated in `@cumulus/common/concurrency` and will be removed in a future release.

- **CUMULUS-1686**

  - Changed `ecs_cluster_instance_image_id` to be a required variable of the `cumulus` module and removed the default value.
    The default was not available across accounts and regions, nor outside of NGAP and therefore not particularly useful.

- **CUMULUS-1688**

  - Updated `@cumulus/aws.receiveSQSMessages` not to replace `message.Body` with a parsed object. This behavior was undocumented and confusing as received messages appeared to contradict AWS docs that state `message.Body` is always a string.
  - Replaced `sf_watcher` CloudWatch rule from `cloudwatch-events.tf` with an EventSourceMapping on `sqs2sf` mapped to the `start_sf` SQS queue (in `event-sources.tf`).
  - Updated `sqs2sf` with an EventSourceMapping handler and unit test.

- **CUMULUS-1698**

  - Change variable `saml_launchpad_metadata_path` to `saml_launchpad_metadata_url` in the `tf-modules/cumulus` Terraform module.
  - Updated `@cumulus/api/launchpadSaml` to download launchpad IDP metadata from configured location when the metadata in s3 is not valid, and to work with updated IDP metadata and SAML response.

- **CUMULUS-1731**
  - Upgrade the version of the Thin Egress App deployed by Cumulus to v48
    - Note: New variables available, see the 'Added' section of this changelog.

### Fixed

- **CUMULUS-1664**

  - Updated `dbIndexer` Lambda to remove hardcoded references to DynamoDB table names.

- **CUMULUS-1733**
  - Fixed granule discovery recursion algorithm used in S/FTP protocols.

### Removed

- **CUMULUS-1481**
  - removed `process` config and output from PostToCmr as it was not required by the task nor downstream steps, and should still be in the output message's `meta` regardless.

### Deprecated

- **CUMULUS-1040**
  - Deprecated the following code. For cases where the code was moved into another package, the new code location is noted:
    - `@cumulus/common/CloudFormationGateway` -> `@cumulus/aws-client/CloudFormationGateway`
    - `@cumulus/common/DynamoDb` -> `@cumulus/aws-client/DynamoDb`
    - `@cumulus/common/errors` -> `@cumulus/errors`
    - `@cumulus/common/StepFunctions` -> `@cumulus/aws-client/StepFunctions`
    - All of the exported functions in `@cumulus/commmon/aws` (moved into `@cumulus/aws-client`), except:
      - `@cumulus/common/aws/isThrottlingException` -> `@cumulus/errors/isThrottlingException`
      - `@cumulus/common/aws/improveStackTrace` (not deprecated)
      - `@cumulus/common/aws/retryOnThrottlingException` (not deprecated)
    - `@cumulus/common/sfnStep/SfnStep.parseStepMessage` -> `@cumulus/integration-tests/sfnStep/SfnStep.parseStepMessage`
    - `@cumulus/common/sfnStep/ActivityStep` -> `@cumulus/integration-tests/sfnStep/ActivityStep`
    - `@cumulus/common/sfnStep/LambdaStep` -> `@cumulus/integration-tests/sfnStep/LambdaStep`
    - `@cumulus/common/string/unicodeEscape` -> `@cumulus/aws-client/StepFunctions.unicodeEscape`
    - `@cumulus/common/util/setErrorStack` -> `@cumulus/aws-client/util/setErrorStack`
    - `@cumulus/ingest/aws/invoke` -> `@cumulus/aws-client/Lambda/invoke`
    - `@cumulus/ingest/aws/CloudWatch.bucketSize`
    - `@cumulus/ingest/aws/CloudWatch.cw`
    - `@cumulus/ingest/aws/ECS.ecs`
    - `@cumulus/ingest/aws/ECS`
    - `@cumulus/ingest/aws/Events.putEvent` -> `@cumulus/aws-client/CloudwatchEvents.putEvent`
    - `@cumulus/ingest/aws/Events.deleteEvent` -> `@cumulus/aws-client/CloudwatchEvents.deleteEvent`
    - `@cumulus/ingest/aws/Events.deleteTarget` -> `@cumulus/aws-client/CloudwatchEvents.deleteTarget`
    - `@cumulus/ingest/aws/Events.putTarget` -> `@cumulus/aws-client/CloudwatchEvents.putTarget`
    - `@cumulus/ingest/aws/SQS.attributes` -> `@cumulus/aws-client/SQS.getQueueAttributes`
    - `@cumulus/ingest/aws/SQS.deleteMessage` -> `@cumulus/aws-client/SQS.deleteSQSMessage`
    - `@cumulus/ingest/aws/SQS.deleteQueue` -> `@cumulus/aws-client/SQS.deleteQueue`
    - `@cumulus/ingest/aws/SQS.getUrl` -> `@cumulus/aws-client/SQS.getQueueUrlByName`
    - `@cumulus/ingest/aws/SQS.receiveMessage` -> `@cumulus/aws-client/SQS.receiveSQSMessages`
    - `@cumulus/ingest/aws/SQS.sendMessage` -> `@cumulus/aws-client/SQS.sendSQSMessage`
    - `@cumulus/ingest/aws/StepFunction.getExecutionStatus` -> `@cumulus/aws-client/StepFunction.getExecutionStatus`
    - `@cumulus/ingest/aws/StepFunction.getExecutionUrl` -> `@cumulus/aws-client/StepFunction.getExecutionUrl`

## [v1.17.0] - 2019-12-31

### BREAKING CHANGES

- **CUMULUS-1498**
  - The `@cumulus/cmrjs.publish2CMR` function expects that the value of its
    `creds.password` parameter is a plaintext password.
  - Rather than using an encrypted password from the `cmr_password` environment
    variable, the `@cumulus/cmrjs.updateCMRMetadata` function now looks for an
    environment variable called `cmr_password_secret_name` and fetches the CMR
    password from that secret in AWS Secrets Manager.
  - The `@cumulus/post-to-cmr` task now expects a
    `config.cmr.passwordSecretName` value, rather than `config.cmr.password`.
    The CMR password will be fetched from that secret in AWS Secrets Manager.

### Added

- **CUMULUS-630**

  - Added support for replaying Kinesis records on a stream into the Cumulus Kinesis workflow triggering mechanism: either all the records, or some time slice delimited by start and end timestamps.
  - Added `/replays` endpoint to the operator API for triggering replays.
  - Added `Replay Kinesis Messages` documentation to Operator Docs.
  - Added `manualConsumer` lambda function to consume a Kinesis stream. Used by the replay AsyncOperation.

- **CUMULUS-1687**
  - Added new API endpoint for listing async operations at `/asyncOperations`
  - All asyncOperations now include the fields `description` and `operationType`. `operationType` can be one of the following. [`Bulk Delete`, `Bulk Granules`, `ES Index`, `Kinesis Replay`]

### Changed

- **CUMULUS-1626**

  - Updates Cumulus to use node10/CMA 1.1.2 for all of its internal lambdas in prep for AWS node 8 EOL

- **CUMULUS-1498**
  - Remove the DynamoDB Users table. The list of OAuth users who are allowed to
    use the API is now stored in S3.
  - The CMR password and Launchpad passphrase are now stored in Secrets Manager

## [v1.16.1] - 2019-12-6

**Please note**:

- The `region` argument to the `cumulus` Terraform module has been removed. You may see a warning or error if you have that variable populated.
- Your workflow tasks should use the following versions of the CMA libraries to utilize new granule, parentArn, asyncOperationId, and stackName fields on the logs:
  - `cumulus-message-adapter-js` version 1.0.10+
  - `cumulus-message-adapter-python` version 1.1.1+
  - `cumulus-message-adapter-java` version 1.2.11+
- The `data-persistence` module no longer manages the creation of an Elasticsearch service-linked role for deploying Elasticsearch to a VPC. Follow the [deployment instructions on preparing your VPC](https://nasa.github.io/cumulus/docs/deployment/deployment-readme#vpc-subnets-and-security-group) for guidance on how to create the Elasticsearch service-linked role manually.
- There is now a `distribution_api_gateway_stage` variable for the `tf-modules/cumulus` Terraform module that will be used as the API gateway stage name used for the distribution API (Thin Egress App)
- Default value for the `urs_url` variable is now `https://uat.urs.earthdata.nasa.gov/` in the `tf-modules/cumulus` and `tf-modules/archive` Terraform modules. So deploying the `cumulus` module without a `urs_url` variable set will integrate your Cumulus deployment with the UAT URS environment.

### Added

- **CUMULUS-1563**

  - Added `custom_domain_name` variable to `tf-modules/data-persistence` module

- **CUMULUS-1654**
  - Added new helpers to `@cumulus/common/execution-history`:
    - `getStepExitedEvent()` returns the `TaskStateExited` event in a workflow execution history after the given step completion/failure event
    - `getTaskExitedEventOutput()` returns the output message for a `TaskStateExited` event in a workflow execution history

### Changed

- **CUMULUS-1578**

  - Updates SAML launchpad configuration to authorize via configured userGroup.
    [See the NASA specific documentation (protected)](https://wiki.earthdata.nasa.gov/display/CUMULUS/Cumulus+SAML+Launchpad+Integration)

- **CUMULUS-1579**

  - Elasticsearch list queries use `match` instead of `term`. `term` had been analyzing the terms and not supporting `-` in the field values.

- **CUMULUS-1619**

  - Adds 4 new keys to `@cumulus/logger` to display granules, parentArn, asyncOperationId, and stackName.
  - Depends on `cumulus-message-adapter-js` version 1.0.10+. Cumulus tasks updated to use this version.

- **CUMULUS-1654**

  - Changed `@cumulus/common/SfnStep.parseStepMessage()` to a static class method

- **CUMULUS-1641**
  - Added `meta.retries` and `meta.visibilityTimeout` properties to sqs-type rule. To create sqs-type rule, you're required to configure a dead-letter queue on your queue.
  - Added `sqsMessageRemover` lambda which removes the message from SQS queue upon successful workflow execution.
  - Updated `sqsMessageConsumer` lambda to not delete message from SQS queue, and to retry the SQS message for configured number of times.

### Removed

- Removed `create_service_linked_role` variable from `tf-modules/data-persistence` module.

- **CUMULUS-1321**
  - The `region` argument to the `cumulus` Terraform module has been removed

### Fixed

- **CUMULUS-1668** - Fixed a race condition where executions may not have been
  added to the database correctly
- **CUMULUS-1654** - Fixed issue with `publishReports` Lambda not including workflow execution error information for failed workflows with a single step
- Fixed `tf-modules/cumulus` module so that the `urs_url` variable is passed on to its invocation of the `tf-modules/archive` module

## [v1.16.0] - 2019-11-15

### Added

- **CUMULUS-1321**

  - A `deploy_distribution_s3_credentials_endpoint` variable has been added to
    the `cumulus` Terraform module. If true, the NGAP-backed S3 credentials
    endpoint will be added to the Thin Egress App's API. Default: true

- **CUMULUS-1544**

  - Updated the `/granules/bulk` endpoint to correctly query Elasticsearch when
    granule ids are not provided.

- **CUMULUS-1580**
  - Added `/granules/bulk` endpoint to `@cumulus/api` to perform bulk actions on granules given either a list of granule ids or an Elasticsearch query and the workflow to perform.

### Changed

- **CUMULUS-1561**

  - Fix the way that we are handling Terraform provider version requirements
  - Pass provider configs into child modules using the method that the
    [Terraform documentation](https://www.terraform.io/docs/configuration/modules.html#providers-within-modules)
    suggests
  - Remove the `region` input variable from the `s3_access_test` Terraform module
  - Remove the `aws_profile` and `aws_region` input variables from the
    `s3-replicator` Terraform module

- **CUMULUS-1639**
  - Because of
    [S3's Data Consistency Model](https://docs.aws.amazon.com/AmazonS3/latest/dev/Introduction.html#BasicsObjects),
    there may be situations where a GET operation for an object can temporarily
    return a `NoSuchKey` response even if that object _has_ been created. The
    `@cumulus/common/aws.getS3Object()` function has been updated to support
    retries if a `NoSuchKey` response is returned by S3. This behavior can be
    enabled by passing a `retryOptions` object to that function. Supported
    values for that object can be found here:
    <https://github.com/tim-kos/node-retry#retryoperationoptions>

### Removed

- **CUMULUS-1559**
  - `logToSharedDestination` has been migrated to the Terraform deployment as `log_api_gateway_to_cloudwatch` and will ONLY apply to egress lambdas.
    Due to the differences in the Terraform deployment model, we cannot support a global log subscription toggle for a configurable subset of lambdas.
    However, setting up your own log forwarding for a Lambda with Terraform is fairly simple, as you will only need to add SubscriptionFilters to your Terraform configuration, one per log group.
    See [the Terraform documentation](https://www.terraform.io/docs/providers/aws/r/cloudwatch_log_subscription_filter.html) for details on how to do this.
    An empty FilterPattern ("") will capture all logs in a group.

## [v1.15.0] - 2019-11-04

### BREAKING CHANGES

- **CUMULUS-1644** - When a workflow execution begins or ends, the workflow
  payload is parsed and any new or updated PDRs or granules referenced in that
  workflow are stored to the Cumulus archive. The defined interface says that a
  PDR in `payload.pdr` will be added to the archive, and any granules in
  `payload.granules` will also be added to the archive. In previous releases,
  PDRs found in `meta.pdr` and granules found in `meta.input_granules` were also
  added to the archive. This caused unexpected behavior and has been removed.
  Only PDRs from `payload.pdr` and granules from `payload.granules` will now be
  added to the Cumulus archive.

- **CUMULUS-1449** - Cumulus now uses a universal workflow template when
  starting a workflow that contains general information specific to the
  deployment, but not specific to the workflow. Workflow task configs must be
  defined using AWS step function parameters. As part of this change,
  `CumulusConfig` has been retired and task configs must now be defined under
  the `cma.task_config` key in the Parameters section of a step function
  definition.

  **Migration instructions**:

  NOTE: These instructions require the use of Cumulus Message Adapter v1.1.x+.
  Please ensure you are using a compatible version before attempting to migrate
  workflow configurations. When defining workflow steps, remove any
  `CumulusConfig` section, as shown below:

  ```yaml
  ParsePdr:
    CumulusConfig:
      provider: "{$.meta.provider}"
      bucket: "{$.meta.buckets.internal.name}"
      stack: "{$.meta.stack}"
  ```

  Instead, use AWS Parameters to pass `task_config` for the task directly into
  the Cumulus Message Adapter:

  ```yaml
  ParsePdr:
    Parameters:
      cma:
        event.$: "$"
        task_config:
          provider: "{$.meta.provider}"
          bucket: "{$.meta.buckets.internal.name}"
          stack: "{$.meta.stack}"
  ```

  In this example, the `cma` key is used to pass parameters to the message
  adapter. Using `task_config` in combination with `event.$: '$'` allows the
  message adapter to process `task_config` as the `config` passed to the Cumulus
  task. See `example/workflows/sips.yml` in the core repository for further
  examples of how to set the Parameters.

  Additionally, workflow configurations for the `QueueGranules` and `QueuePdrs`
  tasks need to be updated:

  - `queue-pdrs` config changes:
    - `parsePdrMessageTemplateUri` replaced with `parsePdrWorkflow`, which is
      the workflow name (i.e. top-level name in `config.yml`, e.g. 'ParsePdr').
    - `internalBucket` and `stackName` configs now required to look up
      configuration from the deployment. Brings the task config in line with
      that of `queue-granules`.
  - `queue-granules` config change: `ingestGranuleMessageTemplateUri` replaced
    with `ingestGranuleWorkflow`, which is the workflow name (e.g.
    'IngestGranule').

- **CUMULUS-1396** - **Workflow steps at the beginning and end of a workflow
  using the `SfSnsReport` Lambda have now been deprecated (e.g. `StartStatus`,
  `StopStatus`) and should be removed from your workflow definitions**. These
  steps were used for publishing ingest notifications and have been replaced by
  an implementation using Cloudwatch events for Step Functions to trigger a
  Lambda that publishes ingest notifications. For further detail on how ingest
  notifications are published, see the notes below on **CUMULUS-1394**. For
  examples of how to update your workflow definitions, see our
  [example workflow definitions](https://github.com/nasa/cumulus/blob/master/example/workflows/).

- **CUMULUS-1470**
  - Remove Cumulus-defined ECS service autoscaling, allowing integrators to
    better customize autoscaling to meet their needs. In order to use
    autoscaling with ECS services, appropriate
    `AWS::ApplicationAutoScaling::ScalableTarget`,
    `AWS::ApplicationAutoScaling::ScalingPolicy`, and `AWS::CloudWatch::Alarm`
    resources should be defined in a kes overrides file. See
    [this example](https://github.com/nasa/cumulus/blob/release-1.15.x/example/overrides/app/cloudformation.template.yml)
    for an example.
  - The following config parameters are no longer used:
    - ecs.services.\<NAME\>.minTasks
    - ecs.services.\<NAME\>.maxTasks
    - ecs.services.\<NAME\>.scaleInActivityScheduleTime
    - ecs.services.\<NAME\>.scaleInAdjustmentPercent
    - ecs.services.\<NAME\>.scaleOutActivityScheduleTime
    - ecs.services.\<NAME\>.scaleOutAdjustmentPercent
    - ecs.services.\<NAME\>.activityName

### Added

- **CUMULUS-1100**

  - Added 30-day retention properties to all log groups that were missing those policies.

- **CUMULUS-1396**

  - Added `@cumulus/common/sfnStep`:
    - `LambdaStep` - A class for retrieving and parsing input and output to Lambda steps in AWS Step Functions
    - `ActivityStep` - A class for retrieving and parsing input and output to ECS activity steps in AWS Step Functions

- **CUMULUS-1574**

  - Added `GET /token` endpoint for SAML authorization when cumulus is protected by Launchpad.
    This lets a user retrieve a token by hand that can be presented to the API.

- **CUMULUS-1625**

  - Added `sf_start_rate` variable to the `ingest` Terraform module, equivalent to `sqs_consumer_rate` in the old model, but will not be automatically applied to custom queues as that was.

- **CUMULUS-1513**
  - Added `sqs`-type rule support in the Cumulus API `@cumulus/api`
  - Added `sqsMessageConsumer` lambda which processes messages from the SQS queues configured in the `sqs` rules.

### Changed

- **CUMULUS-1639**

  - Because of
    [S3's Data Consistency Model](https://docs.aws.amazon.com/AmazonS3/latest/dev/Introduction.html#BasicsObjects),
    there may be situations where a GET operation for an object can temporarily
    return a `NoSuchKey` response even if that object _has_ been created. The
    `@cumulus/common/aws.getS3Object()` function will now retry up to 10 times
    if a `NoSuchKey` response is returned by S3. This can behavior can be
    overridden by passing `{ retries: 0 }` as the `retryOptions` argument.

- **CUMULUS-1449**

  - `queue-pdrs` & `queue-granules` config changes. Details in breaking changes section.
  - Cumulus now uses a universal workflow template when starting workflow that contains general information specific to the deployment, but not specific to the workflow.
  - Changed the way workflow configs are defined, from `CumulusConfig` to a `task_config` AWS Parameter.

- **CUMULUS-1452**

  - Changed the default ECS docker storage drive to `devicemapper`

- **CUMULUS-1453**
  - Removed config schema for `@cumulus/sf-sns-report` task
  - Updated `@cumulus/sf-sns-report` to always assume that it is running as an intermediate step in a workflow, not as the first or last step

### Removed

- **CUMULUS-1449**
  - Retired `CumulusConfig` as part of step function definitions, as this is an artifact of the way Kes parses workflow definitions that was not possible to migrate to Terraform. Use AWS Parameters and the `task_config` key instead. See change note above.
  - Removed individual workflow templates.

### Fixed

- **CUMULUS-1620** - Fixed bug where `message_adapter_version` does not correctly inject the CMA

- **CUMULUS-1396** - Updated `@cumulus/common/StepFunctions.getExecutionHistory()` to recursively fetch execution history when `nextToken` is returned in response

- **CUMULUS-1571** - Updated `@cumulus/common/DynamoDb.get()` to throw any errors encountered when trying to get a record and the record does exist

- **CUMULUS-1452**
  - Updated the EC2 initialization scripts to use full volume size for docker storage
  - Changed the default ECS docker storage drive to `devicemapper`

## [v1.14.5] - 2019-12-30 - [BACKPORT]

### Updated

- **CUMULUS-1626**
  - Updates Cumulus to use node10/CMA 1.1.2 for all of its internal lambdas in prep for AWS node 8 EOL

## [v1.14.4] - 2019-10-28

### Fixed

- **CUMULUS-1632** - Pinned `aws-elasticsearch-connector` package in `@cumulus/api` to version `8.1.3`, since `8.2.0` includes breaking changes

## [v1.14.3] - 2019-10-18

### Fixed

- **CUMULUS-1620** - Fixed bug where `message_adapter_version` does not correctly inject the CMA

- **CUMULUS-1572** - A granule is now included in discovery results even when
  none of its files has a matching file type in the associated collection
  configuration. Previously, if all files for a granule were unmatched by a file
  type configuration, the granule was excluded from the discovery results.
  Further, added support for a `boolean` property
  `ignoreFilesConfigForDiscovery`, which controls how a granule's files are
  filtered at discovery time.

## [v1.14.2] - 2019-10-08

### BREAKING CHANGES

Your Cumulus Message Adapter version should be pinned to `v1.0.13` or lower in your `app/config.yml` using `message_adapter_version: v1.0.13` OR you should use the workflow migration steps below to work with CMA v1.1.1+.

- **CUMULUS-1394** - The implementation of the `SfSnsReport` Lambda requires additional environment variables for integration with the new ingest notification SNS topics. Therefore, **you must update the definition of `SfSnsReport` in your `lambdas.yml` like so**:

```yaml
SfSnsReport:
  handler: index.handler
  timeout: 300
  source: node_modules/@cumulus/sf-sns-report/dist
  tables:
    - ExecutionsTable
  envs:
    execution_sns_topic_arn:
      function: Ref
      value: reportExecutionsSns
    granule_sns_topic_arn:
      function: Ref
      value: reportGranulesSns
    pdr_sns_topic_arn:
      function: Ref
      value: reportPdrsSns
```

- **CUMULUS-1447** -
  The newest release of the Cumulus Message Adapter (v1.1.1) requires that parameterized configuration be used for remote message functionality. Once released, Kes will automatically bring in CMA v1.1.1 without additional configuration.

  **Migration instructions**
  Oversized messages are no longer written to S3 automatically. In order to utilize remote messaging functionality, configure a `ReplaceConfig` AWS Step Function parameter on your CMA task:

  ```yaml
  ParsePdr:
    Parameters:
      cma:
        event.$: "$"
        ReplaceConfig:
          FullMessage: true
  ```

  Accepted fields in `ReplaceConfig` include `MaxSize`, `FullMessage`, `Path` and `TargetPath`.
  See https://github.com/nasa/cumulus-message-adapter/blob/master/CONTRACT.md#remote-message-configuration for full details.

  As this change is backward compatible in Cumulus Core, users wishing to utilize the previous version of the CMA may opt to transition to using a CMA lambda layer, or set `message_adapter_version` in their configuration to a version prior to v1.1.0.

### PLEASE NOTE

- **CUMULUS-1394** - Ingest notifications are now provided via 3 separate SNS topics for executions, granules, and PDRs, instead of a single `sftracker` SNS topic. Whereas the `sftracker` SNS topic received a full Cumulus execution message, the new topics all receive generated records for the given object. The new topics are only published to if the given object exists for the current execution. For a given execution/granule/PDR, **two messages will be received by each topic**: one message indicating that ingest is running and another message indicating that ingest has completed or failed. The new SNS topics are:

  - `reportExecutions` - Receives 1 message per execution
  - `reportGranules` - Receives 1 message per granule in an execution
  - `reportPdrs` - Receives 1 message per PDR

### Added

- **CUMULUS-639**

  - Adds SAML JWT and launchpad token authentication to Cumulus API (configurable)
    - **NOTE** to authenticate with Launchpad ensure your launchpad user_id is in the `<prefix>-UsersTable`
    - when Cumulus configured to protect API via Launchpad:
      - New endpoints
        - `GET /saml/login` - starting point for SAML SSO creates the login request url and redirects to the SAML Identity Provider Service (IDP)
        - `POST /saml/auth` - SAML Assertion Consumer Service. POST receiver from SAML IDP. Validates response, logs the user in, and returns a SAML-based JWT.
    - Disabled endpoints
      - `POST /refresh`
      - Changes authorization worklow:
      - `ensureAuthorized` now presumes the bearer token is a JWT and tries to validate. If the token is malformed, it attempts to validate the token against Launchpad. This allows users to bring their own token as described here https://wiki.earthdata.nasa.gov/display/CUMULUS/Cumulus+API+with+Launchpad+Authentication. But it also allows dashboard users to manually authenticate via Launchpad SAML to receive a Launchpad-based JWT.

- **CUMULUS-1394**
  - Added `Granule.generateGranuleRecord()` method to granules model to generate a granule database record from a Cumulus execution message
  - Added `Pdr.generatePdrRecord()` method to PDRs model to generate a granule database record from a Cumulus execution message
  - Added helpers to `@cumulus/common/message`:
    - `getMessageExecutionName()` - Get the execution name from a Cumulus execution message
    - `getMessageStateMachineArn()` - Get the state machine ARN from a Cumulus execution message
    - `getMessageExecutionArn()` - Get the execution ARN for a Cumulus execution message
    - `getMessageGranules()` - Get the granules from a Cumulus execution message, if any.
  - Added `@cumulus/common/cloudwatch-event/isFailedSfStatus()` to determine if a Step Function status from a Cloudwatch event is a failed status

### Changed

- **CUMULUS-1308**

  - HTTP PUT of a Collection, Provider, or Rule via the Cumulus API now
    performs full replacement of the existing object with the object supplied
    in the request payload. Previous behavior was to perform a modification
    (partial update) by merging the existing object with the (possibly partial)
    object in the payload, but this did not conform to the HTTP standard, which
    specifies PATCH as the means for modifications rather than replacements.

- **CUMULUS-1375**

  - Migrate Cumulus from deprecated Elasticsearch JS client to new, supported one in `@cumulus/api`

- **CUMULUS-1485** Update `@cumulus/cmr-client` to return error message from CMR for validation failures.

- **CUMULUS-1394**

  - Renamed `Execution.generateDocFromPayload()` to `Execution.generateRecord()` on executions model. The method generates an execution database record from a Cumulus execution message.

- **CUMULUS-1432**

  - `logs` endpoint takes the level parameter as a string and not a number
  - Elasticsearch term query generation no longer converts numbers to boolean

- **CUMULUS-1447**

  - Consolidated all remote message handling code into @common/aws
  - Update remote message code to handle updated CMA remote message flags
  - Update example SIPS workflows to utilize Parameterized CMA configuration

- **CUMULUS-1448** Refactor workflows that are mutating cumulus_meta to utilize meta field

- **CUMULUS-1451**

  - Elasticsearch cluster setting `auto_create_index` will be set to false. This had been causing issues in the bootstrap lambda on deploy.

- **CUMULUS-1456**
  - `@cumulus/api` endpoints default error handler uses `boom` package to format errors, which is consistent with other API endpoint errors.

### Fixed

- **CUMULUS-1432** `logs` endpoint filter correctly filters logs by level
- **CUMULUS-1484** `useMessageAdapter` now does not set CUMULUS_MESSAGE_ADAPTER_DIR when `true`

### Removed

- **CUMULUS-1394**
  - Removed `sfTracker` SNS topic. Replaced by three new SNS topics for granule, execution, and PDR ingest notifications.
  - Removed unused functions from `@cumulus/common/aws`:
    - `getGranuleS3Params()`
    - `setGranuleStatus()`

## [v1.14.1] - 2019-08-29

### Fixed

- **CUMULUS-1455**

  - CMR token links updated to point to CMR legacy services rather than echo

- **CUMULUS-1211**
  - Errors thrown during granule discovery are no longer swallowed and ignored.
    Rather, errors are propagated to allow for proper error-handling and
    meaningful messaging.

## [v1.14.0] - 2019-08-22

### PLEASE NOTE

- We have encountered transient lambda service errors in our integration testing. Please handle transient service errors following [these guidelines](https://docs.aws.amazon.com/step-functions/latest/dg/bp-lambda-serviceexception.html). The workflows in the `example/workflows` folder have been updated with retries configured for these errors.

- **CUMULUS-799** added additional IAM permissions to support reading CloudWatch and API Gateway, so **you will have to redeploy your IAM stack.**

- **CUMULUS-800** Several items:

  - **Delete existing API Gateway stages**: To allow enabling of API Gateway logging, Cumulus now creates and manages a Stage resource during deployment. Before upgrading Cumulus, it is necessary to delete the API Gateway stages on both the Backend API and the Distribution API. Instructions are included in the documentation under [Delete API Gateway Stages](https://nasa.github.io/cumulus/docs/additional-deployment-options/delete-api-gateway-stages).

  - **Set up account permissions for API Gateway to write to CloudWatch**: In a one time operation for your AWS account, to enable CloudWatch Logs for API Gateway, you must first grant the API Gateway permission to read and write logs to CloudWatch for your account. The `AmazonAPIGatewayPushToCloudWatchLogs` managed policy (with an ARN of `arn:aws:iam::aws:policy/service-role/AmazonAPIGatewayPushToCloudWatchLogs`) has all the required permissions. You can find a simple how to in the documentation under [Enable API Gateway Logging.](https://nasa.github.io/cumulus/docs/additional-deployment-options/enable-gateway-logging-permissions)

  - **Configure API Gateway to write logs to CloudWatch** To enable execution logging for the distribution API set `config.yaml` `apiConfigs.distribution.logApigatewayToCloudwatch` value to `true`. More information [Enable API Gateway Logs](https://nasa.github.io/cumulus/docs/additional-deployment-options/enable-api-logs)

  - **Configure CloudWatch log delivery**: It is possible to deliver CloudWatch API execution and access logs to a cross-account shared AWS::Logs::Destination. An operator does this by adding the key `logToSharedDestination` to the `config.yml` at the default level with a value of a writable log destination. More information in the documentation under [Configure CloudWatch Logs Delivery.](https://nasa.github.io/cumulus/docs/additional-deployment-options/configure-cloudwatch-logs-delivery)

  - **Additional Lambda Logging**: It is now possible to configure any lambda to deliver logs to a shared subscriptions by setting `logToSharedDestination` to the ARN of a writable location (either an AWS::Logs::Destination or a Kinesis Stream) on any lambda config. Documentation for [Lambda Log Subscriptions](https://nasa.github.io/cumulus/docs/additional-deployment-options/additional-lambda-logging)

  - **Configure S3 Server Access Logs**: If you are running Cumulus in an NGAP environment you may [configure S3 Server Access Logs](https://nasa.github.io/cumulus/docs/next/deployment/server_access_logging) to be delivered to a shared bucket where the Metrics Team will ingest the logs into their ELK stack. Contact the Metrics team for permission and location.

- **CUMULUS-1368** The Cumulus distribution API has been deprecated and is being replaced by ASF's Thin Egress App. By default, the distribution API will not deploy. Please follow [the instructions for deploying and configuring Thin Egress](https://nasa.github.io/cumulus/docs/deployment/thin_egress_app).

To instead continue to deploy and use the legacy Cumulus distribution app, add the following to your `config.yml`:

```yaml
deployDistributionApi: true
```

If you deploy with no distribution app your deployment will succeed but you may encounter errors in your workflows, particularly in the `MoveGranule` task.

- **CUMULUS-1418** Users who are packaging the CMA in their Lambdas outside of Cumulus may need to update their Lambda configuration. Please see `BREAKING CHANGES` below for details.

### Added

- **CUMULUS-642**
  - Adds Launchpad as an authentication option for the Cumulus API.
  - Updated deployment documentation and added [instructions to setup Cumulus API Launchpad authentication](https://wiki.earthdata.nasa.gov/display/CUMULUS/Cumulus+API+with+Launchpad+Authentication)
- **CUMULUS-1418**
  - Adds usage docs/testing of lambda layers (introduced in PR1125), updates Core example tasks to use the updated `cumulus-ecs-task` and a CMA layer instead of kes CMA injection.
  - Added Terraform module to publish CMA as layer to user account.
- **PR1125** - Adds `layers` config option to support deploying Lambdas with layers
- **PR1128** - Added `useXRay` config option to enable AWS X-Ray for Lambdas.
- **CUMULUS-1345**
  - Adds new variables to the app deployment under `cmr`.
  - `cmrEnvironment` values are `SIT`, `UAT`, or `OPS` with `UAT` as the default.
  - `cmrLimit` and `cmrPageSize` have been added as configurable options.
- **CUMULUS-1273**
  - Added lambda function EmsProductMetadataReport to generate EMS Product Metadata report
- **CUMULUS-1226**
  - Added API endpoint `elasticsearch/index-from-database` to index to an Elasticsearch index from the database for recovery purposes and `elasticsearch/indices-status` to check the status of Elasticsearch indices via the API.
- **CUMULUS-824**
  - Added new Collection parameter `reportToEms` to configure whether the collection is reported to EMS
- **CUMULUS-1357**
  - Added new BackendApi endpoint `ems` that generates EMS reports.
- **CUMULUS-1241**
  - Added information about queues with maximum execution limits defined to default workflow templates (`meta.queueExecutionLimits`)
- **CUMULUS-1311**
  - Added `@cumulus/common/message` with various message parsing/preparation helpers
- **CUMULUS-812**

  - Added support for limiting the number of concurrent executions started from a queue. [See the data cookbook](https://nasa.github.io/cumulus/docs/data-cookbooks/throttling-queued-executions) for more information.

- **CUMULUS-1337**

  - Adds `cumulus.stackName` value to the `instanceMetadata` endpoint.

- **CUMULUS-1368**

  - Added `cmrGranuleUrlType` to the `@cumulus/move-granules` task. This determines what kind of links go in the CMR files. The options are `distribution`, `s3`, or `none`, with the default being distribution. If there is no distribution API being used with Cumulus, you must set the value to `s3` or `none`.

- Added `packages/s3-replicator` Terraform module to allow same-region s3 replication to metrics bucket.

- **CUMULUS-1392**

  - Added `tf-modules/report-granules` Terraform module which processes granule ingest notifications received via SNS and stores granule data to a database. The module includes:
    - SNS topic for publishing granule ingest notifications
    - Lambda to process granule notifications and store data
    - IAM permissions for the Lambda
    - Subscription for the Lambda to the SNS topic

- **CUMULUS-1393**

  - Added `tf-modules/report-pdrs` Terraform module which processes PDR ingest notifications received via SNS and stores PDR data to a database. The module includes:
    - SNS topic for publishing PDR ingest notifications
    - Lambda to process PDR notifications and store data
    - IAM permissions for the Lambda
    - Subscription for the Lambda to the SNS topic
  - Added unit tests for `@cumulus/api/models/pdrs.createPdrFromSns()`

- **CUMULUS-1400**

  - Added `tf-modules/report-executions` Terraform module which processes workflow execution information received via SNS and stores it to a database. The module includes:
    - SNS topic for publishing execution data
    - Lambda to process and store execution data
    - IAM permissions for the Lambda
    - Subscription for the Lambda to the SNS topic
  - Added `@cumulus/common/sns-event` which contains helpers for SNS events:
    - `isSnsEvent()` returns true if event is from SNS
    - `getSnsEventMessage()` extracts and parses the message from an SNS event
    - `getSnsEventMessageObject()` extracts and parses message object from an SNS event
  - Added `@cumulus/common/cloudwatch-event` which contains helpers for Cloudwatch events:
    - `isSfExecutionEvent()` returns true if event is from Step Functions
    - `isTerminalSfStatus()` determines if a Step Function status from a Cloudwatch event is a terminal status
    - `getSfEventStatus()` gets the Step Function status from a Cloudwatch event
    - `getSfEventDetailValue()` extracts a Step Function event detail field from a Cloudwatch event
    - `getSfEventMessageObject()` extracts and parses Step Function detail object from a Cloudwatch event

- **CUMULUS-1429**

  - Added `tf-modules/data-persistence` Terraform module which includes resources for data persistence in Cumulus:
    - DynamoDB tables
    - Elasticsearch with optional support for VPC
    - Cloudwatch alarm for number of Elasticsearch nodes

- **CUMULUS-1379** CMR Launchpad Authentication
  - Added `launchpad` configuration to `@cumulus/deployment/app/config.yml`, and cloudformation templates, workflow message, lambda configuration, api endpoint configuration
  - Added `@cumulus/common/LaunchpadToken` and `@cumulus/common/launchpad` to provide methods to get token and validate token
  - Updated lambdas to use Launchpad token for CMR actions (ingest and delete granules)
  - Updated deployment documentation and added [instructions to setup CMR client for Launchpad authentication](https://wiki.earthdata.nasa.gov/display/CUMULUS/CMR+Launchpad+Authentication)

## Changed

- **CUMULUS-1232**

  - Added retries to update `@cumulus/cmr-client` `updateToken()`

- **CUMULUS-1245 CUMULUS-795**

  - Added additional `ems` configuration parameters for sending the ingest reports to EMS
  - Added functionality to send daily ingest reports to EMS

- **CUMULUS-1241**

  - Removed the concept of "priority levels" and added ability to define a number of maximum concurrent executions per SQS queue
  - Changed mapping of Cumulus message properties for the `sqs2sfThrottle` lambda:
    - Queue name is read from `cumulus_meta.queueName`
    - Maximum executions for the queue is read from `meta.queueExecutionLimits[queueName]`, where `queueName` is `cumulus_meta.queueName`
  - Changed `sfSemaphoreDown` lambda to only attempt decrementing semaphores when:
    - the message is for a completed/failed/aborted/timed out workflow AND
    - `cumulus_meta.queueName` exists on the Cumulus message AND
    - An entry for the queue name (`cumulus_meta.queueName`) exists in the the object `meta.queueExecutionLimits` on the Cumulus message

- **CUMULUS-1338**

  - Updated `sfSemaphoreDown` lambda to be triggered via AWS Step Function Cloudwatch events instead of subscription to `sfTracker` SNS topic

- **CUMULUS-1311**

  - Updated `@cumulus/queue-granules` to set `cumulus_meta.queueName` for queued execution messages
  - Updated `@cumulus/queue-pdrs` to set `cumulus_meta.queueName` for queued execution messages
  - Updated `sqs2sfThrottle` lambda to immediately decrement queue semaphore value if dispatching Step Function execution throws an error

- **CUMULUS-1362**

  - Granule `processingStartTime` and `processingEndTime` will be set to the execution start time and end time respectively when there is no sync granule or post to cmr task present in the workflow

- **CUMULUS-1400**
  - Deprecated `@cumulus/ingest/aws/getExecutionArn`. Use `@cumulus/common/aws/getExecutionArn` instead.

### Fixed

- **CUMULUS-1439**

  - Fix bug with rule.logEventArn deletion on Kinesis rule update and fix unit test to verify

- **CUMULUS-796**

  - Added production information (collection ShortName and Version, granuleId) to EMS distribution report
  - Added functionality to send daily distribution reports to EMS

- **CUMULUS-1319**

  - Fixed a bug where granule ingest times were not being stored to the database

- **CUMULUS-1356**

  - The `Collection` model's `delete` method now _removes_ the specified item
    from the collection config store that was inserted by the `create` method.
    Previously, this behavior was missing.

- **CUMULUS-1374**
  - Addressed audit concerns (https://www.npmjs.com/advisories/782) in api package

### BREAKING CHANGES

### Changed

- **CUMULUS-1418**
  - Adding a default `cmaDir` key to configuration will cause `CUMULUS_MESSAGE_ADAPTER_DIR` to be set by default to `/opt` for any Lambda not setting `useCma` to true, or explicitly setting the CMA environment variable. In lambdas that package the CMA independently of the Cumulus packaging. Lambdas manually packaging the CMA should have their Lambda configuration updated to set the CMA path, or alternately if not using the CMA as a Lambda layer in this deployment set `cmaDir` to `./cumulus-message-adapter`.

### Removed

- **CUMULUS-1337**

  - Removes the S3 Access Metrics package added in CUMULUS-799

- **PR1130**
  - Removed code deprecated since v1.11.1:
    - Removed `@cumulus/common/step-functions`. Use `@cumulus/common/StepFunctions` instead.
    - Removed `@cumulus/api/lib/testUtils.fakeFilesFactory`. Use `@cumulus/api/lib/testUtils.fakeFileFactory` instead.
    - Removed `@cumulus/cmrjs/cmr` functions: `searchConcept`, `ingestConcept`, `deleteConcept`. Use the functions in `@cumulus/cmr-client` instead.
    - Removed `@cumulus/ingest/aws.getExecutionHistory`. Use `@cumulus/common/StepFunctions.getExecutionHistory` instead.

## [v1.13.5] - 2019-08-29 - [BACKPORT]

### Fixed

- **CUMULUS-1455** - CMR token links updated to point to CMR legacy services rather than echo

## [v1.13.4] - 2019-07-29

- **CUMULUS-1411** - Fix deployment issue when using a template override

## [v1.13.3] - 2019-07-26

- **CUMULUS-1345** Full backport of CUMULUS-1345 features - Adds new variables to the app deployment under `cmr`.
  - `cmrEnvironment` values are `SIT`, `UAT`, or `OPS` with `UAT` as the default.
  - `cmrLimit` and `cmrPageSize` have been added as configurable options.

## [v1.13.2] - 2019-07-25

- Re-release of v1.13.1 to fix broken npm packages.

## [v1.13.1] - 2019-07-22

- **CUMULUS-1374** - Resolve audit compliance with lodash version for api package subdependency
- **CUMULUS-1412** - Resolve audit compliance with googleapi package
- **CUMULUS-1345** - Backported CMR environment setting in getUrl to address immediate user need. CMR_ENVIRONMENT can now be used to set the CMR environment to OPS/SIT

## [v1.13.0] - 2019-5-20

### PLEASE NOTE

**CUMULUS-802** added some additional IAM permissions to support ECS autoscaling, so **you will have to redeploy your IAM stack.**
As a result of the changes for **CUMULUS-1193**, **CUMULUS-1264**, and **CUMULUS-1310**, **you must delete your existing stacks (except IAM) before deploying this version of Cumulus.**
If running Cumulus within a VPC and extended downtime is acceptable, we recommend doing this at the end of the day to allow AWS backend resources and network interfaces to be cleaned up overnight.

### BREAKING CHANGES

- **CUMULUS-1228**

  - The default AMI used by ECS instances is now an NGAP-compliant AMI. This
    will be a breaking change for non-NGAP deployments. If you do not deploy to
    NGAP, you will need to find the AMI ID of the
    [most recent Amazon ECS-optimized AMI](https://docs.aws.amazon.com/AmazonECS/latest/developerguide/ecs-optimized_AMI.html),
    and set the `ecs.amiid` property in your config. Instructions for finding
    the most recent NGAP AMI can be found using
    [these instructions](https://wiki.earthdata.nasa.gov/display/ESKB/Select+an+NGAP+Created+AMI).

- **CUMULUS-1310**

  - Database resources (DynamoDB, ElasticSearch) have been moved to an independent `db` stack.
    Migrations for this version will need to be user-managed. (e.g. [elasticsearch](https://docs.aws.amazon.com/elasticsearch-service/latest/developerguide/es-version-migration.html#snapshot-based-migration) and [dynamoDB](https://docs.aws.amazon.com/datapipeline/latest/DeveloperGuide/dp-template-exports3toddb.html)).
    Order of stack deployment is `iam` -> `db` -> `app`.
  - All stacks can now be deployed using a single `config.yml` file, i.e.: `kes cf deploy --kes-folder app --template node_modules/@cumulus/deployment/[iam|db|app] [...]`
    Backwards-compatible. For development, please re-run `npm run bootstrap` to build new `kes` overrides.
    Deployment docs have been updated to show how to deploy a single-config Cumulus instance.
  - `params` have been moved: Nest `params` fields under `app`, `db` or `iam` to override all Parameters for a particular stack's cloudformation template. Backwards-compatible with multi-config setups.
  - `stackName` and `stackNameNoDash` have been retired. Use `prefix` and `prefixNoDash` instead.
  - The `iams` section in `app/config.yml` IAM roles has been deprecated as a user-facing parameter,
    _unless_ your IAM role ARNs do not match the convention shown in `@cumulus/deployment/app/config.yml`
  - The `vpc.securityGroup` will need to be set with a pre-existing security group ID to use Cumulus in a VPC. Must allow inbound HTTP(S) (Port 443).

- **CUMULUS-1212**

  - `@cumulus/post-to-cmr` will now fail if any granules being processed are missing a metadata file. You can set the new config option `skipMetaCheck` to `true` to pass post-to-cmr without a metadata file.

- **CUMULUS-1232**

  - `@cumulus/sync-granule` will no longer silently pass if no checksum data is provided. It will use input
    from the granule object to:
    - Verify checksum if `checksumType` and `checksumValue` are in the file record OR a checksum file is provided
      (throws `InvalidChecksum` on fail), else log warning that no checksum is available.
    - Then, verify synced S3 file size if `file.size` is in the file record (throws `UnexpectedFileSize` on fail),
      else log warning that no file size is available.
    - Pass the step.

- **CUMULUS-1264**

  - The Cloudformation templating and deployment configuration has been substantially refactored.
    - `CumulusApiDefault` nested stack resource has been renamed to `CumulusApiDistribution`
    - `CumulusApiV1` nested stack resource has been renamed to `CumulusApiBackend`
  - The `urs: true` config option for when defining your lambdas (e.g. in `lambdas.yml`) has been deprecated. There are two new options to replace it:
    - `urs_redirect: 'token'`: This will expose a `TOKEN_REDIRECT_ENDPOINT` environment variable to your lambda that references the `/token` endpoint on the Cumulus backend API
    - `urs_redirect: 'distribution'`: This will expose a `DISTRIBUTION_REDIRECT_ENDPOINT` environment variable to your lambda that references the `/redirect` endpoint on the Cumulus distribution API

- **CUMULUS-1193**

  - The elasticsearch instance is moved behind the VPC.
  - Your account will need an Elasticsearch Service Linked role. This is a one-time setup for the account. You can follow the instructions to use the AWS console or AWS CLI [here](https://docs.aws.amazon.com/IAM/latest/UserGuide/using-service-linked-roles.html) or use the following AWS CLI command: `aws iam create-service-linked-role --aws-service-name es.amazonaws.com`

- **CUMULUS-802**

  - ECS `maxInstances` must be greater than `minInstances`. If you use defaults, no change is required.

- **CUMULUS-1269**
  - Brought Cumulus data models in line with CNM JSON schema:
    - Renamed file object `fileType` field to `type`
    - Renamed file object `fileSize` field to `size`
    - Renamed file object `checksumValue` field to `checksum` where not already done.
    - Added `ancillary` and `linkage` type support to file objects.

### Added

- **CUMULUS-799**

  - Added an S3 Access Metrics package which will take S3 Server Access Logs and
    write access metrics to CloudWatch

- **CUMULUS-1242** - Added `sqs2sfThrottle` lambda. The lambda reads SQS messages for queued executions and uses semaphores to only start new executions if the maximum number of executions defined for the priority key (`cumulus_meta.priorityKey`) has not been reached. Any SQS messages that are read but not used to start executions remain in the queue.

- **CUMULUS-1240**

  - Added `sfSemaphoreDown` lambda. This lambda receives SNS messages and for each message it decrements the semaphore used to track the number of running executions if:
    - the message is for a completed/failed workflow AND
    - the message contains a level of priority (`cumulus_meta.priorityKey`)
  - Added `sfSemaphoreDown` lambda as a subscriber to the `sfTracker` SNS topic

- **CUMULUS-1265**

  - Added `apiConfigs` configuration option to configure API Gateway to be private
  - All internal lambdas configured to run inside the VPC by default
  - Removed references to `NoVpc` lambdas from documentation and `example` folder.

- **CUMULUS-802**
  - Adds autoscaling of ECS clusters
  - Adds autoscaling of ECS services that are handling StepFunction activities

## Changed

- Updated `@cumulus/ingest/http/httpMixin.list()` to trim trailing spaces on discovered filenames

- **CUMULUS-1310**

  - Database resources (DynamoDB, ElasticSearch) have been moved to an independent `db` stack.
    This will enable future updates to avoid affecting database resources or requiring migrations.
    Migrations for this version will need to be user-managed.
    (e.g. [elasticsearch](https://docs.aws.amazon.com/elasticsearch-service/latest/developerguide/es-version-migration.html#snapshot-based-migration) and [dynamoDB](https://docs.aws.amazon.com/datapipeline/latest/DeveloperGuide/dp-template-exports3toddb.html)).
    Order of stack deployment is `iam` -> `db` -> `app`.
  - All stacks can now be deployed using a single `config.yml` file, i.e.: `kes cf deploy --kes-folder app --template node_modules/@cumulus/deployment/[iam|db|app] [...]`
    Backwards-compatible. Please re-run `npm run bootstrap` to build new `kes` overrides.
    Deployment docs have been updated to show how to deploy a single-config Cumulus instance.
  - `params` fields should now be nested under the stack key (i.e. `app`, `db` or `iam`) to provide Parameters for a particular stack's cloudformation template,
    for use with single-config instances. Keys _must_ match the name of the deployment package folder (`app`, `db`, or `iam`).
    Backwards-compatible with multi-config setups.
  - `stackName` and `stackNameNoDash` have been retired as user-facing config parameters. Use `prefix` and `prefixNoDash` instead.
    This will be used to create stack names for all stacks in a single-config use case.
    `stackName` may still be used as an override in multi-config usage, although this is discouraged.
    Warning: overriding the `db` stack's `stackName` will require you to set `dbStackName` in your `app/config.yml`.
    This parameter is required to fetch outputs from the `db` stack to reference in the `app` stack.
  - The `iams` section in `app/config.yml` IAM roles has been retired as a user-facing parameter,
    _unless_ your IAM role ARNs do not match the convention shown in `@cumulus/deployment/app/config.yml`
    In that case, overriding `iams` in your own config is recommended.
  - `iam` and `db` `cloudformation.yml` file names will have respective prefixes (e.g `iam.cloudformation.yml`).
  - Cumulus will now only attempt to create reconciliation reports for buckets of the `private`, `public` and `protected` types.
  - Cumulus will no longer set up its own security group.
    To pass a pre-existing security group for in-VPC deployments as a parameter to the Cumulus template, populate `vpc.securityGroup` in `config.yml`.
    This security group must allow inbound HTTP(S) traffic (Port 443). SSH traffic (Port 22) must be permitted for SSH access to ECS instances.
  - Deployment docs have been updated with examples for the new deployment model.

- **CUMULUS-1236**

  - Moves access to public files behind the distribution endpoint. Authentication is not required, but direct http access has been disallowed.

- **CUMULUS-1223**

  - Adds unauthenticated access for public bucket files to the Distribution API. Public files should be requested the same way as protected files, but for public files a redirect to a self-signed S3 URL will happen without requiring authentication with Earthdata login.

- **CUMULUS-1232**

  - Unifies duplicate handling in `ingest/granule.handleDuplicateFile` for maintainability.
  - Changed `ingest/granule.ingestFile` and `move-granules/index.moveFileRequest` to use new function.
  - Moved file versioning code to `ingest/granule.moveGranuleFileWithVersioning`
  - `ingest/granule.verifyFile` now also tests `file.size` for verification if it is in the file record and throws
    `UnexpectedFileSize` error for file size not matching input.
  - `ingest/granule.verifyFile` logs warnings if checksum and/or file size are not available.

- **CUMULUS-1193**

  - Moved reindex CLI functionality to an API endpoint. See [API docs](https://nasa.github.io/cumulus-api/#elasticsearch-1)

- **CUMULUS-1207**
  - No longer disable lambda event source mappings when disabling a rule

### Fixed

- Updated Lerna publish script so that published Cumulus packages will pin their dependencies on other Cumulus packages to exact versions (e.g. `1.12.1` instead of `^1.12.1`)

- **CUMULUS-1203**

  - Fixes IAM template's use of intrinsic functions such that IAM template overrides now work with kes

- **CUMULUS-1268**
  - Deployment will not fail if there are no ES alarms or ECS services

## [v1.12.1] - 2019-4-8

## [v1.12.0] - 2019-4-4

Note: There was an issue publishing 1.12.0. Upgrade to 1.12.1.

### BREAKING CHANGES

- **CUMULUS-1139**

  - `granule.applyWorkflow` uses the new-style granule record as input to workflows.

- **CUMULUS-1171**

  - Fixed provider handling in the API to make it consistent between protocols.
    NOTE: This is a breaking change. When applying this upgrade, users will need to:
    1. Disable all workflow rules
    2. Update any `http` or `https` providers so that the host field only
       contains a valid hostname or IP address, and the port field contains the
       provider port.
    3. Perform the deployment
    4. Re-enable workflow rules

- **CUMULUS-1176**:

  - `@cumulus/move-granules` input expectations have changed. `@cumulus/files-to-granules` is a new intermediate task to perform input translation in the old style.
    See the Added and Changed sections of this release changelog for more information.

- **CUMULUS-670**

  - The behavior of ParsePDR and related code has changed in this release. PDRs with FILE_TYPEs that do not conform to the PDR ICD (+ TGZ) (https://cdn.earthdata.nasa.gov/conduit/upload/6376/ESDS-RFC-030v1.0.pdf) will fail to parse.

- **CUMULUS-1208**
  - The granule object input to `@cumulus/queue-granules` will now be added to ingest workflow messages **as is**. In practice, this means that if you are using `@cumulus/queue-granules` to trigger ingest workflows and your granule objects input have invalid properties, then your ingest workflows will fail due to schema validation errors.

### Added

- **CUMULUS-777**
  - Added new cookbook entry on configuring Cumulus to track ancillary files.
- **CUMULUS-1183**
  - Kes overrides will now abort with a warning if a workflow step is configured without a corresponding
    lambda configuration
- **CUMULUS-1223**

  - Adds convenience function `@cumulus/common/bucketsConfigJsonObject` for fetching stack's bucket configuration as an object.

- **CUMULUS-853**
  - Updated FakeProcessing example lambda to include option to generate fake browse
  - Added feature documentation for ancillary metadata export, a new cookbook entry describing a workflow with ancillary metadata generation(browse), and related task definition documentation
- **CUMULUS-805**
  - Added a CloudWatch alarm to check running ElasticSearch instances, and a CloudWatch dashboard to view the health of ElasticSearch
  - Specify `AWS_REGION` in `.env` to be used by deployment script
- **CUMULUS-803**
  - Added CloudWatch alarms to check running tasks of each ECS service, and add the alarms to CloudWatch dashboard
- **CUMULUS-670**
  - Added Ancillary Metadata Export feature (see https://nasa.github.io/cumulus/docs/features/ancillary_metadata for more information)
  - Added new Collection file parameter "fileType" that allows configuration of workflow granule file fileType
- **CUMULUS-1184** - Added kes logging output to ensure we always see the state machine reference before failures due to configuration
- **CUMULUS-1105** - Added a dashboard endpoint to serve the dashboard from an S3 bucket
- **CUMULUS-1199** - Moves `s3credentials` endpoint from the backend to the distribution API.
- **CUMULUS-666**
  - Added `@api/endpoints/s3credentials` to allow EarthData Login authorized users to retrieve temporary security credentials for same-region direct S3 access.
- **CUMULUS-671**
  - Added `@packages/integration-tests/api/distribution/getDistributionApiS3SignedUrl()` to return the S3 signed URL for a file protected by the distribution API
- **CUMULUS-672**
  - Added `cmrMetadataFormat` and `cmrConceptId` to output for individual granules from `@cumulus/post-to-cmr`. `cmrMetadataFormat` will be read from the `cmrMetadataFormat` generated for each granule in `@cumulus/cmrjs/publish2CMR()`
  - Added helpers to `@packages/integration-tests/api/distribution`:
    - `getDistributionApiFileStream()` returns a stream to download files protected by the distribution API
    - `getDistributionFileUrl()` constructs URLs for requesting files from the distribution API
- **CUMULUS-1185** `@cumulus/api/models/Granule.removeGranuleFromCmrByGranule` to replace `@cumulus/api/models/Granule.removeGranuleFromCmr` and use the Granule UR from the CMR metadata to remove the granule from CMR

- **CUMULUS-1101**

  - Added new `@cumulus/checksum` package. This package provides functions to calculate and validate checksums.
  - Added new checksumming functions to `@cumulus/common/aws`: `calculateS3ObjectChecksum` and `validateS3ObjectChecksum`, which depend on the `checksum` package.

- CUMULUS-1171

  - Added `@cumulus/common` API documentation to `packages/common/docs/API.md`
  - Added an `npm run build-docs` task to `@cumulus/common`
  - Added `@cumulus/common/string#isValidHostname()`
  - Added `@cumulus/common/string#match()`
  - Added `@cumulus/common/string#matches()`
  - Added `@cumulus/common/string#toLower()`
  - Added `@cumulus/common/string#toUpper()`
  - Added `@cumulus/common/URLUtils#buildURL()`
  - Added `@cumulus/common/util#isNil()`
  - Added `@cumulus/common/util#isNull()`
  - Added `@cumulus/common/util#isUndefined()`
  - Added `@cumulus/common/util#negate()`

- **CUMULUS-1176**

  - Added new `@cumulus/files-to-granules` task to handle converting file array output from `cumulus-process` tasks into granule objects.
    Allows simplification of `@cumulus/move-granules` and `@cumulus/post-to-cmr`, see Changed section for more details.

- CUMULUS-1151 Compare the granule holdings in CMR with Cumulus' internal data store
- CUMULUS-1152 Compare the granule file holdings in CMR with Cumulus' internal data store

### Changed

- **CUMULUS-1216** - Updated `@cumulus/ingest/granule/ingestFile` to download files to expected staging location.
- **CUMULUS-1208** - Updated `@cumulus/ingest/queue/enqueueGranuleIngestMessage()` to not transform granule object passed to it when building an ingest message
- **CUMULUS-1198** - `@cumulus/ingest` no longer enforces any expectations about whether `provider_path` contains a leading slash or not.
- **CUMULUS-1170**
  - Update scripts and docs to use `npm` instead of `yarn`
  - Use `package-lock.json` files to ensure matching versions of npm packages
  - Update CI builds to use `npm ci` instead of `npm install`
- **CUMULUS-670**
  - Updated ParsePDR task to read standard PDR types+ (+ tgz as an external customer requirement) and add a fileType to granule-files on Granule discovery
  - Updated ParsePDR to fail if unrecognized type is used
  - Updated all relevant task schemas to include granule->files->filetype as a string value
  - Updated tests/test fixtures to include the fileType in the step function/task inputs and output validations as needed
  - Updated MoveGranules task to handle incoming configuration with new "fileType" values and to add them as appropriate to the lambda output.
  - Updated DiscoverGranules step/related workflows to read new Collection file parameter fileType that will map a discovered file to a workflow fileType
  - Updated CNM parser to add the fileType to the defined granule file fileType on ingest and updated integration tests to verify/validate that behavior
  - Updated generateEcho10XMLString in cmr-utils.js to use a map/related library to ensure order as CMR requires ordering for their online resources.
  - Updated post-to-cmr task to appropriately export CNM filetypes to CMR in echo10/UMM exports
- **CUMULUS-1139** - Granules stored in the API contain a `files` property. That schema has been greatly
  simplified and now better matches the CNM format.
  - The `name` property has been renamed to `fileName`.
  - The `filepath` property has been renamed to `key`.
  - The `checksumValue` property has been renamed to `checksum`.
  - The `path` property has been removed.
  - The `url_path` property has been removed.
  - The `filename` property (which contained an `s3://` URL) has been removed, and the `bucket`
    and `key` properties should be used instead. Any requests sent to the API containing a `granule.files[].filename`
    property will be rejected, and any responses coming back from the API will not contain that
    `filename` property.
  - A `source` property has been added, which is a URL indicating the original source of the file.
  - `@cumulus/ingest/granule.moveGranuleFiles()` no longer includes a `filename` field in its
    output. The `bucket` and `key` fields should be used instead.
- **CUMULUS-672**

  - Changed `@cumulus/integration-tests/api/EarthdataLogin.getEarthdataLoginRedirectResponse` to `@cumulus/integration-tests/api/EarthdataLogin.getEarthdataAccessToken`. The new function returns an access response from Earthdata login, if successful.
  - `@cumulus/integration-tests/cmr/getOnlineResources` now accepts an object of options, including `cmrMetadataFormat`. Based on the `cmrMetadataFormat`, the function will correctly retrieve the online resources for each metadata format (ECHO10, UMM-G)

- **CUMULUS-1101**

  - Moved `@cumulus/common/file/getFileChecksumFromStream` into `@cumulus/checksum`, and renamed it to `generateChecksumFromStream`.
    This is a breaking change for users relying on `@cumulus/common/file/getFileChecksumFromStream`.
  - Refactored `@cumulus/ingest/Granule` to depend on new `common/aws` checksum functions and remove significantly present checksumming code.
    - Deprecated `@cumulus/ingest/granule.validateChecksum`. Replaced with `@cumulus/ingest/granule.verifyFile`.
    - Renamed `granule.getChecksumFromFile` to `granule.retrieveSuppliedFileChecksumInformation` to be more accurate.
  - Deprecated `@cumulus/common/aws.checksumS3Objects`. Use `@cumulus/common/aws.calculateS3ObjectChecksum` instead.

- CUMULUS-1171

  - Fixed provider handling in the API to make it consistent between protocols.
    Before this change, FTP providers were configured using the `host` and
    `port` properties. HTTP providers ignored `port` and `protocol`, and stored
    an entire URL in the `host` property. Updated the API to only accept valid
    hostnames or IP addresses in the `provider.host` field. Updated ingest code
    to properly build HTTP and HTTPS URLs from `provider.protocol`,
    `provider.host`, and `provider.port`.
  - The default provider port was being set to 21, no matter what protocol was
    being used. Removed that default.

- **CUMULUS-1176**

  - `@cumulus/move-granules` breaking change:
    Input to `move-granules` is now expected to be in the form of a granules object (i.e. `{ granules: [ { ... }, { ... } ] }`);
    For backwards compatibility with array-of-files outputs from processing steps, use the new `@cumulus/files-to-granules` task as an intermediate step.
    This task will perform the input translation. This change allows `move-granules` to be simpler and behave more predictably.
    `config.granuleIdExtraction` and `config.input_granules` are no longer needed/used by `move-granules`.
  - `@cumulus/post-to-cmr`: `config.granuleIdExtraction` is no longer needed/used by `post-to-cmr`.

- CUMULUS-1174
  - Better error message and stacktrace for S3KeyPairProvider error reporting.

### Fixed

- **CUMULUS-1218** Reconciliation report will now scan only completed granules.
- `@cumulus/api` files and granules were not getting indexed correctly because files indexing was failing in `db-indexer`
- `@cumulus/deployment` A bug in the Cloudformation template was preventing the API from being able to be launched in a VPC, updated the IAM template to give the permissions to be able to run the API in a VPC

### Deprecated

- `@cumulus/api/models/Granule.removeGranuleFromCmr`, instead use `@cumulus/api/models/Granule.removeGranuleFromCmrByGranule`
- `@cumulus/ingest/granule.validateChecksum`, instead use `@cumulus/ingest/granule.verifyFile`
- `@cumulus/common/aws.checksumS3Objects`, instead use `@cumulus/common/aws.calculateS3ObjectChecksum`
- `@cumulus/cmrjs`: `getGranuleId` and `getCmrFiles` are deprecated due to changes in input handling.

## [v1.11.3] - 2019-3-5

### Added

- **CUMULUS-1187** - Added `@cumulus/ingest/granule/duplicateHandlingType()` to determine how duplicate files should be handled in an ingest workflow

### Fixed

- **CUMULUS-1187** - workflows not respecting the duplicate handling value specified in the collection
- Removed refreshToken schema requirement for OAuth

## [v1.11.2] - 2019-2-15

### Added

- CUMULUS-1169
  - Added a `@cumulus/common/StepFunctions` module. It contains functions for querying the AWS
    StepFunctions API. These functions have the ability to retry when a ThrottlingException occurs.
  - Added `@cumulus/common/aws.retryOnThrottlingException()`, which will wrap a function in code to
    retry on ThrottlingExceptions.
  - Added `@cumulus/common/test-utils.throttleOnce()`, which will cause a function to return a
    ThrottlingException the first time it is called, then return its normal result after that.
- CUMULUS-1103 Compare the collection holdings in CMR with Cumulus' internal data store
- CUMULUS-1099 Add support for UMMG JSON metadata versions > 1.4.
  - If a version is found in the metadata object, that version is used for processing and publishing to CMR otherwise, version 1.4 is assumed.
- CUMULUS-678
  - Added support for UMMG json v1.4 metadata files.
    `reconcileCMRMetadata` added to `@cumulus/cmrjs` to update metadata record with new file locations.
    `@cumulus/common/errors` adds two new error types `CMRMetaFileNotFound` and `InvalidArgument`.
    `@cumulus/common/test-utils` adds new function `randomId` to create a random string with id to help in debugging.
    `@cumulus/common/BucketsConfig` adds a new helper class `BucketsConfig` for working with bucket stack configuration and bucket names.
    `@cumulus/common/aws` adds new function `s3PutObjectTagging` as a convenience for the aws [s3().putObjectTagging](https://docs.aws.amazon.com/AWSJavaScriptSDK/latest/AWS/S3.html#putObjectTagging-property) function.
    `@cumulus/cmrjs` Adds: - `isCMRFile` - Identify an echo10(xml) or UMMG(json) metadata file. - `metadataObjectFromCMRFile` Read and parse CMR XML file from s3. - `updateCMRMetadata` Modify a cmr metadata (xml/json) file with updated information. - `publish2CMR` Posts XML or UMMG CMR data to CMR service. - `reconcileCMRMetadata` Reconciles cmr metadata file after a file moves.
- Adds some ECS and other permissions to StepRole to enable running ECS tasks from a workflow
- Added Apache logs to cumulus api and distribution lambdas
- **CUMULUS-1119** - Added `@cumulus/integration-tests/api/EarthdataLogin.getEarthdataLoginRedirectResponse` helper for integration tests to handle login with Earthdata and to return response from redirect to Cumulus API
- **CUMULUS-673** Added `@cumulus/common/file/getFileChecksumFromStream` to get file checksum from a readable stream

### Fixed

- CUMULUS-1123
  - Cloudformation template overrides now work as expected

### Changed

- CUMULUS-1169
  - Deprecated the `@cumulus/common/step-functions` module.
  - Updated code that queries the StepFunctions API to use the retry-enabled functions from
    `@cumulus/common/StepFunctions`
- CUMULUS-1121
  - Schema validation is now strongly enforced when writing to the database.
    Additional properties are not allowed and will result in a validation error.
- CUMULUS-678
  `tasks/move-granules` simplified and refactored to use functionality from cmrjs.
  `ingest/granules.moveGranuleFiles` now just moves granule files and returns a list of the updated files. Updating metadata now handled by `@cumulus/cmrjs/reconcileCMRMetadata`.
  `move-granules.updateGranuleMetadata` refactored and bugs fixed in the case of a file matching multiple collection.files.regexps.
  `getCmrXmlFiles` simplified and now only returns an object with the cmrfilename and the granuleId.
  `@cumulus/test-processing` - test processing task updated to generate UMM-G metadata

- CUMULUS-1043

  - `@cumulus/api` now uses [express](http://expressjs.com/) as the API engine.
  - All `@cumulus/api` endpoints on ApiGateway are consolidated to a single endpoint the uses `{proxy+}` definition.
  - All files under `packages/api/endpoints` along with associated tests are updated to support express's request and response objects.
  - Replaced environment variables `internal`, `bucket` and `systemBucket` with `system_bucket`.
  - Update `@cumulus/integration-tests` to work with updated cumulus-api express endpoints

- `@cumulus/integration-tests` - `buildAndExecuteWorkflow` and `buildWorkflow` updated to take a `meta` param to allow for additional fields to be added to the workflow `meta`

- **CUMULUS-1049** Updated `Retrieve Execution Status API` in `@cumulus/api`: If the execution doesn't exist in Step Function API, Cumulus API returns the execution status information from the database.

- **CUMULUS-1119**
  - Renamed `DISTRIBUTION_URL` environment variable to `DISTRIBUTION_ENDPOINT`
  - Renamed `DEPLOYMENT_ENDPOINT` environment variable to `DISTRIBUTION_REDIRECT_ENDPOINT`
  - Renamed `API_ENDPOINT` environment variable to `TOKEN_REDIRECT_ENDPOINT`

### Removed

- Functions deprecated before 1.11.0:
  - @cumulus/api/models/base: static Manager.createTable() and static Manager.deleteTable()
  - @cumulus/ingest/aws/S3
  - @cumulus/ingest/aws/StepFunction.getExecution()
  - @cumulus/ingest/aws/StepFunction.pullEvent()
  - @cumulus/ingest/consumer.Consume
  - @cumulus/ingest/granule/Ingest.getBucket()

### Deprecated

`@cmrjs/ingestConcept`, instead use the CMR object methods. `@cmrjs/CMR.ingestGranule` or `@cmrjs/CMR.ingestCollection`
`@cmrjs/searchConcept`, instead use the CMR object methods. `@cmrjs/CMR.searchGranules` or `@cmrjs/CMR.searchCollections`
`@cmrjs/deleteConcept`, instead use the CMR object methods. `@cmrjs/CMR.deleteGranule` or `@cmrjs/CMR.deleteCollection`

## [v1.11.1] - 2018-12-18

**Please Note**

- Ensure your `app/config.yml` has a `clientId` specified in the `cmr` section. This will allow CMR to identify your requests for better support and metrics.
  - For an example, please see [the example config](https://github.com/nasa/cumulus/blob/1c7e2bf41b75da9f87004c4e40fbcf0f39f56794/example/app/config.yml#L128).

### Added

- Added a `/tokenDelete` endpoint in `@cumulus/api` to delete access token records

### Changed

- CUMULUS-678
  `@cumulus/ingest/crypto` moved and renamed to `@cumulus/common/key-pair-provider`
  `@cumulus/ingest/aws` function: `KMSDecryptionFailed` and class: `KMS` extracted and moved to `@cumulus/common` and `KMS` is exported as `KMSProvider` from `@cumulus/common/key-pair-provider`
  `@cumulus/ingest/granule` functions: `publish`, `getGranuleId`, `getXMLMetadataAsString`, `getMetadataBodyAndTags`, `parseXmlString`, `getCmrXMLFiles`, `postS3Object`, `contructOnlineAccessUrls`, `updateMetadata`, extracted and moved to `@cumulus/cmrjs`
  `getGranuleId`, `getCmrXMLFiles`, `publish`, `updateMetadata` removed from `@cumulus/ingest/granule` and added to `@cumulus/cmrjs`;
  `updateMetadata` renamed `updateCMRMetadata`.
  `@cumulus/ingest` test files renamed.
- **CUMULUS-1070**
  - Add `'Client-Id'` header to all `@cumulus/cmrjs` requests (made via `searchConcept`, `ingestConcept`, and `deleteConcept`).
  - Updated `cumulus/example/app/config.yml` entry for `cmr.clientId` to use stackName for easier CMR-side identification.

## [v1.11.0] - 2018-11-30

**Please Note**

- Redeploy IAM roles:
  - CUMULUS-817 includes a migration that requires reconfiguration/redeployment of IAM roles. Please see the [upgrade instructions](https://nasa.github.io/cumulus/docs/upgrade/1.11.0) for more information.
  - CUMULUS-977 includes a few new SNS-related permissions added to the IAM roles that will require redeployment of IAM roles.
- `cumulus-message-adapter` v1.0.13+ is required for `@cumulus/api` granule reingest API to work properly. The latest version should be downloaded automatically by kes.
- A `TOKEN_SECRET` value (preferably 256-bit for security) must be added to `.env` to securely sign JWTs used for authorization in `@cumulus/api`

### Changed

- **CUUMULUS-1000** - Distribution endpoint now persists logins, instead of
  redirecting to Earthdata Login on every request
- **CUMULUS-783 CUMULUS-790** - Updated `@cumulus/sync-granule` and `@cumulus/move-granules` tasks to always overwrite existing files for manually-triggered reingest.
- **CUMULUS-906** - Updated `@cumulus/api` granule reingest API to
  - add `reingestGranule: true` and `forceDuplicateOverwrite: true` to Cumulus message `cumulus_meta.cumulus_context` field to indicate that the workflow is a manually triggered re-ingest.
  - return warning message to operator when duplicateHandling is not `replace`
  - `cumulus-message-adapter` v1.0.13+ is required.
- **CUMULUS-793** - Updated the granule move PUT request in `@cumulus/api` to reject the move with a 409 status code if one or more of the files already exist at the destination location
- Updated `@cumulus/helloworld` to use S3 to store state for pass on retry tests
- Updated `@cumulus/ingest`:
  - [Required for MAAP] `http.js#list` will now find links with a trailing whitespace
  - Removed code from `granule.js` which looked for files in S3 using `{ Bucket: discoveredFile.bucket, Key: discoveredFile.name }`. This is obsolete since `@cumulus/ingest` uses a `file-staging` and `constructCollectionId()` directory prefixes by default.
- **CUMULUS-989**
  - Updated `@cumulus/api` to use [JWT (JSON Web Token)](https://jwt.io/introduction/) as the transport format for API authorization tokens and to use JWT verification in the request authorization
  - Updated `/token` endpoint in `@cumulus/api` to return tokens as JWTs
  - Added a `/refresh` endpoint in `@cumulus/api` to request new access tokens from the OAuth provider using the refresh token
  - Added `refreshAccessToken` to `@cumulus/api/lib/EarthdataLogin` to manage refresh token requests with the Earthdata OAuth provider

### Added

- **CUMULUS-1050**
  - Separated configuration flags for originalPayload/finalPayload cleanup such that they can be set to different retention times
- **CUMULUS-798**
  - Added daily Executions cleanup CloudWatch event that triggers cleanExecutions lambda
  - Added cleanExecutions lambda that removes finalPayload/originalPayload field entries for records older than configured timeout value (execution_payload_retention_period), with a default of 30 days
- **CUMULUS-815/816**
  - Added 'originalPayload' and 'finalPayload' fields to Executions table
  - Updated Execution model to populate originalPayload with the execution payload on record creation
  - Updated Execution model code to populate finalPayload field with the execution payload on execution completion
  - Execution API now exposes the above fields
- **CUMULUS-977**
  - Rename `kinesisConsumer` to `messageConsumer` as it handles both Kinesis streams and SNS topics as of this version.
  - Add `sns`-type rule support. These rules create a subscription between an SNS topic and the `messageConsumer`.
    When a message is received, `messageConsumer` is triggered and passes the SNS message (JSON format expected) in
    its entirety to the workflow in the `payload` field of the Cumulus message. For more information on sns-type rules,
    see the [documentation](https://nasa.github.io/cumulus/docs/data-cookbooks/setup#rules).
- **CUMULUS-975**
  - Add `KinesisInboundEventLogger` and `KinesisOutboundEventLogger` API lambdas. These lambdas
    are utilized to dump incoming and outgoing ingest workflow kinesis streams
    to cloudwatch for analytics in case of AWS/stream failure.
  - Update rules model to allow tracking of log_event ARNs related to
    Rule event logging. Kinesis rule types will now automatically log
    incoming events via a Kinesis event triggered lambda.
    CUMULUS-975-migration-4
  - Update migration code to require explicit migration names per run
  - Added migration_4 to migrate/update existing Kinesis rules to have a log event mapping
  - Added new IAM policy for migration lambda
- **CUMULUS-775**
  - Adds a instance metadata endpoint to the `@cumulus/api` package.
  - Adds a new convenience function `hostId` to the `@cumulus/cmrjs` to help build environment specific cmr urls.
  - Fixed `@cumulus/cmrjs.searchConcept` to search and return CMR results.
  - Modified `@cumulus/cmrjs.CMR.searchGranule` and `@cumulus/cmrjs.CMR.searchCollection` to include CMR's provider as a default parameter to searches.
- **CUMULUS-965**
  - Add `@cumulus/test-data.loadJSONTestData()`,
    `@cumulus/test-data.loadTestData()`, and
    `@cumulus/test-data.streamTestData()` to safely load test data. These
    functions should be used instead of using `require()` to load test data,
    which could lead to tests interfering with each other.
  - Add a `@cumulus/common/util/deprecate()` function to mark a piece of code as
    deprecated
- **CUMULUS-986**
  - Added `waitForTestExecutionStart` to `@cumulus/integration-tests`
- **CUMULUS-919**
  - In `@cumulus/deployment`, added support for NGAP permissions boundaries for IAM roles with `useNgapPermissionBoundary` flag in `iam/config.yml`. Defaults to false.

### Fixed

- Fixed a bug where FTP sockets were not closed after an error, keeping the Lambda function active until it timed out [CUMULUS-972]
- **CUMULUS-656**
  - The API will no longer allow the deletion of a provider if that provider is
    referenced by a rule
  - The API will no longer allow the deletion of a collection if that collection
    is referenced by a rule
- Fixed a bug where `@cumulus/sf-sns-report` was not pulling large messages from S3 correctly.

### Deprecated

- `@cumulus/ingest/aws/StepFunction.pullEvent()`. Use `@cumulus/common/aws.pullStepFunctionEvent()`.
- `@cumulus/ingest/consumer.Consume` due to unpredictable implementation. Use `@cumulus/ingest/consumer.Consumer`.
  Call `Consumer.consume()` instead of `Consume.read()`.

## [v1.10.4] - 2018-11-28

### Added

- **CUMULUS-1008**
  - New `config.yml` parameter for SQS consumers: `sqs_consumer_rate: (default 500)`, which is the maximum number of
    messages the consumer will attempt to process per execution. Currently this is only used by the sf-starter consumer,
    which runs every minute by default, making this a messages-per-minute upper bound. SQS does not guarantee the number
    of messages returned per call, so this is not a fixed rate of consumption, only attempted number of messages received.

### Deprecated

- `@cumulus/ingest/consumer.Consume` due to unpredictable implementation. Use `@cumulus/ingest/consumer.Consumer`.

### Changed

- Backported update of `packages/api` dependency `@mapbox/dyno` to `1.4.2` to mitigate `event-stream` vulnerability.

## [v1.10.3] - 2018-10-31

### Added

- **CUMULUS-817**
  - Added AWS Dead Letter Queues for lambdas that are scheduled asynchronously/such that failures show up only in cloudwatch logs.
- **CUMULUS-956**
  - Migrated developer documentation and data-cookbooks to Docusaurus
    - supports versioning of documentation
  - Added `docs/docs-how-to.md` to outline how to do things like add new docs or locally install for testing.
  - Deployment/CI scripts have been updated to work with the new format
- **CUMULUS-811**
  - Added new S3 functions to `@cumulus/common/aws`:
    - `aws.s3TagSetToQueryString`: converts S3 TagSet array to querystring (for use with upload()).
    - `aws.s3PutObject`: Returns promise of S3 `putObject`, which puts an object on S3
    - `aws.s3CopyObject`: Returns promise of S3 `copyObject`, which copies an object in S3 to a new S3 location
    - `aws.s3GetObjectTagging`: Returns promise of S3 `getObjectTagging`, which returns an object containing an S3 TagSet.
  - `@/cumulus/common/aws.s3PutObject` defaults to an explicit `ACL` of 'private' if not overridden.
  - `@/cumulus/common/aws.s3CopyObject` defaults to an explicit `TaggingDirective` of 'COPY' if not overridden.

### Deprecated

- **CUMULUS-811**
  - Deprecated `@cumulus/ingest/aws.S3`. Member functions of this class will now
    log warnings pointing to similar functionality in `@cumulus/common/aws`.

## [v1.10.2] - 2018-10-24

### Added

- **CUMULUS-965**
  - Added a `@cumulus/logger` package
- **CUMULUS-885**
  - Added 'human readable' version identifiers to Lambda Versioning lambda aliases
- **CUMULUS-705**
  - Note: Make sure to update the IAM stack when deploying this update.
  - Adds an AsyncOperations model and associated DynamoDB table to the
    `@cumulus/api` package
  - Adds an /asyncOperations endpoint to the `@cumulus/api` package, which can
    be used to fetch the status of an AsyncOperation.
  - Adds a /bulkDelete endpoint to the `@cumulus/api` package, which performs an
    asynchronous bulk-delete operation. This is a stub right now which is only
    intended to demonstration how AsyncOperations work.
  - Adds an AsyncOperation ECS task to the `@cumulus/api` package, which will
    fetch an Lambda function, run it in ECS, and then store the result to the
    AsyncOperations table in DynamoDB.
- **CUMULUS-851** - Added workflow lambda versioning feature to allow in-flight workflows to use lambda versions that were in place when a workflow was initiated

  - Updated Kes custom code to remove logic that used the CMA file key to determine template compilation logic. Instead, utilize a `customCompilation` template configuration flag to indicate a template should use Cumulus's kes customized methods instead of 'core'.
  - Added `useWorkflowLambdaVersions` configuration option to enable the lambdaVersioning feature set. **This option is set to true by default** and should be set to false to disable the feature.
  - Added uniqueIdentifier configuration key to S3 sourced lambdas to optionally support S3 lambda resource versioning within this scheme. This key must be unique for each modified version of the lambda package and must be updated in configuration each time the source changes.
  - Added a new nested stack template that will create a `LambdaVersions` stack that will take lambda parameters from the base template, generate lambda versions/aliases and return outputs with references to the most 'current' lambda alias reference, and updated 'core' template to utilize these outputs (if `useWorkflowLambdaVersions` is enabled).

- Created a `@cumulus/api/lib/OAuth2` interface, which is implemented by the
  `@cumulus/api/lib/EarthdataLogin` and `@cumulus/api/lib/GoogleOAuth2` classes.
  Endpoints that need to handle authentication will determine which class to use
  based on environment variables. This also greatly simplifies testing.
- Added `@cumulus/api/lib/assertions`, containing more complex AVA test assertions
- Added PublishGranule workflow to publish a granule to CMR without full reingest. (ingest-in-place capability)

- `@cumulus/integration-tests` new functionality:
  - `listCollections` to list collections from a provided data directory
  - `deleteCollection` to delete list of collections from a deployed stack
  - `cleanUpCollections` combines the above in one function.
  - `listProviders` to list providers from a provided data directory
  - `deleteProviders` to delete list of providers from a deployed stack
  - `cleanUpProviders` combines the above in one function.
  - `@cumulus/integrations-tests/api.js`: `deleteGranule` and `deletePdr` functions to make `DELETE` requests to Cumulus API
  - `rules` API functionality for posting and deleting a rule and listing all rules
  - `wait-for-deploy` lambda for use in the redeployment tests
- `@cumulus/ingest/granule.js`: `ingestFile` inserts new `duplicate_found: true` field in the file's record if a duplicate file already exists on S3.
- `@cumulus/api`: `/execution-status` endpoint requests and returns complete execution output if execution output is stored in S3 due to size.
- Added option to use environment variable to set CMR host in `@cumulus/cmrjs`.
- **CUMULUS-781** - Added integration tests for `@cumulus/sync-granule` when `duplicateHandling` is set to `replace` or `skip`
- **CUMULUS-791** - `@cumulus/move-granules`: `moveFileRequest` inserts new `duplicate_found: true` field in the file's record if a duplicate file already exists on S3. Updated output schema to document new `duplicate_found` field.

### Removed

- Removed `@cumulus/common/fake-earthdata-login-server`. Tests can now create a
  service stub based on `@cumulus/api/lib/OAuth2` if testing requires handling
  authentication.

### Changed

- **CUMULUS-940** - modified `@cumulus/common/aws` `receiveSQSMessages` to take a parameter object instead of positional parameters. All defaults remain the same, but now access to long polling is available through `options.waitTimeSeconds`.
- **CUMULUS-948** - Update lambda functions `CNMToCMA` and `CnmResponse` in the `cumulus-data-shared` bucket and point the default stack to them.
- **CUMULUS-782** - Updated `@cumulus/sync-granule` task and `Granule.ingestFile` in `@cumulus/ingest` to keep both old and new data when a destination file with different checksum already exists and `duplicateHandling` is `version`
- Updated the config schema in `@cumulus/move-granules` to include the `moveStagedFiles` param.
- **CUMULUS-778** - Updated config schema and documentation in `@cumulus/sync-granule` to include `duplicateHandling` parameter for specifying how duplicate filenames should be handled
- **CUMULUS-779** - Updated `@cumulus/sync-granule` to throw `DuplicateFile` error when destination files already exist and `duplicateHandling` is `error`
- **CUMULUS-780** - Updated `@cumulus/sync-granule` to use `error` as the default for `duplicateHandling` when it is not specified
- **CUMULUS-780** - Updated `@cumulus/api` to use `error` as the default value for `duplicateHandling` in the `Collection` model
- **CUMULUS-785** - Updated the config schema and documentation in `@cumulus/move-granules` to include `duplicateHandling` parameter for specifying how duplicate filenames should be handled
- **CUMULUS-786, CUMULUS-787** - Updated `@cumulus/move-granules` to throw `DuplicateFile` error when destination files already exist and `duplicateHandling` is `error` or not specified
- **CUMULUS-789** - Updated `@cumulus/move-granules` to keep both old and new data when a destination file with different checksum already exists and `duplicateHandling` is `version`

### Fixed

- `getGranuleId` in `@cumulus/ingest` bug: `getGranuleId` was constructing an error using `filename` which was undefined. The fix replaces `filename` with the `uri` argument.
- Fixes to `del` in `@cumulus/api/endpoints/granules.js` to not error/fail when not all files exist in S3 (e.g. delete granule which has only 2 of 3 files ingested).
- `@cumulus/deployment/lib/crypto.js` now checks for private key existence properly.

## [v1.10.1] - 2018-09-4

### Fixed

- Fixed cloudformation template errors in `@cumulus/deployment/`
  - Replaced references to Fn::Ref: with Ref:
  - Moved long form template references to a newline

## [v1.10.0] - 2018-08-31

### Removed

- Removed unused and broken code from `@cumulus/common`
  - Removed `@cumulus/common/test-helpers`
  - Removed `@cumulus/common/task`
  - Removed `@cumulus/common/message-source`
  - Removed the `getPossiblyRemote` function from `@cumulus/common/aws`
  - Removed the `startPromisedSfnExecution` function from `@cumulus/common/aws`
  - Removed the `getCurrentSfnTask` function from `@cumulus/common/aws`

### Changed

- **CUMULUS-839** - In `@cumulus/sync-granule`, 'collection' is now an optional config parameter

### Fixed

- **CUMULUS-859** Moved duplicate code in `@cumulus/move-granules` and `@cumulus/post-to-cmr` to `@cumulus/ingest`. Fixed imports making assumptions about directory structure.
- `@cumulus/ingest/consumer` correctly limits the number of messages being received and processed from SQS. Details:
  - **Background:** `@cumulus/api` includes a lambda `<stack-name>-sqs2sf` which processes messages from the `<stack-name>-startSF` SQS queue every minute. The `sqs2sf` lambda uses `@cumulus/ingest/consumer` to receive and process messages from SQS.
  - **Bug:** More than `messageLimit` number of messages were being consumed and processed from the `<stack-name>-startSF` SQS queue. Many step functions were being triggered simultaneously by the lambda `<stack-name>-sqs2sf` (which consumes every minute from the `startSF` queue) and resulting in step function failure with the error: `An error occurred (ThrottlingException) when calling the GetExecutionHistory`.
  - **Fix:** `@cumulus/ingest/consumer#processMessages` now processes messages until `timeLimit` has passed _OR_ once it receives up to `messageLimit` messages. `sqs2sf` is deployed with a [default `messageLimit` of 10](https://github.com/nasa/cumulus/blob/670000c8a821ff37ae162385f921c40956e293f7/packages/deployment/app/config.yml#L147).
  - **IMPORTANT NOTE:** `consumer` will actually process up to `messageLimit * 2 - 1` messages. This is because sometimes `receiveSQSMessages` will return less than `messageLimit` messages and thus the consumer will continue to make calls to `receiveSQSMessages`. For example, given a `messageLimit` of 10 and subsequent calls to `receiveSQSMessages` returns up to 9 messages, the loop will continue and a final call could return up to 10 messages.

## [v1.9.1] - 2018-08-22

**Please Note** To take advantage of the added granule tracking API functionality, updates are required for the message adapter and its libraries. You should be on the following versions:

- `cumulus-message-adapter` 1.0.9+
- `cumulus-message-adapter-js` 1.0.4+
- `cumulus-message-adapter-java` 1.2.7+
- `cumulus-message-adapter-python` 1.0.5+

### Added

- **CUMULUS-687** Added logs endpoint to search for logs from a specific workflow execution in `@cumulus/api`. Added integration test.
- **CUMULUS-836** - `@cumulus/deployment` supports a configurable docker storage driver for ECS. ECS can be configured with either `devicemapper` (the default storage driver for AWS ECS-optimized AMIs) or `overlay2` (the storage driver used by the NGAP 2.0 AMI). The storage driver can be configured in `app/config.yml` with `ecs.docker.storageDriver: overlay2 | devicemapper`. The default is `overlay2`.
  - To support this configuration, a [Handlebars](https://handlebarsjs.com/) helper `ifEquals` was added to `packages/deployment/lib/kes.js`.
- **CUMULUS-836** - `@cumulus/api` added IAM roles required by the NGAP 2.0 AMI. The NGAP 2.0 AMI runs a script `register_instances_with_ssm.py` which requires the ECS IAM role to include `ec2:DescribeInstances` and `ssm:GetParameter` permissions.

### Fixed

- **CUMULUS-836** - `@cumulus/deployment` uses `overlay2` driver by default and does not attempt to write `--storage-opt dm.basesize` to fix [this error](https://github.com/moby/moby/issues/37039).
- **CUMULUS-413** Kinesis processing now captures all errors.
  - Added kinesis fallback mechanism when errors occur during record processing.
  - Adds FallbackTopicArn to `@cumulus/api/lambdas.yml`
  - Adds fallbackConsumer lambda to `@cumulus/api`
  - Adds fallbackqueue option to lambda definitions capture lambda failures after three retries.
  - Adds kinesisFallback SNS topic to signal incoming errors from kinesis stream.
  - Adds kinesisFailureSQS to capture fully failed events from all retries.
- **CUMULUS-855** Adds integration test for kinesis' error path.
- **CUMULUS-686** Added workflow task name and version tracking via `@cumulus/api` executions endpoint under new `tasks` property, and under `workflow_tasks` in step input/output.
  - Depends on `cumulus-message-adapter` 1.0.9+, `cumulus-message-adapter-js` 1.0.4+, `cumulus-message-adapter-java` 1.2.7+ and `cumulus-message-adapter-python` 1.0.5+
- **CUMULUS-771**
  - Updated sync-granule to stream the remote file to s3
  - Added integration test for ingesting granules from ftp provider
  - Updated http/https integration tests for ingesting granules from http/https providers
- **CUMULUS-862** Updated `@cumulus/integration-tests` to handle remote lambda output
- **CUMULUS-856** Set the rule `state` to have default value `ENABLED`

### Changed

- In `@cumulus/deployment`, changed the example app config.yml to have additional IAM roles

## [v1.9.0] - 2018-08-06

**Please note** additional information and upgrade instructions [here](https://nasa.github.io/cumulus/docs/upgrade/1.9.0)

### Added

- **CUMULUS-712** - Added integration tests verifying expected behavior in workflows
- **GITC-776-2** - Add support for versioned collections

### Fixed

- **CUMULUS-832**
  - Fixed indentation in example config.yml in `@cumulus/deployment`
  - Fixed issue with new deployment using the default distribution endpoint in `@cumulus/deployment` and `@cumulus/api`

## [v1.8.1] - 2018-08-01

**Note** IAM roles should be re-deployed with this release.

- **Cumulus-726**
  - Added function to `@cumulus/integration-tests`: `sfnStep` includes `getStepInput` which returns the input to the schedule event of a given step function step.
  - Added IAM policy `@cumulus/deployment`: Lambda processing IAM role includes `kinesis::PutRecord` so step function lambdas can write to kinesis streams.
- **Cumulus Community Edition**
  - Added Google OAuth authentication token logic to `@cumulus/api`. Refactored token endpoint to use environment variable flag `OAUTH_PROVIDER` when determining with authentication method to use.
  - Added API Lambda memory configuration variable `api_lambda_memory` to `@cumulus/api` and `@cumulus/deployment`.

### Changed

- **Cumulus-726**
  - Changed function in `@cumulus/api`: `models/rules.js#addKinesisEventSource` was modified to call to `deleteKinesisEventSource` with all required parameters (rule's name, arn and type).
  - Changed function in `@cumulus/integration-tests`: `getStepOutput` can now be used to return output of failed steps. If users of this function want the output of a failed event, they can pass a third parameter `eventType` as `'failure'`. This function will work as always for steps which completed successfully.

### Removed

- **Cumulus-726**

  - Configuration change to `@cumulus/deployment`: Removed default auto scaling configuration for Granules and Files DynamoDB tables.

- **CUMULUS-688**
  - Add integration test for ExecutionStatus
  - Function addition to `@cumulus/integration-tests`: `api` includes `getExecutionStatus` which returns the execution status from the Cumulus API

## [v1.8.0] - 2018-07-23

### Added

- **CUMULUS-718** Adds integration test for Kinesis triggering a workflow.

- **GITC-776-3** Added more flexibility for rules. You can now edit all fields on the rule's record
  We may need to update the api documentation to reflect this.

- **CUMULUS-681** - Add ingest-in-place action to granules endpoint

  - new applyWorkflow action at PUT /granules/{granuleid} Applying a workflow starts an execution of the provided workflow and passes the granule record as payload.
    Parameter(s):
    - workflow - the workflow name

- **CUMULUS-685** - Add parent exeuction arn to the execution which is triggered from a parent step function

### Changed

- **CUMULUS-768** - Integration tests get S3 provider data from shared data folder

### Fixed

- **CUMULUS-746** - Move granule API correctly updates record in dynamo DB and cmr xml file
- **CUMULUS-766** - Populate database fileSize field from S3 if value not present in Ingest payload

## [v1.7.1] - 2018-07-27 - [BACKPORT]

### Fixed

- **CUMULUS-766** - Backport from 1.8.0 - Populate database fileSize field from S3 if value not present in Ingest payload

## [v1.7.0] - 2018-07-02

### Please note: [Upgrade Instructions](https://nasa.github.io/cumulus/docs/upgrade/1.7.0)

### Added

- **GITC-776-2** - Add support for versioned collections
- **CUMULUS-491** - Add granule reconciliation API endpoints.
- **CUMULUS-480** Add support for backup and recovery:
  - Add DynamoDB tables for granules, executions and pdrs
  - Add ability to write all records to S3
  - Add ability to download all DynamoDB records in form json files
  - Add ability to upload records to DynamoDB
  - Add migration scripts for copying granule, pdr and execution records from ElasticSearch to DynamoDB
  - Add IAM support for batchWrite on dynamoDB
-
- **CUMULUS-508** - `@cumulus/deployment` cloudformation template allows for lambdas and ECS clusters to have multiple AZ availability.
  - `@cumulus/deployment` also ensures docker uses `devicemapper` storage driver.
- **CUMULUS-755** - `@cumulus/deployment` Add DynamoDB autoscaling support.
  - Application developers can add autoscaling and override default values in their deployment's `app/config.yml` file using a `{TableName}Table:` key.

### Fixed

- **CUMULUS-747** - Delete granule API doesn't delete granule files in s3 and granule in elasticsearch
  - update the StreamSpecification DynamoDB tables to have StreamViewType: "NEW_AND_OLD_IMAGES"
  - delete granule files in s3
- **CUMULUS-398** - Fix not able to filter executions by workflow
- **CUMULUS-748** - Fix invalid lambda .zip files being validated/uploaded to AWS
- **CUMULUS-544** - Post to CMR task has UAT URL hard-coded
  - Made configurable: PostToCmr now requires CMR_ENVIRONMENT env to be set to 'SIT' or 'OPS' for those CMR environments. Default is UAT.

### Changed

- **GITC-776-4** - Changed Discover-pdrs to not rely on collection but use provider_path in config. It also has an optional filterPdrs regex configuration parameter

- **CUMULUS-710** - In the integration test suite, `getStepOutput` returns the output of the first successful step execution or last failed, if none exists

## [v1.6.0] - 2018-06-06

### Please note: [Upgrade Instructions](https://nasa.github.io/cumulus/docs/upgrade/1.6.0)

### Fixed

- **CUMULUS-602** - Format all logs sent to Elastic Search.
  - Extract cumulus log message and index it to Elastic Search.

### Added

- **CUMULUS-556** - add a mechanism for creating and running migration scripts on deployment.
- **CUMULUS-461** Support use of metadata date and other components in `url_path` property

### Changed

- **CUMULUS-477** Update bucket configuration to support multiple buckets of the same type:
  - Change the structure of the buckets to allow for more than one bucket of each type. The bucket structure is now:
    bucket-key:
    name: <bucket-name>
    type: <type> i.e. internal, public, etc.
  - Change IAM and app deployment configuration to support new bucket structure
  - Update tasks and workflows to support new bucket structure
  - Replace instances where buckets.internal is relied upon to either use the system bucket or a configured bucket
  - Move IAM template to the deployment package. NOTE: You now have to specify '--template node_modules/@cumulus/deployment/iam' in your IAM deployment
  - Add IAM cloudformation template support to filter buckets by type

## [v1.5.5] - 2018-05-30

### Added

- **CUMULUS-530** - PDR tracking through Queue-granules
  - Add optional `pdr` property to the sync-granule task's input config and output payload.
- **CUMULUS-548** - Create a Lambda task that generates EMS distribution reports
  - In order to supply EMS Distribution Reports, you must enable S3 Server
    Access Logging on any S3 buckets used for distribution. See [How Do I Enable Server Access Logging for an S3 Bucket?](https://docs.aws.amazon.com/AmazonS3/latest/user-guide/server-access-logging.html)
    The "Target bucket" setting should point at the Cumulus internal bucket.
    The "Target prefix" should be
    "<STACK_NAME>/ems-distribution/s3-server-access-logs/", where "STACK_NAME"
    is replaced with the name of your Cumulus stack.

### Fixed

- **CUMULUS-546 - Kinesis Consumer should catch and log invalid JSON**
  - Kinesis Consumer lambda catches and logs errors so that consumer doesn't get stuck in a loop re-processing bad json records.
- EMS report filenames are now based on their start time instead of the time
  instead of the time that the report was generated
- **CUMULUS-552 - Cumulus API returns different results for the same collection depending on query**
  - The collection, provider and rule records in elasticsearch are now replaced with records from dynamo db when the dynamo db records are updated.

### Added

- `@cumulus/deployment`'s default cloudformation template now configures storage for Docker to match the configured ECS Volume. The template defines Docker's devicemapper basesize (`dm.basesize`) using `ecs.volumeSize`. This addresses ECS default of limiting Docker containers to 10GB of storage ([Read more](https://aws.amazon.com/premiumsupport/knowledge-center/increase-default-ecs-docker-limit/)).

## [v1.5.4] - 2018-05-21

### Added

- **CUMULUS-535** - EMS Ingest, Archive, Archive Delete reports
  - Add lambda EmsReport to create daily EMS Ingest, Archive, Archive Delete reports
  - ems.provider property added to `@cumulus/deployment/app/config.yml`.
    To change the provider name, please add `ems: provider` property to `app/config.yml`.
- **CUMULUS-480** Use DynamoDB to store granules, pdrs and execution records
  - Activate PointInTime feature on DynamoDB tables
  - Increase test coverage on api package
  - Add ability to restore metadata records from json files to DynamoDB
- **CUMULUS-459** provide API endpoint for moving granules from one location on s3 to another

## [v1.5.3] - 2018-05-18

### Fixed

- **CUMULUS-557 - "Add dataType to DiscoverGranules output"**
  - Granules discovered by the DiscoverGranules task now include dataType
  - dataType is now a required property for granules used as input to the
    QueueGranules task
- **CUMULUS-550** Update deployment app/config.yml to force elasticsearch updates for deleted granules

## [v1.5.2] - 2018-05-15

### Fixed

- **CUMULUS-514 - "Unable to Delete the Granules"**
  - updated cmrjs.deleteConcept to return success if the record is not found
    in CMR.

### Added

- **CUMULUS-547** - The distribution API now includes an
  "earthdataLoginUsername" query parameter when it returns a signed S3 URL
- **CUMULUS-527 - "parse-pdr queues up all granules and ignores regex"**
  - Add an optional config property to the ParsePdr task called
    "granuleIdFilter". This property is a regular expression that is applied
    against the filename of the first file of each granule contained in the
    PDR. If the regular expression matches, then the granule is included in
    the output. Defaults to '.', which will match all granules in the PDR.
- File checksums in PDRs now support MD5
- Deployment support to subscribe to an SNS topic that already exists
- **CUMULUS-470, CUMULUS-471** In-region S3 Policy lambda added to API to update bucket policy for in-region access.
- **CUMULUS-533** Added fields to granule indexer to support EMS ingest and archive record creation
- **CUMULUS-534** Track deleted granules
  - added `deletedgranule` type to `cumulus` index.
  - **Important Note:** Force custom bootstrap to re-run by adding this to
    app/config.yml `es: elasticSearchMapping: 7`
- You can now deploy cumulus without ElasticSearch. Just add `es: null` to your `app/config.yml` file. This is only useful for debugging purposes. Cumulus still requires ElasticSearch to properly operate.
- `@cumulus/integration-tests` includes and exports the `addRules` function, which seeds rules into the DynamoDB table.
- Added capability to support EFS in cloud formation template. Also added
  optional capability to ssh to your instance and privileged lambda functions.
- Added support to force discovery of PDRs that have already been processed
  and filtering of selected data types
- `@cumulus/cmrjs` uses an environment variable `USER_IP_ADDRESS` or fallback
  IP address of `10.0.0.0` when a public IP address is not available. This
  supports lambda functions deployed into a VPC's private subnet, where no
  public IP address is available.

### Changed

- **CUMULUS-550** Custom bootstrap automatically adds new types to index on
  deployment

## [v1.5.1] - 2018-04-23

### Fixed

- add the missing dist folder to the hello-world task
- disable uglifyjs on the built version of the pdr-status-check (read: https://github.com/webpack-contrib/uglifyjs-webpack-plugin/issues/264)

## [v1.5.0] - 2018-04-23

### Changed

- Removed babel from all tasks and packages and increased minimum node requirements to version 8.10
- Lambda functions created by @cumulus/deployment will use node8.10 by default
- Moved [cumulus-integration-tests](https://github.com/nasa/cumulus-integration-tests) to the `example` folder CUMULUS-512
- Streamlined all packages dependencies (e.g. remove redundant dependencies and make sure versions are the same across packages)
- **CUMULUS-352:** Update Cumulus Elasticsearch indices to use [index aliases](https://www.elastic.co/guide/en/elasticsearch/reference/current/indices-aliases.html).
- **CUMULUS-519:** ECS tasks are no longer restarted after each CF deployment unless `ecs.restartTasksOnDeploy` is set to true
- **CUMULUS-298:** Updated log filterPattern to include all CloudWatch logs in ElasticSearch
- **CUMULUS-518:** Updates to the SyncGranule config schema
  - `granuleIdExtraction` is no longer a property
  - `process` is now an optional property
  - `provider_path` is no longer a property

### Fixed

- **CUMULUS-455 "Kes deployments using only an updated message adapter do not get automatically deployed"**
  - prepended the hash value of cumulus-message-adapter.zip file to the zip file name of lambda which uses message adapter.
  - the lambda function will be redeployed when message adapter or lambda function are updated
- Fixed a bug in the bootstrap lambda function where it stuck during update process
- Fixed a bug where the sf-sns-report task did not return the payload of the incoming message as the output of the task [CUMULUS-441]

### Added

- **CUMULUS-352:** Add reindex CLI to the API package.
- **CUMULUS-465:** Added mock http/ftp/sftp servers to the integration tests
- Added a `delete` method to the `@common/CollectionConfigStore` class
- **CUMULUS-467 "@cumulus/integration-tests or cumulus-integration-tests should seed provider and collection in deployed DynamoDB"**
  - `example` integration-tests populates providers and collections to database
  - `example` workflow messages are populated from workflow templates in s3, provider and collection information in database, and input payloads. Input templates are removed.
  - added `https` protocol to provider schema

## [v1.4.1] - 2018-04-11

### Fixed

- Sync-granule install

## [v1.4.0] - 2018-04-09

### Fixed

- **CUMULUS-392 "queue-granules not returning the sfn-execution-arns queued"**
  - updated queue-granules to return the sfn-execution-arns queued and pdr if exists.
  - added pdr to ingest message meta.pdr instead of payload, so the pdr information doesn't get lost in the ingest workflow, and ingested granule in elasticsearch has pdr name.
  - fixed sf-sns-report schema, remove the invalid part
  - fixed pdr-status-check schema, the failed execution contains arn and reason
- **CUMULUS-206** make sure homepage and repository urls exist in package.json files of tasks and packages

### Added

- Example folder with a cumulus deployment example

### Changed

- [CUMULUS-450](https://bugs.earthdata.nasa.gov/browse/CUMULUS-450) - Updated
  the config schema of the **queue-granules** task
  - The config no longer takes a "collection" property
  - The config now takes an "internalBucket" property
  - The config now takes a "stackName" property
- [CUMULUS-450](https://bugs.earthdata.nasa.gov/browse/CUMULUS-450) - Updated
  the config schema of the **parse-pdr** task
  - The config no longer takes a "collection" property
  - The "stack", "provider", and "bucket" config properties are now
    required
- **CUMULUS-469** Added a lambda to the API package to prototype creating an S3 bucket policy for direct, in-region S3 access for the prototype bucket

### Removed

- Removed the `findTmpTestDataDirectory()` function from
  `@cumulus/common/test-utils`

### Fixed

- [CUMULUS-450](https://bugs.earthdata.nasa.gov/browse/CUMULUS-450)
  - The **queue-granules** task now enqueues a **sync-granule** task with the
    correct collection config for that granule based on the granule's
    data-type. It had previously been using the collection config from the
    config of the **queue-granules** task, which was a problem if the granules
    being queued belonged to different data-types.
  - The **parse-pdr** task now handles the case where a PDR contains granules
    with different data types, and uses the correct granuleIdExtraction for
    each granule.

### Added

- **CUMULUS-448** Add code coverage checking using [nyc](https://github.com/istanbuljs/nyc).

## [v1.3.0] - 2018-03-29

### Deprecated

- discover-s3-granules is deprecated. The functionality is provided by the discover-granules task

### Fixed

- **CUMULUS-331:** Fix aws.downloadS3File to handle non-existent key
- Using test ftp provider for discover-granules testing [CUMULUS-427]
- **CUMULUS-304: "Add AWS API throttling to pdr-status-check task"** Added concurrency limit on SFN API calls. The default concurrency is 10 and is configurable through Lambda environment variable CONCURRENCY.
- **CUMULUS-414: "Schema validation not being performed on many tasks"** revised npm build scripts of tasks that use cumulus-message-adapter to place schema directories into dist directories.
- **CUMULUS-301:** Update all tests to use test-data package for testing data.
- **CUMULUS-271: "Empty response body from rules PUT endpoint"** Added the updated rule to response body.
- Increased memory allotment for `CustomBootstrap` lambda function. Resolves failed deployments where `CustomBootstrap` lambda function was failing with error `Process exited before completing request`. This was causing deployments to stall, fail to update and fail to rollback. This error is thrown when the lambda function tries to use more memory than it is allotted.
- Cumulus repository folders structure updated:
  - removed the `cumulus` folder altogether
  - moved `cumulus/tasks` to `tasks` folder at the root level
  - moved the tasks that are not converted to use CMA to `tasks/.not_CMA_compliant`
  - updated paths where necessary

### Added

- `@cumulus/integration-tests` - Added support for testing the output of an ECS activity as well as a Lambda function.

## [v1.2.0] - 2018-03-20

### Fixed

- Update vulnerable npm packages [CUMULUS-425]
- `@cumulus/api`: `kinesis-consumer.js` uses `sf-scheduler.js#schedule` instead of placing a message directly on the `startSF` SQS queue. This is a fix for [CUMULUS-359](https://bugs.earthdata.nasa.gov/browse/CUMULUS-359) because `sf-scheduler.js#schedule` looks up the provider and collection data in DynamoDB and adds it to the `meta` object of the enqueued message payload.
- `@cumulus/api`: `kinesis-consumer.js` catches and logs errors instead of doing an error callback. Before this change, `kinesis-consumer` was failing to process new records when an existing record caused an error because it would call back with an error and stop processing additional records. It keeps trying to process the record causing the error because it's "position" in the stream is unchanged. Catching and logging the errors is part 1 of the fix. Proposed part 2 is to enqueue the error and the message on a "dead-letter" queue so it can be processed later ([CUMULUS-413](https://bugs.earthdata.nasa.gov/browse/CUMULUS-413)).
- **CUMULUS-260: "PDR page on dashboard only shows zeros."** The PDR stats in LPDAAC are all 0s, even if the dashboard has been fixed to retrieve the correct fields. The current version of pdr-status-check has a few issues.
  - pdr is not included in the input/output schema. It's available from the input event. So the pdr status and stats are not updated when the ParsePdr workflow is complete. Adding the pdr to the input/output of the task will fix this.
  - pdr-status-check doesn't update pdr stats which prevent the real time pdr progress from showing up in the dashboard. To solve this, added lambda function sf-sns-report which is copied from @cumulus/api/lambdas/sf-sns-broadcast with modification, sf-sns-report can be used to report step function status anywhere inside a step function. So add step sf-sns-report after each pdr-status-check, we will get the PDR status progress at real time.
  - It's possible an execution is still in the queue and doesn't exist in sfn yet. Added code to handle 'ExecutionDoesNotExist' error when checking the execution status.
- Fixed `aws.cloudwatchevents()` typo in `packages/ingest/aws.js`. This typo was the root cause of the error: `Error: Could not process scheduled_ingest, Error: : aws.cloudwatchevents is not a constructor` seen when trying to update a rule.

### Removed

- `@cumulus/ingest/aws`: Remove queueWorkflowMessage which is no longer being used by `@cumulus/api`'s `kinesis-consumer.js`.

## [v1.1.4] - 2018-03-15

### Added

- added flag `useList` to parse-pdr [CUMULUS-404]

### Fixed

- Pass encrypted password to the ApiGranule Lambda function [CUMULUS-424]

## [v1.1.3] - 2018-03-14

### Fixed

- Changed @cumulus/deployment package install behavior. The build process will happen after installation

## [v1.1.2] - 2018-03-14

### Added

- added tools to @cumulus/integration-tests for local integration testing
- added end to end testing for discovering and parsing of PDRs
- `yarn e2e` command is available for end to end testing

### Fixed

- **CUMULUS-326: "Occasionally encounter "Too Many Requests" on deployment"** The api gateway calls will handle throttling errors
- **CUMULUS-175: "Dashboard providers not in sync with AWS providers."** The root cause of this bug - DynamoDB operations not showing up in Elasticsearch - was shared by collections and rules. The fix was to update providers', collections' and rules; POST, PUT and DELETE endpoints to operate on DynamoDB and using DynamoDB streams to update Elasticsearch. The following packages were made:
  - `@cumulus/deployment` deploys DynamoDB streams for the Collections, Providers and Rules tables as well as a new lambda function called `dbIndexer`. The `dbIndexer` lambda has an event source mapping which listens to each of the DynamoDB streams. The dbIndexer lambda receives events referencing operations on the DynamoDB table and updates the elasticsearch cluster accordingly.
  - The `@cumulus/api` endpoints for collections, providers and rules _only_ query DynamoDB, with the exception of LIST endpoints and the collections' GET endpoint.

### Updated

- Broke up `kes.override.js` of @cumulus/deployment to multiple modules and moved to a new location
- Expanded @cumulus/deployment test coverage
- all tasks were updated to use cumulus-message-adapter-js 1.0.1
- added build process to integration-tests package to babelify it before publication
- Update @cumulus/integration-tests lambda.js `getLambdaOutput` to return the entire lambda output. Previously `getLambdaOutput` returned only the payload.

## [v1.1.1] - 2018-03-08

### Removed

- Unused queue lambda in api/lambdas [CUMULUS-359]

### Fixed

- Kinesis message content is passed to the triggered workflow [CUMULUS-359]
- Kinesis message queues a workflow message and does not write to rules table [CUMULUS-359]

## [v1.1.0] - 2018-03-05

### Added

- Added a `jlog` function to `common/test-utils` to aid in test debugging
- Integration test package with command line tool [CUMULUS-200] by @laurenfrederick
- Test for FTP `useList` flag [CUMULUS-334] by @kkelly51

### Updated

- The `queue-pdrs` task now uses the [cumulus-message-adapter-js](https://github.com/nasa/cumulus-message-adapter-js)
  library
- Updated the `queue-pdrs` JSON schemas
- The test-utils schema validation functions now throw an error if validation
  fails
- The `queue-granules` task now uses the [cumulus-message-adapter-js](https://github.com/nasa/cumulus-message-adapter-js)
  library
- Updated the `queue-granules` JSON schemas

### Removed

- Removed the `getSfnExecutionByName` function from `common/aws`
- Removed the `getGranuleStatus` function from `common/aws`

## [v1.0.1] - 2018-02-27

### Added

- More tests for discover-pdrs, dicover-granules by @yjpa7145
- Schema validation utility for tests by @yjpa7145

### Changed

- Fix an FTP listing bug for servers that do not support STAT [CUMULUS-334] by @kkelly51

## [v1.0.0] - 2018-02-23

[unreleased]: https://github.com/nasa/cumulus/compare/v18.2.2...HEAD
[v18.2.2]: https://github.com/nasa/cumulus/compare/v18.2.1...v18.2.2
[v18.2.1]: https://github.com/nasa/cumulus/compare/v18.2.0...v18.2.1
[v18.2.0]: https://github.com/nasa/cumulus/compare/v18.1.0...v18.2.0
[v18.1.0]: https://github.com/nasa/cumulus/compare/v18.0.0...v18.1.0
[v18.0.0]: https://github.com/nasa/cumulus/compare/v17.0.0...v18.0.0
[v17.0.0]: https://github.com/nasa/cumulus/compare/v16.1.3...v17.0.0
[v16.1.3]: https://github.com/nasa/cumulus/compare/v16.1.2...v16.1.3
[v16.1.2]: https://github.com/nasa/cumulus/compare/v16.1.1...v16.1.2
[v16.1.1]: https://github.com/nasa/cumulus/compare/v16.0.0...v16.1.1
[v16.0.0]: https://github.com/nasa/cumulus/compare/v15.0.4...v16.0.0
[v15.0.4]: https://github.com/nasa/cumulus/compare/v15.0.3...v15.0.4
[v15.0.3]: https://github.com/nasa/cumulus/compare/v15.0.2...v15.0.3
[v15.0.2]: https://github.com/nasa/cumulus/compare/v15.0.1...v15.0.2
[v15.0.1]: https://github.com/nasa/cumulus/compare/v15.0.0...v15.0.1
[v15.0.0]: https://github.com/nasa/cumulus/compare/v14.1.0...v15.0.0
[v14.1.0]: https://github.com/nasa/cumulus/compare/v14.0.0...v14.1.0
[v14.0.0]: https://github.com/nasa/cumulus/compare/v13.4.0...v14.0.0
[v13.4.0]: https://github.com/nasa/cumulus/compare/v13.3.2...v13.4.0
[v13.3.2]: https://github.com/nasa/cumulus/compare/v13.3.0...v13.3.2
[v13.3.0]: https://github.com/nasa/cumulus/compare/v13.2.1...v13.3.0
[v13.2.1]: https://github.com/nasa/cumulus/compare/v13.2.0...v13.2.1
[v13.2.0]: https://github.com/nasa/cumulus/compare/v13.1.0...v13.2.0
[v13.1.0]: https://github.com/nasa/cumulus/compare/v13.0.1...v13.1.0
[v13.0.1]: https://github.com/nasa/cumulus/compare/v13.0.0...v13.0.1
[v13.0.0]: https://github.com/nasa/cumulus/compare/v12.0.3...v13.0.0
[v12.0.3]: https://github.com/nasa/cumulus/compare/v12.0.2...v12.0.3
[v12.0.2]: https://github.com/nasa/cumulus/compare/v12.0.1...v12.0.2
[v12.0.1]: https://github.com/nasa/cumulus/compare/v12.0.0...v12.0.1
[v12.0.0]: https://github.com/nasa/cumulus/compare/v11.1.8...v12.0.0
[v11.1.8]: https://github.com/nasa/cumulus/compare/v11.1.7...v11.1.8
[v11.1.7]: https://github.com/nasa/cumulus/compare/v11.1.5...v11.1.7
[v11.1.5]: https://github.com/nasa/cumulus/compare/v11.1.4...v11.1.5
[v11.1.4]: https://github.com/nasa/cumulus/compare/v11.1.3...v11.1.4
[v11.1.3]: https://github.com/nasa/cumulus/compare/v11.1.2...v11.1.3
[v11.1.2]: https://github.com/nasa/cumulus/compare/v11.1.1...v11.1.2
[v11.1.1]: https://github.com/nasa/cumulus/compare/v11.1.0...v11.1.1
[v11.1.0]: https://github.com/nasa/cumulus/compare/v11.0.0...v11.1.0
[v11.0.0]: https://github.com/nasa/cumulus/compare/v10.1.3...v11.0.0
[v10.1.3]: https://github.com/nasa/cumulus/compare/v10.1.2...v10.1.3
[v10.1.2]: https://github.com/nasa/cumulus/compare/v10.1.1...v10.1.2
[v10.1.1]: https://github.com/nasa/cumulus/compare/v10.1.0...v10.1.1
[v10.1.0]: https://github.com/nasa/cumulus/compare/v10.0.1...v10.1.0
[v10.0.1]: https://github.com/nasa/cumulus/compare/v10.0.0...v10.0.1
[v10.0.0]: https://github.com/nasa/cumulus/compare/v9.9.0...v10.0.0
[v9.9.3]: https://github.com/nasa/cumulus/compare/v9.9.2...v9.9.3
[v9.9.2]: https://github.com/nasa/cumulus/compare/v9.9.1...v9.9.2
[v9.9.1]: https://github.com/nasa/cumulus/compare/v9.9.0...v9.9.1
[v9.9.0]: https://github.com/nasa/cumulus/compare/v9.8.0...v9.9.0
[v9.8.0]: https://github.com/nasa/cumulus/compare/v9.7.0...v9.8.0
[v9.7.1]: https://github.com/nasa/cumulus/compare/v9.7.0...v9.7.1
[v9.7.0]: https://github.com/nasa/cumulus/compare/v9.6.0...v9.7.0
[v9.6.0]: https://github.com/nasa/cumulus/compare/v9.5.0...v9.6.0
[v9.5.0]: https://github.com/nasa/cumulus/compare/v9.4.0...v9.5.0
[v9.4.1]: https://github.com/nasa/cumulus/compare/v9.3.0...v9.4.1
[v9.4.0]: https://github.com/nasa/cumulus/compare/v9.3.0...v9.4.0
[v9.3.0]: https://github.com/nasa/cumulus/compare/v9.2.2...v9.3.0
[v9.2.2]: https://github.com/nasa/cumulus/compare/v9.2.1...v9.2.2
[v9.2.1]: https://github.com/nasa/cumulus/compare/v9.2.0...v9.2.1
[v9.2.0]: https://github.com/nasa/cumulus/compare/v9.1.0...v9.2.0
[v9.1.0]: https://github.com/nasa/cumulus/compare/v9.0.1...v9.1.0
[v9.0.1]: https://github.com/nasa/cumulus/compare/v9.0.0...v9.0.1
[v9.0.0]: https://github.com/nasa/cumulus/compare/v8.1.0...v9.0.0
[v8.1.0]: https://github.com/nasa/cumulus/compare/v8.0.0...v8.1.0
[v8.0.0]: https://github.com/nasa/cumulus/compare/v7.2.0...v8.0.0
[v7.2.0]: https://github.com/nasa/cumulus/compare/v7.1.0...v7.2.0
[v7.1.0]: https://github.com/nasa/cumulus/compare/v7.0.0...v7.1.0
[v7.0.0]: https://github.com/nasa/cumulus/compare/v6.0.0...v7.0.0
[v6.0.0]: https://github.com/nasa/cumulus/compare/v5.0.1...v6.0.0
[v5.0.1]: https://github.com/nasa/cumulus/compare/v5.0.0...v5.0.1
[v5.0.0]: https://github.com/nasa/cumulus/compare/v4.0.0...v5.0.0
[v4.0.0]: https://github.com/nasa/cumulus/compare/v3.0.1...v4.0.0
[v3.0.1]: https://github.com/nasa/cumulus/compare/v3.0.0...v3.0.1
[v3.0.0]: https://github.com/nasa/cumulus/compare/v2.0.1...v3.0.0
[v2.0.7]: https://github.com/nasa/cumulus/compare/v2.0.6...v2.0.7
[v2.0.6]: https://github.com/nasa/cumulus/compare/v2.0.5...v2.0.6
[v2.0.5]: https://github.com/nasa/cumulus/compare/v2.0.4...v2.0.5
[v2.0.4]: https://github.com/nasa/cumulus/compare/v2.0.3...v2.0.4
[v2.0.3]: https://github.com/nasa/cumulus/compare/v2.0.2...v2.0.3
[v2.0.2]: https://github.com/nasa/cumulus/compare/v2.0.1...v2.0.2
[v2.0.1]: https://github.com/nasa/cumulus/compare/v1.24.0...v2.0.1
[v2.0.0]: https://github.com/nasa/cumulus/compare/v1.24.0...v2.0.0
[v1.24.0]: https://github.com/nasa/cumulus/compare/v1.23.2...v1.24.0
[v1.23.2]: https://github.com/nasa/cumulus/compare/v1.22.1...v1.23.2
[v1.22.1]: https://github.com/nasa/cumulus/compare/v1.21.0...v1.22.1
[v1.21.0]: https://github.com/nasa/cumulus/compare/v1.20.0...v1.21.0
[v1.20.0]: https://github.com/nasa/cumulus/compare/v1.19.0...v1.20.0
[v1.19.0]: https://github.com/nasa/cumulus/compare/v1.18.0...v1.19.0
[v1.18.0]: https://github.com/nasa/cumulus/compare/v1.17.0...v1.18.0
[v1.17.0]: https://github.com/nasa/cumulus/compare/v1.16.1...v1.17.0
[v1.16.1]: https://github.com/nasa/cumulus/compare/v1.16.0...v1.16.1
[v1.16.0]: https://github.com/nasa/cumulus/compare/v1.15.0...v1.16.0
[v1.15.0]: https://github.com/nasa/cumulus/compare/v1.14.5...v1.15.0
[v1.14.5]: https://github.com/nasa/cumulus/compare/v1.14.4...v1.14.5
[v1.14.4]: https://github.com/nasa/cumulus/compare/v1.14.3...v1.14.4
[v1.14.3]: https://github.com/nasa/cumulus/compare/v1.14.2...v1.14.3
[v1.14.2]: https://github.com/nasa/cumulus/compare/v1.14.1...v1.14.2
[v1.14.1]: https://github.com/nasa/cumulus/compare/v1.14.0...v1.14.1
[v1.14.0]: https://github.com/nasa/cumulus/compare/v1.13.5...v1.14.0
[v1.13.5]: https://github.com/nasa/cumulus/compare/v1.13.4...v1.13.5
[v1.13.4]: https://github.com/nasa/cumulus/compare/v1.13.3...v1.13.4
[v1.13.3]: https://github.com/nasa/cumulus/compare/v1.13.2...v1.13.3
[v1.13.2]: https://github.com/nasa/cumulus/compare/v1.13.1...v1.13.2
[v1.13.1]: https://github.com/nasa/cumulus/compare/v1.13.0...v1.13.1
[v1.13.0]: https://github.com/nasa/cumulus/compare/v1.12.1...v1.13.0
[v1.12.1]: https://github.com/nasa/cumulus/compare/v1.12.0...v1.12.1
[v1.12.0]: https://github.com/nasa/cumulus/compare/v1.11.3...v1.12.0
[v1.11.3]: https://github.com/nasa/cumulus/compare/v1.11.2...v1.11.3
[v1.11.2]: https://github.com/nasa/cumulus/compare/v1.11.1...v1.11.2
[v1.11.1]: https://github.com/nasa/cumulus/compare/v1.11.0...v1.11.1
[v1.11.0]: https://github.com/nasa/cumulus/compare/v1.10.4...v1.11.0
[v1.10.4]: https://github.com/nasa/cumulus/compare/v1.10.3...v1.10.4
[v1.10.3]: https://github.com/nasa/cumulus/compare/v1.10.2...v1.10.3
[v1.10.2]: https://github.com/nasa/cumulus/compare/v1.10.1...v1.10.2
[v1.10.1]: https://github.com/nasa/cumulus/compare/v1.10.0...v1.10.1
[v1.10.0]: https://github.com/nasa/cumulus/compare/v1.9.1...v1.10.0
[v1.9.1]: https://github.com/nasa/cumulus/compare/v1.9.0...v1.9.1
[v1.9.0]: https://github.com/nasa/cumulus/compare/v1.8.1...v1.9.0
[v1.8.1]: https://github.com/nasa/cumulus/compare/v1.8.0...v1.8.1
[v1.8.0]: https://github.com/nasa/cumulus/compare/v1.7.0...v1.8.0
[v1.7.0]: https://github.com/nasa/cumulus/compare/v1.6.0...v1.7.0
[v1.6.0]: https://github.com/nasa/cumulus/compare/v1.5.5...v1.6.0
[v1.5.5]: https://github.com/nasa/cumulus/compare/v1.5.4...v1.5.5
[v1.5.4]: https://github.com/nasa/cumulus/compare/v1.5.3...v1.5.4
[v1.5.3]: https://github.com/nasa/cumulus/compare/v1.5.2...v1.5.3
[v1.5.2]: https://github.com/nasa/cumulus/compare/v1.5.1...v1.5.2
[v1.5.1]: https://github.com/nasa/cumulus/compare/v1.5.0...v1.5.1
[v1.5.0]: https://github.com/nasa/cumulus/compare/v1.4.1...v1.5.0
[v1.4.1]: https://github.com/nasa/cumulus/compare/v1.4.0...v1.4.1
[v1.4.0]: https://github.com/nasa/cumulus/compare/v1.3.0...v1.4.0
[v1.3.0]: https://github.com/nasa/cumulus/compare/v1.2.0...v1.3.0
[v1.2.0]: https://github.com/nasa/cumulus/compare/v1.1.4...v1.2.0
[v1.1.4]: https://github.com/nasa/cumulus/compare/v1.1.3...v1.1.4
[v1.1.3]: https://github.com/nasa/cumulus/compare/v1.1.2...v1.1.3
[v1.1.2]: https://github.com/nasa/cumulus/compare/v1.1.1...v1.1.2
[v1.1.1]: https://github.com/nasa/cumulus/compare/v1.0.1...v1.1.1
[v1.1.0]: https://github.com/nasa/cumulus/compare/v1.0.1...v1.1.0
[v1.0.1]: https://github.com/nasa/cumulus/compare/v1.0.0...v1.0.1
[v1.0.0]: https://github.com/nasa/cumulus/compare/pre-v1-release...v1.0.0

[thin-egress-app]: <https://github.com/asfadmin/thin-egress-app> "Thin Egress App"<|MERGE_RESOLUTION|>--- conflicted
+++ resolved
@@ -133,15 +133,12 @@
     support `aws-sdk` v3 changes.
 
 ### Added
-<<<<<<< HEAD
 - **CUMULUS-3385**
   - added generate_db_executions to dump large scale postgres executions
-=======
 - **CUMULUS-3320**
   - Added endpoint `/executions/bulkDeleteExecutionsByCollection` to allow
     bulk deletion of executions from elasticsearch by collectionId
   - Added `Bulk Execution Delete` migration type to async operations types
->>>>>>> e677ef44
 - **CUMULUS-3742**
   - Script for dumping data into postgres database for testing and replicating issues
 - **CUMULUS-3614**
@@ -156,11 +153,9 @@
     using a PKCS11 provider
 
 ### Changed
-<<<<<<< HEAD
 - **CUMULUS-3385**
   - updated cleanExecutions lambda to clean up postgres execution payloads
   - updated cleanExecutions lambda with configurable limit to control for large size
-=======
 - **CUMULUS-3320**
   - Updated executions table (please see Migration section and Upgrade
     Instructions for more information) to:
@@ -170,7 +165,6 @@
       SET NULL`.  This change will cause deletions in the execution table to
       allow deletion of parent executions, when this occurs the child will have
       it's parent reference set to NULL as part of the deletion operations.
->>>>>>> e677ef44
 - **CUMULUS-3735**
   - Remove unused getGranuleIdsForPayload from `@cumulus/api/lib`
 - **CUMULUS-3746**
@@ -250,16 +244,12 @@
   - Updated `@cumulus/aws-client/S3/recursivelyDeleteS3Bucket` to handle bucket with more than 1000 objects.
 
 ### Fixed
-<<<<<<< HEAD
 - **CUMULUS-3385**
   - fixed cleanExecutions lambda to clean up elasticsearch execution payloads
-=======
-
 - **CUMULUS-3320**
   - Execution database deletions by `cumulus_id` should have greatly improved
     performance as a table scan will no longer be required for each record
     deletion to validate parent-child relationships
->>>>>>> e677ef44
 - **CUMULUS-3715**
   - Update `ProvisionUserDatabase` lambda to correctly pass in knex/node debug
     flags to knex custom code
