# Changelog

All notable changes to this project will be documented in this file.

The format is based on [Keep a Changelog](http://keepachangelog.com/en/1.0.0/).

## [Unreleased]

### Changed

<<<<<<< HEAD
- **CUMULUS-3788**
  - Updated `@cumulus/launchpad-auth/getLaunchpadToken` to check if the token in s3 has been updated
    before updating it with a new token
=======
- **CUMULUS-4077**
  - Update list/search endpoints and corresponding BaseSearch `@cumulus/db` logic to allow `countOnly` as a configuration-modifying query parameter that *only* returns a useful value for `meta.count` to allow users to get a count without returning results/incurring pagination/translation costs
>>>>>>> be11be90

## [v20.1.1] 2025-03-26

### Changed

- **CUMULUS-3994**
  - Removed references to the Elasticsearch domain named `{prefix}-es-vpc` in the data-persistence Terraform module and example.
  - Running `terraform apply` on this change will **permanently delete** the Elasticsearch domain named `{prefix}-es-vpc` and all of the the data it contains.
  - Ensure that the Elasticsearch domain named `{prefix}-es-vpc` is no longer needed before applying this update.
- **CUMULUS-3842**
  - Removed references to the DynamoDB table named `{prefix}-ReconciliationReportsTable` in the data-persistence Terraform module.
  - Running `terraform apply` on this change will **permanently delete** the DynamoDB table named `{prefix}-ReconciliationReportsTable` and all of the the data it contains.
  - Ensure that the DynamoDB table named `{prefix}-ReconciliationReportsTable` is no longer needed before applying this update.
- **CUMULUS-4019**
  - Updated `@cumulus/lzards-backup` task to make checksum type name comparison case-insensitive

### Fixed

- **CUMULUS-4018**
  - Updated `@cumulus/db/search` to correctly handle string parameter when limit is `null`

## [v20.0.1] 2025-03-12

### Notable Changes

- The async_operation_image property of the cumulus module should be updated to pull
  the ECR image for cumuluss/async-operation:53

### Added

- **CUMULUS-3993**
  - Added long PAN functionality and `panType` configuration option to `SendPan` task
  - Updated example workflow configuration to better handle error exceptions,
    see [Workflow Configuration](https://nasa.github.io/cumulus/docs/next/data-cookbooks/error-handling)
  - Updated `PdrStatusCheck` task to properly propagate workflow execution error.

### Fixed

- **CUMULUS-3862**
  - Updated `@cumulus/messages/Granules/convertDateToISOStringSettingNull` to handle empty string as null to address CMR metadata compatibility concern
- **CUMULUS-4006**
  - Created docker image from v20.0.0, and published new tag [`53` of `cumuluss/async-operation` to Docker Hub](https://hub.docker.com/layers/cumuluss/async-operation/53/images/sha256-6e1b26f5933bc6685861a7cb31fbbace01c3a0090b1e41c26e313b15620762cc?context=explore)
- **CUMULUS-4018**
  - Fixed API list endpoints pagination missing records issue by sorting on unique cumulus_id column

## [v20.0.0] 2025-02-04

## Phase 2 Release

### Breaking Changes

- **CUMULUS-3934**
  - Removed `ecs_cluster_instance_allow_ssh` resource.
  - The `ecs_cluster_instance_allow_ssh` was implemented before SSM hosts were deployed
    to NGAP accounts and allowed for SSHing into an instance from an SSH bastion, which no longer exists.
  - Tunneling into an EC2 via SSM is still supported. Users relying solely on SSH will need to transition to SSM.
- **CUMULUS-2564**
  - Updated `sync-granule` task to add `useGranIdPath` as a configuration flag.
    This modifies the task behavior to stage granules to
    `<staging_path>/<collection_id>/<md5_granuleIdHash>` to allow for better S3
    partitioning/performance for large collections.
    Because of this benefit
    the default has been set to `true`, however as sync-granules relies on
    object name collision, this configuration changes the duplicate collision
    behavior of sync-granules to be per-granule-id instead of per-collection
    when active.
    If the prior behavior is desired, please add `"useGranIdPath": false` to your
    task config in your workflow definitions that use `sync-granule`.
- **CUMULUS-3698**
  - GranuleSearch retrieving files/execution is toggled
      by setting "includeFullRecord" field to 'true' in relevant api endpoint params
  - GranuleSearch does *not* retrieve files/execution by default unless includeFullRecord is set to 'true'
  - @cumulus/db function getExecutionArnByGranuleCumulusId is removed. To replace this function use getExecutionInfoByGranuleCumulusId with parameter executionColumns set to ['arn'] or unset (['arn'] is the default argument)

### Migration Notes

#### CUMULUS-3833 Migration of ReconciliationReports from DynamoDB to Postgres after Cumulus is upgraded.

To invoke the Lambda and start the ReconciliationReport migration, you can use the AWS Console or CLI:

```bash
aws lambda invoke --function-name $PREFIX-ReconciliationReportMigration $OUTFILE
```

- `PREFIX` is your Cumulus deployment prefix.
- `OUTFILE` (**optional**) is the filepath where the Lambda output will be saved.


#### CUMULUS-3967

External tooling making use of `searchContext` in the `GET` `/granules/` endpoint will need to update to make use of standard pagination via `limit` and `page` scrolling, as `searchContext` is no longer supported/is an ES specific feature.

#### CUMULUS-4006

The async_operation_image property of the cumulus module should be [updated to pull the ECR image for cumuluss/async-operation:53](./packages/api/ecs/async-operation/README.md).
This version of the image will be made the default in the next release.

### Replace ElasticSearch Phase 2

- **CUMULUS-3967**
  - Remove `searchContext` from API granules GET `/granules` endpoint.
  - Update relevant tests to validate expected behavior utilizing postgres pagination
- **CUMULUS-3229**
  - Remove ElasticSearch queries from Rule LIST endpoint
- **CUMULUS-3230**
  - Remove ElasticSearch dependency from Rule Endpoints
- **CUMULUS-3231**
  - Updated API `pdrs` `LIST` endpoint to query postgres
- **CUMULUS-3232**
  - Update API PDR endpoints `DEL` and `GET` to not update Elasticsearch
- **CUMULUS-3233**
  - Updated `providers` list api endpoint and added `ProviderSearch` class to query postgres
  - Removed Elasticsearch dependency from `providers` endpoints
- **CUMULUS-3235**
  - Updated `asyncOperations` api endpoint to query postgres
- **CUMULUS-3236**
  - Update API AsyncOperation endpoints `POST` and `DEL` to not update
    Elasticsearch
  - Update `@cumlus/api/ecs/async-operation` to not update Elasticsearch index when
    reporting status of async operation
- **CUMULUS-3698**
  - GranuleSearch now can retrieve associated files for granules
  - GranuleSearch now can retrieve latest associated execution for granules
- **CUMULUS-3806**
  - Update `@cumulus/db/search` to allow for ordered collation as a
    dbQueryParameter
  - Update `@cumulus/db/search` to allow `dbQueryParameters.limit` to be set to
    `null` to allow for optional unlimited page sizes in search results
  - Update/add type annotations/logic fixes to `@cumulus/api` reconciliation report code
  - Annotation/typing fixes to `@cumulus/cmr-client`
  - Typing fixes to `@cumulus/db`
  - Re-enable Reconciliation Report integration tests
  - Update `@cumulus/client/CMR.getToken` to throw if a non-launchpad token is requested without a username
  - Update `Inventory` and `Granule Not Found` reports to query postgreSQL
    database instead of elasticsearch
  - Update `@cumulus/db/lib/granule.getGranulesByApiPropertiesQuery` to
    allow order by collation to be optionally specified
  - Update `@cumulus/db/lib/granule.getGranulesByApiPropertiesQuery` to
    be parameterized and include a modifier on `temporalBoundByCreatedAt`
  - Remove endpoint call to and all tests for Internal Reconciliation Reports
    and updated API to throw an error if report is requested
  - Update Orca reconciliation reports to pull granules for comparison from
    postgres via `getGranulesByApiPropertiesQuery`
- **CUMULUS-3837**
  - Added `reconciliation_reports` table in RDS, including indexes
  - Created pg model, types, and translation for `reconciliationReports` in `@cumulus/db`
- **CUMULUS-3833**
  - Created api types for `reconciliation_reports` in `@cumulus/types/api`
  - Updated reconciliation reports lambda to write to new RDS table instead of Dynamo
  - Updated `@cumulus/api/endpoints/reconciliation-reports` `getReport` and `deleteReport` to work with the new RDS table instead of Dynamo
- **CUMULUS-3842**
  - Remove reconciliationReports DynamoDB table
- **CUMULUS-3718**
  - Updated `reconciliation_reports` list api endpoint and added `ReconciliationReportSearch` class to query postgres
  - Added `reconciliationReports` type to stats endpoint, so `aggregate` query will work for reconciliation reports
- **CUMULUS-3859**
  - Updated `@cumulus/api/bin/serveUtils` to no longer add records to ElasticSearch
  - Removed ElasticSearch from local API server code
  - Updated CollectionSearch to filter granule fields in addition to time frame for active collections
- **CUMULUS-3847**
  - remove remaining ES indexing in code and tests
  - for asyncOperations test data, change any ES related values to other options
  - remove code from `@cumulus/api/lambdas/cleanExecutions` leaving a dummy handler, as the code worked with ES. lambda will be rewritten with CUMULUS-3982
  - remove `@cumulus/api/endpoints/elasticsearch`, `@cumulus/api/lambdas/bootstrap`, and `@cumulus/api/lambdas/index-from-database`
- **CUMULUS-3983**
  - Removed elasticsearch references used in in cumulus `tf-modules`

### Added

- **CUMULUS-3757**
  - Added a `/granules` [endpoint](https://nasa.github.io/cumulus-api/#bulk-update-granules-collectionId) `PATCH/bulkPatchGranuleCollection` which updates a batch of granule records collectionId to a new collectionId. This endpoint takes a list of granules and a collectionId, updating the granules' to the collectionId passed with the payload in postgres.
  - Added a `/granules` [endpoint](https://nasa.github.io/cumulus-api/#bulk-update-granules) `PATCH/bulkPatch` which applies PATCH to a list of granules. For its payload, this endpoint takes a list of granules (the updates to be made to the granule, similar to the pre-existing `PATCH`), a `dbConcurrency` and `dbMaxPool` variables for configuring concurrency and database thoroughput for postgres to tailor to performance and database needs.
- **CUMULUS-3919**
  - Added terraform variables `disableSSL` and `rejectUnauthorized` to `tf-modules/cumulus-rds-tf` module.
- **CUMULUS-3959**
  - Added documentation to help DAACs troubleshoot database migration issues.
- **CUMULUS-3978**
  - Added `iops` and `throughput` options to `elasticsearch_config` variable
    in `tf-modules/data-persistence`; These two options are necessary for gp3 EBS volume type.

### Changed

- **CUMULUS-3947**
  - Bump @cumulus/cumulus-message-adapter-js to version 2.3.0. This will explicitly put the Python cumulus-message-adapter spawn into UTF-8 mode. See https://github.com/nasa/cumulus-message-adapter-js/releases/tag/v2.3.0
- **CUMULUS-3967**
  - Pinned @aws-sdk/client-s3 in @cumulus/aws-client to 3.726.0 to address breaking changes/incompatibility in releases > 3.726.0
  - Pinned @aws-sdk/client-s3 in @cumulus/lib-storage to 3.726.0 to address breaking changes/incompatibility in releases > 3.726.0
- **CUMULUS-3940**
  - Added 'dead_letter_recovery_cpu' and 'dead_letter_recovery_memory' to `cumulus` and `archive` module configuration to allow configuration of the dead_letter_recovery_operation task definition to better allow configuration of the tool's operating environment.
  - Updated the dead letter recovery tool to utilize it's own log group "${var.prefix}-DeadLetterRecoveryEcsLogs"
  - Added `batchSize`, `concurrency` and `dbMaxPool` options to /endpoints/recoverCumulusMessage (note these values are correct at time of this release only):
    - `batchSize` - specifies how many DLA objects to read from S3 and hold in memory.  Defaults to 1000.
    - `concurrency` - specifies how many messages to process at the same time.  Defaults to 30.
    - `dbMaxPool` - specifies how many database connections to allow the process to utilize.  Defaults to 30.  Process should at minimum the value set for `concurrency`.
  - Add API memory-constrained performance test to test minimum functionality under default+ configuration
  - Updated `@cumulus/async-operations.startAsyncOperation to take `containerName` as a parameter name, allowing it to specify a container other than the default 'AsyncOperations' container
- **CUMULUS-3759**
  - Migrated `tf-modules/cumulus/ecs_cluster` ECS Autoscaling group from launch configurations to launch templates
- **CUMULUS-3955**
  - Removed `VACUUM` statements from db migrations. In cases where the PG database is very large, these queries
    can take a long time and exceed the Lambda timeout, causing failures on deployment.
- **CUMULUS-3931**
  - Add `force_new_deployment` to `cumulus_ecs_service` to allow users to force
    new task deployment on terraform redeploy.   See docs for more details:
    https://registry.terraform.io/providers/hashicorp/aws/latest/docs/resources/ecs_service#force_new_deployment"
- **CUMULUS-3941**
  - Updated `SendPan` task to generate short pan with FAILED disposition.
- **CUMULUS-3936,CUMULUS-3948**
  - Updated `tf-modules/cumulus/ecs_cluster_instance_autoscaling_cf_template.yml.tmpl`
    user-data for compatibility with Amazon Linux 2023 AMI
  - Fixed `tf-modules/cumulus` scripts to use Instance Metadata Service V2
  - Updated `fake-provider-cf.yml` to work for Amazon Linux 2023 AMI
- **CUMULUS-3960**
  - Updated `PostToCmr` task to be able to `republish` granules
- **CUMULUS-3965**
  - Updated `tf-modules/cumulus/ecs_cluster` and `fake-provider-cf.yml` launch templates to require IMDSv2
- **CUMULUS-3990**
  - Upgraded localstack from 3.0.0 to 4.0.3

### Fixed

- **CUMULUS-3933**
  - Update example/bamboo/integration-tests.sh to properly exit if lock-stack
    errors/detects another stack lock
- **CUMULUS-3876**
  - Fixed `s3-replicator` lambda cross region write failure
  - Added `target_region` variable to `tf-modules/s3-replicator` module
- **CUMULUS-3981**
  - Added required $metadata field when creating new instance of ServiceException.
- **Security Vulnerabilities**
  - Updated `@octokit/graphql` from 2.1.1 to ^2.3.0 to address [CVE-2024-21538]
    (https://github.com/advisories/GHSA-3xgq-45jj-v275)

## [v19.1.0] 2024-10-07

### Migration Notes

This release contains changes listed here as well as changes listed in v19.0.0,
despite v19.0.0 being deprecated. Please review Changelog entries and Migration Notes for
each Cumulus version between your current version and v19.1.0 as normal.

### Added

- **CUMULUS-3020**
  - Updated sfEventSqsToDbRecords to allow override of the default value
   (var.rds_connection_timing_configuration.acquireTimeoutMillis / 1000) + 60)
   via a key 'sfEventSqsToDbRecords' on `var.lambda_timeouts` on the main cumulus module/archive module

  **Please note** - updating this configuration is for adavanced users only.  Value changes will modify the visibility
  timeout on `sfEventSqsToDbRecordsDeadLetterQueue` and `sfEventSqsToDbRecordsInputQueue` and may lead to system
  instability.

- **CUMULUS-3756**
  - Added excludeFileRegex configuration to UpdateGranulesCmrMetadataFileLinks
  - This is to allow files matching specified regex to be excluded when updating the Related URLs list
  - Defaults to the current behavior of excluding no files.
- **CUMULUS-3773**
  - Added sftpFastDownload configuration to SyncGranule task.
  - Updated `@cumulus/sftp-client` and `@cumulus/ingest/SftpProviderClient` to support both regular and fastDownload.
  - Added sftp support to FakeProvider
  - Added sftp integration test

### Changed

- **CUMULUS-3928**
  - updated publish scripting to use cumulus.bot@gmail.com for user email
  - updated publish scripting to use esm over common import of latest-version
  - updated bigint testing to remove intermitted failure source.
  - updated postgres dependency version
- **CUMULUS-3838**
  - Updated python dependencies to latest:
    - cumulus-process-py 1.4.0
    - cumulus-message-adapter-python 2.3.0
- **CUMULUS-3906**
  - Bumps example ORCA deployment to version v10.0.1.

### Fixed

- **CUMULUS-3940**
  - Updated `process-s3-dead-letter-archive` and downstream calls to pass in a esClient to  `writeRecordsFunction` and update downstream calls to utilize the client.
- **CUMULUS-3904**
  - Passed sqs_message_consumer_watcher_message_limit and sqs_message_consumer_watcher_time_limit through the cumulus terraform module to the ingest terraform module.
- **CUMULUS-3902**
  - Update error handling to use AWS SDK V3 error classes instead of properties on js objects

## [v19.0.0] 2024-08-28

### Deprecated
This release has been deprecated in favor of the 18.5->19.1 release series. The changes
listed here are still valid and also contained in the v19.1.0 release and beyond.

### Breaking Changes

- This release includes `Replace ElasicSearch Phase 1` updates, we no longer save `collection/granule/execution` records to
ElasticSearch, the `collections/granules/executions` API endpoints are updated to perform operations on the postgres database.

### Migration Notes

#### CUMULUS-3792 Add database indexes. Please follow the instructions before upgrading Cumulus

- The updates in CUMULUS-3792 require a manual update to the postgres database in the production environment.
  Please follow [Update Table Indexes for CUMULUS-3792]
  (https://nasa.github.io/cumulus/docs/next/upgrade-notes/update_table_indexes_CUMULUS_3792)

### Replace ElasticSearch Phase 1

- **CUMULUS-3238**
  - Removed elasticsearch dependency from collections endpoint
- **CUMULUS-3239**
  - Updated `executions` list api endpoint and added `ExecutionSearch` class to query postgres
- **CUMULUS-3240**
  - Removed Elasticsearch dependency from `executions` endpoints
- **CUMULUS-3639**
  - Updated `/collections/active` endpoint to query postgres
- **CUMULUS-3640**
  - Removed elasticsearch dependency from granules endpoint
- **CUMULUS-3641**
  - Updated `collections` api endpoint to query postgres instead of elasticsearch except if `includeStats` is in the query parameters
- **CUMULUS-3642**
  - Adjusted queries to improve performance:
    - Used count(*) over count(id) to count rows
    - Estimated row count for large tables (granules and executions) by default for basic query
  - Updated stats summary to default to the last day
  - Updated ExecutionSearch to not include asyncOperationId by default
- **CUMULUS-3688**
  - Updated `stats` api endpoint to query postgres instead of elasticsearch
- **CUMULUS-3689**
  - Updated `stats/aggregate` api endpoint to query postgres instead of elasticsearch
  - Created a new StatsSearch class for querying postgres with the stats endpoint
- **CUMULUS-3692**
  - Added `@cumulus/db/src/search` `BaseSearch` and `GranuleSearch` classes to
    support basic queries for granules
  - Updated granules List endpoint to query postgres for basic queries
- **CUMULUS-3693**
  - Added functionality to `@cumulus/db/src/search` to support range queries
- **CUMULUS-3694**
  - Added functionality to `@cumulus/db/src/search` to support term queries
  - Updated `BaseSearch` and `GranuleSearch` classes to support term queries for granules
  - Updated granules List endpoint to search postgres
- **CUMULUS-3695**
  - Updated `granule` list api endpoint and BaseSearch class to handle sort fields
- **CUMULUS-3696**
  - Added functionality to `@cumulus/db/src/search` to support terms, `not` and `exists` queries
- **CUMULUS-3699**
  - Updated `collections` api endpoint to be able to support `includeStats` query string parameter
- **CUMULUS-3792**
  - Added database indexes to improve search performance

## [v18.5.5] 2025-03-04

**Please note** changes in v18.5.5 may not yet be released in future versions, as this
is a backport/patch release on the v18.5.x series of releases.  Updates that are
included in the future will have a corresponding CHANGELOG entry in future releases.

### Added

- **CUMULUS-3993**
  - Added long PAN functionality and `panType` configuration option to `SendPan` task
  - Updated example workflow configuration to better handle error exceptions,
    see [Workflow Configuration](https://nasa.github.io/cumulus/docs/next/data-cookbooks/error-handling)
  - Updated `PdrStatusCheck` task to properly propagate workflow execution error.

## [v18.5.3] 2025-01-21

**Please note** changes in v18.5.3 may not yet be released in future versions, as this
is a backport/patch release on the v18.5.x series of releases.  Updates that are
included in the future will have a corresponding CHANGELOG entry in future releases.

### Added

- **CUMULUS-3757**
  - Added a `/granules` [endpoint](https://nasa.github.io/cumulus-api/#bulk-update-granules-collectionId) `PATCH/bulkPatchGranuleCollection` which updates a batch of granule records collectionId to a new collectionId. This endpoint takes a list of granules, a collectionId, and an `esConcurrency` variable, updating the granules' to the collectionId passed with the payload in both postgres and elasticsearch, while providing concurrency for updating elasticsearch to tailor for performance and database needs.
  - Added a `/granules` [endpoint](https://nasa.github.io/cumulus-api/#bulk-update-granules) `PATCH/bulkPatch` which applies PATCH to a list of granules. For its payload, this endpoint takes a list of granules (the updates to be made to the granule, similar to the pre-existing `PATCH`), a `dbConcurrency` and `dbMaxPool` variables for configuring concurrency and database thoroughput for postgres to tailor to performance and database needs.
- **CUMULUS-3978**
  - Added `iops` and `throughput` options to `elasticsearch_config` variable
    in `tf-modules/data-persistence`; These two options are necessary for gp3 EBS volume type.

### Changed

- **CUMULUS-3967**
  - Pinned @aws-sdk/client-s3 in @cumulus/aws-client to 3.726.0 to address breaking changes/incompatibility in releases > 3.726.0
  - Pinned @aws-sdk/client-s3 in @cumulus/lib-storage to 3.726.0 to address breaking changes/incompatibility in releases > 3.726.0

- **CUMULUS-3940**
  - Added 'dead_letter_recovery_cpu' and 'dead_letter_recovery_memory' to `cumulus` and `archive` module configuration to allow configuration of the dead_letter_recovery_operation task definition to better allow configuration of the tool's operating environment.
  - Updated the dead letter recovery tool to utilize it's own log group "${var.prefix}-DeadLetterRecoveryEcsLogs"
  - Added `batchSize`, `concurrency` and `dbMaxPool` options to /endpoints/recoverCumulusMessage (note these values are correct at time of this release only):
    - `batchSize` - specifies how many DLA objects to read from S3 and hold in memory.  Defaults to 1000.
    - `concurrency` - specifies how many messages to process at the same time.  Defaults to 30.
    - `dbMaxPool` - specifies how many database connections to allow the process to utilize.  Defaults to 30.  Process should at minimum the value set for `concurrency`.
  - Add API memory-constrained performance test to test minimum functionality under default+ configuration
  - Updated `@cumulus/async-operations.startAsyncOperation to take `containerName` as a parameter name, allowing it to specify a container other than the default 'AsyncOperations' container

### Fixed

- **CUMULUS-3940**
  - Updated `process-s3-dead-letter-archive` and downstream calls to pass in a esClient to  `writeRecordsFunction` and update downstream calls to utilize the client.
- **CUMULUS-3981**
  - Added required $metadata field when creating new instance of ServiceException.


## [v18.5.2] 2024-12-12

### Breaking Changes

- **CUMULUS-3934**
  - Removed `ecs_cluster_instance_allow_ssh` resource.
  - The `ecs_cluster_instance_allow_ssh` was implemented before SSM hosts were deployed
    to NGAP accounts and allowed for SSHing into an instance from an SSH bastion, which no longer exists.
  - Tunneling into an EC2 via SSM is still supported. Users relying solely on SSH will need to transition to SSM.

### Changed

- **CUMULUS-3936,CUMULUS-3948**
  - Updated `tf-modules/cumulus/ecs_cluster_instance_autoscaling_cf_template.yml.tmpl`
    user-data for compatibility with Amazon Linux 2023 AMI
  - Fixed `tf-modules/cumulus` scripts to use Instance Metadata Service V2
  - Updated `fake-provider-cf.yml` to work for Amazon Linux 2023 AMI
- **CUMULUS-3941**
  - Updated `SendPan` task to generate short pan with FAILED disposition.
- **CUMULUS-3955**
  - Removed `VACUUM` statements from db migrations. In cases where the PG database is very large, these queries
    can take a long time and exceed the Lambda timeout, causing failures on deployment.

### Fixed

- **Security Vulnerabilities**
  - Updated `@octokit/graphql` from 2.1.1 to ^2.3.0 to address [CVE-2024-21538]
    (https://github.com/advisories/GHSA-3xgq-45jj-v275)

## [v18.5.1] 2024-10-25

**Please note** changes in v18.5.1 may not yet be released in future versions, as this
is a backport/patch release on the v18.5.x series of releases.  Updates that are
included in the future will have a corresponding CHANGELOG entry in future releases.

### Added

- **CUMULUS-3773**
  - Added sftpFastDownload configuration to SyncGranule task.
  - Updated `@cumulus/sftp-client` and `@cumulus/ingest/SftpProviderClient` to support both regular and fastDownload.
  - Added sftp support to FakeProvider
  - Added sftp integration test
- **CUMULUS-3756**
  - Added excludeFileRegex configuration to UpdateGranulesCmrMetadataFileLinks
  - This is to allow files matching specified regex to be excluded when updating the Related URLs list
  - Defaults to the current behavior of excluding no files.
- **CUMULUS-3919**
  - Added terraform variables `disableSSL` and `rejectUnauthorized` to `tf-modules/cumulus-rds-tf` module.

### Changed

- **CUMULUS-3928**
  - updated publish scripting to use cumulus.bot@gmail.com for user email
  - updated publish scripting to use esm over common import of latest-version
  - updated bigint testing to remove intermitted failure source.
  - updated postgres dependency version
- **CUMULUS-3838**
  - Updated python dependencies to latest:
    - cumulus-process-py 1.4.0
    - cumulus-message-adapter-python 2.3.0

### Fixed

- **CUMULUS-3902**
  - Update error handling to use AWS SDK V3 error classes instead of properties
    on js objects

## [v18.5.0] 2024-10-03

### Migration Notes

#### CUMULUS-3536 Upgrading from Aurora Serverless V1 to V2

- The updates in CUMULUS-3536 require an upgrade of the postgres database.
  Please follow [Upgrading from Aurora Serverless V1 to V2]
  (https://nasa.github.io/cumulus/docs/next/upgrade-notes/serverless-v2-upgrade)

### Added

- **CUMULUS-3536**
  - Added `rejectUnauthorized` = false to db-provision-user-database as the Lambda
    does not have the Serverless v2 SSL certifications installed.

### Changed

- **CUMULUS-3725**
  - Updated the default parameter group for `cumulus-rds-tf` to set `force_ssl`
    to 0. This setting for the Aurora Serverless v2 database allows non-SSL
    connections to the database, and is intended to be a temporary solution
    until Cumulus has been updated to import the RDS rds-ca-rsa2048-g1 CA bundles in Lambda environments.
    See [CUMULUS-3724](https://bugs.earthdata.nasa.gov/browse/CUMULUS-3724).

### Fixed

- **CUMULUS-3901**
  - Fix error checking in @cumulus/errors to use Error.name in addition to Error.code
- **CUMULUS-3824**
  - Added the missing double quote in ecs_cluster autoscaling cf template
- **CUMULUS-3846**
  - improve reliability of unit tests
    - tests for granules api get requests separated out to new file
    - cleanup of granule database resources to ensure no overlap
    - ensure uniqueness of execution names from getWorkflowNameIntersectFromGranuleIds
    - increase timeout in aws-client tests
- **Snyk**
  - Upgraded moment from 2.29.4 to 2.30.1
  - Upgraded pg from ~8.10 to ~8.12

## [v18.4.0] 2024-08-16

### Migration Notes

#### CUMULUS-3320 Update executions table

The work for CUMULUS-3320 required index updates as well as a modification of a
table constraint.   To install the update containing these changes you should:

- Pre-generate the indexes on the execution table.  This can be done via manual
  procedure prior to upgrading without downtime, or done more quickly before or
  during upgrade with downtime.
- Update the `executions_parent_cumulus_id_foreign` constraint.   This will
  require downtime as updating the constraint requires a table write lock, and
  the update may take some time.

Deployments with low volume databases and low activity and/or test/development
environments should be able to install these updates via the normal automatic
Cumulus deployment process.

Please *carefully* review the migration [process documentation](https://nasa.github.io/cumulus/docs/next/upgrade-notes/upgrade_execution_table_CUMULUS_3320).    Failure to
make these updates properly will likely result in deployment failure and/or
degraded execution table operations.

#### CUMULUS-3449 Please follow the instructions before upgrading Cumulus

- The updates in CUMULUS-3449 requires manual update to postgres database in
  production environment. Please follow [Update Cumulus_id Type and
  Indexes](https://nasa.github.io/cumulus/docs/next/upgrade-notes/update-cumulus_id-type-indexes-CUMULUS-3449)

### Breaking Changes

### Added

- **CUMULUS-3320**
  - Added endpoint `/executions/bulkDeleteExecutionsByCollection` to allow
    bulk deletion of executions from elasticsearch by collectionId
  - Added `Bulk Execution Delete` migration type to async operations types
- **CUMULUS-3608**
  - Exposes variables for sqs_message_consumer_watcher messageLimit and timeLimit configurations. Descriptions
    of the variables [here](tf-modules/ingest/variables.tf) include notes on usage and what users should
    consider if configuring something other than the default values.
- **CUMULUS-3449**
  - Updated the following database columns to BIGINT: executions.cumulus_id, executions.parent_cumulus_id,
    files.granule_cumulus_id, granules_executions.granule_cumulus_id, granules_executions.execution_cumulus_id
    and pdrs.execution_cumulus_id
  - Changed granules table unique constraint to granules_collection_cumulus_id_granule_id_unique
  - Added indexes granules_granule_id_index and granules_provider_collection_cumulus_id_granule_id_index
    to granules table

### Changed

- **CUMULUS-3320**
  - Updated executions table (please see Migration section and Upgrade
    Instructions for more information) to:
    - Add index on `collection_cumulus_id`
    - Add index on `parent_cumulus_id`
    - Update `executions_parent_cumulus_id_foreign` constraint to add `ON DELETE
      SET NULL`.  This change will cause deletions in the execution table to
      allow deletion of parent executions, when this occurs the child will have
      it's parent reference set to NULL as part of the deletion operations.
- **CUMULUS-3449**
  - Updated `@cumulus/db` package and configure knex hook postProcessResponse to convert the return string
    from columns ending with "cumulus_id" to number.
- **CUMULUS-3841**
  - Increased `fetchRules` page size to default to 100 instead of 10. This improves overall query time when
    fetching all rules such as in `sqsMessageConsumer`.

### Fixed

- **CUMULUS-3817**
  - updated applicable @aws-sdk dependencies to 3.621.0 to remove inherited vulnerability from fast-xml-parser
- **CUMULUS-3320**
  - Execution database deletions by `cumulus_id` should have greatly improved
    performance as a table scan will no longer be required for each record
    deletion to validate parent-child relationships
- **CUMULUS-3818**
  - Fixes default value (updated to tag 52) for async-operation-image in tf-modules/cumulus.
- **CUMULUS-3840**
  - Fixed `@cumulus/api/bin/serve` to correctly use EsClient.

## [v18.3.4] 2024-08-27

**Please note** changes in v18.3.4 may not yet be released in future versions, as this
is a backport/patch release on the v18.3.x series of releases.  Updates that are
included in the future will have a corresponding CHANGELOG entry in future releases.

### Changed

- **CUMULUS-3841**
  - Increased `fetchRules` page size to default to 100 instead of 10. This improves overall query time when fetching all rules such as in `sqsMessageConsumer`.

## [v18.3.3] 2024-08-09

**Please note** changes in v18.3.3 may not yet be released in future versions, as this
is a backport/patch release on the v18.3.x series of releases.  Updates that are
included in the future will have a corresponding CHANGELOG entry in future releases.

### Fixed

- **CUMULUS-3824**
  - Changed the ECS docker storage driver to `overlay2`, since `devicemapper` is removed in Docker Engine v25.0.
  - Removed `ecs_docker_storage_driver` property from cumulus module.
- **CUMULUS-3836**
  - Terraform configuration for cleanExecutions now correctly configures ES_HOST and lambda security group

## [v18.3.2] 2024-07-24

### Added

- **CUMULUS-3700**
  - Added `volume_type` option to `elasticsearch_config` in the
    `data-persistance` module to allow configuration of the EBS volume type for
    Elasticsarch; default remains `gp2`.
- **CUMULUS-3424**
  - Exposed `auto_pause` and `seconds_until_auto_pause` variables in
    `cumulus-rds-tf` module to modify `aws_rds_cluster` scaling_configuration
- **CUMULUS-3760**
  - Added guidance for handling large backlog of es executions
- **CUMULUS-3742**
  - Script for dumping data into postgres database for testing and replicating issues
- **CUMULUS-3385**
  - Added generate_db_executions to dump large scale postgres executions

### Changed

- **CUMULUS-3385**
  - updated cleanExecutions lambda to clean up postgres execution payloads
  - updated cleanExecutions lambda with configurable limit to control for large size
- **NDCUM-1051**
  - Modified addHyraxUrlToUmmG to test whether the provide Hyrax URL is already included in the metadata, and if so return the metadata unaltered.
  - Modified addHyraxUrlToEcho10 to test whether the provide Hyrax URL is already included in the metadata, and if so return the metadata unaltered.

### Fixed

- **CUMULUS-3807**
  - Pinned @aws-sdk/client-s3 to 3.614 to address timeout/bug in s3().listObjectsV2
- **CUMULUS-3787**
  - Fixed developer-side bug causing some ts errors to be swallowed in CI
- **CUMULUS-3785**
  - Fixed `SftpProviderClient` not awaiting `decryptBase64String` with AWS KMS
  - Fixed method typo in `@cumulus/api/endpoints/dashboard.js`
- **CUMULUS-3385**
  - fixed cleanExecutions lambda to clean up elasticsearch execution payloads
- **CUMULUS-3326**
  - Updated update-granules-cmr-metadata-file-links task to update the file size of the update metadata file and remove the invalidated checksum associated with this file.

## [v18.3.1] 2024-07-08

### Migration Notes

#### CUMULUS-3433 Update to node.js v20

The following applies only to users with a custom value configured for
`async-operation`:

- As part of the node v20 update process, a new version (52) of the Core
  async-operation container was published - [cumuluss/async
  operation](https://hub.docker.com/layers/cumuluss/async-operation/52/images/sha256-78c05f9809c29707f9da87c0fc380d39a71379669cbebd227378c8481eb11c3a?context=explore)  The
  default value for `async-operation` has been updated in the `cumulus`
  module, however if you are using an internal image repository such as ECR,
  please make sure to update your deployment configuration with the newly
  provided image.

  Users making use of a custom image configuration should note the base image
  for Core async operations must support node v20.x.

#### CUMULUS-3617 Migration of DLA messages should be performed after Cumulus is upgraded

Instructions for migrating old DLA (Dead Letter Archive) messages to new format:

- `YYYY-MM-DD` subfolders to organize by date
- new top level fields for simplified search and analysis
- captured error message

To invoke the Lambda and start the DLA migration, you can use the AWS Console or CLI:

```bash
aws lambda invoke --function-name $PREFIX-migrationHelperAsyncOperation \
  --payload $(echo '{"operationType": "DLA Migration"}' | base64) $OUTFILE
```

- `PREFIX` is your Cumulus deployment prefix.
- `OUTFILE` (**optional**) is the filepath where the Lambda output will be saved.

The Lambda will trigger an Async Operation and return an `id` such as:

```json
{"id":"41c9fbbf-a031-4dd8-91cc-8ec2d8b5e31a","description":"Migrate Dead Letter Archive Messages",
"operationType":"DLA Migration","status":"RUNNING",
"taskArn":"arn:aws:ecs:us-east-1:AWSID:task/$PREFIX-CumulusECSCluster/123456789"}
```

which you can then query the Async Operations [API
Endpoint](https://nasa.github.io/cumulus-api/#retrieve-async-operation) for the
output or status of your request. If you want to directly observe the progress
of the migration as it runs, you can view the CloudWatch logs for your async
operations (e.g. `PREFIX-AsyncOperationEcsLogs`).

#### CUMULUS-3779 async_operations Docker image version upgrade

The `async-operation` Docker image has been updated to support Node v20 and `aws-sdk` v3. Users of the image will need
to update to at least [async-operations:52](https://hub.docker.com/layers/cumuluss/async-operation/52/images/sha256-78c05f9809c29707f9da87c0fc380d39a71379669cbebd227378c8481eb11c3a?context=explore).

#### CUMULUS-3776 cumulus-ecs-task Docker image version upgrade

The `cumulus-ecs-task` Docker image has been updated to support Node v20 and `aws-sdk` v3. Users of the image will need
to update to at least [cumulus-ecs-task:2.1.0](https://hub.docker.com/layers/cumuluss/cumulus-ecs-task/2.1.0/images/sha256-17bebae3e55171c96272eeb533293b98e573be11dd5371310156b7c2564e691a?context=explore).

### Breaking Changes

- **CUMULUS-3618**
  - Modified @cumulus/es-client/search.BaseSearch:
    - Removed static class method `es` in favor of new class for managing
       elasticsearch clients `EsClient` which allows for credential
       refresh/reset.  Updated api/es-client code to
       utilize new pattern.    Users making use of @cumulus/es-client should
       update their code to make use of the new EsClient create/initialize pattern.
    - Added helper method getEsClient to encapsulate logic to create/initialize
      a new EsClient.

- **CUMULUS-2889**
  - Removed unused CloudWatch Logs AWS SDK client. This change removes the CloudWatch Logs
    client from the `@cumulus/aws-client` package.
- **CUMULUS-2890**
  - Removed unused CloudWatch AWS SDK client. This change removes the CloudWatch client
    from the `@cumulus/aws-client` package.
- **CUMULUS-3323**
  - Updated `@cumulus/db` to by default set the `ssl` option for knex, and
    reject non-SSL connections via use of the `rejectUnauthorized` configuration
    flag.   This causes all Cumulus database connections to require SSL (CA or
    self-signed) and reject connectivity if the database does not provide SSL.
    Users using serverless v1/`cumulus-rds-tf` should not be impacted by this
    change as certs are provided by default.   Users using databases that do not
    provide SSL should update their database secret with the optional value
    `disableSSL` set to `true`
  - Updated `cumulus-rds-tf` to set `rds.force_ssl` to `1`, forcing SSL enabled
    connections in the `db_parameters` configuration.   Users of this module
    defining their own `db_parameters` should make this configuration change to allow only SSL
    connections to the RDS datastore.
- **CUMULUS-2897**
  - Removed unused Systems Manager AWS SDK client. This change removes the Systems Manager client
    from the `@cumulus/aws-client` package.
- **CUMULUS-3779**
  - Updates async_operations Docker image to Node v20 and bumps its cumulus dependencies to v18.3.0 to
    support `aws-sdk` v3 changes.

### Added

- **CUMULUS-3614**
  - `tf-modules/monitoring` module now deploys Glue table for querying dead-letter-archive messages.
- **CUMULUS-3616**
  - Added user guide on querying dead-letter-archive messages using AWS Athena.
- **CUMULUS-3433**
  - Added `importGot` helper method to import `got` as an ESM module in
    CommmonJS typescript/webpack clients.
- **CUMULUS-3606**
  - Updated  with additional documentation covering tunneling configuration
    using a PKCS11 provider

### Changed

- **CUMULUS-3735**
  - Remove unused getGranuleIdsForPayload from `@cumulus/api/lib`
- **CUMULUS-3746**
  - cicd unit test error log changed to environment unique name
- **CUMULUS-3717**
  - Update `@cumulus/ingest/HttpProviderClient` to use direct injection test mocks, and remove rewire from unit tests
- **CUMULUS-3720**
  - add cicd unit test error logging to s3 for testing improvements
- **CUMULUS-3433**
  - Updated all node.js lambda dependencies to node 20.x/20.12.2
  - Modified `@cumulus/ingest` unit test HTTPs server to accept localhost POST
    requests, and removed nock dependency from tests involving `fs.Readstream`
    and `got` due to a likely incompatibility with changes in node v18, `got`,
    fs.Readstream and nock when used in combination in units
    (https://github.com/sindresorhus/got/issues/2341)
  - Updated `got` dependency in `@cumulus/ingest` to use `@cumulus/common`
    dynamic import helper / `got` > v10 in CommonJS.
  - Updated all Core lambdas to use [cumulus-message-adapter-js](https://github.com/nasa/cumulus-message-adapter-js) v2.2.0
- **CUMULUS-3629**
  - dla guarantees de-nested SQS message bodies, preferring outermost metadata as found.
  - dla uses execution Name as filename and ensures no ':' or '/' characters in name
- **CUMULUS-3570**
  - Updated Kinesis docs to support latest AWS UI and recommend server-side encryption.
- **CUMULUS-3519**
  - Updates SQS and SNS code to AWS SDK V3 Syntax
- **CUMULUS-3609**
  - Adds dla-migration lambda to async-operations to be used for updating existing DLA records
  - Moved hoistCumulusMessageDetails function from write-db-dlq-records-to-s3 lambda to @cumulus/message/DeadLetterMessage
- **CUMULUS-3613**
  - Updated writeDbRecordsDLQtoS3 lambda to write messages to `YYYY-MM-DD` subfolder of S3 dead letter archive.
- **CUMULUS-3518**
  - Update existing usage of `@cumulus/aws-client` lambda service to use AWS SDK v3 `send` syntax
  - Update Discover Granules lambda default memory to 1024 MB
- **CUMULUS-3600**
  - Update docs to clarify CloudFront HTTPS DIT requirements.
- **CUMULUS-2892**
  - Updates `aws-client`'s EC2 client to use AWS SDK v3.
- **CUMULUS-2896**
  - Updated Secrets Manager code to AWS SDK v3.
- **CUMULUS-2901**
  - Updated STS code to AWS SDK v3.
- **CUMULUS-2898**
  - Update Step Functions code to AWS SDK v3
- **CUMULUS-2902**
  - Removes `aws-sdk` from `es-client` package by replacing credential fetching with
  the `@aws-sdk/credential-providers` AWS SDK v3 package.
  - Removes `aws-sdk` from all cumulus packages and replaces usages with AWS SDK v3 clients.
- **CUMULUS-3456**
  - Added stateMachineArn, executionArn, collectionId, providerId, granules, status, time, and error fields to Dead Letter Archive message
  - Added cumulusError field to records in sfEventSqsToDbRecordsDeadLetterQueue
- **CUMULUS-3323**
  - Added `disableSSL` as a valid database secret key - setting this in your database credentials will
    disable SSL for all Core database connection attempts.
  - Added `rejectUnauthorized` as a valid database secret key - setting
    this to `false` in your database credentials will allow self-signed certs/certs with an unrecognized authority.
  - Updated the default parameter group for `cumulus-rds-tf` to set `force_ssl`
    to 1.   This setting for the Aurora Serverless v1 database disallows non-SSL
    connections to the database, and is intended to help enforce security
    compliance rules.  This update can be opted-out by supplying a non-default
    `db_parameters` set in the terraform configuration.
- **CUMULUS-3425**
  - Update `@cumulus/lzards-backup` task to either respect the `lzards_provider`
    terraform configuration value or utilize `lzardsProvider` as part of the task
    workflow configuration
  - Minor refactor of `@cumulus/lzards-api-client` to:
    - Use proper ECMAScript import for `@cumulus/launchpad-auth`
    - Update incorrect docstring
- **CUMULUS-3497**
  - Updated `example/cumulus-tf/orca.tf` to use v9.0.4
- **CUMULUS-3610**
  - Updated `aws-client`'s ES client to use AWS SDK v3.
- **CUMULUS-3617**
  - Added lambdas to migrate DLA messages to `YYYY-MM-DD` subfolder
  - Updated `@cumulus/aws-client/S3/recursivelyDeleteS3Bucket` to handle bucket with more than 1000 objects.
- **CUMULUS-2891**
  - Updated ECS code to aws sdk v3

### Fixed

- **CUMULUS-3715**
  - Update `ProvisionUserDatabase` lambda to correctly pass in knex/node debug
    flags to knex custom code
- **CUMULUS-3721**
  - Update lambda:GetFunctionConfiguration policy statement to fix error related to resource naming
- **CUMULUS-3701**
  - Updated `@cumulus/api` to no longer improperly pass PATCH/PUT null values to Eventbridge rules
- **CUMULUS-3618**
  - Fixed `@cumulus/es-client` credentialing issue in instance where
    lambda/Fargate task runtime would exceed the timeout for the es-client. Added retry/credential
    refresh behavior to `@cumulus/es-client/indexer.genericRecordUpdate` to ensure record indexing
    does not fail in those instances.
  - Updated `index-from-database` lambda to utilize updated es-client to prevent
    credentialing timeout in long-running ECS jobs.
- **CUMULUS-3323**
  - Minor edits to errant integration test titles (dyanmo->postgres)
- **AWS-SDK v3 Exclusion (v18.3.0 fix)***
  - Excludes aws-sdk v3 from packages to reduce overall package size. With the requirement of Node v20
    packaging the aws-sdk v3 with our code is no longer necessary and prevented some packages from being
    published to npm.

## [v18.2.2] 2024-06-4

### Migration Notes

#### CUMULUS-3591 - SNS topics set to use encrypted storage

As part of the requirements for this ticket Cumulus Core created SNS topics are
being updated to use server-side encryption with an AWS managed key.    No user
action is required, this note is being added to increase visibility re: this
modification.

### Changed

- **CUMULUS-3591**
  - Enable server-side encryption for all SNS topcis deployed by Cumulus Core
  - Update all integration/unit tests to use encrypted SNS topics

### Fixed

- **CUMULUS-3547**
  - Updated ECS Cluster `/dev/xvdcz` EBS volumes so they're encrypted.
- **CUMULUS-3527**
  - Added suppport for additional kex algorithms in the sftp-client.
- **CUMULUS-3587**
  - Ported https://github.com/scottcorgan/express-boom into API/lib to allow
    updates of sub-dependencies and maintain without refactoring errors in
    API/etc wholesale
  - Addresses [CVE-2020-36604](https://github.com/advisories/GHSA-c429-5p7v-vgjp)
- **CUMULUS-3673**
  - Fixes Granules API so that paths containing a granule and/or collection ID properly URI encode the ID.
- **Audit Issues**
  - Addressed [CVE-2023-45133](https://github.com/advisories/GHSA-67hx-6x53-jw92) by
    updating babel packages and .babelrc

## [v18.2.1] 2024-05-08

**Please note** changes in 18.2.1 may not yet be released in future versions, as this
is a backport/patch release on the 18.2.x series of releases.  Updates that are
included in the future will have a corresponding CHANGELOG entry in future releases.

### Fixed

- **CUMULUS-3721**
  - Update lambda:GetFunctionConfiguration policy statement to fix error related to resource naming
- **CUMULUS-3701**
  - Updated `@cumulus/api` to no longer improperly pass PATCH/PUT null values to Eventbridge rules

## [v18.2.0] 2024-02-02

### Migration Notes

From this release forward, Cumulus Core will be tested against PostgreSQL v13. Users
should migrate their datastores to Aurora PostgreSQL 13.9+ compatible data
stores as soon as possible after upgrading to this release.

#### Database Upgrade

Users utilizing the `cumulus-rds-tf` module should reference [cumulus-rds-tf
upgrade
instructions](https://nasa.github.io/cumulus/docs/upgrade-notes/upgrade-rds-cluster-tf-postgres-13).

### Breaking Changes

- **CUMULUS-2889**
  - Removed unused CloudWatch Logs AWS SDK client. This change removes the CloudWatch Logs
    client from the `@cumulus/aws-client` package.
- **CUMULUS-2890**
  - Removed unused CloudWatch AWS SDK client. This change removes the CloudWatch client
    from the `@cumulus/aws-client` package.

### Changed

- **CUMULUS-3492**
  - add teclark to select-stack.js
- **CUMULUS-3444**
  - Update `cumulus-rds-tf` module to take additional parameters in support of
    migration from Aurora PostgreSQl v11 to v13.   See Migration Notes for more details
- **CUMULUS-3564**
  - Update webpack configuration to explicitly disable chunking
- **CUMULUS-2895**
  - Updated KMS code to aws sdk v3
- **CUMULUS-2888**
  - Update CloudWatch Events code to AWS SDK v3
- **CUMULUS-2893**
  - Updated Kinesis code to AWS SDK v3
- **CUMULUS-3555**
  - Revert 3540, un-stubbing cmr facing tests
  - Raise memory_size of ftpPopulateTestLambda to 512MB
- **CUMULUS-2887**
  - Updated CloudFormation code to aws sdk v3
- **CUMULUS-2899**
  - Updated SNS code to aws sdk v3
- **CUMULUS_3499**
  - Update AWS-SDK dependency pin to "2.1490" to prevent SQS issue.  Dependency
    pin expected to be changed with the resolution to CUMULUS-2900
- **CUMULUS-2894**
  - Update Lambda code to AWS SDK v3
- **CUMULUS-3432**
  - Update `cumulus-rds-tf` `engine_version` to `13.9`
  - Update `cumulus-rds-tf` `parameter_group_family` to `aurora-postgresql13`
  - Update development/local stack postgres image version to postgres:13.9-alpine
- **CUMULUS-2900**
  - Update SQS code to AWS SDK v3
- **CUMULUS-3352**
  - Update example project to use CMA v2.0.3 for integration testing
  - Update example deployment to deploy cnmResponse lambda version
    2.1.1-aplha.2-SNAPSHOT
  - Update example deployment to deploy cnmToGranule lambda
    version 1.7.0-alpha.2-SNAPSHOT
- **CUMULUS-3501**
  - Updated CreateReconciliationReport lambda to save report record to Elasticsearch.
  - Created docker image cumuluss/async-operation:48 from v16.1.2, and used it as default async_operation_image.
- **CUMULUS-3502**
  - Upgraded localstack to v3.0.0 to support recent aws-sdk releases and update unit tests.
- **CUMULUS-3540**
  - stubbed cmr interfaces in integration tests allow integration tests to pass
  - needed while cmr is failing to continue needed releases and progress
  - this change should be reverted ASAP when cmr is working as needed again

### Fixed

- **CUMULUS-3177**
  - changed `_removeGranuleFromCmr` function for granule `bulkDelete` to not throw an error and instead catch the error when the granule is not found in CMR
- **CUMULUS-3293**
  - Process Dead Letter Archive is fixed to properly copy objects from `/sqs/` to `/failed-sqs/` location
- **CUMULUS-3467**
  - Added `childWorkflowMeta` to `QueueWorkflow` task configuration
- **CUMULUS-3474**
  - Fixed overridden changes to `rules.buildPayload' to restore changes from ticket `CUMULUS-2969` which limited the definition object to `name` and `arn` to
    account for AWS character limits.
- **CUMULUS-3479**
  - Fixed typo in s3-replicator resource declaration where `var.lambda_memory_size` is supposed to be `var.lambda_memory_sizes`
- **CUMULUS-3510**
  - Fixed `@cumulus/api` `validateAndUpdateSqsRule` method to allow 0 retries and 0 visibilityTimeout
    in rule's meta.  This fix from CUMULUS-2863 was not in release 16 and later.
- **CUMULUS-3562**
  - updated crypto-js to 4.2.0
  - updated aws-sdk/client-api-gateway to 3.499 to avoid older crypto-js dependency

## [v18.1.0] 2023-10-25

### MIGRATION notes

#### Rules API Endpoint Versioning

As part of the work on CUMULUS-3095, we have added a required header for the
rules PUT/PATCH endpoints -- to ensure that older clients/utilities do not
unexpectedly make destructive use of those endpoints, a validation check of a
header value against supported versions has been implemented.

Moving forward, if a breaking change is made to an existing endpoint that
requires user updates, as part of that update we will set the current version of
the core API and require a header that confirms the client is compatible with
the version required or greater.

In this instance, the rules PUT/PATCH
endpoints will require a `Cumulus-API-Version` value of at least `2`.

```bash
 curl --request PUT https://example.com/rules/repeat_test\
 --header 'Cumulus-API-Version: 2'\
 --header 'Content-Type: application/json'\
 --header 'Authorization: Bearer ReplaceWithToken'\
 --data ...
```

Users/clients that do not make use of these endpoints will not be impacted.

### Breaking Changes

- **CUMULUS-3427**
  - Changed the naming conventions for memory size and timeouts configuration to simply the lambda name

### Notable Changes

- **CUMULUS-3095**
  - Added `PATCH` rules endpoint to update rule which works as the existing `PUT` endpoint.
  - Updated `PUT` rules endpoint to replace rule.

### Added

- **CUMULUS-3218**
  - Added optional `maxDownloadTime` field to `provider` schema
  - Added `max_download_time` column to PostgreSQL `providers` table
  - Updated `@cumulus/ingest/lock` to check expired locks based on `provider.maxDownloadTime`

### Changed

- **CUMULUS-3095**
  - Updated `@cumulus/api-client/rules` to have`replaceRule` and `updateRule` methods.
  - Updated mapping for rule Elasticsearch records to prevent dynamic field for keys under
    `meta` and `payload`, and fixed `rule` field mapping.
- **CUMULUS-3351**
  - Updated `constructOnlineAccessUrls()` to group CMR online access URLs by link type.
- **CUMULUS-3377**
  - Added configuration option to cumulus-tf/terraform.tfvars to include sns:Subscribe access policy for
    executions, granules, collections, and PDRs report topics.
- **CUMULUS-3392**
  - Modify cloudwatch rule by deleting `custom`
- **CUMULUS-3434**
  - Updated `@cumulus/orca-recovery-adapter` task to output both input granules and recovery output.
  - Updated `example/cumulus-tf/orca.tf` to use v9.0.0.

### Fixed

- **CUMULUS-3095**
  - Added back `rule` schema validation which is missing after RDS phase 3.
  - Fixed a bug for creating rule with tags.
- **CUMULUS-3286**
  - Fixed `@cumulus/cmrjs/cmr-utils/getGranuleTemporalInfo` and `@cumulus/message/Granules/getGranuleCmrTemporalInfo`
    to handle non-existing cmr file.
  - Updated mapping for granule and deletedgranule Elasticsearch records to prevent dynamic field for keys under
    `queryFields`.
  - Updated mapping for collection Elasticsearch records to prevent dynamic field for keys under `meta`.
- **CUMULUS-3393**
  - Fixed `PUT` collection endpoint to update collection configuration in S3.
- **CUMULUS-3427**
  - Fixed issue where some lambda and task memory sizes and timeouts were not configurable
- **@aws-sdk upgrade**
  - Fixed TS compilation error on aws-client package caused by @aws-sdk/client-dynamodb 3.433.0 upgrade

## [v18.0.0] 2023-08-28

### Notable Changes

- **CUMULUS-3270**
  - update python lambdas to use python3.10
  - update dependencies to use python3.10 including cumulus-message-adapter, cumulus-message-adapter-python and cumulus-process-py
- **CUMULUS-3259**
  - Updated Terraform version from 0.13.6 to 1.5.3. Please see the [instructions to upgrade your deployments](https://github.com/nasa/cumulus/blob/master/docs/upgrade-notes/upgrading-tf-version-1.5.3.md).

### Changed

- **CUMULUS-3366**
  - Added logging to the `collectionRuleMatcher` Rules Helper, which is used by the sqs-message-consumer and message-consumer Lambdas,
    to report when an incoming message's collection does not match any rules.

## [v17.0.0] 2023-08-09

### MIGRATION notes

- This release updates the `hashicorp/aws` provider required by Cumulus to `~> 5.0`
  which in turn requires updates to all modules deployed with Core in the same stack
  to use a compatible provider version.
- This update is *not* compatible with prior stack states - Terraform will not
  allow redeployment of a prior version of Cumulus using an older version of
  the provider.  Please be sure to validate the install changeset is what you
  expect prior to upgrading to this version.
- Upgrading Cumulus to v17 from prior versions should only require the usual
  terraform init/apply steps.  As always **be sure** to inspect the `terraform plan` or
  `terraform apply` changeset to ensure the changes between providers are what
  you're expecting for all modules you've chosen to deploy with Cumulus

### Notable Changes

- **CUMULUS-3258**
  - @cumulus/api is now compatible *only* with Orca >= 8.1.0.    Prior versions of
    Orca are not compatible with Cumulus 17+
  - Updated all hashicorp terraform AWS provider configs to ~> 5.0
    - Upstream/downstream terraform modules will need to utilize an AWS provider
      that matches this range

### Breaking Changes

- **CUMULUS-3258**
  - Update @cumulus/api/lib/orca/getOrcaRecoveryStatusByGranuleCollection
    to @cumulus/api/lib/orca/getOrcaRecoveryStatusByGranuleIdAndCollection and
    add collectionId to arguments to support Orca v8+ required use of
    collectionId

  - Updated all terraform AWS providers to ~> 5.0

### Changed

- **CUMULUS-3258**
  - Update all Core integration tests/integrations to be compatible with Orca >=
    v8.1.0 only

### Fixed

- **CUMULUS-3319**
  - Removed @cumulus/api/models/schema and changed all references to
    @cumulus/api/lib/schema in docs and related models
  - Removed @cumulus/api/models/errors.js
  - Updated API granule write logic to cause postgres schema/db write failures on an individual granule file write to result  in a thrown error/400 return instead of a 200 return and a 'silent' update of the granule to failed status.
  - Update api/lib/_writeGranule/_writeGranulefiles logic to allow for schema failures on individual granule writes via an optional method parameter in _writeGranules, and an update to the API granule write calls.
  - Updated thrown error to include information related to automatic failure behavior in addition to the stack trace.

## [v16.1.3] 2024-1-15

**Please note** changes in 16.1.3 may not yet be released in future versions, as this
is a backport/patch release on the 16.x series of releases.  Updates that are
included in the future will have a corresponding CHANGELOG entry in future releases.

### Changed

- **CUMULUS_3499
  - Update AWS-SDK dependency pin to "2.1490" to prevent SQS issue.  Dependency
    pin expected to be changed with the resolution to CUMULUS-2900

### Fixed

- **CUMULUS-3474**
  - Fixed overriden changes to `rules.buildPayload' to restore changes from
    ticket `CUMULUS-2969` which limited the definition object to `name` and `arn` to
    account for AWS character limits.
- **CUMULUS-3501**
  - Updated CreateReconciliationReport lambda to save report record to Elasticsearch.
  - Created docker image cumuluss/async-operation:48 from v16.1.2, and used it as default async_operation_image.
- **CUMULUS-3510**
  - Fixed `@cumulus/api` `validateAndUpdateSqsRule` method to allow 0 retries and 0 visibilityTimeout
    in rule's meta.  This fix from CUMULUS-2863 was not in release 16 and later.
- **CUMULUS-3540**
  - stubbed cmr interfaces in integration tests allow integration tests to pass
  - needed while cmr is failing to continue needed releases and progress
  - this change should be reverted ASAP when cmr is working as needed again

## [v16.1.2] 2023-11-01

**Please note** changes in 16.1.2 may not yet be released in future versions, as this
is a backport/patch release on the 16.x series of releases.  Updates that are
included in the future will have a corresponding CHANGELOG entry in future releases.

### Added

- **CUMULUS-3218**
  - Added optional `maxDownloadTime` field to `provider` schema
  - Added `max_download_time` column to PostgreSQL `providers` table
  - Updated `@cumulus/ingest/lock` to check expired locks based on `provider.maxDownloadTime`

### Fixed

- **@aws-sdk upgrade**
  - Fixed TS compilation error on aws-client package caused by @aws-sdk/client-dynamodb 3.433.0 upgrade
  - Updated mapping for collection Elasticsearch records to prevent dynamic field for keys under `meta`.
- **CUMULUS-3286**
  - Fixed `@cumulus/cmrjs/cmr-utils/getGranuleTemporalInfo` and `@cumulus/message/Granules/getGranuleCmrTemporalInfo`
    to handle non-existing cmr file.
  - Updated mapping for granule and deletedgranule Elasticsearch records to prevent dynamic field for keys under
    `queryFields`.
- **CUMULUS-3293**
  - Process Dead Letter Archive is fixed to properly copy objects from `/sqs/` to `/failed-sqs/` location
- **CUMULUS-3393**
  - Fixed `PUT` collection endpoint to update collection configuration in S3.
- **CUMULUS-3467**
  - Added `childWorkflowMeta` to `QueueWorkflow` task configuration

## [v16.1.1] 2023-08-03

### Notable Changes

- The async_operation_image property of cumulus module should be updated to pull
  the ECR image for cumuluss/async-operation:47

### Added

- **CUMULUS-3298**
  - Added extra time to the buffer for replacing the launchpad token before it
    expires to alleviate CMR error messages
- **CUMULUS-3220**
  - Created a new send-pan task
- **CUMULUS-3287**
  - Added variable to allow the aws_ecs_task_definition health check to be configurable.
  - Added clarity to how the bucket field needs to be configured for the
    move-granules task definition

### Changed

- Security upgrade node from 14.19.3-buster to 14.21.1-buster
- **CUMULUS-2985**
  - Changed `onetime` rules RuleTrigger to only execute when the state is `ENABLED` and updated documentation to reflect the change
  - Changed the `invokeRerun` function to only re-run enabled rules
- **CUMULUS-3188**
  - Updated QueueGranules to support queueing granules that meet the required API granule schema.
  - Added optional additional properties to queue-granules input schema
- **CUMULUS-3252**
  - Updated example/cumulus-tf/orca.tf to use orca v8.0.1
  - Added cumulus task `@cumulus/orca-copy-to-archive-adapter`, and add the task to `tf-modules/ingest`
  - Updated `tf-modules/cumulus` module to take variable `orca_lambda_copy_to_archive_arn` and pass to `tf-modules/ingest`
  - Updated `example/cumulus-tf/ingest_and_publish_granule_with_orca_workflow.tf` `CopyToGlacier` (renamed to `CopyToArchive`) step to call
    `orca_copy_to_archive_adapter_task`
- **CUMULUS-3253**
  - Added cumulus task `@cumulus/orca-recovery-adapter`, and add the task to `tf-modules/ingest`
  - Updated `tf-modules/cumulus` module to take variable `orca_sfn_recovery_workflow_arn` and pass to `tf-modules/ingest`
  - Added `example/cumulus-tf/orca_recovery_adapter_workflow.tf`, `OrcaRecoveryAdapterWorkflow` workflow has `OrcaRecoveryAdapter` task
    to call the ORCA recovery step-function.
  - Updated `example/data/collections/` collection configuration `meta.granuleRecoveryWorkflow` to use `OrcaRecoveryAdapterWorkflow`
- **CUMULUS-3215**
  - Create reconciliation reports will properly throw errors and set the async
    operation status correctly to failed if there is an error.
  - Knex calls relating to reconciliation reports will retry if there is a
    connection terminated unexpectedly error
  - Improved logging for async operation
  - Set default async_operation_image_version to 47
- **CUMULUS-3024**
  - Combined unit testing of @cumulus/api/lib/rulesHelpers to a single test file
    `api/tests/lib/test-rulesHelpers` and removed extraneous test files.
- **CUMULUS-3209**
  - Apply brand color with high contrast settings for both (light and dark) themes.
  - Cumulus logo can be seen when scrolling down.
  - "Back to Top" button matches the brand color for both themes.
  - Update "note", "info", "tip", "caution", and "warning" components to [new admonition styling](https://docusaurus.io/docs/markdown-features/admonitions).
  - Add updated arch diagram for both themes.
- **CUMULUS-3203**
  - Removed ACL setting of private on S3.multipartCopyObject() call
  - Removed ACL setting of private for s3PutObject()
  - Removed ACL confguration on sync-granules task
  - Update documentation on dashboard deployment to exclude ACL public-read setting
- **CUMULUS-3245**
  - Update SQS consumer logic to catch ExecutionAlreadyExists error and
    delete SQS message accordingly.
  - Add ReportBatchItemFailures to event source mapping start_sf_mapping
- **CUMULUS-3357**
  - `@cumulus/queue-granules` is now written in TypeScript
  - `@cumulus/schemas` can now generate TypeScript interfaces for the task input, output and config.
- Added missing name to throttle_queue_watcher Cloudwatch event in `throttled-queue.tf`


### Fixed

- **CUMULUS-3258**
  - Fix un-prefixed s3 lifecycle configuration ID from CUMULUS-2915
- **CUMULUS-2625**
  - Optimized heap memory and api load in queue-granules task to scale to larger workloads.
- **CUMULUS-3265**
  - Fixed `@cumulus/api` `getGranulesForPayload` function to query cloud metrics es when needed.
- **CUMULUS-3389**
  - Updated runtime of `send-pan` and `startAsyncOperation` lambdas to `nodejs16.x`

## [v16.0.0] 2023-05-09

### Notable Changes

- The async_operation_image property of cumulus module should be updated to pull
  the ECR image for cumuluss/async-operation:46

### MIGRATION notes

#### PI release version

When updating directly to v16 from prior releases older that V15, please make sure to
read through all prior release notes.

Notable migration concerns since the last PI release version (11.1.x):

- [v14.1.0] - Postgres compatibility update to Aurora PostgreSQL 11.13.
- [v13.1.0] - Postgres update to add `files_granules_cumulus_id_index` to the
  `files` table may require manual steps depending on load.

#### RDS Phase 3 migration notes

This release includes updates that remove existing DynamoDB tables as part of
release deployment process.   This release *cannot* be properly rolled back in
production as redeploying a prior version of Cumulus will not recover the
associated Dynamo tables.

Please read the full change log for RDS Phase 3 and consult the [RDS Phase 3 update
documentation](https://nasa.github.io/cumulus/docs/next/upgrade-notes/upgrade-rds-phase-3-release)

#### API Endpoint Versioning

As part of the work on CUMULUS-3072, we have added a required header for the
granule PUT/PATCH endpoints -- to ensure that older clients/utilities do not
unexpectedly make destructive use of those endpoints, a validation check of a
header value against supported versions has been implemented.

Moving forward, if a breaking change is made to an existing endpoint that
requires user updates, as part of that update we will set the current version of
the core API and require a header that confirms the client is compatible with
the version required or greater.

In this instance, the granule PUT/PATCH
endpoints will require a `Cumulus-API-Version` value of at least `2`.

```bash
 curl --request PUT https://example.com/granules/granuleId.A19990103.006.1000\
 --header 'Cumulus-API-Version: 2'\
 --header 'Content-Type: application/json'\
 --header 'Authorization: Bearer ReplaceWithToken'\
 --data ...
```

Users/clients that do not make use of these endpoints will not be impacted.

### RDS Phase 3
#### Breaking Changes

- **CUMULUS-2688**
  - Updated bulk operation logic to use collectionId in addition to granuleId to fetch granules.
  - Tasks using the `bulk-operation` Lambda should provide collectionId and granuleId e.g. { granuleId: xxx, collectionId: xxx }
- **CUMULUS-2856**
  - Update execution PUT endpoint to no longer respect message write constraints and update all values passed in

#### Changed

- **CUMULUS-3282**
  - Updated internal granule endpoint parameters from :granuleName to :granuleId
    for maintenance/consistency reasons
- **CUMULUS-2312** - RDS Migration Epic Phase 3
  - **CUMULUS-2645**
    - Removed unused index functionality for all tables other than
      `ReconciliationReportsTable` from `dbIndexer` lambda
  - **CUMULUS-2398**
    - Remove all dynamoDB updates for `@cumulus/api/ecs/async-operation/*`
    - Updates all api endpoints with updated signature for
      `asyncOperationsStart` calls
    - Remove all dynamoDB models calls from async-operations api endpoints
  - **CUMULUS-2801**
    - Move `getFilesExistingAtLocation`from api granules model to api/lib, update granules put
      endpoint to remove model references
  - **CUMULUS-2804**
    - Updates api/lib/granule-delete.deleteGranuleAndFiles:
      - Updates dynamoGranule -> apiGranule in the signature and throughout the dependent code
      - Updates logic to make apiGranule optional, but pgGranule required, and
        all lookups use postgres instead of ES/implied apiGranule values
      - Updates logic to make pgGranule optional - in this case the logic removes the entry from ES only
    - Removes all dynamo model logic from api/endpoints/granules
    - Removes dynamo write logic from api/lib/writeRecords.*
    - Removes dynamo write logic from api/lib/ingest.*
    - Removes all granule model calls from api/lambdas/bulk-operations and any dependencies
    - Removes dynamo model calls from api/lib/granule-remove-from-cmr.unpublishGranule
    - Removes Post Deployment execution check from sf-event-sqs-to-db-records
    - Moves describeGranuleExecution from api granule model to api/lib/executions.js
  - **CUMULUS-2806**
    - Remove DynamoDB logic from executions `POST` endpoint
    - Remove DynamoDB logic from sf-event-sqs-to-db-records lambda execution writes.
    - Remove DynamoDB logic from executions `PUT` endpoint
  - **CUMULUS-2808**
    - Remove DynamoDB logic from executions `DELETE` endpoint
  - **CUMULUS-2809**
    - Remove DynamoDB logic from providers `PUT` endpoint
    - Updates DB models asyncOperation, provider and rule to return all fields on upsert.
  - **CUMULUS-2810**
    - Removes addition of DynamoDB record from API endpoint POST /provider/<name>
  - **CUMULUS-2811**
    - Removes deletion of DynamoDB record from API endpoint DELETE /provider/<name>
  - **CUMULUS-2817**
    - Removes deletion of DynamoDB record from API endpoint DELETE /collection/<name>/<version>
  - **CUMULUS-2814**
    - Move event resources deletion logic from `rulesModel` to `rulesHelper`
  - **CUMULUS-2815**
    - Move File Config and Core Config validation logic for Postgres Collections from `api/models/collections.js` to `api/lib/utils.js`
  - **CUMULUS-2813**
    - Removes creation and deletion of DynamoDB record from API endpoint POST /rules/
  - **CUMULUS-2816**
    - Removes addition of DynamoDB record from API endpoint POST /collections
  - **CUMULUS-2797**
    - Move rule helper functions to separate rulesHelpers file
  - **CUMULUS-2821**
    - Remove DynamoDB logic from `sfEventSqsToDbRecords` lambda
  - **CUMULUS-2856**
    - Update API/Message write logic to handle nulls as deletion in execution PUT/message write logic

#### Added

- **CUMULUS-2312** - RDS Migration Epic Phase 3
  - **CUMULUS-2813**
    - Added function `create` in the `db` model for Rules
      to return an array of objects containing all columns of the created record.
  - **CUMULUS-2812**
    - Move event resources logic from `rulesModel` to `rulesHelper`
  - **CUMULUS-2820**
    - Remove deletion of DynamoDB record from API endpoint DELETE /pdr/<pdrName>
  - **CUMULUS-2688**
    - Add new endpoint to fetch granules by collectionId as well as granuleId: GET /collectionId/granuleId
    - Add new endpoints to update and delete granules by collectionId as well as
      granuleId

#### Removed

- **CUMULUS-2994**
  - Delete code/lambdas that publish DynamoDB stream events to SNS
- **CUMULUS-3226**
  - Removed Dynamo Async Operations table
- **CUMULUS-3199**
  - Removed DbIndexer lambda and all associated terraform resources
- **CUMULUS-3009**
  - Removed Dynamo PDRs table
- **CUMULUS-3008**
  - Removed DynamoDB Collections table
- **CUMULUS-2815**
  - Remove update of DynamoDB record from API endpoint PUT /collections/<name>/<version>
- **CUMULUS-2814**
  - Remove DynamoDB logic from rules `DELETE` endpoint
- **CUMULUS-2812**
  - Remove DynamoDB logic from rules `PUT` endpoint
- **CUMULUS-2798**
  - Removed AsyncOperations model
- **CUMULUS-2797**
- **CUMULUS-2795**
  - Removed API executions model
- **CUMULUS-2796**
  - Remove API pdrs model and all related test code
  - Remove API Rules model and all related test code
- **CUMULUS-2794**
  - Remove API Collections model and all related test code
  - Remove lambdas/postgres-migration-count-tool, api/endpoints/migrationCounts and api-client/migrationCounts
  - Remove lambdas/data-migration1 tool
  - Remove lambdas/data-migration2 and
    lambdas/postgres-migration-async-operation
- **CUMULUS-2793**
  - Removed Provider Dynamo model and related test code
- **CUMULUS-2792**
  - Remove API Granule model and all related test code
  - Remove granule-csv endpoint
- **CUMULUS-2645**
  - Removed dynamo structural migrations and related code from `@cumulus/api`
  - Removed `executeMigrations` lambda
  - Removed `granuleFilesCacheUpdater` lambda
  - Removed dynamo files table from `data-persistence` module.  *This table and
    all of its data will be removed on deployment*.

### Added
- **CUMULUS-3072**
  - Added `replaceGranule` to `@cumulus/api-client/granules` to add usage of the
    updated RESTful PUT logic
- **CUMULUS-3121**
  - Added a map of variables for the cloud_watch_log retention_in_days for the various cloudwatch_log_groups, as opposed to keeping them hardcoded at 30 days. Can be configured by adding the <module>_<cloudwatch_log_group_name>_log_retention value in days to the cloudwatch_log_retention_groups map variable
- **CUMULUS-3201**
  - Added support for sha512 as checksumType for LZARDs backup task.

### Changed

- **CUMULUS-3315**
  - Updated `@cumulus/api-client/granules.bulkOperation` to remove `ids`
    parameter in favor of `granules` parameter, in the form of a
    `@cumulus/types/ApiGranule` that requires the following keys: `[granuleId, collectionId]`
- **CUMULUS-3307**
  - Pinned cumulus dependency on `pg` to `v8.10.x`
- **CUMULUS-3279**
  - Updated core dependencies on `xml2js` to `v0.5.0`
  - Forcibly updated downstream dependency for `xml2js` in `saml2-js` to
    `v0.5.0`
  - Added audit-ci CVE override until July 1 to allow for Core package releases
- **CUMULUS-3106**
  - Updated localstack version to 1.4.0 and removed 'skip' from all skipped tests
- **CUMULUS-3115**
  - Fixed DiscoverGranules' workflow's duplicateHandling when set to `skip` or `error` to stop retrying
    after receiving a 404 Not Found Response Error from the `cumulus-api`.
- **CUMULUS-3165**
  - Update example/cumulus-tf/orca.tf to use orca v6.0.3

### Fixed

- **CUMULUS-3315**
  - Update CI scripts to use shell logic/GNU timeout to bound test timeouts
    instead of NPM `parallel` package, as timeouts were not resulting in
    integration test failure
- **CUMULUS-3223**
  - Update `@cumulus/cmrjs/cmr-utils.getGranuleTemporalInfo` to handle the error when the cmr file s3url is not available
  - Update `sfEventSqsToDbRecords` lambda to return [partial batch failure](https://docs.aws.amazon.com/lambda/latest/dg/with-sqs.html#services-sqs-batchfailurereporting),
    and only reprocess messages when cumulus message can't be retrieved from the execution events.
  - Update `@cumulus/cumulus-message-adapter-js` to `2.0.5` for all cumulus tasks

## [v15.0.4] 2023-06-23

### Changed

- **CUMULUS-3307**
  - Pinned cumulus dependency on `pg` to `v8.10.x`

### Fixed

- **CUMULUS-3115**
  - Fixed DiscoverGranules' workflow's duplicateHandling when set to `skip` or `error` to stop retrying
    after receiving a 404 Not Found Response Error from the `cumulus-api`.
- **CUMULUS-3315**
  - Update CI scripts to use shell logic/GNU timeout to bound test timeouts
    instead of NPM `parallel` package, as timeouts were not resulting in
    integration test failure
- **CUMULUS-3223**
  - Update `@cumulus/cmrjs/cmr-utils.getGranuleTemporalInfo` to handle the error when the cmr file s3url is not available
  - Update `sfEventSqsToDbRecords` lambda to return [partial batch failure](https://docs.aws.amazon.com/lambda/latest/dg/with-sqs.html#services-sqs-batchfailurereporting),
    and only reprocess messages when cumulus message can't be retrieved from the execution events.
  - Update `@cumulus/cumulus-message-adapter-js` to `2.0.5` for all cumulus tasks

## [v15.0.3] 2023-04-28

### Fixed

- **CUMULUS-3243**
  - Updated granule delete logic to delete granule which is not in DynamoDB
  - Updated granule unpublish logic to handle granule which is not in DynamoDB and/or CMR

## [v15.0.2] 2023-04-25

### Fixed

- **CUMULUS-3120**
  - Fixed a bug by adding in `default_log_retention_periods` and `cloudwatch_log_retention_periods`
  to Cumulus modules so they can be used during deployment for configuring cloudwatch retention periods, for more information check here: [retention document](https://nasa.github.io/cumulus/docs/configuration/cloudwatch-retention)
  - Updated cloudwatch retention documentation to reflect the bugfix changes

## [v15.0.1] 2023-04-20

### Changed

- **CUMULUS-3279**
  - Updated core dependencies on `xml2js` to `v0.5.0`
  - Forcibly updated downstream dependency for `xml2js` in `saml2-js` to
    `v0.5.0`
  - Added audit-ci CVE override until July 1 to allow for Core package releases

## Fixed

- **CUMULUS-3285**
  - Updated `api/lib/distribution.js isAuthBearTokenRequest` to handle non-Bearer authorization header

## [v15.0.0] 2023-03-10

### Breaking Changes

- **CUMULUS-3147**
  - The minimum supported version for all published Cumulus Core npm packages is now Node 16.19.0
  - Tasks using the `cumuluss/cumulus-ecs-task` Docker image must be updated to `cumuluss/cumulus-ecs-task:1.9.0.` which is built with node:16.19.0-alpine.  This can be done by updating the `image` property of any tasks defined using the `cumulus_ecs_service` Terraform module.
  - Updated Dockerfile of async operation docker image to build from node:16.19.0-buster
  - Published new tag [`44` of `cumuluss/async-operation` to Docker Hub](https://hub.docker.com/layers/cumuluss/async-operation/44/images/sha256-8d757276714153e4ab8c24a2b7b6b9ffee14cc78b482d9924e7093af88362b04?context=explore).
  - The `async_operation_image` property of `cumulus` module must be updated to pull the ECR image for `cumuluss/async-operation:44`.

### Changed

- **CUMULUS-2997**
  - Migrate Cumulus Docs to Docusaurus v2 and DocSearch v3.
- **CUMULUS-3044**
  - Deployment section:
    - Consolidate and migrate Cumulus deployment (public facing) content from wiki to Cumulus Docs in GitHub.
    - Update links to make sure that the user can maintain flow between the wiki and GitHub deployment documentation.
    - Organize and update sidebar to include categories for similar deployment topics.
- **CUMULUS-3147**
  - Set example/cumulus-tf default async_operation_image_version to 44.
  - Set example/cumulus-tf default ecs_task_image_version to 1.9.0.
- **CUMULUS-3166**
  - Updated example/cumulus-tf/thin_egress_app.tf to use tea 1.3.2

### Fixed

- **CUMULUS-3187**
  - Restructured Earthdata Login class to be individual methods as opposed to a Class Object
  - Removed typescript no-checks and reformatted EarthdataLogin code to be more type friendly

## [v14.1.0] 2023-02-27

### MIGRATION notes

#### PostgreSQL compatibility update

From this release forward Core will be tested against PostgreSQL 11   Existing
release compatibility testing was done for release 11.1.8/14.0.0+.   Users
should migrate their datastores to Aurora PostgreSQL 11.13+ compatible data stores
as soon as possible.

Users utilizing the `cumulus-rds-tf` module will have upgraded/had their
database clusters forcibly upgraded at the next maintenance window after 31 Jan
2023.   Our guidance to mitigate this issue is to do a manual (outside of
terraform) upgrade.   This will result in the cluster being upgraded with a
manually set parameter group not managed by terraform.

If you manually upgraded and the cluster is now on version 11.13, to continue
using the `cumulus-rds-tf` module *once upgraded* update following module
configuration values if set, or allow their defaults to be utilized:

```terraform
parameter_group_family = "aurora-postgresql11"
engine_version = 11.13
```

When you apply this update, the original PostgreSQL v10 parameter group will be
removed, and recreated using PG11 defaults/configured terraform values and
update the database cluster to use the new configuration.

### Added

- **CUMULUS-3193**
  - Add a Python version file
- **CUMULUS-3121**
  - Added a map of variables in terraform for custom configuration of cloudwatch_log_groups' retention periods.
    Please refer to the [Cloudwatch-Retention] (https://nasa.github.io/cumulus/docs/configuration/cloudwatch-retention)
    section of the Cumulus documentation in order for more detailed information and an example into how to do this.
- **CUMULUS-3071**
  - Added 'PATCH' granules endpoint as an exact duplicate of the existing `PUT`
    endpoint.    In future releases the `PUT` endpoint will be replaced with valid PUT logic
    behavior (complete overwrite) in a future release.   **The existing PUT
    implementation is deprecated** and users should move all existing usage of
    `PUT` to `PATCH` before upgrading to a release with `CUMULUS-3072`.

### Fixed

- **CUMULUS-3033**
  - Fixed `granuleEsQuery` to properly terminate if `body.hit.total.value` is 0.

- The `getLambdaAliases` function has been removed from the `@cumulus/integration-tests` package
- The `getLambdaVersions` function has been removed from the `@cumulus/integration-tests` package
- **CUMULUS-3117**
  - Update `@cumulus/es-client/indexer.js` to properly handle framework write
    constraints for queued granules.    Queued writes will now be properly
    dropped from elasticsearch writes along with the primary datastore(s) when
    write constraints apply
- **CUMULUS-3134**
  - Get tests working on M1 Macs
- **CUMULUS-3148**:
  - Updates cumulus-rds-tf to use defaults for PostgreSQL 11.13
  - Update IngestGranuleSuccessSpec as test was dependant on file ordering and
    PostgreSQL 11 upgrade exposed dependency on database results in the API return
  - Update unit test container to utilize PostgreSQL 11.13 container
- **CUMULUS-3149**
  - Updates the api `/granules/bulkDelete` endpoint to take the
    following configuration keys for the bulkDelete:
    - concurrency - Number of concurrent bulk deletions to process at a time.
            Defaults to 10, increasing this value may improve throughput at the cost
            of additional database/CMR/etc load.
    - maxDbConnections - Defaults to `concurrency`, and generally should not be
        changed unless troubleshooting performance concerns.
  - Updates all bulk api endpoints to add knexDebug boolean query parameter to
    allow for debugging of database connection issues in the future.  Defaults
    to false.
  - Fixed logic defect in bulk deletion logic where an information query was
    nested in a transaction call, resulting in transactions holding knex
    connection pool connections in a blocking way that would not resolve,
    resulting in deletion failures.
- **CUMULUS-3142**
  - Fix issue from CUMULUS-3070 where undefined values for status results in
    unexpected insertion failure on PATCH.
- **CUMULUS-3181**
  - Fixed `sqsMessageRemover` lambda to correctly retrieve ENABLED sqs rules.

- **CUMULUS-3189**
  - Upgraded `cumulus-process` and `cumulus-message-adapter-python` versions to
    support pip 23.0
- **CUMULUS-3196**
  - Moved `createServer` initialization outside the `s3-credentials-endpoint` lambda
    handler to reduce file descriptor usage
- README shell snippets better support copying
- **CUMULUS-3111**
  - Fix issue where if granule update dropped due to write constraints for writeGranuleFromMessage, still possible for granule files to be written
  - Fix issue where if granule update is limited to status and timestamp values due to write constraints for writeGranuleFromMessage, Dynamo or ES granules could be out of sync with PG

### Breaking Changes

- **CUMULUS-3072**
  - Removed original PUT granule endpoint logic (in favor of utilizing new PATCH
    endpoint introduced in CUMULUS-3071)
  - Updated PUT granule endpoint to expected RESTful behavior:
    - PUT will now overwrite all non-provided fields as either non-defined or
      defaults, removing existing related database records (e.g. files,
      granule-execution linkages ) as appropriate.
    - PUT will continue to overwrite fields that are provided in the payload,
      excepting collectionId and granuleId which cannot be modified.
    - PUT will create a new granule record if one does not already exist
    - Like PATCH, the execution field is additive only - executions, once
      associated with a granule record cannot be unassociated via the granule
      endpoint.
  - /granule PUT and PATCH endpoints now require a header with values `{
    version: 2 }`
  - PUT endpoint will now only support /:collectionId/:granuleId formatted
    queries
  - `@cumulus/api-client.replaceGranule now utilizes body.collectionId to
    utilize the correct API PUT endpoint
  - Cumulus API version updated to `2`

### Changed

- **Snyk Security**
  - Upgraded jsonwebtoken from 8.5.1 to 9.0.0
  - CUMULUS-3160: Upgrade knex from 0.95.15 to 2.4.1
  - Upgraded got from 11.8.3 to ^11.8.5
- **Dependabot Security**
  - Upgraded the python package dependencies of the example lambdas
- **CUMULUS-3043**
  - Organize & link Getting Started public docs for better user guidance
  - Update Getting Started sections with current content
- **CUMULUS-3046**
  - Update 'Deployment' public docs
  - Apply grammar, link fixes, and continuity/taxonomy standards
- **CUMULUS-3071**
  - Updated `@cumulus/api-client` packages to use `PATCH` protocol for existing
    granule `PUT` calls, this change should not require user updates for
    `api-client` users.
    - `@cumulus/api-client/granules.updateGranule`
    - `@cumulus/api-client/granules.moveGranule`
    - `@cumulus/api-client/granules.updateGranule`
    - `@cumulus/api-client/granules.reingestGranule`
    - `@cumulus/api-client/granules.removeFromCMR`
    - `@cumulus/api-client/granules.applyWorkflow`
- **CUMULUS-3097**
  - Changed `@cumulus/cmr-client` package's token from Echo-Token to Earthdata Login (EDL) token in updateToken method
  - Updated CMR header and token tests to reflect the Earthdata Login changes
- **CUMULUS-3144**
  - Increased the memory of API lambda to 1280MB
- **CUMULUS-3140**
  - Update release note to include cumulus-api release
- **CUMULUS-3193**
  - Update eslint config to better support typing
- Improve linting of TS files

### Removed

- **CUMULUS-2798**
  - Removed AsyncOperations model

### Removed

- **CUMULUS-3009**
  - Removed Dynamo PDRs table

## [v14.0.0] 2022-12-08

### Breaking Changes

- **CUMULUS-2915**
  - API endpoint GET `/executions/status/${executionArn}` returns `presignedS3Url` and `data`
  - The user (dashboard) must read the `s3SignedURL` and `data` from the return
- **CUMULUS-3070/3074**
  - Updated granule PUT/POST endpoints to no longer respect message write
    constraints.  Functionally this means that:
    - Granules with older createdAt values will replace newer ones, instead of
        ignoring the write request
    - Granules that attempt to set a non-complete state (e.g. 'queued' and
        'running') will now ignore execution state/state change and always write
    - Granules being set to non-complete state will update all values passed in,
      instead of being restricted to `['createdAt', 'updatedAt', 'timestamp',
      'status', 'execution']`

### Added

- **CUMULUS-3070**
  - Remove granules dynamoDb model logic that sets default publish value on record
    validation
  - Update API granule write logic to not set default publish value on record
    updates to avoid overwrite (PATCH behavior)
  - Update API granule write logic to publish to false on record
    creation if not specified
  - Update message granule write logic to set default publish value on record
    creation update.
  - Update granule write logic to set published to default value of `false` if
    `null` is explicitly set with intention to delete the value.
  - Removed dataType/version from api granule schema
  - Added `@cumulus/api/endpoints/granules` unit to cover duration overwrite
    logic for PUT/PATCH endpoint.
- **CUMULUS-3098**
  - Added task configuration setting named `failTaskWhenFileBackupFail` to the
    `lzards-backup` task. This setting is `false` by default, but when set to
    `true`, task will fail if one of the file backup request fails.

### Changed

- Updated CI deploy process to utilize the distribution module in the published zip file which
    will be run against for the integration tests
- **CUMULUS-2915**
  - Updated API endpoint GET `/executions/status/${executionArn}` to return the
    presigned s3 URL in addition to execution status data
- **CUMULUS-3045**
  - Update GitHub FAQs:
    - Add new and refreshed content for previous sections
    - Add new dedicated Workflows section
- **CUMULUS-3070**
  - Updated API granule write logic to no longer require createdAt value in
    dynamo/API granule validation.   Write-time createdAt defaults will be set in the case
    of new API granule writes without the value set, and createdAt will be
    overwritten if it already exists.
  - Refactored granule write logic to allow PATCH behavior on API granule update
    such that existing createdAt values will be retained in case of overwrite
    across all API granule writes.
  - Updated granule write code to validate written createdAt is synced between
    datastores in cases where granule.createdAt is not provided for a new
    granule.
  - Updated @cumulus/db/translate/granules.translateApiGranuleToPostgresGranuleWithoutNilsRemoved to validate incoming values to ensure values that can't be set to null are not
  - Updated @cumulus/db/translate/granules.translateApiGranuleToPostgresGranuleWithoutNilsRemoved to handle null values in incoming ApiGranule
  - Updated @cumulus/db/types/granules.PostgresGranule typings to allow for null values
  - Added ApiGranuleRecord to @cumulus/api/granule type to represent a written/retrieved from datastore API granule record.
  - Update API/Message write logic to handle nulls as deletion in granule PUT/message write logic
- **CUMULUS-3075**
  - Changed the API endpoint return value for a granule with no files. When a granule has no files, the return value beforehand for
    the translatePostgresGranuletoApiGranule, the function which does the translation of a Postgres granule to an API granule, was
    undefined, now changed to an empty array.
  - Existing behavior which relied on the pre-disposed undefined value was changed to instead accept the empty array.
  - Standardized tests in order to expect an empty array for a granule with no files files' object instead of undefined.
- **CUMULUS-3077**
  - Updated `lambdas/data-migration2` granule and files migration to have a `removeExcessFiles` function like in write-granules that will remove file records no longer associated with a granule being migrated
- **CUMULUS-3080**
  - Changed the retention period in days from 14 to 30 for cloudwatch logs for NIST-5 compliance
- **CUMULUS-3100**
  - Updated `POST` granules endpoint to check if granuleId exists across all collections rather than a single collection.
  - Updated `PUT` granules endpoint to check if granuleId exists across a different collection and throw conflict error if so.
  - Updated logic for writing granules from a message to check if granuleId exists across a different collection and throw conflict error if so.

### Fixed

- **CUMULUS-3070**
  - Fixed inaccurate typings for PostgresGranule in @cumulus/db/types/granule
  - Fixed inaccurate typings for @cumulus/api/granules.ApiGranule and updated to
    allow null
- **CUMULUS-3104**
  - Fixed TS compilation error on aws-client package caused by @aws-sdk/client-s3 3.202.0 upgrade
- **CUMULUS-3116**
  - Reverted the default ElasticSearch sorting behavior to the pre-13.3.0 configuration
  - Results from ElasticSearch are sorted by default by the `timestamp` field. This means that the order
  is not guaranteed if two or more records have identical timestamps as there is no secondary sort/tie-breaker.

## [v13.4.0] 2022-10-31

### Notable changes

- **CUMULUS-3104**
  - Published new tag [`43` of `cumuluss/async-operation` to Docker Hub](https://hub.docker.com/layers/cumuluss/async-operation/43/images/sha256-5f989c7d45db3dde87c88c553182d1e4e250a1e09af691a84ff6aa683088b948?context=explore) which was built with node:14.19.3-buster.

### Added

- **CUMULUS-2998**
  - Added Memory Size and Timeout terraform variable configuration for the following Cumulus tasks:
    - fake_processing_task_timeout and fake_processing_task_memory_size
    - files_to_granules_task_timeout and files_to_granule_task_memory_size
    - hello_world_task_timeout and hello_world_task_memory_size
    - sf_sqs_report_task_timeout and sf_sqs_report_task_memory_size
- **CUMULUS-2986**
  - Adds Terraform memory_size configurations to lambda functions with customizable timeouts enabled (the minimum default size has also been raised from 256 MB to 512 MB)
    allowed properties include:
      - add_missing_file_checksums_task_memory_size
      - discover_granules_task_memory_size
      - discover_pdrs_task_memory_size
      - hyrax_metadata_updates_task_memory_size
      - lzards_backup_task_memory_size
      - move_granules_task_memory_size
      - parse_pdr_task_memory_size
      - pdr_status_check_task_memory_size
      - post_to_cmr_task_memory_size
      - queue_granules_task_memory_size
      - queue_pdrs_task_memory_size
      - queue_workflow_task_memory_size
      - sync_granule_task_memory_size
      - update_cmr_access_constraints_task_memory_size
      - update_granules_cmr_task_memory_size
  - Initializes the lambda_memory_size(s) variable in the Terraform variable list
  - Adds Terraform timeout variable for add_missing_file_checksums_task
- **CUMULUS-2631**
  - Added 'Bearer token' support to s3credentials endpoint
- **CUMULUS-2787**
  - Added `lzards-api-client` package to Cumulus with `submitQueryToLzards` method
- **CUMULUS-2944**
  - Added configuration to increase the limit for body-parser's JSON and URL encoded parsers to allow for larger input payloads

### Changed


- Updated `example/cumulus-tf/variables.tf` to have `cmr_oauth_provider` default to `launchpad`
- **CUMULUS-3024**
  - Update PUT /granules endpoint to operate consistently across datastores
    (PostgreSQL, ElasticSearch, DynamoDB). Previously it was possible, given a
    partial Granule payload to have different data in Dynamo/ElasticSearch and PostgreSQL
  - Given a partial Granule object, the /granules update endpoint now operates
    with behavior more consistent with a PATCH operation where fields not provided
    in the payload will not be updated in the datastores.
  - Granule translation (db/src/granules.ts) now supports removing null/undefined fields when converting from API to Postgres
    granule formats.
  - Update granule write logic: if a `null` files key is provided in an update payload (e.g. `files: null`),
    an error will be thrown. `null` files were not previously supported and would throw potentially unclear errors. This makes the error clearer and more explicit.
  - Update granule write logic: If an empty array is provided for the `files` key, all files will be removed in all datastores
- **CUMULUS-2787**
  - Updated `lzards-backup-task` to send Cumulus provider and granule createdAt values as metadata in LZARDS backup request to support querying LZARDS for reconciliation reports
- **CUMULUS-2913**
  - Changed `process-dead-letter-archive` lambda to put messages from S3 dead
    letter archive that fail to process to new S3 location.
- **CUMULUS-2974**
  - The `DELETE /granules/<granuleId>` endpoint now includes additional details about granule
    deletion, including collection, deleted granule ID, deleted files, and deletion time.
- **CUMULUS-3027**
  - Pinned typescript to ~4.7.x to address typing incompatibility issues
    discussed in https://github.com/knex/knex/pull/5279
  - Update generate-ts-build-cache script to always install root project dependencies
- **CUMULUS-3104**
  - Updated Dockerfile of async operation docker image to build from node:14.19.3-buster
  - Sets default async_operation_image version to 43.
  - Upgraded saml2-js 4.0.0, rewire to 6.0.0 to address security vulnerabilities
  - Fixed TS compilation error caused by @aws-sdk/client-s3 3.190->3.193 upgrade

## [v13.3.2] 2022-10-10 [BACKPORT]

**Please note** changes in 13.3.2 may not yet be released in future versions, as
this is a backport and patch release on the 13.3.x series of releases. Updates that
are included in the future will have a corresponding CHANGELOG entry in future
releases.

### Fixed

- **CUMULUS-2557**
  - Updated `@cumulus/aws-client/S3/moveObject` to handle zero byte files (0 byte files).
- **CUMULUS-2971**
  - Updated `@cumulus/aws-client/S3ObjectStore` class to take string query parameters and
    its methods `signGetObject` and `signHeadObject` to take parameter presignOptions
- **CUMULUS-3021**
  - Updated `@cumulus/api-client/collections` and `@cumulus/integration-tests/api` to encode
    collection version in the URI path
- **CUMULUS-3024**
  - Update PUT /granules endpoint to operate consistently across datastores
    (PostgreSQL, ElasticSearch, DynamoDB). Previously it was possible, given a
    partial Granule payload to have different data in Dynamo/ElasticSearch and PostgreSQL
  - Given a partial Granule object, the /granules update endpoint now operates
    with behavior more consistent with a PATCH operation where fields not provided
    in the payload will not be updated in the datastores.
  - Granule translation (db/src/granules.ts) now supports removing null/undefined fields when converting from API to Postgres
    granule formats.
  - Update granule write logic: if a `null` files key is provided in an update payload (e.g. `files: null`),
    an error will be thrown. `null` files were not previously supported and would throw potentially unclear errors. This makes the error clearer and more explicit.
  - Update granule write logic: If an empty array is provided for the `files` key, all files will be removed in all datastores

## [v13.3.0] 2022-8-19

### Notable Changes

- **CUMULUS-2930**
  - The `GET /granules` endpoint has a new optional query parameter:
    `searchContext`, which is used to resume listing within the same search
    context. It is provided in every response from the endpoint as
    `meta.searchContext`. The searchContext value must be submitted with every
    consequent API call, and must be fetched from each new response to maintain
    the context.
  - Use of the `searchContext` query string parameter allows listing past 10,000 results.
  - Note that using the `from` query param in a request will cause the `searchContext` to
    be ignored and also make the query subject to the 10,000 results cap again.
  - Updated `GET /granules` endpoint to leverage ElasticSearch search-after API.
    The endpoint will only use search-after when the `searchContext` parameter
    is provided in a request.

## [v13.2.1] 2022-8-10 [BACKPORT]

### Notable changes

- **CUMULUS-3019**
  - Fix file write logic to delete files by `granule_cumulus_id` instead of
    `cumulus_id`. Previous logic removed files by matching `file.cumulus_id`
    to `granule.cumulus_id`.

## [v13.2.0] 2022-8-04

### Changed

- **CUMULUS-2940**
  - Updated bulk operation lambda to utilize system wide rds_connection_timing
    configuration parameters from the main `cumulus` module
- **CUMULUS-2980**
  - Updated `ingestPdrWithNodeNameSpec.js` to use `deleteProvidersAndAllDependenciesByHost` function.
  - Removed `deleteProvidersByHost`function.
- **CUMULUS-2954**
  - Updated Backup LZARDS task to run as a single task in a step function workflow.
  - Updated task to allow user to provide `collectionId` in workflow input and
    updated task to use said `collectionId` to look up the corresponding collection record in RDS.

## [v13.1.0] 2022-7-22

### MIGRATION notes

- The changes introduced in CUMULUS-2962 will re-introduce a
  `files_granules_cumulus_id_index` on the `files` table in the RDS database.
  This index will be automatically created as part of the bootstrap lambda
  function *on deployment* of the `data-persistence` module.

  *In cases where the index is already applied, this update will have no effect*.

  **Please Note**: In some cases where ingest is occurring at high volume levels and/or the
  files table has > 150M file records, the migration may
  fail on deployment due to timing required to both acquire the table state needed for the
  migration and time to create the index given the resources available.

  For reference a rx.5 large Aurora/RDS database
  with *no activity* took roughly 6 minutes to create the index for a file table with 300M records and no active ingest, however timed out when the same migration was attempted
  in production with possible activity on the table.

  If you believe you are subject to the above consideration, you may opt to
  manually create the `files` table index *prior* to deploying this version of
  Core with the following procedure:

  -----

  - Verify you do not have the index:

  ```text
  select * from pg_indexes where tablename = 'files';

   schemaname | tablename |        indexname        | tablespace |                                       indexdef
  ------------+-----------+-------------------------+------------+---------------------------------------------------------------------------------------
   public     | files     | files_pkey              |            | CREATE UNIQUE INDEX files_pkey ON public.files USING btree (cumulus_id)
   public     | files     | files_bucket_key_unique |            | CREATE UNIQUE INDEX files_bucket_key_unique ON public.files USING btree (bucket, key)
  ```

  In this instance you should not see an `indexname` row with
  `files_granules_cumulus_id_index` as the value.     If you *do*, you should be
  clear to proceed with the installation.
  - Quiesce ingest

  Stop all ingest operations in Cumulus Core according to your operational
  procedures.    You should validate that it appears there are no active queries that
  appear to be inserting granules/files into the database as a secondary method
  of evaluating the database system state:

  ```text
  select pid, query, state, wait_event_type, wait_event from pg_stat_activity where state = 'active';
  ```

  If query rows are returned with a `query` value that involves the files table,
  make sure ingest is halted and no other granule-update activity is running on
  the system.

  Note: In rare instances if there are hung queries that are unable to resolve, it may be necessary to
  manually use psql [Server Signaling
  Functions](https://www.postgresql.org/docs/10/functions-admin.html#FUNCTIONS-ADMIN-SIGNAL)
  `pg_cancel_backend` and/or
  `pg_terminate_backend` if the migration will not complete in the next step.

  - Create the Index

  Run the following query to create the index.    Depending on the situation
  this may take many minutes to complete, and you will note your CPU load and
  disk I/O rates increase on your cluster:

  ```text
  CREATE INDEX files_granule_cumulus_id_index ON files (granule_cumulus_id);
  ```

  You should see a response like:

  ```text
  CREATE INDEX
  ```

  and can verify the index `files_granule_cumulus_id_index` was created:

  ```text
  => select * from pg_indexes where tablename = 'files';
  schemaname | tablename |           indexname            | tablespace |                                           indexdef
   ------------+-----------+--------------------------------+------------+----------------------------------------------------------------------------------------------
   public     | files     | files_pkey                     |            | CREATE UNIQUE INDEX files_pkey ON public.files USING btree (cumulus_id)
   public     | files     | files_bucket_key_unique        |            | CREATE UNIQUE INDEX files_bucket_key_unique ON public.files USING btree (bucket, key)
   public     | files     | files_granule_cumulus_id_index |            | CREATE INDEX files_granule_cumulus_id_index ON public.files USING btree (granule_cumulus_id)
  (3 rows)
  ```

  - Once this is complete, you may deploy this version of Cumulus as you
    normally would.
  **If you are unable to stop ingest for the above procedure** *and* cannot
  migrate with deployment, you may be able to manually create the index while
  writes are ongoing using postgres's `CONCURRENTLY` option for `CREATE INDEX`.
  This can have significant impacts on CPU/write IO, particularly if you are
  already using a significant amount of your cluster resources, and may result
  in failed writes or an unexpected index/database state.

  PostgreSQL's
  [documentation](https://www.postgresql.org/docs/10/sql-createindex.html#SQL-CREATEINDEX-CONCURRENTLY)
  provides more information on this option.   Please be aware it is
  **unsupported** by Cumulus at this time, so community members that opt to go
  this route should proceed with caution.

  -----

### Notable changes

- **CUMULUS-2962**
  - Re-added database structural migration to `files` table to add an index on `granule_cumulus_id`
- **CUMULUS-2929**
  - Updated `move-granule` task to check the optional collection configuration parameter
    `meta.granuleMetadataFileExtension` to determine the granule metadata file.
    If none is specified, the granule CMR metadata or ISO metadata file is used.

### Changed

- Updated Moment.js package to 2.29.4 to address security vulnerability
- **CUMULUS-2967**
  - Added fix example/spec/helpers/Provider that doesn't fail deletion 404 in
    case of deletion race conditions
### Fixed

- **CUMULUS-2995**
  - Updated Lerna package to 5.1.8 to address security vulnerability

- **CUMULUS-2863**
  - Fixed `@cumulus/api` `validateAndUpdateSqsRule` method to allow 0 retries and 0 visibilityTimeout
    in rule's meta.

- **CUMULUS-2959**
  - Fixed `@cumulus/api` `granules` module to convert numeric productVolume to string
    when an old granule record is retrieved from DynamoDB
- Fixed the following links on Cumulus docs' [Getting Started](https://nasa.github.io/cumulus/docs/getting-started) page:
    * Cumulus Deployment
    * Terraform Best Practices
    * Integrator Common Use Cases
- Also corrected the _How to Deploy Cumulus_ link in the [Glossary](https://nasa.github.io/cumulus/docs/glossary)


## [v13.0.1] 2022-7-12

- **CUMULUS-2995**
  - Updated Moment.js package to 2.29.4 to address security vulnerability

## [v13.0.0] 2022-06-13

### MIGRATION NOTES

- The changes introduced in CUMULUS-2955 should result in removal of
  `files_granule_cumulus_id_index` from the `files` table (added in the v11.1.1
  release).  The success of this operation is dependent on system ingest load.

  In rare cases where data-persistence deployment fails because the
  `postgres-db-migration` times out, it may be required to manually remove the
  index and then redeploy:

  ```text
  DROP INDEX IF EXISTS files_granule_cumulus_id_index;
  ```

### Breaking Changes

- **CUMULUS-2931**

  - Updates CustomBootstrap lambda to default to failing if attempting to remove
    a pre-existing `cumulus-alias` index that would collide with the required
    `cumulus-alias` *alias*.   A configuration parameter
    `elasticsearch_remove_index_alias_conflict`  on the `cumulus` and
    `archive` modules has been added to enable the original behavior that would
    remove the invalid index (and all it's data).
  - Updates `@cumulus/es-client.bootstrapElasticSearch` signature to be
    parameterized and accommodate a new parameter `removeAliasConflict` which
    allows/disallows the deletion of a conflicting `cumulus-alias` index

### Notable changes

- **CUMULUS-2929**
  - Updated `move-granule` task to check the optional collection configuration parameter
    `meta.granuleMetadataFileExtension` to determine the granule metadata file.
    If none is specified, the granule CMR metadata or ISO metadata file is used.

### Added

- **CUMULUS-2929**
  - Added optional collection configuration `meta.granuleMetadataFileExtension` to specify CMR metadata
    file extension for tasks that utilize metadata file lookups

- **CUMULUS-2939**
  - Added `@cumulus/api/lambdas/start-async-operation` to start an async operation

- **CUMULUS-2953**
  - Added `skipMetadataCheck` flag to config for Hyrax metadata updates task.
  - If this config flag is set to `true`, and a granule has no CMR file, the task will simply return the input values.

- **CUMULUS-2966**
  - Added extractPath operation and support of nested string replacement to `url_path` in the collection configuration

### Changed

- **CUMULUS-2965**
  - Update `cumulus-rds-tf` module to ignore `engine_version` lifecycle changes
- **CUMULUS-2967**
  - Added fix example/spec/helpers/Provider that doesn't fail deletion 404 in
    case of deletion race conditions
- **CUMULUS-2955**
  - Updates `20220126172008_files_granule_id_index` to *not* create an index on
    `granule_cumulus_id` on the files table.
  - Adds `20220609024044_remove_files_granule_id_index` migration to revert
    changes from `20220126172008_files_granule_id_index` on any deployed stacks
    that might have the index to ensure consistency in deployed stacks

- **CUMULUS-2923**
  - Changed public key setup for SFTP local testing.
- **CUMULUS-2939**
  - Updated `@cumulus/api` `granules/bulk*`, `elasticsearch/index-from-database` and
    `POST reconciliationReports` endpoints to invoke StartAsyncOperation lambda

### Fixed

- **CUMULUS-2863**
  - Fixed `@cumulus/api` `validateAndUpdateSqsRule` method to allow 0 retries
    and 0 visibilityTimeout in rule's meta.
- **CUMULUS-2961**
  - Fixed `data-migration2` granule migration logic to allow for DynamoDb granules that have a null/empty string value for `execution`.   The migration will now migrate them without a linked execution.
  - Fixed `@cumulus/api` `validateAndUpdateSqsRule` method to allow 0 retries and 0 visibilityTimeout
    in rule's meta.

- **CUMULUS-2959**
  - Fixed `@cumulus/api` `granules` module to convert numeric productVolume to string
    when an old granule record is retrieved from DynamoDB.

## [v12.0.3] 2022-10-03 [BACKPORT]

**Please note** changes in 12.0.3 may not yet be released in future versions, as
this is a backport and patch release on the 12.0.x series of releases. Updates that
are included in the future will have a corresponding CHANGELOG entry in future
releases.

### Fixed

- **CUMULUS-3024**
  - Update PUT /granules endpoint to operate consistently across datastores
    (PostgreSQL, ElasticSearch, DynamoDB). Previously it was possible, given a
    partial Granule payload to have different data in Dynamo/ElasticSearch and PostgreSQL
  - Given a partial Granule object, the /granules update endpoint now operates
    with behavior more consistent with a PATCH operation where fields not provided
    in the payload will not be updated in the datastores.
  - Granule translation (db/src/granules.ts) now supports removing null/undefined fields when converting from API to Postgres
    granule formats.
  - Update granule write logic: if a `null` files key is provided in an update payload (e.g. `files: null`),
    an error will be thrown. `null` files were not previously supported and would throw potentially unclear errors. This makes the error clearer and more explicit.
  - Update granule write logic: If an empty array is provided for the `files` key, all files will be removed in all datastores
- **CUMULUS-2971**
  - Updated `@cumulus/aws-client/S3ObjectStore` class to take string query parameters and
    its methods `signGetObject` and `signHeadObject` to take parameter presignOptions
- **CUMULUS-2557**
  - Updated `@cumulus/aws-client/S3/moveObject` to handle zero byte files (0 byte files).
- **CUMULUS-3021**
  - Updated `@cumulus/api-client/collections` and `@cumulus/integration-tests/api` to encode
    collection version in the URI path

## [v12.0.2] 2022-08-10 [BACKPORT]

**Please note** changes in 12.0.2 may not yet be released in future versions, as
this is a backport and patch release on the 12.0.x series of releases. Updates that
are included in the future will have a corresponding CHANGELOG entry in future
releases.

### Notable Changes

- **CUMULUS-3019**
  - Fix file write logic to delete files by `granule_cumulus_id` instead of
      `cumulus_id`. Previous logic removed files by matching `file.cumulus_id`
      to `granule.cumulus_id`.

## [v12.0.1] 2022-07-18

- **CUMULUS-2995**
  - Updated Moment.js package to 2.29.4 to address security vulnerability

## [v12.0.0] 2022-05-20

### Breaking Changes

- **CUMULUS-2903**

  - The minimum supported version for all published Cumulus Core npm packages is now Node 14.19.1
  - Tasks using the `cumuluss/cumulus-ecs-task` Docker image must be updated to
    `cumuluss/cumulus-ecs-task:1.8.0`. This can be done by updating the `image`
    property of any tasks defined using the `cumulus_ecs_service` Terraform
    module.

### Changed

- **CUMULUS-2932**

  - Updates `SyncGranule` task to include `disableOrDefaultAcl` function that uses
    the configuration ACL parameter to set ACL to private by default or disable ACL.
  - Updates `@cumulus/sync-granule` `download()` function to take in ACL parameter
  - Updates `@cumulus/ingest` `proceed()` function to take in ACL parameter
  - Updates `@cumulus/ingest` `addLock()` function to take in an optional ACL parameter
  - Updates `SyncGranule` example worfklow config
    `example/cumulus-tf/sync_granule_workflow.asl.json` to include `ACL`
    parameter.

## [v11.1.8] 2022-11-07 [BACKPORT]

**Please note** changes in 11.1.7 may not yet be released in future versions, as
this is a backport and patch release on the 11.1.x series of releases. Updates that
are included in the future will have a corresponding CHANGELOG entry in future
releases.

### Breaking Changes

- **CUMULUS-2903**
  - The minimum supported version for all published Cumulus Core npm packages is now Node 14.19.1
  - Tasks using the `cumuluss/cumulus-ecs-task` Docker image must be updated to
    `cumuluss/cumulus-ecs-task:1.8.0`. This can be done by updating the `image`
    property of any tasks defined using the `cumulus_ecs_service` Terraform
    module.

### Notable changes

- Published new tag [`43` of `cumuluss/async-operation` to Docker Hub](https://hub.docker.com/layers/cumuluss/async-operation/43/images/sha256-5f989c7d45db3dde87c88c553182d1e4e250a1e09af691a84ff6aa683088b948?context=explore) which was built with node:14.19.3-buster.

### Changed

- **CUMULUS-3104**
  - Updated Dockerfile of async operation docker image to build from node:14.19.3-buster
  - Sets default async_operation_image version to 43.
  - Upgraded saml2-js 4.0.0, rewire to 6.0.0 to address security vulnerabilities
  - Fixed TS compilation error on aws-client package caused by @aws-sdk/client-s3 3.202.0 upgrade

- **CUMULUS-3080**
  - Changed the retention period in days from 14 to 30 for cloudwatch logs for NIST-5 compliance

## [v11.1.7] 2022-10-05 [BACKPORT]

**Please note** changes in 11.1.7 may not yet be released in future versions, as
this is a backport and patch release on the 11.1.x series of releases. Updates that
are included in the future will have a corresponding CHANGELOG entry in future
releases.

### Fixed

- **CUMULUS-3024**
  - Update PUT /granules endpoint to operate consistently across datastores
    (PostgreSQL, ElasticSearch, DynamoDB). Previously it was possible, given a
    partial Granule payload to have different data in Dynamo/ElasticSearch and PostgreSQL
  - Given a partial Granule object, the /granules update endpoint now operates
    with behavior more consistent with a PATCH operation where fields not provided
    in the payload will not be updated in the datastores.
  - Granule translation (db/src/granules.ts) now supports removing null/undefined fields when converting from API to Postgres
    granule formats.
  - Update granule write logic: if a `null` files key is provided in an update payload (e.g. `files: null`),
    an error will be thrown. `null` files were not previously supported and would throw potentially unclear errors. This makes the error clearer and more explicit.
  - Update granule write logic: If an empty array is provided for the `files` key, all files will be removed in all datastores
- **CUMULUS-2971**
  - Updated `@cumulus/aws-client/S3ObjectStore` class to take string query parameters and
    its methods `signGetObject` and `signHeadObject` to take parameter presignOptions
- **CUMULUS-2557**
  - Updated `@cumulus/aws-client/S3/moveObject` to handle zero byte files (0 byte files).
- **CUMULUS-3021**
  - Updated `@cumulus/api-client/collections` and `@cumulus/integration-tests/api` to encode
    collection version in the URI path
- **CUMULUS-3027**
  - Pinned typescript to ~4.7.x to address typing incompatibility issues
    discussed in https://github.com/knex/knex/pull/5279
  - Update generate-ts-build-cache script to always install root project dependencies

## [v11.1.5] 2022-08-10 [BACKPORT]

**Please note** changes in 11.1.5 may not yet be released in future versions, as
this is a backport and patch release on the 11.1.x series of releases. Updates that
are included in the future will have a corresponding CHANGELOG entry in future
releases.

### Notable changes

- **CUMULUS-3019**
  - Fix file write logic to delete files by `granule_cumulus_id` instead of
      `cumulus_id`. Previous logic removed files by matching `file.cumulus_id`
      to `granule.cumulus_id`.

## [v11.1.4] 2022-07-18

**Please note** changes in 11.1.4 may not yet be released in future versions, as
this is a backport and patch release on the 11.1.x series of releases. Updates that
are included in the future will have a corresponding CHANGELOG entry in future
releases.

### MIGRATION notes


- The changes introduced in CUMULUS-2962 will re-introduce a
  `files_granules_cumulus_id_index` on the `files` table in the RDS database.
  This index will be automatically created as part of the bootstrap lambda
  function *on deployment* of the `data-persistence` module.

  *In cases where the index is already applied, this update will have no effect*.

  **Please Note**: In some cases where ingest is occurring at high volume levels and/or the
  files table has > 150M file records, the migration may
  fail on deployment due to timing required to both acquire the table state needed for the
  migration and time to create the index given the resources available.

  For reference a rx.5 large Aurora/RDS database
  with *no activity* took roughly 6 minutes to create the index for a file table with 300M records and no active ingest, however timed out when the same migration was attempted
  in production with possible activity on the table.

  If you believe you are subject to the above consideration, you may opt to
  manually create the `files` table index *prior* to deploying this version of
  Core with the following procedure:

  -----

  - Verify you do not have the index:

  ```text
  select * from pg_indexes where tablename = 'files';

   schemaname | tablename |        indexname        | tablespace |                                       indexdef
  ------------+-----------+-------------------------+------------+---------------------------------------------------------------------------------------
   public     | files     | files_pkey              |            | CREATE UNIQUE INDEX files_pkey ON public.files USING btree (cumulus_id)
   public     | files     | files_bucket_key_unique |            | CREATE UNIQUE INDEX files_bucket_key_unique ON public.files USING btree (bucket, key)
  ```

  In this instance you should not see an `indexname` row with
  `files_granules_cumulus_id_index` as the value.     If you *do*, you should be
  clear to proceed with the installation.
  - Quiesce ingest

  Stop all ingest operations in Cumulus Core according to your operational
  procedures.    You should validate that it appears there are no active queries that
  appear to be inserting granules/files into the database as a secondary method
  of evaluating the database system state:

  ```text
  select pid, query, state, wait_event_type, wait_event from pg_stat_activity where state = 'active';
  ```

  If query rows are returned with a `query` value that involves the files table,
  make sure ingest is halted and no other granule-update activity is running on
  the system.

  Note: In rare instances if there are hung queries that are unable to resolve, it may be necessary to
  manually use psql [Server Signaling
  Functions](https://www.postgresql.org/docs/10/functions-admin.html#FUNCTIONS-ADMIN-SIGNAL)
  `pg_cancel_backend` and/or
  `pg_terminate_backend` if the migration will not complete in the next step.

  - Create the Index

  Run the following query to create the index.    Depending on the situation
  this may take many minutes to complete, and you will note your CPU load and
  disk I/O rates increase on your cluster:

  ```text
  CREATE INDEX files_granule_cumulus_id_index ON files (granule_cumulus_id);
  ```

  You should see a response like:

  ```text
  CREATE INDEX
  ```

  and can verify the index `files_granule_cumulus_id_index` was created:

  ```text
  => select * from pg_indexes where tablename = 'files';
  schemaname | tablename |           indexname            | tablespace |                                           indexdef
   ------------+-----------+--------------------------------+------------+----------------------------------------------------------------------------------------------
   public     | files     | files_pkey                     |            | CREATE UNIQUE INDEX files_pkey ON public.files USING btree (cumulus_id)
   public     | files     | files_bucket_key_unique        |            | CREATE UNIQUE INDEX files_bucket_key_unique ON public.files USING btree (bucket, key)
   public     | files     | files_granule_cumulus_id_index |            | CREATE INDEX files_granule_cumulus_id_index ON public.files USING btree (granule_cumulus_id)
  (3 rows)
  ```

  - Once this is complete, you may deploy this version of Cumulus as you
    normally would.
  **If you are unable to stop ingest for the above procedure** *and* cannot
  migrate with deployment, you may be able to manually create the index while
  writes are ongoing using postgres's `CONCURRENTLY` option for `CREATE INDEX`.
  This can have significant impacts on CPU/write IO, particularly if you are
  already using a significant amount of your cluster resources, and may result
  in failed writes or an unexpected index/database state.

  PostgreSQL's
  [documentation](https://www.postgresql.org/docs/10/sql-createindex.html#SQL-CREATEINDEX-CONCURRENTLY)
  provides more information on this option.   Please be aware it is
  **unsupported** by Cumulus at this time, so community members that opt to go
  this route should proceed with caution.

  -----

### Changed

- Updated Moment.js package to 2.29.4 to address security vulnerability

## [v11.1.3] 2022-06-24

**Please note** changes in 11.1.3 may not yet be released in future versions, as
this is a backport and patch release on the 11.1.x series of releases. Updates that
are included in the future will have a corresponding CHANGELOG entry in future
releases.

### Notable changes

- **CUMULUS-2929**
  - Updated `move-granule` task to check the optional collection configuration parameter
    `meta.granuleMetadataFileExtension` to determine the granule metadata file.
    If none is specified, the granule CMR metadata or ISO metadata file is used.

### Added

- **CUMULUS-2929**
  - Added optional collection configuration `meta.granuleMetadataFileExtension` to specify CMR metadata
    file extension for tasks that utilize metadata file lookups
- **CUMULUS-2966**
  - Added extractPath operation and support of nested string replacement to `url_path` in the collection configuration
### Fixed

- **CUMULUS-2863**
  - Fixed `@cumulus/api` `validateAndUpdateSqsRule` method to allow 0 retries
    and 0 visibilityTimeout in rule's meta.
- **CUMULUS-2959**
  - Fixed `@cumulus/api` `granules` module to convert numeric productVolume to string
    when an old granule record is retrieved from DynamoDB.
- **CUMULUS-2961**
  - Fixed `data-migration2` granule migration logic to allow for DynamoDb granules that have a null/empty string value for `execution`.   The migration will now migrate them without a linked execution.

## [v11.1.2] 2022-06-13

**Please note** changes in 11.1.2 may not yet be released in future versions, as
this is a backport and patch release on the 11.1.x series of releases. Updates that
are included in the future will have a corresponding CHANGELOG entry in future
releases.

### MIGRATION NOTES

- The changes introduced in CUMULUS-2955 should result in removal of
  `files_granule_cumulus_id_index` from the `files` table (added in the v11.1.1
  release).  The success of this operation is dependent on system ingest load

  In rare cases where data-persistence deployment fails because the
  `postgres-db-migration` times out, it may be required to manually remove the
  index and then redeploy:

  ```text
  > DROP INDEX IF EXISTS postgres-db-migration;
  DROP INDEX
  ```

### Changed

- **CUMULUS-2955**
  - Updates `20220126172008_files_granule_id_index` to *not* create an index on
    `granule_cumulus_id` on the files table.
  - Adds `20220609024044_remove_files_granule_id_index` migration to revert
    changes from `20220126172008_files_granule_id_index` on any deployed stacks
    that might have the index to ensure consistency in deployed stacks

## [v11.1.1] 2022-04-26

### Added

### Changed

- **CUMULUS-2885**
  - Updated `@cumulus/aws-client` to use new AWS SDK v3 packages for S3 requests:
    - `@aws-sdk/client-s3`
    - `@aws-sdk/lib-storage`
    - `@aws-sdk/s3-request-presigner`
  - Updated code for compatibility with updated `@cumulus/aws-client` and AWS SDK v3 S3 packages:
    - `@cumulus/api`
    - `@cumulus/async-operations`
    - `@cumulus/cmrjs`
    - `@cumulus/common`
    - `@cumulus/collection-config-store`
    - `@cumulus/ingest`
    - `@cumulus/launchpad-auth`
    - `@cumulus/sftp-client`
    - `@cumulus/tf-inventory`
    - `lambdas/data-migration2`
    - `tasks/add-missing-file-checksums`
    - `tasks/hyrax-metadata-updates`
    - `tasks/lzards-backup`
    - `tasks/sync-granule`
- **CUMULUS-2886**
  - Updated `@cumulus/aws-client` to use new AWS SDK v3 packages for API Gateway requests:
    - `@aws-sdk/client-api-gateway`
- **CUMULUS-2920**
  - Update npm version for Core build to 8.6
- **CUMULUS-2922**
  - Added `@cumulus/example-lib` package to example project to allow unit tests `example/script/lib` dependency.
  - Updates Mutex unit test to address changes made in [#2902](https://github.com/nasa/cumulus/pull/2902/files)
- **CUMULUS-2924**
  - Update acquireTimeoutMillis to 400 seconds for the db-provision-lambda module to address potential timeout issues on RDS database start
- **CUMULUS-2925**
  - Updates CI to utilize `audit-ci` v6.2.0
  - Updates CI to utilize a on-container filesystem when building Core in 'uncached' mode
  - Updates CI to selectively bootstrap Core modules in the cleanup job phase
- **CUMULUS-2934**
  - Update CI Docker container build to install pipenv to prevent contention on parallel lambda builds


## [v11.1.0] 2022-04-07

### MIGRATION NOTES

- 11.1.0 is an amendment release and supersedes 11.0.0. However, follow the migration steps for 11.0.0.

- **CUMULUS-2905**
  - Updates migration script with new `migrateAndOverwrite` and
    `migrateOnlyFiles` options.

### Added

- **CUMULUS-2860**
  - Added an optional configuration parameter `skipMetadataValidation` to `hyrax-metadata-updates` task
- **CUMULUS-2870**
  - Added `last_modified_date` as output to all tasks in Terraform `ingest` module.
- **CUMULUS-NONE**
  - Added documentation on choosing and configuring RDS at `deployment/choosing_configuring_rds`.

### Changed

- **CUMULUS-2703**
  - Updated `ORCA Backup` reconciliation report to report `cumulusFilesCount` and `orcaFilesCount`
- **CUMULUS-2849**
  - Updated `@cumulus/aws-client` to use new AWS SDK v3 packages for DynamoDB requests:
    - `@aws-sdk/client-dynamodb`
    - `@aws-sdk/lib-dynamodb`
    - `@aws-sdk/util-dynamodb`
  - Updated code for compatibility with AWS SDK v3 Dynamo packages
    - `@cumulus/api`
    - `@cumulus/errors`
    - `@cumulus/tf-inventory`
    - `lambdas/data-migration2`
    - `packages/api/ecs/async-operation`
- **CUMULUS-2864**
  - Updated `@cumulus/cmr-client/ingestUMMGranule` and `@cumulus/cmr-client/ingestConcept`
    functions to not perform separate validation request
- **CUMULUS-2870**
  - Updated `hello_world_service` module to pass in `lastModified` parameter in command list to trigger a Terraform state change when the `hello_world_task` is modified.

### Fixed

- **CUMULUS-2849**
  - Fixed AWS service client memoization logic in `@cumulus/aws-client`

## [v11.0.0] 2022-03-24 [STABLE]

### v9.9->v11.0 MIGRATION NOTES

Release v11.0 is a maintenance release series, replacing v9.9.   If you are
upgrading to or past v11 from v9.9.x to this release, please pay attention to the following
migration notes from prior releases:

#### Migration steps

##### **After deploying the `data-persistence` module, but before deploying the main `cumulus` module**

- Due to a bug in the PUT `/rules/<name>` endpoint, the rule records in PostgreSQL may be
out of sync with records in DynamoDB. In order to bring the records into sync, re-deploy and re-run the
[`data-migration1` Lambda](https://nasa.github.io/cumulus/docs/upgrade-notes/upgrade-rds#3-deploy-and-run-data-migration1) with a payload of
`{"forceRulesMigration": true}`:

```shell
aws lambda invoke --function-name $PREFIX-data-migration1 \
  --payload $(echo '{"forceRulesMigration": true}' | base64) $OUTFILE
```

##### As part of the `cumulus` deployment

- Please read the [documentation on the updates to the granule files schema for our Cumulus workflow tasks and how to upgrade your deployment for compatibility](https://nasa.github.io/cumulus/docs/upgrade-notes/update-task-file-schemas).
- (Optional) Update the `task-config` for all workflows that use the `sync-granule` task to include `workflowStartTime` set to
`{$.cumulus_meta.workflow_start_time}`. See [here](https://github.com/nasa/cumulus/blob/master/example/cumulus-tf/sync_granule_workflow.asl.json#L9) for an example.

##### After the `cumulus` deployment

As part of the work on the RDS Phase 2 feature, it was decided to re-add the
granule file `type` property on the file table (detailed reasoning
https://wiki.earthdata.nasa.gov/pages/viewpage.action?pageId=219186829).  This
change was implemented as part of CUMULUS-2672/CUMULUS-2673, however granule
records ingested prior to v11 will *not* have the file.type property stored in the
PostGreSQL database, and on installation of v11 API calls to get granule.files
will not return this value. We anticipate most users are impacted by this issue.

Users that are impacted by these changes should re-run the granule migration
lambda to *only* migrate granule file records:

```shell
PAYLOAD=$(echo '{"migrationsList": ["granules"], "granuleMigrationParams": {"migrateOnlyFiles": "true"}}' | base64)
aws lambda invoke --function-name $PREFIX-postgres-migration-async-operation \
--payload $PAYLOAD $OUTFILE
```

You should note that this will *only* move files for granule records in
PostgreSQL.  **If you have not completed the phase 1 data migration or
have granule records in dynamo that are not in PostgreSQL, the migration will
report failure for both the DynamoDB granule and all the associated files and the file
records will not be updated**.

If you prefer to do a full granule and file migration, you may instead
opt to run the migration with the `migrateAndOverwrite` option instead, this will re-run a
full granule/files migration and overwrite all values in the PostgreSQL database from
what is in DynamoDB for both granules and associated files:

```shell
PAYLOAD=$(echo '{"migrationsList": ["granules"], "granuleMigrationParams": {"migrateAndOverwrite": "true"}}' | base64)
aws lambda invoke --function-name $PREFIX-postgres-migration-async-operation \
--payload $PAYLOAD $OUTFILE
```

*Please note*: Since this data migration is copying all of your granule data
from DynamoDB to PostgreSQL, it can take multiple hours (or even days) to run,
depending on how much data you have and how much parallelism you configure the
migration to use. In general, the more parallelism you configure the migration
to use, the faster it will go, but the higher load it will put on your
PostgreSQL database. Excessive database load can cause database outages and
result in data loss/recovery scenarios. Thus, the parallelism settings for the
migration are intentionally set by default to conservative values but are
configurable.      If this impacts only some of your data products you may want
to consider using other `granuleMigrationParams`.

Please see [the second data migration
docs](https://nasa.github.io/cumulus/docs/upgrade-notes/upgrade-rds#5-run-the-second-data-migration)
for more on this tool if you are unfamiliar with the various options.

### Notable changes

- **CUMULUS-2703**
  - `ORCA Backup` is now a supported `reportType` for the `POST /reconciliationReports` endpoint

### Added

- **CUMULUS-2311** - RDS Migration Epic Phase 2
  - **CUMULUS-2208**
    - Added `@cumulus/message/utils.parseException` to parse exception objects
    - Added helpers to `@cumulus/message/Granules`:
      - `getGranuleProductVolume`
      - `getGranuleTimeToPreprocess`
      - `getGranuleTimeToArchive`
      - `generateGranuleApiRecord`
    - Added `@cumulus/message/PDRs/generatePdrApiRecordFromMessage` to generate PDR from Cumulus workflow message
    - Added helpers to `@cumulus/es-client/indexer`:
      - `deleteAsyncOperation` to delete async operation records from Elasticsearch
      - `updateAsyncOperation` to update an async operation record in Elasticsearch
    - Added granules `PUT` endpoint to Cumulus API for updating a granule.
    Requests to this endpoint should be submitted **without an `action`**
    attribute in the request body.
    - Added `@cumulus/api-client/granules.updateGranule` to update granule via the API
  - **CUMULUS-2303**
    - Add translatePostgresProviderToApiProvider method to `@cumulus/db/translate/providers`
  - **CUMULUS-2306**
    - Updated API execution GET endpoint to read individual execution records
      from PostgreSQL database instead of DynamoDB
    - Updated API execution-status endpoint to read execution records from
      PostgreSQL database instead of DynamoDB
  - **CUMULUS-2302**
    - Added translatePostgresCollectionToApiCollection method to
      `@cumulus/db/translate/collections`
    - Added `searchWithUpdatedAtRange` method to
      `@cumulus/db/models/collections`
  - **CUMULUS-2301**
    - Created API asyncOperations POST endpoint to create async operations.
  - **CUMULUS-2307**
    - Updated API PDR GET endpoint to read individual PDR records from
      PostgreSQL database instead of DynamoDB
    - Added `deletePdr` to `@cumulus/api-client/pdrs`
  - **CUMULUS-2782**
    - Update API granules endpoint `move` action to update granules in the index
      and utilize postgres as the authoritative datastore
  - **CUMULUS-2769**
    - Update collection PUT endpoint to require existance of postgresql record
      and to ignore lack of dynamoDbRecord on update
  - **CUMULUS-2767**
    - Update provider PUT endpoint to require existence of PostgreSQL record
      and to ignore lack of DynamoDB record on update
  - **CUMULUS-2759**
    - Updates collection/provider/rules/granules creation (post) endpoints to
      primarily check for existence/collision in PostgreSQL database instead of DynamoDB
  - **CUMULUS-2714**
    - Added `@cumulus/db/base.deleteExcluding` method to allow for deletion of a
      record set with an exclusion list of cumulus_ids
  - **CUMULUS-2317**
    - Added `@cumulus/db/getFilesAndGranuleInfoQuery()` to build a query for searching file
    records in PostgreSQL and return specified granule information for each file
    - Added `@cumulus/db/QuerySearchClient` library to handle sequentially fetching and paging
    through results for an arbitrary PostgreSQL query
    - Added `insert` method to all `@cumulus/db` models to handle inserting multiple records into
    the database at once
    - Added `@cumulus/db/translatePostgresGranuleResultToApiGranule` helper to
    translate custom PostgreSQL granule result to API granule
  - **CUMULUS-2672**
    - Added migration to add `type` text column to Postgres database `files` table
  - **CUMULUS-2634**
    - Added new functions for upserting data to Elasticsearch:
      - `@cumulus/es-client/indexer.upsertExecution` to upsert an execution
      - `@cumulus/es-client/indexer.upsertPdr` to upsert a PDR
      - `@cumulus/es-client/indexer.upsertGranule` to upsert a granule
  - **CUMULUS-2510**
    - Added `execution_sns_topic_arn` environment variable to
      `sf_event_sqs_to_db_records` lambda TF definition.
    - Added to `sf_event_sqs_to_db_records_lambda` IAM policy to include
      permissions for SNS publish for `report_executions_topic`
    - Added `collection_sns_topic_arn` environment variable to
      `PrivateApiLambda` and `ApiEndpoints` lambdas.
    - Added `updateCollection` to `@cumulus/api-client`.
    - Added to `ecs_cluster` IAM policy to include permissions for SNS publish
      for `report_executions_sns_topic_arn`, `report_pdrs_sns_topic_arn`,
      `report_granules_sns_topic_arn`
    - Added variables for report topic ARNs to `process_dead_letter_archive.tf`
    - Added variable for granule report topic ARN to `bulk_operation.tf`
    - Added `pdr_sns_topic_arn` environment variable to
      `sf_event_sqs_to_db_records` lambda TF definition.
    - Added the new function `publishSnsMessageByDataType` in `@cumulus/api` to
      publish SNS messages to the report topics to PDRs, Collections, and
      Executions.
    - Added the following functions in `publishSnsMessageUtils` to handle
      publishing SNS messages for specific data and event types:
      - `publishCollectionUpdateSnsMessage`
      - `publishCollectionCreateSnsMessage`
      - `publishCollectionDeleteSnsMessage`
      - `publishGranuleUpdateSnsMessage`
      - `publishGranuleDeleteSnsMessage`
      - `publishGranuleCreateSnsMessage`
      - `publishExecutionSnsMessage`
      - `publishPdrSnsMessage`
      - `publishGranuleSnsMessageByEventType`
    - Added to `ecs_cluster` IAM policy to include permissions for SNS publish
      for `report_executions_topic` and `report_pdrs_topic`.
  - **CUMULUS-2315**
    - Added `paginateByCumulusId` to `@cumulus/db` `BasePgModel` to allow for paginated
      full-table select queries in support of elasticsearch indexing.
    - Added `getMaxCumulusId` to `@cumulus/db` `BasePgModel` to allow all
      derived table classes to support querying the current max `cumulus_id`.
  - **CUMULUS-2673**
    - Added `ES_HOST` environment variable to `postgres-migration-async-operation`
    Lambda using value of `elasticsearch_hostname` Terraform variable.
    - Added `elasticsearch_security_group_id` to security groups for
      `postgres-migration-async-operation` lambda.
    - Added permission for `DynamoDb:DeleteItem` to
      `postgres-migration-async-operation` lambda.
  - **CUMULUS-2778**
    - Updated default value of `async_operation_image` in
      `tf-modules/cumulus/variables.tf` to `cumuluss/async-operation:41`
    - Added `ES_HOST` environment variable to async operation ECS task
      definition to ensure that async operation tasks write to the correct
      Elasticsearch domain
- **CUMULUS-2642**
  - Reduces the reconcilation report's default maxResponseSize that returns
     the full report rather than an s3 signed url. Reports very close to the
     previous limits were failing to download, so the limit has been lowered to
     ensure all files are handled properly.
- **CUMULUS-2703**
  - Added `@cumulus/api/lambdas/reports/orca-backup-reconciliation-report` to create
    `ORCA Backup` reconciliation report

### Removed

- **CUMULUS-2311** - RDS Migration Epic Phase 2
  - **CUMULUS-2208**
    - Removed trigger for `dbIndexer` Lambda for DynamoDB tables:
      - `<prefix>-AsyncOperationsTable`
      - `<prefix>-CollectionsTable`
      - `<prefix>-ExecutionsTable`
      - `<prefix>-GranulesTable`
      - `<prefix>-PdrsTable`
      - `<prefix>-ProvidersTable`
      - `<prefix>-RulesTable`
  - **CUMULUS-2782**
    - Remove deprecated `@ingest/granule.moveGranuleFiles`
  - **CUMULUS-2770**
    - Removed `waitForModelStatus` from `example/spec/helpers/apiUtils` integration test helpers
  - **CUMULUS-2510**
    - Removed `stream_enabled` and `stream_view_type` from `executions_table` TF
      definition.
    - Removed `aws_lambda_event_source_mapping` TF definition on executions
      DynamoDB table.
    - Removed `stream_enabled` and `stream_view_type` from `collections_table`
      TF definition.
    - Removed `aws_lambda_event_source_mapping` TF definition on collections
      DynamoDB table.
    - Removed lambda `publish_collections` TF resource.
    - Removed `aws_lambda_event_source_mapping` TF definition on granules
    - Removed `stream_enabled` and `stream_view_type` from `pdrs_table` TF
      definition.
    - Removed `aws_lambda_event_source_mapping` TF definition on PDRs
      DynamoDB table.
  - **CUMULUS-2694**
    - Removed `@cumulus/api/models/granules.storeGranulesFromCumulusMessage()` method
  - **CUMULUS-2662**
    - Removed call to `addToLocalES` in POST `/granules` endpoint since it is
      redundant.
    - Removed call to `addToLocalES` in POST and PUT `/executions` endpoints
      since it is redundant.
    - Removed function `addToLocalES` from `es-client` package since it is no
      longer used.
  - **CUMULUS-2771**
    - Removed `_updateGranuleStatus` to update granule to "running" from `@cumulus/api/lib/ingest.reingestGranule`
    and `@cumulus/api/lib/ingest.applyWorkflow`

### Changed

- CVE-2022-2477
  - Update node-forge to 1.3.0 in `@cumulus/common` to address CVE-2022-2477
- **CUMULUS-2311** - RDS Migration Epic Phase 2
  - **CUMULUS_2641**
    - Update API granule schema to set productVolume as a string value
    - Update `@cumulus/message` package to set productVolume as string
      (calculated with `file.size` as a `BigInt`) to match API schema
    - Update `@cumulus/db` granule translation to translate `granule` objects to
      match the updated API schema
  - **CUMULUS-2714**
    - Updated
      - @cumulus/api/lib.writeRecords.writeGranulesFromMessage
      - @cumulus/api/lib.writeRecords.writeGranuleFromApi
      - @cumulus/api/lib.writeRecords.createGranuleFromApi
      - @cumulus/api/lib.writeRecords.updateGranuleFromApi
    - These methods now remove postgres file records that aren't contained in
        the write/update action if such file records exist.  This update
        maintains consistency with the writes to elasticsearch/dynamodb.
  - **CUMULUS-2672**
    - Updated `data-migration2` lambda to migrate Dynamo `granule.files[].type`
      instead of dropping it.
    - Updated `@cumlus/db` `translateApiFiletoPostgresFile` to retain `type`
    - Updated `@cumulus/db` `translatePostgresFileToApiFile` to retain `type`
    - Updated `@cumulus/types.api.file` to add `type` to the typing.
  - **CUMULUS-2315**
    - Update `index-from-database` lambda/ECS task and elasticsearch endpoint to read
      from PostgreSQL database
    - Update `index-from-database` endpoint to add the following configuration
      tuning parameters:
      - postgresResultPageSize -- The number of records to read from each
        postgres table per request.   Default is 1000.
      - postgresConnectionPoolSize -- The max number of connections to allow the
        index function to make to the database.  Default is 10.
      - esRequestConcurrency -- The maximium number of concurrent record
        translation/ES record update requests.   Default is 10.
  - **CUMULUS-2308**
    - Update `/granules/<granule_id>` GET endpoint to return PostgreSQL Granules instead of DynamoDB Granules
    - Update `/granules/<granule_id>` PUT endpoint to use PostgreSQL Granule as source rather than DynamoDB Granule
    - Update `unpublishGranule` (used in /granules PUT) to use PostgreSQL Granule as source rather than DynamoDB Granule
    - Update integration tests to use `waitForApiStatus` instead of `waitForModelStatus`
    - Update Granule ingest to update the Postgres Granule status as well as the DynamoDB Granule status
  - **CUMULUS-2302**
    - Update API collection GET endpoint to read individual provider records from
      PostgreSQL database instead of DynamoDB
    - Update sf-scheduler lambda to utilize API endpoint to get provider record
      from database via Private API lambda
    - Update API granule `reingest` endpoint to read collection from PostgreSQL
      database instead of DynamoDB
    - Update internal-reconciliation report to base report Collection comparison
      on PostgreSQL instead of DynamoDB
    - Moved createGranuleAndFiles `@cumulus/api` unit helper from `./lib` to
      `.test/helpers`
  - **CUMULUS-2208**
    - Moved all `@cumulus/api/es/*` code to new `@cumulus/es-client` package
    - Updated logic for collections API POST/PUT/DELETE to create/update/delete
      records directly in Elasticsearch in parallel with updates to
      DynamoDb/PostgreSQL
    - Updated logic for rules API POST/PUT/DELETE to create/update/delete
      records directly in Elasticsearch in parallel with updates to
      DynamoDb/PostgreSQL
    - Updated logic for providers API POST/PUT/DELETE to create/update/delete
      records directly in  Elasticsearch in parallel with updates to
      DynamoDb/PostgreSQL
    - Updated logic for PDRs API DELETE to delete records directly in
      Elasticsearch in parallel with deletes to DynamoDB/PostgreSQL
    - Updated logic for executions API DELETE to delete records directly in
      Elasticsearch in parallel with deletes to DynamoDB/PostgreSQL
    - Updated logic for granules API DELETE to delete records directly in
      Elasticsearch in parallel with deletes to DynamoDB/PostgreSQL
    - `sfEventSqsToDbRecords` Lambda now writes following data directly to
      Elasticsearch in parallel with writes to DynamoDB/PostgreSQL:
      - executions
      - PDRs
      - granules
    - All async operations are now written directly to Elasticsearch in parallel
      with DynamoDB/PostgreSQL
    - Updated logic for async operation API DELETE to delete records directly in
      Elasticsearch in parallel with deletes to DynamoDB/PostgreSQL
    - Moved:
      - `packages/api/lib/granules.getGranuleProductVolume` ->
      `@cumulus/message/Granules.getGranuleProductVolume`
      - `packages/api/lib/granules.getGranuleTimeToPreprocess`
      -> `@cumulus/message/Granules.getGranuleTimeToPreprocess`
      - `packages/api/lib/granules.getGranuleTimeToArchive` ->
      `@cumulus/message/Granules.getGranuleTimeToArchive`
      - `packages/api/models/Granule.generateGranuleRecord`
      -> `@cumulus/message/Granules.generateGranuleApiRecord`
  - **CUMULUS-2306**
    - Updated API local serve (`api/bin/serve.js`) setup code to add cleanup/executions
    related records
    - Updated @cumulus/db/models/granules-executions to add a delete method in
      support of local cleanup
    - Add spec/helpers/apiUtils/waitForApiStatus integration helper to retry API
      record retrievals on status in lieu of using `waitForModelStatus`
  - **CUMULUS-2303**
    - Update API provider GET endpoint to read individual provider records from
      PostgreSQL database instead of DynamoDB
    - Update sf-scheduler lambda to utilize API endpoint to get provider record
      from database via Private API lambda
  - **CUMULUS-2301**
    - Updated `getAsyncOperation` to read from PostgreSQL database instead of
      DynamoDB.
    - Added `translatePostgresAsyncOperationToApiAsyncOperation` function in
      `@cumulus/db/translate/async-operation`.
    - Updated `translateApiAsyncOperationToPostgresAsyncOperation` function to
      ensure that `output` is properly translated to an object for the
      PostgreSQL record for the following cases of `output` on the incoming API
      record:
      - `record.output` is a JSON stringified object
      - `record.output` is a JSON stringified array
      - `record.output` is a JSON stringified string
      - `record.output` is a string
  - **CUMULUS-2317**
    - Changed reconciliation reports to read file records from PostgreSQL instead of DynamoDB
  - **CUMULUS-2304**
    - Updated API rule GET endpoint to read individual rule records from
      PostgreSQL database instead of DynamoDB
    - Updated internal consumer lambdas for SNS, SQS and Kinesis to read
      rules from PostgreSQL.
  - **CUMULUS-2634**
    - Changed `sfEventSqsToDbRecords` Lambda to use new upsert helpers for executions, granules, and PDRs
    to ensure out-of-order writes are handled correctly when writing to Elasticsearch
  - **CUMULUS-2510**
    - Updated `@cumulus/api/lib/writeRecords/write-execution` to publish SNS
      messages after a successful write to Postgres, DynamoDB, and ES.
    - Updated functions `create` and `upsert` in the `db` model for Executions
      to return an array of objects containing all columns of the created or
      updated records.
    - Updated `@cumulus/api/endpoints/collections` to publish an SNS message
      after a successful collection delete, update (PUT), create (POST).
    - Updated functions `create` and `upsert` in the `db` model for Collections
      to return an array of objects containing all columns for the created or
      updated records.
    - Updated functions `create` and `upsert` in the `db` model for Granules
      to return an array of objects containing all columns for the created or
      updated records.
    - Updated `@cumulus/api/lib/writeRecords/write-granules` to publish SNS
      messages after a successful write to Postgres, DynamoDB, and ES.
    - Updated `@cumulus/api/lib/writeRecords/write-pdr` to publish SNS
      messages after a successful write to Postgres, DynamoDB, and ES.
  - **CUMULUS-2733**
    - Updated `_writeGranuleFiles` function creates an aggregate error which
      contains the workflow error, if any, as well as any error that may occur
      from writing granule files.
  - **CUMULUS-2674**
    - Updated `DELETE` endpoints for the following data types to check that record exists in
      PostgreSQL or Elasticsearch before proceeding with deletion:
      - `provider`
      - `async operations`
      - `collections`
      - `granules`
      - `executions`
      - `PDRs`
      - `rules`
  - **CUMULUS-2294**
    - Updated architecture and deployment documentation to reference RDS
  - **CUMULUS-2642**
    - Inventory and Granule Not Found Reconciliation Reports now compare
      Databse against S3 in on direction only, from Database to S3
      Objects. This means that only files in the database are compared against
      objects found on S3 and the filesInCumulus.onlyInS3 report key will
      always be empty. This significantly decreases the report output size and
      aligns with a users expectations.
    - Updates getFilesAndGranuleInfoQuery to take additional optional
      parameters `collectionIds`, `granuleIds`, and `providers` to allow
      targeting/filtering of the results.

  - **CUMULUS-2694**
    - Updated database write logic in `sfEventSqsToDbRccords` to log message if Cumulus
    workflow message is from pre-RDS deployment but still attempt parallel writing to DynamoDB
    and PostgreSQL
    - Updated database write logic in `sfEventSqsToDbRccords` to throw error if requirements to write execution to PostgreSQL cannot be met
  - **CUMULUS-2660**
    - Updated POST `/executions` endpoint to publish SNS message of created record to executions SNS topic
  - **CUMULUS-2661**
    - Updated PUT `/executions/<arn>` endpoint to publish SNS message of updated record to executions SNS topic
  - **CUMULUS-2765**
    - Updated `updateGranuleStatusToQueued` in `write-granules` to write to
      Elasticsearch and publish SNS message to granules topic.
  - **CUMULUS-2774**
    - Updated `constructGranuleSnsMessage` and `constructCollectionSnsMessage`
      to throw error if `eventType` is invalid or undefined.
  - **CUMULUS-2776**
    - Updated `getTableIndexDetails` in `db-indexer` to use correct
      `deleteFnName` for reconciliation reports.
  - **CUMULUS-2780**
    - Updated bulk granule reingest operation to read granules from PostgreSQL instead of DynamoDB.
  - **CUMULUS-2778**
    - Updated default value of `async_operation_image` in `tf-modules/cumulus/variables.tf` to `cumuluss/async-operation:38`
  - **CUMULUS-2854**
    - Updated rules model to decouple `createRuleTrigger` from `create`.
    - Updated rules POST endpoint to call `rulesModel.createRuleTrigger` directly to create rule trigger.
    - Updated rules PUT endpoints to call `rulesModel.createRuleTrigger` if update fails and reversion needs to occur.

### Fixed

- **CUMULUS-2311** - RDS Migration Epic Phase 2
  - **CUMULUS-2810**
    - Updated @cumulus/db/translate/translatePostgresProviderToApiProvider to
      correctly return provider password and updated tests to prevent
      reintroduction.
  - **CUMULUS-2778**
    - Fixed async operation docker image to correctly update record status in
    Elasticsearch
  - Updated localAPI to set additional env variable, and fixed `GET /executions/status` response
  - **CUMULUS-2877**
    - Ensure database records receive a timestamp when writing granules.

## [v10.1.3] 2022-06-28 [BACKPORT]

### Added

- **CUMULUS-2966**
  - Added extractPath operation and support of nested string replacement to `url_path` in the collection configuration

## [v10.1.2] 2022-03-11

### Added

- **CUMULUS-2859**
  - Update `postgres-db-migration` lambda timeout to default 900 seconds
  - Add `db_migration_lambda_timeout` variable to `data-persistence` module to
    allow this timeout to be user configurable
- **CUMULUS-2868**
  - Added `iam:PassRole` permission to `step_policy` in `tf-modules/ingest/iam.tf`

## [v10.1.1] 2022-03-04

### Migration steps

- Due to a bug in the PUT `/rules/<name>` endpoint, the rule records in PostgreSQL may be
out of sync with records in DynamoDB. In order to bring the records into sync, re-run the
[previously deployed `data-migration1` Lambda](https://nasa.github.io/cumulus/docs/upgrade-notes/upgrade-rds#3-deploy-and-run-data-migration1) with a payload of
`{"forceRulesMigration": true}`:

```shell
aws lambda invoke --function-name $PREFIX-data-migration1 \
  --payload $(echo '{"forceRulesMigration": true}' | base64) $OUTFILE
```

### Added

- **CUMULUS-2841**
  - Add integration test to validate PDR node provider that requires password
    credentials succeeds on ingest

- **CUMULUS-2846**
  - Added `@cumulus/db/translate/rule.translateApiRuleToPostgresRuleRaw` to translate API rule to PostgreSQL rules and
  **keep undefined fields**

### Changed

- **CUMULUS-NONE**
  - Adds logging to ecs/async-operation Docker container that launches async
    tasks on ECS. Sets default async_operation_image_version to 39.

- **CUMULUS-2845**
  - Updated rules model to decouple `createRuleTrigger` from `create`.
  - Updated rules POST endpoint to call `rulesModel.createRuleTrigger` directly to create rule trigger.
  - Updated rules PUT endpoints to call `rulesModel.createRuleTrigger` if update fails and reversion needs to occur.
- **CUMULUS-2846**
  - Updated version of `localstack/localstack` used in local unit testing to `0.11.5`

### Fixed

- Upgraded lodash to version 4.17.21 to fix vulnerability
- **CUMULUS-2845**
  - Fixed bug in POST `/rules` endpoint causing rule records to be created
  inconsistently in DynamoDB and PostgreSQL
- **CUMULUS-2846**
  - Fixed logic for `PUT /rules/<name>` endpoint causing rules to be saved
  inconsistently between DynamoDB and PostgreSQL
- **CUMULUS-2854**
  - Fixed queue granules behavior where the task was not accounting for granules that
  *already* had createdAt set. Workflows downstream in this scenario should no longer
  fail to write their granules due to order-of-db-writes constraints in the database
  update logic.

## [v10.1.0] 2022-02-23

### Added

- **CUMULUS-2775**
  - Added a configurable parameter group for the RDS serverless database cluster deployed by `tf-modules/rds-cluster-tf`. The allowed parameters for the parameter group can be found in the AWS documentation of [allowed parameters for an Aurora PostgreSQL cluster](https://docs.aws.amazon.com/AmazonRDS/latest/AuroraUserGuide/AuroraPostgreSQL.Reference.ParameterGroups.html). By default, the following parameters are specified:
    - `shared_preload_libraries`: `pg_stat_statements,auto_explain`
    - `log_min_duration_statement`: `250`
    - `auto_explain.log_min_duration`: `250`
- **CUMULUS-2781**
  - Add api_config secret to hold API/Private API lambda configuration values
- **CUMULUS-2840**
  - Added an index on `granule_cumulus_id` to the RDS files table.

### Changed

- **CUMULUS-2492**
  - Modify collectionId logic to accomodate trailing underscores in collection short names. e.g. `shortName____`
- **CUMULUS-2847**
  - Move DyanmoDb table name into API keystore and initialize only on lambda cold start
- **CUMULUS-2833**
  - Updates provider model schema titles to display on the dashboard.
- **CUMULUS-2837**
  - Update process-s3-dead-letter-archive to unpack SQS events in addition to
    Cumulus Messages
  - Update process-s3-dead-letter-archive to look up execution status using
    getCumulusMessageFromExecutionEvent (common method with sfEventSqsToDbRecords)
  - Move methods in api/lib/cwSfExecutionEventUtils to
    @cumulus/message/StepFunctions
- **CUMULUS-2775**
  - Changed the `timeout_action` to `ForceApplyCapacityChange` by default for the RDS serverless database cluster `tf-modules/rds-cluster-tf`
- **CUMULUS-2781**
  - Update API lambda to utilize api_config secret for initial environment variables

### Fixed

- **CUMULUS-2853**
  - Move OAUTH_PROVIDER to lambda env variables to address regression in CUMULUS-2781
  - Add logging output to api app router
- Added Cloudwatch permissions to `<prefix>-steprole` in `tf-modules/ingest/iam.tf` to address the
`Error: error creating Step Function State Machine (xxx): AccessDeniedException: 'arn:aws:iam::XXX:role/xxx-steprole' is not authorized to create managed-rule`
error in non-NGAP accounts:
  - `events:PutTargets`
  - `events:PutRule`
  - `events:DescribeRule`

## [v10.0.1] 2022-02-03

### Fixed

- Fixed IAM permissions issue with `<prefix>-postgres-migration-async-operation` Lambda
which prevented it from running a Fargate task for data migration.

## [v10.0.0] 2022-02-01

### Migration steps

- Please read the [documentation on the updates to the granule files schema for our Cumulus workflow tasks and how to upgrade your deployment for compatibility](https://nasa.github.io/cumulus/docs/upgrade-notes/update-task-file-schemas).
- (Optional) Update the `task-config` for all workflows that use the `sync-granule` task to include `workflowStartTime` set to
`{$.cumulus_meta.workflow_start_time}`. See [here](https://github.com/nasa/cumulus/blob/master/example/cumulus-tf/sync_granule_workflow.asl.json#L9) for an example.

### BREAKING CHANGES

- **NDCUM-624**
  - Functions in @cumulus/cmrjs renamed for consistency with `isCMRFilename` and `isCMRFile`
    - `isECHO10File` -> `isECHO10Filename`
    - `isUMMGFile` -> `isUMMGFilename`
    - `isISOFile` -> `isCMRISOFilename`
- **CUMULUS-2388**
  - In order to standardize task messaging formats, please note the updated input, output and config schemas for the following Cumulus workflow tasks:
    - add-missing-file-checksums
    - files-to-granules
    - hyrax-metadata-updates
    - lzards-backup
    - move-granules
    - post-to-cmr
    - sync-granule
    - update-cmr-access-constraints
    - update-granules-cmr-metadata-file-links
  The primary focus of the schema updates was to standardize the format of granules, and
  particularly their files data. The granule `files` object now matches the file schema in the
  Cumulus database and thus also matches the `files` object produced by the API with use cases like
  `applyWorkflow`. This includes removal of `name` and `filename` in favor of `bucket` and `key`,
  removal of certain properties such as `etag` and `duplicate_found` and outputting them as
  separate objects stored in `meta`.
  - Checksum values calculated by `@cumulus/checksum` are now converted to string to standardize
  checksum formatting across the Cumulus library.

### Notable changes

- **CUMULUS-2718**
  - The `sync-granule` task has been updated to support an optional configuration parameter `workflowStartTime`. The output payload of `sync-granule` now includes a `createdAt` time for each granule which is set to the
  provided `workflowStartTime` or falls back to `Date.now()` if not provided. Workflows using
  `sync-granule` may be updated to include this parameter with the value of `{$.cumulus_meta.workflow_start_time}` in the `task_config`.
- Updated version of `@cumulus/cumulus-message-adapter-js` from `2.0.3` to `2.0.4` for
all Cumulus workflow tasks
- **CUMULUS-2783**
  - A bug in the ECS cluster autoscaling configuration has been
resolved. ECS clusters should now correctly autoscale by adding new cluster
instances according to the [policy configuration](https://github.com/nasa/cumulus/blob/master/tf-modules/cumulus/ecs_cluster.tf).
  - Async operations that are started by these endpoints will be run as ECS tasks
  with a launch type of Fargate, not EC2:
    - `POST /deadLetterArchive/recoverCumulusMessages`
    - `POST /elasticsearch/index-from-database`
    - `POST /granules/bulk`
    - `POST /granules/bulkDelete`
    - `POST /granules/bulkReingest`
    - `POST /migrationCounts`
    - `POST /reconciliationReports`
    - `POST /replays`
    - `POST /replays/sqs`

### Added

- Upgraded version of dependencies on `knex` package from `0.95.11` to `0.95.15`
- Added Terraform data sources to `example/cumulus-tf` module to retrieve default VPC and subnets in NGAP accounts
  - Added `vpc_tag_name` variable which defines the tags used to look up a VPC. Defaults to VPC tag name used in NGAP accounts
  - Added `subnets_tag_name` variable which defines the tags used to look up VPC subnets. Defaults to a subnet tag name used in NGAP accounts
- Added Terraform data sources to `example/data-persistence-tf` module to retrieve default VPC and subnets in NGAP accounts
  - Added `vpc_tag_name` variable which defines the tags used to look up a VPC. Defaults to VPC tag name used in NGAP accounts
  - Added `subnets_tag_name` variable which defines the tags used to look up VPC subnets. Defaults to a subnet tag name used in NGAP accounts
- Added Terraform data sources to `example/rds-cluster-tf` module to retrieve default VPC and subnets in NGAP accounts
  - Added `vpc_tag_name` variable which defines the tags used to look up a VPC. Defaults to VPC tag name used in NGAP accounts
  - Added `subnets_tag_name` variable which defines the tags used to look up VPC subnets. Defaults to tag names used in subnets in for NGAP accounts
- **CUMULUS-2299**
  - Added support for SHA checksum types with hyphens (e.g. `SHA-256` vs `SHA256`) to tasks that calculate checksums.
- **CUMULUS-2439**
  - Added CMR search client setting to the CreateReconciliationReport lambda function.
  - Added `cmr_search_client_config` tfvars to the archive and cumulus terraform modules.
  - Updated CreateReconciliationReport lambda to search CMR collections with CMRSearchConceptQueue.
- **CUMULUS-2441**
  - Added support for 'PROD' CMR environment.
- **CUMULUS-2456**
  - Updated api lambdas to query ORCA Private API
  - Updated example/cumulus-tf/orca.tf to the ORCA release v4.0.0-Beta3
- **CUMULUS-2638**
  - Adds documentation to clarify bucket config object use.
- **CUMULUS-2684**
  - Added optional collection level parameter `s3MultipartChunksizeMb` to collection's `meta` field
  - Updated `move-granules` task to take in an optional config parameter s3MultipartChunksizeMb
- **CUMULUS-2747**
  - Updated data management type doc to include additional fields for provider configurations
- **CUMULUS-2773**
  - Added a document to the workflow-tasks docs describing deployment, configuration and usage of the LZARDS backup task.

### Changed

- Made `vpc_id` variable optional for `example/cumulus-tf` module
- Made `vpc_id` and `subnet_ids` variables optional for `example/data-persistence-tf` module
- Made `vpc_id` and `subnets` variables optional for `example/rds-cluster-tf` module
- Changes audit script to handle integration test failure when `USE\_CACHED\_BOOTSTRAP` is disabled.
- Increases wait time for CMR to return online resources in integration tests
- **CUMULUS-1823**
  - Updates to Cumulus rule/provider schemas to improve field titles and descriptions.
- **CUMULUS-2638**
  - Transparent to users, remove typescript type `BucketType`.
- **CUMULUS-2718**
  - Updated config for SyncGranules to support optional `workflowStartTime`
  - Updated SyncGranules to provide `createdAt` on output based on `workflowStartTime` if provided,
  falling back to `Date.now()` if not provided.
  - Updated `task_config` of SyncGranule in example workflows
- **CUMULUS-2735**
  - Updated reconciliation reports to write formatted JSON to S3 to improve readability for
    large reports
  - Updated TEA version from 102 to 121 to address TEA deployment issue with the max size of
    a policy role being exceeded
- **CUMULUS-2743**
  - Updated bamboo Dockerfile to upgrade pip as part of the image creation process
- **CUMULUS-2744**
  - GET executions/status returns associated granules for executions retrieved from the Step Function API
- **CUMULUS-2751**
  - Upgraded all Cumulus (node.js) workflow tasks to use
    `@cumulus/cumulus-message-adapter-js` version `2.0.3`, which includes an
    update cma-js to better expose CMA stderr stream output on lambda timeouts
    as well as minor logging enhancements.
- **CUMULUS-2752**
  - Add new mappings for execution records to prevent dynamic field expansion from exceeding
  Elasticsearch field limits
    - Nested objects under `finalPayload.*` will not dynamically add new fields to mapping
    - Nested objects under `originalPayload.*` will not dynamically add new fields to mapping
    - Nested keys under `tasks` will not dynamically add new fields to mapping
- **CUMULUS-2753**
  - Updated example/cumulus-tf/orca.tf to the latest ORCA release v4.0.0-Beta2 which is compatible with granule.files file schema
  - Updated /orca/recovery to call new lambdas request_status_for_granule and request_status_for_job.
  - Updated orca integration test
- [**PR #2569**](https://github.com/nasa/cumulus/pull/2569)
  - Fixed `TypeError` thrown by `@cumulus/cmrjs/cmr-utils.getGranuleTemporalInfo` when
    a granule's associated UMM-G JSON metadata file does not contain a `ProviderDates`
    element that has a `Type` of either `"Update"` or `"Insert"`.  If neither are
    present, the granule's last update date falls back to the `"Create"` type
    provider date, or `undefined`, if none is present.
- **CUMULUS-2775**
  - Changed `@cumulus/api-client/invokeApi()` to accept a single accepted status code or an array
  of accepted status codes via `expectedStatusCodes`
- [**PR #2611**](https://github.com/nasa/cumulus/pull/2611)
  - Changed `@cumulus/launchpad-auth/LaunchpadToken.requestToken` and `validateToken`
    to use the HTTPS request option `https.pfx` instead of the deprecated `pfx` option
    for providing the certificate.
- **CUMULUS-2836**
  - Updates `cmr-utils/getGranuleTemporalInfo` to search for a SingleDateTime
    element, when beginningDateTime value is not
    found in the metadata file.  The granule's temporal information is
    returned so that both beginningDateTime and endingDateTime are set to the
    discovered singleDateTimeValue.
- **CUMULUS-2756**
  - Updated `_writeGranule()` in `write-granules.js` to catch failed granule writes due to schema validation, log the failure and then attempt to set the status of the granule to `failed` if it already exists to prevent a failure from allowing the granule to get "stuck" in a non-failed status.

### Fixed

- **CUMULUS-2775**
  - Updated `@cumulus/api-client` to not log an error for 201 response from `updateGranule`
- **CUMULUS-2783**
  - Added missing lower bound on scale out policy for ECS cluster to ensure that
  the cluster will autoscale correctly.
- **CUMULUS-2835**
  - Updated `hyrax-metadata-updates` task to support reading the DatasetId from ECHO10 XML, and the EntryTitle from UMM-G JSON; these are both valid alternatives to the shortname and version ID.

## [v9.9.3] 2021-02-17 [BACKPORT]

**Please note** changes in 9.9.3 may not yet be released in future versions, as
this is a backport and patch release on the 9.9.x series of releases. Updates that
are included in the future will have a corresponding CHANGELOG entry in future
releases.

- **CUMULUS-2853**
  - Move OAUTH_PROVIDER to lambda env variables to address regression in 9.9.2/CUMULUS-2275
  - Add logging output to api app router

## [v9.9.2] 2021-02-10 [BACKPORT]

**Please note** changes in 9.9.2 may not yet be released in future versions, as
this is a backport and patch release on the 9.9.x series of releases. Updates that
are included in the future will have a corresponding CHANGELOG entry in future
releases.### Added

- **CUMULUS-2775**
  - Added a configurable parameter group for the RDS serverless database cluster deployed by `tf-modules/rds-cluster-tf`. The allowed parameters for the parameter group can be found in the AWS documentation of [allowed parameters for an Aurora PostgreSQL cluster](https://docs.aws.amazon.com/AmazonRDS/latest/AuroraUserGuide/AuroraPostgreSQL.Reference.ParameterGroups.html). By default, the following parameters are specified:
    - `shared_preload_libraries`: `pg_stat_statements,auto_explain`
    - `log_min_duration_statement`: `250`
    - `auto_explain.log_min_duration`: `250`
- **CUMULUS-2840**
  - Added an index on `granule_cumulus_id` to the RDS files table.

### Changed

- **CUMULUS-2847**
  - Move DyanmoDb table name into API keystore and initialize only on lambda cold start
- **CUMULUS-2781**
  - Add api_config secret to hold API/Private API lambda configuration values
- **CUMULUS-2775**
  - Changed the `timeout_action` to `ForceApplyCapacityChange` by default for the RDS serverless database cluster `tf-modules/rds-cluster-tf`

## [v9.9.1] 2021-02-10 [BACKPORT]

**Please note** changes in 9.9.1 may not yet be released in future versions, as
this is a backport and patch release on the 9.9.x series of releases. Updates that
are included in the future will have a corresponding CHANGELOG entry in future
releases.

### Fixed

- **CUMULUS-2775**
  - Updated `@cumulus/api-client` to not log an error for 201 response from `updateGranule`

### Changed

- Updated version of `@cumulus/cumulus-message-adapter-js` from `2.0.3` to `2.0.4` for
all Cumulus workflow tasks
- **CUMULUS-2775**
  - Changed `@cumulus/api-client/invokeApi()` to accept a single accepted status code or an array
  of accepted status codes via `expectedStatusCodes`
- **CUMULUS-2837**
  - Update process-s3-dead-letter-archive to unpack SQS events in addition to
    Cumulus Messages
  - Update process-s3-dead-letter-archive to look up execution status using
    getCumulusMessageFromExecutionEvent (common method with sfEventSqsToDbRecords)
  - Move methods in api/lib/cwSfExecutionEventUtils to
    @cumulus/message/StepFunctions

## [v9.9.0] 2021-11-03

### Added

- **NDCUM-624**: Add support for ISO metadata files for the `MoveGranules` step
  - Add function `isISOFile` to check if a given file object is an ISO file
  - `granuleToCmrFileObject` and `granulesToCmrFileObjects` now take a
    `filterFunc` argument
    - `filterFunc`'s default value is `isCMRFile`, so the previous behavior is
      maintained if no value is given for this argument
    - `MoveGranules` passes a custom filter function to
      `granulesToCmrFileObjects` to check for `isISOFile` in addition to
      `isCMRFile`, so that metadata from `.iso.xml` files can be used in the
      `urlPathTemplate`
- [**PR #2535**](https://github.com/nasa/cumulus/pull/2535)
  - NSIDC and other cumulus users had desire for returning formatted dates for
    the 'url_path' date extraction utilities. Added 'dateFormat' function as
    an option for extracting and formating the entire date. See
    docs/workflow/workflow-configuration-how-to.md for more information.
- [**PR #2548**](https://github.com/nasa/cumulus/pull/2548)
  - Updated webpack configuration for html-loader v2
- **CUMULUS-2640**
  - Added Elasticsearch client scroll setting to the CreateReconciliationReport lambda function.
  - Added `elasticsearch_client_config` tfvars to the archive and cumulus terraform modules.
- **CUMULUS-2683**
  - Added `default_s3_multipart_chunksize_mb` setting to the `move-granules` lambda function.
  - Added `default_s3_multipart_chunksize_mb` tfvars to the cumulus and ingest terraform modules.
  - Added optional parameter `chunkSize` to `@cumulus/aws-client/S3.moveObject` and
    `@cumulus/aws-client/S3.multipartCopyObject` to set the chunk size of the S3 multipart uploads.
  - Renamed optional parameter `maxChunkSize` to `chunkSize` in
    `@cumulus/aws-client/lib/S3MultipartUploads.createMultipartChunks`.

### Changed

- Upgraded all Cumulus workflow tasks to use `@cumulus/cumulus-message-adapter-js` version `2.0.1`
- **CUMULUS-2725**
  - Updated providers endpoint to return encrypted password
  - Updated providers model to try decrypting credentials before encryption to allow for better handling of updating providers
- **CUMULUS-2734**
  - Updated `@cumulus/api/launchpadSaml.launchpadPublicCertificate` to correctly retrieve
    certificate from launchpad IdP metadata with and without namespace prefix.

## [v9.8.0] 2021-10-19

### Notable changes

- Published new tag [`36` of `cumuluss/async-operation` to Docker Hub](https://hub.docker.com/layers/cumuluss/async-operation/35/images/sha256-cf777a6ef5081cd90a0f9302d45243b6c0a568e6d977c0ee2ccc5a90b12d45d0?context=explore) for compatibility with
upgrades to `knex` package and to address security vulnerabilities.

### Added

- Added `@cumulus/db/createRejectableTransaction()` to handle creating a Knex transaction that **will throw an error** if the transaction rolls back. [As of Knex 0.95+, promise rejection on transaction rollback is no longer the default behavior](https://github.com/knex/knex/blob/master/UPGRADING.md#upgrading-to-version-0950).

- **CUMULUS-2639**
  - Increases logging on reconciliation reports.

- **CUMULUS-2670**
  - Updated `lambda_timeouts` string map variable for `cumulus` module to accept a
  `update_granules_cmr_metadata_file_links_task_timeout` property
- **CUMULUS-2598**
  - Add unit and integration tests to describe queued granules as ignored when
    duplicate handling is 'skip'

### Changed

- Updated `knex` version from 0.23.11 to 0.95.11 to address security vulnerabilities
- Updated default version of async operations Docker image to `cumuluss/async-operation:36`
- **CUMULUS-2590**
  - Granule applyWorkflow, Reingest actions and Bulk operation now update granule status to `queued` when scheduling the granule.
- **CUMULUS-2643**
  - relocates system file `buckets.json` out of the
    `s3://internal-bucket/workflows` directory into
    `s3://internal-bucket/buckets`.


## [v9.7.1] 2021-12-08 [Backport]

Please note changes in 9.7.0 may not yet be released in future versions, as this is a backport and patch release on the 9.7.x series of releases. Updates that are included in the future will have a corresponding CHANGELOG entry in future releases.
Fixed

- **CUMULUS-2751**
  - Update all tasks to update to use cumulus-message-adapter-js version 2.0.4

## [v9.7.0] 2021-10-01

### Notable Changes

- **CUMULUS-2583**
  - The `queue-granules` task now updates granule status to `queued` when a granule is queued. In order to prevent issues with the private API endpoint and Lambda API request and concurrency limits, this functionality runs with limited concurrency, which may increase the task's overall runtime when large numbers of granules are being queued. If you are facing Lambda timeout errors with this task, we recommend converting your `queue-granules` task to an ECS activity. This concurrency is configurable via the task config's `concurrency` value.
- **CUMULUS-2676**
  - The `discover-granules` task has been updated to limit concurrency on checks to identify and skip already ingested granules in order to prevent issues with the private API endpoint and Lambda API request and concurrency limits. This may increase the task's overall runtime when large numbers of granules are discovered. If you are facing Lambda timeout errors with this task, we recommend converting your `discover-granules` task to an ECS activity. This concurrency is configurable via the task config's `concurrency` value.
- Updated memory of `<prefix>-sfEventSqsToDbRecords` Lambda to 1024MB

### Added

- **CUMULUS-2000**
  - Updated `@cumulus/queue-granules` to respect a new config parameter: `preferredQueueBatchSize`. Queue-granules will respect this batchsize as best as it can to batch granules into workflow payloads. As workflows generally rely on information such as collection and provider expected to be shared across all granules in a workflow, queue-granules will break batches up by collection, as well as provider if there is a `provider` field on the granule. This may result in batches that are smaller than the preferred size, but never larger ones. The default value is 1, which preserves current behavior of queueing 1 granule per workflow.
- **CUMULUS-2630**
  - Adds a new workflow `DiscoverGranulesToThrottledQueue` that discovers and writes
    granules to a throttled background queue.  This allows discovery and ingest
    of larger numbers of granules without running into limits with lambda
    concurrency.

### Changed

- **CUMULUS-2720**
  - Updated Core CI scripts to validate CHANGELOG diffs as part of the lint process
- **CUMULUS-2695**
  - Updates the example/cumulus-tf deployment to change
    `archive_api_reserved_concurrency` from 8 to 5 to use fewer reserved lambda
    functions. If you see throttling errors on the `<stack>-apiEndpoints` you
    should increase this value.
  - Updates cumulus-tf/cumulus/variables.tf to change
    `archive_api_reserved_concurrency` from 8 to 15 to prevent throttling on
    the dashboard for default deployments.
- **CUMULUS-2584**
  - Updates `api/endpoints/execution-status.js` `get` method to include associated granules, as
    an array, for the provided execution.
  - Added `getExecutionArnsByGranuleCumulusId` returning a list of executionArns sorted by most recent first,
    for an input Granule Cumulus ID in support of the move of `translatePostgresGranuleToApiGranule` from RDS-Phase2
    feature branch
  - Added `getApiExecutionCumulusIds` returning cumulus IDs for a given list of executions
- **CUMULUS-NONE**
  - Downgrades elasticsearch version in testing container to 5.3 to match AWS version.
  - Update serve.js -> `eraseDynamoTables()`. Changed the call `Promise.all()` to `Promise.allSettled()` to ensure all dynamo records (provider records in particular) are deleted prior to reseeding.

### Fixed

- **CUMULUS-2583**
  - Fixed a race condition where granules set as “queued” were not able to be set as “running” or “completed”

## [v9.6.0] 2021-09-20

### Added

- **CUMULUS-2576**
  - Adds `PUT /granules` API endpoint to update a granule
  - Adds helper `updateGranule` to `@cumulus/api-client/granules`
- **CUMULUS-2606**
  - Adds `POST /granules/{granuleId}/executions` API endpoint to associate an execution with a granule
  - Adds helper `associateExecutionWithGranule` to `@cumulus/api-client/granules`
- **CUMULUS-2583**
  - Adds `queued` as option for granule's `status` field

### Changed

- Moved `ssh2` package from `@cumulus/common` to `@cumulus/sftp-client` and
  upgraded package from `^0.8.7` to `^1.0.0` to address security vulnerability
  issue in previous version.
- **CUMULUS-2583**
  - `QueueGranules` task now updates granule status to `queued` once it is added to the queue.

- **CUMULUS-2617**
  - Use the `Authorization` header for CMR Launchpad authentication instead of the deprecated `Echo-Token` header.

### Fixed

- Added missing permission for `<prefix>_ecs_cluster_instance_role` IAM role (used when running ECS services/tasks)
to allow `kms:Decrypt` on the KMS key used to encrypt provider credentials. Adding this permission fixes the `sync-granule` task when run as an ECS activity in a Step Function, which previously failed trying to decrypt credentials for providers.

- **CUMULUS-2576**
  - Adds default value to granule's timestamp when updating a granule via API.

## [v9.5.0] 2021-09-07

### BREAKING CHANGES

- Removed `logs` record type from mappings from Elasticsearch. This change **should not have**
any adverse impact on existing deployments, even those which still contain `logs` records,
but technically it is a breaking change to the Elasticsearch mappings.
- Changed `@cumulus/api-client/asyncOperations.getAsyncOperation` to return parsed JSON body
of response and not the raw API endpoint response

### Added

- **CUMULUS-2670**
  - Updated core `cumulus` module to take lambda_timeouts string map variable that allows timeouts of ingest tasks to be configurable. Allowed properties for the mapping include:
  - discover_granules_task_timeout
  - discover_pdrs_task_timeout
  - hyrax_metadata_update_tasks_timeout
  - lzards_backup_task_timeout
  - move_granules_task_timeout
  - parse_pdr_task_timeout
  - pdr_status_check_task_timeout
  - post_to_cmr_task_timeout
  - queue_granules_task_timeout
  - queue_pdrs_task_timeout
  - queue_workflow_task_timeout
  - sync_granule_task_timeout
- **CUMULUS-2575**
  - Adds `POST /granules` API endpoint to create a granule
  - Adds helper `createGranule` to `@cumulus/api-client`
- **CUMULUS-2577**
  - Adds `POST /executions` endpoint to create an execution
- **CUMULUS-2578**
  - Adds `PUT /executions` endpoint to update an execution
- **CUMULUS-2592**
  - Adds logging when messages fail to be added to queue
- **CUMULUS-2644**
  - Pulled `delete` method for `granules-executions.ts` implemented as part of CUMULUS-2306
  from the RDS-Phase-2 feature branch in support of CUMULUS-2644.
  - Pulled `erasePostgresTables` method in `serve.js` implemented as part of CUMULUS-2644,
  and CUMULUS-2306 from the RDS-Phase-2 feature branch in support of CUMULUS-2644
  - Added `resetPostgresDb` method to support resetting between integration test suite runs

### Changed

- Updated `processDeadLetterArchive` Lambda to return an object where
`processingSucceededKeys` is an array of the S3 keys for successfully
processed objects and `processingFailedKeys` is an array of S3 keys
for objects that could not be processed
- Updated async operations to handle writing records to the databases
when output of the operation is `undefined`

- **CUMULUS-2644**
  - Moved `migration` directory from the `db-migration-lambda` to the `db` package and
  updated unit test references to migrationDir to be pulled from `@cumulus/db`
  - Updated `@cumulus/api/bin/serveUtils` to write records to PostgreSQL tables

- **CUMULUS-2575**
  - Updates model/granule to allow a granule created from API to not require an
    execution to be associated with it. This is a backwards compatible change
    that will not affect granules created in the normal way.
  - Updates `@cumulus/db/src/model/granules` functions `get` and `exists` to
    enforce parameter checking so that requests include either (granule\_id
    and collection\_cumulus\_id) or (cumulus\_id) to prevent incorrect results.
  - `@cumulus/message/src/Collections.deconstructCollectionId` has been
    modified to throw a descriptive error if the input `collectionId` is
    undefined rather than `TypeError: Cannot read property 'split' of
    undefined`. This function has also been updated to throw descriptive errors
    if an incorrectly formatted collectionId is input.

## [v9.4.1] 2022-02-14 [BACKPORT]

**Please note** changes in 9.4.1 may not yet be released in future versions, as
this is a backport and patch release on the 9.4.x series of releases. Updates that
are included in the future will have a corresponding CHANGELOG entry in future
releases.

- **CUMULUS-2847**
  - Update dynamo configuration to read from S3 instead of System Manager
    Parameter Store
  - Move api configuration initialization outside the lambda handler to
    eliminate unneded S3 calls/require config on cold-start only
  - Moved `ssh2` package from `@cumulus/common` to `@cumulus/sftp-client` and
    upgraded package from `^0.8.7` to `^1.0.0` to address security vulnerability
    issue in previous version.
  - Fixed hyrax task package.json dev dependency
  - Update CNM lambda dependencies for Core tasks
    - cumulus-cnm-response-task: 1.4.4
    - cumulus-cnm-to-granule: 1.5.4
  - Whitelist ssh2 re: https://github.com/advisories/GHSA-652h-xwhf-q4h6

## [v9.4.0] 2021-08-16

### Notable changes

- `@cumulus/sync-granule` task should now properly handle
syncing files from HTTP/HTTPS providers where basic auth is
required and involves a redirect to a different host (e.g.
downloading files protected by Earthdata Login)

### Added

- **CUMULUS-2591**
  - Adds `failedExecutionStepName` to failed execution's jsonb error records.
    This is the name of the Step Function step for the last failed event in the
    execution's event history.
- **CUMULUS-2548**
  - Added `allowed_redirects` field to PostgreSQL `providers` table
  - Added `allowedRedirects` field to DynamoDB `<prefix>-providers` table
  - Added `@cumulus/aws-client/S3.streamS3Upload` to handle uploading the contents
  of a readable stream to S3 and returning a promise
- **CUMULUS-2373**
  - Added `replaySqsMessages` lambda to replay archived incoming SQS
    messages from S3.
  - Added `/replays/sqs` endpoint to trigger an async operation for
    the `replaySqsMessages` lambda.
  - Added unit tests and integration tests for new endpoint and lambda.
  - Added `getS3PrefixForArchivedMessage` to `ingest/sqs` package to get prefix
    for an archived message.
  - Added new `async_operation` type `SQS Replay`.
- **CUMULUS-2460**
  - Adds `POST` /executions/workflows-by-granules for retrieving workflow names common to a set of granules
  - Adds `workflowsByGranules` to `@cumulus/api-client/executions`
- **CUMULUS-2635**
  - Added helper functions:
    - `@cumulus/db/translate/file/translateApiPdrToPostgresPdr`

### Fixed

- **CUMULUS-2548**
  - Fixed `@cumulus/ingest/HttpProviderClient.sync` to
properly handle basic auth when redirecting to a different
host and/or host with a different port
- **CUMULUS-2626**
  - Update [PDR migration](https://github.com/nasa/cumulus/blob/master/lambdas/data-migration2/src/pdrs.ts) to correctly find Executions by a Dynamo PDR's `execution` field
- **CUMULUS-2635**
  - Update `data-migration2` to migrate PDRs before migrating granules.
  - Update `data-migration2` unit tests testing granules migration to reference
    PDR records to better model the DB schema.
  - Update `migratePdrRecord` to use `translateApiPdrToPostgresPdr` function.

### Changed

- **CUMULUS-2373**
  - Updated `getS3KeyForArchivedMessage` in `ingest/sqs` to store SQS messages
    by `queueName`.
- **CUMULUS-2630**
  - Updates the example/cumulus-tf deployment to change
    `archive_api_reserved_concurrency` from 2 to 8 to prevent throttling with
    the dashboard.

## [v9.3.0] 2021-07-26

### BREAKING CHANGES

- All API requests made by `@cumulus/api-client` will now throw an error if the status code
does not match the expected response (200 for most requests and 202 for a few requests that
trigger async operations). Previously the helpers in this package would return the response
regardless of the status code, so you may need to update any code using helpers from this
package to catch or to otherwise handle errors that you may encounter.
- The Cumulus API Lambda function has now been configured with reserved concurrency to ensure
availability in a high-concurrency environment. However, this also caps max concurrency which
may result in throttling errors if trying to reach the Cumulus API multiple times in a short
period. Reserved concurrency can be configured with the `archive_api_reserved_concurrency`
terraform variable on the Cumulus module and increased if you are seeing throttling errors.
The default reserved concurrency value is 8.

### Notable changes

- `cmr_custom_host` variable for `cumulus` module can now be used to configure Cumulus to
  integrate with a custom CMR host name and protocol (e.g.
  `http://custom-cmr-host.com`). Note that you **must** include a protocol
  (`http://` or `https://)  if specifying a value for this variable.
- The cumulus module configuration value`rds_connetion_heartbeat` and it's
  behavior has been replaced by a more robust database connection 'retry'
  solution.   Users can remove this value from their configuration, regardless
  of value.  See the `Changed` section notes on CUMULUS-2528 for more details.

### Added

- Added user doc describing new features related to the Cumulus dead letter archive.
- **CUMULUS-2327**
  - Added reserved concurrency setting to the Cumulus API lambda function.
  - Added relevant tfvars to the archive and cumulus terraform modules.
- **CUMULUS-2460**
  - Adds `POST` /executions/search-by-granules for retrieving executions from a list of granules or granule query
  - Adds `searchExecutionsByGranules` to `@cumulus/api-client/executions`
- **CUMULUS-2475**
  - Adds `GET` endpoint to distribution API
- **CUMULUS-2463**
  - `PUT /granules` reingest action allows a user to override the default execution
    to use by providing an optional `workflowName` or `executionArn` parameter on
    the request body.
  - `PUT /granules/bulkReingest` action allows a user to override the default
    execution/workflow combination to reingest with by providing an optional
    `workflowName` on the request body.
- Adds `workflowName` and `executionArn` params to @cumulus/api-client/reingestGranules
- **CUMULUS-2476**
  - Adds handler for authenticated `HEAD` Distribution requests replicating current behavior of TEA
- **CUMULUS-2478**
  - Implemented [bucket map](https://github.com/asfadmin/thin-egress-app#bucket-mapping).
  - Implemented /locate endpoint
  - Cumulus distribution API checks the file request against bucket map:
    - retrieves the bucket and key from file path
    - determines if the file request is public based on the bucket map rather than the bucket type
    - (EDL only) restricts download from PRIVATE_BUCKETS to users who belong to certain EDL User Groups
    - bucket prefix and object prefix are supported
  - Add 'Bearer token' support as an authorization method
- **CUMULUS-2486**
  - Implemented support for custom headers
  - Added 'Bearer token' support as an authorization method
- **CUMULUS-2487**
  - Added integration test for cumulus distribution API
- **CUMULUS-2569**
  - Created bucket map cache for cumulus distribution API
- **CUMULUS-2568**
  - Add `deletePdr`/PDR deletion functionality to `@cumulus/api-client/pdrs`
  - Add `removeCollectionAndAllDependencies` to integration test helpers
  - Added `example/spec/apiUtils.waitForApiStatus` to wait for a
  record to be returned by the API with a specific value for
  `status`
  - Added `example/spec/discoverUtils.uploadS3GranuleDataForDiscovery` to upload granule data fixtures
  to S3 with a randomized granule ID for `discover-granules` based
  integration tests
  - Added `example/spec/Collections.removeCollectionAndAllDependencies` to remove a collection and
  all dependent objects (e.g. PDRs, granules, executions) from the
  database via the API
  - Added helpers to `@cumulus/api-client`:
    - `pdrs.deletePdr` - Delete a PDR via the API
    - `replays.postKinesisReplays` - Submit a POST request to the `/replays` endpoint for replaying Kinesis messages

- `@cumulus/api-client/granules.getGranuleResponse` to return the raw endpoint response from the GET `/granules/<granuleId>` endpoint

### Changed

- Moved functions from `@cumulus/integration-tests` to `example/spec/helpers/workflowUtils`:
  - `startWorkflowExecution`
  - `startWorkflow`
  - `executeWorkflow`
  - `buildWorkflow`
  - `testWorkflow`
  - `buildAndExecuteWorkflow`
  - `buildAndStartWorkflow`
- `example/spec/helpers/workflowUtils.executeWorkflow` now uses
`waitForApiStatus` to ensure that the execution is `completed` or
`failed` before resolving
- `example/spec/helpers/testUtils.updateAndUploadTestFileToBucket`
now accepts an object of parameters rather than positional
arguments
- Removed PDR from the `payload` in the input payload test fixture for reconciliation report integration tests
- The following integration tests for PDR-based workflows were
updated to use randomized granule IDs:
  - `example/spec/parallel/ingest/ingestFromPdrSpec.js`
  - `example/spec/parallel/ingest/ingestFromPdrWithChildWorkflowMetaSpec.js`
  - `example/spec/parallel/ingest/ingestFromPdrWithExecutionNamePrefixSpec.js`
  - `example/spec/parallel/ingest/ingestPdrWithNodeNameSpec.js`
- Updated the `@cumulus/api-client/CumulusApiClientError` error class to include new properties that can be accessed directly on
the error object:
  - `statusCode` - The HTTP status code of the API response
  - `apiMessage` - The message from the API response
- Added `params.pRetryOptions` parameter to
`@cumulus/api-client/granules.deleteGranule` to control the retry
behavior
- Updated `cmr_custom_host` variable to accept a full protocol and host name
(e.g. `http://cmr-custom-host.com`), whereas it previously only accepted a host name
- **CUMULUS-2482**
  - Switches the default distribution app in the `example/cumulus-tf` deployment to the new Cumulus Distribution
  - TEA is still available by following instructions in `example/README.md`
- **CUMULUS-2463**
  - Increases the duration of allowed backoff times for a successful test from
    0.5 sec to 1 sec.
- **CUMULUS-2528**
  - Removed `rds_connection_heartbeat` as a configuration option from all
    Cumulus terraform modules
  - Removed `dbHeartBeat` as an environmental switch from
    `@cumulus/db.getKnexClient` in favor of more comprehensive general db
    connect retry solution
  - Added new `rds_connection_timing_configuration` string map to allow for
    configuration and tuning of Core's internal database retry/connection
    timeout behaviors.  These values map to connection pool configuration
    values for tarn (https://github.com/vincit/tarn.js/) which Core's database
    module / knex(https://www.npmjs.com/package/knex) use for this purpose:
    - acquireTimeoutMillis
    - createRetryIntervalMillis
    - createTimeoutMillis
    - idleTimeoutMillis
    - reapIntervalMillis
      Connection errors will result in a log line prepended with 'knex failed on
      attempted connection error' and sent from '@cumulus/db/connection'
  - Updated `@cumulus/db` and all terraform mdules to set default retry
    configuration values for the database module to cover existing database
    heartbeat connection failures as well as all other knex/tarn connection
    creation failures.

### Fixed

- Fixed bug where `cmr_custom_host` variable was not properly forwarded into `archive`, `ingest`, and `sqs-message-remover` modules from `cumulus` module
- Fixed bug where `parse-pdr` set a granule's provider to the entire provider record when a `NODE_NAME`
  is present. Expected behavior consistent with other tasks is to set the provider name in that field.
- **CUMULUS-2568**
  - Update reconciliation report integration test to have better cleanup/failure behavior
  - Fixed `@cumulus/api-client/pdrs.getPdr` to request correct endpoint for returning a PDR from the API
- **CUMULUS-2620**
  - Fixed a bug where a granule could be removed from CMR but still be set as
  `published: true` and with a CMR link in the Dynamo/PostgreSQL databases. Now,
  the CMR deletion and the Dynamo/PostgreSQL record updates will all succeed or fail
  together, preventing the database records from being out of sync with CMR.
  - Fixed `@cumulus/api-client/pdrs.getPdr` to request correct
  endpoint for returning a PDR from the API

## [v9.2.2] 2021-08-06 - [BACKPORT]

**Please note** changes in 9.2.2 may not yet be released in future versions, as
this is a backport and patch release on the 9.2.x series of releases. Updates that
are included in the future will have a corresponding CHANGELOG entry in future
releases.

### Added

- **CUMULUS-2635**
  - Added helper functions:
    - `@cumulus/db/translate/file/translateApiPdrToPostgresPdr`

### Fixed

- **CUMULUS-2635**
  - Update `data-migration2` to migrate PDRs before migrating granules.
  - Update `data-migration2` unit tests testing granules migration to reference
    PDR records to better model the DB schema.
  - Update `migratePdrRecord` to use `translateApiPdrToPostgresPdr` function.

## [v9.2.1] 2021-07-29 - [BACKPORT]

### Fixed

- **CUMULUS-2626**
  - Update [PDR migration](https://github.com/nasa/cumulus/blob/master/lambdas/data-migration2/src/pdrs.ts) to correctly find Executions by a Dynamo PDR's `execution` field

## [v9.2.0] 2021-06-22

### Added

- **CUMULUS-2475**
  - Adds `GET` endpoint to distribution API
- **CUMULUS-2476**
  - Adds handler for authenticated `HEAD` Distribution requests replicating current behavior of TEA

### Changed

- **CUMULUS-2482**
  - Switches the default distribution app in the `example/cumulus-tf` deployment to the new Cumulus Distribution
  - TEA is still available by following instructions in `example/README.md`

### Fixed

- **CUMULUS-2520**
  - Fixed error that prevented `/elasticsearch/index-from-database` from starting.
- **CUMULUS-2558**
  - Fixed issue where executions original_payload would not be retained on successful execution

## [v9.1.0] 2021-06-03

### BREAKING CHANGES

- @cumulus/api-client/granules.getGranule now returns the granule record from the GET /granules/<granuleId> endpoint, not the raw endpoint response
- **CUMULUS-2434**
  - To use the updated `update-granules-cmr-metadata-file-links` task, the
    granule  UMM-G metadata should have version 1.6.2 or later, since CMR s3
    link type 'GET DATA VIA DIRECT ACCESS' is not valid until UMM-G version
    [1.6.2](https://cdn.earthdata.nasa.gov/umm/granule/v1.6.2/umm-g-json-schema.json)
- **CUMULUS-2488**
  - Removed all EMS reporting including lambdas, endpoints, params, etc as all
    reporting is now handled through Cloud Metrics
- **CUMULUS-2472**
  - Moved existing `EarthdataLoginClient` to
    `@cumulus/oauth-client/EarthdataLoginClient` and updated all references in
    Cumulus Core.
  - Rename `EarthdataLoginClient` property from `earthdataLoginUrl` to
    `loginUrl for consistency with new OAuth clients. See example in
    [oauth-client
    README](https://github.com/nasa/cumulus/blob/master/packages/oauth-client/README.md)

### Added

- **HYRAX-439** - Corrected README.md according to a new Hyrax URL format.
- **CUMULUS-2354**
  - Adds configuration options to allow `/s3credentials` endpoint to distribute
    same-region read-only tokens based on a user's CMR ACLs.
  - Configures the example deployment to enable this feature.
- **CUMULUS-2442**
  - Adds option to generate cloudfront URL to lzards-backup task. This will require a few new task config options that have been documented in the [task README](https://github.com/nasa/cumulus/blob/master/tasks/lzards-backup/README.md).
- **CUMULUS-2470**
  - Added `/s3credentials` endpoint for distribution API
- **CUMULUS-2471**
  - Add `/s3credentialsREADME` endpoint to distribution API
- **CUMULUS-2473**
  - Updated `tf-modules/cumulus_distribution` module to take earthdata or cognito credentials
  - Configured `example/cumulus-tf/cumulus_distribution.tf` to use CSDAP credentials
- **CUMULUS-2474**
  - Add `S3ObjectStore` to `aws-client`. This class allows for interaction with the S3 object store.
  - Add `object-store` package which contains abstracted object store functions for working with various cloud providers
- **CUMULUS-2477**
  - Added `/`, `/login` and `/logout` endpoints to cumulus distribution api
- **CUMULUS-2479**
  - Adds /version endpoint to distribution API
- **CUMULUS-2497**
  - Created `isISOFile()` to check if a CMR file is a CMR ISO file.
- **CUMULUS-2371**
  - Added helpers to `@cumulus/ingest/sqs`:
    - `archiveSqsMessageToS3` - archives an incoming SQS message to S3
    - `deleteArchivedMessageFromS3` - deletes a processed SQS message from S3
  - Added call to `archiveSqsMessageToS3` to `sqs-message-consumer` which
    archives all incoming SQS messages to S3.
  - Added call to `deleteArchivedMessageFrom` to `sqs-message-remover` which
    deletes archived SQS message from S3 once it has been processed.

### Changed

- **[PR2224](https://github.com/nasa/cumulus/pull/2244)**
- **CUMULUS-2208**
  - Moved all `@cumulus/api/es/*` code to new `@cumulus/es-client` package
- Changed timeout on `sfEventSqsToDbRecords` Lambda to 60 seconds to match
  timeout for Knex library to acquire database connections
- **CUMULUS-2517**
  - Updated postgres-migration-count-tool default concurrency to '1'
- **CUMULUS-2489**
  - Updated docs for Terraform references in FAQs, glossary, and in Deployment sections
- **CUMULUS-2434**
  - Updated `@cumulus/cmrjs` `updateCMRMetadata` and related functions to add
    both HTTPS URLS and S3 URIs to CMR metadata.
  - Updated `update-granules-cmr-metadata-file-links` task to add both HTTPS
    URLs and S3 URIs to the OnlineAccessURLs field of CMR metadata. The task
    configuration parameter `cmrGranuleUrlType` now has default value `both`.
  - To use the updated `update-granules-cmr-metadata-file-links` task, the
    granule UMM-G metadata should have version 1.6.2 or later, since CMR s3 link
    type 'GET DATA VIA DIRECT ACCESS' is not valid until UMM-G version
    [1.6.2](https://cdn.earthdata.nasa.gov/umm/granule/v1.6.2/umm-g-json-schema.json)
- **CUMULUS-2472**
  - Renamed `@cumulus/earthdata-login-client` to more generic
    `@cumulus/oauth-client` as a parent  class for new OAuth clients.
  - Added `@cumulus/oauth-client/CognitoClient` to interface with AWS cognito login service.
- **CUMULUS-2497**
  - Changed the `@cumulus/cmrjs` package:
    - Updated `@cumulus/cmrjs/cmr-utils.getGranuleTemporalInfo()` so it now
      returns temporal info for CMR ISO 19115 SMAP XML files.
    - Updated `@cumulus/cmrjs/cmr-utils.isCmrFilename()` to include
      `isISOFile()`.
- **CUMULUS-2532**
  - Changed integration tests to use `api-client/granules` functions as opposed to granulesApi from `@cumulus/integration-tests`.

### Fixed

- **CUMULUS-2519**
  - Update @cumulus/integration-tests.buildWorkflow to fail if provider/collection API response is not successful
- **CUMULUS-2518**
  - Update sf-event-sqs-to-db-records to not throw if a collection is not
    defined on a payload that has no granules/an empty granule payload object
- **CUMULUS-2512**
  - Updated ingest package S3 provider client to take additional parameter
    `remoteAltBucket` on `download` method to allow for per-file override of
    provider bucket for checksum
  - Updated @cumulus/ingest.fetchTextFile's signature to be parameterized and
    added `remoteAltBucket`to allow for an override of the passed in provider
    bucket for the source file
  - Update "eslint-plugin-import" to be pinned to 2.22.1
- **CUMULUS-2520**
  - Fixed error that prevented `/elasticsearch/index-from-database` from starting.
- **CUMULUS-2532**
  - Fixed integration tests to have granule deletion occur before provider and
    collection deletion in test cleanup.
- **[2231](https://github.com/nasa/cumulus/issues/2231)**
  - Fixes broken relative path links in `docs/README.md`

### Removed

- **CUMULUS-2502**
  - Removed outdated documentation regarding Kibana index patterns for metrics.

## [v9.0.1] 2021-05-07

### Migration Steps

Please review the migration steps for 9.0.0 as this release is only a patch to
correct a failure in our build script and push out corrected release artifacts. The previous migration steps still apply.

### Changed

- Corrected `@cumulus/db` configuration to correctly build package.

## [v9.0.0] 2021-05-03

### Migration steps

- This release of Cumulus enables integration with a PostgreSQL database for archiving Cumulus data. There are several upgrade steps involved, **some of which need to be done before redeploying Cumulus**. See the [documentation on upgrading to the RDS release](https://nasa.github.io/cumulus/docs/upgrade-notes/upgrade-rds).

### BREAKING CHANGES

- **CUMULUS-2185** - RDS Migration Epic
  - **CUMULUS-2191**
    - Removed the following from the `@cumulus/api/models.asyncOperation` class in
      favor of the added `@cumulus/async-operations` module:
      - `start`
      - `startAsyncOperations`
  - **CUMULUS-2187**
    - The `async-operations` endpoint will now omit `output` instead of
      returning `none` when the operation did not return output.
  - **CUMULUS-2309**
    - Removed `@cumulus/api/models/granule.unpublishAndDeleteGranule` in favor
      of `@cumulus/api/lib/granule-remove-from-cmr.unpublishGranule` and
      `@cumulus/api/lib/granule-delete.deleteGranuleAndFiles`.
  - **CUMULUS-2385**
    - Updated `sf-event-sqs-to-db-records` to write a granule's files to
      PostgreSQL only after the workflow has exited the `Running` status.
      Please note that any workflow that uses `sf_sqs_report_task` for
      mid-workflow updates will be impacted.
    - Changed PostgreSQL `file` schema and TypeScript type definition to require
      `bucket` and `key` fields.
    - Updated granule/file write logic to mark a granule's status as "failed"
  - **CUMULUS-2455**
    - API `move granule` endpoint now moves granule files on a per-file basis
    - API `move granule` endpoint on granule file move failure will retain the
      file at it's original location, but continue to move any other granule
      files.
    - Removed the `move` method from the `@cumulus/api/models.granule` class.
      logic is now handled in `@cumulus/api/endpoints/granules` and is
      accessible via the Core API.

### Added

- **CUMULUS-2185** - RDS Migration Epic
  - **CUMULUS-2130**
    - Added postgres-migration-count-tool lambda/ECS task to allow for
      evaluation of database state
    - Added /migrationCounts api endpoint that allows running of the
      postgres-migration-count-tool as an asyncOperation
  - **CUMULUS-2394**
    - Updated PDR and Granule writes to check the step function
      workflow_start_time against the createdAt field for each record to ensure
      old records do not overwrite newer ones for legacy Dynamo and PostgreSQL
      writes
  - **CUMULUS-2188**
    - Added `data-migration2` Lambda to be run after `data-migration1`
    - Added logic to `data-migration2` Lambda for migrating execution records
      from DynamoDB to PostgreSQL
  - **CUMULUS-2191**
    - Added `@cumulus/async-operations` to core packages, exposing
      `startAsyncOperation` which will handle starting an async operation and
      adding an entry to both PostgreSQL and DynamoDb
  - **CUMULUS-2127**
    - Add schema migration for `collections` table
  - **CUMULUS-2129**
    - Added logic to `data-migration1` Lambda for migrating collection records
      from Dynamo to PostgreSQL
  - **CUMULUS-2157**
    - Add schema migration for `providers` table
    - Added logic to `data-migration1` Lambda for migrating provider records
      from Dynamo to PostgreSQL
  - **CUMULUS-2187**
    - Added logic to `data-migration1` Lambda for migrating async operation
      records from Dynamo to PostgreSQL
  - **CUMULUS-2198**
    - Added logic to `data-migration1` Lambda for migrating rule records from
      DynamoDB to PostgreSQL
  - **CUMULUS-2182**
    - Add schema migration for PDRs table
  - **CUMULUS-2230**
    - Add schema migration for `rules` table
  - **CUMULUS-2183**
    - Add schema migration for `asyncOperations` table
  - **CUMULUS-2184**
    - Add schema migration for `executions` table
  - **CUMULUS-2257**
    - Updated PostgreSQL table and column names to snake_case
    - Added `translateApiAsyncOperationToPostgresAsyncOperation` function to `@cumulus/db`
  - **CUMULUS-2186**
    - Added logic to `data-migration2` Lambda for migrating PDR records from
      DynamoDB to PostgreSQL
  - **CUMULUS-2235**
    - Added initial ingest load spec test/utility
  - **CUMULUS-2167**
    - Added logic to `data-migration2` Lambda for migrating Granule records from
      DynamoDB to PostgreSQL and parse Granule records to store File records in
      RDS.
  - **CUMULUS-2367**
    - Added `granules_executions` table to PostgreSQL schema to allow for a
      many-to-many relationship between granules and executions
      - The table refers to granule and execution records using foreign keys
        defined with ON CASCADE DELETE, which means that any time a granule or
        execution record is deleted, all of the records in the
        `granules_executions` table referring to that record will also be
        deleted.
    - Added `upsertGranuleWithExecutionJoinRecord` helper to `@cumulus/db` to
      allow for upserting a granule record and its corresponding
      `granules_execution` record
  - **CUMULUS-2128**
    - Added helper functions:
      - `@cumulus/db/translate/file/translateApiFiletoPostgresFile`
      - `@cumulus/db/translate/file/translateApiGranuletoPostgresGranule`
      - `@cumulus/message/Providers/getMessageProvider`
  - **CUMULUS-2190**
    - Added helper functions:
      - `@cumulus/message/Executions/getMessageExecutionOriginalPayload`
      - `@cumulus/message/Executions/getMessageExecutionFinalPayload`
      - `@cumulus/message/workflows/getMessageWorkflowTasks`
      - `@cumulus/message/workflows/getMessageWorkflowStartTime`
      - `@cumulus/message/workflows/getMessageWorkflowStopTime`
      - `@cumulus/message/workflows/getMessageWorkflowName`
  - **CUMULUS-2192**
    - Added helper functions:
      - `@cumulus/message/PDRs/getMessagePdrRunningExecutions`
      - `@cumulus/message/PDRs/getMessagePdrCompletedExecutions`
      - `@cumulus/message/PDRs/getMessagePdrFailedExecutions`
      - `@cumulus/message/PDRs/getMessagePdrStats`
      - `@cumulus/message/PDRs/getPdrPercentCompletion`
      - `@cumulus/message/workflows/getWorkflowDuration`
  - **CUMULUS-2199**
    - Added `translateApiRuleToPostgresRule` to `@cumulus/db` to translate API
      Rule to conform to Postgres Rule definition.
  - **CUMUlUS-2128**
    - Added "upsert" logic to the `sfEventSqsToDbRecords` Lambda for granule and
      file writes to the core PostgreSQL database
  - **CUMULUS-2199**
    - Updated Rules endpoint to write rules to core PostgreSQL database in
      addition to DynamoDB and to delete rules from the PostgreSQL database in
      addition to DynamoDB.
    - Updated `create` in Rules Model to take in optional `createdAt` parameter
      which sets the value of createdAt if not specified during function call.
  - **CUMULUS-2189**
    - Updated Provider endpoint logic to write providers in parallel to Core
      PostgreSQL database
    - Update integration tests to utilize API calls instead of direct
      api/model/Provider calls
  - **CUMULUS-2191**
    - Updated cumuluss/async-operation task to write async-operations to the
      PostgreSQL database.
  - **CUMULUS-2228**
    - Added logic to the `sfEventSqsToDbRecords` Lambda to write execution, PDR,
      and granule records to the core PostgreSQL database in parallel with
      writes to DynamoDB
  - **CUMUlUS-2190**
    - Added "upsert" logic to the `sfEventSqsToDbRecords` Lambda for PDR writes
      to the core PostgreSQL database
  - **CUMUlUS-2192**
    - Added "upsert" logic to the `sfEventSqsToDbRecords` Lambda for execution
      writes to the core PostgreSQL database
  - **CUMULUS-2187**
    - The `async-operations` endpoint will now omit `output` instead of
      returning `none` when the operation did not return output.
  - **CUMULUS-2167**
    - Change PostgreSQL schema definition for `files` to remove `filename` and
      `name` and only support `file_name`.
    - Change PostgreSQL schema definition for `files` to remove `size` to only
      support `file_size`.
    - Change `PostgresFile` to remove duplicate fields `filename` and `name` and
      rename `size` to `file_size`.
  - **CUMULUS-2266**
    - Change `sf-event-sqs-to-db-records` behavior to discard and not throw an
      error on an out-of-order/delayed message so as not to have it be sent to
      the DLQ.
  - **CUMULUS-2305**
    - Changed `DELETE /pdrs/{pdrname}` API behavior to also delete record from
      PostgreSQL database.
  - **CUMULUS-2309**
    - Changed `DELETE /granules/{granuleName}` API behavior to also delete
      record from PostgreSQL database.
    - Changed `Bulk operation BULK_GRANULE_DELETE` API behavior to also delete
      records from PostgreSQL database.
  - **CUMULUS-2367**
    - Updated `granule_cumulus_id` foreign key to granule in PostgreSQL `files`
      table to use a CASCADE delete, so records in the files table are
      automatically deleted by the database when the corresponding granule is
      deleted.
  - **CUMULUS-2407**
    - Updated data-migration1 and data-migration2 Lambdas to use UPSERT instead
      of UPDATE when migrating dynamoDB records to PostgreSQL.
    - Changed data-migration1 and data-migration2 logic to only update already
      migrated records if the incoming record update has a newer timestamp
  - **CUMULUS-2329**
    - Add `write-db-dlq-records-to-s3` lambda.
    - Add terraform config to automatically write db records DLQ messages to an
      s3 archive on the system bucket.
    - Add unit tests and a component spec test for the above.
  - **CUMULUS-2380**
    - Add `process-dead-letter-archive` lambda to pick up and process dead letters in the S3 system bucket dead letter archive.
    - Add `/deadLetterArchive/recoverCumulusMessages` endpoint to trigger an async operation to leverage this capability on demand.
    - Add unit tests and integration test for all of the above.
  - **CUMULUS-2406**
    - Updated parallel write logic to ensure that updatedAt/updated_at
      timestamps are the same in Dynamo/PG on record write for the following
      data types:
      - async operations
      - granules
      - executions
      - PDRs
  - **CUMULUS-2446**
    - Remove schema validation check against DynamoDB table for collections when
      migrating records from DynamoDB to core PostgreSQL database.
  - **CUMULUS-2447**
    - Changed `translateApiAsyncOperationToPostgresAsyncOperation` to call
      `JSON.stringify` and then `JSON.parse` on output.
  - **CUMULUS-2313**
    - Added `postgres-migration-async-operation` lambda to start an ECS task to
      run a the `data-migration2` lambda.
    - Updated `async_operations` table to include `Data Migration 2` as a new
      `operation_type`.
    - Updated `cumulus-tf/variables.tf` to include `optional_dynamo_tables` that
      will be merged with `dynamo_tables`.
  - **CUMULUS-2451**
    - Added summary type file `packages/db/src/types/summary.ts` with
      `MigrationSummary` and `DataMigration1` and `DataMigration2` types.
    - Updated `data-migration1` and `data-migration2` lambdas to return
      `MigrationSummary` objects.
    - Added logging for every batch of 100 records processed for executions,
      granules and files, and PDRs.
    - Removed `RecordAlreadyMigrated` logs in `data-migration1` and
      `data-migration2`
  - **CUMULUS-2452**
    - Added support for only migrating certain granules by specifying the
      `granuleSearchParams.granuleId` or `granuleSearchParams.collectionId`
      properties in the payload for the
      `<prefix>-postgres-migration-async-operation` Lambda
    - Added support for only running certain migrations for data-migration2 by
      specifying the `migrationsList` property in the payload for the
      `<prefix>-postgres-migration-async-operation` Lambda
  - **CUMULUS-2453**
    - Created `storeErrors` function which stores errors in system bucket.
    - Updated `executions` and `granulesAndFiles` data migrations to call `storeErrors` to store migration errors.
    - Added `system_bucket` variable to `data-migration2`.
  - **CUMULUS-2455**
    - Move granules API endpoint records move updates for migrated granule files
      if writing any of the granule files fails.
  - **CUMULUS-2468**
    - Added support for doing [DynamoDB parallel scanning](https://docs.aws.amazon.com/amazondynamodb/latest/developerguide/Scan.html#Scan.ParallelScan) for `executions` and `granules` migrations to improve performance. The behavior of the parallel scanning and writes can be controlled via the following properties on the event input to the `<prefix>-postgres-migration-async-operation` Lambda:
      - `granuleMigrationParams.parallelScanSegments`: How many segments to divide your granules DynamoDB table into for parallel scanning
      - `granuleMigrationParams.parallelScanLimit`: The maximum number of granule records to evaluate for each parallel scanning segment of the DynamoDB table
      - `granuleMigrationParams.writeConcurrency`: The maximum number of concurrent granule/file writes to perform to the PostgreSQL database across all DynamoDB segments
      - `executionMigrationParams.parallelScanSegments`: How many segments to divide your executions DynamoDB table into for parallel scanning
      - `executionMigrationParams.parallelScanLimit`: The maximum number of execution records to evaluate for each parallel scanning segment of the DynamoDB table
      - `executionMigrationParams.writeConcurrency`: The maximum number of concurrent execution writes to perform to the PostgreSQL database across all DynamoDB segments
  - **CUMULUS-2468** - Added `@cumulus/aws-client/DynamoDb.parallelScan` helper to perform [parallel scanning on DynamoDb tables](https://docs.aws.amazon.com/amazondynamodb/latest/developerguide/Scan.html#Scan.ParallelScan)
  - **CUMULUS-2507**
    - Updated granule record write logic to set granule status to `failed` in both Postgres and DynamoDB if any/all of its files fail to write to the database.

### Deprecated

- **CUMULUS-2185** - RDS Migration Epic
  - **CUMULUS-2455**
    - `@cumulus/ingest/moveGranuleFiles`

## [v8.1.2] 2021-07-29

**Please note** changes in 8.1.2 may not yet be released in future versions, as this
is a backport/patch release on the 8.x series of releases.  Updates that are
included in the future will have a corresponding CHANGELOG entry in future releases.

### Notable changes

- `cmr_custom_host` variable for `cumulus` module can now be used to configure Cumulus to
integrate with a custom CMR host name and protocol (e.g. `http://custom-cmr-host.com`). Note
that you **must** include a protocol (`http://` or `https://`) if specifying a value for this
variable.
- `@cumulus/sync-granule` task should now properly handle
syncing files from HTTP/HTTPS providers where basic auth is
required and involves a redirect to a different host (e.g.
downloading files protected by Earthdata Login)

### Added

- **CUMULUS-2548**
  - Added `allowed_redirects` field to PostgreSQL `providers` table
  - Added `allowedRedirects` field to DynamoDB `<prefix>-providers` table
  - Added `@cumulus/aws-client/S3.streamS3Upload` to handle uploading the contents
  of a readable stream to S3 and returning a promise

### Changed

- Updated `cmr_custom_host` variable to accept a full protocol and host name
(e.g. `http://cmr-custom-host.com`), whereas it previously only accepted a host name

### Fixed

- Fixed bug where `cmr_custom_host` variable was not properly forwarded into `archive`, `ingest`, and `sqs-message-remover` modules from `cumulus` module
- **CUMULUS-2548**
  - Fixed `@cumulus/ingest/HttpProviderClient.sync` to
properly handle basic auth when redirecting to a different
host and/or host with a different port

## [v8.1.1] 2021-04-30 -- Patch Release

**Please note** changes in 8.1.1 may not yet be released in future versions, as this
is a backport/patch release on the 8.x series of releases.  Updates that are
included in the future will have a corresponding CHANGELOG entry in future releases.

### Added

- **CUMULUS-2497**
  - Created `isISOFile()` to check if a CMR file is a CMR ISO file.

### Fixed

- **CUMULUS-2512**
  - Updated ingest package S3 provider client to take additional parameter
    `remoteAltBucket` on `download` method to allow for per-file override of
    provider bucket for checksum
  - Updated @cumulus/ingest.fetchTextFile's signature to be parameterized and
    added `remoteAltBucket`to allow for an override of the passed in provider
    bucket for the source file
  - Update "eslint-plugin-import" to be pinned to 2.22.1

### Changed

- **CUMULUS-2497**
  - Changed the `@cumulus/cmrjs` package:
    - Updated `@cumulus/cmrjs/cmr-utils.getGranuleTemporalInfo()` so it now
      returns temporal info for CMR ISO 19115 SMAP XML files.
    - Updated `@cumulus/cmrjs/cmr-utils.isCmrFilename()` to include
      `isISOFile()`.

- **[2216](https://github.com/nasa/cumulus/issues/2216)**
  - Removed "node-forge", "xml-crypto" from audit whitelist, added "underscore"

## [v8.1.0] 2021-04-29

### Added

- **CUMULUS-2348**
  - The `@cumulus/api` `/granules` and `/granules/{granuleId}` endpoints now take `getRecoveryStatus` parameter
  to include recoveryStatus in result granule(s)
  - The `@cumulus/api-client.granules.getGranule` function takes a `query` parameter which can be used to
  request additional granule information.
  - Published `@cumulus/api@7.2.1-alpha.0` for dashboard testing
- **CUMULUS-2469**
  - Added `tf-modules/cumulus_distribution` module to standup a skeleton
    distribution api

## [v8.0.0] 2021-04-08

### BREAKING CHANGES

- **CUMULUS-2428**
  - Changed `/granules/bulk` to use `queueUrl` property instead of a `queueName` property for setting the queue to use for scheduling bulk granule workflows

### Notable changes

- Bulk granule operations endpoint now supports setting a custom queue for scheduling workflows via the `queueUrl` property in the request body. If provided, this value should be the full URL for an SQS queue.

### Added

- **CUMULUS-2374**
  - Add cookbok entry for queueing PostToCmr step
  - Add example workflow to go with cookbook
- **CUMULUS-2421**
  - Added **experimental** `ecs_include_docker_cleanup_cronjob` boolean variable to the Cumulus module to enable cron job to clean up docker root storage blocks in ECS cluster template for non-`device-mapper` storage drivers. Default value is `false`. This fulfills a specific user support request. This feature is otherwise untested and will remain so until we can iterate with a better, more general-purpose solution. Use of this feature is **NOT** recommended unless you are certain you need it.

- **CUMULUS-1808**
  - Add additional error messaging in `deleteSnsTrigger` to give users more context about where to look to resolve ResourceNotFound error when disabling or deleting a rule.

### Fixed

- **CUMULUS-2281**
  - Changed discover-granules task to write discovered granules directly to
    logger, instead of via environment variable. This fixes a problem where a
    large number of found granules prevents this lambda from running as an
    activity with an E2BIG error.

## [v7.2.0] 2021-03-23

### Added

- **CUMULUS-2346**
  - Added orca API endpoint to `@cumulus/api` to get recovery status
  - Add `CopyToGlacier` step to [example IngestAndPublishGranuleWithOrca workflow](https://github.com/nasa/cumulus/blob/master/example/cumulus-tf/ingest_and_publish_granule_with_orca_workflow.tf)

### Changed

- **HYRAX-357**
  - Format of NGAP OPeNDAP URL changed and by default now is referring to concept id and optionally can include short name and version of collection.
  - `addShortnameAndVersionIdToConceptId` field has been added to the config inputs of the `hyrax-metadata-updates` task

## [v7.1.0] 2021-03-12

### Notable changes

- `sync-granule` task will now properly handle syncing 0 byte files to S3
- SQS/Kinesis rules now support scheduling workflows to a custom queue via the `rule.queueUrl` property. If provided, this value should be the full URL for an SQS queue.

### Added

- `tf-modules/cumulus` module now supports a `cmr_custom_host` variable that can
  be used to set to an arbitrary  host for making CMR requests (e.g.
  `https://custom-cmr-host.com`).
- Added `buckets` variable to `tf-modules/archive`
- **CUMULUS-2345**
  - Deploy ORCA with Cumulus, see `example/cumulus-tf/orca.tf` and `example/cumulus-tf/terraform.tfvars.example`
  - Add `CopyToGlacier` step to [example IngestAndPublishGranule workflow](https://github.com/nasa/cumulus/blob/master/example/cumulus-tf/ingest_and_publish_granule_workflow.asl.json)
- **CUMULUS-2424**
  - Added `childWorkflowMeta` to `queue-pdrs` config. An object passed to this config value will be merged into a child workflow message's `meta` object. For an example of how this can be used, see `example/cumulus-tf/discover_and_queue_pdrs_with_child_workflow_meta_workflow.asl.json`.
- **CUMULUS-2427**
  - Added support for using a custom queue with SQS and Kinesis rules. Whatever queue URL is set on the `rule.queueUrl` property will be used to schedule workflows for that rule. This change allows SQS/Kinesis rules to use [any throttled queues defined for a deployment](https://nasa.github.io/cumulus/docs/data-cookbooks/throttling-queued-executions).

### Fixed

- **CUMULUS-2394**
  - Updated PDR and Granule writes to check the step function `workflow_start_time` against
      the `createdAt` field  for each record to ensure old records do not
      overwrite newer ones

### Changed

- `<prefix>-lambda-api-gateway` IAM role used by API Gateway Lambda now
  supports accessing all buckets defined in your `buckets` variable except
  "internal" buckets
- Updated the default scroll duration used in ESScrollSearch and part of the
  reconciliation report functions as a result of testing and seeing timeouts
  at its current value of 2min.
- **CUMULUS-2355**
  - Added logic to disable `/s3Credentials` endpoint based upon value for
    environment variable `DISABLE_S3_CREDENTIALS`. If set to "true", the
    endpoint will not dispense S3 credentials and instead return a message
    indicating that the endpoint has been disabled.
- **CUMULUS-2397**
  - Updated `/elasticsearch` endpoint's `reindex` function to prevent
    reindexing when source and destination indices are the same.
- **CUMULUS-2420**
  - Updated test function `waitForAsyncOperationStatus` to take a retryObject
    and use exponential backoff.  Increased the total test duration for both
    AsycOperation specs and the ReconciliationReports tests.
  - Updated the default scroll duration used in ESScrollSearch and part of the
    reconciliation report functions as a result of testing and seeing timeouts
    at its current value of 2min.
- **CUMULUS-2427**
  - Removed `queueUrl` from the parameters object for `@cumulus/message/Build.buildQueueMessageFromTemplate`
  - Removed `queueUrl` from the parameters object for `@cumulus/message/Build.buildCumulusMeta`

### Fixed

- Fixed issue in `@cumulus/ingest/S3ProviderClient.sync()` preventing 0 byte files from being synced to S3.

### Removed

- Removed variables from `tf-modules/archive`:
  - `private_buckets`
  - `protected_buckets`
  - `public_buckets`

## [v7.0.0] 2021-02-22

### BREAKING CHANGES

- **CUMULUS-2362** - Endpoints for the logs (/logs) will now throw an error unless Metrics is set up

### Added

- **CUMULUS-2345**
  - Deploy ORCA with Cumulus, see `example/cumulus-tf/orca.tf` and `example/cumulus-tf/terraform.tfvars.example`
  - Add `CopyToGlacier` step to [example IngestAndPublishGranule workflow](https://github.com/nasa/cumulus/blob/master/example/cumulus-tf/ingest_and_publish_granule_workflow.asl.json)
- **CUMULUS-2376**
  - Added `cmrRevisionId` as an optional parameter to `post-to-cmr` that will be used when publishing metadata to CMR.
- **CUMULUS-2412**
  - Adds function `getCollectionsByShortNameAndVersion` to @cumulus/cmrjs that performs a compound query to CMR to retrieve collection information on a list of collections. This replaces a series of calls to the CMR for each collection with a single call on the `/collections` endpoint and should improve performance when CMR return times are increased.

### Changed

- **CUMULUS-2362**
  - Logs endpoints only work with Metrics set up
- **CUMULUS-2376**
  - Updated `publishUMMGJSON2CMR` to take in an optional `revisionId` parameter.
  - Updated `publishUMMGJSON2CMR` to throw an error if optional `revisionId` does not match resulting revision ID.
  - Updated `publishECHO10XML2CMR` to take in an optional `revisionId` parameter.
  - Updated `publishECHO10XML2CMR` to throw an error if optional `revisionId` does not match resulting revision ID.
  - Updated `publish2CMR` to take in optional `cmrRevisionId`.
  - Updated `getWriteHeaders` to take in an optional CMR Revision ID.
  - Updated `ingestGranule` to take in an optional CMR Revision ID to pass to `getWriteHeaders`.
  - Updated `ingestUMMGranule` to take in an optional CMR Revision ID to pass to `getWriteHeaders`.
- **CUMULUS-2350**
  - Updates the examples on the `/s3credentialsREADME`, to include Python and
    JavaScript code demonstrating how to refrsh  the s3credential for
    programatic access.
- **CUMULUS-2383**
  - PostToCMR task will return CMRInternalError when a `500` status is returned from CMR

## [v6.0.0] 2021-02-16

### MIGRATION NOTES

- **CUMULUS-2255** - Cumulus has upgraded its supported version of Terraform
  from **0.12.12** to **0.13.6**. Please see the [instructions to upgrade your
  deployments](https://github.com/nasa/cumulus/blob/master/docs/upgrade-notes/upgrading-tf-version-0.13.6.md).

- **CUMULUS-2350**
  - If the  `/s3credentialsREADME`, does not appear to be working after
    deployment, [manual redeployment](https://docs.aws.amazon.com/apigateway/latest/developerguide/how-to-deploy-api-with-console.html)
    of the API-gateway stage may be necessary to finish the deployment.

### BREAKING CHANGES

- **CUMULUS-2255** - Cumulus has upgraded its supported version of Terraform from **0.12.12** to **0.13.6**.

### Added

- **CUMULUS-2291**
  - Add provider filter to Granule Inventory Report
- **CUMULUS-2300**
  - Added `childWorkflowMeta` to `queue-granules` config. Object passed to this
    value will be merged into a child workflow message's  `meta` object. For an
    example of how this can be used, see
    `example/cumulus-tf/discover_granules_workflow.asl.json`.
- **CUMULUS-2350**
  - Adds an unprotected endpoint, `/s3credentialsREADME`, to the
    s3-credentials-endpoint that displays  information on how to use the
    `/s3credentials` endpoint
- **CUMULUS-2368**
  - Add QueueWorkflow task
- **CUMULUS-2391**
  - Add reportToEms to collections.files file schema
- **CUMULUS-2395**
  - Add Core module parameter `ecs_custom_sg_ids` to Cumulus module to allow for
    custom security group mappings
- **CUMULUS-2402**
  - Officially expose `sftp()` for use in `@cumulus/sftp-client`

### Changed

- **CUMULUS-2323**
  - The sync granules task when used with the s3 provider now uses the
    `source_bucket` key in `granule.files` objects.  If incoming payloads using
    this task have a `source_bucket` value for a file using the s3 provider, the
    task will attempt to sync from the bucket defined in the file's
    `source_bucket` key instead of the `provider`.
    - Updated `S3ProviderClient.sync` to allow for an optional bucket parameter
      in support of the changed behavior.
  - Removed `addBucketToFile` and related code from sync-granules task

- **CUMULUS-2255**
  - Updated Terraform deployment code syntax for compatibility with version 0.13.6
- **CUMULUS-2321**
  - Updated API endpoint GET `/reconciliationReports/{name}` to return the
    presigned s3 URL in addition to report data

### Fixed

- Updated `hyrax-metadata-updates` task so the opendap url has Type 'USE SERVICE API'

- **CUMULUS-2310**
  - Use valid filename for reconciliation report
- **CUMULUS-2351**
  - Inventory report no longer includes the File/Granule relation object in the
    okCountByGranules key of a report.  The information is only included when a
    'Granule Not Found' report is run.

### Removed

- **CUMULUS-2364**
  - Remove the internal Cumulus logging lambda (log2elasticsearch)

## [v5.0.1] 2021-01-27

### Changed

- **CUMULUS-2344**
  - Elasticsearch API now allows you to reindex to an index that already exists
  - If using the Change Index operation and the new index doesn't exist, it will be created
  - Regarding instructions for CUMULUS-2020, you can now do a change index
    operation before a reindex operation. This will
    ensure that new data will end up in the new index while Elasticsearch is reindexing.

- **CUMULUS-2351**
  - Inventory report no longer includes the File/Granule relation object in the okCountByGranules key of a report. The information is only included when a 'Granule Not Found' report is run.

### Removed

- **CUMULUS-2367**
  - Removed `execution_cumulus_id` column from granules RDS schema and data type

## [v5.0.0] 2021-01-12

### BREAKING CHANGES

- **CUMULUS-2020**
  - Elasticsearch data mappings have been updated to improve search and the API
    has been update to reflect those changes. See Migration notes on how to
    update the Elasticsearch mappings.

### Migration notes

- **CUMULUS-2020**
  - Elasticsearch data mappings have been updated to improve search. For
    example, case insensitive searching will now work (e.g. 'MOD' and 'mod' will
    return the same granule results). To use the improved Elasticsearch queries,
    [reindex](https://nasa.github.io/cumulus-api/#reindex) to create a new index
    with the correct types. Then perform a [change
    index](https://nasa.github.io/cumulus-api/#change-index) operation to use
    the new index.
- **CUMULUS-2258**
  - Because the `egress_lambda_log_group` and
    `egress_lambda_log_subscription_filter` resource were removed from the
    `cumulus` module, new definitions for these resources must be added to
    `cumulus-tf/main.tf`. For reference on how to define these resources, see
    [`example/cumulus-tf/thin_egress_app.tf`](https://github.com/nasa/cumulus/blob/master/example/cumulus-tf/thin_egress_app.tf).
  - The `tea_stack_name` variable being passed into the `cumulus` module should be removed
- **CUMULUS-2344**
  - Regarding instructions for CUMULUS-2020, you can now do a change index operation before a reindex operation. This will
    ensure that new data will end up in the new index while Elasticsearch is reindexing.

### BREAKING CHANGES

- **CUMULUS-2020**
  - Elasticsearch data mappings have been updated to improve search and the API has been updated to reflect those changes. See Migration notes on how to update the Elasticsearch mappings.

### Added

- **CUMULUS-2318**
  - Added`async_operation_image` as `cumulus` module variable to allow for override of the async_operation container image.  Users can optionally specify a non-default docker image for use with Core async operations.
- **CUMULUS-2219**
  - Added `lzards-backup` Core task to facilitate making LZARDS backup requests in Cumulus ingest workflows
- **CUMULUS-2092**
  - Add documentation for Granule Not Found Reports
- **HYRAX-320**
  - `@cumulus/hyrax-metadata-updates`Add component URI encoding for entry title id and granule ur to allow for values with special characters in them. For example, EntryTitleId 'Sentinel-6A MF/Jason-CS L2 Advanced Microwave Radiometer (AMR-C) NRT Geophysical Parameters' Now, URLs generated from such values will be encoded correctly and parsable by HyraxInTheCloud
- **CUMULUS-1370**
  - Add documentation for Getting Started section including FAQs
- **CUMULUS-2092**
  - Add documentation for Granule Not Found Reports
- **CUMULUS-2219**
  - Added `lzards-backup` Core task to facilitate making LZARDS backup requests in Cumulus ingest workflows
- **CUMULUS-2280**
  - In local api, retry to create tables if they fail to ensure localstack has had time to start fully.
- **CUMULUS-2290**
  - Add `queryFields` to granule schema, and this allows workflow tasks to add queryable data to granule record. For reference on how to add data to `queryFields` field, see [`example/cumulus-tf/kinesis_trigger_test_workflow.tf`](https://github.com/nasa/cumulus/blob/master/example/cumulus-tf/kinesis_trigger_test_workflow.tf).
- **CUMULUS-2318**
  - Added`async_operation_image` as `cumulus` module variable to allow for override of the async_operation container image.  Users can optionally specify a non-default docker image for use with Core async operations.

### Changed

- **CUMULUS-2020**
  - Updated Elasticsearch mappings to support case-insensitive search
- **CUMULUS-2124**
  - cumulus-rds-tf terraform module now takes engine_version as an input variable.
- **CUMULUS-2279**
  - Changed the formatting of granule CMR links: instead of a link to the `/search/granules.json` endpoint, now it is a direct link to `/search/concepts/conceptid.format`
- **CUMULUS-2296**
  - Improved PDR spec compliance of `parse-pdr` by updating `@cumulus/pvl` to parse fields in a manner more consistent with the PDR ICD, with respect to numbers and dates. Anything not matching the ICD expectations, or incompatible with Javascript parsing, will be parsed as a string instead.
- **CUMULUS-2344**
  - Elasticsearch API now allows you to reindex to an index that already exists
  - If using the Change Index operation and the new index doesn't exist, it will be created

### Removed

- **CUMULUS-2258**
  - Removed `tea_stack_name` variable from `tf-modules/distribution/variables.tf` and `tf-modules/cumulus/variables.tf`
  - Removed `egress_lambda_log_group` and `egress_lambda_log_subscription_filter` resources from `tf-modules/distribution/main.tf`

## [v4.0.0] 2020-11-20

### Migration notes

- Update the name of your `cumulus_message_adapter_lambda_layer_arn` variable for the `cumulus` module to `cumulus_message_adapter_lambda_layer_version_arn`. The value of the variable should remain the same (a layer version ARN of a Lambda layer for the [`cumulus-message-adapter`](https://github.com/nasa/cumulus-message-adapter/).
- **CUMULUS-2138** - Update all workflows using the `MoveGranules` step to add `UpdateGranulesCmrMetadataFileLinksStep`that runs after it. See the example [`IngestAndPublishWorkflow`](https://github.com/nasa/cumulus/blob/master/example/cumulus-tf/ingest_and_publish_granule_workflow.asl.json) for reference.
- **CUMULUS-2251**
  - Because it has been removed from the `cumulus` module, a new resource definition for `egress_api_gateway_log_subscription_filter` must be added to `cumulus-tf/main.tf`. For reference on how to define this resource, see [`example/cumulus-tf/main.tf`](https://github.com/nasa/cumulus/blob/master/example/cumulus-tf/main.tf).

### Added

- **CUMULUS-2248**
  - Updates Integration Tests README to point to new fake provider template.
- **CUMULUS-2239**
  - Add resource declaration to create a VPC endpoint in tea-map-cache module if `deploy_to_ngap` is false.
- **CUMULUS-2063**
  - Adds a new, optional query parameter to the `/collections[&getMMT=true]` and `/collections/active[&getMMT=true]` endpoints. When a user provides a value of `true` for `getMMT` in the query parameters, the endpoint will search CMR and update each collection's results with new key `MMTLink` containing a link to the MMT (Metadata Management Tool) if a CMR collection id is found.
- **CUMULUS-2170**
  - Adds ability to filter granule inventory reports
- **CUMULUS-2211**
  - Adds `granules/bulkReingest` endpoint to `@cumulus/api`
- **CUMULUS-2251**
  - Adds `log_api_gateway_to_cloudwatch` variable to `example/cumulus-tf/variables.tf`.
  - Adds `log_api_gateway_to_cloudwatch` variable to `thin_egress_app` module definition.

### Changed

- **CUMULUS-2216**
  - `/collection` and `/collection/active` endpoints now return collections without granule aggregate statistics by default. The original behavior is preserved and can be found by including a query param of `includeStats=true` on the request to the endpoint.
  - The `es/collections` Collection class takes a new parameter includeStats. It no longer appends granule aggregate statistics to the returned results by default. One must set the new parameter to any non-false value.
- **CUMULUS-2201**
  - Update `dbIndexer` lambda to process requests in serial
  - Fixes ingestPdrWithNodeNameSpec parsePdr provider error
- **CUMULUS-2251**
  - Moves Egress Api Gateway Log Group Filter from `tf-modules/distribution/main.tf` to `example/cumulus-tf/main.tf`

### Fixed

- **CUMULUS-2251**
  - This fixes a deployment error caused by depending on the `thin_egress_app` module output for a resource count.

### Removed

- **CUMULUS-2251**
  - Removes `tea_api_egress_log_group` variable from `tf-modules/distribution/variables.tf` and `tf-modules/cumulus/variables.tf`.

### BREAKING CHANGES

- **CUMULUS-2138** - CMR metadata update behavior has been removed from the `move-granules` task into a
new `update-granules-cmr-metadata-file-links` task.
- **CUMULUS-2216**
  - `/collection` and `/collection/active` endpoints now return collections without granule aggregate statistics by default. The original behavior is preserved and can be found by including a query param of `includeStats=true` on the request to the endpoint.  This is likely to affect the dashboard only but included here for the change of behavior.
- **[1956](https://github.com/nasa/cumulus/issues/1956)**
  - Update the name of the `cumulus_message_adapter_lambda_layer_arn` output from the `cumulus-message-adapter` module to `cumulus_message_adapter_lambda_layer_version_arn`. The output value has changed from being the ARN of the Lambda layer **without a version** to the ARN of the Lambda layer **with a version**.
  - Update the variable name in the `cumulus` and `ingest` modules from `cumulus_message_adapter_lambda_layer_arn` to `cumulus_message_adapter_lambda_layer_version_arn`

## [v3.0.1] 2020-10-21

- **CUMULUS-2203**
  - Update Core tasks to use
    [cumulus-message-adapter-js](https://github.com/nasa/cumulus-message-adapter-js)
    v2.0.0 to resolve memory leak/lambda ENOMEM constant failure issue.   This
    issue caused lambdas to slowly use all memory in the run environment and
    prevented AWS from halting/restarting warmed instances when task code was
    throwing consistent errors under load.

- **CUMULUS-2232**
  - Updated versions for `ajv`, `lodash`, `googleapis`, `archiver`, and
    `@cumulus/aws-client` to remediate vulnerabilities found in SNYK scan.

### Fixed

- **CUMULUS-2233**
  - Fixes /s3credentials bug where the expiration time on the cookie was set to a time that is always expired, so authentication was never being recognized as complete by the API. Consequently, the user would end up in a redirect loop and requests to /s3credentials would never complete successfully. The bug was caused by the fact that the code setting the expiration time for the cookie was expecting a time value in milliseconds, but was receiving the expirationTime from the EarthdataLoginClient in seconds. This bug has been fixed by converting seconds into milliseconds. Unit tests were added to test that the expiration time has been converted to milliseconds and checking that the cookie's expiration time is greater than the current time.

## [v3.0.0] 2020-10-7

### MIGRATION STEPS

- **CUMULUS-2099**
  - All references to `meta.queues` in workflow configuration must be replaced with references to queue URLs from Terraform resources. See the updated [data cookbooks](https://nasa.github.io/cumulus/docs/data-cookbooks/about-cookbooks) or example [Discover Granules workflow configuration](https://github.com/nasa/cumulus/blob/master/example/cumulus-tf/discover_granules_workflow.asl.json).
  - The steps for configuring queued execution throttling have changed. See the [updated documentation](https://nasa.github.io/cumulus/docs/data-cookbooks/throttling-queued-executions).
  - In addition to the configuration for execution throttling, the internal mechanism for tracking executions by queue has changed. As a result, you should **disable any rules or workflows scheduling executions via a throttled queue** before upgrading. Otherwise, you may be at risk of having **twice as many executions** as are configured for the queue while the updated tracking is deployed. You can re-enable these rules/workflows once the upgrade is complete.

- **CUMULUS-2111**
  - **Before you re-deploy your `cumulus-tf` module**, note that the [`thin-egress-app`][thin-egress-app] is no longer deployed by default as part of the `cumulus` module, so you must add the TEA module to your deployment and manually modify your Terraform state **to avoid losing your API gateway and impacting any Cloudfront endpoints pointing to those gateways**. If you don't care about losing your API gateway and impacting Cloudfront endpoints, you can ignore the instructions for manually modifying state.

    1. Add the [`thin-egress-app`][thin-egress-app] module to your `cumulus-tf` deployment as shown in the [Cumulus example deployment](https://github.com/nasa/cumulus/tree/master/example/cumulus-tf/main.tf).

         - Note that the values for `tea_stack_name` variable to the `cumulus` module and the `stack_name` variable to the `thin_egress_app` module **must match**
         - Also, if you are specifying the `stage_name` variable to the `thin_egress_app` module, **the value of the `tea_api_gateway_stage` variable to the `cumulus` module must match it**

    2. **If you want to preserve your existing `thin-egress-app` API gateway and avoid having to update your Cloudfront endpoint for distribution, then you must follow these instructions**: <https://nasa.github.io/cumulus/docs/upgrade-notes/migrate_tea_standalone>. Otherwise, you can re-deploy as usual.

  - If you provide your own custom bucket map to TEA as a standalone module, **you must ensure that your custom bucket map includes mappings for the `protected` and `public` buckets specified in your `cumulus-tf/terraform.tfvars`, otherwise Cumulus may not be able to determine the correct distribution URL for ingested files and you may encounter errors**

- **CUMULUS-2197**
  - EMS resources are now optional, and `ems_deploy` is set to `false` by default, which will delete your EMS resources.
  - If you would like to keep any deployed EMS resources, add the `ems_deploy` variable set to `true` in your `cumulus-tf/terraform.tfvars`

### BREAKING CHANGES

- **CUMULUS-2200**
  - Changes return from 303 redirect to 200 success for `Granule Inventory`'s
    `/reconciliationReport` returns.  The user (dashboard) must read the value
    of `url` from the return to get the s3SignedURL and then download the report.
- **CUMULUS-2099**
  - `meta.queues` has been removed from Cumulus core workflow messages.
  - `@cumulus/sf-sqs-report` workflow task no longer reads the reporting queue URL from `input.meta.queues.reporting` on the incoming event. Instead, it requires that the queue URL be set as the `reporting_queue_url` environment variable on the deployed Lambda.
- **CUMULUS-2111**
  - The deployment of the `thin-egress-app` module has be removed from `tf-modules/distribution`, which is a part of the `tf-modules/cumulus` module. Thus, the `thin-egress-app` module is no longer deployed for you by default. See the migration steps for details about how to add deployment for the `thin-egress-app`.
- **CUMULUS-2141**
  - The `parse-pdr` task has been updated to respect the `NODE_NAME` property in
    a PDR's `FILE_GROUP`. If a `NODE_NAME` is present, the task will query the
    Cumulus API for a provider with that host. If a provider is found, the
    output granule from the task will contain a `provider` property containing
    that provider. If `NODE_NAME` is set but a provider with that host cannot be
    found in the API, or if multiple providers are found with that same host,
    the task will fail.
  - The `queue-granules` task has been updated to expect an optional
    `granule.provider` property on each granule. If present, the granule will be
    enqueued using that provider. If not present, the task's `config.provider`
    will be used instead.
- **CUMULUS-2197**
  - EMS resources are now optional and will not be deployed by default. See migration steps for information
    about how to deploy EMS resources.

#### CODE CHANGES

- The `@cumulus/api-client.providers.getProviders` function now takes a
  `queryStringParameters` parameter which can be used to filter the providers
  which are returned
- The `@cumulus/aws-client/S3.getS3ObjectReadStreamAsync` function has been
  removed. It read the entire S3 object into memory before returning a read
  stream, which could cause Lambdas to run out of memory. Use
  `@cumulus/aws-client/S3.getObjectReadStream` instead.
- The `@cumulus/ingest/util.lookupMimeType` function now returns `undefined`
  rather than `null` if the mime type could not be found.
- The `@cumulus/ingest/lock.removeLock` function now returns `undefined`
- The `@cumulus/ingest/granule.generateMoveFileParams` function now returns
  `source: undefined` and `target :undefined` on the response object if either could not be
  determined. Previously, `null` had been returned.
- The `@cumulus/ingest/recursion.recursion` function must now be imported using
  `const { recursion } = require('@cumulus/ingest/recursion');`
- The `@cumulus/ingest/granule.getRenamedS3File` function has been renamed to
  `listVersionedObjects`
- `@cumulus/common.http` has been removed
- `@cumulus/common/http.download` has been removed

### Added

- **CUMULUS-1855**
  - Fixed SyncGranule task to return an empty granules list when given an empty
    (or absent) granules list on input, rather than throwing an exception
- **CUMULUS-1955**
  - Added `@cumulus/aws-client/S3.getObject` to get an AWS S3 object
  - Added `@cumulus/aws-client/S3.waitForObject` to get an AWS S3 object,
    retrying, if necessary
- **CUMULUS-1961**
  - Adds `startTimestamp` and `endTimestamp` parameters to endpoint
    `reconcilationReports`.  Setting these values will filter the returned
    report to cumulus data that falls within the timestamps. It also causes the
    report to be one directional, meaning cumulus is only reconciled with CMR,
    but not the other direction. The Granules will be filtered by their
    `updatedAt` values. Collections are filtered by the updatedAt time of their
    granules, i.e. Collections with granules that are updatedAt a time between
    the time parameters will be returned in the reconciliation reports.
  - Adds `startTimestamp` and `endTimestamp` parameters to create-reconciliation-reports
    lambda function. If either of these params is passed in with a value that can be
    converted to a date object, the inter-platform comparison between Cumulus and CMR will
    be one way.  That is, collections, granules, and files will be filtered by time for
    those found in Cumulus and only those compared to the CMR holdings. For the moment
    there is not enough information to change the internal consistency check, and S3 vs
    Cumulus comparisons are unchanged by the timestamps.
- **CUMULUS-1962**
  - Adds `location` as parameter to `/reconciliationReports` endpoint. Options are `S3`
    resulting in a S3 vs. Cumulus database search or `CMR` resulting in CMR vs. Cumulus database search.
- **CUMULUS-1963**
  - Adds `granuleId` as input parameter to `/reconcilationReports`
    endpoint. Limits inputs parameters to either `collectionId` or `granuleId`
    and will fail to create the report if both are provided.  Adding granuleId
    will find collections in Cumulus by granuleId and compare those one way
    with those in CMR.
  - `/reconciliationReports` now validates any input json before starting the
    async operation and the lambda handler no longer validates input
    parameters.
- **CUMULUS-1964**
  - Reports can now be filtered on provider
- **CUMULUS-1965**
  - Adds `collectionId` parameter to the `/reconcilationReports`
    endpoint. Setting this value will limit the scope of the reconcilation
    report to only the input collectionId when comparing Cumulus and
    CMR. `collectionId` is provided an array of strings e.g. `[shortname___version, shortname2___version2]`
- **CUMULUS-2107**
  - Added a new task, `update-cmr-access-constraints`, that will set access constraints in CMR Metadata.
    Currently supports UMMG-JSON and Echo10XML, where it will configure `AccessConstraints` and
    `RestrictionFlag/RestrictionComment`, respectively.
  - Added an operator doc on how to configure and run the access constraint update workflow, which will update the metadata using the new task, and then publish the updated metadata to CMR.
  - Added an operator doc on bulk operations.
- **CUMULUS-2111**
  - Added variables to `cumulus` module:
    - `tea_api_egress_log_group`
    - `tea_external_api_endpoint`
    - `tea_internal_api_endpoint`
    - `tea_rest_api_id`
    - `tea_rest_api_root_resource_id`
    - `tea_stack_name`
  - Added variables to `distribution` module:
    - `tea_api_egress_log_group`
    - `tea_external_api_endpoint`
    - `tea_internal_api_endpoint`
    - `tea_rest_api_id`
    - `tea_rest_api_root_resource_id`
    - `tea_stack_name`
- **CUMULUS-2112**
  - Added `@cumulus/api/lambdas/internal-reconciliation-report`, so create-reconciliation-report
    lambda can create `Internal` reconciliation report
- **CUMULUS-2116**
  - Added `@cumulus/api/models/granule.unpublishAndDeleteGranule` which
  unpublishes a granule from CMR and deletes it from Cumulus, but does not
  update the record to `published: false` before deletion
- **CUMULUS-2113**
  - Added Granule not found report to reports endpoint
  - Update reports to return breakdown by Granule of files both in DynamoDB and S3
- **CUMULUS-2123**
  - Added `cumulus-rds-tf` DB cluster module to `tf-modules` that adds a
    serverless RDS Aurora/PostgreSQL database cluster to meet the PostgreSQL
    requirements for future releases.
  - Updated the default Cumulus module to take the following new required variables:
    - rds_user_access_secret_arn:
      AWS Secrets Manager secret ARN containing a JSON string of DB credentials
      (containing at least host, password, port as keys)
    - rds_security_group:
      RDS Security Group that provides connection access to the RDS cluster
  - Updated API lambdas and default ECS cluster to add them to the
    `rds_security_group` for database access
- **CUMULUS-2126**
  - The collections endpoint now writes to the RDS database
- **CUMULUS-2127**
  - Added migration to create collections relation for RDS database
- **CUMULUS-2129**
  - Added `data-migration1` Terraform module and Lambda to migrate data from Dynamo to RDS
    - Added support to Lambda for migrating collections data from Dynamo to RDS
- **CUMULUS-2155**
  - Added `rds_connection_heartbeat` to `cumulus` and `data-migration` tf
    modules.  If set to true, this diagnostic variable instructs Core's database
    code to fire off a connection 'heartbeat' query and log the timing/results
    for diagnostic purposes, and retry certain connection timeouts once.
    This option is disabled by default
- **CUMULUS-2156**
  - Support array inputs parameters for `Internal` reconciliation report
- **CUMULUS-2157**
  - Added support to `data-migration1` Lambda for migrating providers data from Dynamo to RDS
    - The migration process for providers will convert any credentials that are stored unencrypted or encrypted with an S3 keypair provider to be encrypted with a KMS key instead
- **CUMULUS-2161**
  - Rules now support an `executionNamePrefix` property. If set, any executions
    triggered as a result of that rule will use that prefix in the name of the
    execution.
  - The `QueueGranules` task now supports an `executionNamePrefix` property. Any
    executions queued by that task will use that prefix in the name of the
    execution. See the
    [example workflow](./example/cumulus-tf/discover_granules_with_execution_name_prefix_workflow.asl.json)
    for usage.
  - The `QueuePdrs` task now supports an `executionNamePrefix` config property.
    Any executions queued by that task will use that prefix in the name of the
    execution. See the
    [example workflow](./example/cumulus-tf/discover_and_queue_pdrs_with_execution_name_prefix_workflow.asl.json)
    for usage.
- **CUMULUS-2162**
  - Adds new report type to `/reconciliationReport` endpoint.  The new report
    is `Granule Inventory`. This report is a CSV file of all the granules in
    the Cumulus DB. This report will eventually replace the existing
    `granules-csv` endpoint which has been deprecated.
- **CUMULUS-2197**
  - Added `ems_deploy` variable to the `cumulus` module. This is set to false by default, except
    for our example deployment, where it is needed for integration tests.

### Changed

- Upgraded version of [TEA](https://github.com/asfadmin/thin-egress-app/) deployed with Cumulus to build 88.
- **CUMULUS-2107**
  - Updated the `applyWorkflow` functionality on the granules endpoint to take a `meta` property to pass into the workflow message.
  - Updated the `BULK_GRANULE` functionality on the granules endpoint to support the above `applyWorkflow` change.
- **CUMULUS-2111**
  - Changed `distribution_api_gateway_stage` variable for `cumulus` module to `tea_api_gateway_stage`
  - Changed `api_gateway_stage` variable for `distribution` module to `tea_api_gateway_stage`
- **CUMULUS-2224**
  - Updated `/reconciliationReport`'s file reconciliation to include `"EXTENDED METADATA"` as a valid CMR relatedUrls Type.

### Fixed

- **CUMULUS-2168**
  - Fixed issue where large number of documents (generally logs) in the
    `cumulus` elasticsearch index results in the collection granule stats
    queries failing for the collections list api endpoint
- **CUMULUS-1955**
  - Due to AWS's eventual consistency model, it was possible for PostToCMR to
    publish an earlier version of a CMR metadata file, rather than the latest
    version created in a workflow.  This fix guarantees that the latest version
    is published, as expected.
- **CUMULUS-1961**
  - Fixed `activeCollections` query only returning 10 results
- **CUMULUS-2201**
  - Fix Reconciliation Report integration test failures by waiting for collections appear
    in es list and ingesting a fake granule xml file to CMR
- **CUMULUS-2015**
  - Reduced concurrency of `QueueGranules` task. That task now has a
    `config.concurrency` option that defaults to `3`.
- **CUMULUS-2116**
  - Fixed a race condition with bulk granule delete causing deleted granules to still appear in Elasticsearch. Granules removed via bulk delete should now be removed from Elasticsearch.
- **CUMULUS-2163**
  - Remove the `public-read` ACL from the `move-granules` task
- **CUMULUS-2164**
  - Fix issue where `cumulus` index is recreated and attached to an alias if it has been previously deleted
- **CUMULUS-2195**
  - Fixed issue with redirect from `/token` not working when using a Cloudfront endpoint to access the Cumulus API with Launchpad authentication enabled. The redirect should now work properly whether you are using a plain API gateway URL or a Cloudfront endpoint pointing at an API gateway URL.
- **CUMULUS-2200**
  - Fixed issue where __in and __not queries were stripping spaces from values

### Deprecated

- **CUMULUS-1955**
  - `@cumulus/aws-client/S3.getS3Object()`
  - `@cumulus/message/Queue.getQueueNameByUrl()`
  - `@cumulus/message/Queue.getQueueName()`
- **CUMULUS-2162**
  - `@cumulus/api/endpoints/granules-csv/list()`

### Removed

- **CUMULUS-2111**
  - Removed `distribution_url` and `distribution_redirect_uri` outputs from the `cumulus` module
  - Removed variables from the `cumulus` module:
    - `distribution_url`
    - `log_api_gateway_to_cloudwatch`
    - `thin_egress_cookie_domain`
    - `thin_egress_domain_cert_arn`
    - `thin_egress_download_role_in_region_arn`
    - `thin_egress_jwt_algo`
    - `thin_egress_jwt_secret_name`
    - `thin_egress_lambda_code_dependency_archive_key`
    - `thin_egress_stack_name`
  - Removed outputs from the `distribution` module:
    - `distribution_url`
    - `internal_tea_api`
    - `rest_api_id`
    - `thin_egress_app_redirect_uri`
  - Removed variables from the `distribution` module:
    - `bucket_map_key`
    - `distribution_url`
    - `log_api_gateway_to_cloudwatch`
    - `thin_egress_cookie_domain`
    - `thin_egress_domain_cert_arn`
    - `thin_egress_download_role_in_region_arn`
    - `thin_egress_jwt_algo`
    - `thin_egress_jwt_secret_name`
    - `thin_egress_lambda_code_dependency_archive_key`
- **CUMULUS-2157**
  - Removed `providerSecretsMigration` and `verifyProviderSecretsMigration` lambdas
- Removed deprecated `@cumulus/sf-sns-report` task
- Removed code:
  - `@cumulus/aws-client/S3.calculateS3ObjectChecksum`
  - `@cumulus/aws-client/S3.getS3ObjectReadStream`
  - `@cumulus/cmrjs.getFullMetadata`
  - `@cumulus/cmrjs.getMetadata`
  - `@cumulus/common/util.isNil`
  - `@cumulus/common/util.isNull`
  - `@cumulus/common/util.isUndefined`
  - `@cumulus/common/util.lookupMimeType`
  - `@cumulus/common/util.mkdtempSync`
  - `@cumulus/common/util.negate`
  - `@cumulus/common/util.noop`
  - `@cumulus/common/util.omit`
  - `@cumulus/common/util.renameProperty`
  - `@cumulus/common/util.sleep`
  - `@cumulus/common/util.thread`
  - `@cumulus/ingest/granule.copyGranuleFile`
  - `@cumulus/ingest/granule.moveGranuleFile`
  - `@cumulus/integration-tests/api/rules.deleteRule`
  - `@cumulus/integration-tests/api/rules.getRule`
  - `@cumulus/integration-tests/api/rules.listRules`
  - `@cumulus/integration-tests/api/rules.postRule`
  - `@cumulus/integration-tests/api/rules.rerunRule`
  - `@cumulus/integration-tests/api/rules.updateRule`
  - `@cumulus/integration-tests/sfnStep.parseStepMessage`
  - `@cumulus/message/Queue.getQueueName`
  - `@cumulus/message/Queue.getQueueNameByUrl`

## v2.0.2+ Backport releases

Release v2.0.1 was the last release on the 2.0.x release series.

Changes after this version on the 2.0.x release series are limited
security/requested feature patches and will not be ported forward to future
releases unless there is a corresponding CHANGELOG entry.

For up-to-date CHANGELOG for the maintenance release branch see
[CHANGELOG.md](https://github.com/nasa/cumulus/blob/release-2.0.x/CHANGELOG.md)
from the 2.0.x branch.

For the most recent release information for the maintenance branch please see
the [release page](https://github.com/nasa/cumulus/releases)

## [v2.0.7] 2020-10-1 - [BACKPORT]

### Fixed

- CVE-2020-7720
  - Updated common `node-forge` dependency to 0.10.0 to address CVE finding

### [v2.0.6] 2020-09-25 - [BACKPORT]

### Fixed

- **CUMULUS-2168**
  - Fixed issue where large number of documents (generally logs) in the
    `cumulus` elasticsearch index results in the collection granule stats
    queries failing for the collections list api endpoint

### [v2.0.5] 2020-09-15 - [BACKPORT]

#### Added

- Added `thin_egress_stack_name` variable to `cumulus` and `distribution` Terraform modules to allow overriding the default Cloudformation stack name used for the `thin-egress-app`. **Please note that if you change/set this value for an existing deployment, it will destroy and re-create your API gateway for the `thin-egress-app`.**

#### Fixed

- Fix collection list queries. Removed fixes to collection stats, which break queries for a large number of granules.

### [v2.0.4] 2020-09-08 - [BACKPORT]

#### Changed

- Upgraded version of [TEA](https://github.com/asfadmin/thin-egress-app/) deployed with Cumulus to build 88.

### [v2.0.3] 2020-09-02 - [BACKPORT]

#### Fixed

- **CUMULUS-1961**
  - Fixed `activeCollections` query only returning 10 results

- **CUMULUS-2039**
  - Fix issue causing SyncGranules task to run out of memory on large granules

#### CODE CHANGES

- The `@cumulus/aws-client/S3.getS3ObjectReadStreamAsync` function has been
  removed. It read the entire S3 object into memory before returning a read
  stream, which could cause Lambdas to run out of memory. Use
  `@cumulus/aws-client/S3.getObjectReadStream` instead.

### [v2.0.2] 2020-08-17 - [BACKPORT]

#### CODE CHANGES

- The `@cumulus/ingest/util.lookupMimeType` function now returns `undefined`
  rather than `null` if the mime type could not be found.
- The `@cumulus/ingest/lock.removeLock` function now returns `undefined`

#### Added

- **CUMULUS-2116**
  - Added `@cumulus/api/models/granule.unpublishAndDeleteGranule` which
  unpublishes a granule from CMR and deletes it from Cumulus, but does not
  update the record to `published: false` before deletion

### Fixed

- **CUMULUS-2116**
  - Fixed a race condition with bulk granule delete causing deleted granules to still appear in Elasticsearch. Granules removed via bulk delete should now be removed from Elasticsearch.

## [v2.0.1] 2020-07-28

### Added

- **CUMULUS-1886**
  - Added `multiple sort keys` support to `@cumulus/api`
- **CUMULUS-2099**
  - `@cumulus/message/Queue.getQueueUrl` to get the queue URL specified in a Cumulus workflow message, if any.

### Fixed

- **[PR 1790](https://github.com/nasa/cumulus/pull/1790)**
  - Fixed bug with request headers in `@cumulus/launchpad-auth` causing Launchpad token requests to fail

## [v2.0.0] 2020-07-23

### BREAKING CHANGES

- Changes to the `@cumulus/api-client` package
  - The `CumulusApiClientError` class must now be imported using
    `const { CumulusApiClientError } = require('@cumulus/api-client/CumulusApiClientError')`
- The `@cumulus/sftp-client/SftpClient` class must now be imported using
  `const { SftpClient } = require('@cumulus/sftp-client');`
- Instances of `@cumulus/ingest/SftpProviderClient` no longer implicitly connect
  when `download`, `list`, or `sync` are called. You must call `connect` on the
  provider client before issuing one of those calls. Failure to do so will
  result in a "Client not connected" exception being thrown.
- Instances of `@cumulus/ingest/SftpProviderClient` no longer implicitly
  disconnect from the SFTP server when `list` is called.
- Instances of `@cumulus/sftp-client/SftpClient` must now be explicitly closed
  by calling `.end()`
- Instances of `@cumulus/sftp-client/SftpClient` no longer implicitly connect to
  the server when `download`, `unlink`, `syncToS3`, `syncFromS3`, and `list` are
  called. You must explicitly call `connect` before calling one of those
  methods.
- Changes to the `@cumulus/common` package
  - `cloudwatch-event.getSfEventMessageObject()` now returns `undefined` if the
    message could not be found or could not be parsed. It previously returned
    `null`.
  - `S3KeyPairProvider.decrypt()` now throws an exception if the bucket
    containing the key cannot be determined.
  - `S3KeyPairProvider.decrypt()` now throws an exception if the stack cannot be
    determined.
  - `S3KeyPairProvider.encrypt()` now throws an exception if the bucket
    containing the key cannot be determined.
  - `S3KeyPairProvider.encrypt()` now throws an exception if the stack cannot be
    determined.
  - `sns-event.getSnsEventMessageObject()` now returns `undefined` if it could
    not be parsed. It previously returned `null`.
  - The `aws` module has been removed.
  - The `BucketsConfig.buckets` property is now read-only and private
  - The `test-utils.validateConfig()` function now resolves to `undefined`
    rather than `true`.
  - The `test-utils.validateInput()` function now resolves to `undefined` rather
    than `true`.
  - The `test-utils.validateOutput()` function now resolves to `undefined`
    rather than `true`.
  - The static `S3KeyPairProvider.retrieveKey()` function has been removed.
- Changes to the `@cumulus/cmrjs` package
  - `@cumulus/cmrjs.constructOnlineAccessUrl()` and
    `@cumulus/cmrjs/cmr-utils.constructOnlineAccessUrl()` previously took a
    `buckets` parameter, which was an instance of
    `@cumulus/common/BucketsConfig`. They now take a `bucketTypes` parameter,
    which is a simple object mapping bucket names to bucket types. Example:
    `{ 'private-1': 'private', 'public-1': 'public' }`
  - `@cumulus/cmrjs.reconcileCMRMetadata()` and
    `@cumulus/cmrjs/cmr-utils.reconcileCMRMetadata()` now take a **required**
    `bucketTypes` parameter, which is a simple object mapping bucket names to
    bucket types. Example: `{ 'private-1': 'private', 'public-1': 'public' }`
  - `@cumulus/cmrjs.updateCMRMetadata()` and
    `@cumulus/cmrjs/cmr-utils.updateCMRMetadata()` previously took an optional
    `inBuckets` parameter, which was an instance of
    `@cumulus/common/BucketsConfig`. They now take a **required** `bucketTypes`
    parameter, which is a simple object mapping bucket names to bucket types.
    Example: `{ 'private-1': 'private', 'public-1': 'public' }`
- The minimum supported version of all published Cumulus packages is now Node
  12.18.0
  - Tasks using the `cumuluss/cumulus-ecs-task` Docker image must be updated to
    `cumuluss/cumulus-ecs-task:1.7.0`. This can be done by updating the `image`
    property of any tasks defined using the `cumulus_ecs_service` Terraform
    module.
- Changes to `@cumulus/aws-client/S3`
  - The signature of the `getObjectSize` function has changed. It now takes a
    params object with three properties:
    - **s3**: an instance of an AWS.S3 object
    - **bucket**
    - **key**
  - The `getObjectSize` function will no longer retry if the object does not
    exist
- **CUMULUS-1861**
  - `@cumulus/message/Collections.getCollectionIdFromMessage` now throws a
    `CumulusMessageError` if `collectionName` and `collectionVersion` are missing
    from `meta.collection`.   Previously this method would return
    `'undefined___undefined'` instead
  - `@cumulus/integration-tests/addCollections` now returns an array of collections that
    were added rather than the count of added collections
- **CUMULUS-1930**
  - The `@cumulus/common/util.uuid()` function has been removed
- **CUMULUS-1955**
  - `@cumulus/aws-client/S3.multipartCopyObject` now returns an object with the
    AWS `etag` of the destination object
  - `@cumulus/ingest/S3ProviderClient.list` now sets a file object's `path`
    property to `undefined` instead of `null` when the file is at the top level
    of its bucket
  - The `sync` methods of the following classes in the `@cumulus/ingest` package
    now return an object with the AWS `s3uri` and `etag` of the destination file
    (they previously returned only a string representing the S3 URI)
    - `FtpProviderClient`
    - `HttpProviderClient`
    - `S3ProviderClient`
    - `SftpProviderClient`
- **CUMULUS-1958**
  - The following methods exported from `@cumulus/cmr-js/cmr-utils` were made
    async, and added distributionBucketMap as a parameter:
    - constructOnlineAccessUrl
    - generateFileUrl
    - reconcileCMRMetadata
    - updateCMRMetadata
- **CUMULUS-1969**
  - The `DiscoverPdrs` task now expects `provider_path` to be provided at
    `event.config.provider_path`, not `event.config.collection.provider_path`
  - `event.config.provider_path` is now a required parameter of the
    `DiscoverPdrs` task
  - `event.config.collection` is no longer a parameter to the `DiscoverPdrs`
    task
  - Collections no longer support the `provider_path` property. The tasks that
    relied on that property are now referencing `config.meta.provider_path`.
    Workflows should be updated accordingly.
- **CUMULUS-1977**
  - Moved bulk granule deletion endpoint from `/bulkDelete` to
    `/granules/bulkDelete`
- **CUMULUS-1991**
  - Updated CMR metadata generation to use "Download file.hdf" (where `file.hdf` is the filename of the given resource) as the resource description instead of "File to download"
  - CMR metadata updates now respect changes to resource descriptions (previously only changes to resource URLs were respected)

### MIGRATION STEPS

- Due to an issue with the AWS API Gateway and how the Thin Egress App Cloudformation template applies updates, you may need to redeploy your
  `thin-egress-app-EgressGateway` manually as a one time migration step.    If your deployment fails with an
  error similar to:

  ```bash
  Error: Lambda function (<stack>-tf-TeaCache) returned error: ({"errorType":"HTTPError","errorMessage":"Response code 404 (Not Found)"})
  ```

  Then follow the [AWS
  instructions](https://docs.aws.amazon.com/apigateway/latest/developerguide/how-to-deploy-api-with-console.html)
  to `Redeploy a REST API to a stage` for your egress API and re-run `terraform
  apply`.

### Added

- **CUMULUS-2081**
  - Add Integrator Guide section for onboarding
  - Add helpful tips documentation

- **CUMULUS-1902**
  - Add Common Use Cases section under Operator Docs

- **CUMULUS-2058**
  - Added `lambda_processing_role_name` as an output from the `cumulus` module
    to provide the processing role name
- **CUMULUS-1417**
  - Added a `checksumFor` property to collection `files` config. Set this
    property on a checksum file's definition matching the `regex` of the target
    file. More details in the ['Data Cookbooks
    Setup'](https://nasa.github.io/cumulus/docs/next/data-cookbooks/setup)
    documentation.
  - Added `checksumFor` validation to collections model.
- **CUMULUS-1956**
  - Added `@cumulus/earthata-login-client` package
  - The `/s3credentials` endpoint that is deployed as part of distribution now
    supports authentication using tokens created by a different application. If
    a request contains the `EDL-ClientId` and `EDL-Token` headers,
    authentication will be handled using that token rather than attempting to
    use OAuth.
  - `@cumulus/earthata-login-client.getTokenUsername()` now accepts an
    `xRequestId` argument, which will be included as the `X-Request-Id` header
    when calling Earthdata Login.
  - If the `s3Credentials` endpoint is invoked with an EDL token and an
    `X-Request-Id` header, that `X-Request-Id` header will be forwarded to
    Earthata Login.
- **CUMULUS-1957**
  - If EDL token authentication is being used, and the `EDL-Client-Name` header
    is set, `@the-client-name` will be appended to the end of the Earthdata
    Login username that is used as the `RoleSessionName` of the temporary IAM
    credentials. This value will show up in the AWS S3 server access logs.
- **CUMULUS-1958**
  - Add the ability for users to specify a `bucket_map_key` to the `cumulus`
    terraform module as an override for the default .yaml values that are passed
    to TEA by Core.    Using this option *requires* that each configured
    Cumulus 'distribution' bucket (e.g. public/protected buckets) have a single
    TEA mapping.  Multiple maps per bucket are not supported.
  - Updated Generating a distribution URL, the MoveGranules task and all CMR
    reconciliation functionality to utilize the TEA bucket map override.
  - Updated deploy process to utilize a bootstrap 'tea-map-cache' lambda that
    will, after deployment of Cumulus Core's TEA instance, query TEA for all
    protected/public buckets and generate a mapping configuration used
    internally by Core.  This object is also exposed as an output of the Cumulus
    module as `distribution_bucket_map`.
- **CUMULUS-1961**
  - Replaces DynamoDB for Elasticsearch for reconciliationReportForCumulusCMR
    comparisons between Cumulus and CMR.
- **CUMULUS-1970**
  - Created the `add-missing-file-checksums` workflow task
  - Added `@cumulus/aws-client/S3.calculateObjectHash()` function
  - Added `@cumulus/aws-client/S3.getObjectReadStream()` function
- **CUMULUS-1887**
  - Add additional fields to the granule CSV download file
- **CUMULUS-2019**
  - Add `infix` search to es query builder `@cumulus/api/es/es/queries` to
    support partial matching of the keywords

### Changed

- **CUMULUS-2032**
  - Updated @cumulus/ingest/HttpProviderClient to utilize a configuration key
    `httpListTimeout` to set the default timeout for discovery HTTP/HTTPS
    requests, and updates the default for the provider to 5 minutes (300 seconds).
  - Updated the DiscoverGranules and DiscoverPDRs tasks to utilize the updated
    configuration value if set via workflow config, and updates the default for
    these tasks to 5 minutes (300 seconds).

- **CUMULUS-176**
  - The API will now respond with a 400 status code when a request body contains
    invalid JSON. It had previously returned a 500 status code.
- **CUMULUS-1861**
  - Updates Rule objects to no longer require a collection.
  - Changes the DLQ behavior for `sfEventSqsToDbRecords` and
    `sfEventSqsToDbRecordsInputQueue`. Previously failure to write a database
    record would result in lambda success, and an error log in the CloudWatch
    logs.   The lambda has been updated to manually add a record to
    the `sfEventSqsToDbRecordsDeadLetterQueue` if the granule, execution, *or*
    pdr record fails to write, in addition to the previous error logging.
- **CUMULUS-1956**
  - The `/s3credentials` endpoint that is deployed as part of distribution now
    supports authentication using tokens created by a different application. If
    a request contains the `EDL-ClientId` and `EDL-Token` headers,
    authentication will be handled using that token rather than attempting to
    use OAuth.
- **CUMULUS-1977**
  - API endpoint POST `/granules/bulk` now returns a 202 status on a successful
    response instead of a 200 response
  - API endpoint DELETE `/granules/<granule-id>` now returns a 404 status if the
    granule record was already deleted
  - `@cumulus/api/models/Granule.update()` now returns the updated granule
    record
  - Implemented POST `/granules/bulkDelete` API endpoint to support deleting
    granules specified by ID or returned by the provided query in the request
    body. If the request is successful, the endpoint returns the async operation
    ID that has been started to remove the granules.
    - To use a query in the request body, your deployment must be
      [configured to access the Elasticsearch host for ESDIS metrics](https://nasa.github.io/cumulus/docs/additional-deployment-options/cloudwatch-logs-delivery#esdis-metrics)
      in your environment
  - Added `@cumulus/api/models/Granule.getRecord()` method to return raw record
    from DynamoDB
  - Added `@cumulus/api/models/Granule.delete()` method which handles deleting
    the granule record from DynamoDB and the granule files from S3
- **CUMULUS-1982**
  - The `globalConnectionLimit` property of providers is now optional and
    defaults to "unlimited"
- **CUMULUS-1997**
  - Added optional `launchpad` configuration to `@cumulus/hyrax-metadata-updates` task config schema.
- **CUMULUS-1991**
  - `@cumulus/cmrjs/src/cmr-utils/constructOnlineAccessUrls()` now throws an error if `cmrGranuleUrlType = "distribution"` and no distribution endpoint argument is provided
- **CUMULUS-2011**
  - Reconciliation reports are now generated within an AsyncOperation
- **CUMULUS-2016**
  - Upgrade TEA to version 79

### Fixed

- **CUMULUS-1991**
  - Added missing `DISTRIBUTION_ENDPOINT` environment variable for API lambdas. This environment variable is required for API requests to move granules.

- **CUMULUS-1961**
  - Fixed granules and executions query params not getting sent to API in granule list operation in `@cumulus/api-client`

### Deprecated

- `@cumulus/aws-client/S3.calculateS3ObjectChecksum()`
- `@cumulus/aws-client/S3.getS3ObjectReadStream()`
- `@cumulus/common/log.convertLogLevel()`
- `@cumulus/collection-config-store`
- `@cumulus/common/util.sleep()`

- **CUMULUS-1930**
  - `@cumulus/common/log.convertLogLevel()`
  - `@cumulus/common/util.isNull()`
  - `@cumulus/common/util.isUndefined()`
  - `@cumulus/common/util.negate()`
  - `@cumulus/common/util.noop()`
  - `@cumulus/common/util.isNil()`
  - `@cumulus/common/util.renameProperty()`
  - `@cumulus/common/util.lookupMimeType()`
  - `@cumulus/common/util.thread()`
  - `@cumulus/common/util.mkdtempSync()`

### Removed

- The deprecated `@cumulus/common.bucketsConfigJsonObject` function has been
  removed
- The deprecated `@cumulus/common.CollectionConfigStore` class has been removed
- The deprecated `@cumulus/common.concurrency` module has been removed
- The deprecated `@cumulus/common.constructCollectionId` function has been
  removed
- The deprecated `@cumulus/common.launchpad` module has been removed
- The deprecated `@cumulus/common.LaunchpadToken` class has been removed
- The deprecated `@cumulus/common.Semaphore` class has been removed
- The deprecated `@cumulus/common.stringUtils` module has been removed
- The deprecated `@cumulus/common/aws.cloudwatchlogs` function has been removed
- The deprecated `@cumulus/common/aws.deleteS3Files` function has been removed
- The deprecated `@cumulus/common/aws.deleteS3Object` function has been removed
- The deprecated `@cumulus/common/aws.dynamodb` function has been removed
- The deprecated `@cumulus/common/aws.dynamodbDocClient` function has been
  removed
- The deprecated `@cumulus/common/aws.getExecutionArn` function has been removed
- The deprecated `@cumulus/common/aws.headObject` function has been removed
- The deprecated `@cumulus/common/aws.listS3ObjectsV2` function has been removed
- The deprecated `@cumulus/common/aws.parseS3Uri` function has been removed
- The deprecated `@cumulus/common/aws.promiseS3Upload` function has been removed
- The deprecated `@cumulus/common/aws.recursivelyDeleteS3Bucket` function has
  been removed
- The deprecated `@cumulus/common/aws.s3CopyObject` function has been removed
- The deprecated `@cumulus/common/aws.s3ObjectExists` function has been removed
- The deprecated `@cumulus/common/aws.s3PutObject` function has been removed
- The deprecated `@cumulus/common/bucketsConfigJsonObject` function has been
  removed
- The deprecated `@cumulus/common/CloudWatchLogger` class has been removed
- The deprecated `@cumulus/common/collection-config-store.CollectionConfigStore`
  class has been removed
- The deprecated `@cumulus/common/collection-config-store.constructCollectionId`
  function has been removed
- The deprecated `@cumulus/common/concurrency.limit` function has been removed
- The deprecated `@cumulus/common/concurrency.mapTolerant` function has been
  removed
- The deprecated `@cumulus/common/concurrency.promiseUrl` function has been
  removed
- The deprecated `@cumulus/common/concurrency.toPromise` function has been
  removed
- The deprecated `@cumulus/common/concurrency.unless` function has been removed
- The deprecated `@cumulus/common/config.parseConfig` function has been removed
- The deprecated `@cumulus/common/config.resolveResource` function has been
  removed
- The deprecated `@cumulus/common/DynamoDb.get` function has been removed
- The deprecated `@cumulus/common/DynamoDb.scan` function has been removed
- The deprecated `@cumulus/common/FieldPattern` class has been removed
- The deprecated `@cumulus/common/launchpad.getLaunchpadToken` function has been
  removed
- The deprecated `@cumulus/common/launchpad.validateLaunchpadToken` function has
  been removed
- The deprecated `@cumulus/common/LaunchpadToken` class has been removed
- The deprecated `@cumulus/common/message.buildCumulusMeta` function has been
  removed
- The deprecated `@cumulus/common/message.buildQueueMessageFromTemplate`
  function has been removed
- The deprecated `@cumulus/common/message.getCollectionIdFromMessage` function
  has been removed
- The deprecated `@cumulus/common/message.getMaximumExecutions` function has
  been removed
- The deprecated `@cumulus/common/message.getMessageExecutionArn` function has
  been removed
- The deprecated `@cumulus/common/message.getMessageExecutionName` function has
  been removed
- The deprecated `@cumulus/common/message.getMessageFromTemplate` function has
  been removed
- The deprecated `@cumulus/common/message.getMessageGranules` function has been
  removed
- The deprecated `@cumulus/common/message.getMessageStateMachineArn` function
  has been removed
- The deprecated `@cumulus/common/message.getQueueName` function has been
  removed
- The deprecated `@cumulus/common/message.getQueueNameByUrl` function has been
  removed
- The deprecated `@cumulus/common/message.hasQueueAndExecutionLimit` function
  has been removed
- The deprecated `@cumulus/common/Semaphore` class has been removed
- The deprecated `@cumulus/common/string.globalReplace` function has been removed
- The deprecated `@cumulus/common/string.isNonEmptyString` function has been
  removed
- The deprecated `@cumulus/common/string.isValidHostname` function has been
  removed
- The deprecated `@cumulus/common/string.match` function has been removed
- The deprecated `@cumulus/common/string.matches` function has been removed
- The deprecated `@cumulus/common/string.replace` function has been removed
- The deprecated `@cumulus/common/string.toLower` function has been removed
- The deprecated `@cumulus/common/string.toUpper` function has been removed
- The deprecated `@cumulus/common/testUtils.getLocalstackEndpoint` function has been removed
- The deprecated `@cumulus/common/util.setErrorStack` function has been removed
- The `@cumulus/common/util.uuid` function has been removed
- The deprecated `@cumulus/common/workflows.getWorkflowArn` function has been
  removed
- The deprecated `@cumulus/common/workflows.getWorkflowFile` function has been
  removed
- The deprecated `@cumulus/common/workflows.getWorkflowList` function has been
  removed
- The deprecated `@cumulus/common/workflows.getWorkflowTemplate` function has
  been removed
- `@cumulus/aws-client/StepFunctions.toSfnExecutionName()`
- `@cumulus/aws-client/StepFunctions.fromSfnExecutionName()`
- `@cumulus/aws-client/StepFunctions.getExecutionArn()`
- `@cumulus/aws-client/StepFunctions.getExecutionUrl()`
- `@cumulus/aws-client/StepFunctions.getStateMachineArn()`
- `@cumulus/aws-client/StepFunctions.pullStepFunctionEvent()`
- `@cumulus/common/test-utils/throttleOnce()`
- `@cumulus/integration-tests/api/distribution.invokeApiDistributionLambda()`
- `@cumulus/integration-tests/api/distribution.getDistributionApiRedirect()`
- `@cumulus/integration-tests/api/distribution.getDistributionApiFileStream()`

## [v1.24.0] 2020-06-03

### BREAKING CHANGES

- **CUMULUS-1969**
  - The `DiscoverPdrs` task now expects `provider_path` to be provided at
    `event.config.provider_path`, not `event.config.collection.provider_path`
  - `event.config.provider_path` is now a required parameter of the
    `DiscoverPdrs` task
  - `event.config.collection` is no longer a parameter to the `DiscoverPdrs`
    task
  - Collections no longer support the `provider_path` property. The tasks that
    relied on that property are now referencing `config.meta.provider_path`.
    Workflows should be updated accordingly.

- **CUMULUS-1997**
  - `@cumulus/cmr-client/CMRSearchConceptQueue` parameters have been changed to take a `cmrSettings` object containing clientId, provider, and auth information. This can be generated using `@cumulus/cmrjs/cmr-utils/getCmrSettings`. The `cmrEnvironment` variable has been removed.

### Added

- **CUMULUS-1800**
  - Added task configuration setting named `syncChecksumFiles` to the
    SyncGranule task. This setting is `false` by default, but when set to
    `true`, all checksum files associated with data files that are downloaded
    will be downloaded as well.
- **CUMULUS-1952**
  - Updated HTTP(S) provider client to accept username/password for Basic authorization. This change adds support for Basic Authorization such as Earthdata login redirects to ingest (i.e. as implemented in SyncGranule), but not to discovery (i.e. as implemented in DiscoverGranules). Discovery still expects the provider's file system to be publicly accessible, but not the individual files and their contents.
  - **NOTE**: Using this in combination with the HTTP protocol may expose usernames and passwords to intermediary network entities. HTTPS is highly recommended.
- **CUMULUS-1997**
  - Added optional `launchpad` configuration to `@cumulus/hyrax-metadata-updates` task config schema.

### Fixed

- **CUMULUS-1997**
  - Updated all CMR operations to use configured authentication scheme
- **CUMULUS-2010**
  - Updated `@cumulus/api/launchpadSaml` to support multiple userGroup attributes from the SAML response

## [v1.23.2] 2020-05-22

### BREAKING CHANGES

- Updates to the Cumulus archive API:
  - All endpoints now return a `401` response instead of a `403` for any request where the JWT passed as a Bearer token is invalid.
  - POST `/refresh` and DELETE `/token/<token>` endpoints now return a `401` response for requests with expired tokens

- **CUMULUS-1894**
  - `@cumulus/ingest/granule.handleDuplicateFile()`
    - The `copyOptions` parameter has been removed
    - An `ACL` parameter has been added
  - `@cumulus/ingest/granule.renameS3FileWithTimestamp()`
    - Now returns `undefined`

- **CUMULUS-1896**
  Updated all Cumulus core lambdas to utilize the new message adapter streaming interface via [cumulus-message-adapter-js v1.2.0](https://github.com/nasa/cumulus-message-adapter-js/releases/tag/v1.2.0).   Users of this version of Cumulus (or later) must utilize version 1.3.0 or greater of the [cumulus-message-adapter](https://github.com/nasa/cumulus-message-adapter) to support core lambdas.

- **CUMULUS-1912**
  - `@cumulus/api` reconciliationReports list endpoint returns a list of reconciliationReport records instead of S3Uri.

- **CUMULUS-1969**
  - The `DiscoverGranules` task now expects `provider_path` to be provided at
    `event.config.provider_path`, not `event.config.collection.provider_path`
  - `config.provider_path` is now a required parameter of the `DiscoverGranules`
    task

### MIGRATION STEPS

- To take advantage of the new TTL-based access token expiration implemented in CUMULUS-1777 (see notes below) and clear out existing records in your access tokens table, do the following:
  1. Log out of any active dashboard sessions
  2. Use the AWS console or CLI to delete your `<prefix>-AccessTokensTable` DynamoDB table
  3. [Re-deploy your `data-persistence` module](https://nasa.github.io/cumulus/docs/deployment/upgrade-readme#update-data-persistence-resources), which should re-create the `<prefix>-AccessTokensTable` DynamoDB table
  4. Return to using the Cumulus API/dashboard as normal
- This release requires the Cumulus Message Adapter layer deployed with Cumulus Core to be at least 1.3.0, as the core lambdas have updated to [cumulus-message-adapter-js v1.2.0](https://github.com/nasa/cumulus-message-adapter-js/releases/tag/v1.2.0) and the new CMA interface.  As a result, users should:
  1. Follow the [Cumulus Message Adapter (CMA) deployment instructions](https://nasa.github.io/cumulus/docs/deployment/deployment-readme#deploy-the-cumulus-message-adapter-layer) and install a CMA layer version >=1.3.0
  2. If you are using any custom Node.js Lambdas in your workflows **and** the Cumulus CMA layer/`cumulus-message-adapter-js`, you must update your lambda to use [cumulus-message-adapter-js v1.2.0](https://github.com/nasa/cumulus-message-adapter-js/releases/tag/v1.2.0) and follow the migration instructions in the release notes. Prior versions of `cumulus-message-adapter-js` are not compatible with CMA >= 1.3.0.
- Migrate existing s3 reconciliation report records to database (CUMULUS-1911):
  - After update your `data persistence` module and Cumulus resources, run the command:

  ```bash
  ./node_modules/.bin/cumulus-api migrate --stack `<your-terraform-deployment-prefix>` --migrationVersion migration5
  ```

### Added

- Added a limit for concurrent Elasticsearch requests when doing an index from database operation
- Added the `es_request_concurrency` parameter to the archive and cumulus Terraform modules

- **CUMULUS-1995**
  - Added the `es_index_shards` parameter to the archive and cumulus Terraform modules to configure the number of shards for the ES index
    - If you have an existing ES index, you will need to [reindex](https://nasa.github.io/cumulus-api/#reindex) and then [change index](https://nasa.github.io/cumulus-api/#change-index) to take advantage of shard updates

- **CUMULUS-1894**
  - Added `@cumulus/aws-client/S3.moveObject()`

- **CUMULUS-1911**
  - Added ReconciliationReports table
  - Updated CreateReconciliationReport lambda to save Reconciliation Report records to database
  - Updated dbIndexer and IndexFromDatabase lambdas to index Reconciliation Report records to Elasticsearch
  - Added migration_5 to migrate existing s3 reconciliation report records to database and Elasticsearch
  - Updated `@cumulus/api` package, `tf-modules/archive` and `tf-modules/data-persistence` Terraform modules

- **CUMULUS-1916**
  - Added util function for seeding reconciliation reports when running API locally in dashboard

### Changed

- **CUMULUS-1777**
  - The `expirationTime` property is now a **required field** of the access tokens model.
  - Updated the `AccessTokens` table to set a [TTL](https://docs.aws.amazon.com/amazondynamodb/latest/developerguide/howitworks-ttl.html) on the `expirationTime` field in `tf-modules/data-persistence/dynamo.tf`. As a result, access token records in this table whose `expirationTime` has passed should be **automatically deleted by DynamoDB**.
  - Updated all code creating access token records in the Dynamo `AccessTokens` table to set the `expirationTime` field value in seconds from the epoch.
- **CUMULUS-1912**
  - Updated reconciliationReports endpoints to query against Elasticsearch, delete report from both database and s3
  - Added `@cumulus/api-client/reconciliationReports`
- **CUMULUS-1999**
  - Updated `@cumulus/common/util.deprecate()` so that only a single deprecation notice is printed for each name/version combination

### Fixed

- **CUMULUS-1894**
  - The `SyncGranule` task can now handle files larger than 5 GB
- **CUMULUS-1987**
  - `Remove granule from CMR` operation in `@cumulus/api` now passes token to CMR when fetching granule metadata, allowing removal of private granules
- **CUMULUS-1993**
  - For a given queue, the `sqs-message-consumer` Lambda will now only schedule workflows for rules matching the queue **and the collection information in each queue message (if any)**
    - The consumer also now only reads each queue message **once per Lambda invocation**, whereas previously each message was read **once per queue rule per Lambda invocation**
  - Fixed bug preventing the deletion of multiple SNS rules that share the same SNS topic

### Deprecated

- **CUMULUS-1894**
  - `@cumulus/ingest/granule.copyGranuleFile()`
  - `@cumulus/ingest/granule.moveGranuleFile()`

- **CUMULUS-1987** - Deprecated the following functions:
  - `@cumulus/cmrjs/getMetadata(cmrLink)` -> `@cumulus/cmr-client/CMR.getGranuleMetadata(cmrLink)`
  - `@cumulus/cmrjs/getFullMetadata(cmrLink)`

## [v1.22.1] 2020-05-04

**Note**: v1.22.0 was not released as a package due to npm/release concerns.  Users upgrading to 1.22.x should start with 1.22.1

### Added

- **CUMULUS-1894**
  - Added `@cumulus/aws-client/S3.multipartCopyObject()`
- **CUMULUS-408**
  - Added `certificateUri` field to provider schema. This optional field allows operators to specify an S3 uri to a CA bundle to use for HTTPS requests.
- **CUMULUS-1787**
  - Added `collections/active` endpoint for returning collections with active granules in `@cumulus/api`
- **CUMULUS-1799**
  - Added `@cumulus/common/stack.getBucketsConfigKey()` to return the S3 key for the buckets config object
  - Added `@cumulus/common/workflows.getWorkflowFileKey()` to return the S3 key for a workflow definition object
  - Added `@cumulus/common/workflows.getWorkflowsListKeyPrefix()` to return the S3 key prefix for objects containing workflow definitions
  - Added `@cumulus/message` package containing utilities for building and parsing Cumulus messages
- **CUMULUS-1850**
  - Added `@cumulus/aws-client/Kinesis.describeStream()` to get a Kinesis stream description
- **CUMULUS-1853**
  - Added `@cumulus/integration-tests/collections.createCollection()`
  - Added `@cumulus/integration-tests/executions.findExecutionArn()`
  - Added `@cumulus/integration-tests/executions.getExecutionWithStatus()`
  - Added `@cumulus/integration-tests/granules.getGranuleWithStatus()`
  - Added `@cumulus/integration-tests/providers.createProvider()`
  - Added `@cumulus/integration-tests/rules.createOneTimeRule()`

### Changed

- **CUMULUS-1682**
  - Moved all `@cumulus/ingest/parse-pdr` code into the `parse-pdr` task as it had become tightly coupled with that task's handler and was not used anywhere else. Unit tests also restored.
- **CUMULUS-1820**
  - Updated the Thin Egress App module used in `tf-modules/distribution/main.tf` to build 74. [See the release notes](https://github.com/asfadmin/thin-egress-app/releases/tag/tea-build.74).
- **CUMULUS-1852**
  - Updated POST endpoints for `/collections`, `/providers`, and `/rules` to log errors when returning a 500 response
  - Updated POST endpoint for `/collections`:
    - Return a 400 response when the `name` or `version` fields are missing
    - Return a 409 response if the collection already exists
    - Improved error messages to be more explicit
  - Updated POST endpoint for `/providers`:
    - Return a 400 response if the `host` field value is invalid
    - Return a 409 response if the provider already exists
  - Updated POST endpoint for `/rules`:
    - Return a 400 response if rule `name` is invalid
    - Return a 400 response if rule `type` is invalid
- **CUMULUS-1891**
  - Updated the following endpoints using async operations to return a 503 error if the ECS task  cannot be started and a 500 response for a non-specific error:
    - POST `/replays`
    - POST `/bulkDelete`
    - POST `/elasticsearch/index-from-database`
    - POST `/granules/bulk`

### Fixed

- **CUMULUS-408**
  - Fixed HTTPS discovery and ingest.

- **CUMULUS-1850**
  - Fixed a bug in Kinesis event processing where the message consumer would not properly filter available rules based on the collection information in the event and the Kinesis stream ARN

- **CUMULUS-1853**
  - Fixed a bug where attempting to create a rule containing a payload property
    would fail schema validation.

- **CUMULUS-1854**
  - Rule schema is validated before starting workflows or creating event source mappings

- **CUMULUS-1974**
  - Fixed @cumulus/api webpack config for missing underscore object due to underscore update

- **CUMULUS-2210**
  - Fixed `cmr_oauth_provider` variable not being propagated to reconciliation reports

### Deprecated

- **CUMULUS-1799** - Deprecated the following code. For cases where the code was moved into another package, the new code location is noted:
  - `@cumulus/aws-client/StepFunctions.fromSfnExecutionName()`
  - `@cumulus/aws-client/StepFunctions.toSfnExecutionName()`
  - `@cumulus/aws-client/StepFunctions.getExecutionArn()` -> `@cumulus/message/Executions.buildExecutionArn()`
  - `@cumulus/aws-client/StepFunctions.getExecutionUrl()` -> `@cumulus/message/Executions.getExecutionUrlFromArn()`
  - `@cumulus/aws-client/StepFunctions.getStateMachineArn()` -> `@cumulus/message/Executions.getStateMachineArnFromExecutionArn()`
  - `@cumulus/aws-client/StepFunctions.pullStepFunctionEvent()` -> `@cumulus/message/StepFunctions.pullStepFunctionEvent()`
  - `@cumulus/common/bucketsConfigJsonObject()`
  - `@cumulus/common/CloudWatchLogger`
  - `@cumulus/common/collection-config-store/CollectionConfigStore` -> `@cumulus/collection-config-store`
  - `@cumulus/common/collection-config-store.constructCollectionId()` -> `@cumulus/message/Collections.constructCollectionId`
  - `@cumulus/common/concurrency.limit()`
  - `@cumulus/common/concurrency.mapTolerant()`
  - `@cumulus/common/concurrency.promiseUrl()`
  - `@cumulus/common/concurrency.toPromise()`
  - `@cumulus/common/concurrency.unless()`
  - `@cumulus/common/config.buildSchema()`
  - `@cumulus/common/config.parseConfig()`
  - `@cumulus/common/config.resolveResource()`
  - `@cumulus/common/config.resourceToArn()`
  - `@cumulus/common/FieldPattern`
  - `@cumulus/common/launchpad.getLaunchpadToken()` -> `@cumulus/launchpad-auth/index.getLaunchpadToken()`
  - `@cumulus/common/LaunchpadToken` -> `@cumulus/launchpad-auth/LaunchpadToken`
  - `@cumulus/common/launchpad.validateLaunchpadToken()` -> `@cumulus/launchpad-auth/index.validateLaunchpadToken()`
  - `@cumulus/common/message.buildCumulusMeta()` -> `@cumulus/message/Build.buildCumulusMeta()`
  - `@cumulus/common/message.buildQueueMessageFromTemplate()` -> `@cumulus/message/Build.buildQueueMessageFromTemplate()`
  - `@cumulus/common/message.getCollectionIdFromMessage()` -> `@cumulus/message/Collections.getCollectionIdFromMessage()`
  - `@cumulus/common/message.getMessageExecutionArn()` -> `@cumulus/message/Executions.getMessageExecutionArn()`
  - `@cumulus/common/message.getMessageExecutionName()` -> `@cumulus/message/Executions.getMessageExecutionName()`
  - `@cumulus/common/message.getMaximumExecutions()` -> `@cumulus/message/Queue.getMaximumExecutions()`
  - `@cumulus/common/message.getMessageFromTemplate()`
  - `@cumulus/common/message.getMessageStateMachineArn()` -> `@cumulus/message/Executions.getMessageStateMachineArn()`)
  - `@cumulus/common/message.getMessageGranules()` -> `@cumulus/message/Granules.getMessageGranules()`
  - `@cumulus/common/message.getQueueNameByUrl()` -> `@cumulus/message/Queue.getQueueNameByUrl()`
  - `@cumulus/common/message.getQueueName()` -> `@cumulus/message/Queue.getQueueName()`)
  - `@cumulus/common/message.hasQueueAndExecutionLimit()` -> `@cumulus/message/Queue.hasQueueAndExecutionLimit()`
  - `@cumulus/common/Semaphore`
  - `@cumulus/common/test-utils.throttleOnce()`
  - `@cumulus/common/workflows.getWorkflowArn()`
  - `@cumulus/common/workflows.getWorkflowFile()`
  - `@cumulus/common/workflows.getWorkflowList()`
  - `@cumulus/common/workflows.getWorkflowTemplate()`
  - `@cumulus/integration-tests/sfnStep/SfnStep.parseStepMessage()` -> `@cumulus/message/StepFunctions.parseStepMessage()`
- **CUMULUS-1858** - Deprecated the following functions.
  - `@cumulus/common/string.globalReplace()`
  - `@cumulus/common/string.isNonEmptyString()`
  - `@cumulus/common/string.isValidHostname()`
  - `@cumulus/common/string.match()`
  - `@cumulus/common/string.matches()`
  - `@cumulus/common/string.replace()`
  - `@cumulus/common/string.toLower()`
  - `@cumulus/common/string.toUpper()`

### Removed

- **CUMULUS-1799**: Deprecated code removals:
  - Removed from `@cumulus/common/aws`:
    - `pullStepFunctionEvent()`
  - Removed `@cumulus/common/sfnStep`
  - Removed `@cumulus/common/StepFunctions`

## [v1.21.0] 2020-03-30

### PLEASE NOTE

- **CUMULUS-1762**: the `messageConsumer` for `sns` and `kinesis`-type rules now fetches
  the collection information from the message. You should ensure that your rule's collection
  name and version match what is in the message for these ingest messages to be processed.
  If no matching rule is found, an error will be thrown and logged in the
  `messageConsumer` Lambda function's log group.

### Added

- **CUMULUS-1629**`
  - Updates discover-granules task to respect/utilize duplicateHandling configuration such that
    - skip:               Duplicates will be filtered from the granule list
    - error:              Duplicates encountered will result in step failure
    - replace, version:   Duplicates will be ignored and handled as normal.
  - Adds a new copy of the API lambda `PrivateApiLambda()` which is configured to not require authentication. This Lambda is not connected to an API gateway
  - Adds `@cumulus/api-client` with functions for use by workflow lambdas to call the API when needed

- **CUMULUS-1732**
  - Added Python task/activity workflow and integration test (`PythonReferenceSpec`) to test `cumulus-message-adapter-python`and `cumulus-process-py` integration.
- **CUMULUS-1795**
  - Added an IAM policy on the Cumulus EC2 creation to enable SSM when the `deploy_to_ngap` flag is true

### Changed

- **CUMULUS-1762**
  - the `messageConsumer` for `sns` and `kinesis`-type rules now fetches the collection
    information from the message.

### Deprecated

- **CUMULUS-1629**
  - Deprecate `granulesApi`, `rulesApi`, `emsApi`, `executionsAPI` from `@cumulus/integration-test/api` in favor of code moved to `@cumulus/api-client`

### Removed

- **CUMULUS-1799**: Deprecated code removals
  - Removed deprecated method `@cumulus/api/models/Granule.createGranulesFromSns()`
  - Removed deprecated method `@cumulus/api/models/Granule.removeGranuleFromCmr()`
  - Removed from `@cumulus/common/aws`:
    - `apigateway()`
    - `buildS3Uri()`
    - `calculateS3ObjectChecksum()`
    - `cf()`
    - `cloudwatch()`
    - `cloudwatchevents()`
    - `cloudwatchlogs()`
    - `createAndWaitForDynamoDbTable()`
    - `createQueue()`
    - `deleteSQSMessage()`
    - `describeCfStackResources()`
    - `downloadS3File()`
    - `downloadS3Files()`
    - `DynamoDbSearchQueue` class
    - `dynamodbstreams()`
    - `ec2()`
    - `ecs()`
    - `fileExists()`
    - `findResourceArn()`
    - `fromSfnExecutionName()`
    - `getFileBucketAndKey()`
    - `getJsonS3Object()`
    - `getQueueUrl()`
    - `getObjectSize()`
    - `getS3ObjectReadStream()`
    - `getSecretString()`
    - `getStateMachineArn()`
    - `headObject()`
    - `isThrottlingException()`
    - `kinesis()`
    - `lambda()`
    - `listS3Objects()`
    - `promiseS3Upload()`
    - `publishSnsMessage()`
    - `putJsonS3Object()`
    - `receiveSQSMessages()`
    - `s3CopyObject()`
    - `s3GetObjectTagging()`
    - `s3Join()`
    - `S3ListObjectsV2Queue` class
    - `s3TagSetToQueryString()`
    - `s3PutObjectTagging()`
    - `secretsManager()`
    - `sendSQSMessage()`
    - `sfn()`
    - `sns()`
    - `sqs()`
    - `sqsQueueExists()`
    - `toSfnExecutionName()`
    - `uploadS3FileStream()`
    - `uploadS3Files()`
    - `validateS3ObjectChecksum()`
  - Removed `@cumulus/common/CloudFormationGateway` class
  - Removed `@cumulus/common/concurrency/Mutex` class
  - Removed `@cumulus/common/errors`
  - Removed `@cumulus/common/sftp`
  - Removed `@cumulus/common/string.unicodeEscape`
  - Removed `@cumulus/cmrjs/cmr-utils.getGranuleId()`
  - Removed `@cumulus/cmrjs/cmr-utils.getCmrFiles()`
  - Removed `@cumulus/cmrjs/cmr/CMR` class
  - Removed `@cumulus/cmrjs/cmr/CMRSearchConceptQueue` class
  - Removed `@cumulus/cmrjs/utils.getHost()`
  - Removed `@cumulus/cmrjs/utils.getIp()`
  - Removed `@cumulus/cmrjs/utils.hostId()`
  - Removed `@cumulus/cmrjs/utils/ummVersion()`
  - Removed `@cumulus/cmrjs/utils.updateToken()`
  - Removed `@cumulus/cmrjs/utils.validateUMMG()`
  - Removed `@cumulus/ingest/aws.getEndpoint()`
  - Removed `@cumulus/ingest/aws.getExecutionUrl()`
  - Removed `@cumulus/ingest/aws/invoke()`
  - Removed `@cumulus/ingest/aws/CloudWatch` class
  - Removed `@cumulus/ingest/aws/ECS` class
  - Removed `@cumulus/ingest/aws/Events` class
  - Removed `@cumulus/ingest/aws/SQS` class
  - Removed `@cumulus/ingest/aws/StepFunction` class
  - Removed `@cumulus/ingest/util.normalizeProviderPath()`
  - Removed `@cumulus/integration-tests/index.listCollections()`
  - Removed `@cumulus/integration-tests/index.listProviders()`
  - Removed `@cumulus/integration-tests/index.rulesList()`
  - Removed `@cumulus/integration-tests/api/api.addCollectionApi()`

## [v1.20.0] 2020-03-12

### BREAKING CHANGES

- **CUMULUS-1714**
  - Changed the format of the message sent to the granule SNS Topic. Message includes the granule record under `record` and the type of event under `event`. Messages with `deleted` events will have the record that was deleted with a `deletedAt` timestamp. Options for `event` are `Create | Update | Delete`
- **CUMULUS-1769** - `deploy_to_ngap` is now a **required** variable for the `tf-modules/cumulus` module. **For those deploying to NGAP environments, this variable should always be set to `true`.**

### Notable changes

- **CUMULUS-1739** - You can now exclude Elasticsearch from your `tf-modules/data-persistence` deployment (via `include_elasticsearch = false`) and your `tf-modules/cumulus` module will still deploy successfully.

- **CUMULUS-1769** - If you set `deploy_to_ngap = true` for the `tf-modules/archive` Terraform module, **you can only deploy your archive API gateway as `PRIVATE`**, not `EDGE`.

### Added

- Added `@cumulus/aws-client/S3.getS3ObjectReadStreamAsync()` to deal with S3 eventual consistency issues by checking for the existence an S3 object with retries before getting a readable stream for that object.
- **CUMULUS-1769**
  - Added `deploy_to_ngap` boolean variable for the `tf-modules/cumulus` and `tf-modules/archive` Terraform modules. This variable is required. **For those deploying to NGAP environments, this variable should always be set to `true`.**
- **HYRAX-70**
  - Add the hyrax-metadata-update task

### Changed

- [`AccessToken.get()`](https://github.com/nasa/cumulus/blob/master/packages/api/models/access-tokens.js) now enforces [strongly consistent reads from DynamoDB](https://docs.aws.amazon.com/amazondynamodb/latest/developerguide/HowItWorks.ReadConsistency.html)
- **CUMULUS-1739**
  - Updated `tf-modules/data-persistence` to make Elasticsearch alarm resources and outputs conditional on the `include_elasticsearch` variable
  - Updated `@cumulus/aws-client/S3.getObjectSize` to include automatic retries for any failures from `S3.headObject`
- **CUMULUS-1784**
  - Updated `@cumulus/api/lib/DistributionEvent.remoteIP()` to parse the IP address in an S3 access log from the `A-sourceip` query parameter if present, otherwise fallback to the original parsing behavior.
- **CUMULUS-1768**
  - The `stats/summary` endpoint reports the distinct collections for the number of granules reported

### Fixed

- **CUMULUS-1739** - Fixed the `tf-modules/cumulus` and `tf-modules/archive` modules to make these Elasticsearch variables truly optional:
  - `elasticsearch_domain_arn`
  - `elasticsearch_hostname`
  - `elasticsearch_security_group_id`

- **CUMULUS-1768**
  - Fixed the `stats/` endpoint so that data is correctly filtered by timestamp and `processingTime` is calculated correctly.

- **CUMULUS-1769**
  - In the `tf-modules/archive` Terraform module, the `lifecycle` block ignoring changes to the `policy` of the archive API gateway is now only enforced if `deploy_to_ngap = true`. This fixes a bug where users deploying outside of NGAP could not update their API gateway's resource policy when going from `PRIVATE` to `EDGE`, preventing their API from being accessed publicly.

- **CUMULUS-1775**
  - Fix/update api endpoint to use updated google auth endpoints such that it will work with new accounts

### Removed

- **CUMULUS-1768**
  - Removed API endpoints `stats/histogram` and `stats/average`. All advanced stats needs should be acquired from Cloud Metrics or similarly configured ELK stack.

## [v1.19.0] 2020-02-28

### BREAKING CHANGES

- **CUMULUS-1736**
  - The `@cumulus/discover-granules` task now sets the `dataType` of discovered
    granules based on the `name` of the configured collection, not the
    `dataType`.
  - The config schema of the `@cumulus/discover-granules` task now requires that
    collections contain a `version`.
  - The `@cumulus/sync-granule` task will set the `dataType` and `version` of a
    granule based on the configured collection if those fields are not already
    set on the granule. Previously it was using the `dataType` field of the
    configured collection, then falling back to the `name` field of the
    collection. This update will just use the `name` field of the collection to
    set the `dataType` field of the granule.

- **CUMULUS-1446**
  - Update the `@cumulus/integration-tests/api/executions.getExecution()`
    function to parse the response and return the execution, rather than return
    the full API response.

- **CUMULUS-1672**
  - The `cumulus` Terraform module in previous releases set a
    `Deployment = var.prefix` tag on all resources that it managed. In this
    release, a `tags` input variable has been added to the `cumulus` Terraform
    module to allow resource tagging to be customized. No default tags will be
    applied to Cumulus-managed resources. To replicate the previous behavior,
    set `tags = { Deployment: var.prefix }` as an input variable for the
    `cumulus` Terraform module.

- **CUMULUS-1684 Migration Instructions**
  - In previous releases, a provider's username and password were encrypted
    using a custom encryption library. That has now been updated to use KMS.
    This release includes a Lambda function named
    `<prefix>-ProviderSecretsMigration`, which will re-encrypt existing
    provider credentials to use KMS. After this release has been deployed, you
    will need to manually invoke that Lambda function using either the AWS CLI
    or AWS Console. It should only need to be successfully run once.
  - Future releases of Cumulus will invoke a
    `<prefix>-VerifyProviderSecretsMigration` Lambda function as part of the
    deployment, which will cause the deployment to fail if the migration
    Lambda has not been run.

- **CUMULUS-1718**
  - The `@cumulus/sf-sns-report` task for reporting mid-workflow updates has been retired.
  This task was used as the `PdrStatusReport` task in our ParsePdr example workflow.
  If you have a ParsePdr or other workflow using this task, use `@cumulus/sf-sqs-report` instead.
  Trying to deploy the old task will result in an error as the cumulus module no longer exports `sf_sns_report_task`.
  - Migration instruction: In your workflow definition, for each step using the old task change:
  `"Resource": "${module.cumulus.sf_sns_report_task.task_arn}"`
  to
  `"Resource": "${module.cumulus.sf_sqs_report_task.task_arn}"`

- **CUMULUS-1755**
  - The `thin_egress_jwt_secret_name` variable for the `tf-modules/cumulus` Terraform module is now **required**. This variable is passed on to the Thin Egress App in `tf-modules/distribution/main.tf`, which uses the keys stored in the secret to sign JWTs. See the [Thin Egress App documentation on how to create a value for this secret](https://github.com/asfadmin/thin-egress-app#setting-up-the-jwt-cookie-secrets).

### Added

- **CUMULUS-1446**
  - Add `@cumulus/common/FileUtils.readJsonFile()` function
  - Add `@cumulus/common/FileUtils.readTextFile()` function
  - Add `@cumulus/integration-tests/api/collections.createCollection()` function
  - Add `@cumulus/integration-tests/api/collections.deleteCollection()` function
  - Add `@cumulus/integration-tests/api/collections.getCollection()` function
  - Add `@cumulus/integration-tests/api/providers.getProvider()` function
  - Add `@cumulus/integration-tests/index.getExecutionOutput()` function
  - Add `@cumulus/integration-tests/index.loadCollection()` function
  - Add `@cumulus/integration-tests/index.loadProvider()` function
  - Add `@cumulus/integration-tests/index.readJsonFilesFromDir()` function

- **CUMULUS-1672**
  - Add a `tags` input variable to the `archive` Terraform module
  - Add a `tags` input variable to the `cumulus` Terraform module
  - Add a `tags` input variable to the `cumulus_ecs_service` Terraform module
  - Add a `tags` input variable to the `data-persistence` Terraform module
  - Add a `tags` input variable to the `distribution` Terraform module
  - Add a `tags` input variable to the `ingest` Terraform module
  - Add a `tags` input variable to the `s3-replicator` Terraform module

- **CUMULUS-1707**
  - Enable logrotate on ECS cluster

- **CUMULUS-1684**
  - Add a `@cumulus/aws-client/KMS` library of KMS-related functions
  - Add `@cumulus/aws-client/S3.getTextObject()`
  - Add `@cumulus/sftp-client` package
  - Create `ProviderSecretsMigration` Lambda function
  - Create `VerifyProviderSecretsMigration` Lambda function

- **CUMULUS-1548**
  - Add ability to put default Cumulus logs in Metrics' ELK stack
  - Add ability to add custom logs to Metrics' ELK Stack

- **CUMULUS-1702**
  - When logs are sent to Metrics' ELK stack, the logs endpoints will return results from there

- **CUMULUS-1459**
  - Async Operations are indexed in Elasticsearch
  - To index any existing async operations you'll need to perform an index from
    database function.

- **CUMULUS-1717**
  - Add `@cumulus/aws-client/deleteAndWaitForDynamoDbTableNotExists`, which
    deletes a DynamoDB table and waits to ensure the table no longer exists
  - Added `publishGranules` Lambda to handle publishing granule messages to SNS when granule records are written to DynamoDB
  - Added `@cumulus/api/models/Granule.storeGranulesFromCumulusMessage` to store granules from a Cumulus message to DynamoDB

- **CUMULUS-1718**
  - Added `@cumulus/sf-sqs-report` task to allow mid-workflow reporting updates.
  - Added `stepfunction_event_reporter_queue_url` and `sf_sqs_report_task` outputs to the `cumulus` module.
  - Added `publishPdrs` Lambda to handle publishing PDR messages to SNS when PDR records are written to DynamoDB.
  - Added `@cumulus/api/models/Pdr.storePdrFromCumulusMessage` to store PDRs from a Cumulus message to DynamoDB.
  - Added `@cumulus/aws-client/parseSQSMessageBody` to parse an SQS message body string into an object.

- **Ability to set custom backend API url in the archive module**
  - Add `api_url` definition in `tf-modules/cumulus/archive.tf`
  - Add `archive_api_url` variable in `tf-modules/cumulus/variables.tf`

- **CUMULUS-1741**
  - Added an optional `elasticsearch_security_group_ids` variable to the
    `data-persistence` Terraform module to allow additional security groups to
    be assigned to the Elasticsearch Domain.

- **CUMULUS-1752**
  - Added `@cumulus/integration-tests/api/distribution.invokeTEADistributionLambda` to simulate a request to the [Thin Egress App](https://github.com/asfadmin/thin-egress-app) by invoking the Lambda and getting a response payload.
  - Added `@cumulus/integration-tests/api/distribution.getTEARequestHeaders` to generate necessary request headers for a request to the Thin Egress App
  - Added `@cumulus/integration-tests/api/distribution.getTEADistributionApiFileStream` to get a response stream for a file served by Thin Egress App
  - Added `@cumulus/integration-tests/api/distribution.getTEADistributionApiRedirect` to get a redirect response from the Thin Egress App

- **CUMULUS-1755**
  - Added `@cumulus/aws-client/CloudFormation.describeCfStack()` to describe a Cloudformation stack
  - Added `@cumulus/aws-client/CloudFormation.getCfStackParameterValues()` to get multiple parameter values for a Cloudformation stack

### Changed

- **CUMULUS-1725**
  - Moved the logic that updates the granule files cache Dynamo table into its
    own Lambda function called `granuleFilesCacheUpdater`.

- **CUMULUS-1736**
  - The `collections` model in the API package now determines the name of a
    collection based on the `name` property, rather than using `dataType` and
    then falling back to `name`.
  - The `@cumulus/integration-tests.loadCollection()` function no longer appends
    the postfix to the end of the collection's `dataType`.
  - The `@cumulus/integration-tests.addCollections()` function no longer appends
    the postfix to the end of the collection's `dataType`.

- **CUMULUS-1672**
  - Add a `retryOptions` parameter to the `@cumulus/aws-client/S3.headObject`
     function, which will retry if the object being queried does not exist.

- **CUMULUS-1446**
  - Mark the `@cumulus/integration-tests/api.addCollectionApi()` function as
    deprecated
  - Mark the `@cumulus/integration-tests/index.listCollections()` function as
    deprecated
  - Mark the `@cumulus/integration-tests/index.listProviders()` function as
    deprecated
  - Mark the `@cumulus/integration-tests/index.rulesList()` function as
    deprecated

- **CUMULUS-1672**
  - Previously, the `cumulus` module defaulted to setting a
    `Deployment = var.prefix` tag on all resources that it managed. In this
    release, the `cumulus` module will now accept a `tags` input variable that
    defines the tags to be assigned to all resources that it manages.
  - Previously, the `data-persistence` module defaulted to setting a
    `Deployment = var.prefix` tag on all resources that it managed. In this
    release, the `data-persistence` module will now accept a `tags` input
    variable that defines the tags to be assigned to all resources that it
    manages.
  - Previously, the `distribution` module defaulted to setting a
    `Deployment = var.prefix` tag on all resources that it managed. In this
    release, the `distribution` module will now accept a `tags` input variable
    that defines the tags to be assigned to all resources that it manages.
  - Previously, the `ingest` module defaulted to setting a
    `Deployment = var.prefix` tag on all resources that it managed. In this
    release, the `ingest` module will now accept a `tags` input variable that
    defines the tags to be assigned to all resources that it manages.
  - Previously, the `s3-replicator` module defaulted to setting a
    `Deployment = var.prefix` tag on all resources that it managed. In this
    release, the `s3-replicator` module will now accept a `tags` input variable
    that defines the tags to be assigned to all resources that it manages.

- **CUMULUS-1684**
  - Update the API package to encrypt provider credentials using KMS instead of
    using RSA keys stored in S3

- **CUMULUS-1717**
  - Changed name of `cwSfExecutionEventToDb` Lambda to `cwSfEventToDbRecords`
  - Updated `cwSfEventToDbRecords` to write granule records to DynamoDB from the incoming Cumulus message

- **CUMULUS-1718**
  - Renamed `cwSfEventToDbRecords` to `sfEventSqsToDbRecords` due to architecture change to being a consumer of an SQS queue of Step Function Cloudwatch events.
  - Updated `sfEventSqsToDbRecords` to write PDR records to DynamoDB from the incoming Cumulus message
  - Moved `data-cookbooks/sns.md` to `data-cookbooks/ingest-notifications.md` and updated it to reflect recent changes.

- **CUMULUS-1748**
  - (S)FTP discovery tasks now use the provider-path as-is instead of forcing it to a relative path.
  - Improved error handling to catch permission denied FTP errors better and log them properly. Workflows will still fail encountering this error and we intend to consider that approach in a future ticket.

- **CUMULUS-1752**
  - Moved class for parsing distribution events to its own file: `@cumulus/api/lib/DistributionEvent.js`
    - Updated `DistributionEvent` to properly parse S3 access logs generated by requests from the [Thin Egress App](https://github.com/asfadmin/thin-egress-app)

- **CUMULUS-1753** - Changes to `@cumulus/ingest/HttpProviderClient.js`:
  - Removed regex filter in `HttpProviderClient.list()` that was used to return only files with an extension between 1 and 4 characters long. `HttpProviderClient.list()` will now return all files linked from the HTTP provider host.

- **CUMULUS-1755**
  - Updated the Thin Egress App module used in `tf-modules/distribution/main.tf` to build 61. [See the release notes](https://github.com/asfadmin/thin-egress-app/releases/tag/tea-build.61).

- **CUMULUS-1757**
  - Update @cumulus/cmr-client CMRSearchConceptQueue to take optional cmrEnvironment parameter

### Deprecated

- **CUMULUS-1684**
  - Deprecate `@cumulus/common/key-pair-provider/S3KeyPairProvider`
  - Deprecate `@cumulus/common/key-pair-provider/S3KeyPairProvider.encrypt()`
  - Deprecate `@cumulus/common/key-pair-provider/S3KeyPairProvider.decrypt()`
  - Deprecate `@cumulus/common/kms/KMS`
  - Deprecate `@cumulus/common/kms/KMS.encrypt()`
  - Deprecate `@cumulus/common/kms/KMS.decrypt()`
  - Deprecate `@cumulus/common/sftp.Sftp`

- **CUMULUS-1717**
  - Deprecate `@cumulus/api/models/Granule.createGranulesFromSns`

- **CUMULUS-1718**
  - Deprecate `@cumulus/sf-sns-report`.
    - This task has been updated to always throw an error directing the user to use `@cumulus/sf-sqs-report` instead. This was done because there is no longer an SNS topic to which to publish, and no consumers to listen to it.

- **CUMULUS-1748**
  - Deprecate `@cumulus/ingest/util.normalizeProviderPath`

- **CUMULUS-1752**
  - Deprecate `@cumulus/integration-tests/api/distribution.getDistributionApiFileStream`
  - Deprecate `@cumulus/integration-tests/api/distribution.getDistributionApiRedirect`
  - Deprecate `@cumulus/integration-tests/api/distribution.invokeApiDistributionLambda`

### Removed

- **CUMULUS-1684**
  - Remove the deployment script that creates encryption keys and stores them to
    S3

- **CUMULUS-1768**
  - Removed API endpoints `stats/histogram` and `stats/average`. All advanced stats needs should be acquired from Cloud Metrics or similarly configured ELK stack.

### Fixed

- **Fix default values for urs_url in variables.tf files**
  - Remove trailing `/` from default `urs_url` values.

- **CUMULUS-1610** - Add the Elasticsearch security group to the EC2 security groups

- **CUMULUS-1740** - `cumulus_meta.workflow_start_time` is now set in Cumulus
  messages

- **CUMULUS-1753** - Fixed `@cumulus/ingest/HttpProviderClient.js` to properly handle HTTP providers with:
  - Multiple link tags (e.g. `<a>`) per line of source code
  - Link tags in uppercase or lowercase (e.g. `<A>`)
  - Links with filepaths in the link target (e.g. `<a href="/path/to/file.txt">`). These files will be returned from HTTP file discovery **as the file name only** (e.g. `file.txt`).

- **CUMULUS-1768**
  - Fix an issue in the stats endpoints in `@cumulus/api` to send back stats for the correct type

## [v1.18.0] 2020-02-03

### BREAKING CHANGES

- **CUMULUS-1686**

  - `ecs_cluster_instance_image_id` is now a _required_ variable of the `cumulus` module, instead of optional.

- **CUMULUS-1698**

  - Change variable `saml_launchpad_metadata_path` to `saml_launchpad_metadata_url` in the `tf-modules/cumulus` Terraform module.

- **CUMULUS-1703**
  - Remove the unused `forceDownload` option from the `sync-granule` tasks's config
  - Remove the `@cumulus/ingest/granule.Discover` class
  - Remove the `@cumulus/ingest/granule.Granule` class
  - Remove the `@cumulus/ingest/pdr.Discover` class
  - Remove the `@cumulus/ingest/pdr.Granule` class
  - Remove the `@cumulus/ingest/parse-pdr.parsePdr` function

### Added

- **CUMULUS-1040**

  - Added `@cumulus/aws-client` package to provide utilities for working with AWS services and the Node.js AWS SDK
  - Added `@cumulus/errors` package which exports error classes for use in Cumulus workflow code
  - Added `@cumulus/integration-tests/sfnStep` to provide utilities for parsing step function execution histories

- **CUMULUS-1102**

  - Adds functionality to the @cumulus/api package for better local testing.
    - Adds data seeding for @cumulus/api's localAPI.
      - seed functions allow adding collections, executions, granules, pdrs, providers, and rules to a Localstack Elasticsearch and DynamoDB via `addCollections`, `addExecutions`, `addGranules`, `addPdrs`, `addProviders`, and `addRules`.
    - Adds `eraseDataStack` function to local API server code allowing resetting of local datastack for testing (ES and DynamoDB).
    - Adds optional parameters to the @cumulus/api bin serve to allow for launching the api without destroying the current data.

- **CUMULUS-1697**

  - Added the `@cumulus/tf-inventory` package that provides command line utilities for managing Terraform resources in your AWS account

- **CUMULUS-1703**

  - Add `@cumulus/aws-client/S3.createBucket` function
  - Add `@cumulus/aws-client/S3.putFile` function
  - Add `@cumulus/common/string.isNonEmptyString` function
  - Add `@cumulus/ingest/FtpProviderClient` class
  - Add `@cumulus/ingest/HttpProviderClient` class
  - Add `@cumulus/ingest/S3ProviderClient` class
  - Add `@cumulus/ingest/SftpProviderClient` class
  - Add `@cumulus/ingest/providerClientUtils.buildProviderClient` function
  - Add `@cumulus/ingest/providerClientUtils.fetchTextFile` function

- **CUMULUS-1731**

  - Add new optional input variables to the Cumulus Terraform module to support TEA upgrade:
    - `thin_egress_cookie_domain` - Valid domain for Thin Egress App cookie
    - `thin_egress_domain_cert_arn` - Certificate Manager SSL Cert ARN for Thin
      Egress App if deployed outside NGAP/CloudFront
    - `thin_egress_download_role_in_region_arn` - ARN for reading of Thin Egress
      App data buckets for in-region requests
    - `thin_egress_jwt_algo` - Algorithm with which to encode the Thin Egress
      App JWT cookie
    - `thin_egress_jwt_secret_name` - Name of AWS secret where keys for the Thin
      Egress App JWT encode/decode are stored
    - `thin_egress_lambda_code_dependency_archive_key` - Thin Egress App - S3
      Key of packaged python modules for lambda dependency layer

- **CUMULUS-1733**
  - Add `discovery-filtering` operator doc to document previously undocumented functionality.

- **CUMULUS-1737**
  - Added the `cumulus-test-cleanup` module to run a nightly cleanup on resources left over from the integration tests run from the `example/spec` directory.

### Changed

- **CUMULUS-1102**

  - Updates `@cumulus/api/auth/testAuth` to use JWT instead of random tokens.
  - Updates the default AMI for the ecs_cluster_instance_image_id.

- **CUMULUS-1622**

  - Mutex class has been deprecated in `@cumulus/common/concurrency` and will be removed in a future release.

- **CUMULUS-1686**

  - Changed `ecs_cluster_instance_image_id` to be a required variable of the `cumulus` module and removed the default value.
    The default was not available across accounts and regions, nor outside of NGAP and therefore not particularly useful.

- **CUMULUS-1688**

  - Updated `@cumulus/aws.receiveSQSMessages` not to replace `message.Body` with a parsed object. This behavior was undocumented and confusing as received messages appeared to contradict AWS docs that state `message.Body` is always a string.
  - Replaced `sf_watcher` CloudWatch rule from `cloudwatch-events.tf` with an EventSourceMapping on `sqs2sf` mapped to the `start_sf` SQS queue (in `event-sources.tf`).
  - Updated `sqs2sf` with an EventSourceMapping handler and unit test.

- **CUMULUS-1698**

  - Change variable `saml_launchpad_metadata_path` to `saml_launchpad_metadata_url` in the `tf-modules/cumulus` Terraform module.
  - Updated `@cumulus/api/launchpadSaml` to download launchpad IDP metadata from configured location when the metadata in s3 is not valid, and to work with updated IDP metadata and SAML response.

- **CUMULUS-1731**
  - Upgrade the version of the Thin Egress App deployed by Cumulus to v48
    - Note: New variables available, see the 'Added' section of this changelog.

### Fixed

- **CUMULUS-1664**

  - Updated `dbIndexer` Lambda to remove hardcoded references to DynamoDB table names.

- **CUMULUS-1733**
  - Fixed granule discovery recursion algorithm used in S/FTP protocols.

### Removed

- **CUMULUS-1481**
  - removed `process` config and output from PostToCmr as it was not required by the task nor downstream steps, and should still be in the output message's `meta` regardless.

### Deprecated

- **CUMULUS-1040**
  - Deprecated the following code. For cases where the code was moved into another package, the new code location is noted:
    - `@cumulus/common/CloudFormationGateway` -> `@cumulus/aws-client/CloudFormationGateway`
    - `@cumulus/common/DynamoDb` -> `@cumulus/aws-client/DynamoDb`
    - `@cumulus/common/errors` -> `@cumulus/errors`
    - `@cumulus/common/StepFunctions` -> `@cumulus/aws-client/StepFunctions`
    - All of the exported functions in `@cumulus/commmon/aws` (moved into `@cumulus/aws-client`), except:
      - `@cumulus/common/aws/isThrottlingException` -> `@cumulus/errors/isThrottlingException`
      - `@cumulus/common/aws/improveStackTrace` (not deprecated)
      - `@cumulus/common/aws/retryOnThrottlingException` (not deprecated)
    - `@cumulus/common/sfnStep/SfnStep.parseStepMessage` -> `@cumulus/integration-tests/sfnStep/SfnStep.parseStepMessage`
    - `@cumulus/common/sfnStep/ActivityStep` -> `@cumulus/integration-tests/sfnStep/ActivityStep`
    - `@cumulus/common/sfnStep/LambdaStep` -> `@cumulus/integration-tests/sfnStep/LambdaStep`
    - `@cumulus/common/string/unicodeEscape` -> `@cumulus/aws-client/StepFunctions.unicodeEscape`
    - `@cumulus/common/util/setErrorStack` -> `@cumulus/aws-client/util/setErrorStack`
    - `@cumulus/ingest/aws/invoke` -> `@cumulus/aws-client/Lambda/invoke`
    - `@cumulus/ingest/aws/CloudWatch.bucketSize`
    - `@cumulus/ingest/aws/CloudWatch.cw`
    - `@cumulus/ingest/aws/ECS.ecs`
    - `@cumulus/ingest/aws/ECS`
    - `@cumulus/ingest/aws/Events.putEvent` -> `@cumulus/aws-client/CloudwatchEvents.putEvent`
    - `@cumulus/ingest/aws/Events.deleteEvent` -> `@cumulus/aws-client/CloudwatchEvents.deleteEvent`
    - `@cumulus/ingest/aws/Events.deleteTarget` -> `@cumulus/aws-client/CloudwatchEvents.deleteTarget`
    - `@cumulus/ingest/aws/Events.putTarget` -> `@cumulus/aws-client/CloudwatchEvents.putTarget`
    - `@cumulus/ingest/aws/SQS.attributes` -> `@cumulus/aws-client/SQS.getQueueAttributes`
    - `@cumulus/ingest/aws/SQS.deleteMessage` -> `@cumulus/aws-client/SQS.deleteSQSMessage`
    - `@cumulus/ingest/aws/SQS.deleteQueue` -> `@cumulus/aws-client/SQS.deleteQueue`
    - `@cumulus/ingest/aws/SQS.getUrl` -> `@cumulus/aws-client/SQS.getQueueUrlByName`
    - `@cumulus/ingest/aws/SQS.receiveMessage` -> `@cumulus/aws-client/SQS.receiveSQSMessages`
    - `@cumulus/ingest/aws/SQS.sendMessage` -> `@cumulus/aws-client/SQS.sendSQSMessage`
    - `@cumulus/ingest/aws/StepFunction.getExecutionStatus` -> `@cumulus/aws-client/StepFunction.getExecutionStatus`
    - `@cumulus/ingest/aws/StepFunction.getExecutionUrl` -> `@cumulus/aws-client/StepFunction.getExecutionUrl`

## [v1.17.0] - 2019-12-31

### BREAKING CHANGES

- **CUMULUS-1498**
  - The `@cumulus/cmrjs.publish2CMR` function expects that the value of its
    `creds.password` parameter is a plaintext password.
  - Rather than using an encrypted password from the `cmr_password` environment
    variable, the `@cumulus/cmrjs.updateCMRMetadata` function now looks for an
    environment variable called `cmr_password_secret_name` and fetches the CMR
    password from that secret in AWS Secrets Manager.
  - The `@cumulus/post-to-cmr` task now expects a
    `config.cmr.passwordSecretName` value, rather than `config.cmr.password`.
    The CMR password will be fetched from that secret in AWS Secrets Manager.

### Added

- **CUMULUS-630**

  - Added support for replaying Kinesis records on a stream into the Cumulus Kinesis workflow triggering mechanism: either all the records, or some time slice delimited by start and end timestamps.
  - Added `/replays` endpoint to the operator API for triggering replays.
  - Added `Replay Kinesis Messages` documentation to Operator Docs.
  - Added `manualConsumer` lambda function to consume a Kinesis stream. Used by the replay AsyncOperation.

- **CUMULUS-1687**
  - Added new API endpoint for listing async operations at `/asyncOperations`
  - All asyncOperations now include the fields `description` and `operationType`. `operationType` can be one of the following. [`Bulk Delete`, `Bulk Granules`, `ES Index`, `Kinesis Replay`]

### Changed

- **CUMULUS-1626**

  - Updates Cumulus to use node10/CMA 1.1.2 for all of its internal lambdas in prep for AWS node 8 EOL

- **CUMULUS-1498**
  - Remove the DynamoDB Users table. The list of OAuth users who are allowed to
    use the API is now stored in S3.
  - The CMR password and Launchpad passphrase are now stored in Secrets Manager

## [v1.16.1] - 2019-12-6

**Please note**:

- The `region` argument to the `cumulus` Terraform module has been removed. You may see a warning or error if you have that variable populated.
- Your workflow tasks should use the following versions of the CMA libraries to utilize new granule, parentArn, asyncOperationId, and stackName fields on the logs:
  - `cumulus-message-adapter-js` version 1.0.10+
  - `cumulus-message-adapter-python` version 1.1.1+
  - `cumulus-message-adapter-java` version 1.2.11+
- The `data-persistence` module no longer manages the creation of an Elasticsearch service-linked role for deploying Elasticsearch to a VPC. Follow the [deployment instructions on preparing your VPC](https://nasa.github.io/cumulus/docs/deployment/deployment-readme#vpc-subnets-and-security-group) for guidance on how to create the Elasticsearch service-linked role manually.
- There is now a `distribution_api_gateway_stage` variable for the `tf-modules/cumulus` Terraform module that will be used as the API gateway stage name used for the distribution API (Thin Egress App)
- Default value for the `urs_url` variable is now `https://uat.urs.earthdata.nasa.gov/` in the `tf-modules/cumulus` and `tf-modules/archive` Terraform modules. So deploying the `cumulus` module without a `urs_url` variable set will integrate your Cumulus deployment with the UAT URS environment.

### Added

- **CUMULUS-1563**

  - Added `custom_domain_name` variable to `tf-modules/data-persistence` module

- **CUMULUS-1654**
  - Added new helpers to `@cumulus/common/execution-history`:
    - `getStepExitedEvent()` returns the `TaskStateExited` event in a workflow execution history after the given step completion/failure event
    - `getTaskExitedEventOutput()` returns the output message for a `TaskStateExited` event in a workflow execution history

### Changed

- **CUMULUS-1578**

  - Updates SAML launchpad configuration to authorize via configured userGroup.
    [See the NASA specific documentation (protected)](https://wiki.earthdata.nasa.gov/display/CUMULUS/Cumulus+SAML+Launchpad+Integration)

- **CUMULUS-1579**

  - Elasticsearch list queries use `match` instead of `term`. `term` had been analyzing the terms and not supporting `-` in the field values.

- **CUMULUS-1619**

  - Adds 4 new keys to `@cumulus/logger` to display granules, parentArn, asyncOperationId, and stackName.
  - Depends on `cumulus-message-adapter-js` version 1.0.10+. Cumulus tasks updated to use this version.

- **CUMULUS-1654**

  - Changed `@cumulus/common/SfnStep.parseStepMessage()` to a static class method

- **CUMULUS-1641**
  - Added `meta.retries` and `meta.visibilityTimeout` properties to sqs-type rule. To create sqs-type rule, you're required to configure a dead-letter queue on your queue.
  - Added `sqsMessageRemover` lambda which removes the message from SQS queue upon successful workflow execution.
  - Updated `sqsMessageConsumer` lambda to not delete message from SQS queue, and to retry the SQS message for configured number of times.

### Removed

- Removed `create_service_linked_role` variable from `tf-modules/data-persistence` module.

- **CUMULUS-1321**
  - The `region` argument to the `cumulus` Terraform module has been removed

### Fixed

- **CUMULUS-1668** - Fixed a race condition where executions may not have been
  added to the database correctly
- **CUMULUS-1654** - Fixed issue with `publishReports` Lambda not including workflow execution error information for failed workflows with a single step
- Fixed `tf-modules/cumulus` module so that the `urs_url` variable is passed on to its invocation of the `tf-modules/archive` module

## [v1.16.0] - 2019-11-15

### Added

- **CUMULUS-1321**

  - A `deploy_distribution_s3_credentials_endpoint` variable has been added to
    the `cumulus` Terraform module. If true, the NGAP-backed S3 credentials
    endpoint will be added to the Thin Egress App's API. Default: true

- **CUMULUS-1544**

  - Updated the `/granules/bulk` endpoint to correctly query Elasticsearch when
    granule ids are not provided.

- **CUMULUS-1580**
  - Added `/granules/bulk` endpoint to `@cumulus/api` to perform bulk actions on granules given either a list of granule ids or an Elasticsearch query and the workflow to perform.

### Changed

- **CUMULUS-1561**

  - Fix the way that we are handling Terraform provider version requirements
  - Pass provider configs into child modules using the method that the
    [Terraform documentation](https://www.terraform.io/docs/configuration/modules.html#providers-within-modules)
    suggests
  - Remove the `region` input variable from the `s3_access_test` Terraform module
  - Remove the `aws_profile` and `aws_region` input variables from the
    `s3-replicator` Terraform module

- **CUMULUS-1639**
  - Because of
    [S3's Data Consistency Model](https://docs.aws.amazon.com/AmazonS3/latest/dev/Introduction.html#BasicsObjects),
    there may be situations where a GET operation for an object can temporarily
    return a `NoSuchKey` response even if that object _has_ been created. The
    `@cumulus/common/aws.getS3Object()` function has been updated to support
    retries if a `NoSuchKey` response is returned by S3. This behavior can be
    enabled by passing a `retryOptions` object to that function. Supported
    values for that object can be found here:
    <https://github.com/tim-kos/node-retry#retryoperationoptions>

### Removed

- **CUMULUS-1559**
  - `logToSharedDestination` has been migrated to the Terraform deployment as `log_api_gateway_to_cloudwatch` and will ONLY apply to egress lambdas.
    Due to the differences in the Terraform deployment model, we cannot support a global log subscription toggle for a configurable subset of lambdas.
    However, setting up your own log forwarding for a Lambda with Terraform is fairly simple, as you will only need to add SubscriptionFilters to your Terraform configuration, one per log group.
    See [the Terraform documentation](https://www.terraform.io/docs/providers/aws/r/cloudwatch_log_subscription_filter.html) for details on how to do this.
    An empty FilterPattern ("") will capture all logs in a group.

## [v1.15.0] - 2019-11-04

### BREAKING CHANGES

- **CUMULUS-1644** - When a workflow execution begins or ends, the workflow
  payload is parsed and any new or updated PDRs or granules referenced in that
  workflow are stored to the Cumulus archive. The defined interface says that a
  PDR in `payload.pdr` will be added to the archive, and any granules in
  `payload.granules` will also be added to the archive. In previous releases,
  PDRs found in `meta.pdr` and granules found in `meta.input_granules` were also
  added to the archive. This caused unexpected behavior and has been removed.
  Only PDRs from `payload.pdr` and granules from `payload.granules` will now be
  added to the Cumulus archive.

- **CUMULUS-1449** - Cumulus now uses a universal workflow template when
  starting a workflow that contains general information specific to the
  deployment, but not specific to the workflow. Workflow task configs must be
  defined using AWS step function parameters. As part of this change,
  `CumulusConfig` has been retired and task configs must now be defined under
  the `cma.task_config` key in the Parameters section of a step function
  definition.

  **Migration instructions**:

  NOTE: These instructions require the use of Cumulus Message Adapter v1.1.x+.
  Please ensure you are using a compatible version before attempting to migrate
  workflow configurations. When defining workflow steps, remove any
  `CumulusConfig` section, as shown below:

  ```yaml
  ParsePdr:
    CumulusConfig:
      provider: "{$.meta.provider}"
      bucket: "{$.meta.buckets.internal.name}"
      stack: "{$.meta.stack}"
  ```

  Instead, use AWS Parameters to pass `task_config` for the task directly into
  the Cumulus Message Adapter:

  ```yaml
  ParsePdr:
    Parameters:
      cma:
        event.$: "$"
        task_config:
          provider: "{$.meta.provider}"
          bucket: "{$.meta.buckets.internal.name}"
          stack: "{$.meta.stack}"
  ```

  In this example, the `cma` key is used to pass parameters to the message
  adapter. Using `task_config` in combination with `event.$: '$'` allows the
  message adapter to process `task_config` as the `config` passed to the Cumulus
  task. See `example/workflows/sips.yml` in the core repository for further
  examples of how to set the Parameters.

  Additionally, workflow configurations for the `QueueGranules` and `QueuePdrs`
  tasks need to be updated:

  - `queue-pdrs` config changes:
    - `parsePdrMessageTemplateUri` replaced with `parsePdrWorkflow`, which is
      the workflow name (i.e. top-level name in `config.yml`, e.g. 'ParsePdr').
    - `internalBucket` and `stackName` configs now required to look up
      configuration from the deployment. Brings the task config in line with
      that of `queue-granules`.
  - `queue-granules` config change: `ingestGranuleMessageTemplateUri` replaced
    with `ingestGranuleWorkflow`, which is the workflow name (e.g.
    'IngestGranule').

- **CUMULUS-1396** - **Workflow steps at the beginning and end of a workflow
  using the `SfSnsReport` Lambda have now been deprecated (e.g. `StartStatus`,
  `StopStatus`) and should be removed from your workflow definitions**. These
  steps were used for publishing ingest notifications and have been replaced by
  an implementation using Cloudwatch events for Step Functions to trigger a
  Lambda that publishes ingest notifications. For further detail on how ingest
  notifications are published, see the notes below on **CUMULUS-1394**. For
  examples of how to update your workflow definitions, see our
  [example workflow definitions](https://github.com/nasa/cumulus/blob/master/example/workflows/).

- **CUMULUS-1470**
  - Remove Cumulus-defined ECS service autoscaling, allowing integrators to
    better customize autoscaling to meet their needs. In order to use
    autoscaling with ECS services, appropriate
    `AWS::ApplicationAutoScaling::ScalableTarget`,
    `AWS::ApplicationAutoScaling::ScalingPolicy`, and `AWS::CloudWatch::Alarm`
    resources should be defined in a kes overrides file. See
    [this example](https://github.com/nasa/cumulus/blob/release-1.15.x/example/overrides/app/cloudformation.template.yml)
    for an example.
  - The following config parameters are no longer used:
    - ecs.services.\<NAME\>.minTasks
    - ecs.services.\<NAME\>.maxTasks
    - ecs.services.\<NAME\>.scaleInActivityScheduleTime
    - ecs.services.\<NAME\>.scaleInAdjustmentPercent
    - ecs.services.\<NAME\>.scaleOutActivityScheduleTime
    - ecs.services.\<NAME\>.scaleOutAdjustmentPercent
    - ecs.services.\<NAME\>.activityName

### Added

- **CUMULUS-1100**

  - Added 30-day retention properties to all log groups that were missing those policies.

- **CUMULUS-1396**

  - Added `@cumulus/common/sfnStep`:
    - `LambdaStep` - A class for retrieving and parsing input and output to Lambda steps in AWS Step Functions
    - `ActivityStep` - A class for retrieving and parsing input and output to ECS activity steps in AWS Step Functions

- **CUMULUS-1574**

  - Added `GET /token` endpoint for SAML authorization when cumulus is protected by Launchpad.
    This lets a user retrieve a token by hand that can be presented to the API.

- **CUMULUS-1625**

  - Added `sf_start_rate` variable to the `ingest` Terraform module, equivalent to `sqs_consumer_rate` in the old model, but will not be automatically applied to custom queues as that was.

- **CUMULUS-1513**
  - Added `sqs`-type rule support in the Cumulus API `@cumulus/api`
  - Added `sqsMessageConsumer` lambda which processes messages from the SQS queues configured in the `sqs` rules.

### Changed

- **CUMULUS-1639**

  - Because of
    [S3's Data Consistency Model](https://docs.aws.amazon.com/AmazonS3/latest/dev/Introduction.html#BasicsObjects),
    there may be situations where a GET operation for an object can temporarily
    return a `NoSuchKey` response even if that object _has_ been created. The
    `@cumulus/common/aws.getS3Object()` function will now retry up to 10 times
    if a `NoSuchKey` response is returned by S3. This can behavior can be
    overridden by passing `{ retries: 0 }` as the `retryOptions` argument.

- **CUMULUS-1449**

  - `queue-pdrs` & `queue-granules` config changes. Details in breaking changes section.
  - Cumulus now uses a universal workflow template when starting workflow that contains general information specific to the deployment, but not specific to the workflow.
  - Changed the way workflow configs are defined, from `CumulusConfig` to a `task_config` AWS Parameter.

- **CUMULUS-1452**

  - Changed the default ECS docker storage drive to `devicemapper`

- **CUMULUS-1453**
  - Removed config schema for `@cumulus/sf-sns-report` task
  - Updated `@cumulus/sf-sns-report` to always assume that it is running as an intermediate step in a workflow, not as the first or last step

### Removed

- **CUMULUS-1449**
  - Retired `CumulusConfig` as part of step function definitions, as this is an artifact of the way Kes parses workflow definitions that was not possible to migrate to Terraform. Use AWS Parameters and the `task_config` key instead. See change note above.
  - Removed individual workflow templates.

### Fixed

- **CUMULUS-1620** - Fixed bug where `message_adapter_version` does not correctly inject the CMA

- **CUMULUS-1396** - Updated `@cumulus/common/StepFunctions.getExecutionHistory()` to recursively fetch execution history when `nextToken` is returned in response

- **CUMULUS-1571** - Updated `@cumulus/common/DynamoDb.get()` to throw any errors encountered when trying to get a record and the record does exist

- **CUMULUS-1452**
  - Updated the EC2 initialization scripts to use full volume size for docker storage
  - Changed the default ECS docker storage drive to `devicemapper`

## [v1.14.5] - 2019-12-30 - [BACKPORT]

### Updated

- **CUMULUS-1626**
  - Updates Cumulus to use node10/CMA 1.1.2 for all of its internal lambdas in prep for AWS node 8 EOL

## [v1.14.4] - 2019-10-28

### Fixed

- **CUMULUS-1632** - Pinned `aws-elasticsearch-connector` package in `@cumulus/api` to version `8.1.3`, since `8.2.0` includes breaking changes

## [v1.14.3] - 2019-10-18

### Fixed

- **CUMULUS-1620** - Fixed bug where `message_adapter_version` does not correctly inject the CMA

- **CUMULUS-1572** - A granule is now included in discovery results even when
  none of its files has a matching file type in the associated collection
  configuration. Previously, if all files for a granule were unmatched by a file
  type configuration, the granule was excluded from the discovery results.
  Further, added support for a `boolean` property
  `ignoreFilesConfigForDiscovery`, which controls how a granule's files are
  filtered at discovery time.

## [v1.14.2] - 2019-10-08

### BREAKING CHANGES

Your Cumulus Message Adapter version should be pinned to `v1.0.13` or lower in your `app/config.yml` using `message_adapter_version: v1.0.13` OR you should use the workflow migration steps below to work with CMA v1.1.1+.

- **CUMULUS-1394** - The implementation of the `SfSnsReport` Lambda requires additional environment variables for integration with the new ingest notification SNS topics. Therefore, **you must update the definition of `SfSnsReport` in your `lambdas.yml` like so**:

```yaml
SfSnsReport:
  handler: index.handler
  timeout: 300
  source: node_modules/@cumulus/sf-sns-report/dist
  tables:
    - ExecutionsTable
  envs:
    execution_sns_topic_arn:
      function: Ref
      value: reportExecutionsSns
    granule_sns_topic_arn:
      function: Ref
      value: reportGranulesSns
    pdr_sns_topic_arn:
      function: Ref
      value: reportPdrsSns
```

- **CUMULUS-1447** -
  The newest release of the Cumulus Message Adapter (v1.1.1) requires that parameterized configuration be used for remote message functionality. Once released, Kes will automatically bring in CMA v1.1.1 without additional configuration.

  **Migration instructions**
  Oversized messages are no longer written to S3 automatically. In order to utilize remote messaging functionality, configure a `ReplaceConfig` AWS Step Function parameter on your CMA task:

  ```yaml
  ParsePdr:
    Parameters:
      cma:
        event.$: "$"
        ReplaceConfig:
          FullMessage: true
  ```

  Accepted fields in `ReplaceConfig` include `MaxSize`, `FullMessage`, `Path` and `TargetPath`.
  See https://github.com/nasa/cumulus-message-adapter/blob/master/CONTRACT.md#remote-message-configuration for full details.

  As this change is backward compatible in Cumulus Core, users wishing to utilize the previous version of the CMA may opt to transition to using a CMA lambda layer, or set `message_adapter_version` in their configuration to a version prior to v1.1.0.

### PLEASE NOTE

- **CUMULUS-1394** - Ingest notifications are now provided via 3 separate SNS topics for executions, granules, and PDRs, instead of a single `sftracker` SNS topic. Whereas the `sftracker` SNS topic received a full Cumulus execution message, the new topics all receive generated records for the given object. The new topics are only published to if the given object exists for the current execution. For a given execution/granule/PDR, **two messages will be received by each topic**: one message indicating that ingest is running and another message indicating that ingest has completed or failed. The new SNS topics are:

  - `reportExecutions` - Receives 1 message per execution
  - `reportGranules` - Receives 1 message per granule in an execution
  - `reportPdrs` - Receives 1 message per PDR

### Added

- **CUMULUS-639**

  - Adds SAML JWT and launchpad token authentication to Cumulus API (configurable)
    - **NOTE** to authenticate with Launchpad ensure your launchpad user_id is in the `<prefix>-UsersTable`
    - when Cumulus configured to protect API via Launchpad:
      - New endpoints
        - `GET /saml/login` - starting point for SAML SSO creates the login request url and redirects to the SAML Identity Provider Service (IDP)
        - `POST /saml/auth` - SAML Assertion Consumer Service. POST receiver from SAML IDP. Validates response, logs the user in, and returns a SAML-based JWT.
    - Disabled endpoints
      - `POST /refresh`
      - Changes authorization worklow:
      - `ensureAuthorized` now presumes the bearer token is a JWT and tries to validate. If the token is malformed, it attempts to validate the token against Launchpad. This allows users to bring their own token as described here https://wiki.earthdata.nasa.gov/display/CUMULUS/Cumulus+API+with+Launchpad+Authentication. But it also allows dashboard users to manually authenticate via Launchpad SAML to receive a Launchpad-based JWT.

- **CUMULUS-1394**
  - Added `Granule.generateGranuleRecord()` method to granules model to generate a granule database record from a Cumulus execution message
  - Added `Pdr.generatePdrRecord()` method to PDRs model to generate a granule database record from a Cumulus execution message
  - Added helpers to `@cumulus/common/message`:
    - `getMessageExecutionName()` - Get the execution name from a Cumulus execution message
    - `getMessageStateMachineArn()` - Get the state machine ARN from a Cumulus execution message
    - `getMessageExecutionArn()` - Get the execution ARN for a Cumulus execution message
    - `getMessageGranules()` - Get the granules from a Cumulus execution message, if any.
  - Added `@cumulus/common/cloudwatch-event/isFailedSfStatus()` to determine if a Step Function status from a Cloudwatch event is a failed status

### Changed

- **CUMULUS-1308**

  - HTTP PUT of a Collection, Provider, or Rule via the Cumulus API now
    performs full replacement of the existing object with the object supplied
    in the request payload. Previous behavior was to perform a modification
    (partial update) by merging the existing object with the (possibly partial)
    object in the payload, but this did not conform to the HTTP standard, which
    specifies PATCH as the means for modifications rather than replacements.

- **CUMULUS-1375**

  - Migrate Cumulus from deprecated Elasticsearch JS client to new, supported one in `@cumulus/api`

- **CUMULUS-1485** Update `@cumulus/cmr-client` to return error message from CMR for validation failures.

- **CUMULUS-1394**

  - Renamed `Execution.generateDocFromPayload()` to `Execution.generateRecord()` on executions model. The method generates an execution database record from a Cumulus execution message.

- **CUMULUS-1432**

  - `logs` endpoint takes the level parameter as a string and not a number
  - Elasticsearch term query generation no longer converts numbers to boolean

- **CUMULUS-1447**

  - Consolidated all remote message handling code into @common/aws
  - Update remote message code to handle updated CMA remote message flags
  - Update example SIPS workflows to utilize Parameterized CMA configuration

- **CUMULUS-1448** Refactor workflows that are mutating cumulus_meta to utilize meta field

- **CUMULUS-1451**

  - Elasticsearch cluster setting `auto_create_index` will be set to false. This had been causing issues in the bootstrap lambda on deploy.

- **CUMULUS-1456**
  - `@cumulus/api` endpoints default error handler uses `boom` package to format errors, which is consistent with other API endpoint errors.

### Fixed

- **CUMULUS-1432** `logs` endpoint filter correctly filters logs by level
- **CUMULUS-1484** `useMessageAdapter` now does not set CUMULUS_MESSAGE_ADAPTER_DIR when `true`

### Removed

- **CUMULUS-1394**
  - Removed `sfTracker` SNS topic. Replaced by three new SNS topics for granule, execution, and PDR ingest notifications.
  - Removed unused functions from `@cumulus/common/aws`:
    - `getGranuleS3Params()`
    - `setGranuleStatus()`

## [v1.14.1] - 2019-08-29

### Fixed

- **CUMULUS-1455**

  - CMR token links updated to point to CMR legacy services rather than echo

- **CUMULUS-1211**
  - Errors thrown during granule discovery are no longer swallowed and ignored.
    Rather, errors are propagated to allow for proper error-handling and
    meaningful messaging.

## [v1.14.0] - 2019-08-22

### PLEASE NOTE

- We have encountered transient lambda service errors in our integration testing. Please handle transient service errors following [these guidelines](https://docs.aws.amazon.com/step-functions/latest/dg/bp-lambda-serviceexception.html). The workflows in the `example/workflows` folder have been updated with retries configured for these errors.

- **CUMULUS-799** added additional IAM permissions to support reading CloudWatch and API Gateway, so **you will have to redeploy your IAM stack.**

- **CUMULUS-800** Several items:

  - **Delete existing API Gateway stages**: To allow enabling of API Gateway logging, Cumulus now creates and manages a Stage resource during deployment. Before upgrading Cumulus, it is necessary to delete the API Gateway stages on both the Backend API and the Distribution API. Instructions are included in the documentation under [Delete API Gateway Stages](https://nasa.github.io/cumulus/docs/additional-deployment-options/delete-api-gateway-stages).

  - **Set up account permissions for API Gateway to write to CloudWatch**: In a one time operation for your AWS account, to enable CloudWatch Logs for API Gateway, you must first grant the API Gateway permission to read and write logs to CloudWatch for your account. The `AmazonAPIGatewayPushToCloudWatchLogs` managed policy (with an ARN of `arn:aws:iam::aws:policy/service-role/AmazonAPIGatewayPushToCloudWatchLogs`) has all the required permissions. You can find a simple how to in the documentation under [Enable API Gateway Logging.](https://nasa.github.io/cumulus/docs/additional-deployment-options/enable-gateway-logging-permissions)

  - **Configure API Gateway to write logs to CloudWatch** To enable execution logging for the distribution API set `config.yaml` `apiConfigs.distribution.logApigatewayToCloudwatch` value to `true`. More information [Enable API Gateway Logs](https://nasa.github.io/cumulus/docs/additional-deployment-options/enable-api-logs)

  - **Configure CloudWatch log delivery**: It is possible to deliver CloudWatch API execution and access logs to a cross-account shared AWS::Logs::Destination. An operator does this by adding the key `logToSharedDestination` to the `config.yml` at the default level with a value of a writable log destination. More information in the documentation under [Configure CloudWatch Logs Delivery.](https://nasa.github.io/cumulus/docs/additional-deployment-options/configure-cloudwatch-logs-delivery)

  - **Additional Lambda Logging**: It is now possible to configure any lambda to deliver logs to a shared subscriptions by setting `logToSharedDestination` to the ARN of a writable location (either an AWS::Logs::Destination or a Kinesis Stream) on any lambda config. Documentation for [Lambda Log Subscriptions](https://nasa.github.io/cumulus/docs/additional-deployment-options/additional-lambda-logging)

  - **Configure S3 Server Access Logs**: If you are running Cumulus in an NGAP environment you may [configure S3 Server Access Logs](https://nasa.github.io/cumulus/docs/next/deployment/server_access_logging) to be delivered to a shared bucket where the Metrics Team will ingest the logs into their ELK stack. Contact the Metrics team for permission and location.

- **CUMULUS-1368** The Cumulus distribution API has been deprecated and is being replaced by ASF's Thin Egress App. By default, the distribution API will not deploy. Please follow [the instructions for deploying and configuring Thin Egress](https://nasa.github.io/cumulus/docs/deployment/thin_egress_app).

To instead continue to deploy and use the legacy Cumulus distribution app, add the following to your `config.yml`:

```yaml
deployDistributionApi: true
```

If you deploy with no distribution app your deployment will succeed but you may encounter errors in your workflows, particularly in the `MoveGranule` task.

- **CUMULUS-1418** Users who are packaging the CMA in their Lambdas outside of Cumulus may need to update their Lambda configuration. Please see `BREAKING CHANGES` below for details.

### Added

- **CUMULUS-642**
  - Adds Launchpad as an authentication option for the Cumulus API.
  - Updated deployment documentation and added [instructions to setup Cumulus API Launchpad authentication](https://wiki.earthdata.nasa.gov/display/CUMULUS/Cumulus+API+with+Launchpad+Authentication)
- **CUMULUS-1418**
  - Adds usage docs/testing of lambda layers (introduced in PR1125), updates Core example tasks to use the updated `cumulus-ecs-task` and a CMA layer instead of kes CMA injection.
  - Added Terraform module to publish CMA as layer to user account.
- **PR1125** - Adds `layers` config option to support deploying Lambdas with layers
- **PR1128** - Added `useXRay` config option to enable AWS X-Ray for Lambdas.
- **CUMULUS-1345**
  - Adds new variables to the app deployment under `cmr`.
  - `cmrEnvironment` values are `SIT`, `UAT`, or `OPS` with `UAT` as the default.
  - `cmrLimit` and `cmrPageSize` have been added as configurable options.
- **CUMULUS-1273**
  - Added lambda function EmsProductMetadataReport to generate EMS Product Metadata report
- **CUMULUS-1226**
  - Added API endpoint `elasticsearch/index-from-database` to index to an Elasticsearch index from the database for recovery purposes and `elasticsearch/indices-status` to check the status of Elasticsearch indices via the API.
- **CUMULUS-824**
  - Added new Collection parameter `reportToEms` to configure whether the collection is reported to EMS
- **CUMULUS-1357**
  - Added new BackendApi endpoint `ems` that generates EMS reports.
- **CUMULUS-1241**
  - Added information about queues with maximum execution limits defined to default workflow templates (`meta.queueExecutionLimits`)
- **CUMULUS-1311**
  - Added `@cumulus/common/message` with various message parsing/preparation helpers
- **CUMULUS-812**

  - Added support for limiting the number of concurrent executions started from a queue. [See the data cookbook](https://nasa.github.io/cumulus/docs/data-cookbooks/throttling-queued-executions) for more information.

- **CUMULUS-1337**

  - Adds `cumulus.stackName` value to the `instanceMetadata` endpoint.

- **CUMULUS-1368**

  - Added `cmrGranuleUrlType` to the `@cumulus/move-granules` task. This determines what kind of links go in the CMR files. The options are `distribution`, `s3`, or `none`, with the default being distribution. If there is no distribution API being used with Cumulus, you must set the value to `s3` or `none`.

- Added `packages/s3-replicator` Terraform module to allow same-region s3 replication to metrics bucket.

- **CUMULUS-1392**

  - Added `tf-modules/report-granules` Terraform module which processes granule ingest notifications received via SNS and stores granule data to a database. The module includes:
    - SNS topic for publishing granule ingest notifications
    - Lambda to process granule notifications and store data
    - IAM permissions for the Lambda
    - Subscription for the Lambda to the SNS topic

- **CUMULUS-1393**

  - Added `tf-modules/report-pdrs` Terraform module which processes PDR ingest notifications received via SNS and stores PDR data to a database. The module includes:
    - SNS topic for publishing PDR ingest notifications
    - Lambda to process PDR notifications and store data
    - IAM permissions for the Lambda
    - Subscription for the Lambda to the SNS topic
  - Added unit tests for `@cumulus/api/models/pdrs.createPdrFromSns()`

- **CUMULUS-1400**

  - Added `tf-modules/report-executions` Terraform module which processes workflow execution information received via SNS and stores it to a database. The module includes:
    - SNS topic for publishing execution data
    - Lambda to process and store execution data
    - IAM permissions for the Lambda
    - Subscription for the Lambda to the SNS topic
  - Added `@cumulus/common/sns-event` which contains helpers for SNS events:
    - `isSnsEvent()` returns true if event is from SNS
    - `getSnsEventMessage()` extracts and parses the message from an SNS event
    - `getSnsEventMessageObject()` extracts and parses message object from an SNS event
  - Added `@cumulus/common/cloudwatch-event` which contains helpers for Cloudwatch events:
    - `isSfExecutionEvent()` returns true if event is from Step Functions
    - `isTerminalSfStatus()` determines if a Step Function status from a Cloudwatch event is a terminal status
    - `getSfEventStatus()` gets the Step Function status from a Cloudwatch event
    - `getSfEventDetailValue()` extracts a Step Function event detail field from a Cloudwatch event
    - `getSfEventMessageObject()` extracts and parses Step Function detail object from a Cloudwatch event

- **CUMULUS-1429**

  - Added `tf-modules/data-persistence` Terraform module which includes resources for data persistence in Cumulus:
    - DynamoDB tables
    - Elasticsearch with optional support for VPC
    - Cloudwatch alarm for number of Elasticsearch nodes

- **CUMULUS-1379** CMR Launchpad Authentication
  - Added `launchpad` configuration to `@cumulus/deployment/app/config.yml`, and cloudformation templates, workflow message, lambda configuration, api endpoint configuration
  - Added `@cumulus/common/LaunchpadToken` and `@cumulus/common/launchpad` to provide methods to get token and validate token
  - Updated lambdas to use Launchpad token for CMR actions (ingest and delete granules)
  - Updated deployment documentation and added [instructions to setup CMR client for Launchpad authentication](https://wiki.earthdata.nasa.gov/display/CUMULUS/CMR+Launchpad+Authentication)

## Changed

- **CUMULUS-1232**

  - Added retries to update `@cumulus/cmr-client` `updateToken()`

- **CUMULUS-1245 CUMULUS-795**

  - Added additional `ems` configuration parameters for sending the ingest reports to EMS
  - Added functionality to send daily ingest reports to EMS

- **CUMULUS-1241**

  - Removed the concept of "priority levels" and added ability to define a number of maximum concurrent executions per SQS queue
  - Changed mapping of Cumulus message properties for the `sqs2sfThrottle` lambda:
    - Queue name is read from `cumulus_meta.queueName`
    - Maximum executions for the queue is read from `meta.queueExecutionLimits[queueName]`, where `queueName` is `cumulus_meta.queueName`
  - Changed `sfSemaphoreDown` lambda to only attempt decrementing semaphores when:
    - the message is for a completed/failed/aborted/timed out workflow AND
    - `cumulus_meta.queueName` exists on the Cumulus message AND
    - An entry for the queue name (`cumulus_meta.queueName`) exists in the the object `meta.queueExecutionLimits` on the Cumulus message

- **CUMULUS-1338**

  - Updated `sfSemaphoreDown` lambda to be triggered via AWS Step Function Cloudwatch events instead of subscription to `sfTracker` SNS topic

- **CUMULUS-1311**

  - Updated `@cumulus/queue-granules` to set `cumulus_meta.queueName` for queued execution messages
  - Updated `@cumulus/queue-pdrs` to set `cumulus_meta.queueName` for queued execution messages
  - Updated `sqs2sfThrottle` lambda to immediately decrement queue semaphore value if dispatching Step Function execution throws an error

- **CUMULUS-1362**

  - Granule `processingStartTime` and `processingEndTime` will be set to the execution start time and end time respectively when there is no sync granule or post to cmr task present in the workflow

- **CUMULUS-1400**
  - Deprecated `@cumulus/ingest/aws/getExecutionArn`. Use `@cumulus/common/aws/getExecutionArn` instead.

### Fixed

- **CUMULUS-1439**

  - Fix bug with rule.logEventArn deletion on Kinesis rule update and fix unit test to verify

- **CUMULUS-796**

  - Added production information (collection ShortName and Version, granuleId) to EMS distribution report
  - Added functionality to send daily distribution reports to EMS

- **CUMULUS-1319**

  - Fixed a bug where granule ingest times were not being stored to the database

- **CUMULUS-1356**

  - The `Collection` model's `delete` method now _removes_ the specified item
    from the collection config store that was inserted by the `create` method.
    Previously, this behavior was missing.

- **CUMULUS-1374**
  - Addressed audit concerns (https://www.npmjs.com/advisories/782) in api package

### BREAKING CHANGES

### Changed

- **CUMULUS-1418**
  - Adding a default `cmaDir` key to configuration will cause `CUMULUS_MESSAGE_ADAPTER_DIR` to be set by default to `/opt` for any Lambda not setting `useCma` to true, or explicitly setting the CMA environment variable. In lambdas that package the CMA independently of the Cumulus packaging. Lambdas manually packaging the CMA should have their Lambda configuration updated to set the CMA path, or alternately if not using the CMA as a Lambda layer in this deployment set `cmaDir` to `./cumulus-message-adapter`.

### Removed

- **CUMULUS-1337**

  - Removes the S3 Access Metrics package added in CUMULUS-799

- **PR1130**
  - Removed code deprecated since v1.11.1:
    - Removed `@cumulus/common/step-functions`. Use `@cumulus/common/StepFunctions` instead.
    - Removed `@cumulus/api/lib/testUtils.fakeFilesFactory`. Use `@cumulus/api/lib/testUtils.fakeFileFactory` instead.
    - Removed `@cumulus/cmrjs/cmr` functions: `searchConcept`, `ingestConcept`, `deleteConcept`. Use the functions in `@cumulus/cmr-client` instead.
    - Removed `@cumulus/ingest/aws.getExecutionHistory`. Use `@cumulus/common/StepFunctions.getExecutionHistory` instead.

## [v1.13.5] - 2019-08-29 - [BACKPORT]

### Fixed

- **CUMULUS-1455** - CMR token links updated to point to CMR legacy services rather than echo

## [v1.13.4] - 2019-07-29

- **CUMULUS-1411** - Fix deployment issue when using a template override

## [v1.13.3] - 2019-07-26

- **CUMULUS-1345** Full backport of CUMULUS-1345 features - Adds new variables to the app deployment under `cmr`.
  - `cmrEnvironment` values are `SIT`, `UAT`, or `OPS` with `UAT` as the default.
  - `cmrLimit` and `cmrPageSize` have been added as configurable options.

## [v1.13.2] - 2019-07-25

- Re-release of v1.13.1 to fix broken npm packages.

## [v1.13.1] - 2019-07-22

- **CUMULUS-1374** - Resolve audit compliance with lodash version for api package subdependency
- **CUMULUS-1412** - Resolve audit compliance with googleapi package
- **CUMULUS-1345** - Backported CMR environment setting in getUrl to address immediate user need. CMR_ENVIRONMENT can now be used to set the CMR environment to OPS/SIT

## [v1.13.0] - 2019-5-20

### PLEASE NOTE

**CUMULUS-802** added some additional IAM permissions to support ECS autoscaling, so **you will have to redeploy your IAM stack.**
As a result of the changes for **CUMULUS-1193**, **CUMULUS-1264**, and **CUMULUS-1310**, **you must delete your existing stacks (except IAM) before deploying this version of Cumulus.**
If running Cumulus within a VPC and extended downtime is acceptable, we recommend doing this at the end of the day to allow AWS backend resources and network interfaces to be cleaned up overnight.

### BREAKING CHANGES

- **CUMULUS-1228**

  - The default AMI used by ECS instances is now an NGAP-compliant AMI. This
    will be a breaking change for non-NGAP deployments. If you do not deploy to
    NGAP, you will need to find the AMI ID of the
    [most recent Amazon ECS-optimized AMI](https://docs.aws.amazon.com/AmazonECS/latest/developerguide/ecs-optimized_AMI.html),
    and set the `ecs.amiid` property in your config. Instructions for finding
    the most recent NGAP AMI can be found using
    [these instructions](https://wiki.earthdata.nasa.gov/display/ESKB/Select+an+NGAP+Created+AMI).

- **CUMULUS-1310**

  - Database resources (DynamoDB, ElasticSearch) have been moved to an independent `db` stack.
    Migrations for this version will need to be user-managed. (e.g. [elasticsearch](https://docs.aws.amazon.com/elasticsearch-service/latest/developerguide/es-version-migration.html#snapshot-based-migration) and [dynamoDB](https://docs.aws.amazon.com/datapipeline/latest/DeveloperGuide/dp-template-exports3toddb.html)).
    Order of stack deployment is `iam` -> `db` -> `app`.
  - All stacks can now be deployed using a single `config.yml` file, i.e.: `kes cf deploy --kes-folder app --template node_modules/@cumulus/deployment/[iam|db|app] [...]`
    Backwards-compatible. For development, please re-run `npm run bootstrap` to build new `kes` overrides.
    Deployment docs have been updated to show how to deploy a single-config Cumulus instance.
  - `params` have been moved: Nest `params` fields under `app`, `db` or `iam` to override all Parameters for a particular stack's cloudformation template. Backwards-compatible with multi-config setups.
  - `stackName` and `stackNameNoDash` have been retired. Use `prefix` and `prefixNoDash` instead.
  - The `iams` section in `app/config.yml` IAM roles has been deprecated as a user-facing parameter,
    _unless_ your IAM role ARNs do not match the convention shown in `@cumulus/deployment/app/config.yml`
  - The `vpc.securityGroup` will need to be set with a pre-existing security group ID to use Cumulus in a VPC. Must allow inbound HTTP(S) (Port 443).

- **CUMULUS-1212**

  - `@cumulus/post-to-cmr` will now fail if any granules being processed are missing a metadata file. You can set the new config option `skipMetaCheck` to `true` to pass post-to-cmr without a metadata file.

- **CUMULUS-1232**

  - `@cumulus/sync-granule` will no longer silently pass if no checksum data is provided. It will use input
    from the granule object to:
    - Verify checksum if `checksumType` and `checksumValue` are in the file record OR a checksum file is provided
      (throws `InvalidChecksum` on fail), else log warning that no checksum is available.
    - Then, verify synced S3 file size if `file.size` is in the file record (throws `UnexpectedFileSize` on fail),
      else log warning that no file size is available.
    - Pass the step.

- **CUMULUS-1264**

  - The Cloudformation templating and deployment configuration has been substantially refactored.
    - `CumulusApiDefault` nested stack resource has been renamed to `CumulusApiDistribution`
    - `CumulusApiV1` nested stack resource has been renamed to `CumulusApiBackend`
  - The `urs: true` config option for when defining your lambdas (e.g. in `lambdas.yml`) has been deprecated. There are two new options to replace it:
    - `urs_redirect: 'token'`: This will expose a `TOKEN_REDIRECT_ENDPOINT` environment variable to your lambda that references the `/token` endpoint on the Cumulus backend API
    - `urs_redirect: 'distribution'`: This will expose a `DISTRIBUTION_REDIRECT_ENDPOINT` environment variable to your lambda that references the `/redirect` endpoint on the Cumulus distribution API

- **CUMULUS-1193**

  - The elasticsearch instance is moved behind the VPC.
  - Your account will need an Elasticsearch Service Linked role. This is a one-time setup for the account. You can follow the instructions to use the AWS console or AWS CLI [here](https://docs.aws.amazon.com/IAM/latest/UserGuide/using-service-linked-roles.html) or use the following AWS CLI command: `aws iam create-service-linked-role --aws-service-name es.amazonaws.com`

- **CUMULUS-802**

  - ECS `maxInstances` must be greater than `minInstances`. If you use defaults, no change is required.

- **CUMULUS-1269**
  - Brought Cumulus data models in line with CNM JSON schema:
    - Renamed file object `fileType` field to `type`
    - Renamed file object `fileSize` field to `size`
    - Renamed file object `checksumValue` field to `checksum` where not already done.
    - Added `ancillary` and `linkage` type support to file objects.

### Added

- **CUMULUS-799**

  - Added an S3 Access Metrics package which will take S3 Server Access Logs and
    write access metrics to CloudWatch

- **CUMULUS-1242** - Added `sqs2sfThrottle` lambda. The lambda reads SQS messages for queued executions and uses semaphores to only start new executions if the maximum number of executions defined for the priority key (`cumulus_meta.priorityKey`) has not been reached. Any SQS messages that are read but not used to start executions remain in the queue.

- **CUMULUS-1240**

  - Added `sfSemaphoreDown` lambda. This lambda receives SNS messages and for each message it decrements the semaphore used to track the number of running executions if:
    - the message is for a completed/failed workflow AND
    - the message contains a level of priority (`cumulus_meta.priorityKey`)
  - Added `sfSemaphoreDown` lambda as a subscriber to the `sfTracker` SNS topic

- **CUMULUS-1265**

  - Added `apiConfigs` configuration option to configure API Gateway to be private
  - All internal lambdas configured to run inside the VPC by default
  - Removed references to `NoVpc` lambdas from documentation and `example` folder.

- **CUMULUS-802**
  - Adds autoscaling of ECS clusters
  - Adds autoscaling of ECS services that are handling StepFunction activities

## Changed

- Updated `@cumulus/ingest/http/httpMixin.list()` to trim trailing spaces on discovered filenames

- **CUMULUS-1310**

  - Database resources (DynamoDB, ElasticSearch) have been moved to an independent `db` stack.
    This will enable future updates to avoid affecting database resources or requiring migrations.
    Migrations for this version will need to be user-managed.
    (e.g. [elasticsearch](https://docs.aws.amazon.com/elasticsearch-service/latest/developerguide/es-version-migration.html#snapshot-based-migration) and [dynamoDB](https://docs.aws.amazon.com/datapipeline/latest/DeveloperGuide/dp-template-exports3toddb.html)).
    Order of stack deployment is `iam` -> `db` -> `app`.
  - All stacks can now be deployed using a single `config.yml` file, i.e.: `kes cf deploy --kes-folder app --template node_modules/@cumulus/deployment/[iam|db|app] [...]`
    Backwards-compatible. Please re-run `npm run bootstrap` to build new `kes` overrides.
    Deployment docs have been updated to show how to deploy a single-config Cumulus instance.
  - `params` fields should now be nested under the stack key (i.e. `app`, `db` or `iam`) to provide Parameters for a particular stack's cloudformation template,
    for use with single-config instances. Keys _must_ match the name of the deployment package folder (`app`, `db`, or `iam`).
    Backwards-compatible with multi-config setups.
  - `stackName` and `stackNameNoDash` have been retired as user-facing config parameters. Use `prefix` and `prefixNoDash` instead.
    This will be used to create stack names for all stacks in a single-config use case.
    `stackName` may still be used as an override in multi-config usage, although this is discouraged.
    Warning: overriding the `db` stack's `stackName` will require you to set `dbStackName` in your `app/config.yml`.
    This parameter is required to fetch outputs from the `db` stack to reference in the `app` stack.
  - The `iams` section in `app/config.yml` IAM roles has been retired as a user-facing parameter,
    _unless_ your IAM role ARNs do not match the convention shown in `@cumulus/deployment/app/config.yml`
    In that case, overriding `iams` in your own config is recommended.
  - `iam` and `db` `cloudformation.yml` file names will have respective prefixes (e.g `iam.cloudformation.yml`).
  - Cumulus will now only attempt to create reconciliation reports for buckets of the `private`, `public` and `protected` types.
  - Cumulus will no longer set up its own security group.
    To pass a pre-existing security group for in-VPC deployments as a parameter to the Cumulus template, populate `vpc.securityGroup` in `config.yml`.
    This security group must allow inbound HTTP(S) traffic (Port 443). SSH traffic (Port 22) must be permitted for SSH access to ECS instances.
  - Deployment docs have been updated with examples for the new deployment model.

- **CUMULUS-1236**

  - Moves access to public files behind the distribution endpoint. Authentication is not required, but direct http access has been disallowed.

- **CUMULUS-1223**

  - Adds unauthenticated access for public bucket files to the Distribution API. Public files should be requested the same way as protected files, but for public files a redirect to a self-signed S3 URL will happen without requiring authentication with Earthdata login.

- **CUMULUS-1232**

  - Unifies duplicate handling in `ingest/granule.handleDuplicateFile` for maintainability.
  - Changed `ingest/granule.ingestFile` and `move-granules/index.moveFileRequest` to use new function.
  - Moved file versioning code to `ingest/granule.moveGranuleFileWithVersioning`
  - `ingest/granule.verifyFile` now also tests `file.size` for verification if it is in the file record and throws
    `UnexpectedFileSize` error for file size not matching input.
  - `ingest/granule.verifyFile` logs warnings if checksum and/or file size are not available.

- **CUMULUS-1193**

  - Moved reindex CLI functionality to an API endpoint. See [API docs](https://nasa.github.io/cumulus-api/#elasticsearch-1)

- **CUMULUS-1207**
  - No longer disable lambda event source mappings when disabling a rule

### Fixed

- Updated Lerna publish script so that published Cumulus packages will pin their dependencies on other Cumulus packages to exact versions (e.g. `1.12.1` instead of `^1.12.1`)

- **CUMULUS-1203**

  - Fixes IAM template's use of intrinsic functions such that IAM template overrides now work with kes

- **CUMULUS-1268**
  - Deployment will not fail if there are no ES alarms or ECS services

## [v1.12.1] - 2019-4-8

## [v1.12.0] - 2019-4-4

Note: There was an issue publishing 1.12.0. Upgrade to 1.12.1.

### BREAKING CHANGES

- **CUMULUS-1139**

  - `granule.applyWorkflow` uses the new-style granule record as input to workflows.

- **CUMULUS-1171**

  - Fixed provider handling in the API to make it consistent between protocols.
    NOTE: This is a breaking change. When applying this upgrade, users will need to:
    1. Disable all workflow rules
    2. Update any `http` or `https` providers so that the host field only
       contains a valid hostname or IP address, and the port field contains the
       provider port.
    3. Perform the deployment
    4. Re-enable workflow rules

- **CUMULUS-1176**:

  - `@cumulus/move-granules` input expectations have changed. `@cumulus/files-to-granules` is a new intermediate task to perform input translation in the old style.
    See the Added and Changed sections of this release changelog for more information.

- **CUMULUS-670**

  - The behavior of ParsePDR and related code has changed in this release. PDRs with FILE_TYPEs that do not conform to the PDR ICD (+ TGZ) (https://cdn.earthdata.nasa.gov/conduit/upload/6376/ESDS-RFC-030v1.0.pdf) will fail to parse.

- **CUMULUS-1208**
  - The granule object input to `@cumulus/queue-granules` will now be added to ingest workflow messages **as is**. In practice, this means that if you are using `@cumulus/queue-granules` to trigger ingest workflows and your granule objects input have invalid properties, then your ingest workflows will fail due to schema validation errors.

### Added

- **CUMULUS-777**
  - Added new cookbook entry on configuring Cumulus to track ancillary files.
- **CUMULUS-1183**
  - Kes overrides will now abort with a warning if a workflow step is configured without a corresponding
    lambda configuration
- **CUMULUS-1223**

  - Adds convenience function `@cumulus/common/bucketsConfigJsonObject` for fetching stack's bucket configuration as an object.

- **CUMULUS-853**
  - Updated FakeProcessing example lambda to include option to generate fake browse
  - Added feature documentation for ancillary metadata export, a new cookbook entry describing a workflow with ancillary metadata generation(browse), and related task definition documentation
- **CUMULUS-805**
  - Added a CloudWatch alarm to check running ElasticSearch instances, and a CloudWatch dashboard to view the health of ElasticSearch
  - Specify `AWS_REGION` in `.env` to be used by deployment script
- **CUMULUS-803**
  - Added CloudWatch alarms to check running tasks of each ECS service, and add the alarms to CloudWatch dashboard
- **CUMULUS-670**
  - Added Ancillary Metadata Export feature (see https://nasa.github.io/cumulus/docs/features/ancillary_metadata for more information)
  - Added new Collection file parameter "fileType" that allows configuration of workflow granule file fileType
- **CUMULUS-1184** - Added kes logging output to ensure we always see the state machine reference before failures due to configuration
- **CUMULUS-1105** - Added a dashboard endpoint to serve the dashboard from an S3 bucket
- **CUMULUS-1199** - Moves `s3credentials` endpoint from the backend to the distribution API.
- **CUMULUS-666**
  - Added `@api/endpoints/s3credentials` to allow EarthData Login authorized users to retrieve temporary security credentials for same-region direct S3 access.
- **CUMULUS-671**
  - Added `@packages/integration-tests/api/distribution/getDistributionApiS3SignedUrl()` to return the S3 signed URL for a file protected by the distribution API
- **CUMULUS-672**
  - Added `cmrMetadataFormat` and `cmrConceptId` to output for individual granules from `@cumulus/post-to-cmr`. `cmrMetadataFormat` will be read from the `cmrMetadataFormat` generated for each granule in `@cumulus/cmrjs/publish2CMR()`
  - Added helpers to `@packages/integration-tests/api/distribution`:
    - `getDistributionApiFileStream()` returns a stream to download files protected by the distribution API
    - `getDistributionFileUrl()` constructs URLs for requesting files from the distribution API
- **CUMULUS-1185** `@cumulus/api/models/Granule.removeGranuleFromCmrByGranule` to replace `@cumulus/api/models/Granule.removeGranuleFromCmr` and use the Granule UR from the CMR metadata to remove the granule from CMR

- **CUMULUS-1101**

  - Added new `@cumulus/checksum` package. This package provides functions to calculate and validate checksums.
  - Added new checksumming functions to `@cumulus/common/aws`: `calculateS3ObjectChecksum` and `validateS3ObjectChecksum`, which depend on the `checksum` package.

- CUMULUS-1171

  - Added `@cumulus/common` API documentation to `packages/common/docs/API.md`
  - Added an `npm run build-docs` task to `@cumulus/common`
  - Added `@cumulus/common/string#isValidHostname()`
  - Added `@cumulus/common/string#match()`
  - Added `@cumulus/common/string#matches()`
  - Added `@cumulus/common/string#toLower()`
  - Added `@cumulus/common/string#toUpper()`
  - Added `@cumulus/common/URLUtils#buildURL()`
  - Added `@cumulus/common/util#isNil()`
  - Added `@cumulus/common/util#isNull()`
  - Added `@cumulus/common/util#isUndefined()`
  - Added `@cumulus/common/util#negate()`

- **CUMULUS-1176**

  - Added new `@cumulus/files-to-granules` task to handle converting file array output from `cumulus-process` tasks into granule objects.
    Allows simplification of `@cumulus/move-granules` and `@cumulus/post-to-cmr`, see Changed section for more details.

- CUMULUS-1151 Compare the granule holdings in CMR with Cumulus' internal data store
- CUMULUS-1152 Compare the granule file holdings in CMR with Cumulus' internal data store

### Changed

- **CUMULUS-1216** - Updated `@cumulus/ingest/granule/ingestFile` to download files to expected staging location.
- **CUMULUS-1208** - Updated `@cumulus/ingest/queue/enqueueGranuleIngestMessage()` to not transform granule object passed to it when building an ingest message
- **CUMULUS-1198** - `@cumulus/ingest` no longer enforces any expectations about whether `provider_path` contains a leading slash or not.
- **CUMULUS-1170**
  - Update scripts and docs to use `npm` instead of `yarn`
  - Use `package-lock.json` files to ensure matching versions of npm packages
  - Update CI builds to use `npm ci` instead of `npm install`
- **CUMULUS-670**
  - Updated ParsePDR task to read standard PDR types+ (+ tgz as an external customer requirement) and add a fileType to granule-files on Granule discovery
  - Updated ParsePDR to fail if unrecognized type is used
  - Updated all relevant task schemas to include granule->files->filetype as a string value
  - Updated tests/test fixtures to include the fileType in the step function/task inputs and output validations as needed
  - Updated MoveGranules task to handle incoming configuration with new "fileType" values and to add them as appropriate to the lambda output.
  - Updated DiscoverGranules step/related workflows to read new Collection file parameter fileType that will map a discovered file to a workflow fileType
  - Updated CNM parser to add the fileType to the defined granule file fileType on ingest and updated integration tests to verify/validate that behavior
  - Updated generateEcho10XMLString in cmr-utils.js to use a map/related library to ensure order as CMR requires ordering for their online resources.
  - Updated post-to-cmr task to appropriately export CNM filetypes to CMR in echo10/UMM exports
- **CUMULUS-1139** - Granules stored in the API contain a `files` property. That schema has been greatly
  simplified and now better matches the CNM format.
  - The `name` property has been renamed to `fileName`.
  - The `filepath` property has been renamed to `key`.
  - The `checksumValue` property has been renamed to `checksum`.
  - The `path` property has been removed.
  - The `url_path` property has been removed.
  - The `filename` property (which contained an `s3://` URL) has been removed, and the `bucket`
    and `key` properties should be used instead. Any requests sent to the API containing a `granule.files[].filename`
    property will be rejected, and any responses coming back from the API will not contain that
    `filename` property.
  - A `source` property has been added, which is a URL indicating the original source of the file.
  - `@cumulus/ingest/granule.moveGranuleFiles()` no longer includes a `filename` field in its
    output. The `bucket` and `key` fields should be used instead.
- **CUMULUS-672**

  - Changed `@cumulus/integration-tests/api/EarthdataLogin.getEarthdataLoginRedirectResponse` to `@cumulus/integration-tests/api/EarthdataLogin.getEarthdataAccessToken`. The new function returns an access response from Earthdata login, if successful.
  - `@cumulus/integration-tests/cmr/getOnlineResources` now accepts an object of options, including `cmrMetadataFormat`. Based on the `cmrMetadataFormat`, the function will correctly retrieve the online resources for each metadata format (ECHO10, UMM-G)

- **CUMULUS-1101**

  - Moved `@cumulus/common/file/getFileChecksumFromStream` into `@cumulus/checksum`, and renamed it to `generateChecksumFromStream`.
    This is a breaking change for users relying on `@cumulus/common/file/getFileChecksumFromStream`.
  - Refactored `@cumulus/ingest/Granule` to depend on new `common/aws` checksum functions and remove significantly present checksumming code.
    - Deprecated `@cumulus/ingest/granule.validateChecksum`. Replaced with `@cumulus/ingest/granule.verifyFile`.
    - Renamed `granule.getChecksumFromFile` to `granule.retrieveSuppliedFileChecksumInformation` to be more accurate.
  - Deprecated `@cumulus/common/aws.checksumS3Objects`. Use `@cumulus/common/aws.calculateS3ObjectChecksum` instead.

- CUMULUS-1171

  - Fixed provider handling in the API to make it consistent between protocols.
    Before this change, FTP providers were configured using the `host` and
    `port` properties. HTTP providers ignored `port` and `protocol`, and stored
    an entire URL in the `host` property. Updated the API to only accept valid
    hostnames or IP addresses in the `provider.host` field. Updated ingest code
    to properly build HTTP and HTTPS URLs from `provider.protocol`,
    `provider.host`, and `provider.port`.
  - The default provider port was being set to 21, no matter what protocol was
    being used. Removed that default.

- **CUMULUS-1176**

  - `@cumulus/move-granules` breaking change:
    Input to `move-granules` is now expected to be in the form of a granules object (i.e. `{ granules: [ { ... }, { ... } ] }`);
    For backwards compatibility with array-of-files outputs from processing steps, use the new `@cumulus/files-to-granules` task as an intermediate step.
    This task will perform the input translation. This change allows `move-granules` to be simpler and behave more predictably.
    `config.granuleIdExtraction` and `config.input_granules` are no longer needed/used by `move-granules`.
  - `@cumulus/post-to-cmr`: `config.granuleIdExtraction` is no longer needed/used by `post-to-cmr`.

- CUMULUS-1174
  - Better error message and stacktrace for S3KeyPairProvider error reporting.

### Fixed

- **CUMULUS-1218** Reconciliation report will now scan only completed granules.
- `@cumulus/api` files and granules were not getting indexed correctly because files indexing was failing in `db-indexer`
- `@cumulus/deployment` A bug in the Cloudformation template was preventing the API from being able to be launched in a VPC, updated the IAM template to give the permissions to be able to run the API in a VPC

### Deprecated

- `@cumulus/api/models/Granule.removeGranuleFromCmr`, instead use `@cumulus/api/models/Granule.removeGranuleFromCmrByGranule`
- `@cumulus/ingest/granule.validateChecksum`, instead use `@cumulus/ingest/granule.verifyFile`
- `@cumulus/common/aws.checksumS3Objects`, instead use `@cumulus/common/aws.calculateS3ObjectChecksum`
- `@cumulus/cmrjs`: `getGranuleId` and `getCmrFiles` are deprecated due to changes in input handling.

## [v1.11.3] - 2019-3-5

### Added

- **CUMULUS-1187** - Added `@cumulus/ingest/granule/duplicateHandlingType()` to determine how duplicate files should be handled in an ingest workflow

### Fixed

- **CUMULUS-1187** - workflows not respecting the duplicate handling value specified in the collection
- Removed refreshToken schema requirement for OAuth

## [v1.11.2] - 2019-2-15

### Added

- CUMULUS-1169
  - Added a `@cumulus/common/StepFunctions` module. It contains functions for querying the AWS
    StepFunctions API. These functions have the ability to retry when a ThrottlingException occurs.
  - Added `@cumulus/common/aws.retryOnThrottlingException()`, which will wrap a function in code to
    retry on ThrottlingExceptions.
  - Added `@cumulus/common/test-utils.throttleOnce()`, which will cause a function to return a
    ThrottlingException the first time it is called, then return its normal result after that.
- CUMULUS-1103 Compare the collection holdings in CMR with Cumulus' internal data store
- CUMULUS-1099 Add support for UMMG JSON metadata versions > 1.4.
  - If a version is found in the metadata object, that version is used for processing and publishing to CMR otherwise, version 1.4 is assumed.
- CUMULUS-678
  - Added support for UMMG json v1.4 metadata files.
    `reconcileCMRMetadata` added to `@cumulus/cmrjs` to update metadata record with new file locations.
    `@cumulus/common/errors` adds two new error types `CMRMetaFileNotFound` and `InvalidArgument`.
    `@cumulus/common/test-utils` adds new function `randomId` to create a random string with id to help in debugging.
    `@cumulus/common/BucketsConfig` adds a new helper class `BucketsConfig` for working with bucket stack configuration and bucket names.
    `@cumulus/common/aws` adds new function `s3PutObjectTagging` as a convenience for the aws [s3().putObjectTagging](https://docs.aws.amazon.com/AWSJavaScriptSDK/latest/AWS/S3.html#putObjectTagging-property) function.
    `@cumulus/cmrjs` Adds: - `isCMRFile` - Identify an echo10(xml) or UMMG(json) metadata file. - `metadataObjectFromCMRFile` Read and parse CMR XML file from s3. - `updateCMRMetadata` Modify a cmr metadata (xml/json) file with updated information. - `publish2CMR` Posts XML or UMMG CMR data to CMR service. - `reconcileCMRMetadata` Reconciles cmr metadata file after a file moves.
- Adds some ECS and other permissions to StepRole to enable running ECS tasks from a workflow
- Added Apache logs to cumulus api and distribution lambdas
- **CUMULUS-1119** - Added `@cumulus/integration-tests/api/EarthdataLogin.getEarthdataLoginRedirectResponse` helper for integration tests to handle login with Earthdata and to return response from redirect to Cumulus API
- **CUMULUS-673** Added `@cumulus/common/file/getFileChecksumFromStream` to get file checksum from a readable stream

### Fixed

- CUMULUS-1123
  - Cloudformation template overrides now work as expected

### Changed

- CUMULUS-1169
  - Deprecated the `@cumulus/common/step-functions` module.
  - Updated code that queries the StepFunctions API to use the retry-enabled functions from
    `@cumulus/common/StepFunctions`
- CUMULUS-1121
  - Schema validation is now strongly enforced when writing to the database.
    Additional properties are not allowed and will result in a validation error.
- CUMULUS-678
  `tasks/move-granules` simplified and refactored to use functionality from cmrjs.
  `ingest/granules.moveGranuleFiles` now just moves granule files and returns a list of the updated files. Updating metadata now handled by `@cumulus/cmrjs/reconcileCMRMetadata`.
  `move-granules.updateGranuleMetadata` refactored and bugs fixed in the case of a file matching multiple collection.files.regexps.
  `getCmrXmlFiles` simplified and now only returns an object with the cmrfilename and the granuleId.
  `@cumulus/test-processing` - test processing task updated to generate UMM-G metadata

- CUMULUS-1043

  - `@cumulus/api` now uses [express](http://expressjs.com/) as the API engine.
  - All `@cumulus/api` endpoints on ApiGateway are consolidated to a single endpoint the uses `{proxy+}` definition.
  - All files under `packages/api/endpoints` along with associated tests are updated to support express's request and response objects.
  - Replaced environment variables `internal`, `bucket` and `systemBucket` with `system_bucket`.
  - Update `@cumulus/integration-tests` to work with updated cumulus-api express endpoints

- `@cumulus/integration-tests` - `buildAndExecuteWorkflow` and `buildWorkflow` updated to take a `meta` param to allow for additional fields to be added to the workflow `meta`

- **CUMULUS-1049** Updated `Retrieve Execution Status API` in `@cumulus/api`: If the execution doesn't exist in Step Function API, Cumulus API returns the execution status information from the database.

- **CUMULUS-1119**
  - Renamed `DISTRIBUTION_URL` environment variable to `DISTRIBUTION_ENDPOINT`
  - Renamed `DEPLOYMENT_ENDPOINT` environment variable to `DISTRIBUTION_REDIRECT_ENDPOINT`
  - Renamed `API_ENDPOINT` environment variable to `TOKEN_REDIRECT_ENDPOINT`

### Removed

- Functions deprecated before 1.11.0:
  - @cumulus/api/models/base: static Manager.createTable() and static Manager.deleteTable()
  - @cumulus/ingest/aws/S3
  - @cumulus/ingest/aws/StepFunction.getExecution()
  - @cumulus/ingest/aws/StepFunction.pullEvent()
  - @cumulus/ingest/consumer.Consume
  - @cumulus/ingest/granule/Ingest.getBucket()

### Deprecated

`@cmrjs/ingestConcept`, instead use the CMR object methods. `@cmrjs/CMR.ingestGranule` or `@cmrjs/CMR.ingestCollection`
`@cmrjs/searchConcept`, instead use the CMR object methods. `@cmrjs/CMR.searchGranules` or `@cmrjs/CMR.searchCollections`
`@cmrjs/deleteConcept`, instead use the CMR object methods. `@cmrjs/CMR.deleteGranule` or `@cmrjs/CMR.deleteCollection`

## [v1.11.1] - 2018-12-18

**Please Note**

- Ensure your `app/config.yml` has a `clientId` specified in the `cmr` section. This will allow CMR to identify your requests for better support and metrics.
  - For an example, please see [the example config](https://github.com/nasa/cumulus/blob/1c7e2bf41b75da9f87004c4e40fbcf0f39f56794/example/app/config.yml#L128).

### Added

- Added a `/tokenDelete` endpoint in `@cumulus/api` to delete access token records

### Changed

- CUMULUS-678
  `@cumulus/ingest/crypto` moved and renamed to `@cumulus/common/key-pair-provider`
  `@cumulus/ingest/aws` function: `KMSDecryptionFailed` and class: `KMS` extracted and moved to `@cumulus/common` and `KMS` is exported as `KMSProvider` from `@cumulus/common/key-pair-provider`
  `@cumulus/ingest/granule` functions: `publish`, `getGranuleId`, `getXMLMetadataAsString`, `getMetadataBodyAndTags`, `parseXmlString`, `getCmrXMLFiles`, `postS3Object`, `contructOnlineAccessUrls`, `updateMetadata`, extracted and moved to `@cumulus/cmrjs`
  `getGranuleId`, `getCmrXMLFiles`, `publish`, `updateMetadata` removed from `@cumulus/ingest/granule` and added to `@cumulus/cmrjs`;
  `updateMetadata` renamed `updateCMRMetadata`.
  `@cumulus/ingest` test files renamed.
- **CUMULUS-1070**
  - Add `'Client-Id'` header to all `@cumulus/cmrjs` requests (made via `searchConcept`, `ingestConcept`, and `deleteConcept`).
  - Updated `cumulus/example/app/config.yml` entry for `cmr.clientId` to use stackName for easier CMR-side identification.

## [v1.11.0] - 2018-11-30

**Please Note**

- Redeploy IAM roles:
  - CUMULUS-817 includes a migration that requires reconfiguration/redeployment of IAM roles. Please see the [upgrade instructions](https://nasa.github.io/cumulus/docs/upgrade/1.11.0) for more information.
  - CUMULUS-977 includes a few new SNS-related permissions added to the IAM roles that will require redeployment of IAM roles.
- `cumulus-message-adapter` v1.0.13+ is required for `@cumulus/api` granule reingest API to work properly. The latest version should be downloaded automatically by kes.
- A `TOKEN_SECRET` value (preferably 256-bit for security) must be added to `.env` to securely sign JWTs used for authorization in `@cumulus/api`

### Changed

- **CUUMULUS-1000** - Distribution endpoint now persists logins, instead of
  redirecting to Earthdata Login on every request
- **CUMULUS-783 CUMULUS-790** - Updated `@cumulus/sync-granule` and `@cumulus/move-granules` tasks to always overwrite existing files for manually-triggered reingest.
- **CUMULUS-906** - Updated `@cumulus/api` granule reingest API to
  - add `reingestGranule: true` and `forceDuplicateOverwrite: true` to Cumulus message `cumulus_meta.cumulus_context` field to indicate that the workflow is a manually triggered re-ingest.
  - return warning message to operator when duplicateHandling is not `replace`
  - `cumulus-message-adapter` v1.0.13+ is required.
- **CUMULUS-793** - Updated the granule move PUT request in `@cumulus/api` to reject the move with a 409 status code if one or more of the files already exist at the destination location
- Updated `@cumulus/helloworld` to use S3 to store state for pass on retry tests
- Updated `@cumulus/ingest`:
  - [Required for MAAP] `http.js#list` will now find links with a trailing whitespace
  - Removed code from `granule.js` which looked for files in S3 using `{ Bucket: discoveredFile.bucket, Key: discoveredFile.name }`. This is obsolete since `@cumulus/ingest` uses a `file-staging` and `constructCollectionId()` directory prefixes by default.
- **CUMULUS-989**
  - Updated `@cumulus/api` to use [JWT (JSON Web Token)](https://jwt.io/introduction/) as the transport format for API authorization tokens and to use JWT verification in the request authorization
  - Updated `/token` endpoint in `@cumulus/api` to return tokens as JWTs
  - Added a `/refresh` endpoint in `@cumulus/api` to request new access tokens from the OAuth provider using the refresh token
  - Added `refreshAccessToken` to `@cumulus/api/lib/EarthdataLogin` to manage refresh token requests with the Earthdata OAuth provider

### Added

- **CUMULUS-1050**
  - Separated configuration flags for originalPayload/finalPayload cleanup such that they can be set to different retention times
- **CUMULUS-798**
  - Added daily Executions cleanup CloudWatch event that triggers cleanExecutions lambda
  - Added cleanExecutions lambda that removes finalPayload/originalPayload field entries for records older than configured timeout value (execution_payload_retention_period), with a default of 30 days
- **CUMULUS-815/816**
  - Added 'originalPayload' and 'finalPayload' fields to Executions table
  - Updated Execution model to populate originalPayload with the execution payload on record creation
  - Updated Execution model code to populate finalPayload field with the execution payload on execution completion
  - Execution API now exposes the above fields
- **CUMULUS-977**
  - Rename `kinesisConsumer` to `messageConsumer` as it handles both Kinesis streams and SNS topics as of this version.
  - Add `sns`-type rule support. These rules create a subscription between an SNS topic and the `messageConsumer`.
    When a message is received, `messageConsumer` is triggered and passes the SNS message (JSON format expected) in
    its entirety to the workflow in the `payload` field of the Cumulus message. For more information on sns-type rules,
    see the [documentation](https://nasa.github.io/cumulus/docs/data-cookbooks/setup#rules).
- **CUMULUS-975**
  - Add `KinesisInboundEventLogger` and `KinesisOutboundEventLogger` API lambdas. These lambdas
    are utilized to dump incoming and outgoing ingest workflow kinesis streams
    to cloudwatch for analytics in case of AWS/stream failure.
  - Update rules model to allow tracking of log_event ARNs related to
    Rule event logging. Kinesis rule types will now automatically log
    incoming events via a Kinesis event triggered lambda.
    CUMULUS-975-migration-4
  - Update migration code to require explicit migration names per run
  - Added migration_4 to migrate/update existing Kinesis rules to have a log event mapping
  - Added new IAM policy for migration lambda
- **CUMULUS-775**
  - Adds a instance metadata endpoint to the `@cumulus/api` package.
  - Adds a new convenience function `hostId` to the `@cumulus/cmrjs` to help build environment specific cmr urls.
  - Fixed `@cumulus/cmrjs.searchConcept` to search and return CMR results.
  - Modified `@cumulus/cmrjs.CMR.searchGranule` and `@cumulus/cmrjs.CMR.searchCollection` to include CMR's provider as a default parameter to searches.
- **CUMULUS-965**
  - Add `@cumulus/test-data.loadJSONTestData()`,
    `@cumulus/test-data.loadTestData()`, and
    `@cumulus/test-data.streamTestData()` to safely load test data. These
    functions should be used instead of using `require()` to load test data,
    which could lead to tests interfering with each other.
  - Add a `@cumulus/common/util/deprecate()` function to mark a piece of code as
    deprecated
- **CUMULUS-986**
  - Added `waitForTestExecutionStart` to `@cumulus/integration-tests`
- **CUMULUS-919**
  - In `@cumulus/deployment`, added support for NGAP permissions boundaries for IAM roles with `useNgapPermissionBoundary` flag in `iam/config.yml`. Defaults to false.

### Fixed

- Fixed a bug where FTP sockets were not closed after an error, keeping the Lambda function active until it timed out [CUMULUS-972]
- **CUMULUS-656**
  - The API will no longer allow the deletion of a provider if that provider is
    referenced by a rule
  - The API will no longer allow the deletion of a collection if that collection
    is referenced by a rule
- Fixed a bug where `@cumulus/sf-sns-report` was not pulling large messages from S3 correctly.

### Deprecated

- `@cumulus/ingest/aws/StepFunction.pullEvent()`. Use `@cumulus/common/aws.pullStepFunctionEvent()`.
- `@cumulus/ingest/consumer.Consume` due to unpredictable implementation. Use `@cumulus/ingest/consumer.Consumer`.
  Call `Consumer.consume()` instead of `Consume.read()`.

## [v1.10.4] - 2018-11-28

### Added

- **CUMULUS-1008**
  - New `config.yml` parameter for SQS consumers: `sqs_consumer_rate: (default 500)`, which is the maximum number of
    messages the consumer will attempt to process per execution. Currently this is only used by the sf-starter consumer,
    which runs every minute by default, making this a messages-per-minute upper bound. SQS does not guarantee the number
    of messages returned per call, so this is not a fixed rate of consumption, only attempted number of messages received.

### Deprecated

- `@cumulus/ingest/consumer.Consume` due to unpredictable implementation. Use `@cumulus/ingest/consumer.Consumer`.

### Changed

- Backported update of `packages/api` dependency `@mapbox/dyno` to `1.4.2` to mitigate `event-stream` vulnerability.

## [v1.10.3] - 2018-10-31

### Added

- **CUMULUS-817**
  - Added AWS Dead Letter Queues for lambdas that are scheduled asynchronously/such that failures show up only in cloudwatch logs.
- **CUMULUS-956**
  - Migrated developer documentation and data-cookbooks to Docusaurus
    - supports versioning of documentation
  - Added `docs/docs-how-to.md` to outline how to do things like add new docs or locally install for testing.
  - Deployment/CI scripts have been updated to work with the new format
- **CUMULUS-811**
  - Added new S3 functions to `@cumulus/common/aws`:
    - `aws.s3TagSetToQueryString`: converts S3 TagSet array to querystring (for use with upload()).
    - `aws.s3PutObject`: Returns promise of S3 `putObject`, which puts an object on S3
    - `aws.s3CopyObject`: Returns promise of S3 `copyObject`, which copies an object in S3 to a new S3 location
    - `aws.s3GetObjectTagging`: Returns promise of S3 `getObjectTagging`, which returns an object containing an S3 TagSet.
  - `@/cumulus/common/aws.s3PutObject` defaults to an explicit `ACL` of 'private' if not overridden.
  - `@/cumulus/common/aws.s3CopyObject` defaults to an explicit `TaggingDirective` of 'COPY' if not overridden.

### Deprecated

- **CUMULUS-811**
  - Deprecated `@cumulus/ingest/aws.S3`. Member functions of this class will now
    log warnings pointing to similar functionality in `@cumulus/common/aws`.

## [v1.10.2] - 2018-10-24

### Added

- **CUMULUS-965**
  - Added a `@cumulus/logger` package
- **CUMULUS-885**
  - Added 'human readable' version identifiers to Lambda Versioning lambda aliases
- **CUMULUS-705**
  - Note: Make sure to update the IAM stack when deploying this update.
  - Adds an AsyncOperations model and associated DynamoDB table to the
    `@cumulus/api` package
  - Adds an /asyncOperations endpoint to the `@cumulus/api` package, which can
    be used to fetch the status of an AsyncOperation.
  - Adds a /bulkDelete endpoint to the `@cumulus/api` package, which performs an
    asynchronous bulk-delete operation. This is a stub right now which is only
    intended to demonstration how AsyncOperations work.
  - Adds an AsyncOperation ECS task to the `@cumulus/api` package, which will
    fetch an Lambda function, run it in ECS, and then store the result to the
    AsyncOperations table in DynamoDB.
- **CUMULUS-851** - Added workflow lambda versioning feature to allow in-flight workflows to use lambda versions that were in place when a workflow was initiated

  - Updated Kes custom code to remove logic that used the CMA file key to determine template compilation logic. Instead, utilize a `customCompilation` template configuration flag to indicate a template should use Cumulus's kes customized methods instead of 'core'.
  - Added `useWorkflowLambdaVersions` configuration option to enable the lambdaVersioning feature set. **This option is set to true by default** and should be set to false to disable the feature.
  - Added uniqueIdentifier configuration key to S3 sourced lambdas to optionally support S3 lambda resource versioning within this scheme. This key must be unique for each modified version of the lambda package and must be updated in configuration each time the source changes.
  - Added a new nested stack template that will create a `LambdaVersions` stack that will take lambda parameters from the base template, generate lambda versions/aliases and return outputs with references to the most 'current' lambda alias reference, and updated 'core' template to utilize these outputs (if `useWorkflowLambdaVersions` is enabled).

- Created a `@cumulus/api/lib/OAuth2` interface, which is implemented by the
  `@cumulus/api/lib/EarthdataLogin` and `@cumulus/api/lib/GoogleOAuth2` classes.
  Endpoints that need to handle authentication will determine which class to use
  based on environment variables. This also greatly simplifies testing.
- Added `@cumulus/api/lib/assertions`, containing more complex AVA test assertions
- Added PublishGranule workflow to publish a granule to CMR without full reingest. (ingest-in-place capability)

- `@cumulus/integration-tests` new functionality:
  - `listCollections` to list collections from a provided data directory
  - `deleteCollection` to delete list of collections from a deployed stack
  - `cleanUpCollections` combines the above in one function.
  - `listProviders` to list providers from a provided data directory
  - `deleteProviders` to delete list of providers from a deployed stack
  - `cleanUpProviders` combines the above in one function.
  - `@cumulus/integrations-tests/api.js`: `deleteGranule` and `deletePdr` functions to make `DELETE` requests to Cumulus API
  - `rules` API functionality for posting and deleting a rule and listing all rules
  - `wait-for-deploy` lambda for use in the redeployment tests
- `@cumulus/ingest/granule.js`: `ingestFile` inserts new `duplicate_found: true` field in the file's record if a duplicate file already exists on S3.
- `@cumulus/api`: `/execution-status` endpoint requests and returns complete execution output if execution output is stored in S3 due to size.
- Added option to use environment variable to set CMR host in `@cumulus/cmrjs`.
- **CUMULUS-781** - Added integration tests for `@cumulus/sync-granule` when `duplicateHandling` is set to `replace` or `skip`
- **CUMULUS-791** - `@cumulus/move-granules`: `moveFileRequest` inserts new `duplicate_found: true` field in the file's record if a duplicate file already exists on S3. Updated output schema to document new `duplicate_found` field.

### Removed

- Removed `@cumulus/common/fake-earthdata-login-server`. Tests can now create a
  service stub based on `@cumulus/api/lib/OAuth2` if testing requires handling
  authentication.

### Changed

- **CUMULUS-940** - modified `@cumulus/common/aws` `receiveSQSMessages` to take a parameter object instead of positional parameters. All defaults remain the same, but now access to long polling is available through `options.waitTimeSeconds`.
- **CUMULUS-948** - Update lambda functions `CNMToCMA` and `CnmResponse` in the `cumulus-data-shared` bucket and point the default stack to them.
- **CUMULUS-782** - Updated `@cumulus/sync-granule` task and `Granule.ingestFile` in `@cumulus/ingest` to keep both old and new data when a destination file with different checksum already exists and `duplicateHandling` is `version`
- Updated the config schema in `@cumulus/move-granules` to include the `moveStagedFiles` param.
- **CUMULUS-778** - Updated config schema and documentation in `@cumulus/sync-granule` to include `duplicateHandling` parameter for specifying how duplicate filenames should be handled
- **CUMULUS-779** - Updated `@cumulus/sync-granule` to throw `DuplicateFile` error when destination files already exist and `duplicateHandling` is `error`
- **CUMULUS-780** - Updated `@cumulus/sync-granule` to use `error` as the default for `duplicateHandling` when it is not specified
- **CUMULUS-780** - Updated `@cumulus/api` to use `error` as the default value for `duplicateHandling` in the `Collection` model
- **CUMULUS-785** - Updated the config schema and documentation in `@cumulus/move-granules` to include `duplicateHandling` parameter for specifying how duplicate filenames should be handled
- **CUMULUS-786, CUMULUS-787** - Updated `@cumulus/move-granules` to throw `DuplicateFile` error when destination files already exist and `duplicateHandling` is `error` or not specified
- **CUMULUS-789** - Updated `@cumulus/move-granules` to keep both old and new data when a destination file with different checksum already exists and `duplicateHandling` is `version`

### Fixed

- `getGranuleId` in `@cumulus/ingest` bug: `getGranuleId` was constructing an error using `filename` which was undefined. The fix replaces `filename` with the `uri` argument.
- Fixes to `del` in `@cumulus/api/endpoints/granules.js` to not error/fail when not all files exist in S3 (e.g. delete granule which has only 2 of 3 files ingested).
- `@cumulus/deployment/lib/crypto.js` now checks for private key existence properly.

## [v1.10.1] - 2018-09-4

### Fixed

- Fixed cloudformation template errors in `@cumulus/deployment/`
  - Replaced references to Fn::Ref: with Ref:
  - Moved long form template references to a newline

## [v1.10.0] - 2018-08-31

### Removed

- Removed unused and broken code from `@cumulus/common`
  - Removed `@cumulus/common/test-helpers`
  - Removed `@cumulus/common/task`
  - Removed `@cumulus/common/message-source`
  - Removed the `getPossiblyRemote` function from `@cumulus/common/aws`
  - Removed the `startPromisedSfnExecution` function from `@cumulus/common/aws`
  - Removed the `getCurrentSfnTask` function from `@cumulus/common/aws`

### Changed

- **CUMULUS-839** - In `@cumulus/sync-granule`, 'collection' is now an optional config parameter

### Fixed

- **CUMULUS-859** Moved duplicate code in `@cumulus/move-granules` and `@cumulus/post-to-cmr` to `@cumulus/ingest`. Fixed imports making assumptions about directory structure.
- `@cumulus/ingest/consumer` correctly limits the number of messages being received and processed from SQS. Details:
  - **Background:** `@cumulus/api` includes a lambda `<stack-name>-sqs2sf` which processes messages from the `<stack-name>-startSF` SQS queue every minute. The `sqs2sf` lambda uses `@cumulus/ingest/consumer` to receive and process messages from SQS.
  - **Bug:** More than `messageLimit` number of messages were being consumed and processed from the `<stack-name>-startSF` SQS queue. Many step functions were being triggered simultaneously by the lambda `<stack-name>-sqs2sf` (which consumes every minute from the `startSF` queue) and resulting in step function failure with the error: `An error occurred (ThrottlingException) when calling the GetExecutionHistory`.
  - **Fix:** `@cumulus/ingest/consumer#processMessages` now processes messages until `timeLimit` has passed _OR_ once it receives up to `messageLimit` messages. `sqs2sf` is deployed with a [default `messageLimit` of 10](https://github.com/nasa/cumulus/blob/670000c8a821ff37ae162385f921c40956e293f7/packages/deployment/app/config.yml#L147).
  - **IMPORTANT NOTE:** `consumer` will actually process up to `messageLimit * 2 - 1` messages. This is because sometimes `receiveSQSMessages` will return less than `messageLimit` messages and thus the consumer will continue to make calls to `receiveSQSMessages`. For example, given a `messageLimit` of 10 and subsequent calls to `receiveSQSMessages` returns up to 9 messages, the loop will continue and a final call could return up to 10 messages.

## [v1.9.1] - 2018-08-22

**Please Note** To take advantage of the added granule tracking API functionality, updates are required for the message adapter and its libraries. You should be on the following versions:

- `cumulus-message-adapter` 1.0.9+
- `cumulus-message-adapter-js` 1.0.4+
- `cumulus-message-adapter-java` 1.2.7+
- `cumulus-message-adapter-python` 1.0.5+

### Added

- **CUMULUS-687** Added logs endpoint to search for logs from a specific workflow execution in `@cumulus/api`. Added integration test.
- **CUMULUS-836** - `@cumulus/deployment` supports a configurable docker storage driver for ECS. ECS can be configured with either `devicemapper` (the default storage driver for AWS ECS-optimized AMIs) or `overlay2` (the storage driver used by the NGAP 2.0 AMI). The storage driver can be configured in `app/config.yml` with `ecs.docker.storageDriver: overlay2 | devicemapper`. The default is `overlay2`.
  - To support this configuration, a [Handlebars](https://handlebarsjs.com/) helper `ifEquals` was added to `packages/deployment/lib/kes.js`.
- **CUMULUS-836** - `@cumulus/api` added IAM roles required by the NGAP 2.0 AMI. The NGAP 2.0 AMI runs a script `register_instances_with_ssm.py` which requires the ECS IAM role to include `ec2:DescribeInstances` and `ssm:GetParameter` permissions.

### Fixed

- **CUMULUS-836** - `@cumulus/deployment` uses `overlay2` driver by default and does not attempt to write `--storage-opt dm.basesize` to fix [this error](https://github.com/moby/moby/issues/37039).
- **CUMULUS-413** Kinesis processing now captures all errors.
  - Added kinesis fallback mechanism when errors occur during record processing.
  - Adds FallbackTopicArn to `@cumulus/api/lambdas.yml`
  - Adds fallbackConsumer lambda to `@cumulus/api`
  - Adds fallbackqueue option to lambda definitions capture lambda failures after three retries.
  - Adds kinesisFallback SNS topic to signal incoming errors from kinesis stream.
  - Adds kinesisFailureSQS to capture fully failed events from all retries.
- **CUMULUS-855** Adds integration test for kinesis' error path.
- **CUMULUS-686** Added workflow task name and version tracking via `@cumulus/api` executions endpoint under new `tasks` property, and under `workflow_tasks` in step input/output.
  - Depends on `cumulus-message-adapter` 1.0.9+, `cumulus-message-adapter-js` 1.0.4+, `cumulus-message-adapter-java` 1.2.7+ and `cumulus-message-adapter-python` 1.0.5+
- **CUMULUS-771**
  - Updated sync-granule to stream the remote file to s3
  - Added integration test for ingesting granules from ftp provider
  - Updated http/https integration tests for ingesting granules from http/https providers
- **CUMULUS-862** Updated `@cumulus/integration-tests` to handle remote lambda output
- **CUMULUS-856** Set the rule `state` to have default value `ENABLED`

### Changed

- In `@cumulus/deployment`, changed the example app config.yml to have additional IAM roles

## [v1.9.0] - 2018-08-06

**Please note** additional information and upgrade instructions [here](https://nasa.github.io/cumulus/docs/upgrade/1.9.0)

### Added

- **CUMULUS-712** - Added integration tests verifying expected behavior in workflows
- **GITC-776-2** - Add support for versioned collections

### Fixed

- **CUMULUS-832**
  - Fixed indentation in example config.yml in `@cumulus/deployment`
  - Fixed issue with new deployment using the default distribution endpoint in `@cumulus/deployment` and `@cumulus/api`

## [v1.8.1] - 2018-08-01

**Note** IAM roles should be re-deployed with this release.

- **Cumulus-726**
  - Added function to `@cumulus/integration-tests`: `sfnStep` includes `getStepInput` which returns the input to the schedule event of a given step function step.
  - Added IAM policy `@cumulus/deployment`: Lambda processing IAM role includes `kinesis::PutRecord` so step function lambdas can write to kinesis streams.
- **Cumulus Community Edition**
  - Added Google OAuth authentication token logic to `@cumulus/api`. Refactored token endpoint to use environment variable flag `OAUTH_PROVIDER` when determining with authentication method to use.
  - Added API Lambda memory configuration variable `api_lambda_memory` to `@cumulus/api` and `@cumulus/deployment`.

### Changed

- **Cumulus-726**
  - Changed function in `@cumulus/api`: `models/rules.js#addKinesisEventSource` was modified to call to `deleteKinesisEventSource` with all required parameters (rule's name, arn and type).
  - Changed function in `@cumulus/integration-tests`: `getStepOutput` can now be used to return output of failed steps. If users of this function want the output of a failed event, they can pass a third parameter `eventType` as `'failure'`. This function will work as always for steps which completed successfully.

### Removed

- **Cumulus-726**

  - Configuration change to `@cumulus/deployment`: Removed default auto scaling configuration for Granules and Files DynamoDB tables.

- **CUMULUS-688**
  - Add integration test for ExecutionStatus
  - Function addition to `@cumulus/integration-tests`: `api` includes `getExecutionStatus` which returns the execution status from the Cumulus API

## [v1.8.0] - 2018-07-23

### Added

- **CUMULUS-718** Adds integration test for Kinesis triggering a workflow.

- **GITC-776-3** Added more flexibility for rules. You can now edit all fields on the rule's record
  We may need to update the api documentation to reflect this.

- **CUMULUS-681** - Add ingest-in-place action to granules endpoint

  - new applyWorkflow action at PUT /granules/{granuleid} Applying a workflow starts an execution of the provided workflow and passes the granule record as payload.
    Parameter(s):
    - workflow - the workflow name

- **CUMULUS-685** - Add parent exeuction arn to the execution which is triggered from a parent step function

### Changed

- **CUMULUS-768** - Integration tests get S3 provider data from shared data folder

### Fixed

- **CUMULUS-746** - Move granule API correctly updates record in dynamo DB and cmr xml file
- **CUMULUS-766** - Populate database fileSize field from S3 if value not present in Ingest payload

## [v1.7.1] - 2018-07-27 - [BACKPORT]

### Fixed

- **CUMULUS-766** - Backport from 1.8.0 - Populate database fileSize field from S3 if value not present in Ingest payload

## [v1.7.0] - 2018-07-02

### Please note: [Upgrade Instructions](https://nasa.github.io/cumulus/docs/upgrade/1.7.0)

### Added

- **GITC-776-2** - Add support for versioned collections
- **CUMULUS-491** - Add granule reconciliation API endpoints.
- **CUMULUS-480** Add support for backup and recovery:
  - Add DynamoDB tables for granules, executions and pdrs
  - Add ability to write all records to S3
  - Add ability to download all DynamoDB records in form json files
  - Add ability to upload records to DynamoDB
  - Add migration scripts for copying granule, pdr and execution records from ElasticSearch to DynamoDB
  - Add IAM support for batchWrite on dynamoDB
-
- **CUMULUS-508** - `@cumulus/deployment` cloudformation template allows for lambdas and ECS clusters to have multiple AZ availability.
  - `@cumulus/deployment` also ensures docker uses `devicemapper` storage driver.
- **CUMULUS-755** - `@cumulus/deployment` Add DynamoDB autoscaling support.
  - Application developers can add autoscaling and override default values in their deployment's `app/config.yml` file using a `{TableName}Table:` key.

### Fixed

- **CUMULUS-747** - Delete granule API doesn't delete granule files in s3 and granule in elasticsearch
  - update the StreamSpecification DynamoDB tables to have StreamViewType: "NEW_AND_OLD_IMAGES"
  - delete granule files in s3
- **CUMULUS-398** - Fix not able to filter executions by workflow
- **CUMULUS-748** - Fix invalid lambda .zip files being validated/uploaded to AWS
- **CUMULUS-544** - Post to CMR task has UAT URL hard-coded
  - Made configurable: PostToCmr now requires CMR_ENVIRONMENT env to be set to 'SIT' or 'OPS' for those CMR environments. Default is UAT.

### Changed

- **GITC-776-4** - Changed Discover-pdrs to not rely on collection but use provider_path in config. It also has an optional filterPdrs regex configuration parameter

- **CUMULUS-710** - In the integration test suite, `getStepOutput` returns the output of the first successful step execution or last failed, if none exists

## [v1.6.0] - 2018-06-06

### Please note: [Upgrade Instructions](https://nasa.github.io/cumulus/docs/upgrade/1.6.0)

### Fixed

- **CUMULUS-602** - Format all logs sent to Elastic Search.
  - Extract cumulus log message and index it to Elastic Search.

### Added

- **CUMULUS-556** - add a mechanism for creating and running migration scripts on deployment.
- **CUMULUS-461** Support use of metadata date and other components in `url_path` property

### Changed

- **CUMULUS-477** Update bucket configuration to support multiple buckets of the same type:
  - Change the structure of the buckets to allow for more than one bucket of each type. The bucket structure is now:
    bucket-key:
    name: <bucket-name>
    type: <type> i.e. internal, public, etc.
  - Change IAM and app deployment configuration to support new bucket structure
  - Update tasks and workflows to support new bucket structure
  - Replace instances where buckets.internal is relied upon to either use the system bucket or a configured bucket
  - Move IAM template to the deployment package. NOTE: You now have to specify '--template node_modules/@cumulus/deployment/iam' in your IAM deployment
  - Add IAM cloudformation template support to filter buckets by type

## [v1.5.5] - 2018-05-30

### Added

- **CUMULUS-530** - PDR tracking through Queue-granules
  - Add optional `pdr` property to the sync-granule task's input config and output payload.
- **CUMULUS-548** - Create a Lambda task that generates EMS distribution reports
  - In order to supply EMS Distribution Reports, you must enable S3 Server
    Access Logging on any S3 buckets used for distribution. See [How Do I Enable Server Access Logging for an S3 Bucket?](https://docs.aws.amazon.com/AmazonS3/latest/user-guide/server-access-logging.html)
    The "Target bucket" setting should point at the Cumulus internal bucket.
    The "Target prefix" should be
    "<STACK_NAME>/ems-distribution/s3-server-access-logs/", where "STACK_NAME"
    is replaced with the name of your Cumulus stack.

### Fixed

- **CUMULUS-546 - Kinesis Consumer should catch and log invalid JSON**
  - Kinesis Consumer lambda catches and logs errors so that consumer doesn't get stuck in a loop re-processing bad json records.
- EMS report filenames are now based on their start time instead of the time
  instead of the time that the report was generated
- **CUMULUS-552 - Cumulus API returns different results for the same collection depending on query**
  - The collection, provider and rule records in elasticsearch are now replaced with records from dynamo db when the dynamo db records are updated.

### Added

- `@cumulus/deployment`'s default cloudformation template now configures storage for Docker to match the configured ECS Volume. The template defines Docker's devicemapper basesize (`dm.basesize`) using `ecs.volumeSize`. This addresses ECS default of limiting Docker containers to 10GB of storage ([Read more](https://aws.amazon.com/premiumsupport/knowledge-center/increase-default-ecs-docker-limit/)).

## [v1.5.4] - 2018-05-21

### Added

- **CUMULUS-535** - EMS Ingest, Archive, Archive Delete reports
  - Add lambda EmsReport to create daily EMS Ingest, Archive, Archive Delete reports
  - ems.provider property added to `@cumulus/deployment/app/config.yml`.
    To change the provider name, please add `ems: provider` property to `app/config.yml`.
- **CUMULUS-480** Use DynamoDB to store granules, pdrs and execution records
  - Activate PointInTime feature on DynamoDB tables
  - Increase test coverage on api package
  - Add ability to restore metadata records from json files to DynamoDB
- **CUMULUS-459** provide API endpoint for moving granules from one location on s3 to another

## [v1.5.3] - 2018-05-18

### Fixed

- **CUMULUS-557 - "Add dataType to DiscoverGranules output"**
  - Granules discovered by the DiscoverGranules task now include dataType
  - dataType is now a required property for granules used as input to the
    QueueGranules task
- **CUMULUS-550** Update deployment app/config.yml to force elasticsearch updates for deleted granules

## [v1.5.2] - 2018-05-15

### Fixed

- **CUMULUS-514 - "Unable to Delete the Granules"**
  - updated cmrjs.deleteConcept to return success if the record is not found
    in CMR.

### Added

- **CUMULUS-547** - The distribution API now includes an
  "earthdataLoginUsername" query parameter when it returns a signed S3 URL
- **CUMULUS-527 - "parse-pdr queues up all granules and ignores regex"**
  - Add an optional config property to the ParsePdr task called
    "granuleIdFilter". This property is a regular expression that is applied
    against the filename of the first file of each granule contained in the
    PDR. If the regular expression matches, then the granule is included in
    the output. Defaults to '.', which will match all granules in the PDR.
- File checksums in PDRs now support MD5
- Deployment support to subscribe to an SNS topic that already exists
- **CUMULUS-470, CUMULUS-471** In-region S3 Policy lambda added to API to update bucket policy for in-region access.
- **CUMULUS-533** Added fields to granule indexer to support EMS ingest and archive record creation
- **CUMULUS-534** Track deleted granules
  - added `deletedgranule` type to `cumulus` index.
  - **Important Note:** Force custom bootstrap to re-run by adding this to
    app/config.yml `es: elasticSearchMapping: 7`
- You can now deploy cumulus without ElasticSearch. Just add `es: null` to your `app/config.yml` file. This is only useful for debugging purposes. Cumulus still requires ElasticSearch to properly operate.
- `@cumulus/integration-tests` includes and exports the `addRules` function, which seeds rules into the DynamoDB table.
- Added capability to support EFS in cloud formation template. Also added
  optional capability to ssh to your instance and privileged lambda functions.
- Added support to force discovery of PDRs that have already been processed
  and filtering of selected data types
- `@cumulus/cmrjs` uses an environment variable `USER_IP_ADDRESS` or fallback
  IP address of `10.0.0.0` when a public IP address is not available. This
  supports lambda functions deployed into a VPC's private subnet, where no
  public IP address is available.

### Changed

- **CUMULUS-550** Custom bootstrap automatically adds new types to index on
  deployment

## [v1.5.1] - 2018-04-23

### Fixed

- add the missing dist folder to the hello-world task
- disable uglifyjs on the built version of the pdr-status-check (read: https://github.com/webpack-contrib/uglifyjs-webpack-plugin/issues/264)

## [v1.5.0] - 2018-04-23

### Changed

- Removed babel from all tasks and packages and increased minimum node requirements to version 8.10
- Lambda functions created by @cumulus/deployment will use node8.10 by default
- Moved [cumulus-integration-tests](https://github.com/nasa/cumulus-integration-tests) to the `example` folder CUMULUS-512
- Streamlined all packages dependencies (e.g. remove redundant dependencies and make sure versions are the same across packages)
- **CUMULUS-352:** Update Cumulus Elasticsearch indices to use [index aliases](https://www.elastic.co/guide/en/elasticsearch/reference/current/indices-aliases.html).
- **CUMULUS-519:** ECS tasks are no longer restarted after each CF deployment unless `ecs.restartTasksOnDeploy` is set to true
- **CUMULUS-298:** Updated log filterPattern to include all CloudWatch logs in ElasticSearch
- **CUMULUS-518:** Updates to the SyncGranule config schema
  - `granuleIdExtraction` is no longer a property
  - `process` is now an optional property
  - `provider_path` is no longer a property

### Fixed

- **CUMULUS-455 "Kes deployments using only an updated message adapter do not get automatically deployed"**
  - prepended the hash value of cumulus-message-adapter.zip file to the zip file name of lambda which uses message adapter.
  - the lambda function will be redeployed when message adapter or lambda function are updated
- Fixed a bug in the bootstrap lambda function where it stuck during update process
- Fixed a bug where the sf-sns-report task did not return the payload of the incoming message as the output of the task [CUMULUS-441]

### Added

- **CUMULUS-352:** Add reindex CLI to the API package.
- **CUMULUS-465:** Added mock http/ftp/sftp servers to the integration tests
- Added a `delete` method to the `@common/CollectionConfigStore` class
- **CUMULUS-467 "@cumulus/integration-tests or cumulus-integration-tests should seed provider and collection in deployed DynamoDB"**
  - `example` integration-tests populates providers and collections to database
  - `example` workflow messages are populated from workflow templates in s3, provider and collection information in database, and input payloads. Input templates are removed.
  - added `https` protocol to provider schema

## [v1.4.1] - 2018-04-11

### Fixed

- Sync-granule install

## [v1.4.0] - 2018-04-09

### Fixed

- **CUMULUS-392 "queue-granules not returning the sfn-execution-arns queued"**
  - updated queue-granules to return the sfn-execution-arns queued and pdr if exists.
  - added pdr to ingest message meta.pdr instead of payload, so the pdr information doesn't get lost in the ingest workflow, and ingested granule in elasticsearch has pdr name.
  - fixed sf-sns-report schema, remove the invalid part
  - fixed pdr-status-check schema, the failed execution contains arn and reason
- **CUMULUS-206** make sure homepage and repository urls exist in package.json files of tasks and packages

### Added

- Example folder with a cumulus deployment example

### Changed

- [CUMULUS-450](https://bugs.earthdata.nasa.gov/browse/CUMULUS-450) - Updated
  the config schema of the **queue-granules** task
  - The config no longer takes a "collection" property
  - The config now takes an "internalBucket" property
  - The config now takes a "stackName" property
- [CUMULUS-450](https://bugs.earthdata.nasa.gov/browse/CUMULUS-450) - Updated
  the config schema of the **parse-pdr** task
  - The config no longer takes a "collection" property
  - The "stack", "provider", and "bucket" config properties are now
    required
- **CUMULUS-469** Added a lambda to the API package to prototype creating an S3 bucket policy for direct, in-region S3 access for the prototype bucket

### Removed

- Removed the `findTmpTestDataDirectory()` function from
  `@cumulus/common/test-utils`

### Fixed

- [CUMULUS-450](https://bugs.earthdata.nasa.gov/browse/CUMULUS-450)
  - The **queue-granules** task now enqueues a **sync-granule** task with the
    correct collection config for that granule based on the granule's
    data-type. It had previously been using the collection config from the
    config of the **queue-granules** task, which was a problem if the granules
    being queued belonged to different data-types.
  - The **parse-pdr** task now handles the case where a PDR contains granules
    with different data types, and uses the correct granuleIdExtraction for
    each granule.

### Added

- **CUMULUS-448** Add code coverage checking using [nyc](https://github.com/istanbuljs/nyc).

## [v1.3.0] - 2018-03-29

### Deprecated

- discover-s3-granules is deprecated. The functionality is provided by the discover-granules task

### Fixed

- **CUMULUS-331:** Fix aws.downloadS3File to handle non-existent key
- Using test ftp provider for discover-granules testing [CUMULUS-427]
- **CUMULUS-304: "Add AWS API throttling to pdr-status-check task"** Added concurrency limit on SFN API calls. The default concurrency is 10 and is configurable through Lambda environment variable CONCURRENCY.
- **CUMULUS-414: "Schema validation not being performed on many tasks"** revised npm build scripts of tasks that use cumulus-message-adapter to place schema directories into dist directories.
- **CUMULUS-301:** Update all tests to use test-data package for testing data.
- **CUMULUS-271: "Empty response body from rules PUT endpoint"** Added the updated rule to response body.
- Increased memory allotment for `CustomBootstrap` lambda function. Resolves failed deployments where `CustomBootstrap` lambda function was failing with error `Process exited before completing request`. This was causing deployments to stall, fail to update and fail to rollback. This error is thrown when the lambda function tries to use more memory than it is allotted.
- Cumulus repository folders structure updated:
  - removed the `cumulus` folder altogether
  - moved `cumulus/tasks` to `tasks` folder at the root level
  - moved the tasks that are not converted to use CMA to `tasks/.not_CMA_compliant`
  - updated paths where necessary

### Added

- `@cumulus/integration-tests` - Added support for testing the output of an ECS activity as well as a Lambda function.

## [v1.2.0] - 2018-03-20

### Fixed

- Update vulnerable npm packages [CUMULUS-425]
- `@cumulus/api`: `kinesis-consumer.js` uses `sf-scheduler.js#schedule` instead of placing a message directly on the `startSF` SQS queue. This is a fix for [CUMULUS-359](https://bugs.earthdata.nasa.gov/browse/CUMULUS-359) because `sf-scheduler.js#schedule` looks up the provider and collection data in DynamoDB and adds it to the `meta` object of the enqueued message payload.
- `@cumulus/api`: `kinesis-consumer.js` catches and logs errors instead of doing an error callback. Before this change, `kinesis-consumer` was failing to process new records when an existing record caused an error because it would call back with an error and stop processing additional records. It keeps trying to process the record causing the error because it's "position" in the stream is unchanged. Catching and logging the errors is part 1 of the fix. Proposed part 2 is to enqueue the error and the message on a "dead-letter" queue so it can be processed later ([CUMULUS-413](https://bugs.earthdata.nasa.gov/browse/CUMULUS-413)).
- **CUMULUS-260: "PDR page on dashboard only shows zeros."** The PDR stats in LPDAAC are all 0s, even if the dashboard has been fixed to retrieve the correct fields. The current version of pdr-status-check has a few issues.
  - pdr is not included in the input/output schema. It's available from the input event. So the pdr status and stats are not updated when the ParsePdr workflow is complete. Adding the pdr to the input/output of the task will fix this.
  - pdr-status-check doesn't update pdr stats which prevent the real time pdr progress from showing up in the dashboard. To solve this, added lambda function sf-sns-report which is copied from @cumulus/api/lambdas/sf-sns-broadcast with modification, sf-sns-report can be used to report step function status anywhere inside a step function. So add step sf-sns-report after each pdr-status-check, we will get the PDR status progress at real time.
  - It's possible an execution is still in the queue and doesn't exist in sfn yet. Added code to handle 'ExecutionDoesNotExist' error when checking the execution status.
- Fixed `aws.cloudwatchevents()` typo in `packages/ingest/aws.js`. This typo was the root cause of the error: `Error: Could not process scheduled_ingest, Error: : aws.cloudwatchevents is not a constructor` seen when trying to update a rule.

### Removed

- `@cumulus/ingest/aws`: Remove queueWorkflowMessage which is no longer being used by `@cumulus/api`'s `kinesis-consumer.js`.

## [v1.1.4] - 2018-03-15

### Added

- added flag `useList` to parse-pdr [CUMULUS-404]

### Fixed

- Pass encrypted password to the ApiGranule Lambda function [CUMULUS-424]

## [v1.1.3] - 2018-03-14

### Fixed

- Changed @cumulus/deployment package install behavior. The build process will happen after installation

## [v1.1.2] - 2018-03-14

### Added

- added tools to @cumulus/integration-tests for local integration testing
- added end to end testing for discovering and parsing of PDRs
- `yarn e2e` command is available for end to end testing

### Fixed

- **CUMULUS-326: "Occasionally encounter "Too Many Requests" on deployment"** The api gateway calls will handle throttling errors
- **CUMULUS-175: "Dashboard providers not in sync with AWS providers."** The root cause of this bug - DynamoDB operations not showing up in Elasticsearch - was shared by collections and rules. The fix was to update providers', collections' and rules; POST, PUT and DELETE endpoints to operate on DynamoDB and using DynamoDB streams to update Elasticsearch. The following packages were made:
  - `@cumulus/deployment` deploys DynamoDB streams for the Collections, Providers and Rules tables as well as a new lambda function called `dbIndexer`. The `dbIndexer` lambda has an event source mapping which listens to each of the DynamoDB streams. The dbIndexer lambda receives events referencing operations on the DynamoDB table and updates the elasticsearch cluster accordingly.
  - The `@cumulus/api` endpoints for collections, providers and rules _only_ query DynamoDB, with the exception of LIST endpoints and the collections' GET endpoint.

### Updated

- Broke up `kes.override.js` of @cumulus/deployment to multiple modules and moved to a new location
- Expanded @cumulus/deployment test coverage
- all tasks were updated to use cumulus-message-adapter-js 1.0.1
- added build process to integration-tests package to babelify it before publication
- Update @cumulus/integration-tests lambda.js `getLambdaOutput` to return the entire lambda output. Previously `getLambdaOutput` returned only the payload.

## [v1.1.1] - 2018-03-08

### Removed

- Unused queue lambda in api/lambdas [CUMULUS-359]

### Fixed

- Kinesis message content is passed to the triggered workflow [CUMULUS-359]
- Kinesis message queues a workflow message and does not write to rules table [CUMULUS-359]

## [v1.1.0] - 2018-03-05

### Added

- Added a `jlog` function to `common/test-utils` to aid in test debugging
- Integration test package with command line tool [CUMULUS-200] by @laurenfrederick
- Test for FTP `useList` flag [CUMULUS-334] by @kkelly51

### Updated

- The `queue-pdrs` task now uses the [cumulus-message-adapter-js](https://github.com/nasa/cumulus-message-adapter-js)
  library
- Updated the `queue-pdrs` JSON schemas
- The test-utils schema validation functions now throw an error if validation
  fails
- The `queue-granules` task now uses the [cumulus-message-adapter-js](https://github.com/nasa/cumulus-message-adapter-js)
  library
- Updated the `queue-granules` JSON schemas

### Removed

- Removed the `getSfnExecutionByName` function from `common/aws`
- Removed the `getGranuleStatus` function from `common/aws`

## [v1.0.1] - 2018-02-27

### Added

- More tests for discover-pdrs, dicover-granules by @yjpa7145
- Schema validation utility for tests by @yjpa7145

### Changed

- Fix an FTP listing bug for servers that do not support STAT [CUMULUS-334] by @kkelly51

## [v1.0.0] - 2018-02-23


[Unreleased]: https://github.com/nasa/cumulus/compare/v20.1.1...HEAD
[v20.1.1]: https://github.com/nasa/cumulus/compare/v20.0.1...v20.1.1
[v20.0.1]: https://github.com/nasa/cumulus/compare/v20.0.0...v20.0.1
[v20.0.0]: https://github.com/nasa/cumulus/compare/v19.1.0...v20.0.0
[v19.1.0]: https://github.com/nasa/cumulus/compare/v19.0.0...v19.1.0
[v19.0.0]: https://github.com/nasa/cumulus/compare/v18.5.5...v19.0.0
[v18.5.5]: https://github.com/nasa/cumulus/compare/v18.5.3...v18.5.5
[v18.5.3]: https://github.com/nasa/cumulus/compare/v18.5.2...v18.5.3
[v18.5.2]: https://github.com/nasa/cumulus/compare/v18.5.1...v18.5.2
[v18.5.1]: https://github.com/nasa/cumulus/compare/v18.5.0...v18.5.1
[v18.5.0]: https://github.com/nasa/cumulus/compare/v18.4.0...v18.5.0
[v18.4.0]: https://github.com/nasa/cumulus/compare/v18.3.4...v18.4.0
[v18.3.4]: https://github.com/nasa/cumulus/compare/v18.3.3...v18.3.4
[v18.3.3]: https://github.com/nasa/cumulus/compare/v18.3.2...v18.3.3
[v18.3.2]: https://github.com/nasa/cumulus/compare/v18.3.1...v18.3.2
[v18.3.1]: https://github.com/nasa/cumulus/compare/v18.2.2...v18.3.1
[v18.2.2]: https://github.com/nasa/cumulus/compare/v18.2.1...v18.2.2
[v18.2.1]: https://github.com/nasa/cumulus/compare/v18.2.0...v18.2.1
[v18.2.0]: https://github.com/nasa/cumulus/compare/v18.1.0...v18.2.0
[v18.1.0]: https://github.com/nasa/cumulus/compare/v18.0.0...v18.1.0
[v18.0.0]: https://github.com/nasa/cumulus/compare/v17.0.0...v18.0.0
[v17.0.0]: https://github.com/nasa/cumulus/compare/v16.1.3...v17.0.0
[v16.1.3]: https://github.com/nasa/cumulus/compare/v16.1.2...v16.1.3
[v16.1.2]: https://github.com/nasa/cumulus/compare/v16.1.1...v16.1.2
[v16.1.1]: https://github.com/nasa/cumulus/compare/v16.0.0...v16.1.1
[v16.0.0]: https://github.com/nasa/cumulus/compare/v15.0.4...v16.0.0
[v15.0.4]: https://github.com/nasa/cumulus/compare/v15.0.3...v15.0.4
[v15.0.3]: https://github.com/nasa/cumulus/compare/v15.0.2...v15.0.3
[v15.0.2]: https://github.com/nasa/cumulus/compare/v15.0.1...v15.0.2
[v15.0.1]: https://github.com/nasa/cumulus/compare/v15.0.0...v15.0.1
[v15.0.0]: https://github.com/nasa/cumulus/compare/v14.1.0...v15.0.0
[v14.1.0]: https://github.com/nasa/cumulus/compare/v14.0.0...v14.1.0
[v14.0.0]: https://github.com/nasa/cumulus/compare/v13.4.0...v14.0.0
[v13.4.0]: https://github.com/nasa/cumulus/compare/v13.3.2...v13.4.0
[v13.3.2]: https://github.com/nasa/cumulus/compare/v13.3.0...v13.3.2
[v13.3.0]: https://github.com/nasa/cumulus/compare/v13.2.1...v13.3.0
[v13.2.1]: https://github.com/nasa/cumulus/compare/v13.2.0...v13.2.1
[v13.2.0]: https://github.com/nasa/cumulus/compare/v13.1.0...v13.2.0
[v13.1.0]: https://github.com/nasa/cumulus/compare/v13.0.1...v13.1.0
[v13.0.1]: https://github.com/nasa/cumulus/compare/v13.0.0...v13.0.1
[v13.0.0]: https://github.com/nasa/cumulus/compare/v12.0.3...v13.0.0
[v12.0.3]: https://github.com/nasa/cumulus/compare/v12.0.2...v12.0.3
[v12.0.2]: https://github.com/nasa/cumulus/compare/v12.0.1...v12.0.2
[v12.0.1]: https://github.com/nasa/cumulus/compare/v12.0.0...v12.0.1
[v12.0.0]: https://github.com/nasa/cumulus/compare/v11.1.8...v12.0.0
[v11.1.8]: https://github.com/nasa/cumulus/compare/v11.1.7...v11.1.8
[v11.1.7]: https://github.com/nasa/cumulus/compare/v11.1.5...v11.1.7
[v11.1.5]: https://github.com/nasa/cumulus/compare/v11.1.4...v11.1.5
[v11.1.4]: https://github.com/nasa/cumulus/compare/v11.1.3...v11.1.4
[v11.1.3]: https://github.com/nasa/cumulus/compare/v11.1.2...v11.1.3
[v11.1.2]: https://github.com/nasa/cumulus/compare/v11.1.1...v11.1.2
[v11.1.1]: https://github.com/nasa/cumulus/compare/v11.1.0...v11.1.1
[v11.1.0]: https://github.com/nasa/cumulus/compare/v11.0.0...v11.1.0
[v11.0.0]: https://github.com/nasa/cumulus/compare/v10.1.3...v11.0.0
[v10.1.3]: https://github.com/nasa/cumulus/compare/v10.1.2...v10.1.3
[v10.1.2]: https://github.com/nasa/cumulus/compare/v10.1.1...v10.1.2
[v10.1.1]: https://github.com/nasa/cumulus/compare/v10.1.0...v10.1.1
[v10.1.0]: https://github.com/nasa/cumulus/compare/v10.0.1...v10.1.0
[v10.0.1]: https://github.com/nasa/cumulus/compare/v10.0.0...v10.0.1
[v10.0.0]: https://github.com/nasa/cumulus/compare/v9.9.0...v10.0.0
[v9.9.3]: https://github.com/nasa/cumulus/compare/v9.9.2...v9.9.3
[v9.9.2]: https://github.com/nasa/cumulus/compare/v9.9.1...v9.9.2
[v9.9.1]: https://github.com/nasa/cumulus/compare/v9.9.0...v9.9.1
[v9.9.0]: https://github.com/nasa/cumulus/compare/v9.8.0...v9.9.0
[v9.8.0]: https://github.com/nasa/cumulus/compare/v9.7.0...v9.8.0
[v9.7.1]: https://github.com/nasa/cumulus/compare/v9.7.0...v9.7.1
[v9.7.0]: https://github.com/nasa/cumulus/compare/v9.6.0...v9.7.0
[v9.6.0]: https://github.com/nasa/cumulus/compare/v9.5.0...v9.6.0
[v9.5.0]: https://github.com/nasa/cumulus/compare/v9.4.0...v9.5.0
[v9.4.1]: https://github.com/nasa/cumulus/compare/v9.3.0...v9.4.1
[v9.4.0]: https://github.com/nasa/cumulus/compare/v9.3.0...v9.4.0
[v9.3.0]: https://github.com/nasa/cumulus/compare/v9.2.2...v9.3.0
[v9.2.2]: https://github.com/nasa/cumulus/compare/v9.2.1...v9.2.2
[v9.2.1]: https://github.com/nasa/cumulus/compare/v9.2.0...v9.2.1
[v9.2.0]: https://github.com/nasa/cumulus/compare/v9.1.0...v9.2.0
[v9.1.0]: https://github.com/nasa/cumulus/compare/v9.0.1...v9.1.0
[v9.0.1]: https://github.com/nasa/cumulus/compare/v9.0.0...v9.0.1
[v9.0.0]: https://github.com/nasa/cumulus/compare/v8.1.0...v9.0.0
[v8.1.0]: https://github.com/nasa/cumulus/compare/v8.0.0...v8.1.0
[v8.0.0]: https://github.com/nasa/cumulus/compare/v7.2.0...v8.0.0
[v7.2.0]: https://github.com/nasa/cumulus/compare/v7.1.0...v7.2.0
[v7.1.0]: https://github.com/nasa/cumulus/compare/v7.0.0...v7.1.0
[v7.0.0]: https://github.com/nasa/cumulus/compare/v6.0.0...v7.0.0
[v6.0.0]: https://github.com/nasa/cumulus/compare/v5.0.1...v6.0.0
[v5.0.1]: https://github.com/nasa/cumulus/compare/v5.0.0...v5.0.1
[v5.0.0]: https://github.com/nasa/cumulus/compare/v4.0.0...v5.0.0
[v4.0.0]: https://github.com/nasa/cumulus/compare/v3.0.1...v4.0.0
[v3.0.1]: https://github.com/nasa/cumulus/compare/v3.0.0...v3.0.1
[v3.0.0]: https://github.com/nasa/cumulus/compare/v2.0.1...v3.0.0
[v2.0.7]: https://github.com/nasa/cumulus/compare/v2.0.6...v2.0.7
[v2.0.6]: https://github.com/nasa/cumulus/compare/v2.0.5...v2.0.6
[v2.0.5]: https://github.com/nasa/cumulus/compare/v2.0.4...v2.0.5
[v2.0.4]: https://github.com/nasa/cumulus/compare/v2.0.3...v2.0.4
[v2.0.3]: https://github.com/nasa/cumulus/compare/v2.0.2...v2.0.3
[v2.0.2]: https://github.com/nasa/cumulus/compare/v2.0.1...v2.0.2
[v2.0.1]: https://github.com/nasa/cumulus/compare/v1.24.0...v2.0.1
[v2.0.0]: https://github.com/nasa/cumulus/compare/v1.24.0...v2.0.0
[v1.24.0]: https://github.com/nasa/cumulus/compare/v1.23.2...v1.24.0
[v1.23.2]: https://github.com/nasa/cumulus/compare/v1.22.1...v1.23.2
[v1.22.1]: https://github.com/nasa/cumulus/compare/v1.21.0...v1.22.1
[v1.21.0]: https://github.com/nasa/cumulus/compare/v1.20.0...v1.21.0
[v1.20.0]: https://github.com/nasa/cumulus/compare/v1.19.0...v1.20.0
[v1.19.0]: https://github.com/nasa/cumulus/compare/v1.18.0...v1.19.0
[v1.18.0]: https://github.com/nasa/cumulus/compare/v1.17.0...v1.18.0
[v1.17.0]: https://github.com/nasa/cumulus/compare/v1.16.1...v1.17.0
[v1.16.1]: https://github.com/nasa/cumulus/compare/v1.16.0...v1.16.1
[v1.16.0]: https://github.com/nasa/cumulus/compare/v1.15.0...v1.16.0
[v1.15.0]: https://github.com/nasa/cumulus/compare/v1.14.5...v1.15.0
[v1.14.5]: https://github.com/nasa/cumulus/compare/v1.14.4...v1.14.5
[v1.14.4]: https://github.com/nasa/cumulus/compare/v1.14.3...v1.14.4
[v1.14.3]: https://github.com/nasa/cumulus/compare/v1.14.2...v1.14.3
[v1.14.2]: https://github.com/nasa/cumulus/compare/v1.14.1...v1.14.2
[v1.14.1]: https://github.com/nasa/cumulus/compare/v1.14.0...v1.14.1
[v1.14.0]: https://github.com/nasa/cumulus/compare/v1.13.5...v1.14.0
[v1.13.5]: https://github.com/nasa/cumulus/compare/v1.13.4...v1.13.5
[v1.13.4]: https://github.com/nasa/cumulus/compare/v1.13.3...v1.13.4
[v1.13.3]: https://github.com/nasa/cumulus/compare/v1.13.2...v1.13.3
[v1.13.2]: https://github.com/nasa/cumulus/compare/v1.13.1...v1.13.2
[v1.13.1]: https://github.com/nasa/cumulus/compare/v1.13.0...v1.13.1
[v1.13.0]: https://github.com/nasa/cumulus/compare/v1.12.1...v1.13.0
[v1.12.1]: https://github.com/nasa/cumulus/compare/v1.12.0...v1.12.1
[v1.12.0]: https://github.com/nasa/cumulus/compare/v1.11.3...v1.12.0
[v1.11.3]: https://github.com/nasa/cumulus/compare/v1.11.2...v1.11.3
[v1.11.2]: https://github.com/nasa/cumulus/compare/v1.11.1...v1.11.2
[v1.11.1]: https://github.com/nasa/cumulus/compare/v1.11.0...v1.11.1
[v1.11.0]: https://github.com/nasa/cumulus/compare/v1.10.4...v1.11.0
[v1.10.4]: https://github.com/nasa/cumulus/compare/v1.10.3...v1.10.4
[v1.10.3]: https://github.com/nasa/cumulus/compare/v1.10.2...v1.10.3
[v1.10.2]: https://github.com/nasa/cumulus/compare/v1.10.1...v1.10.2
[v1.10.1]: https://github.com/nasa/cumulus/compare/v1.10.0...v1.10.1
[v1.10.0]: https://github.com/nasa/cumulus/compare/v1.9.1...v1.10.0
[v1.9.1]: https://github.com/nasa/cumulus/compare/v1.9.0...v1.9.1
[v1.9.0]: https://github.com/nasa/cumulus/compare/v1.8.1...v1.9.0
[v1.8.1]: https://github.com/nasa/cumulus/compare/v1.8.0...v1.8.1
[v1.8.0]: https://github.com/nasa/cumulus/compare/v1.7.0...v1.8.0
[v1.7.0]: https://github.com/nasa/cumulus/compare/v1.6.0...v1.7.0
[v1.6.0]: https://github.com/nasa/cumulus/compare/v1.5.5...v1.6.0
[v1.5.5]: https://github.com/nasa/cumulus/compare/v1.5.4...v1.5.5
[v1.5.4]: https://github.com/nasa/cumulus/compare/v1.5.3...v1.5.4
[v1.5.3]: https://github.com/nasa/cumulus/compare/v1.5.2...v1.5.3
[v1.5.2]: https://github.com/nasa/cumulus/compare/v1.5.1...v1.5.2
[v1.5.1]: https://github.com/nasa/cumulus/compare/v1.5.0...v1.5.1
[v1.5.0]: https://github.com/nasa/cumulus/compare/v1.4.1...v1.5.0
[v1.4.1]: https://github.com/nasa/cumulus/compare/v1.4.0...v1.4.1
[v1.4.0]: https://github.com/nasa/cumulus/compare/v1.3.0...v1.4.0
[v1.3.0]: https://github.com/nasa/cumulus/compare/v1.2.0...v1.3.0
[v1.2.0]: https://github.com/nasa/cumulus/compare/v1.1.4...v1.2.0
[v1.1.4]: https://github.com/nasa/cumulus/compare/v1.1.3...v1.1.4
[v1.1.3]: https://github.com/nasa/cumulus/compare/v1.1.2...v1.1.3
[v1.1.2]: https://github.com/nasa/cumulus/compare/v1.1.1...v1.1.2
[v1.1.1]: https://github.com/nasa/cumulus/compare/v1.0.1...v1.1.1
[v1.1.0]: https://github.com/nasa/cumulus/compare/v1.0.1...v1.1.0
[v1.0.1]: https://github.com/nasa/cumulus/compare/v1.0.0...v1.0.1
[v1.0.0]: https://github.com/nasa/cumulus/compare/pre-v1-release...v1.0.0

[thin-egress-app]: <https://github.com/asfadmin/thin-egress-app> "Thin Egress App"<|MERGE_RESOLUTION|>--- conflicted
+++ resolved
@@ -8,14 +8,11 @@
 
 ### Changed
 
-<<<<<<< HEAD
 - **CUMULUS-3788**
   - Updated `@cumulus/launchpad-auth/getLaunchpadToken` to check if the token in s3 has been updated
     before updating it with a new token
-=======
 - **CUMULUS-4077**
   - Update list/search endpoints and corresponding BaseSearch `@cumulus/db` logic to allow `countOnly` as a configuration-modifying query parameter that *only* returns a useful value for `meta.count` to allow users to get a count without returning results/incurring pagination/translation costs
->>>>>>> be11be90
 
 ## [v20.1.1] 2025-03-26
 
