# Changelog

All notable changes to this project will be documented in this file.

The format is based on [Keep a Changelog](http://keepachangelog.com/en/1.0.0/).

## [Unreleased]

### BREAKING CHANGES

- `@cumulus/api-client/granules.getGranule` now returns the granule record from the GET `/granules/<granuleId>` endpoint, not the raw endpoint response
- Removed `logs` record type from mappings from Elasticsearch. This change **should not have**
any adverse impact on existing deployments, even those which still contain `logs` records,
but technically it is a breaking change to the Elasticsearch mappings.
- Changed `@cumulus/api-client/asyncOperations.getAsyncOperation` to return parsed JSON body
of response and not the raw API endpoint response

### Added

- **CUMULUS-2311** - RDS Migration Epic Phase 2
  - **CUMULUS-2634**
    - Added new functions for upserting data to Elasticsearch:
      - `@cumulus/es-client/indexer.upsertExecution` to upsert an execution
      - `@cumulus/es-client/indexer.upsertPdr` to upsert a PDR
      - `@cumulus/es-client/indexer.upsertGranule` to upsert a granule
  - **CUMULUS-2510**
    - Added `execution_sns_topic_arn` environment variable to
      `sf_event_sqs_to_db_records` lambda TF definition.
    - Added to `sf_event_sqs_to_db_records_lambda` IAM policy to include
      permissions for SNS publish for `report_executions_topic`
    - Added `collection_sns_topic_arn` environment variable to
      `PrivateApiLambda` and `ApiEndpoints` lambdas.
    - Added `updateCollection` to `@cumulus/api-client`.
<<<<<<< HEAD
    - Added to `ecs_cluster` IAM policy to include permissions for SNS publish
      for `report_executions_sns_topic_arn`, `report_pdrs_sns_topic_arn`,
      `report_granules_sns_topic_arn`
    - Added variables for report topic ARNs to `process_dead_letter_archive.tf`
    - Added variable for granule report topic ARN to `bulk_operation.tf`
=======
    - Added `pdr_sns_topic_arn` environment variable to
      `sf_event_sqs_to_db_records` lambda TF definition.
    - Added the new function `publishSnsMessageByDataType` in `@cumulus/api` to
      publish SNS messages to the report topics to PDRs, Collections, and
      Executions.
    - Added to `ecs_cluster` IAM policy to include permissions for SNS publish
      for `report_executions_topic` and `report_pdrs_topic`.
>>>>>>> b0fea93b
- **CUMULUS-2592**
  - Adds logging when messages fail to be added to queue
- **CUMULUS-2575**
  - Adds `POST /granules` API endpoint to create a granule
  - Adds helper `createGranule` to `@cumulus/api-client`
- **CUMULUS-2577**
  - Adds `POST /executions` endpoint to create an execution
- **CUMULUS-2578**
  - Adds `PUT /executions` endpoint to update an execution
- **CUMULUS-2592**
  - Adds logging when messages fail to be added to queue
- **CUMULUS-2576**
  - Adds `PUT /granules` API endpoint to update a granule
  - Adds helper `updateGranule` to `@cumulus/api-client/granules`
- **CUMULUS-2606**
  - Adds `POST /granules/{granuleId}/executions` API endpoint to associate an execution with a granule
  - Adds helper `associateExecutionWithGranule` to `@cumulus/api-client/granules`
- **CUMULUS-2583**
  - Adds `queued` as option for granule's `status` field

### Changed

- Moved `ssh2` package from `@cumulus/common` to `@cumulus/sftp-client` and
  upgraded package from `^0.8.7` to `^1.0.0` to address security vulnerability
  issue in previous version.
- `@cumulus/api-client/granules.getGranule` now returns the granule record from the GET `/granules/<granuleId>` endpoint, not the raw endpoint response
- **CUMULUS-2311** - RDS Migration Epic Phase 2
  - **CUMULUS-2308**
    - Update `/granules/<granule_id>` GET endpoint to return PostgreSQL Granules instead of DynamoDB Granules
    - Update `/granules/<granule_id>` PUT endpoint to use PostgreSQL Granule as source rather than DynamoDB Granule
    - Update `unpublishGranule` (used in /granules PUT) to use PostgreSQL Granule as source rather than DynamoDB Granule
    - Update integration tests to use `waitForApiStatus` instead of `waitForModelStatus`
    - Update Granule ingest to update the Postgres Granule status as well as the DynamoDB Granule status
  - **CUMULUS-2302**
    - Update API collection GET endpoint to read individual provider records from
      PostgreSQL database instead of DynamoDB
    - Update sf-scheduler lambda to utilize API endpoint to get provider record
      from database via Private API lambda
    - Update API granule `reingest` endpoint to read collection from PostgreSQL
      database instead of DynamoDB
    - Update internal-reconciliation report to base report Collection comparison
      on PostgreSQL instead of DynamoDB
    - Moved createGranuleAndFiles `@cumulus/api` unit helper from `./lib` to
      `.test/helpers`
  - **CUMULUS-2208**
    - Moved all `@cumulus/api/es/*` code to new `@cumulus/es-client` package
    - Updated logic for collections API POST/PUT/DELETE to create/update/delete records directly in Elasticsearch in parallel with updates to DynamoDb/PostgreSQL
    - Updated logic for rules API POST/PUT/DELETE to create/update/delete records directly in Elasticsearch in parallel with updates to DynamoDb/PostgreSQL
    - Updated logic for providers API POST/PUT/DELETE to create/update/delete records directly in Elasticsearch in parallel with updates to DynamoDb/PostgreSQL
    - Updated logic for PDRs API DELETE to delete records directly in Elasticsearch in parallel with deletes to DynamoDB/PostgreSQL
    - Updated logic for executions API DELETE to delete records directly in Elasticsearch in parallel with deletes to DynamoDB/PostgreSQL
    - Updated logic for granules API DELETE to delete records directly in Elasticsearch in parallel with deletes to DynamoDB/PostgreSQL
    - `sfEventSqsToDbRecords` Lambda now writes following data directly to Elasticsearch in parallel with writes to DynamoDB/PostgreSQL:
      - executions
      - PDRs
      - granules
    - All async operations are now written directly to Elasticsearch in parallel with DynamoDB/PostgreSQL
    - Updated logic for async operation API DELETE to delete records directly in Elasticsearch in parallel with deletes to DynamoDB/PostgreSQL
    - Moved:
      - `packages/api/lib/granules.getGranuleProductVolume` ->
      `@cumulus/message/Granules.getGranuleProductVolume`
      - `packages/api/lib/granules.getGranuleTimeToPreprocess`
      -> `@cumulus/message/Granules.getGranuleTimeToPreprocess`
      - `packages/api/lib/granules.getGranuleTimeToArchive` ->
      `@cumulus/message/Granules.getGranuleTimeToArchive`
      - `packages/api/models/Granule.generateGranuleRecord`
      -> `@cumulus/message/Granules.generateGranuleApiRecord`
  - **CUMULUS-2306**
    - Updated API local serve (`api/bin/serve.js`) setup code to add cleanup/executions
    related records
    - Updated @cumulus/db/models/granules-executions to add a delete method in
      support of local cleanup
    - Add spec/helpers/apiUtils/waitForApiStatus integration helper to retry API
      record retrievals on status in lieu of using `waitForModelStatus`
  - **CUMULUS-2303**
    - Update API provider GET endpoint to read individual provider records from
      PostgreSQL database instead of DynamoDB
    - Update sf-scheduler lambda to utilize API endpoint to get provider record
      from database via Private API lambda
  - **CUMULUS-2301**
    - Updated `getAsyncOperation` to read from PostgreSQL database instead of
      DynamoDB.
    - Added `translatePostgresAsyncOperationToApiAsyncOperation` function in
      `@cumulus/db/translate/async-operation`.
    - Updated `translateApiAsyncOperationToPostgresAsyncOperation` function to
      ensure that `output` is properly translated to an object for the
      PostgreSQL record for the following cases of `output` on the incoming API
      record:
      - `record.output` is a JSON stringified object
      - `record.output` is a JSON stringified array
      - `record.output` is a JSON stringified string
      - `record.output` is a string
  - **CUMULUS-2304**
    - Updated API rule GET endpoint to read individual rule records from
      PostgreSQL database instead of DynamoDB
    - Updated internal consumer lambdas for SNS, SQS and Kinesis to read
      rules from PostgreSQL.
  - **CUMULUS-2634**
    - Changed `sfEventSqsToDbRecords` Lambda to use new upsert helpers for executions, granules, and PDRs
    to ensure out-of-order writes are handled correctly when writing to Elasticsearch
  - **CUMULUS-2510**
    - Updated `@cumulus/api/lib/writeRecords/write-execution` to publish SNS
      messages after a successful write to Postgres, DynamoDB, and ES.
    - Updated functions `create` and `upsert` in the `db` model for Executions
      to return an array of objects containing all columns of the created or
      updated records.
    - Updated `@cumulus/api/endpoints/collections` to publish an SNS message
      after a successful collection delete, update (PUT), create (POST).
    - Updated functions `create` and `upsert` in the `db` model for Collections
      to return an array of objects containing all columns for the created or
      updated records.
<<<<<<< HEAD
    - Updated functions `create` and `upsert` in the `db` model for Granules
      to return an array of objects containing all columns for the created or
      updated records.
    - Updated `@cumulus/api/lib/writeRecords/write-granules` to publish SNS
      messages after a successful write to Postgres, DynamoDB, and ES.
=======
    - Updated `@cumulus/api/lib/writeRecords/write-pdr` to publish SNS
      messages after a successful write to Postgres, DynamoDB, and ES.
- **CUMULUS-2577**
  - Adds `POST /executions` endpoint to create an execution

- **CUMULUS-2592**
  - Adds logging when messages fail to be added to queue

>>>>>>> b0fea93b
- **CUMULUS-2644**
  - Pulled `delete` method for `granules-executions.ts` implemented as part of CUMULUS-2306
  from the RDS-Phase-2 feature branch in support of CUMULUS-2644.
  - Changed `erasePostgresTables` in serve.js to ensure granules_executions, granules, pdrs, are
    deleted before executions
- Updated `processDeadLetterArchive` Lambda to return an object where
`processingSucceededKeys` is an array of the S3 keys for successfully
processed objects and `processingFailedKeys` is an array of S3 keys
for objects that could not be processed
- Updated async operations to handle writing records to the databases
when output of the operation is `undefined`
- **CUMULUS-2575**
  - Updates model/granule to allow a granule created from API to not require an
    execution to be associated with it. This is a backwards compatible change
    that will not affect granules created in the normal way.
  - Updates `@cumulus/db/src/model/granules` functions `get` and `exists` to
    enforce parameter checking so that requests include either (granule\_id
    and collection\_cumulus\_id) or (cumulus\_id) to prevent incorrect results.
  - `@cumulus/message/src/Collections.deconstructCollectionId` has been
    modified to throw a descriptive error if the input `collectionId` is
    undefined rather than `TypeError: Cannot read property 'split' of
    undefined`. This function has also been updated to throw descriptive errors
    if an incorrectly formated collectionId is input.

### Removed

- **CUMULUS-2311** - RDS Migration Epic Phase 2
  - **CUMULUS-2510**
    - Removed `stream_enabled` and `stream_view_type` from `executions_table` TF
      definition.
    - Removed `aws_lambda_event_source_mapping` TF definition on executions
      DynamoDB table.
    - Removed `stream_enabled` and `stream_view_type` from `collections_table`
      TF definition.
    - Removed `aws_lambda_event_source_mapping` TF definition on collections
      DynamoDB table.
    - Removed lambda `publish_collections` TF resource.
<<<<<<< HEAD
    - Removed `aws_lambda_event_source_mapping` TF definition on granules
=======
    - Removed `stream_enabled` and `stream_view_type` from `pdrs_table` TF
      definition.
    - Removed `aws_lambda_event_source_mapping` TF definition on PDRs
>>>>>>> b0fea93b
      DynamoDB table.

- **CUMULUS-2583**
  - `QueueGranules` task now updates granule status to `queued` once it is added to the queue.

### Fixed

- Added missing permission for `<prefix>_ecs_cluster_instance_role` IAM role (used when running ECS services/tasks)
to allow `kms:Decrypt` on the KMS key used to encrypt provider credentials. Adding this permission fixes the `sync-granule` task when run as an ECS activity in a Step Function, which previously failed trying to decrypt credentials for providers.

## [v9.5.0] 2021-09-07

### BREAKING CHANGES

- Removed `logs` record type from mappings from Elasticsearch. This change **should not have**
any adverse impact on existing deployments, even those which still contain `logs` records,
but technically it is a breaking change to the Elasticsearch mappings.
- Changed `@cumulus/api-client/asyncOperations.getAsyncOperation` to return parsed JSON body
of response and not the raw API endpoint response

### Added

- **CUMULUS-2670**
  - Updated core `cumulus` module to take lambda_timeouts string map variable that allows timeouts of ingest tasks to be configurable. Allowed properties for the mapping include:
  - discover_granules_task_timeout
  - discover_pdrs_task_timeout
  - hyrax_metadata_update_tasks_timeout
  - lzards_backup_task_timeout
  - move_granules_task_timeout
  - parse_pdr_task_timeout
  - pdr_status_check_task_timeout
  - post_to_cmr_task_timeout
  - queue_granules_task_timeout
  - queue_pdrs_task_timeout
  - queue_workflow_task_timeout
  - sync_granule_task_timeout
- **CUMULUS-2575**
  - Adds `POST /granules` API endpoint to create a granule
  - Adds helper `createGranule` to `@cumulus/api-client`
- **CUMULUS-2577**
  - Adds `POST /executions` endpoint to create an execution
- **CUMULUS-2578**
  - Adds `PUT /executions` endpoint to update an execution
- **CUMULUS-2592**
  - Adds logging when messages fail to be added to queue
- **CUMULUS-2644**
  - Pulled `delete` method for `granules-executions.ts` implemented as part of CUMULUS-2306
  from the RDS-Phase-2 feature branch in support of CUMULUS-2644.
  - Pulled `erasePostgresTables` method in `serve.js` implemented as part of CUMULUS-2644,
  and CUMULUS-2306 from the RDS-Phase-2 feature branch in support of CUMULUS-2644
  - Added `resetPostgresDb` method to support resetting between integration test suite runs

### Changed

- Updated `processDeadLetterArchive` Lambda to return an object where
`processingSucceededKeys` is an array of the S3 keys for successfully
processed objects and `processingFailedKeys` is an array of S3 keys
for objects that could not be processed
- Updated async operations to handle writing records to the databases
when output of the operation is `undefined`

- **CUMULUS-2644**
  - Moved `migration` directory from the `db-migration-lambda` to the `db` package and
  updated unit test references to migrationDir to be pulled from `@cumulus/db`
  - Updated `@cumulus/api/bin/serveUtils` to write records to PostgreSQL tables
- **CUMULUS-2575**
  - Updates model/granule to allow a granule created from API to not require an
    execution to be associated with it. This is a backwards compatible change
    that will not affect granules created in the normal way.
  - Updates `@cumulus/db/src/model/granules` functions `get` and `exists` to
    enforce parameter checking so that requests include either (granule\_id
    and collection\_cumulus\_id) or (cumulus\_id) to prevent incorrect results.
  - `@cumulus/message/src/Collections.deconstructCollectionId` has been
    modified to throw a descriptive error if the input `collectionId` is
    undefined rather than `TypeError: Cannot read property 'split' of
    undefined`. This function has also been updated to throw descriptive errors
    if an incorrectly formated collectionId is input.
## [v9.4.0] 2021-08-16

### Notable changes

- `@cumulus/sync-granule` task should now properly handle
syncing files from HTTP/HTTPS providers where basic auth is
required and involves a redirect to a different host (e.g.
downloading files protected by Earthdata Login)

### Added

- **CUMULUS-2591**
  - Adds `failedExecutionStepName` to failed execution's jsonb error records.
    This is the name of the Step Function step for the last failed event in the
    execution's event history.
- **CUMULUS-2548**
  - Added `allowed_redirects` field to PostgreSQL `providers` table
  - Added `allowedRedirects` field to DynamoDB `<prefix>-providers` table
  - Added `@cumulus/aws-client/S3.streamS3Upload` to handle uploading the contents
  of a readable stream to S3 and returning a promise
- **CUMULUS-2373**
  - Added `replaySqsMessages` lambda to replay archived incoming SQS
    messages from S3.
  - Added `/replays/sqs` endpoint to trigger an async operation for
    the `replaySqsMessages` lambda.
  - Added unit tests and integration tests for new endpoint and lambda.
  - Added `getS3PrefixForArchivedMessage` to `ingest/sqs` package to get prefix
    for an archived message.
  - Added new `async_operation` type `SQS Replay`.
- **CUMULUS-2460**
  - Adds `POST` /executions/workflows-by-granules for retrieving workflow names common to a set of granules
  - Adds `workflowsByGranules` to `@cumulus/api-client/executions`
- **CUMULUS-2635**
  - Added helper functions:
    - `@cumulus/db/translate/file/translateApiPdrToPostgresPdr`

### Fixed

- **CUMULUS-2548**
  - Fixed `@cumulus/ingest/HttpProviderClient.sync` to
properly handle basic auth when redirecting to a different
host and/or host with a different port
- **CUMULUS-2626**
  - Update [PDR migration](https://github.com/nasa/cumulus/blob/master/lambdas/data-migration2/src/pdrs.ts) to correctly find Executions by a Dynamo PDR's `execution` field
- **CUMULUS-2635**
  - Update `data-migration2` to migrate PDRs before migrating granules.
  - Update `data-migration2` unit tests testing granules migration to reference
    PDR records to better model the DB schema.
  - Update `migratePdrRecord` to use `translateApiPdrToPostgresPdr` function.

### Changed

- **CUMULUS-2373**
  - Updated `getS3KeyForArchivedMessage` in `ingest/sqs` to store SQS messages
    by `queueName`.
- **CUMULUS-2630**
  - Updates the example/cumulus-tf deployment to change
    `archive_api_reserved_concurrency` from 2 to 8 to prevent throttling with
    the dashboard.

## [v9.3.0] 2021-07-26

### BREAKING CHANGES

- All API requests made by `@cumulus/api-client` will now throw an error if the status code
does not match the expected response (200 for most requests and 202 for a few requests that
trigger async operations). Previously the helpers in this package would return the response
regardless of the status code, so you may need to update any code using helpers from this
package to catch or to otherwise handle errors that you may encounter.
- The Cumulus API Lambda function has now been configured with reserved concurrency to ensure
availability in a high-concurrency environment. However, this also caps max concurrency which
may result in throttling errors if trying to reach the Cumulus API multiple times in a short
period. Reserved concurrency can be configured with the `archive_api_reserved_concurrency`
terraform variable on the Cumulus module and increased if you are seeing throttling erorrs.
The default reserved concurrency value is 8.

### Notable changes

- `cmr_custom_host` variable for `cumulus` module can now be used to configure Cumulus to
  integrate with a custom CMR host name and protocol (e.g.
  `http://custom-cmr-host.com`). Note that you **must** include a protocol
  (`http://` or `https://)  if specifying a value for this variable.
- The cumulus module configuration value`rds_connetion_heartbeat` and it's
  behavior has been replaced by a more robust database connection 'retry'
  solution.   Users can remove this value from their configuration, regardless
  of value.  See the `Changed` section notes on CUMULUS-2528 for more details.

### Added

- Added user doc describing new features related to the Cumulus dead letter archive.
- **CUMULUS-2327**
  - Added reserved concurrency setting to the Cumulus API lambda function.
  - Added relevant tfvars to the archive and cumulus terraform modules.
- **CUMULUS-2460**
  - Adds `POST` /executions/search-by-granules for retrieving executions from a list of granules or granule query
  - Adds `searchExecutionsByGranules` to `@cumulus/api-client/executions`
- **CUMULUS-2475**
  - Adds `GET` endpoint to distribution API
- **CUMULUS-2463**
  - `PUT /granules` reingest action allows a user to override the default execution
    to use by providing an optional `workflowName` or `executionArn` parameter on
    the request body.
  - `PUT /granules/bulkReingest` action allows a user to override the default
    execution/workflow combination to reingest with by providing an optional
    `workflowName` on the request body.
- Adds `workflowName` and `executionArn` params to @cumulus/api-client/reingestGranules
- **CUMULUS-2476**
  - Adds handler for authenticated `HEAD` Distribution requests replicating current behavior of TEA
- **CUMULUS-2478**
  - Implemented [bucket map](https://github.com/asfadmin/thin-egress-app#bucket-mapping).
  - Implemented /locate endpoint
  - Cumulus distribution API checks the file request against bucket map:
    - retrieves the bucket and key from file path
    - determines if the file request is public based on the bucket map rather than the bucket type
    - (EDL only) restricts download from PRIVATE_BUCKETS to users who belong to certain EDL User Groups
    - bucket prefix and object prefix are supported
  - Add 'Bearer token' support as an authorization method
- **CUMULUS-2486**
  - Implemented support for custom headers
  - Added 'Bearer token' support as an authorization method
- **CUMULUS-2487**
  - Added integration test for cumulus distribution API
- **CUMULUS-2569**
  - Created bucket map cache for cumulus distribution API
- **CUMULUS-2568**
  - Add `deletePdr`/PDR deletion functionality to `@cumulus/api-client/pdrs`
  - Add `removeCollectionAndAllDependencies` to integration test helpers
  - Added `example/spec/apiUtils.waitForApiStatus` to wait for a
  record to be returned by the API with a specific value for
  `status`
  - Added `example/spec/discoverUtils.uploadS3GranuleDataForDiscovery` to upload granule data fixtures
  to S3 with a randomized granule ID for `discover-granules` based
  integration tests
  - Added `example/spec/Collections.removeCollectionAndAllDependencies` to remove a collection and
  all dependent objects (e.g. PDRs, granules, executions) from the
  database via the API
  - Added helpers to `@cumulus/api-client`:
    - `pdrs.deletePdr` - Delete a PDR via the API
    - `replays.postKinesisReplays` - Submit a POST request to the `/replays` endpoint for replaying Kinesis messages

- `@cumulus/api-client/granules.getGranuleResponse` to return the raw endpoint response from the GET `/granules/<granuleId>` endpoint
- **CUMULUS-2311** - RDS Migration Epic Phase 2
  - **CUMULUS-2208**
    - Added `@cumulus/message/utils.parseException` to parse exception objects
    - Added helpers to `@cumulus/message/Granules`:
      - `getGranuleProductVolume`
      - `getGranuleTimeToPreprocess`
      - `getGranuleTimeToArchive`
      - `generateGranuleApiRecord`
    - Added `@cumulus/message/PDRs/generatePdrApiRecordFromMessage` to generate PDR from Cumulus workflow message
    - Added helpers to `@cumulus/es-client/indexer`:
      - `deleteAsyncOperation` to delete async operation records from Elasticsearch
      - `updateAsyncOperation` to update an async operation record in Elasticsearch
    - Added granules `PUT` endpoint to Cumulus API for updating a granule.
    Requests to this endpoint should be submitted **without an `action`**
    attribute in the request body.
    - Added `@cumulus/api-client/granules.updateGranule` to update granule via the API
  - **CUMULUS-2303**
    - Add translatePostgresProviderToApiProvider method to `@cumulus/db/translate/providers`
  - **CUMULUS-2306**
    - Updated API execution GET endpoint to read individual execution records
      from PostgreSQL database instead of DynamoDB
    - Updated API execution-status endpoint to read execution records from
      PostgreSQL database instead of DynamoDB
  - **CUMULUS-2302**
    - Added translatePostgresCollectionToApiCollection method to
      `@cumulus/db/translate/collections`
    - Added `searchWithUpdatedAtRange` method to
      `@cumulus/db/models/collections`
  - **CUMULUS-2301**
    - Created API asyncOperations POST endpoint to create async operations.
  - **CUMULUS-2307**
    - Updated API PDR GET endpoint to read individual PDR records from
      PostgreSQL database instead of DynamoDB
    - Added `deletePdr` to `@cumulus/api-client/pdrs`

### Changed

- Moved functions from `@cumulus/integration-tests` to `example/spec/helpers/workflowUtils`:
  - `startWorkflowExecution`
  - `startWorkflow`
  - `executeWorkflow`
  - `buildWorkflow`
  - `testWorkflow`
  - `buildAndExecuteWorkflow`
  - `buildAndStartWorkflow`
- `example/spec/helpers/workflowUtils.executeWorkflow` now uses
`waitForApiStatus` to ensure that the execution is `completed` or
`failed` before resolving
- `example/spec/helpers/testUtils.updateAndUploadTestFileToBucket`
now accepts an object of parameters rather than positional
arguments
- Removed PDR from the `payload` in the input payload test fixture for reconciliation report integration tests
- The following integration tests for PDR-based workflows were
updated to use randomized granule IDs:
  - `example/spec/parallel/ingest/ingestFromPdrSpec.js`
  - `example/spec/parallel/ingest/ingestFromPdrWithChildWorkflowMetaSpec.js`
  - `example/spec/parallel/ingest/ingestFromPdrWithExecutionNamePrefixSpec.js`
  - `example/spec/parallel/ingest/ingestPdrWithNodeNameSpec.js`
- Updated the `@cumulus/api-client/CumulusApiClientError` error class to include new properties that can be accessed directly on
the error object:
  - `statusCode` - The HTTP status code of the API response
  - `apiMessage` - The message from the API response
- Added `params.pRetryOptions` parameter to
`@cumulus/api-client/granules.deleteGranule` to control the retry
behavior
- Updated `cmr_custom_host` variable to accept a full protocol and host name
(e.g. `http://cmr-custom-host.com`), whereas it previously only accepted a host name
- **CUMULUS-2482**
  - Switches the default distribution app in the `example/cumulus-tf` deployment to the new Cumulus Distribution
  - TEA is still available by following instructions in `example/README.md`
- **CUMULUS-2463**
  - Increases the duration of allowed backoff times for a successful test from
    0.5 sec to 1 sec.
- **CUMULUS-2528**
  - Removed `rds_connection_heartbeat` as a configuration option from all
    Cumulus terraform modules
  - Removed `dbHeartBeat` as an environmental switch from
    `@cumulus/db.getKnexClient` in favor of more comprehensive general db
    connect retry solution
  - Added new `rds_connection_timing_configuration` string map to allow for
    configuration and tuning of Core's internal database retry/connection
    timeout behaviors.  These values map to connection pool configuration
    values for tarn (https://github.com/vincit/tarn.js/) which Core's database
    module / knex(https://www.npmjs.com/package/knex) use for this purpose:
    - acquireTimeoutMillis
    - createRetryIntervalMillis
    - createTimeoutMillis
    - idleTimeoutMillis
    - reapIntervalMillis
      Connection errors will result in a log line prepended with 'knex failed on
      attempted connection error' and sent from '@cumulus/db/connection'
  - Updated `@cumulus/db` and all terraform mdules to set default retry
    configuration values for the database module to cover existing database
    heartbeat connection failures as well as all other knex/tarn connection
    creation failures.

### Fixed

- Fixed bug where `cmr_custom_host` variable was not properly forwarded into `archive`, `ingest`, and `sqs-message-remover` modules from `cumulus` module
- Fixed bug where `parse-pdr` set a granule's provider to the entire provider record when a `NODE_NAME`
  is present. Expected behavior consistent with other tasks is to set the provider name in that field.
- **CUMULUS-2568**
  - Update reconciliation report integration test to have better cleanup/failure behavior
  - Fixed `@cumulus/api-client/pdrs.getPdr` to request correct endpoint for returning a PDR from the API
- **CUMULUS-2620**
  - Fixed a bug where a granule could be removed from CMR but still be set as
  `published: true` and with a CMR link in the Dynamo/PostgreSQL databases. Now,
  the CMR deletion and the Dynamo/PostgreSQL record updates will all succeed or fail
  together, preventing the database records from being out of sync with CMR.
  - Fixed `@cumulus/api-client/pdrs.getPdr` to request correct
  endpoint for returning a PDR from the API

## [v9.2.2] 2021-08-06 - [BACKPORT]

**Please note** changes in 9.2.2 may not yet be released in future versions, as
this is a backport and patch release on the 9.2.x series of releases. Updates that
are included in the future will have a corresponding CHANGELOG entry in future
releases.

### Added

- **CUMULUS-2635**
  - Added helper functions:
    - `@cumulus/db/translate/file/translateApiPdrToPostgresPdr`

### Fixed

- **CUMULUS-2635**
  - Update `data-migration2` to migrate PDRs before migrating granules.
  - Update `data-migration2` unit tests testing granules migration to reference
    PDR records to better model the DB schema.
  - Update `migratePdrRecord` to use `translateApiPdrToPostgresPdr` function.

## [v9.2.1] 2021-07-29 - [BACKPORT]

### Fixed

- **CUMULUS-2626**
  - Update [PDR migration](https://github.com/nasa/cumulus/blob/master/lambdas/data-migration2/src/pdrs.ts) to correctly find Executions by a Dynamo PDR's `execution` field

## [v9.2.0] 2021-06-22

### Added

- **CUMULUS-2475**
  - Adds `GET` endpoint to distribution API
- **CUMULUS-2476**
  - Adds handler for authenticated `HEAD` Distribution requests replicating current behavior of TEA

### Changed

- **CUMULUS-2482**
  - Switches the default distribution app in the `example/cumulus-tf` deployment to the new Cumulus Distribution
  - TEA is still available by following instructions in `example/README.md`

### Fixed

- **CUMULUS-2520**
  - Fixed error that prevented `/elasticsearch/index-from-database` from starting.
- **CUMULUS-2558**
  - Fixed issue where executions original_payload would not be retained on successful execution

### Removed

- **CUMULUS-2311** - RDS Migration Epic Phase 2
  - **CUMULUS-2208**
    - Removed trigger for `dbIndexer` Lambda for DynamoDB tables:
      - `<prefix>-AsyncOperationsTable`
      - `<prefix>-CollectionsTable`
      - `<prefix>-ExecutionsTable`
      - `<prefix>-GranulesTable`
      - `<prefix>-PdrsTable`
      - `<prefix>-ProvidersTable`
      - `<prefix>-RulesTable`

## [v9.1.0] 2021-06-03

### BREAKING CHANGES

- **CUMULUS-2434**
  - To use the updated `update-granules-cmr-metadata-file-links` task, the
    granule  UMM-G metadata should have version 1.6.2 or later, since CMR s3
    link type 'GET DATA VIA DIRECT ACCESS' is not valid until UMM-G version
    [1.6.2](https://cdn.earthdata.nasa.gov/umm/granule/v1.6.2/umm-g-json-schema.json)
- **CUMULUS-2488**
  - Removed all EMS reporting including lambdas, endpoints, params, etc as all
    reporting is now handled through Cloud Metrics
- **CUMULUS-2472**
  - Moved existing `EarthdataLoginClient` to
    `@cumulus/oauth-client/EarthdataLoginClient` and updated all references in
    Cumulus Core.
  - Rename `EarthdataLoginClient` property from `earthdataLoginUrl` to
    `loginUrl for consistency with new OAuth clients. See example in
    [oauth-client
    README](https://github.com/nasa/cumulus/blob/master/packages/oauth-client/README.md)

### Added

- **HYRAX-439** - Corrected README.md according to a new Hyrax URL format.
- **CUMULUS-2354**
  - Adds configuration options to allow `/s3credentials` endpoint to distribute
    same-region read-only tokens based on a user's CMR ACLs.
  - Configures the example deployment to enable this feature.
- **CUMULUS-2442**
  - Adds option to generate cloudfront URL to lzards-backup task. This will require a few new task config options that have been documented in the [task README](https://github.com/nasa/cumulus/blob/master/tasks/lzards-backup/README.md).
- **CUMULUS-2470**
  - Added `/s3credentials` endpoint for distribution API
- **CUMULUS-2471**
  - Add `/s3credentialsREADME` endpoint to distribution API
- **CUMULUS-2473**
  - Updated `tf-modules/cumulus_distribution` module to take earthdata or cognito credentials
  - Configured `example/cumulus-tf/cumulus_distribution.tf` to use CSDAP credentials
- **CUMULUS-2474**
  - Add `S3ObjectStore` to `aws-client`. This class allows for interaction with the S3 object store.
  - Add `object-store` package which contains abstracted object store functions for working with various cloud providers
- **CUMULUS-2477**
  - Added `/`, `/login` and `/logout` endpoints to cumulus distribution api
- **CUMULUS-2479**
  - Adds /version endpoint to distribution API
- **CUMULUS-2497**
  - Created `isISOFile()` to check if a CMR file is a CMR ISO file.
- **CUMULUS-2371**
  - Added helpers to `@cumulus/ingest/sqs`:
    - `archiveSqsMessageToS3` - archives an incoming SQS message to S3
    - `deleteArchivedMessageFromS3` - deletes a processed SQS message from S3
  - Added call to `archiveSqsMessageToS3` to `sqs-message-consumer` which
    archives all incoming SQS messages to S3.
  - Added call to `deleteArchivedMessageFrom` to `sqs-message-remover` which
    deletes archived SQS message from S3 once it has been processed.

### Changed

- **[PR2224](https://github.com/nasa/cumulus/pull/2244)**
  - Changed timeout on `sfEventSqsToDbRecords` Lambda to 60 seconds to match
    timeout for Knex library to acquire dataase connections
- **CUMULUS-2517**
  - Updated postgres-migration-count-tool default concurrency to '1'
- **CUMULUS-2489**
  - Updated docs for Terraform references in FAQs, glossary, and in Deployment sections
- **CUMULUS-2434**
  - Updated `@cumulus/cmrjs` `updateCMRMetadata` and related functions to add
    both HTTPS URLS and S3 URIs to CMR metadata.
  - Updated `update-granules-cmr-metadata-file-links` task to add both HTTPS
    URLs and S3 URIs to the OnlineAccessURLs field of CMR metadata. The task
    configuration parameter `cmrGranuleUrlType` now has default value `both`.
  - To use the updated `update-granules-cmr-metadata-file-links` task, the
    granule UMM-G metadata should have version 1.6.2 or later, since CMR s3 link
    type 'GET DATA VIA DIRECT ACCESS' is not valid until UMM-G version
    [1.6.2](https://cdn.earthdata.nasa.gov/umm/granule/v1.6.2/umm-g-json-schema.json)
- **CUMULUS-2472**
  - Renamed `@cumulus/earthdata-login-client` to more generic
    `@cumulus/oauth-client` as a parnt  class for new OAuth clients.
  - Added `@cumulus/oauth-client/CognitoClient` to interface with AWS cognito login service.
- **CUMULUS-2497**
  - Changed the `@cumulus/cmrjs` package:
    - Updated `@cumulus/cmrjs/cmr-utils.getGranuleTemporalInfo()` so it now
      returns temporal info for CMR ISO 19115 SMAP XML files.
    - Updated `@cumulus/cmrjs/cmr-utils.isCmrFilename()` to include
      `isISOFile()`.
- **CUMULUS-2532**
  - Changed integration tests to use `api-client/granules` functions as opposed to granulesApi from `@cumulus/integration-tests`.

### Fixed

- **CUMULUS-2519**
  - Update @cumulus/integration-tests.buildWorkflow to fail if provider/collection API response is not successful
- **CUMULUS-2518**
  - Update sf-event-sqs-to-db-records to not throw if a collection is not
    defined on a payload that has no granules/an empty granule payload object
- **CUMULUS-2512**
  - Updated ingest package S3 provider client to take additional parameter
    `remoteAltBucket` on `download` method to allow for per-file override of
    provider bucket for checksum
  - Updated @cumulus/ingest.fetchTextFile's signature to be parameterized and
    added `remoteAltBucket`to allow for an override of the passed in provider
    bucket for the source file
  - Update "eslint-plugin-import" to be pinned to 2.22.1
- **CUMULUS-2520**
  - Fixed error that prevented `/elasticsearch/index-from-database` from starting.
- **CUMULUS-2532**
  - Fixed integration tests to have granule deletion occur before provider and
    collection deletion in test cleanup.
- **[2231](https://github.com/nasa/cumulus/issues/2231)**
  - Fixes broken relative path links in `docs/README.md`

### Removed

- **CUMULUS-2502**
  - Removed outdated documenation regarding Kibana index patterns for metrics.

## [v9.0.1] 2021-05-07

### Migration Steps

Please review the migration steps for 9.0.0 as this release is only a patch to
correct a failure in our build script and push out corrected release artifacts. The previous migration steps still apply.

### Changed

- Corrected `@cumulus/db` configuration to correctly build package.

## [v9.0.0] 2021-05-03

### Migration steps

- This release of Cumulus enables integration with a PostgreSQL database for archiving Cumulus data. There are several upgrade steps involved, **some of which need to be done before redeploying Cumulus**. See the [documentation on upgrading to the RDS release](https://nasa.github.io/cumulus/docs/upgrade-notes/upgrade-rds).

### BREAKING CHANGES

- **CUMULUS-2185** - RDS Migration Epic
  - **CUMULUS-2191**
    - Removed the following from the `@cumulus/api/models.asyncOperation` class in
      favor of the added `@cumulus/async-operations` module:
      - `start`
      - `startAsyncOperations`
  - **CUMULUS-2187**
    - The `async-operations` endpoint will now omit `output` instead of
      returning `none` when the operation did not return output.
  - **CUMULUS-2309**
    - Removed `@cumulus/api/models/granule.unpublishAndDeleteGranule` in favor
      of `@cumulus/api/lib/granule-remove-from-cmr.unpublishGranule` and
      `@cumulus/api/lib/granule-delete.deleteGranuleAndFiles`.
  - **CUMULUS-2385**
    - Updated `sf-event-sqs-to-db-records` to write a granule's files to
      PostgreSQL only after the workflow has exited the `Running` status.
      Please note that any workflow that uses `sf_sqs_report_task` for
      mid-workflow updates will be impacted.
    - Changed PostgreSQL `file` schema and TypeScript type definition to require
      `bucket` and `key` fields.
    - Updated granule/file write logic to mark a granule's status as "failed"
  - **CUMULUS-2455**
    - API `move granule` endpoint now moves granule files on a per-file basis
    - API `move granule` endpoint on granule file move failure will retain the
      file at it's original location, but continue to move any other granule
      files.
    - Removed the `move` method from the `@cumulus/api/models.granule` class.
      logic is now handled in `@cumulus/api/endpoints/granules` and is
      accessible via the Core API.

### Added

- **CUMULUS-2185** - RDS Migration Epic
  - **CUMULUS-2130**
    - Added postgres-migration-count-tool lambda/ECS task to allow for
      evaluation of database state
    - Added /migrationCounts api endpoint that allows running of the
      postgres-migration-count-tool as an asyncOperation
  - **CUMULUS-2394**
    - Updated PDR and Granule writes to check the step function
      workflow_start_time against the createdAt field for each record to ensure
      old records do not overwrite newer ones for legacy Dynamo and PostgreSQL
      writes
  - **CUMULUS-2188**
    - Added `data-migration2` Lambda to be run after `data-migration1`
    - Added logic to `data-migration2` Lambda for migrating execution records
      from DynamoDB to PostgreSQL
  - **CUMULUS-2191**
    - Added `@cumulus/async-operations` to core packages, exposing
      `startAsyncOperation` which will handle starting an async operation and
      adding an entry to both PostgreSQL and DynamoDb
  - **CUMULUS-2127**
    - Add schema migration for `collections` table
  - **CUMULUS-2129**
    - Added logic to `data-migration1` Lambda for migrating collection records
      from Dynamo to PostgreSQL
  - **CUMULUS-2157**
    - Add schema migration for `providers` table
    - Added logic to `data-migration1` Lambda for migrating provider records
      from Dynamo to PostgreSQL
  - **CUMULUS-2187**
    - Added logic to `data-migration1` Lambda for migrating async operation
      records from Dynamo to PostgreSQL
  - **CUMULUS-2198**
    - Added logic to `data-migration1` Lambda for migrating rule records from
      DynamoDB to PostgreSQL
  - **CUMULUS-2182**
    - Add schema migration for PDRs table
  - **CUMULUS-2230**
    - Add schema migration for `rules` table
  - **CUMULUS-2183**
    - Add schema migration for `asyncOperations` table
  - **CUMULUS-2184**
    - Add schema migration for `executions` table
  - **CUMULUS-2257**
    - Updated PostgreSQL table and column names to snake_case
    - Added `translateApiAsyncOperationToPostgresAsyncOperation` function to `@cumulus/db`
  - **CUMULUS-2186**
    - Added logic to `data-migration2` Lambda for migrating PDR records from
      DynamoDB to PostgreSQL
  - **CUMULUS-2235**
    - Added initial ingest load spec test/utility
  - **CUMULUS-2167**
    - Added logic to `data-migration2` Lambda for migrating Granule records from
      DynamoDB to PostgreSQL and parse Granule records to store File records in
      RDS.
  - **CUMULUS-2367**
    - Added `granules_executions` table to PostgreSQL schema to allow for a
      many-to-many relationship between granules and executions
      - The table refers to granule and execution records using foreign keys
        defined with ON CASCADE DELETE, which means that any time a granule or
        execution record is deleted, all of the records in the
        `granules_executions` table referring to that record will also be
        deleted.
    - Added `upsertGranuleWithExecutionJoinRecord` helper to `@cumulus/db` to
      allow for upserting a granule record and its corresponding
      `granules_execution` record
  - **CUMULUS-2128**
    - Added helper functions:
      - `@cumulus/db/translate/file/translateApiFiletoPostgresFile`
      - `@cumulus/db/translate/file/translateApiGranuletoPostgresGranule`
      - `@cumulus/message/Providers/getMessageProvider`
  - **CUMULUS-2190**
    - Added helper functions:
      - `@cumulus/message/Executions/getMessageExecutionOriginalPayload`
      - `@cumulus/message/Executions/getMessageExecutionFinalPayload`
      - `@cumulus/message/workflows/getMessageWorkflowTasks`
      - `@cumulus/message/workflows/getMessageWorkflowStartTime`
      - `@cumulus/message/workflows/getMessageWorkflowStopTime`
      - `@cumulus/message/workflows/getMessageWorkflowName`
  - **CUMULUS-2192**
    - Added helper functions:
      - `@cumulus/message/PDRs/getMessagePdrRunningExecutions`
      - `@cumulus/message/PDRs/getMessagePdrCompletedExecutions`
      - `@cumulus/message/PDRs/getMessagePdrFailedExecutions`
      - `@cumulus/message/PDRs/getMessagePdrStats`
      - `@cumulus/message/PDRs/getPdrPercentCompletion`
      - `@cumulus/message/workflows/getWorkflowDuration`
  - **CUMULUS-2199**
    - Added `translateApiRuleToPostgresRule` to `@cumulus/db` to translate API
      Rule to conform to Postgres Rule definition.
  - **CUMUlUS-2128**
    - Added "upsert" logic to the `sfEventSqsToDbRecords` Lambda for granule and
      file writes to the core PostgreSQL database
  - **CUMULUS-2199**
    - Updated Rules endpoint to write rules to core PostgreSQL database in
      addition to DynamoDB and to delete rules from the PostgreSQL database in
      addition to DynamoDB.
    - Updated `create` in Rules Model to take in optional `createdAt` parameter
      which sets the value of createdAt if not specified during function call.
  - **CUMULUS-2189**
    - Updated Provider endpoint logic to write providers in parallel to Core
      PostgreSQL database
    - Update integration tests to utilize API calls instead of direct
      api/model/Provider calls
  - **CUMULUS-2191**
    - Updated cumuluss/async-operation task to write async-operations to the
      PostgreSQL database.
  - **CUMULUS-2228**
    - Added logic to the `sfEventSqsToDbRecords` Lambda to write execution, PDR,
      and granule records to the core PostgreSQL database in parallel with
      writes to DynamoDB
  - **CUMUlUS-2190**
    - Added "upsert" logic to the `sfEventSqsToDbRecords` Lambda for PDR writes
      to the core PostgreSQL database
  - **CUMUlUS-2192**
    - Added "upsert" logic to the `sfEventSqsToDbRecords` Lambda for execution
      writes to the core PostgreSQL database
  - **CUMULUS-2187**
    - The `async-operations` endpoint will now omit `output` instead of
      returning `none` when the operation did not return output.
  - **CUMULUS-2167**
    - Change PostgreSQL schema definition for `files` to remove `filename` and
      `name` and only support `file_name`.
    - Change PostgreSQL schema definition for `files` to remove `size` to only
      support `file_size`.
    - Change `PostgresFile` to remove duplicate fields `filename` and `name` and
      rename `size` to `file_size`.
  - **CUMULUS-2266**
    - Change `sf-event-sqs-to-db-records` behavior to discard and not throw an
      error on an out-of-order/delayed message so as not to have it be sent to
      the DLQ.
  - **CUMULUS-2305**
    - Changed `DELETE /pdrs/{pdrname}` API behavior to also delete record from
      PostgreSQL database.
  - **CUMULUS-2309**
    - Changed `DELETE /granules/{granuleName}` API behavior to also delete
      record from PostgreSQL database.
    - Changed `Bulk operation BULK_GRANULE_DELETE` API behavior to also delete
      records from PostgreSQL database.
  - **CUMULUS-2367**
    - Updated `granule_cumulus_id` foreign key to granule in PostgreSQL `files`
      table to use a CASCADE delete, so records in the files table are
      automatically deleted by the database when the corresponding granule is
      deleted.
  - **CUMULUS-2407**
    - Updated data-migration1 and data-migration2 Lambdas to use UPSERT instead
      of UPDATE when migrating dynamoDB records to PostgreSQL.
    - Changed data-migration1 and data-migration2 logic to only update already
      migrated records if the incoming record update has a newer timestamp
  - **CUMULUS-2329**
    - Add `write-db-dlq-records-to-s3` lambda.
    - Add terraform config to automatically write db records DLQ messages to an
      s3 archive on the system bucket.
    - Add unit tests and a component spec test for the above.
  - **CUMULUS-2380**
    - Add `process-dead-letter-archive` lambda to pick up and process dead letters in the S3 system bucket dead letter archive.
    - Add `/deadLetterArchive/recoverCumulusMessages` endpoint to trigger an async operation to leverage this capability on demand.
    - Add unit tests and integration test for all of the above.
  - **CUMULUS-2406**
    - Updated parallel write logic to ensure that updatedAt/updated_at
      timestamps are the same in Dynamo/PG on record write for the following
      data types:
      - async operations
      - granules
      - executions
      - PDRs
  - **CUMULUS-2446**
    - Remove schema validation check against DynamoDB table for collections when
      migrating records from DynamoDB to core PostgreSQL database.
  - **CUMULUS-2447**
    - Changed `translateApiAsyncOperationToPostgresAsyncOperation` to call
      `JSON.stringify` and then `JSON.parse` on output.
  - **CUMULUS-2313**
    - Added `postgres-migration-async-operation` lambda to start an ECS task to
      run a the `data-migration2` lambda.
    - Updated `async_operations` table to include `Data Migration 2` as a new
      `operation_type`.
    - Updated `cumulus-tf/variables.tf` to include `optional_dynamo_tables` that
      will be merged with `dynamo_tables`.
  - **CUMULUS-2451**
    - Added summary type file `packages/db/src/types/summary.ts` with
      `MigrationSummary` and `DataMigration1` and `DataMigration2` types.
    - Updated `data-migration1` and `data-migration2` lambdas to return
      `MigrationSummary` objects.
    - Added logging for every batch of 100 records processed for executions,
      granules and files, and PDRs.
    - Removed `RecordAlreadyMigrated` logs in `data-migration1` and
      `data-migration2`
  - **CUMULUS-2452**
    - Added support for only migrating certain granules by specifying the
      `granuleSearchParams.granuleId` or `granuleSearchParams.collectionId`
      properties in the payload for the
      `<prefix>-postgres-migration-async-operation` Lambda
    - Added support for only running certain migrations for data-migration2 by
      specifying the `migrationsList` property in the payload for the
      `<prefix>-postgres-migration-async-operation` Lambda
  - **CUMULUS-2453**
    - Created `storeErrors` function which stores errors in system bucket.
    - Updated `executions` and `granulesAndFiles` data migrations to call `storeErrors` to store migration errors.
    - Added `system_bucket` variable to `data-migration2`.
  - **CUMULUS-2455**
    - Move granules API endpoint records move updates for migrated granule files
      if writing any of the granule files fails.
  - **CUMULUS-2468**
    - Added support for doing [DynamoDB parallel scanning](https://docs.aws.amazon.com/amazondynamodb/latest/developerguide/Scan.html#Scan.ParallelScan) for `executions` and `granules` migrations to improve performance. The behavior of the parallel scanning and writes can be controlled via the following properties on the event input to the `<prefix>-postgres-migration-async-operation` Lambda:
      - `granuleMigrationParams.parallelScanSegments`: How many segments to divide your granules DynamoDB table into for parallel scanning
      - `granuleMigrationParams.parallelScanLimit`: The maximum number of granule records to evaluate for each parallel scanning segment of the DynamoDB table
      - `granuleMigrationParams.writeConcurrency`: The maximum number of concurrent granule/file writes to perform to the PostgreSQL database across all DynamoDB segments
      - `executionMigrationParams.parallelScanSegments`: How many segments to divide your executions DynamoDB table into for parallel scanning
      - `executionMigrationParams.parallelScanLimit`: The maximum number of execution records to evaluate for each parallel scanning segment of the DynamoDB table
      - `executionMigrationParams.writeConcurrency`: The maximum number of concurrent execution writes to perform to the PostgreSQL database across all DynamoDB segments
  - **CUMULUS-2468** - Added `@cumulus/aws-client/DynamoDb.parallelScan` helper to perform [parallel scanning on DynamoDb tables](https://docs.aws.amazon.com/amazondynamodb/latest/developerguide/Scan.html#Scan.ParallelScan)
  - **CUMULUS-2507**
    - Updated granule record write logic to set granule status to `failed` in both Postgres and DynamoDB if any/all of its files fail to write to the database.

### Deprecated

- **CUMULUS-2185** - RDS Migration Epic
  - **CUMULUS-2455**
    - `@cumulus/ingest/moveGranuleFiles`

## [v8.1.2] 2021-07-29

**Please note** changes in 8.1.2 may not yet be released in future versions, as this
is a backport/patch release on the 8.x series of releases.  Updates that are
included in the future will have a corresponding CHANGELOG entry in future releases.

### Notable changes

- `cmr_custom_host` variable for `cumulus` module can now be used to configure Cumulus to
integrate with a custom CMR host name and protocol (e.g. `http://custom-cmr-host.com`). Note
that you **must** include a protocol (`http://` or `https://`) if specifying a value for this
variable.
- `@cumulus/sync-granule` task should now properly handle
syncing files from HTTP/HTTPS providers where basic auth is
required and involves a redirect to a different host (e.g.
downloading files protected by Earthdata Login)

### Added

- **CUMULUS-2548**
  - Added `allowed_redirects` field to PostgreSQL `providers` table
  - Added `allowedRedirects` field to DynamoDB `<prefix>-providers` table
  - Added `@cumulus/aws-client/S3.streamS3Upload` to handle uploading the contents
  of a readable stream to S3 and returning a promise

### Changed

- Updated `cmr_custom_host` variable to accept a full protocol and host name
(e.g. `http://cmr-custom-host.com`), whereas it previously only accepted a host name

### Fixed

- Fixed bug where `cmr_custom_host` variable was not properly forwarded into `archive`, `ingest`, and `sqs-message-remover` modules from `cumulus` module
- **CUMULUS-2548**
  - Fixed `@cumulus/ingest/HttpProviderClient.sync` to
properly handle basic auth when redirecting to a different
host and/or host with a different port

## [v8.1.1] 2021-04-30 -- Patch Release

**Please note** changes in 8.1.1 may not yet be released in future versions, as this
is a backport/patch release on the 8.x series of releases.  Updates that are
included in the future will have a corresponding CHANGELOG entry in future releases.

### Added

- **CUMULUS-2497**
  - Created `isISOFile()` to check if a CMR file is a CMR ISO file.

### Fixed

- **CUMULUS-2512**
  - Updated ingest package S3 provider client to take additional parameter
    `remoteAltBucket` on `download` method to allow for per-file override of
    provider bucket for checksum
  - Updated @cumulus/ingest.fetchTextFile's signature to be parameterized and
    added `remoteAltBucket`to allow for an override of the passed in provider
    bucket for the source file
  - Update "eslint-plugin-import" to be pinned to 2.22.1

### Changed

- **CUMULUS-2497**
  - Changed the `@cumulus/cmrjs` package:
    - Updated `@cumulus/cmrjs/cmr-utils.getGranuleTemporalInfo()` so it now
      returns temporal info for CMR ISO 19115 SMAP XML files.
    - Updated `@cumulus/cmrjs/cmr-utils.isCmrFilename()` to include
      `isISOFile()`.

- **[2216](https://github.com/nasa/cumulus/issues/2216)**
  - Removed "node-forge", "xml-crypto" from audit whitelist, added "underscore"

## [v8.1.0] 2021-04-29

### Added

- **CUMULUS-2348**
  - The `@cumulus/api` `/granules` and `/granules/{granuleId}` endpoints now take `getRecoveryStatus` parameter
  to include recoveryStatus in result granule(s)
  - The `@cumulus/api-client.granules.getGranule` function takes a `query` parameter which can be used to
  request additional granule information.
  - Published `@cumulus/api@7.2.1-alpha.0` for dashboard testing
- **CUMULUS-2469**
  - Added `tf-modules/cumulus_distribution` module to standup a skeleton
    distribution api

## [v8.0.0] 2021-04-08

### BREAKING CHANGES

- **CUMULUS-2428**
  - Changed `/granules/bulk` to use `queueUrl` property instead of a `queueName` property for setting the queue to use for scheduling bulk granule workflows

### Notable changes

- Bulk granule operations endpoint now supports setting a custom queue for scheduling workflows via the `queueUrl` property in the request body. If provided, this value should be the full URL for an SQS queue.

### Added

- **CUMULUS-2374**
  - Add cookbok entry for queueing PostToCmr step
  - Add example workflow to go with cookbook
- **CUMULUS-2421**
  - Added **experimental** `ecs_include_docker_cleanup_cronjob` boolean variable to the Cumulus module to enable cron job to clean up docker root storage blocks in ECS cluster template for non-`device-mapper` storage drivers. Default value is `false`. This fulfills a specific user support request. This feature is otherwise untested and will remain so until we can iterate with a better, more general-purpose solution. Use of this feature is **NOT** recommended unless you are certain you need it.

- **CUMULUS-1808**
  - Add additional error messaging in `deleteSnsTrigger` to give users more context about where to look to resolve ResourceNotFound error when disabling or deleting a rule.

### Fixed

- **CUMULUS-2281**
  - Changed discover-granules task to write discovered granules directly to
    logger, instead of via environment variable. This fixes a problem where a
    large number of found granules prevents this lambda from running as an
    activity with an E2BIG error.

## [v7.2.0] 2021-03-23

### Added

- **CUMULUS-2346**
  - Added orca API endpoint to `@cumulus/api` to get recovery status
  - Add `CopyToGlacier` step to [example IngestAndPublishGranuleWithOrca workflow](https://github.com/nasa/cumulus/blob/master/example/cumulus-tf/ingest_and_publish_granule_with_orca_workflow.tf)

### Changed

- **HYRAX-357**
  - Format of NGAP OPeNDAP URL changed and by default now is referring to concept id and optionally can include short name and version of collection.
  - `addShortnameAndVersionIdToConceptId` field has been added to the config inputs of the `hyrax-metadata-updates` task

## [v7.1.0] 2021-03-12

### Notable changes

- `sync-granule` task will now properly handle syncing 0 byte files to S3
- SQS/Kinesis rules now support scheduling workflows to a custom queue via the `rule.queueUrl` property. If provided, this value should be the full URL for an SQS queue.

### Added

- `tf-modules/cumulus` module now supports a `cmr_custom_host` variable that can
  be used to set to an arbitray  host for making CMR requests (e.g.
  `https://custom-cmr-host.com`).
- Added `buckets` variable to `tf-modules/archive`
- **CUMULUS-2345**
  - Deploy ORCA with Cumulus, see `example/cumulus-tf/orca.tf` and `example/cumulus-tf/terraform.tfvars.example`
  - Add `CopyToGlacier` step to [example IngestAndPublishGranule workflow](https://github.com/nasa/cumulus/blob/master/example/cumulus-tf/ingest_and_publish_granule_workflow.asl.json)
- **CUMULUS-2424**
  - Added `childWorkflowMeta` to `queue-pdrs` config. An object passed to this config value will be merged into a child workflow message's `meta` object. For an example of how this can be used, see `example/cumulus-tf/discover_and_queue_pdrs_with_child_workflow_meta_workflow.asl.json`.
- **CUMULUS-2427**
  - Added support for using a custom queue with SQS and Kinesis rules. Whatever queue URL is set on the `rule.queueUrl` property will be used to schedule workflows for that rule. This change allows SQS/Kinesis rules to use [any throttled queues defined for a deployment](https://nasa.github.io/cumulus/docs/data-cookbooks/throttling-queued-executions).

### Fixed

- **CUMULUS-2394**
  - Updated PDR and Granule writes to check the step function `workflow_start_time` against
      the `createdAt` field  for each record to ensure old records do not
      overwrite newer ones

### Changed

- `<prefix>-lambda-api-gateway` IAM role used by API Gateway Lambda now
  supports accessing all buckets defined in your `buckets` variable except
  "internal" buckets
- Updated the default scroll duration used in ESScrollSearch and part of the
  reconcilation report functions as a result of testing and seeing timeouts
  at its current value of 2min.
- **CUMULUS-2355**
  - Added logic to disable `/s3Credentials` endpoint based upon value for
    environment variable `DISABLE_S3_CREDENTIALS`. If set to "true", the
    endpoint will not dispense S3 credentials and instead return a message
    indicating that the endpoint has been disabled.
- **CUMULUS-2397**
  - Updated `/elasticsearch` endpoint's `reindex` function to prevent
    reindexing when source and destination indices are the same.
- **CUMULUS-2420**
  - Updated test function `waitForAsyncOperationStatus` to take a retryObject
    and use exponential backoff.  Increased the total test duration for both
    AsycOperation specs and the ReconciliationReports tests.
  - Updated the default scroll duration used in ESScrollSearch and part of the
    reconcilation report functions as a result of testing and seeing timeouts
    at its current value of 2min.
- **CUMULUS-2427**
  - Removed `queueUrl` from the parameters object for `@cumulus/message/Build.buildQueueMessageFromTemplate`
  - Removed `queueUrl` from the parameters object for `@cumulus/message/Build.buildCumulusMeta`

### Fixed

- Fixed issue in `@cumulus/ingest/S3ProviderClient.sync()` preventing 0 byte files from being synced to S3.

### Removed

- Removed variables from `tf-modules/archive`:
  - `private_buckets`
  - `protected_buckets`
  - `public_buckets`

## [v7.0.0] 2021-02-22

### BREAKING CHANGES

- **CUMULUS-2362** - Endpoints for the logs (/logs) will now throw an error unless Metrics is set up

### Added

- **CUMULUS-2345**
  - Deploy ORCA with Cumulus, see `example/cumulus-tf/orca.tf` and `example/cumulus-tf/terraform.tfvars.example`
  - Add `CopyToGlacier` step to [example IngestAndPublishGranule workflow](https://github.com/nasa/cumulus/blob/master/example/cumulus-tf/ingest_and_publish_granule_workflow.asl.json)
- **CUMULUS-2376**
  - Added `cmrRevisionId` as an optional parameter to `post-to-cmr` that will be used when publishing metadata to CMR.
- **CUMULUS-2412**
  - Adds function `getCollectionsByShortNameAndVersion` to @cumulus/cmrjs that performs a compound query to CMR to retrieve collection information on a list of collections. This replaces a series of calls to the CMR for each collection with a single call on the `/collections` endpoint and should improve performance when CMR return times are increased.

### Changed

- **CUMULUS-2362**
  - Logs endpoints only work with Metrics set up
- **CUMULUS-2376**
  - Updated `publishUMMGJSON2CMR` to take in an optional `revisionId` parameter.
  - Updated `publishUMMGJSON2CMR` to throw an error if optional `revisionId` does not match resulting revision ID.
  - Updated `publishECHO10XML2CMR` to take in an optional `revisionId` parameter.
  - Updated `publishECHO10XML2CMR` to throw an error if optional `revisionId` does not match resulting revision ID.
  - Updated `publish2CMR` to take in optional `cmrRevisionId`.
  - Updated `getWriteHeaders` to take in an optional CMR Revision ID.
  - Updated `ingestGranule` to take in an optional CMR Revision ID to pass to `getWriteHeaders`.
  - Updated `ingestUMMGranule` to take in an optional CMR Revision ID to pass to `getWriteHeaders`.
- **CUMULUS-2350**
  - Updates the examples on the `/s3credentialsREADME`, to include Python and
    JavaScript code demonstrating how to refrsh  the s3credential for
    programatic access.
- **CUMULUS-2383**
  - PostToCMR task will return CMRInternalError when a `500` status is returned from CMR

## [v6.0.0] 2021-02-16

### MIGRATION NOTES

- **CUMULUS-2255** - Cumulus has upgraded its supported version of Terraform
  from **0.12.12** to **0.13.6**. Please see the [instructions to upgrade your
  deployments](https://github.com/nasa/cumulus/blob/master/docs/upgrade-notes/upgrading-tf-version-0.13.6.md).

- **CUMULUS-2350**
  - If the  `/s3credentialsREADME`, does not appear to be working after
    deploymnt, [manual redeployment](https://docs.aws.amazon.com/apigateway/latest/developerguide/how-to-deploy-api-with-console.html)
    of the API-gateway stage may be necessary to finish the deployment.

### BREAKING CHANGES

- **CUMULUS-2255** - Cumulus has upgraded its supported version of Terraform from **0.12.12** to **0.13.6**.

### Added

- **CUMULUS-2291**
  - Add provider filter to Granule Inventory Report
- **CUMULUS-2300**
  - Added `childWorkflowMeta` to `queue-granules` config. Object passed to this
    value will be merged into a child workflow message's  `meta` object. For an
    example of how this can be used, see
    `example/cumulus-tf/discover_granules_workflow.asl.json`.
- **CUMULUS-2350**
  - Adds an unprotected endpoint, `/s3credentialsREADME`, to the
    s3-credentials-endpoint that displays  information on how to use the
    `/s3credentials` endpoint
- **CUMULUS-2368**
  - Add QueueWorkflow task
- **CUMULUS-2391**
  - Add reportToEms to collections.files file schema
- **CUMULUS-2395**
  - Add Core module parameter `ecs_custom_sg_ids` to Cumulus module to allow for
    custom security group mappings
- **CUMULUS-2402**
  - Officially expose `sftp()` for use in `@cumulus/sftp-client`

### Changed

- **CUMULUS-2323**
  - The sync granules task when used with the s3 provider now uses the
    `source_bucket` key in `granule.files` objects.  If incoming payloads using
    this task have a `source_bucket` value for a file using the s3 provider, the
    task will attempt to sync from the bucket defined in the file's
    `source_bucket` key instead of the `provider`.
    - Updated `S3ProviderClient.sync` to allow for an optional bucket parameter
      in support of the changed behavior.
  - Removed `addBucketToFile` and related code from sync-granules task

- **CUMULUS-2255**
  - Updated Terraform deployment code syntax for compatibility with version 0.13.6
- **CUMULUS-2321**
  - Updated API endpoint GET `/reconciliationReports/{name}` to return the
    pre-signe s3 URL in addition to report data

### Fixed

- Updated `hyrax-metadata-updates` task so the opendap url has Type 'USE SERVICE API'

- **CUMULUS-2310**
  - Use valid filename for reconciliation report
- **CUMULUS-2351**
  - Inventory report no longer includes the File/Granule relation object in the
    okCountByGranules key of a report.  The information is only included when a
    'Granule Not Found' report is run.

### Removed

- **CUMULUS-2364**
  - Remove the internal Cumulus logging lambda (log2elasticsearch)

## [v5.0.1] 2021-01-27

### Changed

- **CUMULUS-2344**
  - Elasticsearch API now allows you to reindex to an index that already exists
  - If using the Change Index operation and the new index doesn't exist, it will be created
  - Regarding instructions for CUMULUS-2020, you can now do a change index
    operation before a reindex operation. This will
    ensure that new data will end up in the new index while Elasticsearch is reindexing.

- **CUMULUS-2351**
  - Inventory report no longer includes the File/Granule relation object in the okCountByGranules key of a report. The information is only included when a 'Granule Not Found' report is run.

### Removed

- **CUMULUS-2367**
  - Removed `execution_cumulus_id` column from granules RDS schema and data type

## [v5.0.0] 2021-01-12

### BREAKING CHANGES

- **CUMULUS-2020**
  - Elasticsearch data mappings have been updated to improve search and the API
    has been update to reflect those changes. See Migration notes on how to
    update the Elasticsearch mappings.

### Migration notes

- **CUMULUS-2020**
  - Elasticsearch data mappings have been updated to improve search. For
    example, case insensitive searching will now work (e.g. 'MOD' and 'mod' will
    return the same granule results). To use the improved Elasticsearch queries,
    [reindex](https://nasa.github.io/cumulus-api/#reindex) to create a new index
    with the correct types. Then perform a [change
    index](https://nasa.github.io/cumulus-api/#change-index) operation to use
    the new index.
- **CUMULUS-2258**
  - Because the `egress_lambda_log_group` and
    `egress_lambda_log_subscription_filter` resource were removed from the
    `cumulus` module, new definitions for these resources must be added to
    `cumulus-tf/main.tf`. For reference on how to define these resources, see
    [`example/cumulus-tf/thin_egress_app.tf`](https://github.com/nasa/cumulus/blob/master/example/cumulus-tf/thin_egress_app.tf).
  - The `tea_stack_name` variable being passed into the `cumulus` module should be removed
- **CUMULUS-2344**
  - Regarding instructions for CUMULUS-2020, you can now do a change index operation before a reindex operation. This will
    ensure that new data will end up in the new index while Elasticsearch is reindexing.

### BREAKING CHANGES

- **CUMULUS-2020**
  - Elasticsearch data mappings have been updated to improve search and the API has been updated to reflect those changes. See Migration notes on how to update the Elasticsearch mappings.

### Added

- **CUMULUS-2318**
  - Added`async_operation_image` as `cumulus` module variable to allow for override of the async_operation container image.  Users can optionally specify a non-default docker image for use with Core async operations.
- **CUMULUS-2219**
  - Added `lzards-backup` Core task to facilitate making LZARDS backup requests in Cumulus ingest workflows
- **CUMULUS-2092**
  - Add documentation for Granule Not Found Reports
- **HYRAX-320**
  - `@cumulus/hyrax-metadata-updates`Add component URI encoding for entry title id and granule ur to allow for values with special characters in them. For example, EntryTitleId 'Sentinel-6A MF/Jason-CS L2 Advanced Microwave Radiometer (AMR-C) NRT Geophysical Parameters' Now, URLs generated from such values will be encoded correctly and parsable by HyraxInTheCloud
- **CUMULUS-1370**
  - Add documentation for Getting Started section including FAQs
- **CUMULUS-2092**
  - Add documentation for Granule Not Found Reports
- **CUMULUS-2219**
  - Added `lzards-backup` Core task to facilitate making LZARDS backup requests in Cumulus ingest workflows
- **CUMULUS-2280**
  - In local api, retry to create tables if they fail to ensure localstack has had time to start fully.
- **CUMULUS-2290**
  - Add `queryFields` to granule schema, and this allows workflow tasks to add queryable data to granule record. For reference on how to add data to `queryFields` field, see [`example/cumulus-tf/kinesis_trigger_test_workflow.tf`](https://github.com/nasa/cumulus/blob/master/example/cumulus-tf/kinesis_trigger_test_workflow.tf).
- **CUMULUS-2318**
  - Added`async_operation_image` as `cumulus` module variable to allow for override of the async_operation container image.  Users can optionally specify a non-default docker image for use with Core async operations.

### Changed

- **CUMULUS-2020**
  - Updated Elasticsearch mappings to support case-insensitive search
- **CUMULUS-2124**
  - cumulus-rds-tf terraform module now takes engine_version as an input variable.
- **CUMULUS-2279**
  - Changed the formatting of granule CMR links: instead of a link to the `/search/granules.json` endpoint, now it is a direct link to `/search/concepts/conceptid.format`
- **CUMULUS-2296**
  - Improved PDR spec compliance of `parse-pdr` by updating `@cumulus/pvl` to parse fields in a manner more consistent with the PDR ICD, with respect to numbers and dates. Anything not matching the ICD expectations, or incompatible with Javascript parsing, will be parsed as a string instead.
- **CUMULUS-2344**
  - Elasticsearch API now allows you to reindex to an index that already exists
  - If using the Change Index operation and the new index doesn't exist, it will be created

### Removed

- **CUMULUS-2258**
  - Removed `tea_stack_name` variable from `tf-modules/distribution/variables.tf` and `tf-modules/cumulus/variables.tf`
  - Removed `egress_lambda_log_group` and `egress_lambda_log_subscription_filter` resources from `tf-modules/distribution/main.tf`

## [v4.0.0] 2020-11-20

### Migration notes

- Update the name of your `cumulus_message_adapter_lambda_layer_arn` variable for the `cumulus` module to `cumulus_message_adapter_lambda_layer_version_arn`. The value of the variable should remain the same (a layer version ARN of a Lambda layer for the [`cumulus-message-adapter`](https://github.com/nasa/cumulus-message-adapter/).
- **CUMULUS-2138** - Update all workflows using the `MoveGranules` step to add `UpdateGranulesCmrMetadataFileLinksStep`that runs after it. See the example [`IngestAndPublishWorkflow`](https://github.com/nasa/cumulus/blob/master/example/cumulus-tf/ingest_and_publish_granule_workflow.asl.json) for reference.
- **CUMULUS-2251**
  - Because it has been removed from the `cumulus` module, a new resource definition for `egress_api_gateway_log_subscription_filter` must be added to `cumulus-tf/main.tf`. For reference on how to define this resource, see [`example/cumulus-tf/main.tf`](https://github.com/nasa/cumulus/blob/master/example/cumulus-tf/main.tf).

### Added

- **CUMULUS-2248**
  - Updates Integration Tests README to point to new fake provider template.
- **CUMULUS-2239**
  - Add resource declaration to create a VPC endpoint in tea-map-cache module if `deploy_to_ngap` is false.
- **CUMULUS-2063**
  - Adds a new, optional query parameter to the `/collections[&getMMT=true]` and `/collections/active[&getMMT=true]` endpoints. When a user provides a value of `true` for `getMMT` in the query parameters, the endpoint will search CMR and update each collection's results with new key `MMTLink` containing a link to the MMT (Metadata Management Tool) if a CMR collection id is found.
- **CUMULUS-2170**
  - Adds ability to filter granule inventory reports
- **CUMULUS-2211**
  - Adds `granules/bulkReingest` endpoint to `@cumulus/api`
- **CUMULUS-2251**
  - Adds `log_api_gateway_to_cloudwatch` variable to `example/cumulus-tf/variables.tf`.
  - Adds `log_api_gateway_to_cloudwatch` variable to `thin_egress_app` module definition.

### Changed

- **CUMULUS-2216**
  - `/collection` and `/collection/active` endpoints now return collections without granule aggregate statistics by default. The original behavior is preserved and can be found by including a query param of `includeStats=true` on the request to the endpoint.
  - The `es/collections` Collection class takes a new parameter includeStats. It no longer appends granule aggregate statistics to the returned results by default. One must set the new parameter to any non-false value.
- **CUMULUS-2201**
  - Update `dbIndexer` lambda to process requests in serial
  - Fixes ingestPdrWithNodeNameSpec parsePdr provider error
- **CUMULUS-2251**
  - Moves Egress Api Gateway Log Group Filter from `tf-modules/distribution/main.tf` to `example/cumulus-tf/main.tf`

### Fixed

- **CUMULUS-2251**
  - This fixes a deployment error caused by depending on the `thin_egress_app` module output for a resource count.

### Removed

- **CUMULUS-2251**
  - Removes `tea_api_egress_log_group` variable from `tf-modules/distribution/variables.tf` and `tf-modules/cumulus/variables.tf`.

### BREAKING CHANGES

- **CUMULUS-2138** - CMR metadata update behavior has been removed from the `move-granules` task into a
new `update-granules-cmr-metadata-file-links` task.
- **CUMULUS-2216**
  - `/collection` and `/collection/active` endpoints now return collections without granule aggregate statistics by default. The original behavior is preserved and can be found by including a query param of `includeStats=true` on the request to the endpoint.  This is likely to affect the dashboard only but included here for the change of behavior.
- **[1956](https://github.com/nasa/cumulus/issues/1956)**
  - Update the name of the `cumulus_message_adapter_lambda_layer_arn` output from the `cumulus-message-adapter` module to `cumulus_message_adapter_lambda_layer_version_arn`. The output value has changed from being the ARN of the Lambda layer **without a version** to the ARN of the Lambda layer **with a version**.
  - Update the variable name in the `cumulus` and `ingest` modules from `cumulus_message_adapter_lambda_layer_arn` to `cumulus_message_adapter_lambda_layer_version_arn`

## [v3.0.1] 2020-10-21

- **CUMULUS-2203**
  - Update Core tasks to use
    [cumulus-message-adapter-js](https://github.com/nasa/cumulus-message-adapter-js)
    v2.0.0 to resolve memory leak/lambda ENOMEM constant failure issue.   This
    issue caused lambdas to slowly use all memory in the run environment and
    prevented AWS from halting/restarting warmed instances when task code was
    throwing consistent errors under load.

- **CUMULUS-2232**
  - Updated versions for `ajv`, `lodash`, `googleapis`, `archiver`, and
    `@cumulus/aws-client` to remediate vulnerabilities found in SNYK scan.

### Fixed

- **CUMULUS-2233**
  - Fixes /s3credentials bug where the expiration time on the cookie was set to a time that is always expired, so authentication was never being recognized as complete by the API. Consequently, the user would end up in a redirect loop and requests to /s3credentials would never complete successfully. The bug was caused by the fact that the code setting the expiration time for the cookie was expecting a time value in milliseconds, but was receiving the expirationTime from the EarthdataLoginClient in seconds. This bug has been fixed by converting seconds into milliseconds. Unit tests were added to test that the expiration time has been converted to milliseconds and checking that the cookie's expiration time is greater than the current time.

## [v3.0.0] 2020-10-7

### MIGRATION STEPS

- **CUMULUS-2099**
  - All references to `meta.queues` in workflow configuration must be replaced with references to queue URLs from Terraform resources. See the updated [data cookbooks](https://nasa.github.io/cumulus/docs/data-cookbooks/about-cookbooks) or example [Discover Granules workflow configuration](https://github.com/nasa/cumulus/blob/master/example/cumulus-tf/discover_granules_workflow.asl.json).
  - The steps for configuring queued execution throttling have changed. See the [updated documentation](https://nasa.github.io/cumulus/docs/data-cookbooks/throttling-queued-executions).
  - In addition to the configuration for execution throttling, the internal mechanism for tracking executions by queue has changed. As a result, you should **disable any rules or workflows scheduling executions via a throttled queue** before upgrading. Otherwise, you may be at risk of having **twice as many executions** as are configured for the queue while the updated tracking is deployed. You can re-enable these rules/workflows once the upgrade is complete.

- **CUMULUS-2111**
  - **Before you re-deploy your `cumulus-tf` module**, note that the [`thin-egress-app`][thin-egress-app] is no longer deployed by default as part of the `cumulus` module, so you must add the TEA module to your deployment and manually modify your Terraform state **to avoid losing your API gateway and impacting any Cloudfront endpoints pointing to those gateways**. If you don't care about losing your API gateway and impacting Cloudfront endpoints, you can ignore the instructions for manually modifying state.

    1. Add the [`thin-egress-app`][thin-egress-app] module to your `cumulus-tf` deployment as shown in the [Cumulus example deployment](https://github.com/nasa/cumulus/tree/master/example/cumulus-tf/main.tf).

         - Note that the values for `tea_stack_name` variable to the `cumulus` module and the `stack_name` variable to the `thin_egress_app` module **must match**
         - Also, if you are specifying the `stage_name` variable to the `thin_egress_app` module, **the value of the `tea_api_gateway_stage` variable to the `cumulus` module must match it**

    2. **If you want to preserve your existing `thin-egress-app` API gateway and avoid having to update your Cloudfront endpoint for distribution, then you must follow these instructions**: <https://nasa.github.io/cumulus/docs/upgrade-notes/migrate_tea_standalone>. Otherwise, you can re-deploy as usual.

  - If you provide your own custom bucket map to TEA as a standalone module, **you must ensure that your custom bucket map includes mappings for the `protected` and `public` buckets specified in your `cumulus-tf/terraform.tfvars`, otherwise Cumulus may not be able to determine the correct distribution URL for ingested files and you may encounter errors**

- **CUMULUS-2197**
  - EMS resources are now optional, and `ems_deploy` is set to `false` by default, which will delete your EMS resources.
  - If you would like to keep any deployed EMS resources, add the `ems_deploy` variable set to `true` in your `cumulus-tf/terraform.tfvars`

### BREAKING CHANGES

- **CUMULUS-2200**
  - Changes return from 303 redirect to 200 success for `Granule Inventory`'s
    `/reconciliationReport` returns.  The user (dashboard) must read the value
    of `url` from the return to get the s3SignedURL and then download the report.
- **CUMULUS-2099**
  - `meta.queues` has been removed from Cumulus core workflow messages.
  - `@cumulus/sf-sqs-report` workflow task no longer reads the reporting queue URL from `input.meta.queues.reporting` on the incoming event. Instead, it requires that the queue URL be set as the `reporting_queue_url` environment variable on the deployed Lambda.
- **CUMULUS-2111**
  - The deployment of the `thin-egress-app` module has be removed from `tf-modules/distribution`, which is a part of the `tf-modules/cumulus` module. Thus, the `thin-egress-app` module is no longer deployed for you by default. See the migration steps for details about how to add deployment for the `thin-egress-app`.
- **CUMULUS-2141**
  - The `parse-pdr` task has been updated to respect the `NODE_NAME` property in
    a PDR's `FILE_GROUP`. If a `NODE_NAME` is present, the task will query the
    Cumulus API for a provider with that host. If a provider is found, the
    output granule from the task will contain a `provider` property containing
    that provider. If `NODE_NAME` is set but a provider with that host cannot be
    found in the API, or if multiple providers are found with that same host,
    the task will fail.
  - The `queue-granules` task has been updated to expect an optional
    `granule.provider` property on each granule. If present, the granule will be
    enqueued using that provider. If not present, the task's `config.provider`
    will be used instead.
- **CUMULUS-2197**
  - EMS resources are now optional and will not be deployed by default. See migration steps for information
    about how to deploy EMS resources.

#### CODE CHANGES

- The `@cumulus/api-client.providers.getProviders` function now takes a
  `queryStringParameters` parameter which can be used to filter the providers
  which are returned
- The `@cumulus/aws-client/S3.getS3ObjectReadStreamAsync` function has been
  removed. It read the entire S3 object into memory before returning a read
  stream, which could cause Lambdas to run out of memory. Use
  `@cumulus/aws-client/S3.getObjectReadStream` instead.
- The `@cumulus/ingest/util.lookupMimeType` function now returns `undefined`
  rather than `null` if the mime type could not be found.
- The `@cumulus/ingest/lock.removeLock` function now returns `undefined`
- The `@cumulus/ingest/granule.generateMoveFileParams` function now returns
  `source: undefined` and `target :undefined` on the response object if either could not be
  determined. Previously, `null` had been returned.
- The `@cumulus/ingest/recursion.recursion` function must now be imported using
  `const { recursion } = require('@cumulus/ingest/recursion');`
- The `@cumulus/ingest/granule.getRenamedS3File` function has been renamed to
  `listVersionedObjects`
- `@cumulus/common.http` has been removed
- `@cumulus/common/http.download` has been removed

### Added

- **CUMULUS-1855**
  - Fixed SyncGranule task to return an empty granules list when given an empty
    (or absent) granules list on input, rather than throwing an exception
- **CUMULUS-1955**
  - Added `@cumulus/aws-client/S3.getObject` to get an AWS S3 object
  - Added `@cumulus/aws-client/S3.waitForObject` to get an AWS S3 object,
    retrying, if necessary
- **CUMULUS-1961**
  - Adds `startTimestamp` and `endTimestamp` parameters to endpoint
    `reconcilationReports`.  Setting these values will filter the returned
    report to cumulus data that falls within the timestamps. It also causes the
    report to be one directional, meaning cumulus is only reconciled with CMR,
    but not the other direction. The Granules will be filtered by their
    `updatedAt` values. Collections are filtered by the updatedAt time of their
    granules, i.e. Collections with granules that are updatedAt a time between
    the time parameters will be returned in the reconciliation reports.
  - Adds `startTimestamp` and `endTimestamp` parameters to create-reconciliation-reports
    lambda function. If either of these params is passed in with a value that can be
    converted to a date object, the inter-platform comparison between Cumulus and CMR will
    be one way.  That is, collections, granules, and files will be filtered by time for
    those found in Cumulus and only those compared to the CMR holdings. For the moment
    there is not enough information to change the internal consistency check, and S3 vs
    Cumulus comparisons are unchanged by the timestamps.
- **CUMULUS-1962**
  - Adds `location` as parameter to `/reconciliationReports` endpoint. Options are `S3`
    resulting in a S3 vs. Cumulus database search or `CMR` resulting in CMR vs. Cumulus database search.
- **CUMULUS-1963**
  - Adds `granuleId` as input parameter to `/reconcilationReports`
    endpoint. Limits inputs parameters to either `collectionId` or `granuleId`
    and will fail to create the report if both are provided.  Adding granuleId
    will find collections in Cumulus by granuleId and compare those one way
    with those in CMR.
  - `/reconciliationReports` now validates any input json before starting the
    async operation and the lambda handler no longer validates input
    parameters.
- **CUMULUS-1964**
  - Reports can now be filtered on provider
- **CUMULUS-1965**
  - Adds `collectionId` parameter to the `/reconcilationReports`
    endpoint. Setting this value will limit the scope of the reconcilation
    report to only the input collectionId when comparing Cumulus and
    CMR. `collectionId` is provided an array of strings e.g. `[shortname___version, shortname2___version2]`
- **CUMULUS-2107**
  - Added a new task, `update-cmr-access-constraints`, that will set access constraints in CMR Metadata.
    Currently supports UMMG-JSON and Echo10XML, where it will configure `AccessConstraints` and
    `RestrictionFlag/RestrictionComment`, respectively.
  - Added an operator doc on how to configure and run the access constraint update workflow, which will update the metadata using the new task, and then publish the updated metadata to CMR.
  - Added an operator doc on bulk operations.
- **CUMULUS-2111**
  - Added variables to `cumulus` module:
    - `tea_api_egress_log_group`
    - `tea_external_api_endpoint`
    - `tea_internal_api_endpoint`
    - `tea_rest_api_id`
    - `tea_rest_api_root_resource_id`
    - `tea_stack_name`
  - Added variables to `distribution` module:
    - `tea_api_egress_log_group`
    - `tea_external_api_endpoint`
    - `tea_internal_api_endpoint`
    - `tea_rest_api_id`
    - `tea_rest_api_root_resource_id`
    - `tea_stack_name`
- **CUMULUS-2112**
  - Added `@cumulus/api/lambdas/internal-reconciliation-report`, so create-reconciliation-report
    lambda can create `Internal` reconciliation report
- **CUMULUS-2116**
  - Added `@cumulus/api/models/granule.unpublishAndDeleteGranule` which
  unpublishes a granule from CMR and deletes it from Cumulus, but does not
  update the record to `published: false` before deletion
- **CUMULUS-2113**
  - Added Granule not found report to reports endpoint
  - Update reports to return breakdown by Granule of files both in DynamoDB and S3
- **CUMULUS-2123**
  - Added `cumulus-rds-tf` DB cluster module to `tf-modules` that adds a
    severless RDS Aurora/ PostgreSQL  database cluster to meet the PostgreSQL
    requirements for future releases.
  - Updated the default Cumulus module to take the following new required variables:
    - rds_user_access_secret_arn:
      AWS Secrets Manager secret ARN containing a JSON string of DB credentials
      (containing at least host, password, port as keys)
    - rds_security_group:
      RDS Security Group that provides connection access to the RDS cluster
  - Updated API lambdas and default ECS cluster to add them to the
    `rds_security_group` for database access
- **CUMULUS-2126**
  - The collections endpoint now writes to the RDS database
- **CUMULUS-2127**
  - Added migration to create collections relation for RDS database
- **CUMULUS-2129**
  - Added `data-migration1` Terraform module and Lambda to migrate data from Dynamo to RDS
    - Added support to Lambda for migrating collections data from Dynamo to RDS
- **CUMULUS-2155**
  - Added `rds_connection_heartbeat` to `cumulus` and `data-migration` tf
    modules.  If set to true, this diagnostic variable instructs Core's database
    code to fire off a connection 'heartbeat' query and log the timing/results
    for diagnostic purposes, and retry certain connection timeouts once.
    This option is disabled by default
- **CUMULUS-2156**
  - Support array inputs parameters for `Internal` reconciliation report
- **CUMULUS-2157**
  - Added support to `data-migration1` Lambda for migrating providers data from Dynamo to RDS
    - The migration process for providers will convert any credentials that are stored unencrypted or encrypted with an S3 keypair provider to be encrypted with a KMS key instead
- **CUMULUS-2161**
  - Rules now support an `executionNamePrefix` property. If set, any executions
    triggered as a result of that rule will use that prefix in the name of the
    execution.
  - The `QueueGranules` task now supports an `executionNamePrefix` property. Any
    executions queued by that task will use that prefix in the name of the
    execution. See the
    [example workflow](./example/cumulus-tf/discover_granules_with_execution_name_prefix_workflow.asl.json)
    for usage.
  - The `QueuePdrs` task now supports an `executionNamePrefix` config property.
    Any executions queued by that task will use that prefix in the name of the
    execution. See the
    [example workflow](./example/cumulus-tf/discover_and_queue_pdrs_with_execution_name_prefix_workflow.asl.json)
    for usage.
- **CUMULUS-2162**
  - Adds new report type to `/reconciliationReport` endpoint.  The new report
    is `Granule Inventory`. This report is a CSV file of all the granules in
    the Cumulus DB. This report will eventually replace the existing
    `granules-csv` endpoint which has been deprecated.
- **CUMULUS-2197**
  - Added `ems_deploy` variable to the `cumulus` module. This is set to false by default, except
    for our example deployment, where it is needed for integration tests.

### Changed

- Upgraded version of [TEA](https://github.com/asfadmin/thin-egress-app/) deployed with Cumulus to build 88.
- **CUMULUS-2107**
  - Updated the `applyWorkflow` functionality on the granules endpoint to take a `meta` property to pass into the workflow message.
  - Updated the `BULK_GRANULE` functionality on the granules endpoint to support the above `applyWorkflow` change.
- **CUMULUS-2111**
  - Changed `distribution_api_gateway_stage` variable for `cumulus` module to `tea_api_gateway_stage`
  - Changed `api_gateway_stage` variable for `distribution` module to `tea_api_gateway_stage`
- **CUMULUS-2224**
  - Updated `/reconciliationReport`'s file reconciliation to include `"EXTENDED METADATA"` as a valid CMR relatedUrls Type.

### Fixed

- **CUMULUS-2168**
  - Fixed issue where large number of documents (generally logs) in the
    `cumulus` elasticsearch index results in the collection granule stats
    queries failing for the collections list api endpoint
- **CUMULUS-1955**
  - Due to AWS's eventual consistency model, it was possible for PostToCMR to
    publish an earlier version of a CMR metadata file, rather than the latest
    version created in a workflow.  This fix guarantees that the latest version
    is published, as expected.
- **CUMULUS-1961**
  - Fixed `activeCollections` query only returning 10 results
- **CUMULUS-2201**
  - Fix Reconciliation Report integration test failures by waiting for collections appear
    in es list and ingesting a fake granule xml file to CMR
- **CUMULUS-2015**
  - Reduced concurrency of `QueueGranules` task. That task now has a
    `config.concurrency` option that defaults to `3`.
- **CUMULUS-2116**
  - Fixed a race condition with bulk granule delete causing deleted granules to still appear in Elasticsearch. Granules removed via bulk delete should now be removed from Elasticsearch.
- **CUMULUS-2163**
  - Remove the `public-read` ACL from the `move-granules` task
- **CUMULUS-2164**
  - Fix issue where `cumulus` index is recreated and attached to an alias if it has been previously deleted
- **CUMULUS-2195**
  - Fixed issue with redirect from `/token` not working when using a Cloudfront endpoint to access the Cumulus API with Launchpad authentication enabled. The redirect should now work properly whether you are using a plain API gateway URL or a Cloudfront endpoint pointing at an API gateway URL.
- **CUMULUS-2200**
  - Fixed issue where __in and __not queries were stripping spaces from values

### Deprecated

- **CUMULUS-1955**
  - `@cumulus/aws-client/S3.getS3Object()`
  - `@cumulus/message/Queue.getQueueNameByUrl()`
  - `@cumulus/message/Queue.getQueueName()`
- **CUMULUS-2162**
  - `@cumulus/api/endpoints/granules-csv/list()`

### Removed

- **CUMULUS-2111**
  - Removed `distribution_url` and `distribution_redirect_uri` outputs from the `cumulus` module
  - Removed variables from the `cumulus` module:
    - `distribution_url`
    - `log_api_gateway_to_cloudwatch`
    - `thin_egress_cookie_domain`
    - `thin_egress_domain_cert_arn`
    - `thin_egress_download_role_in_region_arn`
    - `thin_egress_jwt_algo`
    - `thin_egress_jwt_secret_name`
    - `thin_egress_lambda_code_dependency_archive_key`
    - `thin_egress_stack_name`
  - Removed outputs from the `distribution` module:
    - `distribution_url`
    - `internal_tea_api`
    - `rest_api_id`
    - `thin_egress_app_redirect_uri`
  - Removed variables from the `distribution` module:
    - `bucket_map_key`
    - `distribution_url`
    - `log_api_gateway_to_cloudwatch`
    - `thin_egress_cookie_domain`
    - `thin_egress_domain_cert_arn`
    - `thin_egress_download_role_in_region_arn`
    - `thin_egress_jwt_algo`
    - `thin_egress_jwt_secret_name`
    - `thin_egress_lambda_code_dependency_archive_key`
- **CUMULUS-2157**
  - Removed `providerSecretsMigration` and `verifyProviderSecretsMigration` lambdas
- Removed deprecated `@cumulus/sf-sns-report` task
- Removed code:
  - `@cumulus/aws-client/S3.calculateS3ObjectChecksum`
  - `@cumulus/aws-client/S3.getS3ObjectReadStream`
  - `@cumulus/cmrjs.getFullMetadata`
  - `@cumulus/cmrjs.getMetadata`
  - `@cumulus/common/util.isNil`
  - `@cumulus/common/util.isNull`
  - `@cumulus/common/util.isUndefined`
  - `@cumulus/common/util.lookupMimeType`
  - `@cumulus/common/util.mkdtempSync`
  - `@cumulus/common/util.negate`
  - `@cumulus/common/util.noop`
  - `@cumulus/common/util.omit`
  - `@cumulus/common/util.renameProperty`
  - `@cumulus/common/util.sleep`
  - `@cumulus/common/util.thread`
  - `@cumulus/ingest/granule.copyGranuleFile`
  - `@cumulus/ingest/granule.moveGranuleFile`
  - `@cumulus/integration-tests/api/rules.deleteRule`
  - `@cumulus/integration-tests/api/rules.getRule`
  - `@cumulus/integration-tests/api/rules.listRules`
  - `@cumulus/integration-tests/api/rules.postRule`
  - `@cumulus/integration-tests/api/rules.rerunRule`
  - `@cumulus/integration-tests/api/rules.updateRule`
  - `@cumulus/integration-tests/sfnStep.parseStepMessage`
  - `@cumulus/message/Queue.getQueueName`
  - `@cumulus/message/Queue.getQueueNameByUrl`

## v2.0.2+ Backport releases

Release v2.0.1 was the last release on the 2.0.x release series.

Changes after this version on the 2.0.x release series are limited
security/requested feature patches and will not be ported forward to future
releases unless there is a corresponding CHANGELOG entry.

For up-to-date CHANGELOG for the maintenance release branch see
[CHANGELOG.md](https://github.com/nasa/cumulus/blob/release-2.0.x/CHANGELOG.md)
from the 2.0.x branch.

For the most recent release information for the maintenance branch please see
the [release page](https://github.com/nasa/cumulus/releases)

## [v2.0.7] 2020-10-1 - [BACKPORT]

### Fixed

- CVE-2020-7720
  - Updated common `node-forge` dependency to 0.10.0 to address CVE finding

### [v2.0.6] 2020-09-25 - [BACKPORT]

### Fixed

- **CUMULUS-2168**
  - Fixed issue where large number of documents (generally logs) in the
    `cumulus` elasticsearch index results in the collection granule stats
    queries failing for the collections list api endpoint

### [v2.0.5] 2020-09-15 - [BACKPORT]

#### Added

- Added `thin_egress_stack_name` variable to `cumulus` and `distribution` Terraform modules to allow overriding the default Cloudformation stack name used for the `thin-egress-app`. **Please note that if you change/set this value for an existing deployment, it will destroy and re-create your API gateway for the `thin-egress-app`.**

#### Fixed

- Fix collection list queries. Removed fixes to collection stats, which break queries for a large number of granules.

### [v2.0.4] 2020-09-08 - [BACKPORT]

#### Changed

- Upgraded version of [TEA](https://github.com/asfadmin/thin-egress-app/) deployed with Cumulus to build 88.

### [v2.0.3] 2020-09-02 - [BACKPORT]

#### Fixed

- **CUMULUS-1961**
  - Fixed `activeCollections` query only returning 10 results

- **CUMULUS-2039**
  - Fix issue causing SyncGranules task to run out of memory on large granules

#### CODE CHANGES

- The `@cumulus/aws-client/S3.getS3ObjectReadStreamAsync` function has been
  removed. It read the entire S3 object into memory before returning a read
  stream, which could cause Lambdas to run out of memory. Use
  `@cumulus/aws-client/S3.getObjectReadStream` instead.

### [v2.0.2] 2020-08-17 - [BACKPORT]

#### CODE CHANGES

- The `@cumulus/ingest/util.lookupMimeType` function now returns `undefined`
  rather than `null` if the mime type could not be found.
- The `@cumulus/ingest/lock.removeLock` function now returns `undefined`

#### Added

- **CUMULUS-2116**
  - Added `@cumulus/api/models/granule.unpublishAndDeleteGranule` which
  unpublishes a granule from CMR and deletes it from Cumulus, but does not
  update the record to `published: false` before deletion

### Fixed

- **CUMULUS-2116**
  - Fixed a race condition with bulk granule delete causing deleted granules to still appear in Elasticsearch. Granules removed via bulk delete should now be removed from Elasticsearch.

## [v2.0.1] 2020-07-28

### Added

- **CUMULUS-1886**
  - Added `multiple sort keys` support to `@cumulus/api`
- **CUMULUS-2099**
  - `@cumulus/message/Queue.getQueueUrl` to get the queue URL specified in a Cumulus workflow message, if any.

### Fixed

- **[PR 1790](https://github.com/nasa/cumulus/pull/1790)**
  - Fixed bug with request headers in `@cumulus/launchpad-auth` causing Launchpad token requests to fail

## [v2.0.0] 2020-07-23

### BREAKING CHANGES

- Changes to the `@cumulus/api-client` package
  - The `CumulusApiClientError` class must now be imported using
    `const { CumulusApiClientError } = require('@cumulus/api-client/CumulusApiClientError')`
- The `@cumulus/sftp-client/SftpClient` class must now be imported using
  `const { SftpClient } = require('@cumulus/sftp-client');`
- Instances of `@cumulus/ingest/SftpProviderClient` no longer implicitly connect
  when `download`, `list`, or `sync` are called. You must call `connect` on the
  provider client before issuing one of those calls. Failure to do so will
  result in a "Client not connected" exception being thrown.
- Instances of `@cumulus/ingest/SftpProviderClient` no longer implicitly
  disconnect from the SFTP server when `list` is called.
- Instances of `@cumulus/sftp-client/SftpClient` must now be expclicitly closed
  by calling `.end()`
- Instances of `@cumulus/sftp-client/SftpClient` no longer implicitly connect to
  the server when `download`, `unlink`, `syncToS3`, `syncFromS3`, and `list` are
  called. You must explicitly call `connect` before calling one of those
  methods.
- Changes to the `@cumulus/common` package
  - `cloudwatch-event.getSfEventMessageObject()` now returns `undefined` if the
    message could not be found or could not be parsed. It previously returned
    `null`.
  - `S3KeyPairProvider.decrypt()` now throws an exception if the bucket
    containing the key cannot be determined.
  - `S3KeyPairProvider.decrypt()` now throws an exception if the stack cannot be
    determined.
  - `S3KeyPairProvider.encrypt()` now throws an exception if the bucket
    containing the key cannot be determined.
  - `S3KeyPairProvider.encrypt()` now throws an exception if the stack cannot be
    determined.
  - `sns-event.getSnsEventMessageObject()` now returns `undefined` if it could
    not be parsed. It previously returned `null`.
  - The `aws` module has been removed.
  - The `BucketsConfig.buckets` property is now read-only and private
  - The `test-utils.validateConfig()` function now resolves to `undefined`
    rather than `true`.
  - The `test-utils.validateInput()` function now resolves to `undefined` rather
    than `true`.
  - The `test-utils.validateOutput()` function now resolves to `undefined`
    rather than `true`.
  - The static `S3KeyPairProvider.retrieveKey()` function has been removed.
- Changes to the `@cumulus/cmrjs` package
  - `@cumulus/cmrjs.constructOnlineAccessUrl()` and
    `@cumulus/cmrjs/cmr-utils.constructOnlineAccessUrl()` previously took a
    `buckets` parameter, which was an instance of
    `@cumulus/common/BucketsConfig`. They now take a `bucketTypes` parameter,
    which is a simple object mapping bucket names to bucket types. Example:
    `{ 'private-1': 'private', 'public-1': 'public' }`
  - `@cumulus/cmrjs.reconcileCMRMetadata()` and
    `@cumulus/cmrjs/cmr-utils.reconcileCMRMetadata()` now take a **required**
    `bucketTypes` parameter, which is a simple object mapping bucket names to
    bucket types. Example: `{ 'private-1': 'private', 'public-1': 'public' }`
  - `@cumulus/cmrjs.updateCMRMetadata()` and
    `@cumulus/cmrjs/cmr-utils.updateCMRMetadata()` previously took an optional
    `inBuckets` parameter, which was an instance of
    `@cumulus/common/BucketsConfig`. They now take a **required** `bucketTypes`
    parameter, which is a simple object mapping bucket names to bucket types.
    Example: `{ 'private-1': 'private', 'public-1': 'public' }`
- The minimum supported version of all published Cumulus packages is now Node
  12.18.0
  - Tasks using the `cumuluss/cumulus-ecs-task` Docker image must be updated to
    `cumuluss/cumulus-ecs-task:1.7.0`. This can be done by updating the `image`
    property of any tasks defined using the `cumulus_ecs_service` Terraform
    module.
- Changes to `@cumulus/aws-client/S3`
  - The signature of the `getObjectSize` function has changed. It now takes a
    params object with three properties:
    - **s3**: an instance of an AWS.S3 object
    - **bucket**
    - **key**
  - The `getObjectSize` function will no longer retry if the object does not
    exist
- **CUMULUS-1861**
  - `@cumulus/message/Collections.getCollectionIdFromMessage` now throws a
    `CumulusMessageError` if `collectionName` and `collectionVersion` are missing
    from `meta.collection`.   Previously this method would return
    `'undefined___undefined'` instead
  - `@cumulus/integration-tests/addCollections` now returns an array of collections that
    were added rather than the count of added collections
- **CUMULUS-1930**
  - The `@cumulus/common/util.uuid()` function has been removed
- **CUMULUS-1955**
  - `@cumulus/aws-client/S3.multipartCopyObject` now returns an object with the
    AWS `etag` of the destination object
  - `@cumulus/ingest/S3ProviderClient.list` now sets a file object's `path`
    property to `undefined` instead of `null` when the file is at the top level
    of its bucket
  - The `sync` methods of the following classes in the `@cumulus/ingest` package
    now return an object with the AWS `s3uri` and `etag` of the destination file
    (they previously returned only a string representing the S3 URI)
    - `FtpProviderClient`
    - `HttpProviderClient`
    - `S3ProviderClient`
    - `SftpProviderClient`
- **CUMULUS-1958**
  - The following methods exported from `@cumulus/cmr-js/cmr-utils` were made
    async, and added distributionBucketMap as a parameter:
    - constructOnlineAccessUrl
    - generateFileUrl
    - reconcileCMRMetadata
    - updateCMRMetadata
- **CUMULUS-1969**
  - The `DiscoverPdrs` task now expects `provider_path` to be provided at
    `event.config.provider_path`, not `event.config.collection.provider_path`
  - `event.config.provider_path` is now a required parameter of the
    `DiscoverPdrs` task
  - `event.config.collection` is no longer a parameter to the `DiscoverPdrs`
    task
  - Collections no longer support the `provider_path` property. The tasks that
    relied on that property are now referencing `config.meta.provider_path`.
    Workflows should be updated accordingly.
- **CUMULUS-1977**
  - Moved bulk granule deletion endpoint from `/bulkDelete` to
    `/granules/bulkDelete`
- **CUMULUS-1991**
  - Updated CMR metadata generation to use "Download file.hdf" (where `file.hdf` is the filename of the given resource) as the resource description instead of "File to download"
  - CMR metadata updates now respect changes to resource descriptions (previously only changes to resource URLs were respected)

### MIGRATION STEPS

- Due to an issue with the AWS API Gateway and how the Thin Egress App Cloudformation template applies updates, you may need to redeploy your
  `thin-egress-app-EgressGateway` manually as a one time migration step.    If your deployment fails with an
  error similar to:

  ```bash
  Error: Lambda function (<stack>-tf-TeaCache) returned error: ({"errorType":"HTTPError","errorMessage":"Response code 404 (Not Found)"})
  ```

  Then follow the [AWS
  instructions](https://docs.aws.amazon.com/apigateway/latest/developerguide/how-to-deploy-api-with-console.html)
  to `Redeploy a REST API to a stage` for your egress API and re-run `terraform
  apply`.

### Added

- **CUMULUS-2081**
  - Add Integrator Guide section for onboarding
  - Add helpful tips documentation

- **CUMULUS-1902**
  - Add Common Use Cases section under Operator Docs

- **CUMULUS-2058**
  - Added `lambda_processing_role_name` as an output from the `cumulus` module
    to provide the processing role name
- **CUMULUS-1417**
  - Added a `checksumFor` property to collection `files` config. Set this
    property on a checksum file's definition matching the `regex` of the target
    file. More details in the ['Data Cookbooks
    Setup'](https://nasa.github.io/cumulus/docs/next/data-cookbooks/setup)
    documentation.
  - Added `checksumFor` validation to collections model.
- **CUMULUS-1956**
  - Added `@cumulus/earthata-login-client` package
  - The `/s3credentials` endpoint that is deployed as part of distribution now
    supports authentication using tokens created by a different application. If
    a request contains the `EDL-ClientId` and `EDL-Token` headers,
    authentication will be handled using that token rather than attempting to
    use OAuth.
  - `@cumulus/earthata-login-client.getTokenUsername()` now accepts an
    `xRequestId` argument, which will be included as the `X-Request-Id` header
    when calling Earthdata Login.
  - If the `s3Credentials` endpoint is invoked with an EDL token and an
    `X-Request-Id` header, that `X-Request-Id` header will be forwarded to
    Earthata Login.
- **CUMULUS-1957**
  - If EDL token authentication is being used, and the `EDL-Client-Name` header
    is set, `@the-client-name` will be appended to the end of the Earthdata
    Login username that is used as the `RoleSessionName` of the temporary IAM
    credentials. This value will show up in the AWS S3 server access logs.
- **CUMULUS-1958**
  - Add the ability for users to specify a `bucket_map_key` to the `cumulus`
    terraform module as an override for the default .yaml values that are passed
    to TEA by Core.    Using this option *requires* that each configured
    Cumulus 'distribution' bucket (e.g. public/protected buckets) have a single
    TEA mapping.  Multiple maps per bucket are not supported.
  - Updated Generating a distribution URL, the MoveGranules task and all CMR
    reconciliation functionality to utilize the TEA bucket map override.
  - Updated deploy process to utilize a bootstrap 'tea-map-cache' lambda that
    will, after deployment of Cumulus Core's TEA instance, query TEA for all
    protected/public buckets and generate a mapping configuration used
    internally by Core.  This object is also exposed as an output of the Cumulus
    module as `distribution_bucket_map`.
- **CUMULUS-1961**
  - Replaces DynamoDB for Elasticsearch for reconciliationReportForCumulusCMR
    comparisons between Cumulus and CMR.
- **CUMULUS-1970**
  - Created the `add-missing-file-checksums` workflow task
  - Added `@cumulus/aws-client/S3.calculateObjectHash()` function
  - Added `@cumulus/aws-client/S3.getObjectReadStream()` function
- **CUMULUS-1887**
  - Add additional fields to the granule CSV download file
- **CUMULUS-2019**
  - Add `infix` search to es query builder `@cumulus/api/es/es/queries` to
    support partial matching of the keywords

### Changed

- **CUMULUS-2032**
  - Updated @cumulus/ingest/HttpProviderClient to utilize a configuration key
    `httpListTimeout` to set the default timeout for discovery HTTP/HTTPS
    requests, and updates the default for the provider to 5 minutes (300 seconds).
  - Updated the DiscoverGranules and DiscoverPDRs tasks to utilize the updated
    configuration value if set via workflow config, and updates the default for
    these tasks to 5 minutes (300 seconds).

- **CUMULUS-176**
  - The API will now respond with a 400 status code when a request body contains
    invalid JSON. It had previously returned a 500 status code.
- **CUMULUS-1861**
  - Updates Rule objects to no longer require a collection.
  - Changes the DLQ behavior for `sfEventSqsToDbRecords` and
    `sfEventSqsToDbRecordsInputQueue`. Previously failure to write a database
    record would result in lambda success, and an error log in the CloudWatch
    logs.   The lambda has been updated to manually add a record to
    the `sfEventSqsToDbRecordsDeadLetterQueue` if the granule, execution, *or*
    pdr record fails to write, in addition to the previous error logging.
- **CUMULUS-1956**
  - The `/s3credentials` endpoint that is deployed as part of distribution now
    supports authentication using tokens created by a different application. If
    a request contains the `EDL-ClientId` and `EDL-Token` headers,
    authentication will be handled using that token rather than attempting to
    use OAuth.
- **CUMULUS-1977**
  - API endpoint POST `/granules/bulk` now returns a 202 status on a successful
    response instead of a 200 response
  - API endpoint DELETE `/granules/<granule-id>` now returns a 404 status if the
    granule record was already deleted
  - `@cumulus/api/models/Granule.update()` now returns the updated granule
    record
  - Implemented POST `/granules/bulkDelete` API endpoint to support deleting
    granules specified by ID or returned by the provided query in the request
    body. If the request is successful, the endpoint returns the async operation
    ID that has been started to remove the granules.
    - To use a query in the request body, your deployment must be
      [configured to access the Elasticsearch host for ESDIS metrics](https://nasa.github.io/cumulus/docs/additional-deployment-options/cloudwatch-logs-delivery#esdis-metrics)
      in your environment
  - Added `@cumulus/api/models/Granule.getRecord()` method to return raw record
    from DynamoDB
  - Added `@cumulus/api/models/Granule.delete()` method which handles deleting
    the granule record from DynamoDB and the granule files from S3
- **CUMULUS-1982**
  - The `globalConnectionLimit` property of providers is now optional and
    defaults to "unlimited"
- **CUMULUS-1997**
  - Added optional `launchpad` configuration to `@cumulus/hyrax-metadata-updates` task config schema.
- **CUMULUS-1991**
  - `@cumulus/cmrjs/src/cmr-utils/constructOnlineAccessUrls()` now throws an error if `cmrGranuleUrlType = "distribution"` and no distribution endpoint argument is provided
- **CUMULUS-2011**
  - Reconciliation reports are now generated within an AsyncOperation
- **CUMULUS-2016**
  - Upgrade TEA to version 79

### Fixed

- **CUMULUS-1991**
  - Added missing `DISTRIBUTION_ENDPOINT` environment variable for API lambdas. This environment variable is required for API requests to move granules.

- **CUMULUS-1961**
  - Fixed granules and executions query params not getting sent to API in granule list operation in `@cumulus/api-client`

### Deprecated

- `@cumulus/aws-client/S3.calculateS3ObjectChecksum()`
- `@cumulus/aws-client/S3.getS3ObjectReadStream()`
- `@cumulus/common/log.convertLogLevel()`
- `@cumulus/collection-config-store`
- `@cumulus/common/util.sleep()`

- **CUMULUS-1930**
  - `@cumulus/common/log.convertLogLevel()`
  - `@cumulus/common/util.isNull()`
  - `@cumulus/common/util.isUndefined()`
  - `@cumulus/common/util.negate()`
  - `@cumulus/common/util.noop()`
  - `@cumulus/common/util.isNil()`
  - `@cumulus/common/util.renameProperty()`
  - `@cumulus/common/util.lookupMimeType()`
  - `@cumulus/common/util.thread()`
  - `@cumulus/common/util.mkdtempSync()`

### Removed

- The deprecated `@cumulus/common.bucketsConfigJsonObject` function has been
  removed
- The deprecated `@cumulus/common.CollectionConfigStore` class has been removed
- The deprecated `@cumulus/common.concurrency` module has been removed
- The deprecated `@cumulus/common.constructCollectionId` function has been
  removed
- The deprecated `@cumulus/common.launchpad` module has been removed
- The deprecated `@cumulus/common.LaunchpadToken` class has been removed
- The deprecated `@cumulus/common.Semaphore` class has been removed
- The deprecated `@cumulus/common.stringUtils` module has been removed
- The deprecated `@cumulus/common/aws.cloudwatchlogs` function has been removed
- The deprecated `@cumulus/common/aws.deleteS3Files` function has been removed
- The deprecated `@cumulus/common/aws.deleteS3Object` function has been removed
- The deprecated `@cumulus/common/aws.dynamodb` function has been removed
- The deprecated `@cumulus/common/aws.dynamodbDocClient` function has been
  removed
- The deprecated `@cumulus/common/aws.getExecutionArn` function has been removed
- The deprecated `@cumulus/common/aws.headObject` function has been removed
- The deprecated `@cumulus/common/aws.listS3ObjectsV2` function has been removed
- The deprecated `@cumulus/common/aws.parseS3Uri` function has been removed
- The deprecated `@cumulus/common/aws.promiseS3Upload` function has been removed
- The deprecated `@cumulus/common/aws.recursivelyDeleteS3Bucket` function has
  been removed
- The deprecated `@cumulus/common/aws.s3CopyObject` function has been removed
- The deprecated `@cumulus/common/aws.s3ObjectExists` function has been removed
- The deprecated `@cumulus/common/aws.s3PutObject` function has been removed
- The deprecated `@cumulus/common/bucketsConfigJsonObject` function has been
  removed
- The deprecated `@cumulus/common/CloudWatchLogger` class has been removed
- The deprecated `@cumulus/common/collection-config-store.CollectionConfigStore`
  class has been removed
- The deprecated `@cumulus/common/collection-config-store.constructCollectionId`
  function has been removed
- The deprecated `@cumulus/common/concurrency.limit` function has been removed
- The deprecated `@cumulus/common/concurrency.mapTolerant` function has been
  removed
- The deprecated `@cumulus/common/concurrency.promiseUrl` function has been
  removed
- The deprecated `@cumulus/common/concurrency.toPromise` function has been
  removed
- The deprecated `@cumulus/common/concurrency.unless` function has been removed
- The deprecated `@cumulus/common/config.parseConfig` function has been removed
- The deprecated `@cumulus/common/config.resolveResource` function has been
  removed
- The deprecated `@cumulus/common/DynamoDb.get` function has been removed
- The deprecated `@cumulus/common/DynamoDb.scan` function has been removed
- The deprecated `@cumulus/common/FieldPattern` class has been removed
- The deprecated `@cumulus/common/launchpad.getLaunchpadToken` function has been
  removed
- The deprecated `@cumulus/common/launchpad.validateLaunchpadToken` function has
  been removed
- The deprecated `@cumulus/common/LaunchpadToken` class has been removed
- The deprecated `@cumulus/common/message.buildCumulusMeta` function has been
  removed
- The deprecated `@cumulus/common/message.buildQueueMessageFromTemplate`
  function has been removed
- The deprecated `@cumulus/common/message.getCollectionIdFromMessage` function
  has been removed
- The deprecated `@cumulus/common/message.getMaximumExecutions` function has
  been removed
- The deprecated `@cumulus/common/message.getMessageExecutionArn` function has
  been removed
- The deprecated `@cumulus/common/message.getMessageExecutionName` function has
  been removed
- The deprecated `@cumulus/common/message.getMessageFromTemplate` function has
  been removed
- The deprecated `@cumulus/common/message.getMessageGranules` function has been
  removed
- The deprecated `@cumulus/common/message.getMessageStateMachineArn` function
  has been removed
- The deprecated `@cumulus/common/message.getQueueName` function has been
  removed
- The deprecated `@cumulus/common/message.getQueueNameByUrl` function has been
  removed
- The deprecated `@cumulus/common/message.hasQueueAndExecutionLimit` function
  has been removed
- The deprecated `@cumulus/common/Semaphore` class has been removed
- The deprecated `@cumulus/common/string.globalReplace` functon has been removed
- The deprecated `@cumulus/common/string.isNonEmptyString` functon has been
  removed
- The deprecated `@cumulus/common/string.isValidHostname` functon has been
  removed
- The deprecated `@cumulus/common/string.match` functon has been removed
- The deprecated `@cumulus/common/string.matches` functon has been removed
- The deprecated `@cumulus/common/string.replace` functon has been removed
- The deprecated `@cumulus/common/string.toLower` functon has been removed
- The deprecated `@cumulus/common/string.toUpper` functon has been removed
- The deprecated `@cumulus/common/testUtils.getLocalstackEndpoint` function has been removed
- The deprecated `@cumulus/common/util.setErrorStack` function has been removed
- The `@cumulus/common/util.uuid` function has been removed
- The deprecated `@cumulus/common/workflows.getWorkflowArn` function has been
  removed
- The deprecated `@cumulus/common/workflows.getWorkflowFile` function has been
  removed
- The deprecated `@cumulus/common/workflows.getWorkflowList` function has been
  removed
- The deprecated `@cumulus/common/workflows.getWorkflowTemplate` function has
  been removed
- `@cumulus/aws-client/StepFunctions.toSfnExecutionName()`
- `@cumulus/aws-client/StepFunctions.fromSfnExecutionName()`
- `@cumulus/aws-client/StepFunctions.getExecutionArn()`
- `@cumulus/aws-client/StepFunctions.getExecutionUrl()`
- `@cumulus/aws-client/StepFunctions.getStateMachineArn()`
- `@cumulus/aws-client/StepFunctions.pullStepFunctionEvent()`
- `@cumulus/common/test-utils/throttleOnce()`
- `@cumulus/integration-tests/api/distribution.invokeApiDistributionLambda()`
- `@cumulus/integration-tests/api/distribution.getDistributionApiRedirect()`
- `@cumulus/integration-tests/api/distribution.getDistributionApiFileStream()`

## [v1.24.0] 2020-06-03

### BREAKING CHANGES

- **CUMULUS-1969**
  - The `DiscoverPdrs` task now expects `provider_path` to be provided at
    `event.config.provider_path`, not `event.config.collection.provider_path`
  - `event.config.provider_path` is now a required parameter of the
    `DiscoverPdrs` task
  - `event.config.collection` is no longer a parameter to the `DiscoverPdrs`
    task
  - Collections no longer support the `provider_path` property. The tasks that
    relied on that property are now referencing `config.meta.provider_path`.
    Workflows should be updated accordingly.

- **CUMULUS-1997**
  - `@cumulus/cmr-client/CMRSearchConceptQueue` parameters have been changed to take a `cmrSettings` object containing clientId, provider, and auth information. This can be generated using `@cumulus/cmrjs/cmr-utils/getCmrSettings`. The `cmrEnvironment` variable has been removed.

### Added

- **CUMULUS-1800**
  - Added task configuration setting named `syncChecksumFiles` to the
    SyncGranule task. This setting is `false` by default, but when set to
    `true`, all checksum files associated with data files that are downloaded
    will be downloaded as well.
- **CUMULUS-1952**
  - Updated HTTP(S) provider client to accept username/password for Basic authorization. This change adds support for Basic Authorization such as Earthdata login redirects to ingest (i.e. as implemented in SyncGranule), but not to discovery (i.e. as implemented in DiscoverGranules). Discovery still expects the provider's file system to be publicly accessible, but not the individual files and their contents.
  - **NOTE**: Using this in combination with the HTTP protocol may expose usernames and passwords to intermediary network entities. HTTPS is highly recommended.
- **CUMULUS-1997**
  - Added optional `launchpad` configuration to `@cumulus/hyrax-metadata-updates` task config schema.

### Fixed

- **CUMULUS-1997**
  - Updated all CMR operations to use configured authentication scheme
- **CUMULUS-2010**
  - Updated `@cumulus/api/launchpadSaml` to support multiple userGroup attributes from the SAML response

## [v1.23.2] 2020-05-22

### BREAKING CHANGES

- Updates to the Cumulus archive API:
  - All endpoints now return a `401` response instead of a `403` for any request where the JWT passed as a Bearer token is invalid.
  - POST `/refresh` and DELETE `/token/<token>` endpoints now return a `401` response for requests with expired tokens

- **CUMULUS-1894**
  - `@cumulus/ingest/granule.handleDuplicateFile()`
    - The `copyOptions` parameter has been removed
    - An `ACL` parameter has been added
  - `@cumulus/ingest/granule.renameS3FileWithTimestamp()`
    - Now returns `undefined`

- **CUMULUS-1896**
  Updated all Cumulus core lambdas to utilize the new message adapter streaming interface via [cumulus-message-adapter-js v1.2.0](https://github.com/nasa/cumulus-message-adapter-js/releases/tag/v1.2.0).   Users of this version of Cumulus (or later) must utilize version 1.3.0 or greater of the [cumulus-message-adapter](https://github.com/nasa/cumulus-message-adapter) to support core lambdas.

- **CUMULUS-1912**
  - `@cumulus/api` reconciliationReports list endpoint returns a list of reconciliationReport records instead of S3Uri.

- **CUMULUS-1969**
  - The `DiscoverGranules` task now expects `provider_path` to be provided at
    `event.config.provider_path`, not `event.config.collection.provider_path`
  - `config.provider_path` is now a required parameter of the `DiscoverGranules`
    task

### MIGRATION STEPS

- To take advantage of the new TTL-based access token expiration implemented in CUMULUS-1777 (see notes below) and clear out existing records in your access tokens table, do the following:
  1. Log out of any active dashboard sessions
  2. Use the AWS console or CLI to delete your `<prefix>-AccessTokensTable` DynamoDB table
  3. [Re-deploy your `data-persistence` module](https://nasa.github.io/cumulus/docs/deployment/upgrade-readme#update-data-persistence-resources), which should re-create the `<prefix>-AccessTokensTable` DynamoDB table
  4. Return to using the Cumulus API/dashboard as normal
- This release requires the Cumulus Message Adapter layer deployed with Cumulus Core to be at least 1.3.0, as the core lambdas have updated to [cumulus-message-adapter-js v1.2.0](https://github.com/nasa/cumulus-message-adapter-js/releases/tag/v1.2.0) and the new CMA interface.  As a result, users should:
  1. Follow the [Cumulus Message Adapter (CMA) deployment instructions](https://nasa.github.io/cumulus/docs/deployment/deployment-readme#deploy-the-cumulus-message-adapter-layer) and install a CMA layer version >=1.3.0
  2. If you are using any custom Node.js Lambdas in your workflows **and** the Cumulus CMA layer/`cumulus-message-adapter-js`, you must update your lambda to use [cumulus-message-adapter-js v1.2.0](https://github.com/nasa/cumulus-message-adapter-js/releases/tag/v1.2.0) and follow the migration instructions in the release notes. Prior versions of `cumulus-message-adapter-js` are not compatible with CMA >= 1.3.0.
- Migrate existing s3 reconciliation report records to database (CUMULUS-1911):
  - After update your `data persistence` module and Cumulus resources, run the command:

  ```bash
  ./node_modules/.bin/cumulus-api migrate --stack `<your-terraform-deployment-prefix>` --migrationVersion migration5
  ```

### Added

- Added a limit for concurrent Elasticsearch requests when doing an index from database operation
- Added the `es_request_concurrency` parameter to the archive and cumulus Terraform modules

- **CUMULUS-1995**
  - Added the `es_index_shards` parameter to the archive and cumulus Terraform modules to configure the number of shards for the ES index
    - If you have an existing ES index, you will need to [reindex](https://nasa.github.io/cumulus-api/#reindex) and then [change index](https://nasa.github.io/cumulus-api/#change-index) to take advantage of shard updates

- **CUMULUS-1894**
  - Added `@cumulus/aws-client/S3.moveObject()`

- **CUMULUS-1911**
  - Added ReconciliationReports table
  - Updated CreateReconciliationReport lambda to save Reconciliation Report records to database
  - Updated dbIndexer and IndexFromDatabase lambdas to index Reconciliation Report records to Elasticsearch
  - Added migration_5 to migrate existing s3 reconciliation report records to database and Elasticsearch
  - Updated `@cumulus/api` package, `tf-modules/archive` and `tf-modules/data-persistence` Terraform modules

- **CUMULUS-1916**
  - Added util function for seeding reconciliation reports when running API locally in dashboard

### Changed

- **CUMULUS-1777**
  - The `expirationTime` property is now a **required field** of the access tokens model.
  - Updated the `AccessTokens` table to set a [TTL](https://docs.aws.amazon.com/amazondynamodb/latest/developerguide/howitworks-ttl.html) on the `expirationTime` field in `tf-modules/data-persistence/dynamo.tf`. As a result, access token records in this table whose `expirationTime` has passed should be **automatically deleted by DynamoDB**.
  - Updated all code creating access token records in the Dynamo `AccessTokens` table to set the `expirationTime` field value in seconds from the epoch.
- **CUMULUS-1912**
  - Updated reconciliationReports endpoints to query against Elasticsearch, delete report from both database and s3
  - Added `@cumulus/api-client/reconciliationReports`
- **CUMULUS-1999**
  - Updated `@cumulus/common/util.deprecate()` so that only a single deprecation notice is printed for each name/version combination

### Fixed

- **CUMULUS-1894**
  - The `SyncGranule` task can now handle files larger than 5 GB
- **CUMULUS-1987**
  - `Remove granule from CMR` operation in `@cumulus/api` now passes token to CMR when fetching granule metadata, allowing removal of private granules
- **CUMULUS-1993**
  - For a given queue, the `sqs-message-consumer` Lambda will now only schedule workflows for rules matching the queue **and the collection information in each queue message (if any)**
    - The consumer also now only reads each queue message **once per Lambda invocation**, whereas previously each message was read **once per queue rule per Lambda invocation**
  - Fixed bug preventing the deletion of multiple SNS rules that share the same SNS topic

### Deprecated

- **CUMULUS-1894**
  - `@cumulus/ingest/granule.copyGranuleFile()`
  - `@cumulus/ingest/granule.moveGranuleFile()`

- **CUMULUS-1987** - Deprecated the following functions:
  - `@cumulus/cmrjs/getMetadata(cmrLink)` -> `@cumulus/cmr-client/CMR.getGranuleMetadata(cmrLink)`
  - `@cumulus/cmrjs/getFullMetadata(cmrLink)`

## [v1.22.1] 2020-05-04

**Note**: v1.22.0 was not released as a package due to npm/release concerns.  Users upgrading to 1.22.x should start with 1.22.1

### Added

- **CUMULUS-1894**
  - Added `@cumulus/aws-client/S3.multipartCopyObject()`
- **CUMULUS-408**
  - Added `certificateUri` field to provider schema. This optional field allows operators to specify an S3 uri to a CA bundle to use for HTTPS requests.
- **CUMULUS-1787**
  - Added `collections/active` endpoint for returning collections with active granules in `@cumulus/api`
- **CUMULUS-1799**
  - Added `@cumulus/common/stack.getBucketsConfigKey()` to return the S3 key for the buckets config object
  - Added `@cumulus/common/workflows.getWorkflowFileKey()` to return the S3 key for a workflow definition object
  - Added `@cumulus/common/workflows.getWorkflowsListKeyPrefix()` to return the S3 key prefix for objects containing workflow definitions
  - Added `@cumulus/message` package containing utilities for building and parsing Cumulus messages
- **CUMULUS-1850**
  - Added `@cumulus/aws-client/Kinesis.describeStream()` to get a Kinesis stream description
- **CUMULUS-1853**
  - Added `@cumulus/integration-tests/collections.createCollection()`
  - Added `@cumulus/integration-tests/executions.findExecutionArn()`
  - Added `@cumulus/integration-tests/executions.getExecutionWithStatus()`
  - Added `@cumulus/integration-tests/granules.getGranuleWithStatus()`
  - Added `@cumulus/integration-tests/providers.createProvider()`
  - Added `@cumulus/integration-tests/rules.createOneTimeRule()`

### Changed

- **CUMULUS-1682**
  - Moved all `@cumulus/ingest/parse-pdr` code into the `parse-pdr` task as it had become tightly coupled with that task's handler and was not used anywhere else. Unit tests also restored.
- **CUMULUS-1820**
  - Updated the Thin Egress App module used in `tf-modules/distribution/main.tf` to build 74. [See the release notes](https://github.com/asfadmin/thin-egress-app/releases/tag/tea-build.74).
- **CUMULUS-1852**
  - Updated POST endpoints for `/collections`, `/providers`, and `/rules` to log errors when returning a 500 response
  - Updated POST endpoint for `/collections`:
    - Return a 400 response when the `name` or `version` fields are missing
    - Return a 409 response if the collection already exists
    - Improved error messages to be more explicit
  - Updated POST endpoint for `/providers`:
    - Return a 400 response if the `host` field value is invalid
    - Return a 409 response if the provider already exists
  - Updated POST endpoint for `/rules`:
    - Return a 400 response if rule `name` is invalid
    - Return a 400 response if rule `type` is invalid
- **CUMULUS-1891**
  - Updated the following endpoints using async operations to return a 503 error if the ECS task  cannot be started and a 500 response for a non-specific error:
    - POST `/replays`
    - POST `/bulkDelete`
    - POST `/elasticsearch/index-from-database`
    - POST `/granules/bulk`

### Fixed

- **CUMULUS-408**
  - Fixed HTTPS discovery and ingest.

- **CUMULUS-1850**
  - Fixed a bug in Kinesis event processing where the message consumer would not properly filter available rules based on the collection information in the event and the Kinesis stream ARN

- **CUMULUS-1853**
  - Fixed a bug where attempting to create a rule containing a payload property
    would fail schema validation.

- **CUMULUS-1854**
  - Rule schema is validated before starting workflows or creating event source mappings

- **CUMULUS-1974**
  - Fixed @cumulus/api webpack config for missing underscore object due to underscore update

- **CUMULUS-2210**
  - Fixed `cmr_oauth_provider` variable not being propogated to reconciliation reports

### Deprecated

- **CUMULUS-1799** - Deprecated the following code. For cases where the code was moved into another package, the new code location is noted:
  - `@cumulus/aws-client/StepFunctions.fromSfnExecutionName()`
  - `@cumulus/aws-client/StepFunctions.toSfnExecutionName()`
  - `@cumulus/aws-client/StepFunctions.getExecutionArn()` -> `@cumulus/message/Executions.buildExecutionArn()`
  - `@cumulus/aws-client/StepFunctions.getExecutionUrl()` -> `@cumulus/message/Executions.getExecutionUrlFromArn()`
  - `@cumulus/aws-client/StepFunctions.getStateMachineArn()` -> `@cumulus/message/Executions.getStateMachineArnFromExecutionArn()`
  - `@cumulus/aws-client/StepFunctions.pullStepFunctionEvent()` -> `@cumulus/message/StepFunctions.pullStepFunctionEvent()`
  - `@cumulus/common/bucketsConfigJsonObject()`
  - `@cumulus/common/CloudWatchLogger`
  - `@cumulus/common/collection-config-store/CollectionConfigStore` -> `@cumulus/collection-config-store`
  - `@cumulus/common/collection-config-store.constructCollectionId()` -> `@cumulus/message/Collections.constructCollectionId`
  - `@cumulus/common/concurrency.limit()`
  - `@cumulus/common/concurrency.mapTolerant()`
  - `@cumulus/common/concurrency.promiseUrl()`
  - `@cumulus/common/concurrency.toPromise()`
  - `@cumulus/common/concurrency.unless()`
  - `@cumulus/common/config.buildSchema()`
  - `@cumulus/common/config.parseConfig()`
  - `@cumulus/common/config.resolveResource()`
  - `@cumulus/common/config.resourceToArn()`
  - `@cumulus/common/FieldPattern`
  - `@cumulus/common/launchpad.getLaunchpadToken()` -> `@cumulus/launchpad-auth/index.getLaunchpadToken()`
  - `@cumulus/common/LaunchpadToken` -> `@cumulus/launchpad-auth/LaunchpadToken`
  - `@cumulus/common/launchpad.validateLaunchpadToken()` -> `@cumulus/launchpad-auth/index.validateLaunchpadToken()`
  - `@cumulus/common/message.buildCumulusMeta()` -> `@cumulus/message/Build.buildCumulusMeta()`
  - `@cumulus/common/message.buildQueueMessageFromTemplate()` -> `@cumulus/message/Build.buildQueueMessageFromTemplate()`
  - `@cumulus/common/message.getCollectionIdFromMessage()` -> `@cumulus/message/Collections.getCollectionIdFromMessage()`
  - `@cumulus/common/message.getMessageExecutionArn()` -> `@cumulus/message/Executions.getMessageExecutionArn()`
  - `@cumulus/common/message.getMessageExecutionName()` -> `@cumulus/message/Executions.getMessageExecutionName()`
  - `@cumulus/common/message.getMaximumExecutions()` -> `@cumulus/message/Queue.getMaximumExecutions()`
  - `@cumulus/common/message.getMessageFromTemplate()`
  - `@cumulus/common/message.getMessageStateMachineArn()` -> `@cumulus/message/Executions.getMessageStateMachineArn()`)
  - `@cumulus/common/message.getMessageGranules()` -> `@cumulus/message/Granules.getMessageGranules()`
  - `@cumulus/common/message.getQueueNameByUrl()` -> `@cumulus/message/Queue.getQueueNameByUrl()`
  - `@cumulus/common/message.getQueueName()` -> `@cumulus/message/Queue.getQueueName()`)
  - `@cumulus/common/message.hasQueueAndExecutionLimit()` -> `@cumulus/message/Queue.hasQueueAndExecutionLimit()`
  - `@cumulus/common/Semaphore`
  - `@cumulus/common/test-utils.throttleOnce()`
  - `@cumulus/common/workflows.getWorkflowArn()`
  - `@cumulus/common/workflows.getWorkflowFile()`
  - `@cumulus/common/workflows.getWorkflowList()`
  - `@cumulus/common/workflows.getWorkflowTemplate()`
  - `@cumulus/integration-tests/sfnStep/SfnStep.parseStepMessage()` -> `@cumulus/message/StepFunctions.parseStepMessage()`
- **CUMULUS-1858** - Deprecated the following functions.
  - `@cumulus/common/string.globalReplace()`
  - `@cumulus/common/string.isNonEmptyString()`
  - `@cumulus/common/string.isValidHostname()`
  - `@cumulus/common/string.match()`
  - `@cumulus/common/string.matches()`
  - `@cumulus/common/string.replace()`
  - `@cumulus/common/string.toLower()`
  - `@cumulus/common/string.toUpper()`

### Removed

- **CUMULUS-1799**: Deprecated code removals:
  - Removed from `@cumulus/common/aws`:
    - `pullStepFunctionEvent()`
  - Removed `@cumulus/common/sfnStep`
  - Removed `@cumulus/common/StepFunctions`

## [v1.21.0] 2020-03-30

### PLEASE NOTE

- **CUMULUS-1762**: the `messageConsumer` for `sns` and `kinesis`-type rules now fetches
  the collection information from the message. You should ensure that your rule's collection
  name and version match what is in the message for these ingest messages to be processed.
  If no matching rule is found, an error will be thrown and logged in the
  `messageConsumer` Lambda function's log group.

### Added

- **CUMULUS-1629**`
  - Updates discover-granules task to respect/utilize duplicateHandling configuration such that
    - skip:               Duplicates will be filtered from the granule list
    - error:              Duplicates encountered will result in step failure
    - replace, version:   Duplicates will be ignored and handled as normal.
  - Adds a new copy of the API lambda `PrivateApiLambda()` which is configured to not require authentication. This Lambda is not connected to an API gateway
  - Adds `@cumulus/api-client` with functions for use by workflow lambdas to call the API when needed

- **CUMULUS-1732**
  - Added Python task/activity workflow and integration test (`PythonReferenceSpec`) to test `cumulus-message-adapter-python`and `cumulus-process-py` integration.
- **CUMULUS-1795**
  - Added an IAM policy on the Cumulus EC2 creation to enable SSM when the `deploy_to_ngap` flag is true

### Changed

- **CUMULUS-1762**
  - the `messageConsumer` for `sns` and `kinesis`-type rules now fetches the collection
    information from the message.

### Deprecated

- **CUMULUS-1629**
  - Deprecate `granulesApi`, `rulesApi`, `emsApi`, `executionsAPI` from `@cumulus/integration-test/api` in favor of code moved to `@cumulus/api-client`

### Removed

- **CUMULUS-1799**: Deprecated code removals
  - Removed deprecated method `@cumulus/api/models/Granule.createGranulesFromSns()`
  - Removed deprecated method `@cumulus/api/models/Granule.removeGranuleFromCmr()`
  - Removed from `@cumulus/common/aws`:
    - `apigateway()`
    - `buildS3Uri()`
    - `calculateS3ObjectChecksum()`
    - `cf()`
    - `cloudwatch()`
    - `cloudwatchevents()`
    - `cloudwatchlogs()`
    - `createAndWaitForDynamoDbTable()`
    - `createQueue()`
    - `deleteSQSMessage()`
    - `describeCfStackResources()`
    - `downloadS3File()`
    - `downloadS3Files()`
    - `DynamoDbSearchQueue` class
    - `dynamodbstreams()`
    - `ec2()`
    - `ecs()`
    - `fileExists()`
    - `findResourceArn()`
    - `fromSfnExecutionName()`
    - `getFileBucketAndKey()`
    - `getJsonS3Object()`
    - `getQueueUrl()`
    - `getObjectSize()`
    - `getS3ObjectReadStream()`
    - `getSecretString()`
    - `getStateMachineArn()`
    - `headObject()`
    - `isThrottlingException()`
    - `kinesis()`
    - `lambda()`
    - `listS3Objects()`
    - `promiseS3Upload()`
    - `publishSnsMessage()`
    - `putJsonS3Object()`
    - `receiveSQSMessages()`
    - `s3CopyObject()`
    - `s3GetObjectTagging()`
    - `s3Join()`
    - `S3ListObjectsV2Queue` class
    - `s3TagSetToQueryString()`
    - `s3PutObjectTagging()`
    - `secretsManager()`
    - `sendSQSMessage()`
    - `sfn()`
    - `sns()`
    - `sqs()`
    - `sqsQueueExists()`
    - `toSfnExecutionName()`
    - `uploadS3FileStream()`
    - `uploadS3Files()`
    - `validateS3ObjectChecksum()`
  - Removed `@cumulus/common/CloudFormationGateway` class
  - Removed `@cumulus/common/concurrency/Mutex` class
  - Removed `@cumulus/common/errors`
  - Removed `@cumulus/common/sftp`
  - Removed `@cumulus/common/string.unicodeEscape`
  - Removed `@cumulus/cmrjs/cmr-utils.getGranuleId()`
  - Removed `@cumulus/cmrjs/cmr-utils.getCmrFiles()`
  - Removed `@cumulus/cmrjs/cmr/CMR` class
  - Removed `@cumulus/cmrjs/cmr/CMRSearchConceptQueue` class
  - Removed `@cumulus/cmrjs/utils.getHost()`
  - Removed `@cumulus/cmrjs/utils.getIp()`
  - Removed `@cumulus/cmrjs/utils.hostId()`
  - Removed `@cumulus/cmrjs/utils/ummVersion()`
  - Removed `@cumulus/cmrjs/utils.updateToken()`
  - Removed `@cumulus/cmrjs/utils.validateUMMG()`
  - Removed `@cumulus/ingest/aws.getEndpoint()`
  - Removed `@cumulus/ingest/aws.getExecutionUrl()`
  - Removed `@cumulus/ingest/aws/invoke()`
  - Removed `@cumulus/ingest/aws/CloudWatch` class
  - Removed `@cumulus/ingest/aws/ECS` class
  - Removed `@cumulus/ingest/aws/Events` class
  - Removed `@cumulus/ingest/aws/SQS` class
  - Removed `@cumulus/ingest/aws/StepFunction` class
  - Removed `@cumulus/ingest/util.normalizeProviderPath()`
  - Removed `@cumulus/integration-tests/index.listCollections()`
  - Removed `@cumulus/integration-tests/index.listProviders()`
  - Removed `@cumulus/integration-tests/index.rulesList()`
  - Removed `@cumulus/integration-tests/api/api.addCollectionApi()`

## [v1.20.0] 2020-03-12

### BREAKING CHANGES

- **CUMULUS-1714**
  - Changed the format of the message sent to the granule SNS Topic. Message includes the granule record under `record` and the type of event under `event`. Messages with `deleted` events will have the record that was deleted with a `deletedAt` timestamp. Options for `event` are `Create | Update | Delete`
- **CUMULUS-1769** - `deploy_to_ngap` is now a **required** variable for the `tf-modules/cumulus` module. **For those deploying to NGAP environments, this variable should always be set to `true`.**

### Notable changes

- **CUMULUS-1739** - You can now exclude Elasticsearch from your `tf-modules/data-persistence` deployment (via `include_elasticsearch = false`) and your `tf-modules/cumulus` module will still deploy successfully.

- **CUMULUS-1769** - If you set `deploy_to_ngap = true` for the `tf-modules/archive` Terraform module, **you can only deploy your archive API gateway as `PRIVATE`**, not `EDGE`.

### Added

- Added `@cumulus/aws-client/S3.getS3ObjectReadStreamAsync()` to deal with S3 eventual consistency issues by checking for the existence an S3 object with retries before getting a readable stream for that object.
- **CUMULUS-1769**
  - Added `deploy_to_ngap` boolean variable for the `tf-modules/cumulus` and `tf-modules/archive` Terraform modules. This variable is required. **For those deploying to NGAP environments, this variable should always be set to `true`.**
- **HYRAX-70**
  - Add the hyrax-metadata-update task

### Changed

- [`AccessToken.get()`](https://github.com/nasa/cumulus/blob/master/packages/api/models/access-tokens.js) now enforces [strongly consistent reads from DynamoDB](https://docs.aws.amazon.com/amazondynamodb/latest/developerguide/HowItWorks.ReadConsistency.html)
- **CUMULUS-1739**
  - Updated `tf-modules/data-persistence` to make Elasticsearch alarm resources and outputs conditional on the `include_elasticsearch` variable
  - Updated `@cumulus/aws-client/S3.getObjectSize` to include automatic retries for any failures from `S3.headObject`
- **CUMULUS-1784**
  - Updated `@cumulus/api/lib/DistributionEvent.remoteIP()` to parse the IP address in an S3 access log from the `A-sourceip` query parameter if present, otherwise fallback to the original parsing behavior.
- **CUMULUS-1768**
  - The `stats/summary` endpoint reports the distinct collections for the number of granules reported

### Fixed

- **CUMULUS-1739** - Fixed the `tf-modules/cumulus` and `tf-modules/archive` modules to make these Elasticsearch variables truly optional:
  - `elasticsearch_domain_arn`
  - `elasticsearch_hostname`
  - `elasticsearch_security_group_id`

- **CUMULUS-1768**
  - Fixed the `stats/` endpoint so that data is correctly filtered by timestamp and `processingTime` is calculated correctly.

- **CUMULUS-1769**
  - In the `tf-modules/archive` Terraform module, the `lifecycle` block ignoring changes to the `policy` of the archive API gateway is now only enforced if `deploy_to_ngap = true`. This fixes a bug where users deploying outside of NGAP could not update their API gateway's resource policy when going from `PRIVATE` to `EDGE`, preventing their API from being accessed publicly.

- **CUMULUS-1775**
  - Fix/update api endpoint to use updated google auth endpoints such that it will work with new accounts

### Removed

- **CUMULUS-1768**
  - Removed API endpoints `stats/histogram` and `stats/average`. All advanced stats needs should be acquired from Cloud Metrics or similarly configured ELK stack.

## [v1.19.0] 2020-02-28

### BREAKING CHANGES

- **CUMULUS-1736**
  - The `@cumulus/discover-granules` task now sets the `dataType` of discovered
    granules based on the `name` of the configured collection, not the
    `dataType`.
  - The config schema of the `@cumulus/discover-granules` task now requires that
    collections contain a `version`.
  - The `@cumulus/sync-granule` task will set the `dataType` and `version` of a
    granule based on the configured collection if those fields are not already
    set on the granule. Previously it was using the `dataType` field of the
    configured collection, then falling back to the `name` field of the
    collection. This update will just use the `name` field of the collection to
    set the `dataType` field of the granule.

- **CUMULUS-1446**
  - Update the `@cumulus/integration-tests/api/executions.getExecution()`
    function to parse the response and return the execution, rather than return
    the full API response.

- **CUMULUS-1672**
  - The `cumulus` Terraform module in previous releases set a
    `Deployment = var.prefix` tag on all resources that it managed. In this
    release, a `tags` input variable has been added to the `cumulus` Terraform
    module to allow resource tagging to be customized. No default tags will be
    applied to Cumulus-managed resources. To replicate the previous behavior,
    set `tags = { Deployment: var.prefix }` as an input variable for the
    `cumulus` Terraform module.

- **CUMULUS-1684 Migration Instructions**
  - In previous releases, a provider's username and password were encrypted
    using a custom encryption library. That has now been updated to use KMS.
    This release includes a Lambda function named
    `<prefix>-ProviderSecretsMigration`, which will re-encrypt existing
    provider credentials to use KMS. After this release has been deployed, you
    will need to manually invoke that Lambda function using either the AWS CLI
    or AWS Console. It should only need to be successfully run once.
  - Future releases of Cumulus will invoke a
    `<prefix>-VerifyProviderSecretsMigration` Lambda function as part of the
    deployment, which will cause the deployment to fail if the migration
    Lambda has not been run.

- **CUMULUS-1718**
  - The `@cumulus/sf-sns-report` task for reporting mid-workflow updates has been retired.
  This task was used as the `PdrStatusReport` task in our ParsePdr example workflow.
  If you have a ParsePdr or other workflow using this task, use `@cumulus/sf-sqs-report` instead.
  Trying to deploy the old task will result in an error as the cumulus module no longer exports `sf_sns_report_task`.
  - Migration instruction: In your workflow definition, for each step using the old task change:
  `"Resource": "${module.cumulus.sf_sns_report_task.task_arn}"`
  to
  `"Resource": "${module.cumulus.sf_sqs_report_task.task_arn}"`

- **CUMULUS-1755**
  - The `thin_egress_jwt_secret_name` variable for the `tf-modules/cumulus` Terraform module is now **required**. This variable is passed on to the Thin Egress App in `tf-modules/distribution/main.tf`, which uses the keys stored in the secret to sign JWTs. See the [Thin Egress App documentation on how to create a value for this secret](https://github.com/asfadmin/thin-egress-app#setting-up-the-jwt-cookie-secrets).

### Added

- **CUMULUS-1446**
  - Add `@cumulus/common/FileUtils.readJsonFile()` function
  - Add `@cumulus/common/FileUtils.readTextFile()` function
  - Add `@cumulus/integration-tests/api/collections.createCollection()` function
  - Add `@cumulus/integration-tests/api/collections.deleteCollection()` function
  - Add `@cumulus/integration-tests/api/collections.getCollection()` function
  - Add `@cumulus/integration-tests/api/providers.getProvider()` function
  - Add `@cumulus/integration-tests/index.getExecutionOutput()` function
  - Add `@cumulus/integration-tests/index.loadCollection()` function
  - Add `@cumulus/integration-tests/index.loadProvider()` function
  - Add `@cumulus/integration-tests/index.readJsonFilesFromDir()` function

- **CUMULUS-1672**
  - Add a `tags` input variable to the `archive` Terraform module
  - Add a `tags` input variable to the `cumulus` Terraform module
  - Add a `tags` input variable to the `cumulus_ecs_service` Terraform module
  - Add a `tags` input variable to the `data-persistence` Terraform module
  - Add a `tags` input variable to the `distribution` Terraform module
  - Add a `tags` input variable to the `ingest` Terraform module
  - Add a `tags` input variable to the `s3-replicator` Terraform module

- **CUMULUS-1707**
  - Enable logrotate on ECS cluster

- **CUMULUS-1684**
  - Add a `@cumulus/aws-client/KMS` library of KMS-related functions
  - Add `@cumulus/aws-client/S3.getTextObject()`
  - Add `@cumulus/sftp-client` package
  - Create `ProviderSecretsMigration` Lambda function
  - Create `VerifyProviderSecretsMigration` Lambda function

- **CUMULUS-1548**
  - Add ability to put default Cumulus logs in Metrics' ELK stack
  - Add ability to add custom logs to Metrics' ELK Stack

- **CUMULUS-1702**
  - When logs are sent to Metrics' ELK stack, the logs endpoints will return results from there

- **CUMULUS-1459**
  - Async Operations are indexed in Elasticsearch
  - To index any existing async operations you'll need to perform an index from
    database function.

- **CUMULUS-1717**
  - Add `@cumulus/aws-client/deleteAndWaitForDynamoDbTableNotExists`, which
    deletes a DynamoDB table and waits to ensure the table no longer exists
  - Added `publishGranules` Lambda to handle publishing granule messages to SNS when granule records are written to DynamoDB
  - Added `@cumulus/api/models/Granule.storeGranulesFromCumulusMessage` to store granules from a Cumulus message to DynamoDB

- **CUMULUS-1718**
  - Added `@cumulus/sf-sqs-report` task to allow mid-workflow reporting updates.
  - Added `stepfunction_event_reporter_queue_url` and `sf_sqs_report_task` outputs to the `cumulus` module.
  - Added `publishPdrs` Lambda to handle publishing PDR messages to SNS when PDR records are written to DynamoDB.
  - Added `@cumulus/api/models/Pdr.storePdrFromCumulusMessage` to store PDRs from a Cumulus message to DynamoDB.
  - Added `@cumulus/aws-client/parseSQSMessageBody` to parse an SQS message body string into an object.

- **Ability to set custom backend API url in the archive module**
  - Add `api_url` definition in `tf-modules/cumulus/archive.tf`
  - Add `archive_api_url` variable in `tf-modules/cumulus/variables.tf`

- **CUMULUS-1741**
  - Added an optional `elasticsearch_security_group_ids` variable to the
    `data-persistence` Terraform module to allow additional security groups to
    be assigned to the Elasticsearch Domain.

- **CUMULUS-1752**
  - Added `@cumulus/integration-tests/api/distribution.invokeTEADistributionLambda` to simulate a request to the [Thin Egress App](https://github.com/asfadmin/thin-egress-app) by invoking the Lambda and getting a response payload.
  - Added `@cumulus/integration-tests/api/distribution.getTEARequestHeaders` to generate necessary request headers for a request to the Thin Egress App
  - Added `@cumulus/integration-tests/api/distribution.getTEADistributionApiFileStream` to get a response stream for a file served by Thin Egress App
  - Added `@cumulus/integration-tests/api/distribution.getTEADistributionApiRedirect` to get a redirect response from the Thin Egress App

- **CUMULUS-1755**
  - Added `@cumulus/aws-client/CloudFormation.describeCfStack()` to describe a Cloudformation stack
  - Added `@cumulus/aws-client/CloudFormation.getCfStackParameterValues()` to get multiple parameter values for a Cloudformation stack

### Changed

- **CUMULUS-1725**
  - Moved the logic that updates the granule files cache Dynamo table into its
    own Lambda function called `granuleFilesCacheUpdater`.

- **CUMULUS-1736**
  - The `collections` model in the API package now determines the name of a
    collection based on the `name` property, rather than using `dataType` and
    then falling back to `name`.
  - The `@cumulus/integration-tests.loadCollection()` function no longer appends
    the postfix to the end of the collection's `dataType`.
  - The `@cumulus/integration-tests.addCollections()` function no longer appends
    the postfix to the end of the collection's `dataType`.

- **CUMULUS-1672**
  - Add a `retryOptions` parameter to the `@cumulus/aws-client/S3.headObject`
     function, which will retry if the object being queried does not exist.

- **CUMULUS-1446**
  - Mark the `@cumulus/integration-tests/api.addCollectionApi()` function as
    deprecated
  - Mark the `@cumulus/integration-tests/index.listCollections()` function as
    deprecated
  - Mark the `@cumulus/integration-tests/index.listProviders()` function as
    deprecated
  - Mark the `@cumulus/integration-tests/index.rulesList()` function as
    deprecated

- **CUMULUS-1672**
  - Previously, the `cumulus` module defaulted to setting a
    `Deployment = var.prefix` tag on all resources that it managed. In this
    release, the `cumulus` module will now accept a `tags` input variable that
    defines the tags to be assigned to all resources that it manages.
  - Previously, the `data-persistence` module defaulted to setting a
    `Deployment = var.prefix` tag on all resources that it managed. In this
    release, the `data-persistence` module will now accept a `tags` input
    variable that defines the tags to be assigned to all resources that it
    manages.
  - Previously, the `distribution` module defaulted to setting a
    `Deployment = var.prefix` tag on all resources that it managed. In this
    release, the `distribution` module will now accept a `tags` input variable
    that defines the tags to be assigned to all resources that it manages.
  - Previously, the `ingest` module defaulted to setting a
    `Deployment = var.prefix` tag on all resources that it managed. In this
    release, the `ingest` module will now accept a `tags` input variable that
    defines the tags to be assigned to all resources that it manages.
  - Previously, the `s3-replicator` module defaulted to setting a
    `Deployment = var.prefix` tag on all resources that it managed. In this
    release, the `s3-replicator` module will now accept a `tags` input variable
    that defines the tags to be assigned to all resources that it manages.

- **CUMULUS-1684**
  - Update the API package to encrypt provider credentials using KMS instead of
    using RSA keys stored in S3

- **CUMULUS-1717**
  - Changed name of `cwSfExecutionEventToDb` Lambda to `cwSfEventToDbRecords`
  - Updated `cwSfEventToDbRecords` to write granule records to DynamoDB from the incoming Cumulus message

- **CUMULUS-1718**
  - Renamed `cwSfEventToDbRecords` to `sfEventSqsToDbRecords` due to architecture change to being a consumer of an SQS queue of Step Function Cloudwatch events.
  - Updated `sfEventSqsToDbRecords` to write PDR records to DynamoDB from the incoming Cumulus message
  - Moved `data-cookbooks/sns.md` to `data-cookbooks/ingest-notifications.md` and updated it to reflect recent changes.

- **CUMULUS-1748**
  - (S)FTP discovery tasks now use the provider-path as-is instead of forcing it to a relative path.
  - Improved error handling to catch permission denied FTP errors better and log them properly. Workflows will still fail encountering this error and we intend to consider that approach in a future ticket.

- **CUMULUS-1752**
  - Moved class for parsing distribution events to its own file: `@cumulus/api/lib/DistributionEvent.js`
    - Updated `DistributionEvent` to properly parse S3 access logs generated by requests from the [Thin Egress App](https://github.com/asfadmin/thin-egress-app)

- **CUMULUS-1753** - Changes to `@cumulus/ingest/HttpProviderClient.js`:
  - Removed regex filter in `HttpProviderClient.list()` that was used to return only files with an extension between 1 and 4 characters long. `HttpProviderClient.list()` will now return all files linked from the HTTP provider host.

- **CUMULUS-1755**
  - Updated the Thin Egress App module used in `tf-modules/distribution/main.tf` to build 61. [See the release notes](https://github.com/asfadmin/thin-egress-app/releases/tag/tea-build.61).

- **CUMULUS-1757**
  - Update @cumulus/cmr-client CMRSearchConceptQueue to take optional cmrEnvironment parameter

### Deprecated

- **CUMULUS-1684**
  - Deprecate `@cumulus/common/key-pair-provider/S3KeyPairProvider`
  - Deprecate `@cumulus/common/key-pair-provider/S3KeyPairProvider.encrypt()`
  - Deprecate `@cumulus/common/key-pair-provider/S3KeyPairProvider.decrypt()`
  - Deprecate `@cumulus/common/kms/KMS`
  - Deprecate `@cumulus/common/kms/KMS.encrypt()`
  - Deprecate `@cumulus/common/kms/KMS.decrypt()`
  - Deprecate `@cumulus/common/sftp.Sftp`

- **CUMULUS-1717**
  - Deprecate `@cumulus/api/models/Granule.createGranulesFromSns`

- **CUMULUS-1718**
  - Deprecate `@cumulus/sf-sns-report`.
    - This task has been updated to always throw an error directing the user to use `@cumulus/sf-sqs-report` instead. This was done because there is no longer an SNS topic to which to publish, and no consumers to listen to it.

- **CUMULUS-1748**
  - Deprecate `@cumulus/ingest/util.normalizeProviderPath`

- **CUMULUS-1752**
  - Deprecate `@cumulus/integration-tests/api/distribution.getDistributionApiFileStream`
  - Deprecate `@cumulus/integration-tests/api/distribution.getDistributionApiRedirect`
  - Deprecate `@cumulus/integration-tests/api/distribution.invokeApiDistributionLambda`

### Removed

- **CUMULUS-1684**
  - Remove the deployment script that creates encryption keys and stores them to
    S3

- **CUMULUS-1768**
  - Removed API endpoints `stats/histogram` and `stats/average`. All advanced stats needs should be acquired from Cloud Metrics or similarly configured ELK stack.

### Fixed

- **Fix default values for urs_url in variables.tf files**
  - Remove trailing `/` from default `urs_url` values.

- **CUMULUS-1610** - Add the Elasticsearch security group to the EC2 security groups

- **CUMULUS-1740** - `cumulus_meta.workflow_start_time` is now set in Cumulus
  messages

- **CUMULUS-1753** - Fixed `@cumulus/ingest/HttpProviderClient.js` to properly handle HTTP providers with:
  - Multiple link tags (e.g. `<a>`) per line of source code
  - Link tags in uppercase or lowercase (e.g. `<A>`)
  - Links with filepaths in the link target (e.g. `<a href="/path/to/file.txt">`). These files will be returned from HTTP file discovery **as the file name only** (e.g. `file.txt`).

- **CUMULUS-1768**
  - Fix an issue in the stats endpoints in `@cumulus/api` to send back stats for the correct type

## [v1.18.0] 2020-02-03

### BREAKING CHANGES

- **CUMULUS-1686**

  - `ecs_cluster_instance_image_id` is now a _required_ variable of the `cumulus` module, instead of optional.

- **CUMULUS-1698**

  - Change variable `saml_launchpad_metadata_path` to `saml_launchpad_metadata_url` in the `tf-modules/cumulus` Terraform module.

- **CUMULUS-1703**
  - Remove the unused `forceDownload` option from the `sync-granule` tasks's config
  - Remove the `@cumulus/ingest/granule.Discover` class
  - Remove the `@cumulus/ingest/granule.Granule` class
  - Remove the `@cumulus/ingest/pdr.Discover` class
  - Remove the `@cumulus/ingest/pdr.Granule` class
  - Remove the `@cumulus/ingest/parse-pdr.parsePdr` function

### Added

- **CUMULUS-1040**

  - Added `@cumulus/aws-client` package to provide utilities for working with AWS services and the Node.js AWS SDK
  - Added `@cumulus/errors` package which exports error classes for use in Cumulus workflow code
  - Added `@cumulus/integration-tests/sfnStep` to provide utilities for parsing step function execution histories

- **CUMULUS-1102**

  - Adds functionality to the @cumulus/api package for better local testing.
    - Adds data seeding for @cumulus/api's localAPI.
      - seed functions allow adding collections, executions, granules, pdrs, providers, and rules to a Localstack Elasticsearch and DynamoDB via `addCollections`, `addExecutions`, `addGranules`, `addPdrs`, `addProviders`, and `addRules`.
    - Adds `eraseDataStack` function to local API server code allowing resetting of local datastack for testing (ES and DynamoDB).
    - Adds optional parameters to the @cumulus/api bin serve to allow for launching the api without destroying the current data.

- **CUMULUS-1697**

  - Added the `@cumulus/tf-inventory` package that provides command line utilities for managing Terraform resources in your AWS account

- **CUMULUS-1703**

  - Add `@cumulus/aws-client/S3.createBucket` function
  - Add `@cumulus/aws-client/S3.putFile` function
  - Add `@cumulus/common/string.isNonEmptyString` function
  - Add `@cumulus/ingest/FtpProviderClient` class
  - Add `@cumulus/ingest/HttpProviderClient` class
  - Add `@cumulus/ingest/S3ProviderClient` class
  - Add `@cumulus/ingest/SftpProviderClient` class
  - Add `@cumulus/ingest/providerClientUtils.buildProviderClient` function
  - Add `@cumulus/ingest/providerClientUtils.fetchTextFile` function

- **CUMULUS-1731**

  - Add new optional input variables to the Cumulus Terraform module to support TEA upgrade:
    - `thin_egress_cookie_domain` - Valid domain for Thin Egress App cookie
    - `thin_egress_domain_cert_arn` - Certificate Manager SSL Cert ARN for Thin
      Egress App if deployed outside NGAP/CloudFront
    - `thin_egress_download_role_in_region_arn` - ARN for reading of Thin Egress
      App data buckets for in-region requests
    - `thin_egress_jwt_algo` - Algorithm with which to encode the Thin Egress
      App JWT cookie
    - `thin_egress_jwt_secret_name` - Name of AWS secret where keys for the Thin
      Egress App JWT encode/decode are stored
    - `thin_egress_lambda_code_dependency_archive_key` - Thin Egress App - S3
      Key of packaged python modules for lambda dependency layer

- **CUMULUS-1733**
  - Add `discovery-filtering` operator doc to document previously undocumented functionality.

- **CUMULUS-1737**
  - Added the `cumulus-test-cleanup` module to run a nightly cleanup on resources left over from the integration tests run from the `example/spec` directory.

### Changed

- **CUMULUS-1102**

  - Updates `@cumulus/api/auth/testAuth` to use JWT instead of random tokens.
  - Updates the default AMI for the ecs_cluster_instance_image_id.

- **CUMULUS-1622**

  - Mutex class has been deprecated in `@cumulus/common/concurrency` and will be removed in a future release.

- **CUMULUS-1686**

  - Changed `ecs_cluster_instance_image_id` to be a required variable of the `cumulus` module and removed the default value.
    The default was not available across accounts and regions, nor outside of NGAP and therefore not particularly useful.

- **CUMULUS-1688**

  - Updated `@cumulus/aws.receiveSQSMessages` not to replace `message.Body` with a parsed object. This behavior was undocumented and confusing as received messages appeared to contradict AWS docs that state `message.Body` is always a string.
  - Replaced `sf_watcher` CloudWatch rule from `cloudwatch-events.tf` with an EventSourceMapping on `sqs2sf` mapped to the `start_sf` SQS queue (in `event-sources.tf`).
  - Updated `sqs2sf` with an EventSourceMapping handler and unit test.

- **CUMULUS-1698**

  - Change variable `saml_launchpad_metadata_path` to `saml_launchpad_metadata_url` in the `tf-modules/cumulus` Terraform module.
  - Updated `@cumulus/api/launchpadSaml` to download launchpad IDP metadata from configured location when the metadata in s3 is not valid, and to work with updated IDP metadata and SAML response.

- **CUMULUS-1731**
  - Upgrade the version of the Thin Egress App deployed by Cumulus to v48
    - Note: New variables available, see the 'Added' section of this changelog.

### Fixed

- **CUMULUS-1664**

  - Updated `dbIndexer` Lambda to remove hardcoded references to DynamoDB table names.

- **CUMULUS-1733**
  - Fixed granule discovery recursion algorithm used in S/FTP protocols.

### Removed

- **CUMULUS-1481**
  - removed `process` config and output from PostToCmr as it was not required by the task nor downstream steps, and should still be in the output message's `meta` regardless.

### Deprecated

- **CUMULUS-1040**
  - Deprecated the following code. For cases where the code was moved into another package, the new code location is noted:
    - `@cumulus/common/CloudFormationGateway` -> `@cumulus/aws-client/CloudFormationGateway`
    - `@cumulus/common/DynamoDb` -> `@cumulus/aws-client/DynamoDb`
    - `@cumulus/common/errors` -> `@cumulus/errors`
    - `@cumulus/common/StepFunctions` -> `@cumulus/aws-client/StepFunctions`
    - All of the exported functions in `@cumulus/commmon/aws` (moved into `@cumulus/aws-client`), except:
      - `@cumulus/common/aws/isThrottlingException` -> `@cumulus/errors/isThrottlingException`
      - `@cumulus/common/aws/improveStackTrace` (not deprecated)
      - `@cumulus/common/aws/retryOnThrottlingException` (not deprecated)
    - `@cumulus/common/sfnStep/SfnStep.parseStepMessage` -> `@cumulus/integration-tests/sfnStep/SfnStep.parseStepMessage`
    - `@cumulus/common/sfnStep/ActivityStep` -> `@cumulus/integration-tests/sfnStep/ActivityStep`
    - `@cumulus/common/sfnStep/LambdaStep` -> `@cumulus/integration-tests/sfnStep/LambdaStep`
    - `@cumulus/common/string/unicodeEscape` -> `@cumulus/aws-client/StepFunctions.unicodeEscape`
    - `@cumulus/common/util/setErrorStack` -> `@cumulus/aws-client/util/setErrorStack`
    - `@cumulus/ingest/aws/invoke` -> `@cumulus/aws-client/Lambda/invoke`
    - `@cumulus/ingest/aws/CloudWatch.bucketSize`
    - `@cumulus/ingest/aws/CloudWatch.cw`
    - `@cumulus/ingest/aws/ECS.ecs`
    - `@cumulus/ingest/aws/ECS`
    - `@cumulus/ingest/aws/Events.putEvent` -> `@cumulus/aws-client/CloudwatchEvents.putEvent`
    - `@cumulus/ingest/aws/Events.deleteEvent` -> `@cumulus/aws-client/CloudwatchEvents.deleteEvent`
    - `@cumulus/ingest/aws/Events.deleteTarget` -> `@cumulus/aws-client/CloudwatchEvents.deleteTarget`
    - `@cumulus/ingest/aws/Events.putTarget` -> `@cumulus/aws-client/CloudwatchEvents.putTarget`
    - `@cumulus/ingest/aws/SQS.attributes` -> `@cumulus/aws-client/SQS.getQueueAttributes`
    - `@cumulus/ingest/aws/SQS.deleteMessage` -> `@cumulus/aws-client/SQS.deleteSQSMessage`
    - `@cumulus/ingest/aws/SQS.deleteQueue` -> `@cumulus/aws-client/SQS.deleteQueue`
    - `@cumulus/ingest/aws/SQS.getUrl` -> `@cumulus/aws-client/SQS.getQueueUrlByName`
    - `@cumulus/ingest/aws/SQS.receiveMessage` -> `@cumulus/aws-client/SQS.receiveSQSMessages`
    - `@cumulus/ingest/aws/SQS.sendMessage` -> `@cumulus/aws-client/SQS.sendSQSMessage`
    - `@cumulus/ingest/aws/StepFunction.getExecutionStatus` -> `@cumulus/aws-client/StepFunction.getExecutionStatus`
    - `@cumulus/ingest/aws/StepFunction.getExecutionUrl` -> `@cumulus/aws-client/StepFunction.getExecutionUrl`

## [v1.17.0] - 2019-12-31

### BREAKING CHANGES

- **CUMULUS-1498**
  - The `@cumulus/cmrjs.publish2CMR` function expects that the value of its
    `creds.password` parameter is a plaintext password.
  - Rather than using an encrypted password from the `cmr_password` environment
    variable, the `@cumulus/cmrjs.updateCMRMetadata` function now looks for an
    environment variable called `cmr_password_secret_name` and fetches the CMR
    password from that secret in AWS Secrets Manager.
  - The `@cumulus/post-to-cmr` task now expects a
    `config.cmr.passwordSecretName` value, rather than `config.cmr.password`.
    The CMR password will be fetched from that secret in AWS Secrets Manager.

### Added

- **CUMULUS-630**

  - Added support for replaying Kinesis records on a stream into the Cumulus Kinesis workflow triggering mechanism: either all the records, or some time slice delimited by start and end timestamps.
  - Added `/replays` endpoint to the operator API for triggering replays.
  - Added `Replay Kinesis Messages` documentation to Operator Docs.
  - Added `manualConsumer` lambda function to consume a Kinesis stream. Used by the replay AsyncOperation.

- **CUMULUS-1687**
  - Added new API endpoint for listing async operations at `/asyncOperations`
  - All asyncOperations now include the fields `description` and `operationType`. `operationType` can be one of the following. [`Bulk Delete`, `Bulk Granules`, `ES Index`, `Kinesis Replay`]

### Changed

- **CUMULUS-1626**

  - Updates Cumulus to use node10/CMA 1.1.2 for all of its internal lambdas in prep for AWS node 8 EOL

- **CUMULUS-1498**
  - Remove the DynamoDB Users table. The list of OAuth users who are allowed to
    use the API is now stored in S3.
  - The CMR password and Launchpad passphrase are now stored in Secrets Manager

## [v1.16.1] - 2019-12-6

**Please note**:

- The `region` argument to the `cumulus` Terraform module has been removed. You may see a warning or error if you have that variable populated.
- Your workflow tasks should use the following versions of the CMA libraries to utilize new granule, parentArn, asyncOperationId, and stackName fields on the logs:
  - `cumulus-message-adapter-js` version 1.0.10+
  - `cumulus-message-adapter-python` version 1.1.1+
  - `cumulus-message-adapter-java` version 1.2.11+
- The `data-persistence` module no longer manages the creation of an Elasticsearch service-linked role for deploying Elasticsearch to a VPC. Follow the [deployment instructions on preparing your VPC](https://nasa.github.io/cumulus/docs/deployment/deployment-readme#vpc-subnets-and-security-group) for guidance on how to create the Elasticsearch service-linked role manually.
- There is now a `distribution_api_gateway_stage` variable for the `tf-modules/cumulus` Terraform module that will be used as the API gateway stage name used for the distribution API (Thin Egress App)
- Default value for the `urs_url` variable is now `https://uat.urs.earthdata.nasa.gov/` in the `tf-modules/cumulus` and `tf-modules/archive` Terraform modules. So deploying the `cumulus` module without a `urs_url` variable set will integrate your Cumulus deployment with the UAT URS environment.

### Added

- **CUMULUS-1563**

  - Added `custom_domain_name` variable to `tf-modules/data-persistence` module

- **CUMULUS-1654**
  - Added new helpers to `@cumulus/common/execution-history`:
    - `getStepExitedEvent()` returns the `TaskStateExited` event in a workflow execution history after the given step completion/failure event
    - `getTaskExitedEventOutput()` returns the output message for a `TaskStateExited` event in a workflow execution history

### Changed

- **CUMULUS-1578**

  - Updates SAML launchpad configuration to authorize via configured userGroup.
    [See the NASA specific documentation (protected)](https://wiki.earthdata.nasa.gov/display/CUMULUS/Cumulus+SAML+Launchpad+Integration)

- **CUMULUS-1579**

  - Elasticsearch list queries use `match` instead of `term`. `term` had been analyzing the terms and not supporting `-` in the field values.

- **CUMULUS-1619**

  - Adds 4 new keys to `@cumulus/logger` to display granules, parentArn, asyncOperationId, and stackName.
  - Depends on `cumulus-message-adapter-js` version 1.0.10+. Cumulus tasks updated to use this version.

- **CUMULUS-1654**

  - Changed `@cumulus/common/SfnStep.parseStepMessage()` to a static class method

- **CUMULUS-1641**
  - Added `meta.retries` and `meta.visibilityTimeout` properties to sqs-type rule. To create sqs-type rule, you're required to configure a dead-letter queue on your queue.
  - Added `sqsMessageRemover` lambda which removes the message from SQS queue upon successful workflow execution.
  - Updated `sqsMessageConsumer` lambda to not delete message from SQS queue, and to retry the SQS message for configured number of times.

### Removed

- Removed `create_service_linked_role` variable from `tf-modules/data-persistence` module.

- **CUMULUS-1321**
  - The `region` argument to the `cumulus` Terraform module has been removed

### Fixed

- **CUMULUS-1668** - Fixed a race condition where executions may not have been
  added to the database correctly
- **CUMULUS-1654** - Fixed issue with `publishReports` Lambda not including workflow execution error information for failed workflows with a single step
- Fixed `tf-modules/cumulus` module so that the `urs_url` variable is passed on to its invocation of the `tf-modules/archive` module

## [v1.16.0] - 2019-11-15

### Added

- **CUMULUS-1321**

  - A `deploy_distribution_s3_credentials_endpoint` variable has been added to
    the `cumulus` Terraform module. If true, the NGAP-backed S3 credentials
    endpoint will be added to the Thin Egress App's API. Default: true

- **CUMULUS-1544**

  - Updated the `/granules/bulk` endpoint to correctly query Elasticsearch when
    granule ids are not provided.

- **CUMULUS-1580**
  - Added `/granules/bulk` endpoint to `@cumulus/api` to perform bulk actions on granules given either a list of granule ids or an Elasticsearch query and the workflow to perform.

### Changed

- **CUMULUS-1561**

  - Fix the way that we are handling Terraform provider version requirements
  - Pass provider configs into child modules using the method that the
    [Terraform documentation](https://www.terraform.io/docs/configuration/modules.html#providers-within-modules)
    suggests
  - Remove the `region` input variable from the `s3_access_test` Terraform module
  - Remove the `aws_profile` and `aws_region` input variables from the
    `s3-replicator` Terraform module

- **CUMULUS-1639**
  - Because of
    [S3's Data Consistency Model](https://docs.aws.amazon.com/AmazonS3/latest/dev/Introduction.html#BasicsObjects),
    there may be situations where a GET operation for an object can temporarily
    return a `NoSuchKey` response even if that object _has_ been created. The
    `@cumulus/common/aws.getS3Object()` function has been updated to support
    retries if a `NoSuchKey` response is returned by S3. This behavior can be
    enabled by passing a `retryOptions` object to that function. Supported
    values for that object can be found here:
    <https://github.com/tim-kos/node-retry#retryoperationoptions>

### Removed

- **CUMULUS-1559**
  - `logToSharedDestination` has been migrated to the Terraform deployment as `log_api_gateway_to_cloudwatch` and will ONLY apply to egress lambdas.
    Due to the differences in the Terraform deployment model, we cannot support a global log subscription toggle for a configurable subset of lambdas.
    However, setting up your own log forwarding for a Lambda with Terraform is fairly simple, as you will only need to add SubscriptionFilters to your Terraform configuration, one per log group.
    See [the Terraform documentation](https://www.terraform.io/docs/providers/aws/r/cloudwatch_log_subscription_filter.html) for details on how to do this.
    An empty FilterPattern ("") will capture all logs in a group.

## [v1.15.0] - 2019-11-04

### BREAKING CHANGES

- **CUMULUS-1644** - When a workflow execution begins or ends, the workflow
  payload is parsed and any new or updated PDRs or granules referenced in that
  workflow are stored to the Cumulus archive. The defined interface says that a
  PDR in `payload.pdr` will be added to the archive, and any granules in
  `payload.granules` will also be added to the archive. In previous releases,
  PDRs found in `meta.pdr` and granules found in `meta.input_granules` were also
  added to the archive. This caused unexpected behavior and has been removed.
  Only PDRs from `payload.pdr` and granules from `payload.granules` will now be
  added to the Cumulus archive.

- **CUMULUS-1449** - Cumulus now uses a universal workflow template when
  starting a workflow that contains general information specific to the
  deployment, but not specific to the workflow. Workflow task configs must be
  defined using AWS step function parameters. As part of this change,
  `CumulusConfig` has been retired and task configs must now be defined under
  the `cma.task_config` key in the Parameters section of a step function
  definition.

  **Migration instructions**:

  NOTE: These instructions require the use of Cumulus Message Adapter v1.1.x+.
  Please ensure you are using a compatible version before attempting to migrate
  workflow configurations. When defining workflow steps, remove any
  `CumulusConfig` section, as shown below:

  ```yaml
  ParsePdr:
    CumulusConfig:
      provider: "{$.meta.provider}"
      bucket: "{$.meta.buckets.internal.name}"
      stack: "{$.meta.stack}"
  ```

  Instead, use AWS Parameters to pass `task_config` for the task directly into
  the Cumulus Message Adapter:

  ```yaml
  ParsePdr:
    Parameters:
      cma:
        event.$: "$"
        task_config:
          provider: "{$.meta.provider}"
          bucket: "{$.meta.buckets.internal.name}"
          stack: "{$.meta.stack}"
  ```

  In this example, the `cma` key is used to pass parameters to the message
  adapter. Using `task_config` in combination with `event.$: '$'` allows the
  message adapter to process `task_config` as the `config` passed to the Cumulus
  task. See `example/workflows/sips.yml` in the core repository for further
  examples of how to set the Parameters.

  Additionally, workflow configurations for the `QueueGranules` and `QueuePdrs`
  tasks need to be updated:

  - `queue-pdrs` config changes:
    - `parsePdrMessageTemplateUri` replaced with `parsePdrWorkflow`, which is
      the workflow name (i.e. top-level name in `config.yml`, e.g. 'ParsePdr').
    - `internalBucket` and `stackName` configs now required to look up
      configuration from the deployment. Brings the task config in line with
      that of `queue-granules`.
  - `queue-granules` config change: `ingestGranuleMessageTemplateUri` replaced
    with `ingestGranuleWorkflow`, which is the workflow name (e.g.
    'IngestGranule').

- **CUMULUS-1396** - **Workflow steps at the beginning and end of a workflow
  using the `SfSnsReport` Lambda have now been deprecated (e.g. `StartStatus`,
  `StopStatus`) and should be removed from your workflow definitions**. These
  steps were used for publishing ingest notifications and have been replaced by
  an implementation using Cloudwatch events for Step Functions to trigger a
  Lambda that publishes ingest notifications. For further detail on how ingest
  notifications are published, see the notes below on **CUMULUS-1394**. For
  examples of how to update your workflow definitions, see our
  [example workflow definitions](https://github.com/nasa/cumulus/blob/master/example/workflows/).

- **CUMULUS-1470**
  - Remove Cumulus-defined ECS service autoscaling, allowing integrators to
    better customize autoscaling to meet their needs. In order to use
    autoscaling with ECS services, appropriate
    `AWS::ApplicationAutoScaling::ScalableTarget`,
    `AWS::ApplicationAutoScaling::ScalingPolicy`, and `AWS::CloudWatch::Alarm`
    resources should be defined in a kes overrides file. See
    [this example](https://github.com/nasa/cumulus/blob/release-1.15.x/example/overrides/app/cloudformation.template.yml)
    for an example.
  - The following config parameters are no longer used:
    - ecs.services.\<NAME\>.minTasks
    - ecs.services.\<NAME\>.maxTasks
    - ecs.services.\<NAME\>.scaleInActivityScheduleTime
    - ecs.services.\<NAME\>.scaleInAdjustmentPercent
    - ecs.services.\<NAME\>.scaleOutActivityScheduleTime
    - ecs.services.\<NAME\>.scaleOutAdjustmentPercent
    - ecs.services.\<NAME\>.activityName

### Added

- **CUMULUS-1100**

  - Added 30-day retention properties to all log groups that were missing those policies.

- **CUMULUS-1396**

  - Added `@cumulus/common/sfnStep`:
    - `LambdaStep` - A class for retrieving and parsing input and output to Lambda steps in AWS Step Functions
    - `ActivityStep` - A class for retrieving and parsing input and output to ECS activity steps in AWS Step Functions

- **CUMULUS-1574**

  - Added `GET /token` endpoint for SAML authorization when cumulus is protected by Launchpad.
    This lets a user retieve a token by hand that can be presented to the API.

- **CUMULUS-1625**

  - Added `sf_start_rate` variable to the `ingest` Terraform module, equivalent to `sqs_consumer_rate` in the old model, but will not be automatically applied to custom queues as that was.

- **CUMULUS-1513**
  - Added `sqs`-type rule support in the Cumulus API `@cumulus/api`
  - Added `sqsMessageConsumer` lambda which processes messages from the SQS queues configured in the `sqs` rules.

### Changed

- **CUMULUS-1639**

  - Because of
    [S3's Data Consistency Model](https://docs.aws.amazon.com/AmazonS3/latest/dev/Introduction.html#BasicsObjects),
    there may be situations where a GET operation for an object can temporarily
    return a `NoSuchKey` response even if that object _has_ been created. The
    `@cumulus/common/aws.getS3Object()` function will now retry up to 10 times
    if a `NoSuchKey` response is returned by S3. This can behavior can be
    overridden by passing `{ retries: 0 }` as the `retryOptions` argument.

- **CUMULUS-1449**

  - `queue-pdrs` & `queue-granules` config changes. Details in breaking changes section.
  - Cumulus now uses a universal workflow template when starting workflow that contains general information specific to the deployment, but not specific to the workflow.
  - Changed the way workflow configs are defined, from `CumulusConfig` to a `task_config` AWS Parameter.

- **CUMULUS-1452**

  - Changed the default ECS docker storage drive to `devicemapper`

- **CUMULUS-1453**
  - Removed config schema for `@cumulus/sf-sns-report` task
  - Updated `@cumulus/sf-sns-report` to always assume that it is running as an intermediate step in a workflow, not as the first or last step

### Removed

- **CUMULUS-1449**
  - Retired `CumulusConfig` as part of step function definitions, as this is an artifact of the way Kes parses workflow definitions that was not possible to migrate to Terraform. Use AWS Parameters and the `task_config` key instead. See change note above.
  - Removed individual workflow templates.

### Fixed

- **CUMULUS-1620** - Fixed bug where `message_adapter_version` does not correctly inject the CMA

- **CUMULUS-1396** - Updated `@cumulus/common/StepFunctions.getExecutionHistory()` to recursively fetch execution history when `nextToken` is returned in response

- **CUMULUS-1571** - Updated `@cumulus/common/DynamoDb.get()` to throw any errors encountered when trying to get a record and the record does exist

- **CUMULUS-1452**
  - Updated the EC2 initialization scripts to use full volume size for docker storage
  - Changed the default ECS docker storage drive to `devicemapper`

## [v1.14.5] - 2019-12-30 - [BACKPORT]

### Updated

- **CUMULUS-1626**
  - Updates Cumulus to use node10/CMA 1.1.2 for all of its internal lambdas in prep for AWS node 8 EOL

## [v1.14.4] - 2019-10-28

### Fixed

- **CUMULUS-1632** - Pinned `aws-elasticsearch-connector` package in `@cumulus/api` to version `8.1.3`, since `8.2.0` includes breaking changes

## [v1.14.3] - 2019-10-18

### Fixed

- **CUMULUS-1620** - Fixed bug where `message_adapter_version` does not correctly inject the CMA

- **CUMULUS-1572** - A granule is now included in discovery results even when
  none of its files has a matching file type in the associated collection
  configuration. Previously, if all files for a granule were unmatched by a file
  type configuration, the granule was excluded from the discovery results.
  Further, added support for a `boolean` property
  `ignoreFilesConfigForDiscovery`, which controls how a granule's files are
  filtered at discovery time.

## [v1.14.2] - 2019-10-08

### BREAKING CHANGES

Your Cumulus Message Adapter version should be pinned to `v1.0.13` or lower in your `app/config.yml` using `message_adapter_version: v1.0.13` OR you should use the workflow migration steps below to work with CMA v1.1.1+.

- **CUMULUS-1394** - The implementation of the `SfSnsReport` Lambda requires additional environment variables for integration with the new ingest notification SNS topics. Therefore, **you must update the definition of `SfSnsReport` in your `lambdas.yml` like so**:

```yaml
SfSnsReport:
  handler: index.handler
  timeout: 300
  source: node_modules/@cumulus/sf-sns-report/dist
  tables:
    - ExecutionsTable
  envs:
    execution_sns_topic_arn:
      function: Ref
      value: reportExecutionsSns
    granule_sns_topic_arn:
      function: Ref
      value: reportGranulesSns
    pdr_sns_topic_arn:
      function: Ref
      value: reportPdrsSns
```

- **CUMULUS-1447** -
  The newest release of the Cumulus Message Adapter (v1.1.1) requires that parameterized configuration be used for remote message functionality. Once released, Kes will automatically bring in CMA v1.1.1 without additional configuration.

  **Migration instructions**
  Oversized messages are no longer written to S3 automatically. In order to utilize remote messaging functionality, configure a `ReplaceConfig` AWS Step Function parameter on your CMA task:

  ```yaml
  ParsePdr:
    Parameters:
      cma:
        event.$: "$"
        ReplaceConfig:
          FullMessage: true
  ```

  Accepted fields in `ReplaceConfig` include `MaxSize`, `FullMessage`, `Path` and `TargetPath`.
  See https://github.com/nasa/cumulus-message-adapter/blob/master/CONTRACT.md#remote-message-configuration for full details.

  As this change is backward compatible in Cumulus Core, users wishing to utilize the previous version of the CMA may opt to transition to using a CMA lambda layer, or set `message_adapter_version` in their configuration to a version prior to v1.1.0.

### PLEASE NOTE

- **CUMULUS-1394** - Ingest notifications are now provided via 3 separate SNS topics for executions, granules, and PDRs, instead of a single `sftracker` SNS topic. Whereas the `sftracker` SNS topic received a full Cumulus execution message, the new topics all receive generated records for the given object. The new topics are only published to if the given object exists for the current execution. For a given execution/granule/PDR, **two messages will be received by each topic**: one message indicating that ingest is running and another message indicating that ingest has completed or failed. The new SNS topics are:

  - `reportExecutions` - Receives 1 message per execution
  - `reportGranules` - Receives 1 message per granule in an execution
  - `reportPdrs` - Receives 1 message per PDR

### Added

- **CUMULUS-639**

  - Adds SAML JWT and launchpad token authentication to Cumulus API (configurable)
    - **NOTE** to authenticate with Launchpad ensure your launchpad user_id is in the `<prefix>-UsersTable`
    - when Cumulus configured to protect API via Launchpad:
      - New endpoints
        - `GET /saml/login` - starting point for SAML SSO creates the login request url and redirects to the SAML Identity Provider Service (IDP)
        - `POST /saml/auth` - SAML Assertion Consumer Service. POST receiver from SAML IDP. Validates response, logs the user in, and returnes a SAML-based JWT.
    - Disabled endpoints
      - `POST /refresh`
      - Changes authorization worklow:
      - `ensureAuthorized` now presumes the bearer token is a JWT and tries to validate. If the token is malformed, it attempts to validate the token against Launchpad. This allows users to bring their own token as described here https://wiki.earthdata.nasa.gov/display/CUMULUS/Cumulus+API+with+Launchpad+Authentication. But it also allows dashboard users to manually authenticate via Launchpad SAML to receive a Launchpad-based JWT.

- **CUMULUS-1394**
  - Added `Granule.generateGranuleRecord()` method to granules model to generate a granule database record from a Cumulus execution message
  - Added `Pdr.generatePdrRecord()` method to PDRs model to generate a granule database record from a Cumulus execution message
  - Added helpers to `@cumulus/common/message`:
    - `getMessageExecutionName()` - Get the execution name from a Cumulus execution message
    - `getMessageStateMachineArn()` - Get the state machine ARN from a Cumulus execution message
    - `getMessageExecutionArn()` - Get the execution ARN for a Cumulus execution message
    - `getMessageGranules()` - Get the granules from a Cumulus execution message, if any.
  - Added `@cumulus/common/cloudwatch-event/isFailedSfStatus()` to determine if a Step Function status from a Cloudwatch event is a failed status

### Changed

- **CUMULUS-1308**

  - HTTP PUT of a Collection, Provider, or Rule via the Cumulus API now
    performs full replacement of the existing object with the object supplied
    in the request payload. Previous behavior was to perform a modification
    (partial update) by merging the existing object with the (possibly partial)
    object in the payload, but this did not conform to the HTTP standard, which
    specifies PATCH as the means for modifications rather than replacements.

- **CUMULUS-1375**

  - Migrate Cumulus from deprecated Elasticsearch JS client to new, supported one in `@cumulus/api`

- **CUMULUS-1485** Update `@cumulus/cmr-client` to return error message from CMR for validation failures.

- **CUMULUS-1394**

  - Renamed `Execution.generateDocFromPayload()` to `Execution.generateRecord()` on executions model. The method generates an execution database record from a Cumulus execution message.

- **CUMULUS-1432**

  - `logs` endpoint takes the level parameter as a string and not a number
  - Elasticsearch term query generation no longer converts numbers to boolean

- **CUMULUS-1447**

  - Consolidated all remote message handling code into @common/aws
  - Update remote message code to handle updated CMA remote message flags
  - Update example SIPS workflows to utilize Parameterized CMA configuration

- **CUMULUS-1448** Refactor workflows that are mutating cumulus_meta to utilize meta field

- **CUMULUS-1451**

  - Elasticsearch cluster setting `auto_create_index` will be set to false. This had been causing issues in the bootstrap lambda on deploy.

- **CUMULUS-1456**
  - `@cumulus/api` endpoints default error handler uses `boom` package to format errors, which is consistent with other API endpoint errors.

### Fixed

- **CUMULUS-1432** `logs` endpoint filter correctly filters logs by level
- **CUMULUS-1484** `useMessageAdapter` now does not set CUMULUS_MESSAGE_ADAPTER_DIR when `true`

### Removed

- **CUMULUS-1394**
  - Removed `sfTracker` SNS topic. Replaced by three new SNS topics for granule, execution, and PDR ingest notifications.
  - Removed unused functions from `@cumulus/common/aws`:
    - `getGranuleS3Params()`
    - `setGranuleStatus()`

## [v1.14.1] - 2019-08-29

### Fixed

- **CUMULUS-1455**

  - CMR token links updated to point to CMR legacy services rather than echo

- **CUMULUS-1211**
  - Errors thrown during granule discovery are no longer swallowed and ignored.
    Rather, errors are propagated to allow for proper error-handling and
    meaningful messaging.

## [v1.14.0] - 2019-08-22

### PLEASE NOTE

- We have encountered transient lambda service errors in our integration testing. Please handle transient service errors following [these guidelines](https://docs.aws.amazon.com/step-functions/latest/dg/bp-lambda-serviceexception.html). The workflows in the `example/workflows` folder have been updated with retries configured for these errors.

- **CUMULUS-799** added additional IAM permissions to support reading CloudWatch and API Gateway, so **you will have to redeploy your IAM stack.**

- **CUMULUS-800** Several items:

  - **Delete existing API Gateway stages**: To allow enabling of API Gateway logging, Cumulus now creates and manages a Stage resource during deployment. Before upgrading Cumulus, it is necessary to delete the API Gateway stages on both the Backend API and the Distribution API. Instructions are included in the documenation under [Delete API Gateway Stages](https://nasa.github.io/cumulus/docs/additional-deployment-options/delete-api-gateway-stages).

  - **Set up account permissions for API Gateway to write to CloudWatch**: In a one time operation for your AWS account, to enable CloudWatch Logs for API Gateway, you must first grant the API Gateway permission to read and write logs to CloudWatch for your account. The `AmazonAPIGatewayPushToCloudWatchLogs` managed policy (with an ARN of `arn:aws:iam::aws:policy/service-role/AmazonAPIGatewayPushToCloudWatchLogs`) has all the required permissions. You can find a simple how to in the documentation under [Enable API Gateway Logging.](https://nasa.github.io/cumulus/docs/additional-deployment-options/enable-gateway-logging-permissions)

  - **Configure API Gateway to write logs to CloudWatch** To enable execution logging for the distribution API set `config.yaml` `apiConfigs.distribution.logApigatewayToCloudwatch` value to `true`. More information [Enable API Gateway Logs](https://nasa.github.io/cumulus/docs/additional-deployment-options/enable-api-logs)

  - **Configure CloudWatch log delivery**: It is possible to deliver CloudWatch API execution and access logs to a cross-account shared AWS::Logs::Destination. An operator does this by adding the key `logToSharedDestination` to the `config.yml` at the default level with a value of a writable log destination. More information in the documenation under [Configure CloudWatch Logs Delivery.](https://nasa.github.io/cumulus/docs/additional-deployment-options/configure-cloudwatch-logs-delivery)

  - **Additional Lambda Logging**: It is now possible to configure any lambda to deliver logs to a shared subscriptions by setting `logToSharedDestination` to the ARN of a writable location (either an AWS::Logs::Destination or a Kinesis Stream) on any lambda config. Documentation for [Lambda Log Subscriptions](https://nasa.github.io/cumulus/docs/additional-deployment-options/additional-lambda-logging)

  - **Configure S3 Server Access Logs**: If you are running Cumulus in an NGAP environment you may [configure S3 Server Access Logs](https://nasa.github.io/cumulus/docs/next/deployment/server_access_logging) to be delivered to a shared bucket where the Metrics Team will ingest the logs into their ELK stack. Contact the Metrics team for permission and location.

- **CUMULUS-1368** The Cumulus distribution API has been deprecated and is being replaced by ASF's Thin Egress App. By default, the distribution API will not deploy. Please follow [the instructions for deploying and configuring Thin Egress](https://nasa.github.io/cumulus/docs/deployment/thin_egress_app).

To instead continue to deploy and use the legacy Cumulus distribution app, add the following to your `config.yml`:

```yaml
deployDistributionApi: true
```

If you deploy with no distribution app your deployment will succeed but you may encounter errors in your workflows, particularly in the `MoveGranule` task.

- **CUMULUS-1418** Users who are packaging the CMA in their Lambdas outside of Cumulus may need to update their Lambda configuration. Please see `BREAKING CHANGES` below for details.

### Added

- **CUMULUS-642**
  - Adds Launchpad as an authentication option for the Cumulus API.
  - Updated deployment documentation and added [instructions to setup Cumulus API Launchpad authentication](https://wiki.earthdata.nasa.gov/display/CUMULUS/Cumulus+API+with+Launchpad+Authentication)
- **CUMULUS-1418**
  - Adds usage docs/testing of lambda layers (introduced in PR1125), updates Core example tasks to use the updated `cumulus-ecs-task` and a CMA layer instead of kes CMA injection.
  - Added Terraform module to publish CMA as layer to user account.
- **PR1125** - Adds `layers` config option to support deploying Lambdas with layers
- **PR1128** - Added `useXRay` config option to enable AWS X-Ray for Lambdas.
- **CUMULUS-1345**
  - Adds new variables to the app deployment under `cmr`.
  - `cmrEnvironment` values are `SIT`, `UAT`, or `OPS` with `UAT` as the default.
  - `cmrLimit` and `cmrPageSize` have been added as configurable options.
- **CUMULUS-1273**
  - Added lambda function EmsProductMetadataReport to generate EMS Product Metadata report
- **CUMULUS-1226**
  - Added API endpoint `elasticsearch/index-from-database` to index to an Elasticsearch index from the database for recovery purposes and `elasticsearch/indices-status` to check the status of Elasticsearch indices via the API.
- **CUMULUS-824**
  - Added new Collection parameter `reportToEms` to configure whether the collection is reported to EMS
- **CUMULUS-1357**
  - Added new BackendApi endpoint `ems` that generates EMS reports.
- **CUMULUS-1241**
  - Added information about queues with maximum execution limits defined to default workflow templates (`meta.queueExecutionLimits`)
- **CUMULUS-1311**
  - Added `@cumulus/common/message` with various message parsing/preparation helpers
- **CUMULUS-812**

  - Added support for limiting the number of concurrent executions started from a queue. [See the data cookbook](https://nasa.github.io/cumulus/docs/data-cookbooks/throttling-queued-executions) for more information.

- **CUMULUS-1337**

  - Adds `cumulus.stackName` value to the `instanceMetadata` endpoint.

- **CUMULUS-1368**

  - Added `cmrGranuleUrlType` to the `@cumulus/move-granules` task. This determines what kind of links go in the CMR files. The options are `distribution`, `s3`, or `none`, with the default being distribution. If there is no distribution API being used with Cumulus, you must set the value to `s3` or `none`.

- Added `packages/s3-replicator` Terraform module to allow same-region s3 replication to metrics bucket.

- **CUMULUS-1392**

  - Added `tf-modules/report-granules` Terraform module which processes granule ingest notifications received via SNS and stores granule data to a database. The module includes:
    - SNS topic for publishing granule ingest notifications
    - Lambda to process granule notifications and store data
    - IAM permissions for the Lambda
    - Subscription for the Lambda to the SNS topic

- **CUMULUS-1393**

  - Added `tf-modules/report-pdrs` Terraform module which processes PDR ingest notifications received via SNS and stores PDR data to a database. The module includes:
    - SNS topic for publishing PDR ingest notifications
    - Lambda to process PDR notifications and store data
    - IAM permissions for the Lambda
    - Subscription for the Lambda to the SNS topic
  - Added unit tests for `@cumulus/api/models/pdrs.createPdrFromSns()`

- **CUMULUS-1400**

  - Added `tf-modules/report-executions` Terraform module which processes workflow execution information received via SNS and stores it to a database. The module includes:
    - SNS topic for publishing execution data
    - Lambda to process and store execution data
    - IAM permissions for the Lambda
    - Subscription for the Lambda to the SNS topic
  - Added `@cumulus/common/sns-event` which contains helpers for SNS events:
    - `isSnsEvent()` returns true if event is from SNS
    - `getSnsEventMessage()` extracts and parses the message from an SNS event
    - `getSnsEventMessageObject()` extracts and parses message object from an SNS event
  - Added `@cumulus/common/cloudwatch-event` which contains helpers for Cloudwatch events:
    - `isSfExecutionEvent()` returns true if event is from Step Functions
    - `isTerminalSfStatus()` determines if a Step Function status from a Cloudwatch event is a terminal status
    - `getSfEventStatus()` gets the Step Function status from a Cloudwatch event
    - `getSfEventDetailValue()` extracts a Step Function event detail field from a Cloudwatch event
    - `getSfEventMessageObject()` extracts and parses Step Function detail object from a Cloudwatch event

- **CUMULUS-1429**

  - Added `tf-modules/data-persistence` Terraform module which includes resources for data persistence in Cumulus:
    - DynamoDB tables
    - Elasticsearch with optional support for VPC
    - Cloudwatch alarm for number of Elasticsearch nodes

- **CUMULUS-1379** CMR Launchpad Authentication
  - Added `launchpad` configuration to `@cumulus/deployment/app/config.yml`, and cloudformation templates, workflow message, lambda configuration, api endpoint configuration
  - Added `@cumulus/common/LaunchpadToken` and `@cumulus/common/launchpad` to provide methods to get token and validate token
  - Updated lambdas to use Launchpad token for CMR actions (ingest and delete granules)
  - Updated deployment documentation and added [instructions to setup CMR client for Launchpad authentication](https://wiki.earthdata.nasa.gov/display/CUMULUS/CMR+Launchpad+Authentication)

## Changed

- **CUMULUS-1232**

  - Added retries to update `@cumulus/cmr-client` `updateToken()`

- **CUMULUS-1245 CUMULUS-795**

  - Added additional `ems` configuration parameters for sending the ingest reports to EMS
  - Added functionality to send daily ingest reports to EMS

- **CUMULUS-1241**

  - Removed the concept of "priority levels" and added ability to define a number of maximum concurrent executions per SQS queue
  - Changed mapping of Cumulus message properties for the `sqs2sfThrottle` lambda:
    - Queue name is read from `cumulus_meta.queueName`
    - Maximum executions for the queue is read from `meta.queueExecutionLimits[queueName]`, where `queueName` is `cumulus_meta.queueName`
  - Changed `sfSemaphoreDown` lambda to only attempt decrementing semaphores when:
    - the message is for a completed/failed/aborted/timed out workflow AND
    - `cumulus_meta.queueName` exists on the Cumulus message AND
    - An entry for the queue name (`cumulus_meta.queueName`) exists in the the object `meta.queueExecutionLimits` on the Cumulus message

- **CUMULUS-1338**

  - Updated `sfSemaphoreDown` lambda to be triggered via AWS Step Function Cloudwatch events instead of subscription to `sfTracker` SNS topic

- **CUMULUS-1311**

  - Updated `@cumulus/queue-granules` to set `cumulus_meta.queueName` for queued execution messages
  - Updated `@cumulus/queue-pdrs` to set `cumulus_meta.queueName` for queued execution messages
  - Updated `sqs2sfThrottle` lambda to immediately decrement queue semaphore value if dispatching Step Function execution throws an error

- **CUMULUS-1362**

  - Granule `processingStartTime` and `processingEndTime` will be set to the execution start time and end time respectively when there is no sync granule or post to cmr task present in the workflow

- **CUMULUS-1400**
  - Deprecated `@cumulus/ingest/aws/getExecutionArn`. Use `@cumulus/common/aws/getExecutionArn` instead.

### Fixed

- **CUMULUS-1439**

  - Fix bug with rule.logEventArn deletion on Kinesis rule update and fix unit test to verify

- **CUMULUS-796**

  - Added production information (collection ShortName and Version, granuleId) to EMS distribution report
  - Added functionality to send daily distribution reports to EMS

- **CUMULUS-1319**

  - Fixed a bug where granule ingest times were not being stored to the database

- **CUMULUS-1356**

  - The `Collection` model's `delete` method now _removes_ the specified item
    from the collection config store that was inserted by the `create` method.
    Previously, this behavior was missing.

- **CUMULUS-1374**
  - Addressed audit concerns (https://www.npmjs.com/advisories/782) in api package

### BREAKING CHANGES

### Changed

- **CUMULUS-1418**
  - Adding a default `cmaDir` key to configuration will cause `CUMULUS_MESSAGE_ADAPTER_DIR` to be set by default to `/opt` for any Lambda not setting `useCma` to true, or explicitly setting the CMA environment variable. In lambdas that package the CMA independently of the Cumulus packaging. Lambdas manually packaging the CMA should have their Lambda configuration updated to set the CMA path, or alternately if not using the CMA as a Lambda layer in this deployment set `cmaDir` to `./cumulus-message-adapter`.

### Removed

- **CUMULUS-1337**

  - Removes the S3 Access Metrics package added in CUMULUS-799

- **PR1130**
  - Removed code deprecated since v1.11.1:
    - Removed `@cumulus/common/step-functions`. Use `@cumulus/common/StepFunctions` instead.
    - Removed `@cumulus/api/lib/testUtils.fakeFilesFactory`. Use `@cumulus/api/lib/testUtils.fakeFileFactory` instead.
    - Removed `@cumulus/cmrjs/cmr` functions: `searchConcept`, `ingestConcept`, `deleteConcept`. Use the functions in `@cumulus/cmr-client` instead.
    - Removed `@cumulus/ingest/aws.getExecutionHistory`. Use `@cumulus/common/StepFunctions.getExecutionHistory` instead.

## [v1.13.5] - 2019-08-29 - [BACKPORT]

### Fixed

- **CUMULUS-1455** - CMR token links updated to point to CMR legacy services rather than echo

## [v1.13.4] - 2019-07-29

- **CUMULUS-1411** - Fix deployment issue when using a template override

## [v1.13.3] - 2019-07-26

- **CUMULUS-1345** Full backport of CUMULUS-1345 features - Adds new variables to the app deployment under `cmr`.
  - `cmrEnvironment` values are `SIT`, `UAT`, or `OPS` with `UAT` as the default.
  - `cmrLimit` and `cmrPageSize` have been added as configurable options.

## [v1.13.2] - 2019-07-25

- Re-release of v1.13.1 to fix broken npm packages.

## [v1.13.1] - 2019-07-22

- **CUMULUS-1374** - Resolve audit compliance with lodash version for api package subdependency
- **CUMULUS-1412** - Resolve audit compliance with googleapi package
- **CUMULUS-1345** - Backported CMR environment setting in getUrl to address immediate user need. CMR_ENVIRONMENT can now be used to set the CMR environment to OPS/SIT

## [v1.13.0] - 2019-5-20

### PLEASE NOTE

**CUMULUS-802** added some additional IAM permissions to support ECS autoscaling, so **you will have to redeploy your IAM stack.**
As a result of the changes for **CUMULUS-1193**, **CUMULUS-1264**, and **CUMULUS-1310**, **you must delete your existing stacks (except IAM) before deploying this version of Cumulus.**
If running Cumulus within a VPC and extended downtime is acceptable, we recommend doing this at the end of the day to allow AWS backend resources and network interfaces to be cleaned up overnight.

### BREAKING CHANGES

- **CUMULUS-1228**

  - The default AMI used by ECS instances is now an NGAP-compliant AMI. This
    will be a breaking change for non-NGAP deployments. If you do not deploy to
    NGAP, you will need to find the AMI ID of the
    [most recent Amazon ECS-optimized AMI](https://docs.aws.amazon.com/AmazonECS/latest/developerguide/ecs-optimized_AMI.html),
    and set the `ecs.amiid` property in your config. Instructions for finding
    the most recent NGAP AMI can be found using
    [these instructions](https://wiki.earthdata.nasa.gov/display/ESKB/Select+an+NGAP+Created+AMI).

- **CUMULUS-1310**

  - Database resources (DynamoDB, ElasticSearch) have been moved to an independent `db` stack.
    Migrations for this version will need to be user-managed. (e.g. [elasticsearch](https://docs.aws.amazon.com/elasticsearch-service/latest/developerguide/es-version-migration.html#snapshot-based-migration) and [dynamoDB](https://docs.aws.amazon.com/datapipeline/latest/DeveloperGuide/dp-template-exports3toddb.html)).
    Order of stack deployment is `iam` -> `db` -> `app`.
  - All stacks can now be deployed using a single `config.yml` file, i.e.: `kes cf deploy --kes-folder app --template node_modules/@cumulus/deployment/[iam|db|app] [...]`
    Backwards-compatible. For development, please re-run `npm run bootstrap` to build new `kes` overrides.
    Deployment docs have been updated to show how to deploy a single-config Cumulus instance.
  - `params` have been moved: Nest `params` fields under `app`, `db` or `iam` to override all Parameters for a particular stack's cloudformation template. Backwards-compatible with multi-config setups.
  - `stackName` and `stackNameNoDash` have been retired. Use `prefix` and `prefixNoDash` instead.
  - The `iams` section in `app/config.yml` IAM roles has been deprecated as a user-facing parameter,
    _unless_ your IAM role ARNs do not match the convention shown in `@cumulus/deployment/app/config.yml`
  - The `vpc.securityGroup` will need to be set with a pre-existing security group ID to use Cumulus in a VPC. Must allow inbound HTTP(S) (Port 443).

- **CUMULUS-1212**

  - `@cumulus/post-to-cmr` will now fail if any granules being processed are missing a metadata file. You can set the new config option `skipMetaCheck` to `true` to pass post-to-cmr without a metadata file.

- **CUMULUS-1232**

  - `@cumulus/sync-granule` will no longer silently pass if no checksum data is provided. It will use input
    from the granule object to:
    - Verify checksum if `checksumType` and `checksumValue` are in the file record OR a checksum file is provided
      (throws `InvalidChecksum` on fail), else log warning that no checksum is available.
    - Then, verify synced S3 file size if `file.size` is in the file record (throws `UnexpectedFileSize` on fail),
      else log warning that no file size is available.
    - Pass the step.

- **CUMULUS-1264**

  - The Cloudformation templating and deployment configuration has been substantially refactored.
    - `CumulusApiDefault` nested stack resource has been renamed to `CumulusApiDistribution`
    - `CumulusApiV1` nested stack resource has been renamed to `CumulusApiBackend`
  - The `urs: true` config option for when defining your lambdas (e.g. in `lambdas.yml`) has been deprecated. There are two new options to replace it:
    - `urs_redirect: 'token'`: This will expose a `TOKEN_REDIRECT_ENDPOINT` environment variable to your lambda that references the `/token` endpoint on the Cumulus backend API
    - `urs_redirect: 'distribution'`: This will expose a `DISTRIBUTION_REDIRECT_ENDPOINT` environment variable to your lambda that references the `/redirect` endpoint on the Cumulus distribution API

- **CUMULUS-1193**

  - The elasticsearch instance is moved behind the VPC.
  - Your account will need an Elasticsearch Service Linked role. This is a one-time setup for the account. You can follow the instructions to use the AWS console or AWS CLI [here](https://docs.aws.amazon.com/IAM/latest/UserGuide/using-service-linked-roles.html) or use the following AWS CLI command: `aws iam create-service-linked-role --aws-service-name es.amazonaws.com`

- **CUMULUS-802**

  - ECS `maxInstances` must be greater than `minInstances`. If you use defaults, no change is required.

- **CUMULUS-1269**
  - Brought Cumulus data models in line with CNM JSON schema:
    - Renamed file object `fileType` field to `type`
    - Renamed file object `fileSize` field to `size`
    - Renamed file object `checksumValue` field to `checksum` where not already done.
    - Added `ancillary` and `linkage` type support to file objects.

### Added

- **CUMULUS-799**

  - Added an S3 Access Metrics package which will take S3 Server Access Logs and
    write access metrics to CloudWatch

- **CUMULUS-1242** - Added `sqs2sfThrottle` lambda. The lambda reads SQS messages for queued executions and uses semaphores to only start new executions if the maximum number of executions defined for the priority key (`cumulus_meta.priorityKey`) has not been reached. Any SQS messages that are read but not used to start executions remain in the queue.

- **CUMULUS-1240**

  - Added `sfSemaphoreDown` lambda. This lambda receives SNS messages and for each message it decrements the semaphore used to track the number of running executions if:
    - the message is for a completed/failed workflow AND
    - the message contains a level of priority (`cumulus_meta.priorityKey`)
  - Added `sfSemaphoreDown` lambda as a subscriber to the `sfTracker` SNS topic

- **CUMULUS-1265**

  - Added `apiConfigs` configuration option to configure API Gateway to be private
  - All internal lambdas configured to run inside the VPC by default
  - Removed references to `NoVpc` lambdas from documentation and `example` folder.

- **CUMULUS-802**
  - Adds autoscaling of ECS clusters
  - Adds autoscaling of ECS services that are handling StepFunction activities

## Changed

- Updated `@cumulus/ingest/http/httpMixin.list()` to trim trailing spaces on discovered filenames

- **CUMULUS-1310**

  - Database resources (DynamoDB, ElasticSearch) have been moved to an independent `db` stack.
    This will enable future updates to avoid affecting database resources or requiring migrations.
    Migrations for this version will need to be user-managed.
    (e.g. [elasticsearch](https://docs.aws.amazon.com/elasticsearch-service/latest/developerguide/es-version-migration.html#snapshot-based-migration) and [dynamoDB](https://docs.aws.amazon.com/datapipeline/latest/DeveloperGuide/dp-template-exports3toddb.html)).
    Order of stack deployment is `iam` -> `db` -> `app`.
  - All stacks can now be deployed using a single `config.yml` file, i.e.: `kes cf deploy --kes-folder app --template node_modules/@cumulus/deployment/[iam|db|app] [...]`
    Backwards-compatible. Please re-run `npm run bootstrap` to build new `kes` overrides.
    Deployment docs have been updated to show how to deploy a single-config Cumulus instance.
  - `params` fields should now be nested under the stack key (i.e. `app`, `db` or `iam`) to provide Parameters for a particular stack's cloudformation template,
    for use with single-config instances. Keys _must_ match the name of the deployment package folder (`app`, `db`, or `iam`).
    Backwards-compatible with multi-config setups.
  - `stackName` and `stackNameNoDash` have been retired as user-facing config parameters. Use `prefix` and `prefixNoDash` instead.
    This will be used to create stack names for all stacks in a single-config use case.
    `stackName` may still be used as an override in multi-config usage, although this is discouraged.
    Warning: overriding the `db` stack's `stackName` will require you to set `dbStackName` in your `app/config.yml`.
    This parameter is required to fetch outputs from the `db` stack to reference in the `app` stack.
  - The `iams` section in `app/config.yml` IAM roles has been retired as a user-facing parameter,
    _unless_ your IAM role ARNs do not match the convention shown in `@cumulus/deployment/app/config.yml`
    In that case, overriding `iams` in your own config is recommended.
  - `iam` and `db` `cloudformation.yml` file names will have respective prefixes (e.g `iam.cloudformation.yml`).
  - Cumulus will now only attempt to create reconciliation reports for buckets of the `private`, `public` and `protected` types.
  - Cumulus will no longer set up its own security group.
    To pass a pre-existing security group for in-VPC deployments as a parameter to the Cumulus template, populate `vpc.securityGroup` in `config.yml`.
    This security group must allow inbound HTTP(S) traffic (Port 443). SSH traffic (Port 22) must be permitted for SSH access to ECS instances.
  - Deployment docs have been updated with examples for the new deployment model.

- **CUMULUS-1236**

  - Moves access to public files behind the distribution endpoint. Authentication is not required, but direct http access has been disallowed.

- **CUMULUS-1223**

  - Adds unauthenticated access for public bucket files to the Distribution API. Public files should be requested the same way as protected files, but for public files a redirect to a self-signed S3 URL will happen without requiring authentication with Earthdata login.

- **CUMULUS-1232**

  - Unifies duplicate handling in `ingest/granule.handleDuplicateFile` for maintainability.
  - Changed `ingest/granule.ingestFile` and `move-granules/index.moveFileRequest` to use new function.
  - Moved file versioning code to `ingest/granule.moveGranuleFileWithVersioning`
  - `ingest/granule.verifyFile` now also tests `file.size` for verification if it is in the file record and throws
    `UnexpectedFileSize` error for file size not matching input.
  - `ingest/granule.verifyFile` logs warnings if checksum and/or file size are not available.

- **CUMULUS-1193**

  - Moved reindex CLI functionality to an API endpoint. See [API docs](https://nasa.github.io/cumulus-api/#elasticsearch-1)

- **CUMULUS-1207**
  - No longer disable lambda event source mappings when disabling a rule

### Fixed

- Updated Lerna publish script so that published Cumulus packages will pin their dependencies on other Cumulus packages to exact versions (e.g. `1.12.1` instead of `^1.12.1`)

- **CUMULUS-1203**

  - Fixes IAM template's use of intrinsic functions such that IAM template overrides now work with kes

- **CUMULUS-1268**
  - Deployment will not fail if there are no ES alarms or ECS services

## [v1.12.1] - 2019-4-8

## [v1.12.0] - 2019-4-4

Note: There was an issue publishing 1.12.0. Upgrade to 1.12.1.

### BREAKING CHANGES

- **CUMULUS-1139**

  - `granule.applyWorkflow` uses the new-style granule record as input to workflows.

- **CUMULUS-1171**

  - Fixed provider handling in the API to make it consistent between protocols.
    NOTE: This is a breaking change. When applying this upgrade, users will need to:
    1. Disable all workflow rules
    2. Update any `http` or `https` providers so that the host field only
       contains a valid hostname or IP address, and the port field contains the
       provider port.
    3. Perform the deployment
    4. Re-enable workflow rules

- **CUMULUS-1176**:

  - `@cumulus/move-granules` input expectations have changed. `@cumulus/files-to-granules` is a new intermediate task to perform input translation in the old style.
    See the Added and Changed sections of this release changelog for more information.

- **CUMULUS-670**

  - The behavior of ParsePDR and related code has changed in this release. PDRs with FILE_TYPEs that do not conform to the PDR ICD (+ TGZ) (https://cdn.earthdata.nasa.gov/conduit/upload/6376/ESDS-RFC-030v1.0.pdf) will fail to parse.

- **CUMULUS-1208**
  - The granule object input to `@cumulus/queue-granules` will now be added to ingest workflow messages **as is**. In practice, this means that if you are using `@cumulus/queue-granules` to trigger ingest workflows and your granule objects input have invalid properties, then your ingest workflows will fail due to schema validation errors.

### Added

- **CUMULUS-777**
  - Added new cookbook entry on configuring Cumulus to track ancillary files.
- **CUMULUS-1183**
  - Kes overrides will now abort with a warning if a workflow step is configured without a corresponding
    lambda configuration
- **CUMULUS-1223**

  - Adds convenience function `@cumulus/common/bucketsConfigJsonObject` for fetching stack's bucket configuration as an object.

- **CUMULUS-853**
  - Updated FakeProcessing example lambda to include option to generate fake browse
  - Added feature documentation for ancillary metadata export, a new cookbook entry describing a workflow with ancillary metadata generation(browse), and related task definition documentation
- **CUMULUS-805**
  - Added a CloudWatch alarm to check running ElasticSearch instances, and a CloudWatch dashboard to view the health of ElasticSearch
  - Specify `AWS_REGION` in `.env` to be used by deployment script
- **CUMULUS-803**
  - Added CloudWatch alarms to check running tasks of each ECS service, and add the alarms to CloudWatch dashboard
- **CUMULUS-670**
  - Added Ancillary Metadata Export feature (see https://nasa.github.io/cumulus/docs/features/ancillary_metadata for more information)
  - Added new Collection file parameter "fileType" that allows configuration of workflow granule file fileType
- **CUMULUS-1184** - Added kes logging output to ensure we always see the state machine reference before failures due to configuration
- **CUMULUS-1105** - Added a dashboard endpoint to serve the dashboard from an S3 bucket
- **CUMULUS-1199** - Moves `s3credentials` endpoint from the backend to the distribution API.
- **CUMULUS-666**
  - Added `@api/endpoints/s3credentials` to allow EarthData Login authorized users to retrieve temporary security credentials for same-region direct S3 access.
- **CUMULUS-671**
  - Added `@packages/integration-tests/api/distribution/getDistributionApiS3SignedUrl()` to return the S3 signed URL for a file protected by the distribution API
- **CUMULUS-672**
  - Added `cmrMetadataFormat` and `cmrConceptId` to output for individual granules from `@cumulus/post-to-cmr`. `cmrMetadataFormat` will be read from the `cmrMetadataFormat` generated for each granule in `@cumulus/cmrjs/publish2CMR()`
  - Added helpers to `@packages/integration-tests/api/distribution`:
    - `getDistributionApiFileStream()` returns a stream to download files protected by the distribution API
    - `getDistributionFileUrl()` constructs URLs for requesting files from the distribution API
- **CUMULUS-1185** `@cumulus/api/models/Granule.removeGranuleFromCmrByGranule` to replace `@cumulus/api/models/Granule.removeGranuleFromCmr` and use the Granule UR from the CMR metadata to remove the granule from CMR

- **CUMULUS-1101**

  - Added new `@cumulus/checksum` package. This package provides functions to calculate and validate checksums.
  - Added new checksumming functions to `@cumulus/common/aws`: `calculateS3ObjectChecksum` and `validateS3ObjectChecksum`, which depend on the `checksum` package.

- CUMULUS-1171

  - Added `@cumulus/common` API documentation to `packages/common/docs/API.md`
  - Added an `npm run build-docs` task to `@cumulus/common`
  - Added `@cumulus/common/string#isValidHostname()`
  - Added `@cumulus/common/string#match()`
  - Added `@cumulus/common/string#matches()`
  - Added `@cumulus/common/string#toLower()`
  - Added `@cumulus/common/string#toUpper()`
  - Added `@cumulus/common/URLUtils#buildURL()`
  - Added `@cumulus/common/util#isNil()`
  - Added `@cumulus/common/util#isNull()`
  - Added `@cumulus/common/util#isUndefined()`
  - Added `@cumulus/common/util#negate()`

- **CUMULUS-1176**

  - Added new `@cumulus/files-to-granules` task to handle converting file array output from `cumulus-process` tasks into granule objects.
    Allows simplification of `@cumulus/move-granules` and `@cumulus/post-to-cmr`, see Changed section for more details.

- CUMULUS-1151 Compare the granule holdings in CMR with Cumulus' internal data store
- CUMULUS-1152 Compare the granule file holdings in CMR with Cumulus' internal data store

### Changed

- **CUMULUS-1216** - Updated `@cumulus/ingest/granule/ingestFile` to download files to expected staging location.
- **CUMULUS-1208** - Updated `@cumulus/ingest/queue/enqueueGranuleIngestMessage()` to not transform granule object passed to it when building an ingest message
- **CUMULUS-1198** - `@cumulus/ingest` no longer enforces any expectations about whether `provider_path` contains a leading slash or not.
- **CUMULUS-1170**
  - Update scripts and docs to use `npm` instead of `yarn`
  - Use `package-lock.json` files to ensure matching versions of npm packages
  - Update CI builds to use `npm ci` instead of `npm install`
- **CUMULUS-670**
  - Updated ParsePDR task to read standard PDR types+ (+ tgz as an external customer requirement) and add a fileType to granule-files on Granule discovery
  - Updated ParsePDR to fail if unrecognized type is used
  - Updated all relevant task schemas to include granule->files->filetype as a string value
  - Updated tests/test fixtures to include the fileType in the step function/task inputs and output validations as needed
  - Updated MoveGranules task to handle incoming configuration with new "fileType" values and to add them as appropriate to the lambda output.
  - Updated DiscoverGranules step/related workflows to read new Collection file parameter fileType that will map a discovered file to a workflow fileType
  - Updated CNM parser to add the fileType to the defined granule file fileType on ingest and updated integration tests to verify/validate that behavior
  - Updated generateEcho10XMLString in cmr-utils.js to use a map/related library to ensure order as CMR requires ordering for their online resources.
  - Updated post-to-cmr task to appropriately export CNM filetypes to CMR in echo10/UMM exports
- **CUMULUS-1139** - Granules stored in the API contain a `files` property. That schema has been greatly
  simplified and now better matches the CNM format.
  - The `name` property has been renamed to `fileName`.
  - The `filepath` property has been renamed to `key`.
  - The `checksumValue` property has been renamed to `checksum`.
  - The `path` property has been removed.
  - The `url_path` property has been removed.
  - The `filename` property (which contained an `s3://` URL) has been removed, and the `bucket`
    and `key` properties should be used instead. Any requests sent to the API containing a `granule.files[].filename`
    property will be rejected, and any responses coming back from the API will not contain that
    `filename` property.
  - A `source` property has been added, which is a URL indicating the original source of the file.
  - `@cumulus/ingest/granule.moveGranuleFiles()` no longer includes a `filename` field in its
    output. The `bucket` and `key` fields should be used instead.
- **CUMULUS-672**

  - Changed `@cumulus/integration-tests/api/EarthdataLogin.getEarthdataLoginRedirectResponse` to `@cumulus/integration-tests/api/EarthdataLogin.getEarthdataAccessToken`. The new function returns an access response from Earthdata login, if successful.
  - `@cumulus/integration-tests/cmr/getOnlineResources` now accepts an object of options, including `cmrMetadataFormat`. Based on the `cmrMetadataFormat`, the function will correctly retrieve the online resources for each metadata format (ECHO10, UMM-G)

- **CUMULUS-1101**

  - Moved `@cumulus/common/file/getFileChecksumFromStream` into `@cumulus/checksum`, and renamed it to `generateChecksumFromStream`.
    This is a breaking change for users relying on `@cumulus/common/file/getFileChecksumFromStream`.
  - Refactored `@cumulus/ingest/Granule` to depend on new `common/aws` checksum functions and remove significantly present checksumming code.
    - Deprecated `@cumulus/ingest/granule.validateChecksum`. Replaced with `@cumulus/ingest/granule.verifyFile`.
    - Renamed `granule.getChecksumFromFile` to `granule.retrieveSuppliedFileChecksumInformation` to be more accurate.
  - Deprecated `@cumulus/common/aws.checksumS3Objects`. Use `@cumulus/common/aws.calculateS3ObjectChecksum` instead.

- CUMULUS-1171

  - Fixed provider handling in the API to make it consistent between protocols.
    Before this change, FTP providers were configured using the `host` and
    `port` properties. HTTP providers ignored `port` and `protocol`, and stored
    an entire URL in the `host` property. Updated the API to only accept valid
    hostnames or IP addresses in the `provider.host` field. Updated ingest code
    to properly build HTTP and HTTPS URLs from `provider.protocol`,
    `provider.host`, and `provider.port`.
  - The default provider port was being set to 21, no matter what protocol was
    being used. Removed that default.

- **CUMULUS-1176**

  - `@cumulus/move-granules` breaking change:
    Input to `move-granules` is now expected to be in the form of a granules object (i.e. `{ granules: [ { ... }, { ... } ] }`);
    For backwards compatibility with array-of-files outputs from processing steps, use the new `@cumulus/files-to-granules` task as an intermediate step.
    This task will perform the input translation. This change allows `move-granules` to be simpler and behave more predictably.
    `config.granuleIdExtraction` and `config.input_granules` are no longer needed/used by `move-granules`.
  - `@cumulus/post-to-cmr`: `config.granuleIdExtraction` is no longer needed/used by `post-to-cmr`.

- CUMULUS-1174
  - Better error message and stacktrace for S3KeyPairProvider error reporting.

### Fixed

- **CUMULUS-1218** Reconciliation report will now scan only completed granules.
- `@cumulus/api` files and granules were not getting indexed correctly because files indexing was failing in `db-indexer`
- `@cumulus/deployment` A bug in the Cloudformation template was preventing the API from being able to be launched in a VPC, updated the IAM template to give the permissions to be able to run the API in a VPC

### Deprecated

- `@cumulus/api/models/Granule.removeGranuleFromCmr`, instead use `@cumulus/api/models/Granule.removeGranuleFromCmrByGranule`
- `@cumulus/ingest/granule.validateChecksum`, instead use `@cumulus/ingest/granule.verifyFile`
- `@cumulus/common/aws.checksumS3Objects`, instead use `@cumulus/common/aws.calculateS3ObjectChecksum`
- `@cumulus/cmrjs`: `getGranuleId` and `getCmrFiles` are deprecated due to changes in input handling.

## [v1.11.3] - 2019-3-5

### Added

- **CUMULUS-1187** - Added `@cumulus/ingest/granule/duplicateHandlingType()` to determine how duplicate files should be handled in an ingest workflow

### Fixed

- **CUMULUS-1187** - workflows not respecting the duplicate handling value specified in the collection
- Removed refreshToken schema requirement for OAuth

## [v1.11.2] - 2019-2-15

### Added

- CUMULUS-1169
  - Added a `@cumulus/common/StepFunctions` module. It contains functions for querying the AWS
    StepFunctions API. These functions have the ability to retry when a ThrottlingException occurs.
  - Added `@cumulus/common/aws.retryOnThrottlingException()`, which will wrap a function in code to
    retry on ThrottlingExceptions.
  - Added `@cumulus/common/test-utils.throttleOnce()`, which will cause a function to return a
    ThrottlingException the first time it is called, then return its normal result after that.
- CUMULUS-1103 Compare the collection holdings in CMR with Cumulus' internal data store
- CUMULUS-1099 Add support for UMMG JSON metadata versions > 1.4.
  - If a version is found in the metadata object, that version is used for processing and publishing to CMR otherwise, version 1.4 is assumed.
- CUMULUS-678
  - Added support for UMMG json v1.4 metadata files.
    `reconcileCMRMetadata` added to `@cumulus/cmrjs` to update metadata record with new file locations.
    `@cumulus/common/errors` adds two new error types `CMRMetaFileNotFound` and `InvalidArgument`.
    `@cumulus/common/test-utils` adds new function `randomId` to create a random string with id to help in debugging.
    `@cumulus/common/BucketsConfig` adds a new helper class `BucketsConfig` for working with bucket stack configuration and bucket names.
    `@cumulus/common/aws` adds new function `s3PutObjectTagging` as a convenience for the aws [s3().putObjectTagging](https://docs.aws.amazon.com/AWSJavaScriptSDK/latest/AWS/S3.html#putObjectTagging-property) function.
    `@cumulus/cmrjs` Adds: - `isCMRFile` - Identify an echo10(xml) or UMMG(json) metadata file. - `metadataObjectFromCMRFile` Read and parse CMR XML file from s3. - `updateCMRMetadata` Modify a cmr metadata (xml/json) file with updated information. - `publish2CMR` Posts XML or UMMG CMR data to CMR service. - `reconcileCMRMetadata` Reconciles cmr metadata file after a file moves.
- Adds some ECS and other permissions to StepRole to enable running ECS tasks from a workflow
- Added Apache logs to cumulus api and distribution lambdas
- **CUMULUS-1119** - Added `@cumulus/integration-tests/api/EarthdataLogin.getEarthdataLoginRedirectResponse` helper for integration tests to handle login with Earthdata and to return response from redirect to Cumulus API
- **CUMULUS-673** Added `@cumulus/common/file/getFileChecksumFromStream` to get file checksum from a readable stream

### Fixed

- CUMULUS-1123
  - Cloudformation template overrides now work as expected

### Changed

- CUMULUS-1169
  - Deprecated the `@cumulus/common/step-functions` module.
  - Updated code that queries the StepFunctions API to use the retry-enabled functions from
    `@cumulus/common/StepFunctions`
- CUMULUS-1121
  - Schema validation is now strongly enforced when writing to the database.
    Additional properties are not allowed and will result in a validation error.
- CUMULUS-678
  `tasks/move-granules` simplified and refactored to use functionality from cmrjs.
  `ingest/granules.moveGranuleFiles` now just moves granule files and returns a list of the updated files. Updating metadata now handled by `@cumulus/cmrjs/reconcileCMRMetadata`.
  `move-granules.updateGranuleMetadata` refactored and bugs fixed in the case of a file matching multiple collection.files.regexps.
  `getCmrXmlFiles` simplified and now only returns an object with the cmrfilename and the granuleId.
  `@cumulus/test-processing` - test processing task updated to generate UMM-G metadata

- CUMULUS-1043

  - `@cumulus/api` now uses [express](http://expressjs.com/) as the API engine.
  - All `@cumulus/api` endpoints on ApiGateway are consolidated to a single endpoint the uses `{proxy+}` definition.
  - All files under `packages/api/endpoints` along with associated tests are updated to support express's request and response objects.
  - Replaced environment variables `internal`, `bucket` and `systemBucket` with `system_bucket`.
  - Update `@cumulus/integration-tests` to work with updated cumulus-api express endpoints

- `@cumulus/integration-tests` - `buildAndExecuteWorkflow` and `buildWorkflow` updated to take a `meta` param to allow for additional fields to be added to the workflow `meta`

- **CUMULUS-1049** Updated `Retrieve Execution Status API` in `@cumulus/api`: If the execution doesn't exist in Step Function API, Cumulus API returns the execution status information from the database.

- **CUMULUS-1119**
  - Renamed `DISTRIBUTION_URL` environment variable to `DISTRIBUTION_ENDPOINT`
  - Renamed `DEPLOYMENT_ENDPOINT` environment variable to `DISTRIBUTION_REDIRECT_ENDPOINT`
  - Renamed `API_ENDPOINT` environment variable to `TOKEN_REDIRECT_ENDPOINT`

### Removed

- Functions deprecated before 1.11.0:
  - @cumulus/api/models/base: static Manager.createTable() and static Manager.deleteTable()
  - @cumulus/ingest/aws/S3
  - @cumulus/ingest/aws/StepFunction.getExecution()
  - @cumulus/ingest/aws/StepFunction.pullEvent()
  - @cumulus/ingest/consumer.Consume
  - @cumulus/ingest/granule/Ingest.getBucket()

### Deprecated

`@cmrjs/ingestConcept`, instead use the CMR object methods. `@cmrjs/CMR.ingestGranule` or `@cmrjs/CMR.ingestCollection`
`@cmrjs/searchConcept`, instead use the CMR object methods. `@cmrjs/CMR.searchGranules` or `@cmrjs/CMR.searchCollections`
`@cmrjs/deleteConcept`, instead use the CMR object methods. `@cmrjs/CMR.deleteGranule` or `@cmrjs/CMR.deleteCollection`

## [v1.11.1] - 2018-12-18

**Please Note**

- Ensure your `app/config.yml` has a `clientId` specified in the `cmr` section. This will allow CMR to identify your requests for better support and metrics.
  - For an example, please see [the example config](https://github.com/nasa/cumulus/blob/1c7e2bf41b75da9f87004c4e40fbcf0f39f56794/example/app/config.yml#L128).

### Added

- Added a `/tokenDelete` endpoint in `@cumulus/api` to delete access token records

### Changed

- CUMULUS-678
  `@cumulus/ingest/crypto` moved and renamed to `@cumulus/common/key-pair-provider`
  `@cumulus/ingest/aws` function: `KMSDecryptionFailed` and class: `KMS` extracted and moved to `@cumulus/common` and `KMS` is exported as `KMSProvider` from `@cumulus/common/key-pair-provider`
  `@cumulus/ingest/granule` functions: `publish`, `getGranuleId`, `getXMLMetadataAsString`, `getMetadataBodyAndTags`, `parseXmlString`, `getCmrXMLFiles`, `postS3Object`, `contructOnlineAccessUrls`, `updateMetadata`, extracted and moved to `@cumulus/cmrjs`
  `getGranuleId`, `getCmrXMLFiles`, `publish`, `updateMetadata` removed from `@cumulus/ingest/granule` and added to `@cumulus/cmrjs`;
  `updateMetadata` renamed `updateCMRMetadata`.
  `@cumulus/ingest` test files renamed.
- **CUMULUS-1070**
  - Add `'Client-Id'` header to all `@cumulus/cmrjs` requests (made via `searchConcept`, `ingestConcept`, and `deleteConcept`).
  - Updated `cumulus/example/app/config.yml` entry for `cmr.clientId` to use stackName for easier CMR-side identification.

## [v1.11.0] - 2018-11-30

**Please Note**

- Redeploy IAM roles:
  - CUMULUS-817 includes a migration that requires reconfiguration/redeployment of IAM roles. Please see the [upgrade instructions](https://nasa.github.io/cumulus/docs/upgrade/1.11.0) for more information.
  - CUMULUS-977 includes a few new SNS-related permissions added to the IAM roles that will require redeployment of IAM roles.
- `cumulus-message-adapter` v1.0.13+ is required for `@cumulus/api` granule reingest API to work properly. The latest version should be downloaded automatically by kes.
- A `TOKEN_SECRET` value (preferably 256-bit for security) must be added to `.env` to securely sign JWTs used for authorization in `@cumulus/api`

### Changed

- **CUUMULUS-1000** - Distribution endpoint now persists logins, instead of
  redirecting to Earthdata Login on every request
- **CUMULUS-783 CUMULUS-790** - Updated `@cumulus/sync-granule` and `@cumulus/move-granules` tasks to always overwrite existing files for manually-triggered reingest.
- **CUMULUS-906** - Updated `@cumulus/api` granule reingest API to
  - add `reingestGranule: true` and `forceDuplicateOverwrite: true` to Cumulus message `cumulus_meta.cumulus_context` field to indicate that the workflow is a manually triggered re-ingest.
  - return warning message to operator when duplicateHandling is not `replace`
  - `cumulus-message-adapter` v1.0.13+ is required.
- **CUMULUS-793** - Updated the granule move PUT request in `@cumulus/api` to reject the move with a 409 status code if one or more of the files already exist at the destination location
- Updated `@cumulus/helloworld` to use S3 to store state for pass on retry tests
- Updated `@cumulus/ingest`:
  - [Required for MAAP] `http.js#list` will now find links with a trailing whitespace
  - Removed code from `granule.js` which looked for files in S3 using `{ Bucket: discoveredFile.bucket, Key: discoveredFile.name }`. This is obsolete since `@cumulus/ingest` uses a `file-staging` and `constructCollectionId()` directory prefixes by default.
- **CUMULUS-989**
  - Updated `@cumulus/api` to use [JWT (JSON Web Token)](https://jwt.io/introduction/) as the transport format for API authorization tokens and to use JWT verification in the request authorization
  - Updated `/token` endpoint in `@cumulus/api` to return tokens as JWTs
  - Added a `/refresh` endpoint in `@cumulus/api` to request new access tokens from the OAuth provider using the refresh token
  - Added `refreshAccessToken` to `@cumulus/api/lib/EarthdataLogin` to manage refresh token requests with the Earthdata OAuth provider

### Added

- **CUMULUS-1050**
  - Separated configuration flags for originalPayload/finalPayload cleanup such that they can be set to different retention times
- **CUMULUS-798**
  - Added daily Executions cleanup CloudWatch event that triggers cleanExecutions lambda
  - Added cleanExecutions lambda that removes finalPayload/originalPayload field entries for records older than configured timeout value (execution_payload_retention_period), with a default of 30 days
- **CUMULUS-815/816**
  - Added 'originalPayload' and 'finalPayload' fields to Executions table
  - Updated Execution model to populate originalPayload with the execution payload on record creation
  - Updated Execution model code to populate finalPayload field with the execution payload on execution completion
  - Execution API now exposes the above fields
- **CUMULUS-977**
  - Rename `kinesisConsumer` to `messageConsumer` as it handles both Kinesis streams and SNS topics as of this version.
  - Add `sns`-type rule support. These rules create a subscription between an SNS topic and the `messageConsumer`.
    When a message is received, `messageConsumer` is triggered and passes the SNS message (JSON format expected) in
    its entirety to the workflow in the `payload` field of the Cumulus message. For more information on sns-type rules,
    see the [documentation](https://nasa.github.io/cumulus/docs/data-cookbooks/setup#rules).
- **CUMULUS-975**
  - Add `KinesisInboundEventLogger` and `KinesisOutboundEventLogger` API lambdas. These lambdas
    are utilized to dump incoming and outgoing ingest workflow kinesis streams
    to cloudwatch for analytics in case of AWS/stream failure.
  - Update rules model to allow tracking of log_event ARNs related to
    Rule event logging. Kinesis rule types will now automatically log
    incoming events via a Kinesis event triggered lambda.
    CUMULUS-975-migration-4
  - Update migration code to require explicit migration names per run
  - Added migration_4 to migrate/update exisitng Kinesis rules to have a log event mapping
  - Added new IAM policy for migration lambda
- **CUMULUS-775**
  - Adds a instance metadata endpoint to the `@cumulus/api` package.
  - Adds a new convenience function `hostId` to the `@cumulus/cmrjs` to help build environment specific cmr urls.
  - Fixed `@cumulus/cmrjs.searchConcept` to search and return CMR results.
  - Modified `@cumulus/cmrjs.CMR.searchGranule` and `@cumulus/cmrjs.CMR.searchCollection` to include CMR's provider as a default parameter to searches.
- **CUMULUS-965**
  - Add `@cumulus/test-data.loadJSONTestData()`,
    `@cumulus/test-data.loadTestData()`, and
    `@cumulus/test-data.streamTestData()` to safely load test data. These
    functions should be used instead of using `require()` to load test data,
    which could lead to tests interferring with each other.
  - Add a `@cumulus/common/util/deprecate()` function to mark a piece of code as
    deprecated
- **CUMULUS-986**
  - Added `waitForTestExecutionStart` to `@cumulus/integration-tests`
- **CUMULUS-919**
  - In `@cumulus/deployment`, added support for NGAP permissions boundaries for IAM roles with `useNgapPermissionBoundary` flag in `iam/config.yml`. Defaults to false.

### Fixed

- Fixed a bug where FTP sockets were not closed after an error, keeping the Lambda function active until it timed out [CUMULUS-972]
- **CUMULUS-656**
  - The API will no longer allow the deletion of a provider if that provider is
    referenced by a rule
  - The API will no longer allow the deletion of a collection if that collection
    is referenced by a rule
- Fixed a bug where `@cumulus/sf-sns-report` was not pulling large messages from S3 correctly.

### Deprecated

- `@cumulus/ingest/aws/StepFunction.pullEvent()`. Use `@cumulus/common/aws.pullStepFunctionEvent()`.
- `@cumulus/ingest/consumer.Consume` due to unpredictable implementation. Use `@cumulus/ingest/consumer.Consumer`.
  Call `Consumer.consume()` instead of `Consume.read()`.

## [v1.10.4] - 2018-11-28

### Added

- **CUMULUS-1008**
  - New `config.yml` parameter for SQS consumers: `sqs_consumer_rate: (default 500)`, which is the maximum number of
    messages the consumer will attempt to process per execution. Currently this is only used by the sf-starter consumer,
    which runs every minute by default, making this a messages-per-minute upper bound. SQS does not guarantee the number
    of messages returned per call, so this is not a fixed rate of consumption, only attempted number of messages received.

### Deprecated

- `@cumulus/ingest/consumer.Consume` due to unpredictable implementation. Use `@cumulus/ingest/consumer.Consumer`.

### Changed

- Backported update of `packages/api` dependency `@mapbox/dyno` to `1.4.2` to mitigate `event-stream` vulnerability.

## [v1.10.3] - 2018-10-31

### Added

- **CUMULUS-817**
  - Added AWS Dead Letter Queues for lambdas that are scheduled asynchronously/such that failures show up only in cloudwatch logs.
- **CUMULUS-956**
  - Migrated developer documentation and data-cookbooks to Docusaurus
    - supports versioning of documentation
  - Added `docs/docs-how-to.md` to outline how to do things like add new docs or locally install for testing.
  - Deployment/CI scripts have been updated to work with the new format
- **CUMULUS-811**
  - Added new S3 functions to `@cumulus/common/aws`:
    - `aws.s3TagSetToQueryString`: converts S3 TagSet array to querystring (for use with upload()).
    - `aws.s3PutObject`: Returns promise of S3 `putObject`, which puts an object on S3
    - `aws.s3CopyObject`: Returns promise of S3 `copyObject`, which copies an object in S3 to a new S3 location
    - `aws.s3GetObjectTagging`: Returns promise of S3 `getObjectTagging`, which returns an object containing an S3 TagSet.
  - `@/cumulus/common/aws.s3PutObject` defaults to an explicit `ACL` of 'private' if not overridden.
  - `@/cumulus/common/aws.s3CopyObject` defaults to an explicit `TaggingDirective` of 'COPY' if not overridden.

### Deprecated

- **CUMULUS-811**
  - Deprecated `@cumulus/ingest/aws.S3`. Member functions of this class will now
    log warnings pointing to similar functionality in `@cumulus/common/aws`.

## [v1.10.2] - 2018-10-24

### Added

- **CUMULUS-965**
  - Added a `@cumulus/logger` package
- **CUMULUS-885**
  - Added 'human readable' version identifiers to Lambda Versioning lambda aliases
- **CUMULUS-705**
  - Note: Make sure to update the IAM stack when deploying this update.
  - Adds an AsyncOperations model and associated DynamoDB table to the
    `@cumulus/api` package
  - Adds an /asyncOperations endpoint to the `@cumulus/api` package, which can
    be used to fetch the status of an AsyncOperation.
  - Adds a /bulkDelete endpoint to the `@cumulus/api` package, which performs an
    asynchronous bulk-delete operation. This is a stub right now which is only
    intended to demonstration how AsyncOperations work.
  - Adds an AsyncOperation ECS task to the `@cumulus/api` package, which will
    fetch an Lambda function, run it in ECS, and then store the result to the
    AsyncOperations table in DynamoDB.
- **CUMULUS-851** - Added workflow lambda versioning feature to allow in-flight workflows to use lambda versions that were in place when a workflow was initiated

  - Updated Kes custom code to remove logic that used the CMA file key to determine template compilation logic. Instead, utilize a `customCompilation` template configuration flag to indicate a template should use Cumulus's kes customized methods instead of 'core'.
  - Added `useWorkflowLambdaVersions` configuration option to enable the lambdaVersioning feature set. **This option is set to true by default** and should be set to false to disable the feature.
  - Added uniqueIdentifier configuration key to S3 sourced lambdas to optionally support S3 lambda resource versioning within this scheme. This key must be unique for each modified version of the lambda package and must be updated in configuration each time the source changes.
  - Added a new nested stack template that will create a `LambdaVersions` stack that will take lambda parameters from the base template, generate lambda versions/aliases and return outputs with references to the most 'current' lambda alias reference, and updated 'core' template to utilize these outputs (if `useWorkflowLambdaVersions` is enabled).

- Created a `@cumulus/api/lib/OAuth2` interface, which is implemented by the
  `@cumulus/api/lib/EarthdataLogin` and `@cumulus/api/lib/GoogleOAuth2` classes.
  Endpoints that need to handle authentication will determine which class to use
  based on environment variables. This also greatly simplifies testing.
- Added `@cumulus/api/lib/assertions`, containing more complex AVA test assertions
- Added PublishGranule workflow to publish a granule to CMR without full reingest. (ingest-in-place capability)

- `@cumulus/integration-tests` new functionality:
  - `listCollections` to list collections from a provided data directory
  - `deleteCollection` to delete list of collections from a deployed stack
  - `cleanUpCollections` combines the above in one function.
  - `listProviders` to list providers from a provided data directory
  - `deleteProviders` to delete list of providers from a deployed stack
  - `cleanUpProviders` combines the above in one function.
  - `@cumulus/integrations-tests/api.js`: `deleteGranule` and `deletePdr` functions to make `DELETE` requests to Cumulus API
  - `rules` API functionality for posting and deleting a rule and listing all rules
  - `wait-for-deploy` lambda for use in the redeployment tests
- `@cumulus/ingest/granule.js`: `ingestFile` inserts new `duplicate_found: true` field in the file's record if a duplicate file already exists on S3.
- `@cumulus/api`: `/execution-status` endpoint requests and returns complete execution output if execution output is stored in S3 due to size.
- Added option to use environment variable to set CMR host in `@cumulus/cmrjs`.
- **CUMULUS-781** - Added integration tests for `@cumulus/sync-granule` when `duplicateHandling` is set to `replace` or `skip`
- **CUMULUS-791** - `@cumulus/move-granules`: `moveFileRequest` inserts new `duplicate_found: true` field in the file's record if a duplicate file already exists on S3. Updated output schema to document new `duplicate_found` field.

### Removed

- Removed `@cumulus/common/fake-earthdata-login-server`. Tests can now create a
  service stub based on `@cumulus/api/lib/OAuth2` if testing requires handling
  authentication.

### Changed

- **CUMULUS-940** - modified `@cumulus/common/aws` `receiveSQSMessages` to take a parameter object instead of positional parameters. All defaults remain the same, but now access to long polling is available through `options.waitTimeSeconds`.
- **CUMULUS-948** - Update lambda functions `CNMToCMA` and `CnmResponse` in the `cumulus-data-shared` bucket and point the default stack to them.
- **CUMULUS-782** - Updated `@cumulus/sync-granule` task and `Granule.ingestFile` in `@cumulus/ingest` to keep both old and new data when a destination file with different checksum already exists and `duplicateHandling` is `version`
- Updated the config schema in `@cumulus/move-granules` to include the `moveStagedFiles` param.
- **CUMULUS-778** - Updated config schema and documentation in `@cumulus/sync-granule` to include `duplicateHandling` parameter for specifying how duplicate filenames should be handled
- **CUMULUS-779** - Updated `@cumulus/sync-granule` to throw `DuplicateFile` error when destination files already exist and `duplicateHandling` is `error`
- **CUMULUS-780** - Updated `@cumulus/sync-granule` to use `error` as the default for `duplicateHandling` when it is not specified
- **CUMULUS-780** - Updated `@cumulus/api` to use `error` as the default value for `duplicateHandling` in the `Collection` model
- **CUMULUS-785** - Updated the config schema and documentation in `@cumulus/move-granules` to include `duplicateHandling` parameter for specifying how duplicate filenames should be handled
- **CUMULUS-786, CUMULUS-787** - Updated `@cumulus/move-granules` to throw `DuplicateFile` error when destination files already exist and `duplicateHandling` is `error` or not specified
- **CUMULUS-789** - Updated `@cumulus/move-granules` to keep both old and new data when a destination file with different checksum already exists and `duplicateHandling` is `version`

### Fixed

- `getGranuleId` in `@cumulus/ingest` bug: `getGranuleId` was constructing an error using `filename` which was undefined. The fix replaces `filename` with the `uri` argument.
- Fixes to `del` in `@cumulus/api/endpoints/granules.js` to not error/fail when not all files exist in S3 (e.g. delete granule which has only 2 of 3 files ingested).
- `@cumulus/deployment/lib/crypto.js` now checks for private key existence properly.

## [v1.10.1] - 2018-09-4

### Fixed

- Fixed cloudformation template errors in `@cumulus/deployment/`
  - Replaced references to Fn::Ref: with Ref:
  - Moved long form template references to a newline

## [v1.10.0] - 2018-08-31

### Removed

- Removed unused and broken code from `@cumulus/common`
  - Removed `@cumulus/common/test-helpers`
  - Removed `@cumulus/common/task`
  - Removed `@cumulus/common/message-source`
  - Removed the `getPossiblyRemote` function from `@cumulus/common/aws`
  - Removed the `startPromisedSfnExecution` function from `@cumulus/common/aws`
  - Removed the `getCurrentSfnTask` function from `@cumulus/common/aws`

### Changed

- **CUMULUS-839** - In `@cumulus/sync-granule`, 'collection' is now an optional config parameter

### Fixed

- **CUMULUS-859** Moved duplicate code in `@cumulus/move-granules` and `@cumulus/post-to-cmr` to `@cumulus/ingest`. Fixed imports making assumptions about directory structure.
- `@cumulus/ingest/consumer` correctly limits the number of messages being received and processed from SQS. Details:
  - **Background:** `@cumulus/api` includes a lambda `<stack-name>-sqs2sf` which processes messages from the `<stack-name>-startSF` SQS queue every minute. The `sqs2sf` lambda uses `@cumulus/ingest/consumer` to receive and process messages from SQS.
  - **Bug:** More than `messageLimit` number of messages were being consumed and processed from the `<stack-name>-startSF` SQS queue. Many step functions were being triggered simultaneously by the lambda `<stack-name>-sqs2sf` (which consumes every minute from the `startSF` queue) and resulting in step function failure with the error: `An error occurred (ThrottlingException) when calling the GetExecutionHistory`.
  - **Fix:** `@cumulus/ingest/consumer#processMessages` now processes messages until `timeLimit` has passed _OR_ once it receives up to `messageLimit` messages. `sqs2sf` is deployed with a [default `messageLimit` of 10](https://github.com/nasa/cumulus/blob/670000c8a821ff37ae162385f921c40956e293f7/packages/deployment/app/config.yml#L147).
  - **IMPORTANT NOTE:** `consumer` will actually process up to `messageLimit * 2 - 1` messages. This is because sometimes `receiveSQSMessages` will return less than `messageLimit` messages and thus the consumer will continue to make calls to `receiveSQSMessages`. For example, given a `messageLimit` of 10 and subsequent calls to `receiveSQSMessages` returns up to 9 messages, the loop will continue and a final call could return up to 10 messages.

## [v1.9.1] - 2018-08-22

**Please Note** To take advantage of the added granule tracking API functionality, updates are required for the message adapter and its libraries. You should be on the following versions:

- `cumulus-message-adapter` 1.0.9+
- `cumulus-message-adapter-js` 1.0.4+
- `cumulus-message-adapter-java` 1.2.7+
- `cumulus-message-adapter-python` 1.0.5+

### Added

- **CUMULUS-687** Added logs endpoint to search for logs from a specific workflow execution in `@cumulus/api`. Added integration test.
- **CUMULUS-836** - `@cumulus/deployment` supports a configurable docker storage driver for ECS. ECS can be configured with either `devicemapper` (the default storage driver for AWS ECS-optimized AMIs) or `overlay2` (the storage driver used by the NGAP 2.0 AMI). The storage driver can be configured in `app/config.yml` with `ecs.docker.storageDriver: overlay2 | devicemapper`. The default is `overlay2`.
  - To support this configuration, a [Handlebars](https://handlebarsjs.com/) helper `ifEquals` was added to `packages/deployment/lib/kes.js`.
- **CUMULUS-836** - `@cumulus/api` added IAM roles required by the NGAP 2.0 AMI. The NGAP 2.0 AMI runs a script `register_instances_with_ssm.py` which requires the ECS IAM role to include `ec2:DescribeInstances` and `ssm:GetParameter` permissions.

### Fixed

- **CUMULUS-836** - `@cumulus/deployment` uses `overlay2` driver by default and does not attempt to write `--storage-opt dm.basesize` to fix [this error](https://github.com/moby/moby/issues/37039).
- **CUMULUS-413** Kinesis processing now captures all errrors.
  - Added kinesis fallback mechanism when errors occur during record processing.
  - Adds FallbackTopicArn to `@cumulus/api/lambdas.yml`
  - Adds fallbackConsumer lambda to `@cumulus/api`
  - Adds fallbackqueue option to lambda definitions capture lambda failures after three retries.
  - Adds kinesisFallback SNS topic to signal incoming errors from kinesis stream.
  - Adds kinesisFailureSQS to capture fully failed events from all retries.
- **CUMULUS-855** Adds integration test for kinesis' error path.
- **CUMULUS-686** Added workflow task name and version tracking via `@cumulus/api` executions endpoint under new `tasks` property, and under `workflow_tasks` in step input/output.
  - Depends on `cumulus-message-adapter` 1.0.9+, `cumulus-message-adapter-js` 1.0.4+, `cumulus-message-adapter-java` 1.2.7+ and `cumulus-message-adapter-python` 1.0.5+
- **CUMULUS-771**
  - Updated sync-granule to stream the remote file to s3
  - Added integration test for ingesting granules from ftp provider
  - Updated http/https integration tests for ingesting granules from http/https providers
- **CUMULUS-862** Updated `@cumulus/integration-tests` to handle remote lambda output
- **CUMULUS-856** Set the rule `state` to have default value `ENABLED`

### Changed

- In `@cumulus/deployment`, changed the example app config.yml to have additional IAM roles

## [v1.9.0] - 2018-08-06

**Please note** additional information and upgrade instructions [here](https://nasa.github.io/cumulus/docs/upgrade/1.9.0)

### Added

- **CUMULUS-712** - Added integration tests verifying expected behavior in workflows
- **GITC-776-2** - Add support for versioned collections

### Fixed

- **CUMULUS-832**
  - Fixed indentation in example config.yml in `@cumulus/deployment`
  - Fixed issue with new deployment using the default distribution endpoint in `@cumulus/deployment` and `@cumulus/api`

## [v1.8.1] - 2018-08-01

**Note** IAM roles should be re-deployed with this release.

- **Cumulus-726**
  - Added function to `@cumulus/integration-tests`: `sfnStep` includes `getStepInput` which returns the input to the schedule event of a given step function step.
  - Added IAM policy `@cumulus/deployment`: Lambda processing IAM role includes `kinesis::PutRecord` so step function lambdas can write to kinesis streams.
- **Cumulus Community Edition**
  - Added Google OAuth authentication token logic to `@cumulus/api`. Refactored token endpoint to use environment variable flag `OAUTH_PROVIDER` when determining with authentication method to use.
  - Added API Lambda memory configuration variable `api_lambda_memory` to `@cumulus/api` and `@cumulus/deployment`.

### Changed

- **Cumulus-726**
  - Changed function in `@cumulus/api`: `models/rules.js#addKinesisEventSource` was modified to call to `deleteKinesisEventSource` with all required parameters (rule's name, arn and type).
  - Changed function in `@cumulus/integration-tests`: `getStepOutput` can now be used to return output of failed steps. If users of this function want the output of a failed event, they can pass a third parameter `eventType` as `'failure'`. This function will work as always for steps which completed successfully.

### Removed

- **Cumulus-726**

  - Configuration change to `@cumulus/deployment`: Removed default auto scaling configuration for Granules and Files DynamoDB tables.

- **CUMULUS-688**
  - Add integration test for ExecutionStatus
  - Function addition to `@cumulus/integration-tests`: `api` includes `getExecutionStatus` which returns the execution status from the Cumulus API

## [v1.8.0] - 2018-07-23

### Added

- **CUMULUS-718** Adds integration test for Kinesis triggering a workflow.

- **GITC-776-3** Added more flexibility for rules. You can now edit all fields on the rule's record
  We may need to update the api documentation to reflect this.

- **CUMULUS-681** - Add ingest-in-place action to granules endpoint

  - new applyWorkflow action at PUT /granules/{granuleid} Applying a workflow starts an execution of the provided workflow and passes the granule record as payload.
    Parameter(s):
    - workflow - the workflow name

- **CUMULUS-685** - Add parent exeuction arn to the execution which is triggered from a parent step function

### Changed

- **CUMULUS-768** - Integration tests get S3 provider data from shared data folder

### Fixed

- **CUMULUS-746** - Move granule API correctly updates record in dynamo DB and cmr xml file
- **CUMULUS-766** - Populate database fileSize field from S3 if value not present in Ingest payload

## [v1.7.1] - 2018-07-27 - [BACKPORT]

### Fixed

- **CUMULUS-766** - Backport from 1.8.0 - Populate database fileSize field from S3 if value not present in Ingest payload

## [v1.7.0] - 2018-07-02

### Please note: [Upgrade Instructions](https://nasa.github.io/cumulus/docs/upgrade/1.7.0)

### Added

- **GITC-776-2** - Add support for versioned collectons
- **CUMULUS-491** - Add granule reconciliation API endpoints.
- **CUMULUS-480** Add suport for backup and recovery:
  - Add DynamoDB tables for granules, executions and pdrs
  - Add ability to write all records to S3
  - Add ability to download all DynamoDB records in form json files
  - Add ability to upload records to DynamoDB
  - Add migration scripts for copying granule, pdr and execution records from ElasticSearch to DynamoDB
  - Add IAM support for batchWrite on dynamoDB
-
- **CUMULUS-508** - `@cumulus/deployment` cloudformation template allows for lambdas and ECS clusters to have multiple AZ availability.
  - `@cumulus/deployment` also ensures docker uses `devicemapper` storage driver.
- **CUMULUS-755** - `@cumulus/deployment` Add DynamoDB autoscaling support.
  - Application developers can add autoscaling and override default values in their deployment's `app/config.yml` file using a `{TableName}Table:` key.

### Fixed

- **CUMULUS-747** - Delete granule API doesn't delete granule files in s3 and granule in elasticsearch
  - update the StreamSpecification DynamoDB tables to have StreamViewType: "NEW_AND_OLD_IMAGES"
  - delete granule files in s3
- **CUMULUS-398** - Fix not able to filter executions by workflow
- **CUMULUS-748** - Fix invalid lambda .zip files being validated/uploaded to AWS
- **CUMULUS-544** - Post to CMR task has UAT URL hard-coded
  - Made configurable: PostToCmr now requires CMR_ENVIRONMENT env to be set to 'SIT' or 'OPS' for those CMR environments. Default is UAT.

### Changed

- **GITC-776-4** - Changed Discover-pdrs to not rely on collection but use provider_path in config. It also has an optional filterPdrs regex configuration parameter

- **CUMULUS-710** - In the integration test suite, `getStepOutput` returns the output of the first successful step execution or last failed, if none exists

## [v1.6.0] - 2018-06-06

### Please note: [Upgrade Instructions](https://nasa.github.io/cumulus/docs/upgrade/1.6.0)

### Fixed

- **CUMULUS-602** - Format all logs sent to Elastic Search.
  - Extract cumulus log message and index it to Elastic Search.

### Added

- **CUMULUS-556** - add a mechanism for creating and running migration scripts on deployment.
- **CUMULUS-461** Support use of metadata date and other components in `url_path` property

### Changed

- **CUMULUS-477** Update bucket configuration to support multiple buckets of the same type:
  - Change the structure of the buckets to allow for more than one bucket of each type. The bucket structure is now:
    bucket-key:
    name: <bucket-name>
    type: <type> i.e. internal, public, etc.
  - Change IAM and app deployment configuration to support new bucket structure
  - Update tasks and workflows to support new bucket structure
  - Replace instances where buckets.internal is relied upon to either use the system bucket or a configured bucket
  - Move IAM template to the deployment package. NOTE: You now have to specify '--template node_modules/@cumulus/deployment/iam' in your IAM deployment
  - Add IAM cloudformation template support to filter buckets by type

## [v1.5.5] - 2018-05-30

### Added

- **CUMULUS-530** - PDR tracking through Queue-granules
  - Add optional `pdr` property to the sync-granule task's input config and output payload.
- **CUMULUS-548** - Create a Lambda task that generates EMS distribution reports
  - In order to supply EMS Distribution Reports, you must enable S3 Server
    Access Logging on any S3 buckets used for distribution. See [How Do I Enable Server Access Logging for an S3 Bucket?](https://docs.aws.amazon.com/AmazonS3/latest/user-guide/server-access-logging.html)
    The "Target bucket" setting should point at the Cumulus internal bucket.
    The "Target prefix" should be
    "<STACK_NAME>/ems-distribution/s3-server-access-logs/", where "STACK_NAME"
    is replaced with the name of your Cumulus stack.

### Fixed

- **CUMULUS-546 - Kinesis Consumer should catch and log invalid JSON**
  - Kinesis Consumer lambda catches and logs errors so that consumer doesn't get stuck in a loop re-processing bad json records.
- EMS report filenames are now based on their start time instead of the time
  instead of the time that the report was generated
- **CUMULUS-552 - Cumulus API returns different results for the same collection depending on query**
  - The collection, provider and rule records in elasticsearch are now replaced with records from dynamo db when the dynamo db records are updated.

### Added

- `@cumulus/deployment`'s default cloudformation template now configures storage for Docker to match the configured ECS Volume. The template defines Docker's devicemapper basesize (`dm.basesize`) using `ecs.volumeSize`. This addresses ECS default of limiting Docker containers to 10GB of storage ([Read more](https://aws.amazon.com/premiumsupport/knowledge-center/increase-default-ecs-docker-limit/)).

## [v1.5.4] - 2018-05-21

### Added

- **CUMULUS-535** - EMS Ingest, Archive, Archive Delete reports
  - Add lambda EmsReport to create daily EMS Ingest, Archive, Archive Delete reports
  - ems.provider property added to `@cumulus/deployment/app/config.yml`.
    To change the provider name, please add `ems: provider` property to `app/config.yml`.
- **CUMULUS-480** Use DynamoDB to store granules, pdrs and execution records
  - Activate PointInTime feature on DynamoDB tables
  - Increase test coverage on api package
  - Add ability to restore metadata records from json files to DynamoDB
- **CUMULUS-459** provide API endpoint for moving granules from one location on s3 to another

## [v1.5.3] - 2018-05-18

### Fixed

- **CUMULUS-557 - "Add dataType to DiscoverGranules output"**
  - Granules discovered by the DiscoverGranules task now include dataType
  - dataType is now a required property for granules used as input to the
    QueueGranules task
- **CUMULUS-550** Update deployment app/config.yml to force elasticsearch updates for deleted granules

## [v1.5.2] - 2018-05-15

### Fixed

- **CUMULUS-514 - "Unable to Delete the Granules"**
  - updated cmrjs.deleteConcept to return success if the record is not found
    in CMR.

### Added

- **CUMULUS-547** - The distribution API now includes an
  "earthdataLoginUsername" query parameter when it returns a signed S3 URL
- **CUMULUS-527 - "parse-pdr queues up all granules and ignores regex"**
  - Add an optional config property to the ParsePdr task called
    "granuleIdFilter". This property is a regular expression that is applied
    against the filename of the first file of each granule contained in the
    PDR. If the regular expression matches, then the granule is included in
    the output. Defaults to '.', which will match all granules in the PDR.
- File checksums in PDRs now support MD5
- Deployment support to subscribe to an SNS topic that already exists
- **CUMULUS-470, CUMULUS-471** In-region S3 Policy lambda added to API to update bucket policy for in-region access.
- **CUMULUS-533** Added fields to granule indexer to support EMS ingest and archive record creation
- **CUMULUS-534** Track deleted granules
  - added `deletedgranule` type to `cumulus` index.
  - **Important Note:** Force custom bootstrap to re-run by adding this to
    app/config.yml `es: elasticSearchMapping: 7`
- You can now deploy cumulus without ElasticSearch. Just add `es: null` to your `app/config.yml` file. This is only useful for debugging purposes. Cumulus still requires ElasticSearch to properly operate.
- `@cumulus/integration-tests` includes and exports the `addRules` function, which seeds rules into the DynamoDB table.
- Added capability to support EFS in cloud formation template. Also added
  optional capability to ssh to your instance and privileged lambda functions.
- Added support to force discovery of PDRs that have already been processed
  and filtering of selected data types
- `@cumulus/cmrjs` uses an environment variable `USER_IP_ADDRESS` or fallback
  IP address of `10.0.0.0` when a public IP address is not available. This
  supports lambda functions deployed into a VPC's private subnet, where no
  public IP address is available.

### Changed

- **CUMULUS-550** Custom bootstrap automatically adds new types to index on
  deployment

## [v1.5.1] - 2018-04-23

### Fixed

- add the missing dist folder to the hello-world task
- disable uglifyjs on the built version of the pdr-status-check (read: https://github.com/webpack-contrib/uglifyjs-webpack-plugin/issues/264)

## [v1.5.0] - 2018-04-23

### Changed

- Removed babel from all tasks and packages and increased minimum node requirements to version 8.10
- Lambda functions created by @cumulus/deployment will use node8.10 by default
- Moved [cumulus-integration-tests](https://github.com/nasa/cumulus-integration-tests) to the `example` folder CUMULUS-512
- Streamlined all packages dependencies (e.g. remove redundant dependencies and make sure versions are the same across packages)
- **CUMULUS-352:** Update Cumulus Elasticsearch indices to use [index aliases](https://www.elastic.co/guide/en/elasticsearch/reference/current/indices-aliases.html).
- **CUMULUS-519:** ECS tasks are no longer restarted after each CF deployment unless `ecs.restartTasksOnDeploy` is set to true
- **CUMULUS-298:** Updated log filterPattern to include all CloudWatch logs in ElasticSearch
- **CUMULUS-518:** Updates to the SyncGranule config schema
  - `granuleIdExtraction` is no longer a property
  - `process` is now an optional property
  - `provider_path` is no longer a property

### Fixed

- **CUMULUS-455 "Kes deployments using only an updated message adapter do not get automatically deployed"**
  - prepended the hash value of cumulus-message-adapter.zip file to the zip file name of lambda which uses message adapter.
  - the lambda function will be redeployed when message adapter or lambda function are updated
- Fixed a bug in the bootstrap lambda function where it stuck during update process
- Fixed a bug where the sf-sns-report task did not return the payload of the incoming message as the output of the task [CUMULUS-441]

### Added

- **CUMULUS-352:** Add reindex CLI to the API package.
- **CUMULUS-465:** Added mock http/ftp/sftp servers to the integration tests
- Added a `delete` method to the `@common/CollectionConfigStore` class
- **CUMULUS-467 "@cumulus/integration-tests or cumulus-integration-tests should seed provider and collection in deployed DynamoDB"**
  - `example` integration-tests populates providers and collections to database
  - `example` workflow messages are populated from workflow templates in s3, provider and collection information in database, and input payloads. Input templates are removed.
  - added `https` protocol to provider schema

## [v1.4.1] - 2018-04-11

### Fixed

- Sync-granule install

## [v1.4.0] - 2018-04-09

### Fixed

- **CUMULUS-392 "queue-granules not returning the sfn-execution-arns queued"**
  - updated queue-granules to return the sfn-execution-arns queued and pdr if exists.
  - added pdr to ingest message meta.pdr instead of payload, so the pdr information doesn't get lost in the ingest workflow, and ingested granule in elasticsearch has pdr name.
  - fixed sf-sns-report schema, remove the invalid part
  - fixed pdr-status-check schema, the failed execution contains arn and reason
- **CUMULUS-206** make sure homepage and repository urls exist in package.json files of tasks and packages

### Added

- Example folder with a cumulus deployment example

### Changed

- [CUMULUS-450](https://bugs.earthdata.nasa.gov/browse/CUMULUS-450) - Updated
  the config schema of the **queue-granules** task
  - The config no longer takes a "collection" property
  - The config now takes an "internalBucket" property
  - The config now takes a "stackName" property
- [CUMULUS-450](https://bugs.earthdata.nasa.gov/browse/CUMULUS-450) - Updated
  the config schema of the **parse-pdr** task
  - The config no longer takes a "collection" property
  - The "stack", "provider", and "bucket" config properties are now
    required
- **CUMULUS-469** Added a lambda to the API package to prototype creating an S3 bucket policy for direct, in-region S3 access for the prototype bucket

### Removed

- Removed the `findTmpTestDataDirectory()` function from
  `@cumulus/common/test-utils`

### Fixed

- [CUMULUS-450](https://bugs.earthdata.nasa.gov/browse/CUMULUS-450)
  - The **queue-granules** task now enqueues a **sync-granule** task with the
    correct collection config for that granule based on the granule's
    data-type. It had previously been using the collection config from the
    config of the **queue-granules** task, which was a problem if the granules
    being queued belonged to different data-types.
  - The **parse-pdr** task now handles the case where a PDR contains granules
    with different data types, and uses the correct granuleIdExtraction for
    each granule.

### Added

- **CUMULUS-448** Add code coverage checking using [nyc](https://github.com/istanbuljs/nyc).

## [v1.3.0] - 2018-03-29

### Deprecated

- discover-s3-granules is deprecated. The functionality is provided by the discover-granules task

### Fixed

- **CUMULUS-331:** Fix aws.downloadS3File to handle non-existent key
- Using test ftp provider for discover-granules testing [CUMULUS-427]
- **CUMULUS-304: "Add AWS API throttling to pdr-status-check task"** Added concurrency limit on SFN API calls. The default concurrency is 10 and is configurable through Lambda environment variable CONCURRENCY.
- **CUMULUS-414: "Schema validation not being performed on many tasks"** revised npm build scripts of tasks that use cumulus-message-adapter to place schema directories into dist directories.
- **CUMULUS-301:** Update all tests to use test-data package for testing data.
- **CUMULUS-271: "Empty response body from rules PUT endpoint"** Added the updated rule to response body.
- Increased memory allotment for `CustomBootstrap` lambda function. Resolves failed deployments where `CustomBootstrap` lambda function was failing with error `Process exited before completing request`. This was causing deployments to stall, fail to update and fail to rollback. This error is thrown when the lambda function tries to use more memory than it is allotted.
- Cumulus repository folders structure updated:
  - removed the `cumulus` folder altogether
  - moved `cumulus/tasks` to `tasks` folder at the root level
  - moved the tasks that are not converted to use CMA to `tasks/.not_CMA_compliant`
  - updated paths where necessary

### Added

- `@cumulus/integration-tests` - Added support for testing the output of an ECS activity as well as a Lambda function.

## [v1.2.0] - 2018-03-20

### Fixed

- Update vulnerable npm packages [CUMULUS-425]
- `@cumulus/api`: `kinesis-consumer.js` uses `sf-scheduler.js#schedule` instead of placing a message directly on the `startSF` SQS queue. This is a fix for [CUMULUS-359](https://bugs.earthdata.nasa.gov/browse/CUMULUS-359) because `sf-scheduler.js#schedule` looks up the provider and collection data in DynamoDB and adds it to the `meta` object of the enqueued message payload.
- `@cumulus/api`: `kinesis-consumer.js` catches and logs errors instead of doing an error callback. Before this change, `kinesis-consumer` was failing to process new records when an existing record caused an error because it would call back with an error and stop processing additional records. It keeps trying to process the record causing the error because it's "position" in the stream is unchanged. Catching and logging the errors is part 1 of the fix. Proposed part 2 is to enqueue the error and the message on a "dead-letter" queue so it can be processed later ([CUMULUS-413](https://bugs.earthdata.nasa.gov/browse/CUMULUS-413)).
- **CUMULUS-260: "PDR page on dashboard only shows zeros."** The PDR stats in LPDAAC are all 0s, even if the dashboard has been fixed to retrieve the correct fields. The current version of pdr-status-check has a few issues.
  - pdr is not included in the input/output schema. It's available from the input event. So the pdr status and stats are not updated when the ParsePdr workflow is complete. Adding the pdr to the input/output of the task will fix this.
  - pdr-status-check doesn't update pdr stats which prevent the real time pdr progress from showing up in the dashboard. To solve this, added lambda function sf-sns-report which is copied from @cumulus/api/lambdas/sf-sns-broadcast with modification, sf-sns-report can be used to report step function status anywhere inside a step function. So add step sf-sns-report after each pdr-status-check, we will get the PDR status progress at real time.
  - It's possible an execution is still in the queue and doesn't exist in sfn yet. Added code to handle 'ExecutionDoesNotExist' error when checking the execution status.
- Fixed `aws.cloudwatchevents()` typo in `packages/ingest/aws.js`. This typo was the root cause of the error: `Error: Could not process scheduled_ingest, Error: : aws.cloudwatchevents is not a constructor` seen when trying to update a rule.

### Removed

- `@cumulus/ingest/aws`: Remove queueWorkflowMessage which is no longer being used by `@cumulus/api`'s `kinesis-consumer.js`.

## [v1.1.4] - 2018-03-15

### Added

- added flag `useList` to parse-pdr [CUMULUS-404]

### Fixed

- Pass encrypted password to the ApiGranule Lambda function [CUMULUS-424]

## [v1.1.3] - 2018-03-14

### Fixed

- Changed @cumulus/deployment package install behavior. The build process will happen after installation

## [v1.1.2] - 2018-03-14

### Added

- added tools to @cumulus/integration-tests for local integration testing
- added end to end testing for discovering and parsing of PDRs
- `yarn e2e` command is available for end to end testing

### Fixed

- **CUMULUS-326: "Occasionally encounter "Too Many Requests" on deployment"** The api gateway calls will handle throttling errors
- **CUMULUS-175: "Dashboard providers not in sync with AWS providers."** The root cause of this bug - DynamoDB operations not showing up in Elasticsearch - was shared by collections and rules. The fix was to update providers', collections' and rules; POST, PUT and DELETE endpoints to operate on DynamoDB and using DynamoDB streams to update Elasticsearch. The following packages were made:
  - `@cumulus/deployment` deploys DynamoDB streams for the Collections, Providers and Rules tables as well as a new lambda function called `dbIndexer`. The `dbIndexer` lambda has an event source mapping which listens to each of the DynamoDB streams. The dbIndexer lambda receives events referencing operations on the DynamoDB table and updates the elasticsearch cluster accordingly.
  - The `@cumulus/api` endpoints for collections, providers and rules _only_ query DynamoDB, with the exception of LIST endpoints and the collections' GET endpoint.

### Updated

- Broke up `kes.override.js` of @cumulus/deployment to multiple modules and moved to a new location
- Expanded @cumulus/deployment test coverage
- all tasks were updated to use cumulus-message-adapter-js 1.0.1
- added build process to integration-tests package to babelify it before publication
- Update @cumulus/integration-tests lambda.js `getLambdaOutput` to return the entire lambda output. Previously `getLambdaOutput` returned only the payload.

## [v1.1.1] - 2018-03-08

### Removed

- Unused queue lambda in api/lambdas [CUMULUS-359]

### Fixed

- Kinesis message content is passed to the triggered workflow [CUMULUS-359]
- Kinesis message queues a workflow message and does not write to rules table [CUMULUS-359]

## [v1.1.0] - 2018-03-05

### Added

- Added a `jlog` function to `common/test-utils` to aid in test debugging
- Integration test package with command line tool [CUMULUS-200] by @laurenfrederick
- Test for FTP `useList` flag [CUMULUS-334] by @kkelly51

### Updated

- The `queue-pdrs` task now uses the [cumulus-message-adapter-js](https://github.com/nasa/cumulus-message-adapter-js)
  library
- Updated the `queue-pdrs` JSON schemas
- The test-utils schema validation functions now throw an error if validation
  fails
- The `queue-granules` task now uses the [cumulus-message-adapter-js](https://github.com/nasa/cumulus-message-adapter-js)
  library
- Updated the `queue-granules` JSON schemas

### Removed

- Removed the `getSfnExecutionByName` function from `common/aws`
- Removed the `getGranuleStatus` function from `common/aws`

## [v1.0.1] - 2018-02-27

### Added

- More tests for discover-pdrs, dicover-granules by @yjpa7145
- Schema validation utility for tests by @yjpa7145

### Changed

- Fix an FTP listing bug for servers that do not support STAT [CUMULUS-334] by @kkelly51

## [v1.0.0] - 2018-02-23

[unreleased]: https://github.com/nasa/cumulus/compare/v9.5.0...HEAD
[v9.5.0]: https://github.com/nasa/cumulus/compare/v9.4.0...v9.5.0
[v9.4.0]: https://github.com/nasa/cumulus/compare/v9.3.0...v9.4.0
[v9.3.0]: https://github.com/nasa/cumulus/compare/v9.2.2...v9.3.0
[v9.2.2]: https://github.com/nasa/cumulus/compare/v9.2.1...v9.2.2
[v9.2.1]: https://github.com/nasa/cumulus/compare/v9.2.0...v9.2.1
[v9.2.0]: https://github.com/nasa/cumulus/compare/v9.1.0...v9.2.0
[v9.1.0]: https://github.com/nasa/cumulus/compare/v9.0.1...v9.1.0
[v9.0.1]: https://github.com/nasa/cumulus/compare/v9.0.0...v9.0.1
[v9.0.0]: https://github.com/nasa/cumulus/compare/v8.1.0...v9.0.0
[v8.1.0]: https://github.com/nasa/cumulus/compare/v8.0.0...v8.1.0
[v8.0.0]: https://github.com/nasa/cumulus/compare/v7.2.0...v8.0.0
[v7.2.0]: https://github.com/nasa/cumulus/compare/v7.1.0...v7.2.0
[v7.1.0]: https://github.com/nasa/cumulus/compare/v7.0.0...v7.1.0
[v7.0.0]: https://github.com/nasa/cumulus/compare/v6.0.0...v7.0.0
[v6.0.0]: https://github.com/nasa/cumulus/compare/v5.0.1...v6.0.0
[v5.0.1]: https://github.com/nasa/cumulus/compare/v5.0.0...v5.0.1
[v5.0.0]: https://github.com/nasa/cumulus/compare/v4.0.0...v5.0.0
[v4.0.0]: https://github.com/nasa/cumulus/compare/v3.0.1...v4.0.0
[v3.0.1]: https://github.com/nasa/cumulus/compare/v3.0.0...v3.0.1
[v3.0.0]: https://github.com/nasa/cumulus/compare/v2.0.1...v3.0.0
[v2.0.7]: https://github.com/nasa/cumulus/compare/v2.0.6...v2.0.7
[v2.0.6]: https://github.com/nasa/cumulus/compare/v2.0.5...v2.0.6
[v2.0.5]: https://github.com/nasa/cumulus/compare/v2.0.4...v2.0.5
[v2.0.4]: https://github.com/nasa/cumulus/compare/v2.0.3...v2.0.4
[v2.0.3]: https://github.com/nasa/cumulus/compare/v2.0.2...v2.0.3
[v2.0.2]: https://github.com/nasa/cumulus/compare/v2.0.1...v2.0.2
[v2.0.1]: https://github.com/nasa/cumulus/compare/v1.24.0...v2.0.1
[v2.0.0]: https://github.com/nasa/cumulus/compare/v1.24.0...v2.0.0
[v1.24.0]: https://github.com/nasa/cumulus/compare/v1.23.2...v1.24.0
[v1.23.2]: https://github.com/nasa/cumulus/compare/v1.22.1...v1.23.2
[v1.22.1]: https://github.com/nasa/cumulus/compare/v1.21.0...v1.22.1
[v1.21.0]: https://github.com/nasa/cumulus/compare/v1.20.0...v1.21.0
[v1.20.0]: https://github.com/nasa/cumulus/compare/v1.19.0...v1.20.0
[v1.19.0]: https://github.com/nasa/cumulus/compare/v1.18.0...v1.19.0
[v1.18.0]: https://github.com/nasa/cumulus/compare/v1.17.0...v1.18.0
[v1.17.0]: https://github.com/nasa/cumulus/compare/v1.16.1...v1.17.0
[v1.16.1]: https://github.com/nasa/cumulus/compare/v1.16.0...v1.16.1
[v1.16.0]: https://github.com/nasa/cumulus/compare/v1.15.0...v1.16.0
[v1.15.0]: https://github.com/nasa/cumulus/compare/v1.14.5...v1.15.0
[v1.14.5]: https://github.com/nasa/cumulus/compare/v1.14.4...v1.14.5
[v1.14.4]: https://github.com/nasa/cumulus/compare/v1.14.3...v1.14.4
[v1.14.3]: https://github.com/nasa/cumulus/compare/v1.14.2...v1.14.3
[v1.14.2]: https://github.com/nasa/cumulus/compare/v1.14.1...v1.14.2
[v1.14.1]: https://github.com/nasa/cumulus/compare/v1.14.0...v1.14.1
[v1.14.0]: https://github.com/nasa/cumulus/compare/v1.13.5...v1.14.0
[v1.13.5]: https://github.com/nasa/cumulus/compare/v1.13.4...v1.13.5
[v1.13.4]: https://github.com/nasa/cumulus/compare/v1.13.3...v1.13.4
[v1.13.3]: https://github.com/nasa/cumulus/compare/v1.13.2...v1.13.3
[v1.13.2]: https://github.com/nasa/cumulus/compare/v1.13.1...v1.13.2
[v1.13.1]: https://github.com/nasa/cumulus/compare/v1.13.0...v1.13.1
[v1.13.0]: https://github.com/nasa/cumulus/compare/v1.12.1...v1.13.0
[v1.12.1]: https://github.com/nasa/cumulus/compare/v1.12.0...v1.12.1
[v1.12.0]: https://github.com/nasa/cumulus/compare/v1.11.3...v1.12.0
[v1.11.3]: https://github.com/nasa/cumulus/compare/v1.11.2...v1.11.3
[v1.11.2]: https://github.com/nasa/cumulus/compare/v1.11.1...v1.11.2
[v1.11.1]: https://github.com/nasa/cumulus/compare/v1.11.0...v1.11.1
[v1.11.0]: https://github.com/nasa/cumulus/compare/v1.10.4...v1.11.0
[v1.10.4]: https://github.com/nasa/cumulus/compare/v1.10.3...v1.10.4
[v1.10.3]: https://github.com/nasa/cumulus/compare/v1.10.2...v1.10.3
[v1.10.2]: https://github.com/nasa/cumulus/compare/v1.10.1...v1.10.2
[v1.10.1]: https://github.com/nasa/cumulus/compare/v1.10.0...v1.10.1
[v1.10.0]: https://github.com/nasa/cumulus/compare/v1.9.1...v1.10.0
[v1.9.1]: https://github.com/nasa/cumulus/compare/v1.9.0...v1.9.1
[v1.9.0]: https://github.com/nasa/cumulus/compare/v1.8.1...v1.9.0
[v1.8.1]: https://github.com/nasa/cumulus/compare/v1.8.0...v1.8.1
[v1.8.0]: https://github.com/nasa/cumulus/compare/v1.7.0...v1.8.0
[v1.7.0]: https://github.com/nasa/cumulus/compare/v1.6.0...v1.7.0
[v1.6.0]: https://github.com/nasa/cumulus/compare/v1.5.5...v1.6.0
[v1.5.5]: https://github.com/nasa/cumulus/compare/v1.5.4...v1.5.5
[v1.5.4]: https://github.com/nasa/cumulus/compare/v1.5.3...v1.5.4
[v1.5.3]: https://github.com/nasa/cumulus/compare/v1.5.2...v1.5.3
[v1.5.2]: https://github.com/nasa/cumulus/compare/v1.5.1...v1.5.2
[v1.5.1]: https://github.com/nasa/cumulus/compare/v1.5.0...v1.5.1
[v1.5.0]: https://github.com/nasa/cumulus/compare/v1.4.1...v1.5.0
[v1.4.1]: https://github.com/nasa/cumulus/compare/v1.4.0...v1.4.1
[v1.4.0]: https://github.com/nasa/cumulus/compare/v1.3.0...v1.4.0
[v1.3.0]: https://github.com/nasa/cumulus/compare/v1.2.0...v1.3.0
[v1.2.0]: https://github.com/nasa/cumulus/compare/v1.1.4...v1.2.0
[v1.1.4]: https://github.com/nasa/cumulus/compare/v1.1.3...v1.1.4
[v1.1.3]: https://github.com/nasa/cumulus/compare/v1.1.2...v1.1.3
[v1.1.2]: https://github.com/nasa/cumulus/compare/v1.1.1...v1.1.2
[v1.1.1]: https://github.com/nasa/cumulus/compare/v1.0.1...v1.1.1
[v1.1.0]: https://github.com/nasa/cumulus/compare/v1.0.1...v1.1.0
[v1.0.1]: https://github.com/nasa/cumulus/compare/v1.0.0...v1.0.1
[v1.0.0]: https://github.com/nasa/cumulus/compare/pre-v1-release...v1.0.0

[thin-egress-app]: <https://github.com/asfadmin/thin-egress-app> "Thin Egress App"<|MERGE_RESOLUTION|>--- conflicted
+++ resolved
@@ -31,13 +31,11 @@
     - Added `collection_sns_topic_arn` environment variable to
       `PrivateApiLambda` and `ApiEndpoints` lambdas.
     - Added `updateCollection` to `@cumulus/api-client`.
-<<<<<<< HEAD
     - Added to `ecs_cluster` IAM policy to include permissions for SNS publish
       for `report_executions_sns_topic_arn`, `report_pdrs_sns_topic_arn`,
       `report_granules_sns_topic_arn`
     - Added variables for report topic ARNs to `process_dead_letter_archive.tf`
     - Added variable for granule report topic ARN to `bulk_operation.tf`
-=======
     - Added `pdr_sns_topic_arn` environment variable to
       `sf_event_sqs_to_db_records` lambda TF definition.
     - Added the new function `publishSnsMessageByDataType` in `@cumulus/api` to
@@ -45,7 +43,6 @@
       Executions.
     - Added to `ecs_cluster` IAM policy to include permissions for SNS publish
       for `report_executions_topic` and `report_pdrs_topic`.
->>>>>>> b0fea93b
 - **CUMULUS-2592**
   - Adds logging when messages fail to be added to queue
 - **CUMULUS-2575**
@@ -157,13 +154,11 @@
     - Updated functions `create` and `upsert` in the `db` model for Collections
       to return an array of objects containing all columns for the created or
       updated records.
-<<<<<<< HEAD
     - Updated functions `create` and `upsert` in the `db` model for Granules
       to return an array of objects containing all columns for the created or
       updated records.
     - Updated `@cumulus/api/lib/writeRecords/write-granules` to publish SNS
       messages after a successful write to Postgres, DynamoDB, and ES.
-=======
     - Updated `@cumulus/api/lib/writeRecords/write-pdr` to publish SNS
       messages after a successful write to Postgres, DynamoDB, and ES.
 - **CUMULUS-2577**
@@ -172,7 +167,6 @@
 - **CUMULUS-2592**
   - Adds logging when messages fail to be added to queue
 
->>>>>>> b0fea93b
 - **CUMULUS-2644**
   - Pulled `delete` method for `granules-executions.ts` implemented as part of CUMULUS-2306
   from the RDS-Phase-2 feature branch in support of CUMULUS-2644.
@@ -210,13 +204,10 @@
     - Removed `aws_lambda_event_source_mapping` TF definition on collections
       DynamoDB table.
     - Removed lambda `publish_collections` TF resource.
-<<<<<<< HEAD
     - Removed `aws_lambda_event_source_mapping` TF definition on granules
-=======
     - Removed `stream_enabled` and `stream_view_type` from `pdrs_table` TF
       definition.
     - Removed `aws_lambda_event_source_mapping` TF definition on PDRs
->>>>>>> b0fea93b
       DynamoDB table.
 
 - **CUMULUS-2583**
