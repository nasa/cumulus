# Changelog

All notable changes to this project will be documented in this file.

The format is based on [Keep a Changelog](http://keepachangelog.com/en/1.0.0/)
and this project adheres to [Semantic Versioning](http://semver.org/spec/v2.0.0.html).

## [Unreleased]

### PLEASE NOTE

-  We have encountered transient lambda service errors in our integration testing. Please handle transient service errors following [these guidelines](https://docs.aws.amazon.com/step-functions/latest/dg/bp-lambda-serviceexception.html). The workflows in the `example/workflows` folder have been updated with retries configured for these errors.

-  **CUMULUS-799** added additional IAM permissions to support reading CloudWatch and API Gateway, so **you will have to redeploy your IAM stack.**

-  **CUMULUS-800** Several items:

    - **Delete existing API Gateway stages**: To allow enabling of API Gateway logging, Cumulus now creates and manages a Stage resource during deployment. Before upgrading Cumulus, it is necessary to delete the API Gateway stages on both the Backend API and the Distribution API.  Instructions are included in the documenation under [Delete API Gateway Stages](https://nasa.github.io/cumulus/docs/additional-deployment-options/delete-api-gateway-stages).

    - **Set up account permissions for API Gateway to write to CloudWatch**: In a one time operation for your AWS account, to enable CloudWatch Logs for API Gateway, you must first grant the API Gateway permission to read and write logs to CloudWatch for your account. The `AmazonAPIGatewayPushToCloudWatchLogs` managed policy (with an ARN of `arn:aws:iam::aws:policy/service-role/AmazonAPIGatewayPushToCloudWatchLogs`) has all the required permissions. You can find a simple how to in the documentation under [Enable API Gateway Logging.](https://nasa.github.io/cumulus/docs/additional-deployment-options/enable-gateway-logging-permissions)

    - **Configure API Gateway to write logs to CloudWatch** To enable execution logging for the distribution API set `config.yaml` `apiConfigs.distribution.logApigatewayToCloudwatch` value to `true`.  More information [Enable API Gateway Logs](https://nasa.github.io/cumulus/docs/additional-deployment-options/enable-api-logs)

    - **Configure CloudWatch log delivery**: It is possible to deliver CloudWatch API execution and access logs to a cross-account shared AWS::Logs::Destination. An operator does this by adding the key `logToSharedDestination` to the `config.yml` at the default level with a value of a writable log destination.  More information in the documenation under [Configure CloudWatch Logs Delivery.](https://nasa.github.io/cumulus/docs/additional-deployment-options/configure-cloudwatch-logs-delivery)

    - **Additional Lambda Logging**: It is now possible to configure any lambda to deliver logs to a shared subscriptions by setting  `logToSharedDestination` to the ARN of a writable location (either an AWS::Logs::Destination or a Kinesis Stream) on any lambda config. Documentation for [Lambda Log Subscriptions](https://nasa.github.io/cumulus/docs/additional-deployment-options/additional-lambda-logging)

    - **Configure S3 Server Access Logs**:  If you are running Cumulus in an NGAP environment you may [configure S3 Server Access Logs](https://nasa.github.io/cumulus/docs/next/deployment/server_access_logging) to be delivered to a shared bucket where the Metrics Team will ingest the logs into their ELK stack.  Contact the Metrics team for permission and location.

<<<<<<< HEAD
## Added

=======
- **CUMULUS-1368** The Cumulus distribution API has been deprecated and is being replaced by ASF's Thin Egress App. By default, the distribution API will not deploy. Please follow [the instructions for deploying and configuring Thin Egress](https://nasa.github.io/cumulus/docs/deployment/thin_egress_app).

To instead continue to deploy and use the legacy Cumulus distribution app, add the following to your `config.yml`:

```
deployDistributionApi: true
```

If you deploy with no distribution app your deployment will succeed but you may encounter errors in your workflows, particularly in the `MoveGranule` task.

### Added
>>>>>>> c8d5cd3e
- **CUMULUS-1345**
  - Adds new variables to the app deployment under `cmr`.
  - `cmrEnvironment` values are `SIT`, `UAT`, or `OPS` with `UAT` as the default.
  - `cmrLimit` and `cmrPageSize` have been added as configurable options.
- **CUMULUS-1273**
  - Added lambda function EmsProductMetadataReport to generate EMS Product Metadata report
- **CUMULUS-1226**
  - Added API endpoint `elasticsearch/index-from-database` to index to an Elasticsearch index from the database for recovery purposes and `elasticsearch/indices-status` to check the status of Elasticsearch indices via the API.
- **CUMULUS-824**
  - Added new Collection parameter `reportToEms` to configure whether the collection is reported to EMS
- **CUMULUS-1357**
  - Added new BackendApi endpoint `ems` that generates EMS reports.
- **CUMULUS-1241**
  - Added information about queues with maximum execution limits defined to default workflow templates (`meta.queueExecutionLimits`)
- **CUMULUS-1311**
  - Added `@cumulus/common/message` with various message parsing/preparation helpers
- **CUMULUS-812**
  - Added support for limiting the number of concurrent executions started from a queue. [See the data cookbook](https://nasa.github.io/cumulus/docs/data-cookbooks/throttling-queued-executions) for more information.

- **CUMULUS-1337**
  - Adds `cumulus.stackName` value to the `instanceMetadata` endpoint.

<<<<<<< HEAD
### Changed
=======
- **CUMULUS-1368**
  - Added `cmrGranuleUrlType` to the `@cumulus/move-granules` task. This determines what kind of links go in the CMR files. The options are `distribution`, `s3`, or `none`, with the default being distribution. If there is no distribution API being used with Cumulus, you must set the value to `s3` or `none`.

- Added `packages/s3-replicator` terraform module to allow same-region s3 replication to metrics bucket.


## Changed
>>>>>>> c8d5cd3e

- **CUMULUS-1232**
  - Added retries to update `@cumulus/cmr-client` `updateToken()`

- **CUMULUS-1245 CUMULUS-795**
  - Added additional `ems` configuration parameters for sending the ingest reports to EMS
  - Added functionality to send daily ingest reports to EMS

- **CUMULUS-1241**
  - Removed the concept of "priority levels" and added ability to define a number of maximum concurrent executions per SQS queue
  - Changed mapping of Cumulus message properties for the `sqs2sfThrottle` lambda:
    - Queue name is read from `cumulus_meta.queueName`
    - Maximum executions for the queue is read from `meta.queueExecutionLimits[queueName]`, where `queueName` is `cumulus_meta.queueName`
  - Changed `sfSemaphoreDown` lambda to only attempt decrementing semaphores when:
    - the message is for a completed/failed/aborted/timed out workflow AND
    - `cumulus_meta.queueName` exists on the Cumulus message AND
    - An entry for the queue name (`cumulus_meta.queueName`) exists in the the object `meta.queueExecutionLimits` on the Cumulus message

- **CUMULUS-1338**
  - Updated `sfSemaphoreDown` lambda to be triggered via AWS Step Function Cloudwatch events instead of subscription to `sfTracker` SNS topic

- **CUMULUS-1311**
  - Updated `@cumulus/queue-granules` to set `cumulus_meta.queueName` for queued execution messages
  - Updated `@cumulus/queue-pdrs` to set `cumulus_meta.queueName` for queued execution messages
  - Updated `sqs2sfThrottle` lambda to immediately decrement queue semaphore value if dispatching Step Function execution throws an error

- **CUMULUS-1362**
  - Granule `processingStartTime` and `processingEndTime` will be set to the execution start time and end time respectively when there is no sync granule or post to cmr task present in the workflow

- **CUMULUS-1400**
  - Deprecated `@cumulus/ingest/aws/getExecutionArn`. Use `@cumulus/common/aws/getExecutionArn` instead.

### Fixed

- **CUMULUS-1374**
  - Addressed audit concerns (https://www.npmjs.com/advisories/782) in api package

- **CUMULUS-1319**
  - Fixed a bug where granule ingest times were not being stored to the database

- **CUMULUS-796**
  - Added production information (collection ShortName and Version, granuleId) to EMS distribution report
  - Added functionality to send daily distribution reports to EMS


### BREAKING CHANGES

### Removed

- **CUMULUS-1337**
  - Removes the S3 Access Metrics package added in CUMULUS-799


## [v1.13.0] - 2019-5-20

### PLEASE NOTE

**CUMULUS-802** added some additional IAM permissions to support ECS autoscaling, so **you will have to redeploy your IAM stack.**
As a result of the changes for **CUMULUS-1193**, **CUMULUS-1264**, and **CUMULUS-1310**, **you must delete your existing stacks (except IAM) before deploying this version of Cumulus.**
If running Cumulus within a VPC and extended downtime is acceptable, we recommend doing this at the end of the day to allow AWS backend resources and network interfaces to be cleaned up overnight.

### BREAKING CHANGES

- **CUMULUS-1228**
  - The default AMI used by ECS instances is now an NGAP-compliant AMI. This
    will be a breaking change for non-NGAP deployments. If you do not deploy to
    NGAP, you will need to find the AMI ID of the
    [most recent Amazon ECS-optimized AMI](https://docs.aws.amazon.com/AmazonECS/latest/developerguide/ecs-optimized_AMI.html),
    and set the `ecs.amiid` property in your config. Instructions for finding
    the most recent NGAP AMI can be found using
    [these instructions](https://wiki.earthdata.nasa.gov/display/ESKB/Select+an+NGAP+Created+AMI).

- **CUMULUS-1310**
  - Database resources (DynamoDB, ElasticSearch) have been moved to an independent `db` stack.
    Migrations for this version will need to be user-managed. (e.g. [elasticsearch](https://docs.aws.amazon.com/elasticsearch-service/latest/developerguide/es-version-migration.html#snapshot-based-migration) and [dynamoDB](https://docs.aws.amazon.com/datapipeline/latest/DeveloperGuide/dp-template-exports3toddb.html)).
    Order of stack deployment is `iam` -> `db` -> `app`.
  - All stacks can now be deployed using a single `config.yml` file, i.e.: `kes cf deploy --kes-folder app --template node_modules/@cumulus/deployment/[iam|db|app] [...]`
    Backwards-compatible. For development, please re-run `npm run bootstrap` to build new `kes` overrides.
    Deployment docs have been updated to show how to deploy a single-config Cumulus instance.
  - `params` have been moved: Nest `params` fields under `app`, `db` or `iam` to override all Parameters for a particular stack's cloudformation template. Backwards-compatible with multi-config setups.
  - `stackName` and `stackNameNoDash` have been retired. Use `prefix` and `prefixNoDash` instead.
  - The `iams` section in `app/config.yml` IAM roles has been deprecated as a user-facing parameter,
    *unless* your IAM role ARNs do not match the convention shown in `@cumulus/deployment/app/config.yml`
  - The `vpc.securityGroup` will need to be set with a pre-existing security group ID to use Cumulus in a VPC. Must allow inbound HTTP(S) (Port 443).

- **CUMULUS-1212**
  - `@cumulus/post-to-cmr` will now fail if any granules being processed are missing a metadata file. You can set the new config option `skipMetaCheck` to `true` to pass post-to-cmr without a metadata file.

- **CUMULUS-1232**
  - `@cumulus/sync-granule` will no longer silently pass if no checksum data is provided. It will use input
  from the granule object to:
    - Verify checksum if `checksumType` and `checksumValue` are in the file record OR a checksum file is provided
      (throws `InvalidChecksum` on fail), else log warning that no checksum is available.
    - Then, verify synced S3 file size if `file.size` is in the file record (throws `UnexpectedFileSize` on fail),
      else log warning that no file size is available.
    - Pass the step.

- **CUMULUS-1264**
  - The Cloudformation templating and deployment configuration has been substantially refactored.
    - `CumulusApiDefault` nested stack resource has been renamed to `CumulusApiDistribution`
    - `CumulusApiV1` nested stack resource has been renamed to `CumulusApiBackend`
  - The `urs: true` config option for when defining your lambdas (e.g. in `lambdas.yml`) has been deprecated. There are two new options to replace it:
    - `urs_redirect: 'token'`: This will expose a `TOKEN_REDIRECT_ENDPOINT` environment variable to your lambda that references the `/token` endpoint on the Cumulus backend API
    - `urs_redirect: 'distribution'`: This will expose a `DISTRIBUTION_REDIRECT_ENDPOINT` environment variable to your lambda that references the `/redirect` endpoint on the Cumulus distribution API

- **CUMULUS-1193**
  - The elasticsearch instance is moved behind the VPC.
  - Your account will need an Elasticsearch Service Linked role. This is a one-time setup for the account. You can follow the instructions to use the AWS console or AWS CLI [here](https://docs.aws.amazon.com/IAM/latest/UserGuide/using-service-linked-roles.html) or use the following AWS CLI command: `aws iam create-service-linked-role --aws-service-name es.amazonaws.com`

- **CUMULUS-802**
  - ECS `maxInstances` must be greater than `minInstances`. If you use defaults, no change is required.

- **CUMULUS-1269**
  - Brought Cumulus data models in line with CNM JSON schema:
    - Renamed file object `fileType` field to `type`
    - Renamed file object `fileSize` field to `size`
    - Renamed file object `checksumValue` field to `checksum` where not already done.
    - Added `ancillary` and `linkage` type support to file objects.

### Added

- **CUMULUS-799**
  - Added an S3 Access Metrics package which will take S3 Server Access Logs and
    write access metrics to CloudWatch

- **CUMULUS-1242** - Added `sqs2sfThrottle` lambda. The lambda reads SQS messages for queued executions and uses semaphores to only start new executions if the maximum number of executions defined for the priority key (`cumulus_meta.priorityKey`) has not been reached. Any SQS messages that are read but not used to start executions remain in the queue.

- **CUMULUS-1240**
  - Added `sfSemaphoreDown` lambda. This lambda receives SNS messages and for each message it decrements the semaphore used to track the number of running executions if:
    - the message is for a completed/failed workflow AND
    - the message contains a level of priority (`cumulus_meta.priorityKey`)
  - Added `sfSemaphoreDown` lambda as a subscriber to the `sfTracker` SNS topic

- **CUMULUS-1265**
  - Added `apiConfigs` configuration option to configure API Gateway to be private
  - All internal lambdas configured to run inside the VPC by default
  - Removed references to `NoVpc` lambdas from documentation and `example` folder.

- **CUMULUS-802**
  - Adds autoscaling of ECS clusters
  - Adds autoscaling of ECS services that are handling StepFunction activities

## Changed

- Updated `@cumulus/ingest/http/httpMixin.list()` to trim trailing spaces on discovered filenames

- **CUMULUS-1310**
  - Database resources (DynamoDB, ElasticSearch) have been moved to an independent `db` stack.
    This will enable future updates to avoid affecting database resources or requiring migrations.
    Migrations for this version will need to be user-managed.
    (e.g. [elasticsearch](https://docs.aws.amazon.com/elasticsearch-service/latest/developerguide/es-version-migration.html#snapshot-based-migration) and [dynamoDB](https://docs.aws.amazon.com/datapipeline/latest/DeveloperGuide/dp-template-exports3toddb.html)).
    Order of stack deployment is `iam` -> `db` -> `app`.
  - All stacks can now be deployed using a single `config.yml` file, i.e.: `kes cf deploy --kes-folder app --template node_modules/@cumulus/deployment/[iam|db|app] [...]`
    Backwards-compatible. Please re-run `npm run bootstrap` to build new `kes` overrides.
    Deployment docs have been updated to show how to deploy a single-config Cumulus instance.
  - `params` fields should now be nested under the stack key (i.e. `app`, `db` or `iam`) to provide Parameters for a particular stack's cloudformation template,
    for use with single-config instances. Keys *must* match the name of the deployment package folder (`app`, `db`, or `iam`).
    Backwards-compatible with multi-config setups.
  - `stackName` and `stackNameNoDash` have been retired as user-facing config parameters. Use `prefix` and `prefixNoDash` instead.
    This will be used to create stack names for all stacks in a single-config use case.
    `stackName` may still be used as an override in multi-config usage, although this is discouraged.
    Warning: overriding the `db` stack's `stackName` will require you to set `dbStackName` in your `app/config.yml`.
    This parameter is required to fetch outputs from the `db` stack to reference in the `app` stack.
  - The `iams` section in `app/config.yml` IAM roles has been retired as a user-facing parameter,
    *unless* your IAM role ARNs do not match the convention shown in `@cumulus/deployment/app/config.yml`
    In that case, overriding `iams` in your own config is recommended.
  - `iam` and `db` `cloudformation.yml` file names will have respective prefixes (e.g `iam.cloudformation.yml`).
  - Cumulus will now only attempt to create reconciliation reports for buckets of the `private`, `public` and `protected` types.
  - Cumulus will no longer set up its own security group.
    To pass a pre-existing security group for in-VPC deployments as a parameter to the Cumulus template, populate `vpc.securityGroup` in `config.yml`.
    This security group must allow inbound HTTP(S) traffic (Port 443). SSH traffic (Port 22) must be permitted for SSH access to ECS instances.
  - Deployment docs have been updated with examples for the new deployment model.

- **CUMULUS-1236**
  - Moves access to public files behind the distribution endpoint.  Authentication is not required, but direct http access has been disallowed.

- **CUMULUS-1223**
  - Adds unauthenticated access for public bucket files to the Distribution API.  Public files should be requested the same way as protected files, but for public files a redirect to a self-signed S3 URL will happen without requiring authentication with Earthdata login.

- **CUMULUS-1232**
  - Unifies duplicate handling in `ingest/granule.handleDuplicateFile` for maintainability.
  - Changed `ingest/granule.ingestFile` and `move-granules/index.moveFileRequest` to use new function.
  - Moved file versioning code to `ingest/granule.moveGranuleFileWithVersioning`
  - `ingest/granule.verifyFile` now also tests `file.size` for verification if it is in the file record and throws
    `UnexpectedFileSize` error for file size not matching input.
  - `ingest/granule.verifyFile` logs warnings if checksum and/or file size are not available.

- **CUMULUS-1193**
  - Moved reindex CLI functionality to an API endpoint. See [API docs](https://nasa.github.io/cumulus-api/#elasticsearch-1)

- **CUMULUS-1207**
  - No longer disable lambda event source mappings when disabling a rule

### Fixed

- Updated Lerna publish script so that published Cumulus packages will pin their dependencies on other Cumulus packages to exact versions (e.g. `1.12.1` instead of `^1.12.1`)

- **CUMULUS-1203**
  - Fixes IAM template's use of intrinsic functions such that IAM template overrides now work with kes

- **CUMULUS-1268**
  - Deployment will not fail if there are no ES alarms or ECS services

## [v1.12.1] - 2019-4-8

## [v1.12.0] - 2019-4-4

Note: There was an issue publishing 1.12.0. Upgrade to 1.12.1.

### BREAKING CHANGES

- **CUMULUS-1139**
  - `granule.applyWorkflow`  uses the new-style granule record as input to workflows.

- **CUMULUS-1171**
  - Fixed provider handling in the API to make it consistent between protocols.
    NOTE: This is a breaking change. When applying this upgrade, users will need to:
    1. Disable all workflow rules
    2. Update any `http` or `https` providers so that the host field only
       contains a valid hostname or IP address, and the port field contains the
       provider port.
    3. Perform the deployment
    4. Re-enable workflow rules

- **CUMULUS-1176**:
  - `@cumulus/move-granules` input expectations have changed. `@cumulus/files-to-granules` is a new intermediate task to perform input translation in the old style.
    See the Added and Changed sections of this release changelog for more information.

- **CUMULUS-670**
  - The behavior of ParsePDR and related code has changed in this release.  PDRs with FILE_TYPEs that do not conform to the PDR ICD (+ TGZ) (https://cdn.earthdata.nasa.gov/conduit/upload/6376/ESDS-RFC-030v1.0.pdf) will fail to parse.

- **CUMULUS-1208**
  - The granule object input to `@cumulus/queue-granules` will now be added to ingest workflow messages **as is**. In practice, this means that if you are using `@cumulus/queue-granules` to trigger ingest workflows and your granule objects input have invalid properties, then your ingest workflows will fail due to schema validation errors.

### Added

- **CUMULUS-777**
  - Added new cookbook entry on configuring Cumulus to track ancillary files.
- **CUMULUS-1183**
  - Kes overrides will now abort with a warning if a workflow step is configured without a corresponding
    lambda configuration
- **CUMULUS-1223**
  - Adds convenience function `@cumulus/common/bucketsConfigJsonObject` for fetching stack's bucket configuration as an object.

- **CUMULUS-853**
  - Updated FakeProcessing example lambda to include option to generate fake browse
  - Added feature documentation for ancillary metadata export, a new cookbook entry describing a workflow with ancillary metadata generation(browse), and related task definition documentation
- **CUMULUS-805**
  - Added a CloudWatch alarm to check running ElasticSearch instances, and a CloudWatch dashboard to view the health of ElasticSearch
  - Specify `AWS_REGION` in `.env` to be used by deployment script
- **CUMULUS-803**
  - Added CloudWatch alarms to check running tasks of each ECS service, and add the alarms to CloudWatch dashboard
- **CUMULUS-670**
  - Added Ancillary Metadata Export feature (see https://nasa.github.io/cumulus/docs/features/ancillary_metadata for more information)
  - Added new Collection file parameter "fileType" that allows configuration of workflow granule file fileType
- **CUMULUS-1184** - Added kes logging output to ensure we always see the state machine reference before failures due to configuration
- **CUMULUS-1105** - Added a dashboard endpoint to serve the dashboard from an S3 bucket
- **CUMULUS-1199** - Moves `s3credentials` endpoint from the backend to the distribution API.
- **CUMULUS-666**
  - Added `@api/endpoints/s3credentials` to allow EarthData Login authorized users to retrieve temporary security credentials for same-region direct S3 access.
- **CUMULUS-671**
  - Added `@packages/integration-tests/api/distribution/getDistributionApiS3SignedUrl()` to return the S3 signed URL for a file protected by the distribution API
- **CUMULUS-672**
  - Added `cmrMetadataFormat` and `cmrConceptId` to output for individual granules from `@cumulus/post-to-cmr`. `cmrMetadataFormat` will be read from the `cmrMetadataFormat` generated for each granule in `@cumulus/cmrjs/publish2CMR()`
  - Added helpers to `@packages/integration-tests/api/distribution`:
    - `getDistributionApiFileStream()` returns a stream to download files protected by the distribution API
    - `getDistributionFileUrl()` constructs URLs for requesting files from the distribution API
- **CUMULUS-1185** `@cumulus/api/models/Granule.removeGranuleFromCmrByGranule` to replace `@cumulus/api/models/Granule.removeGranuleFromCmr` and use the Granule UR from the CMR metadata to remove the granule from CMR

- **CUMULUS-1101**
  - Added new `@cumulus/checksum` package. This package provides functions to calculate and validate checksums.
  - Added new checksumming functions to `@cumulus/common/aws`: `calculateS3ObjectChecksum` and `validateS3ObjectChecksum`, which depend on the `checksum` package.

- CUMULUS-1171
  - Added `@cumulus/common` API documentation to `packages/common/docs/API.md`
  - Added an `npm run build-docs` task to `@cumulus/common`
  - Added `@cumulus/common/string#isValidHostname()`
  - Added `@cumulus/common/string#match()`
  - Added `@cumulus/common/string#matches()`
  - Added `@cumulus/common/string#toLower()`
  - Added `@cumulus/common/string#toUpper()`
  - Added `@cumulus/common/URLUtils#buildURL()`
  - Added `@cumulus/common/util#isNil()`
  - Added `@cumulus/common/util#isNull()`
  - Added `@cumulus/common/util#isUndefined()`
  - Added `@cumulus/common/util#negate()`

- **CUMULUS-1176**
  - Added new `@cumulus/files-to-granules` task to handle converting file array output from `cumulus-process` tasks into granule objects.
    Allows simplification of `@cumulus/move-granules` and `@cumulus/post-to-cmr`, see Changed section for more details.

- CUMULUS-1151 Compare the granule holdings in CMR with Cumulus' internal data store
- CUMULUS-1152 Compare the granule file holdings in CMR with Cumulus' internal data store

### Changed

- **CUMULUS-1216** - Updated `@cumulus/ingest/granule/ingestFile` to download files to expected staging location.
- **CUMULUS-1208** - Updated `@cumulus/ingest/queue/enqueueGranuleIngestMessage()` to not transform granule object passed to it when building an ingest message
- **CUMULUS-1198** - `@cumulus/ingest` no longer enforces any expectations about whether `provider_path` contains a leading slash or not.
- **CUMULUS-1170**
  - Update scripts and docs to use `npm` instead of `yarn`
  - Use `package-lock.json` files to ensure matching versions of npm packages
  - Update CI builds to use `npm ci` instead of `npm install`
- **CUMULUS-670**
  - Updated ParsePDR task to read standard PDR types+ (+ tgz as an external customer requirement) and add a fileType to granule-files on Granule discovery
  - Updated ParsePDR to fail if unrecognized type is used
  - Updated all relevant task schemas to include granule->files->filetype as a string value
  - Updated tests/test fixtures to include the fileType in the step function/task inputs and output validations as needed
  - Updated MoveGranules task to handle incoming configuration with new "fileType" values and to add them as appropriate to the lambda output.
  - Updated DiscoverGranules step/related workflows to read new Collection file parameter fileType that will map a discovered file to a workflow fileType
  - Updated CNM parser to add the fileType to the defined granule file fileType on ingest and updated integration tests to verify/validate that behavior
  - Updated generateEcho10XMLString in cmr-utils.js to use a map/related library to ensure order as CMR requires ordering for their online resources.
  - Updated post-to-cmr task to appropriately export CNM filetypes to CMR in echo10/UMM exports
- **CUMULUS-1139** - Granules stored in the API contain a `files` property. That schema has been greatly
  simplified and now better matches the CNM format.
  - The `name` property has been renamed to `fileName`.
  - The `filepath` property has been renamed to `key`.
  - The `checksumValue` property has been renamed to `checksum`.
  - The `path` property has been removed.
  - The `url_path` property has been removed.
  - The `filename` property (which contained an `s3://` URL) has been removed, and the `bucket`
    and `key` properties should be used instead. Any requests sent to the API containing a `granule.files[].filename`
    property will be rejected, and any responses coming back from the API will not contain that
    `filename` property.
  - A `source` property has been added, which is a URL indicating the original source of the file.
  - `@cumulus/ingest/granule.moveGranuleFiles()` no longer includes a `filename` field in its
    output. The `bucket` and `key` fields should be used instead.
- **CUMULUS-672**
  - Changed `@cumulus/integration-tests/api/EarthdataLogin.getEarthdataLoginRedirectResponse` to `@cumulus/integration-tests/api/EarthdataLogin.getEarthdataAccessToken`. The new function returns an access response from Earthdata login, if successful.
  - `@cumulus/integration-tests/cmr/getOnlineResources` now accepts an object of options, including `cmrMetadataFormat`. Based on the `cmrMetadataFormat`, the function will correctly retrieve the online resources for each metadata format (ECHO10, UMM-G)

- **CUMULUS-1101**
  - Moved `@cumulus/common/file/getFileChecksumFromStream` into `@cumulus/checksum`, and renamed it to `generateChecksumFromStream`.
    This is a breaking change for users relying on `@cumulus/common/file/getFileChecksumFromStream`.
  - Refactored `@cumulus/ingest/Granule` to depend on new `common/aws` checksum functions and remove significantly present checksumming code.
    - Deprecated `@cumulus/ingest/granule.validateChecksum`. Replaced with `@cumulus/ingest/granule.verifyFile`.
    - Renamed `granule.getChecksumFromFile` to `granule.retrieveSuppliedFileChecksumInformation` to be more accurate.
  - Deprecated `@cumulus/common/aws.checksumS3Objects`. Use `@cumulus/common/aws.calculateS3ObjectChecksum` instead.

- CUMULUS-1171
  - Fixed provider handling in the API to make it consistent between protocols.
    Before this change, FTP providers were configured using the `host` and
    `port` properties. HTTP providers ignored `port` and `protocol`, and stored
    an entire URL in the `host` property. Updated the API to only accept valid
    hostnames or IP addresses in the `provider.host` field. Updated ingest code
    to properly build HTTP and HTTPS URLs from `provider.protocol`,
    `provider.host`, and `provider.port`.
  - The default provider port was being set to 21, no matter what protocol was
    being used. Removed that default.

- **CUMULUS-1176**
  - `@cumulus/move-granules` breaking change:
    Input to `move-granules` is now expected to be in the form of a granules object (i.e. `{ granules: [ { ... }, { ... } ] }`);
    For backwards compatibility with array-of-files outputs from processing steps, use the new `@cumulus/files-to-granules` task as an intermediate step.
    This task will perform the input translation. This change allows `move-granules` to be simpler and behave more predictably.
     `config.granuleIdExtraction` and `config.input_granules` are no longer needed/used by `move-granules`.
  - `@cumulus/post-to-cmr`: `config.granuleIdExtraction` is no longer needed/used by `post-to-cmr`.

- CUMULUS-1174
  - Better error message and stacktrace for S3KeyPairProvider error reporting.

### Fixed

- **CUMULUS-1218** Reconciliation report will now scan only completed granules.
- `@cumulus/api` files and granules were not getting indexed correctly because files indexing was failing in `db-indexer`
- `@cumulus/deployment` A bug in the Cloudformation template was preventing the API from being able to be launched in a VPC, updated the IAM template to give the permissions to be able to run the API in a VPC

### Deprecated

- `@cumulus/api/models/Granule.removeGranuleFromCmr`, instead use `@cumulus/api/models/Granule.removeGranuleFromCmrByGranule`
- `@cumulus/ingest/granule.validateChecksum`, instead use `@cumulus/ingest/granule.verifyFile`
- `@cumulus/common/aws.checksumS3Objects`, instead use `@cumulus/common/aws.calculateS3ObjectChecksum`
- `@cumulus/cmrjs`: `getGranuleId` and `getCmrFiles` are deprecated due to changes in input handling.

## [v1.11.3] - 2019-3-5

### Added

- **CUMULUS-1187** - Added `@cumulus/ingest/granule/duplicateHandlingType()` to determine how duplicate files should be handled in an ingest workflow

### Fixed

- **CUMULUS-1187** - workflows not respecting the duplicate handling value specified in the collection
- Removed refreshToken schema requirement for OAuth

## [v1.11.2] - 2019-2-15

### Added

- CUMULUS-1169
  - Added a `@cumulus/common/StepFunctions` module. It contains functions for querying the AWS
    StepFunctions API. These functions have the ability to retry when a ThrottlingException occurs.
  - Added `@cumulus/common/aws.retryOnThrottlingException()`, which will wrap a function in code to
    retry on ThrottlingExceptions.
  - Added `@cumulus/common/test-utils.throttleOnce()`, which will cause a function to return a
    ThrottlingException the first time it is called, then return its normal result after that.
- CUMULUS-1103 Compare the collection holdings in CMR with Cumulus' internal data store
- CUMULUS-1099 Add support for UMMG JSON metadata versions > 1.4.
    - If a version is found in the metadata object, that version is used for processing and publishing to CMR otherwise, version 1.4 is assumed.
- CUMULUS-678
    - Added support for UMMG json v1.4 metadata files.
  `reconcileCMRMetadata` added to `@cumulus/cmrjs` to update metadata record with new file locations.
  `@cumulus/common/errors` adds two new error types `CMRMetaFileNotFound` and `InvalidArgument`.
  `@cumulus/common/test-utils` adds new function `randomId` to create a random string with id to help in debugging.
  `@cumulus/common/BucketsConfig` adds a new helper class `BucketsConfig` for working with bucket stack configuration and bucket names.
  `@cumulus/common/aws` adds new function `s3PutObjectTagging` as a convenience for the aws  [s3().putObjectTagging](https://docs.aws.amazon.com/AWSJavaScriptSDK/latest/AWS/S3.html#putObjectTagging-property) function.
  `@cumulus/cmrjs` Adds:
        - `isCMRFile` - Identify an echo10(xml) or UMMG(json) metadata file.
        - `metadataObjectFromCMRFile` Read and parse CMR XML file from s3.
        - `updateCMRMetadata` Modify a cmr metadata (xml/json) file with updated information.
        - `publish2CMR` Posts XML or UMMG CMR data to CMR service.
        - `reconcileCMRMetadata` Reconciles cmr metadata file after a file moves.
- Adds some ECS and other permissions to StepRole to enable running ECS tasks from a workflow
- Added Apache logs to cumulus api and distribution lambdas
- **CUMULUS-1119** - Added `@cumulus/integration-tests/api/EarthdataLogin.getEarthdataLoginRedirectResponse` helper for integration tests to handle login with Earthdata and to return response from redirect to Cumulus API
- **CUMULUS-673** Added `@cumulus/common/file/getFileChecksumFromStream` to get file checksum from a readable stream

### Fixed

- CUMULUS-1123
  - Cloudformation template overrides now work as expected

### Changed

- CUMULUS-1169
  - Deprecated the `@cumulus/common/step-functions` module.
  - Updated code that queries the StepFunctions API to use the retry-enabled functions from
    `@cumulus/common/StepFunctions`
- CUMULUS-1121
  - Schema validation is now strongly enforced when writing to the database.
    Additional properties are not allowed and will result in a validation error.
- CUMULUS-678
  `tasks/move-granules` simplified and refactored to use functionality from cmrjs.
  `ingest/granules.moveGranuleFiles` now just moves granule files and returns a list of the updated files. Updating metadata now handled by `@cumulus/cmrjs/reconcileCMRMetadata`.
  `move-granules.updateGranuleMetadata` refactored and bugs fixed in the case of a file matching multiple collection.files.regexps.
  `getCmrXmlFiles` simplified and now only returns an object with the cmrfilename and the granuleId.
  `@cumulus/test-processing` - test processing task updated to generate UMM-G metadata

- CUMULUS-1043
  - `@cumulus/api` now uses [express](http://expressjs.com/) as the API engine.
  - All `@cumulus/api` endpoints on ApiGateway are consolidated to a single endpoint the uses `{proxy+}` definition.
  - All files under `packages/api/endpoints` along with associated tests are updated to support express's request and response objects.
  - Replaced environment variables `internal`, `bucket` and `systemBucket` with `system_bucket`.
  - Update `@cumulus/integration-tests` to work with updated cumulus-api express endpoints

- `@cumulus/integration-tests` - `buildAndExecuteWorkflow` and `buildWorkflow` updated to take a `meta` param to allow for additional fields to be added to the workflow `meta`

- **CUMULUS-1049** Updated `Retrieve Execution Status API` in `@cumulus/api`: If the execution doesn't exist in Step Function API, Cumulus API returns the execution status information from the database.

- **CUMULUS-1119**
  - Renamed `DISTRIBUTION_URL` environment variable to `DISTRIBUTION_ENDPOINT`
  - Renamed `DEPLOYMENT_ENDPOINT` environment variable to `DISTRIBUTION_REDIRECT_ENDPOINT`
  - Renamed `API_ENDPOINT` environment variable to `TOKEN_REDIRECT_ENDPOINT`

### Removed

- Functions deprecated before 1.11.0:
  - @cumulus/api/models/base: static Manager.createTable() and static Manager.deleteTable()
  - @cumulus/ingest/aws/S3
  - @cumulus/ingest/aws/StepFunction.getExecution()
  - @cumulus/ingest/aws/StepFunction.pullEvent()
  - @cumulus/ingest/consumer.Consume
  - @cumulus/ingest/granule/Ingest.getBucket()

### Deprecated

`@cmrjs/ingestConcept`, instead use the CMR object methods. `@cmrjs/CMR.ingestGranule` or `@cmrjs/CMR.ingestCollection`
`@cmrjs/searchConcept`, instead use the CMR object methods. `@cmrjs/CMR.searchGranules` or `@cmrjs/CMR.searchCollections`
`@cmrjs/deleteConcept`, instead use the CMR object methods. `@cmrjs/CMR.deleteGranule` or `@cmrjs/CMR.deleteCollection`

## [v1.11.1] - 2018-12-18

**Please Note**
- Ensure your `app/config.yml` has a `clientId` specified in the `cmr` section. This will allow CMR to identify your requests for better support and metrics.
  - For an example, please see [the example config](https://github.com/nasa/cumulus/blob/1c7e2bf41b75da9f87004c4e40fbcf0f39f56794/example/app/config.yml#L128).

### Added

- Added a `/tokenDelete` endpoint in `@cumulus/api` to delete access token records

### Changed

- CUMULUS-678
`@cumulus/ingest/crypto` moved and renamed to `@cumulus/common/key-pair-provider`
`@cumulus/ingest/aws` function:  `KMSDecryptionFailed` and class: `KMS` extracted and moved to `@cumulus/common` and `KMS` is exported as `KMSProvider` from `@cumulus/common/key-pair-provider`
`@cumulus/ingest/granule` functions: `publish`, `getGranuleId`, `getXMLMetadataAsString`, `getMetadataBodyAndTags`, `parseXmlString`, `getCmrXMLFiles`, `postS3Object`, `contructOnlineAccessUrls`, `updateMetadata`, extracted and moved to `@cumulus/cmrjs`
`getGranuleId`, `getCmrXMLFiles`, `publish`, `updateMetadata` removed from `@cumulus/ingest/granule` and added to `@cumulus/cmrjs`;
`updateMetadata` renamed `updateCMRMetadata`.
`@cumulus/ingest` test files renamed.
- **CUMULUS-1070**
  - Add `'Client-Id'` header to all `@cumulus/cmrjs` requests (made via `searchConcept`, `ingestConcept`, and `deleteConcept`).
  - Updated `cumulus/example/app/config.yml` entry for `cmr.clientId` to use stackName for easier CMR-side identification.

## [v1.11.0] - 2018-11-30

**Please Note**
- Redeploy IAM roles:
  - CUMULUS-817 includes a migration that requires reconfiguration/redeployment of IAM roles.  Please see the [upgrade instructions](https://nasa.github.io/cumulus/docs/upgrade/1.11.0) for more information.
  - CUMULUS-977 includes a few new SNS-related permissions added to the IAM roles that will require redeployment of IAM roles.
- `cumulus-message-adapter` v1.0.13+ is required for `@cumulus/api` granule reingest API to work properly.  The latest version should be downloaded automatically by kes.
- A `TOKEN_SECRET` value (preferably 256-bit for security) must be added to `.env` to securely sign JWTs used for authorization in `@cumulus/api`

### Changed

- **CUUMULUS-1000** - Distribution endpoint now persists logins, instead of
  redirecting to Earthdata Login on every request
- **CUMULUS-783 CUMULUS-790** - Updated `@cumulus/sync-granule` and `@cumulus/move-granules` tasks to always overwrite existing files for manually-triggered reingest.
- **CUMULUS-906** - Updated `@cumulus/api` granule reingest API to
  - add `reingestGranule: true` and `forceDuplicateOverwrite: true` to Cumulus message `cumulus_meta.cumulus_context` field to indicate that the workflow is a manually triggered re-ingest.
  - return warning message to operator when duplicateHandling is not `replace`
  - `cumulus-message-adapter` v1.0.13+ is required.
- **CUMULUS-793** - Updated the granule move PUT request in `@cumulus/api` to reject the move with a 409 status code if one or more of the files already exist at the destination location
- Updated `@cumulus/helloworld` to use S3 to store state for pass on retry tests
- Updated `@cumulus/ingest`:
  - [Required for MAAP] `http.js#list` will now find links with a trailing whitespace
  - Removed code from `granule.js` which looked for files in S3 using `{ Bucket: discoveredFile.bucket, Key: discoveredFile.name }`. This is obsolete since `@cumulus/ingest` uses a `file-staging` and `constructCollectionId()` directory prefixes by default.
- **CUMULUS-989**
  - Updated `@cumulus/api` to use [JWT (JSON Web Token)](https://jwt.io/introduction/) as the transport format for API authorization tokens and to use JWT verification in the request authorization
  - Updated `/token` endpoint in `@cumulus/api` to return tokens as JWTs
  - Added a `/refresh` endpoint in `@cumulus/api` to request new access tokens from the OAuth provider using the refresh token
  - Added `refreshAccessToken` to `@cumulus/api/lib/EarthdataLogin` to manage refresh token requests with the Earthdata OAuth provider

### Added
- **CUMULUS-1050**
  - Separated configuration flags for originalPayload/finalPayload cleanup such that they can be set to different retention times
- **CUMULUS-798**
  - Added daily Executions cleanup CloudWatch event that triggers cleanExecutions lambda
  - Added cleanExecutions lambda that removes finalPayload/originalPayload field entries for records older than configured timeout value (execution_payload_retention_period), with a default of 30 days
- **CUMULUS-815/816**
  - Added 'originalPayload' and 'finalPayload' fields to Executions table
  - Updated Execution model to populate originalPayload with the execution payload on record creation
  - Updated Execution model code to populate finalPayload field with the execution payload on execution completion
  - Execution API now exposes the above fields
- **CUMULUS-977**
  - Rename `kinesisConsumer` to `messageConsumer` as it handles both Kinesis streams and SNS topics as of this version.
  - Add `sns`-type rule support. These rules create a subscription between an SNS topic and the `messageConsumer`.
    When a message is received, `messageConsumer` is triggered and passes the SNS message (JSON format expected) in
    its entirety to the workflow in the `payload` field of the Cumulus message. For more information on sns-type rules,
    see the [documentation](https://nasa.github.io/cumulus/docs/data-cookbooks/setup#rules).
- **CUMULUS-975**
  - Add `KinesisInboundEventLogger` and `KinesisOutboundEventLogger` API lambdas.  These lambdas
    are utilized to dump incoming and outgoing ingest workflow kinesis streams
    to cloudwatch for analytics in case of AWS/stream failure.
  - Update rules model to allow tracking of log_event ARNs related to
    Rule event logging.    Kinesis rule types will now automatically log
    incoming events via a Kinesis event triggered lambda.
 CUMULUS-975-migration-4
  - Update migration code to require explicit migration names per run
  - Added migration_4 to migrate/update exisitng Kinesis rules to have a log event mapping
  - Added new IAM policy for migration lambda
- **CUMULUS-775**
  - Adds a instance metadata endpoint to the `@cumulus/api` package.
  - Adds a new convenience function `hostId` to the `@cumulus/cmrjs` to help build environment specific cmr urls.
  - Fixed `@cumulus/cmrjs.searchConcept` to search and return CMR results.
  - Modified `@cumulus/cmrjs.CMR.searchGranule` and `@cumulus/cmrjs.CMR.searchCollection` to include CMR's provider as a default parameter to searches.
- **CUMULUS-965**
  - Add `@cumulus/test-data.loadJSONTestData()`,
    `@cumulus/test-data.loadTestData()`, and
    `@cumulus/test-data.streamTestData()` to safely load test data. These
    functions should be used instead of using `require()` to load test data,
    which could lead to tests interferring with each other.
  - Add a `@cumulus/common/util/deprecate()` function to mark a piece of code as
    deprecated
- **CUMULUS-986**
  - Added `waitForTestExecutionStart` to `@cumulus/integration-tests`
- **CUMULUS-919**
  - In `@cumulus/deployment`, added support for NGAP permissions boundaries for IAM roles with `useNgapPermissionBoundary` flag in `iam/config.yml`. Defaults to false.

### Fixed
- Fixed a bug where FTP sockets were not closed after an error, keeping the Lambda function active until it timed out [CUMULUS-972]
- **CUMULUS-656**
  - The API will no longer allow the deletion of a provider if that provider is
    referenced by a rule
  - The API will no longer allow the deletion of a collection if that collection
    is referenced by a rule
- Fixed a bug where `@cumulus/sf-sns-report` was not pulling large messages from S3 correctly.

### Deprecated
- `@cumulus/ingest/aws/StepFunction.pullEvent()`. Use `@cumulus/common/aws.pullStepFunctionEvent()`.
- `@cumulus/ingest/consumer.Consume` due to unpredictable implementation. Use `@cumulus/ingest/consumer.Consumer`.
Call `Consumer.consume()` instead of `Consume.read()`.

## [v1.10.4] - 2018-11-28

### Added
- **CUMULUS-1008**
  - New `config.yml` parameter for SQS consumers: `sqs_consumer_rate: (default 500)`, which is the maximum number of
  messages the consumer will attempt to process per execution. Currently this is only used by the sf-starter consumer,
  which runs every minute by default, making this a messages-per-minute upper bound. SQS does not guarantee the number
  of messages returned per call, so this is not a fixed rate of consumption, only attempted number of messages received.

### Deprecated
- `@cumulus/ingest/consumer.Consume` due to unpredictable implementation. Use `@cumulus/ingest/consumer.Consumer`.

### Changed
- Backported update of `packages/api` dependency `@mapbox/dyno` to `1.4.2` to mitigate `event-stream` vulnerability.

## [v1.10.3] - 2018-10-31

### Added
- **CUMULUS-817**
  - Added AWS Dead Letter Queues for lambdas that are scheduled asynchronously/such that failures show up only in cloudwatch logs.
- **CUMULUS-956**
  - Migrated developer documentation and data-cookbooks to Docusaurus
    - supports versioning of documentation
  - Added `docs/docs-how-to.md` to outline how to do things like add new docs or locally install for testing.
  - Deployment/CI scripts have been updated to work with the new format
- **CUMULUS-811**
  - Added new S3 functions to `@cumulus/common/aws`:
    - `aws.s3TagSetToQueryString`: converts S3 TagSet array to querystring (for use with upload()).
    - `aws.s3PutObject`: Returns promise of S3 `putObject`, which puts an object on S3
    - `aws.s3CopyObject`: Returns promise of S3 `copyObject`, which copies an object in S3 to a new S3 location
    - `aws.s3GetObjectTagging`: Returns promise of S3 `getObjectTagging`, which returns an object containing an S3 TagSet.
  - `@/cumulus/common/aws.s3PutObject` defaults to an explicit `ACL` of 'private' if not overridden.
  - `@/cumulus/common/aws.s3CopyObject` defaults to an explicit `TaggingDirective` of 'COPY' if not overridden.

### Deprecated
- **CUMULUS-811**
  - Deprecated `@cumulus/ingest/aws.S3`. Member functions of this class will now
    log warnings pointing to similar functionality in `@cumulus/common/aws`.

## [v1.10.2] - 2018-10-24

### Added
- **CUMULUS-965**
  - Added a `@cumulus/logger` package
- **CUMULUS-885**
  - Added 'human readable' version identifiers to Lambda Versioning lambda aliases
- **CUMULUS-705**
  - Note: Make sure to update the IAM stack when deploying this update.
  - Adds an AsyncOperations model and associated DynamoDB table to the
    `@cumulus/api` package
  - Adds an /asyncOperations endpoint to the `@cumulus/api` package, which can
    be used to fetch the status of an AsyncOperation.
  - Adds a /bulkDelete endpoint to the `@cumulus/api` package, which performs an
    asynchronous bulk-delete operation. This is a stub right now which is only
    intended to demonstration how AsyncOperations work.
  - Adds an AsyncOperation ECS task to the `@cumulus/api` package, which will
    fetch an Lambda function, run it in ECS, and then store the result to the
    AsyncOperations table in DynamoDB.
- **CUMULUS-851** - Added workflow lambda versioning feature to allow in-flight workflows to use lambda versions that were in place when a workflow was initiated
    - Updated Kes custom code to remove logic that used the CMA file key to determine template compilation logic.  Instead, utilize a `customCompilation` template configuration flag to indicate a template should use Cumulus's kes customized methods instead of 'core'.
    - Added `useWorkflowLambdaVersions` configuration option to enable the lambdaVersioning feature set.   **This option is set to true by default** and should be set to false to disable the feature.
    - Added uniqueIdentifier configuration key to S3 sourced lambdas to optionally support S3 lambda resource versioning within this scheme. This key must be unique for each modified version of the lambda package and must be updated in configuration each time the source changes.
    - Added a new nested stack template that will create a `LambdaVersions` stack that will take lambda parameters from the base template, generate lambda versions/aliases and return outputs with references to the most 'current' lambda alias reference, and updated 'core' template to utilize these outputs (if `useWorkflowLambdaVersions` is enabled).

- Created a `@cumulus/api/lib/OAuth2` interface, which is implemented by the
  `@cumulus/api/lib/EarthdataLogin` and `@cumulus/api/lib/GoogleOAuth2` classes.
  Endpoints that need to handle authentication will determine which class to use
  based on environment variables. This also greatly simplifies testing.
- Added `@cumulus/api/lib/assertions`, containing more complex AVA test assertions
- Added PublishGranule workflow to publish a granule to CMR without full reingest. (ingest-in-place capability)

- `@cumulus/integration-tests` new functionality:
  - `listCollections` to list collections from a provided data directory
  - `deleteCollection` to delete list of collections from a deployed stack
  - `cleanUpCollections` combines the above in one function.
  - `listProviders` to list providers from a provided data directory
  - `deleteProviders` to delete list of providers from a deployed stack
  - `cleanUpProviders` combines the above in one function.
  - `@cumulus/integrations-tests/api.js`: `deleteGranule` and `deletePdr` functions to make `DELETE` requests to Cumulus API
  - `rules` API functionality for posting and deleting a rule and listing all rules
  - `wait-for-deploy` lambda for use in the redeployment tests
- `@cumulus/ingest/granule.js`: `ingestFile` inserts new `duplicate_found: true` field in the file's record if a duplicate file already exists on S3.
- `@cumulus/api`: `/execution-status` endpoint requests and returns complete execution output if  execution output is stored in S3 due to size.
- Added option to use environment variable to set CMR host in `@cumulus/cmrjs`.
- **CUMULUS-781** - Added integration tests for `@cumulus/sync-granule` when `duplicateHandling` is set to `replace` or `skip`
- **CUMULUS-791** - `@cumulus/move-granules`: `moveFileRequest` inserts new `duplicate_found: true` field in the file's record if a duplicate file already exists on S3. Updated output schema to document new `duplicate_found` field.

### Removed

- Removed `@cumulus/common/fake-earthdata-login-server`. Tests can now create a
  service stub based on `@cumulus/api/lib/OAuth2` if testing requires handling
  authentication.

### Changed

- **CUMULUS-940** - modified `@cumulus/common/aws` `receiveSQSMessages` to take a parameter object instead of positional parameters.  All defaults remain the same, but now access to long polling is available through `options.waitTimeSeconds`.
- **CUMULUS-948** - Update lambda functions `CNMToCMA` and `CnmResponse` in the `cumulus-data-shared` bucket and point the default stack to them.
- **CUMULUS-782** - Updated `@cumulus/sync-granule` task and `Granule.ingestFile` in `@cumulus/ingest` to keep both old and new data when a destination file with different checksum already exists and `duplicateHandling` is `version`
- Updated the config schema in `@cumulus/move-granules` to include the `moveStagedFiles` param.
- **CUMULUS-778** - Updated config schema and documentation in `@cumulus/sync-granule` to include `duplicateHandling` parameter for specifying how duplicate filenames should be handled
- **CUMULUS-779** - Updated `@cumulus/sync-granule` to throw `DuplicateFile` error when destination files already exist and `duplicateHandling` is `error`
- **CUMULUS-780** - Updated `@cumulus/sync-granule` to use `error` as the default for `duplicateHandling` when it is not specified
- **CUMULUS-780** - Updated `@cumulus/api` to use `error` as the default value for `duplicateHandling` in the `Collection` model
- **CUMULUS-785** - Updated the config schema and documentation in `@cumulus/move-granules` to include `duplicateHandling` parameter for specifying how duplicate filenames should be handled
- **CUMULUS-786, CUMULUS-787** - Updated `@cumulus/move-granules` to throw `DuplicateFile` error when destination files already exist and `duplicateHandling` is `error` or not specified
- **CUMULUS-789** - Updated `@cumulus/move-granules` to keep both old and new data when a destination file with different checksum already exists and `duplicateHandling` is `version`

### Fixed

- `getGranuleId` in `@cumulus/ingest` bug: `getGranuleId` was constructing an error using `filename` which was undefined. The fix replaces `filename` with the `uri` argument.
- Fixes to `del` in `@cumulus/api/endpoints/granules.js` to not error/fail when not all files exist in S3 (e.g. delete granule which has only 2 of 3 files ingested).
- `@cumulus/deployment/lib/crypto.js` now checks for private key existence properly.

## [v1.10.1] - 2018-09-4

### Fixed

- Fixed cloudformation template errors in `@cumulus/deployment/`
  - Replaced references to Fn::Ref: with Ref:
  - Moved long form template references to a newline

## [v1.10.0] - 2018-08-31

### Removed

- Removed unused and broken code from `@cumulus/common`
  - Removed `@cumulus/common/test-helpers`
  - Removed `@cumulus/common/task`
  - Removed `@cumulus/common/message-source`
  - Removed the `getPossiblyRemote` function from `@cumulus/common/aws`
  - Removed the `startPromisedSfnExecution` function from `@cumulus/common/aws`
  - Removed the `getCurrentSfnTask` function from `@cumulus/common/aws`

### Changed

- **CUMULUS-839** - In `@cumulus/sync-granule`, 'collection' is now an optional config parameter

### Fixed

- **CUMULUS-859** Moved duplicate code in `@cumulus/move-granules` and `@cumulus/post-to-cmr` to `@cumulus/ingest`. Fixed imports making assumptions about directory structure.
- `@cumulus/ingest/consumer` correctly limits the number of messages being received and processed from SQS. Details:
  - **Background:** `@cumulus/api` includes a lambda `<stack-name>-sqs2sf` which processes messages from the `<stack-name>-startSF` SQS queue every minute. The `sqs2sf` lambda uses `@cumulus/ingest/consumer` to receive and process messages from SQS.
  - **Bug:** More than `messageLimit` number of messages were being consumed and processed from the `<stack-name>-startSF` SQS queue. Many step functions were being triggered simultaneously by the lambda `<stack-name>-sqs2sf` (which consumes every minute from the `startSF` queue) and resulting in step function failure with the error: `An error occurred (ThrottlingException) when calling the GetExecutionHistory`.
  - **Fix:** `@cumulus/ingest/consumer#processMessages` now processes messages until `timeLimit` has passed _OR_ once it receives up to `messageLimit` messages. `sqs2sf` is deployed with a [default `messageLimit` of 10](https://github.com/nasa/cumulus/blob/670000c8a821ff37ae162385f921c40956e293f7/packages/deployment/app/config.yml#L147).
  - **IMPORTANT NOTE:** `consumer` will actually process up to `messageLimit * 2 - 1` messages. This is because sometimes `receiveSQSMessages` will return less than `messageLimit` messages and thus the consumer will continue to make calls to `receiveSQSMessages`. For example, given a `messageLimit` of 10 and subsequent calls to `receiveSQSMessages` returns up to 9 messages, the loop will continue and a final call could return up to 10 messages.


## [v1.9.1] - 2018-08-22

**Please Note** To take advantage of the added granule tracking API functionality, updates are required for the message adapter and its libraries. You should be on the following versions:
- `cumulus-message-adapter` 1.0.9+
- `cumulus-message-adapter-js` 1.0.4+
- `cumulus-message-adapter-java` 1.2.7+
- `cumulus-message-adapter-python` 1.0.5+

### Added

- **CUMULUS-687** Added logs endpoint to search for logs from a specific workflow execution in `@cumulus/api`. Added integration test.
- **CUMULUS-836** - `@cumulus/deployment` supports a configurable docker storage driver for ECS. ECS can be configured with either `devicemapper` (the default storage driver for AWS ECS-optimized AMIs) or `overlay2` (the storage driver used by the NGAP 2.0 AMI). The storage driver can be configured in `app/config.yml` with `ecs.docker.storageDriver: overlay2 | devicemapper`. The default is `overlay2`.
  - To support this configuration, a [Handlebars](https://handlebarsjs.com/) helper `ifEquals` was added to `packages/deployment/lib/kes.js`.
- **CUMULUS-836** - `@cumulus/api` added IAM roles required by the NGAP 2.0 AMI. The NGAP 2.0 AMI runs a script `register_instances_with_ssm.py` which requires the ECS IAM role to include `ec2:DescribeInstances` and `ssm:GetParameter` permissions.

### Fixed
- **CUMULUS-836** - `@cumulus/deployment` uses `overlay2` driver by default and does not attempt to write `--storage-opt dm.basesize` to fix [this error](https://github.com/moby/moby/issues/37039).
- **CUMULUS-413** Kinesis processing now captures all errrors.
  - Added kinesis fallback mechanism when errors occur during record processing.
  - Adds FallbackTopicArn to `@cumulus/api/lambdas.yml`
  - Adds fallbackConsumer lambda to `@cumulus/api`
  - Adds fallbackqueue option to lambda definitions capture lambda failures after three retries.
  - Adds kinesisFallback SNS topic to signal incoming errors from kinesis stream.
  - Adds kinesisFailureSQS to capture fully failed events from all retries.
- **CUMULUS-855** Adds integration test for kinesis' error path.
- **CUMULUS-686** Added workflow task name and version tracking via `@cumulus/api` executions endpoint under new `tasks` property, and under `workflow_tasks` in step input/output.
  - Depends on `cumulus-message-adapter` 1.0.9+, `cumulus-message-adapter-js` 1.0.4+, `cumulus-message-adapter-java` 1.2.7+ and `cumulus-message-adapter-python` 1.0.5+
- **CUMULUS-771**
  - Updated sync-granule to stream the remote file to s3
  - Added integration test for ingesting granules from ftp provider
  - Updated http/https integration tests for ingesting granules from http/https providers
- **CUMULUS-862** Updated `@cumulus/integration-tests` to handle remote lambda output
- **CUMULUS-856** Set the rule `state` to have default value `ENABLED`

### Changed

- In `@cumulus/deployment`, changed the example app config.yml to have additional IAM roles

## [v1.9.0] - 2018-08-06

**Please note** additional information and upgrade instructions [here](https://nasa.github.io/cumulus/docs/upgrade/1.9.0)

### Added
- **CUMULUS-712** - Added integration tests verifying expected behavior in workflows
- **GITC-776-2** - Add support for versioned collections

### Fixed
- **CUMULUS-832**
  - Fixed indentation in example config.yml in `@cumulus/deployment`
  - Fixed issue with new deployment using the default distribution endpoint in `@cumulus/deployment` and `@cumulus/api`

## [v1.8.1] - 2018-08-01

**Note** IAM roles should be re-deployed with this release.

- **Cumulus-726**
  - Added function to `@cumulus/integration-tests`: `sfnStep` includes `getStepInput` which returns the input to the schedule event of a given step function step.
  - Added IAM policy `@cumulus/deployment`: Lambda processing IAM role includes `kinesis::PutRecord` so step function lambdas can write to kinesis streams.
- **Cumulus Community Edition**
  - Added Google OAuth authentication token logic to `@cumulus/api`. Refactored token endpoint to use environment variable flag `OAUTH_PROVIDER` when determining with authentication method to use.
  - Added API Lambda memory configuration variable `api_lambda_memory` to `@cumulus/api` and `@cumulus/deployment`.

### Changed

- **Cumulus-726**
  - Changed function in `@cumulus/api`: `models/rules.js#addKinesisEventSource` was modified to call to `deleteKinesisEventSource` with all required parameters (rule's name, arn and type).
  - Changed function in `@cumulus/integration-tests`: `getStepOutput` can now be used to return output of failed steps. If users of this function want the output of a failed event, they can pass a third parameter `eventType` as `'failure'`. This function will work as always for steps which completed successfully.

### Removed

- **Cumulus-726**
  - Configuration change to `@cumulus/deployment`: Removed default auto scaling configuration for Granules and Files DynamoDB tables.

- **CUMULUS-688**
  - Add integration test for ExecutionStatus
  - Function addition to `@cumulus/integration-tests`: `api` includes `getExecutionStatus` which returns the execution status from the Cumulus API

## [v1.8.0] - 2018-07-23

### Added

- **CUMULUS-718** Adds integration test for Kinesis triggering a workflow.

- **GITC-776-3** Added more flexibility for rules.  You can now edit all fields on the rule's record
We may need to update the api documentation to reflect this.

- **CUMULUS-681** - Add ingest-in-place action to granules endpoint
    - new applyWorkflow action at PUT /granules/{granuleid} Applying a workflow starts an execution of the provided workflow and passes the granule record as payload.
      Parameter(s):
        - workflow - the workflow name

- **CUMULUS-685** - Add parent exeuction arn to the execution which is triggered from a parent step function

### Changed
- **CUMULUS-768** - Integration tests get S3 provider data from shared data folder

### Fixed
- **CUMULUS-746** - Move granule API correctly updates record in dynamo DB and cmr xml file
- **CUMULUS-766** - Populate database fileSize field from S3 if value not present in Ingest payload

## [v1.7.1] - 2018-07-27

### Fixed
- **CUMULUS-766** - Backport from 1.8.0 - Populate database fileSize field from S3 if value not present in Ingest payload

## [v1.7.0] - 2018-07-02

### Please note: [Upgrade Instructions](https://nasa.github.io/cumulus/docs/upgrade/1.7.0)

### Added
- **GITC-776-2** - Add support for versioned collectons
- **CUMULUS-491** - Add granule reconciliation API endpoints.
- **CUMULUS-480** Add suport for backup and recovery:
  - Add DynamoDB tables for granules, executions and pdrs
  - Add ability to write all records to S3
  - Add ability to download all DynamoDB records in form json files
  - Add ability to upload records to DynamoDB
  - Add migration scripts for copying granule, pdr and execution records from ElasticSearch to DynamoDB
  - Add IAM support for batchWrite on dynamoDB
-
- **CUMULUS-508** - `@cumulus/deployment` cloudformation template allows for lambdas and ECS clusters to have multiple AZ availability.
    - `@cumulus/deployment` also ensures docker uses `devicemapper` storage driver.
- **CUMULUS-755** - `@cumulus/deployment` Add DynamoDB autoscaling support.
    - Application developers can add autoscaling and override default values in their deployment's `app/config.yml` file using a `{TableName}Table:` key.

### Fixed
- **CUMULUS-747** - Delete granule API doesn't delete granule files in s3 and granule in elasticsearch
    - update the StreamSpecification DynamoDB tables to have StreamViewType: "NEW_AND_OLD_IMAGES"
    - delete granule files in s3
- **CUMULUS-398** - Fix not able to filter executions by workflow
- **CUMULUS-748** - Fix invalid lambda .zip files being validated/uploaded to AWS
- **CUMULUS-544** - Post to CMR task has UAT URL hard-coded
  - Made configurable: PostToCmr now requires CMR_ENVIRONMENT env to be set to 'SIT' or 'OPS' for those CMR environments. Default is UAT.

### Changed
- **GITC-776-4** - Changed Discover-pdrs to not rely on collection but use provider_path in config. It also has an optional filterPdrs regex configuration parameter

- **CUMULUS-710** - In the integration test suite, `getStepOutput` returns the output of the first successful step execution or last failed, if none exists

## [v1.6.0] - 2018-06-06

### Please note: [Upgrade Instructions](https://nasa.github.io/cumulus/docs/upgrade/1.6.0)

### Fixed
- **CUMULUS-602** - Format all logs sent to Elastic Search.
  - Extract cumulus log message and index it to Elastic Search.

### Added
- **CUMULUS-556** - add a mechanism for creating and running migration scripts on deployment.
- **CUMULUS-461** Support use of metadata date and other components in `url_path` property

### Changed
- **CUMULUS-477** Update bucket configuration to support multiple buckets of the same type:
  - Change the structure of the buckets to allow for  more than one bucket of each type. The bucket structure is now:
    bucket-key:
      name: <bucket-name>
      type: <type> i.e. internal, public, etc.
  - Change IAM and app deployment configuration to support new bucket structure
  - Update tasks and workflows to support new bucket structure
  - Replace instances where buckets.internal is relied upon to either use the system bucket or a configured bucket
  - Move IAM template to the deployment package. NOTE: You now have to specify '--template node_modules/@cumulus/deployment/iam' in your IAM deployment
  - Add IAM cloudformation template support to filter buckets by type

## [v1.5.5] - 2018-05-30

### Added
- **CUMULUS-530** - PDR tracking through Queue-granules
  - Add optional `pdr` property to the sync-granule task's input config and output payload.
- **CUMULUS-548** - Create a Lambda task that generates EMS distribution reports
  - In order to supply EMS Distribution Reports, you must enable S3 Server
    Access Logging on any S3 buckets used for distribution. See [How Do I Enable Server Access Logging for an S3 Bucket?](https://docs.aws.amazon.com/AmazonS3/latest/user-guide/server-access-logging.html)
    The "Target bucket" setting should point at the Cumulus internal bucket.
    The "Target prefix" should be
    "<STACK_NAME>/ems-distribution/s3-server-access-logs/", where "STACK_NAME"
    is replaced with the name of your Cumulus stack.

### Fixed
- **CUMULUS-546 - Kinesis Consumer should catch and log invalid JSON**
  - Kinesis Consumer lambda catches and logs errors so that consumer doesn't get stuck in a loop re-processing bad json records.
- EMS report filenames are now based on their start time instead of the time
  instead of the time that the report was generated
- **CUMULUS-552 - Cumulus API returns different results for the same collection depending on query**
  - The collection, provider and rule records in elasticsearch are now replaced with records from dynamo db when the dynamo db records are updated.

### Added
- `@cumulus/deployment`'s default cloudformation template now configures storage for Docker to match the configured ECS Volume. The template defines Docker's devicemapper basesize (`dm.basesize`) using `ecs.volumeSize`. This addresses ECS default of limiting Docker containers to 10GB of storage ([Read more](https://aws.amazon.com/premiumsupport/knowledge-center/increase-default-ecs-docker-limit/)).

## [v1.5.4] - 2018-05-21

### Added
- **CUMULUS-535** - EMS Ingest, Archive, Archive Delete reports
  - Add lambda EmsReport to create daily EMS Ingest, Archive, Archive Delete reports
  - ems.provider property added to `@cumulus/deployment/app/config.yml`.
    To change the provider name, please add `ems: provider` property to `app/config.yml`.
- **CUMULUS-480** Use DynamoDB to store granules, pdrs and execution records
  - Activate PointInTime feature on DynamoDB tables
  - Increase test coverage on api package
  - Add ability to restore metadata records from json files to DynamoDB
- **CUMULUS-459** provide API endpoint for moving granules from one location on s3 to another

## [v1.5.3] - 2018-05-18

### Fixed
- **CUMULUS-557 - "Add dataType to DiscoverGranules output"**
  - Granules discovered by the DiscoverGranules task now include dataType
  - dataType is now a required property for granules used as input to the
    QueueGranules task
- **CUMULUS-550** Update deployment app/config.yml to force elasticsearch updates for deleted granules

## [v1.5.2] - 2018-05-15

### Fixed
- **CUMULUS-514 - "Unable to Delete the Granules"**
  - updated cmrjs.deleteConcept to return success if the record is not found
    in CMR.

### Added
- **CUMULUS-547** - The distribution API now includes an
  "earthdataLoginUsername" query parameter when it returns a signed S3 URL
- **CUMULUS-527 - "parse-pdr queues up all granules and ignores regex"**
  - Add an optional config property to the ParsePdr task called
    "granuleIdFilter". This property is a regular expression that is applied
    against the filename of the first file of each granule contained in the
    PDR. If the regular expression matches, then the granule is included in
    the output. Defaults to '.', which will match all granules in the PDR.
- File checksums in PDRs now support MD5
- Deployment support to subscribe to an SNS topic that already exists
- **CUMULUS-470, CUMULUS-471** In-region S3 Policy lambda added to API to update bucket policy for in-region access.
- **CUMULUS-533** Added fields to granule indexer to support EMS ingest and archive record creation
- **CUMULUS-534** Track deleted granules
  - added `deletedgranule` type to `cumulus` index.
  - **Important Note:** Force custom bootstrap to re-run by adding this to
    app/config.yml `es: elasticSearchMapping: 7`
- You can now deploy cumulus without ElasticSearch. Just add `es: null` to your `app/config.yml` file. This is only useful for debugging purposes. Cumulus still requires ElasticSearch to properly operate.
- `@cumulus/integration-tests` includes and exports the `addRules` function, which seeds rules into the DynamoDB table.
- Added capability to support EFS in cloud formation template. Also added
  optional capability to ssh to your instance and privileged lambda functions.
- Added support to force discovery of PDRs that have already been processed
  and filtering of selected data types
- `@cumulus/cmrjs` uses an environment variable `USER_IP_ADDRESS` or fallback
  IP address of `10.0.0.0` when a public IP address is not available. This
  supports lambda functions deployed into a VPC's private subnet, where no
  public IP address is available.

### Changed
- **CUMULUS-550** Custom bootstrap automatically adds new types to index on
  deployment

## [v1.5.1] - 2018-04-23
### Fixed
- add the missing dist folder to the hello-world task
- disable uglifyjs on the built version of the pdr-status-check (read: https://github.com/webpack-contrib/uglifyjs-webpack-plugin/issues/264)

## [v1.5.0] - 2018-04-23
### Changed
- Removed babel from all tasks and packages and increased minimum node requirements to version 8.10
- Lambda functions created by @cumulus/deployment will use node8.10 by default
- Moved [cumulus-integration-tests](https://github.com/nasa/cumulus-integration-tests) to the `example` folder CUMULUS-512
- Streamlined all packages dependencies (e.g. remove redundant dependencies and make sure versions are the same across packages)
- **CUMULUS-352:** Update Cumulus Elasticsearch indices to use [index aliases](https://www.elastic.co/guide/en/elasticsearch/reference/current/indices-aliases.html).
- **CUMULUS-519:** ECS tasks are no longer restarted after each CF deployment unless `ecs.restartTasksOnDeploy` is set to true
- **CUMULUS-298:** Updated log filterPattern to include all CloudWatch logs in ElasticSearch
- **CUMULUS-518:** Updates to the SyncGranule config schema
  - `granuleIdExtraction` is no longer a property
  - `process` is now an optional property
  - `provider_path` is no longer a property

### Fixed
- **CUMULUS-455 "Kes deployments using only an updated message adapter do not get automatically deployed"**
  - prepended the hash value of cumulus-message-adapter.zip file to the zip file name of lambda which uses message adapter.
  - the lambda function will be redeployed when message adapter or lambda function are updated
- Fixed a bug in the bootstrap lambda function where it stuck during update process
- Fixed a bug where the sf-sns-report task did not return the payload of the incoming message as the output of the task [CUMULUS-441]

### Added
- **CUMULUS-352:** Add reindex CLI to the API package.
- **CUMULUS-465:** Added mock http/ftp/sftp servers to the integration tests
- Added a `delete` method to the `@common/CollectionConfigStore` class
- **CUMULUS-467 "@cumulus/integration-tests or cumulus-integration-tests should seed provider and collection in deployed DynamoDB"**
  - `example` integration-tests populates providers and collections to database
  - `example` workflow messages are populated from workflow templates in s3, provider and collection information in database, and input payloads.  Input templates are removed.
  - added `https` protocol to provider schema

## [v1.4.1] - 2018-04-11

### Fixed
- Sync-granule install

## [v1.4.0] - 2018-04-09

### Fixed
- **CUMULUS-392 "queue-granules not returning the sfn-execution-arns queued"**
  - updated queue-granules to return the sfn-execution-arns queued and pdr if exists.
  - added pdr to ingest message meta.pdr instead of payload, so the pdr information doesn't get lost in the ingest workflow, and ingested granule in elasticsearch has pdr name.
  - fixed sf-sns-report schema, remove the invalid part
  - fixed pdr-status-check schema, the failed execution contains arn and reason
- **CUMULUS-206** make sure homepage and repository urls exist in package.json files of tasks and packages

### Added
- Example folder with a cumulus deployment example

### Changed
- [CUMULUS-450](https://bugs.earthdata.nasa.gov/browse/CUMULUS-450) - Updated
  the config schema of the **queue-granules** task
  - The config no longer takes a "collection" property
  - The config now takes an "internalBucket" property
  - The config now takes a "stackName" property
- [CUMULUS-450](https://bugs.earthdata.nasa.gov/browse/CUMULUS-450) - Updated
  the config schema of the **parse-pdr** task
  - The config no longer takes a "collection" property
  - The "stack", "provider", and "bucket" config properties are now
    required
- **CUMULUS-469** Added a lambda to the API package to prototype creating an S3 bucket policy for direct, in-region S3 access for the prototype bucket

### Removed
- Removed the `findTmpTestDataDirectory()` function from
  `@cumulus/common/test-utils`

### Fixed
- [CUMULUS-450](https://bugs.earthdata.nasa.gov/browse/CUMULUS-450)
  - The **queue-granules** task now enqueues a **sync-granule** task with the
    correct collection config for that granule based on the granule's
    data-type. It had previously been using the collection config from the
    config of the **queue-granules** task, which was a problem if the granules
    being queued belonged to different data-types.
  - The **parse-pdr** task now handles the case where a PDR contains granules
    with different data types, and uses the correct granuleIdExtraction for
    each granule.

### Added
- **CUMULUS-448** Add code coverage checking using [nyc](https://github.com/istanbuljs/nyc).

## [v1.3.0] - 2018-03-29

### Deprecated
- discover-s3-granules is deprecated. The functionality is provided by the discover-granules task
### Fixed
- **CUMULUS-331:** Fix aws.downloadS3File to handle non-existent key
- Using test ftp provider for discover-granules testing [CUMULUS-427]
- **CUMULUS-304: "Add AWS API throttling to pdr-status-check task"** Added concurrency limit on SFN API calls.  The default concurrency is 10 and is configurable through Lambda environment variable CONCURRENCY.
- **CUMULUS-414: "Schema validation not being performed on many tasks"** revised npm build scripts of tasks that use cumulus-message-adapter to place schema directories into dist directories.
- **CUMULUS-301:** Update all tests to use test-data package for testing data.
- **CUMULUS-271: "Empty response body from rules PUT endpoint"** Added the updated rule to response body.
- Increased memory allotment for `CustomBootstrap` lambda function. Resolves failed deployments where `CustomBootstrap` lambda function was failing with error `Process exited before completing request`. This was causing deployments to stall, fail to update and fail to rollback. This error is thrown when the lambda function tries to use more memory than it is allotted.
- Cumulus repository folders structure updated:
  - removed the `cumulus` folder altogether
  - moved `cumulus/tasks` to `tasks` folder at the root level
  - moved the tasks that are not converted to use CMA to `tasks/.not_CMA_compliant`
  - updated paths where necessary

### Added
- `@cumulus/integration-tests` - Added support for testing the output of an ECS activity as well as a Lambda function.

## [v1.2.0] - 2018-03-20

### Fixed
- Update vulnerable npm packages [CUMULUS-425]
- `@cumulus/api`: `kinesis-consumer.js` uses `sf-scheduler.js#schedule` instead of placing a message directly on the `startSF` SQS queue. This is a fix for [CUMULUS-359](https://bugs.earthdata.nasa.gov/browse/CUMULUS-359) because `sf-scheduler.js#schedule` looks up the provider and collection data in DynamoDB and adds it to the `meta` object of the enqueued message payload.
- `@cumulus/api`: `kinesis-consumer.js` catches and logs errors instead of doing an error callback. Before this change, `kinesis-consumer` was failing to process new records when an existing record caused an error because it would call back with an error and stop processing additional records. It keeps trying to process the record causing the error because it's "position" in the stream is unchanged. Catching and logging the errors is part 1 of the fix. Proposed part 2 is to enqueue the error and the message on a "dead-letter" queue so it can be processed later ([CUMULUS-413](https://bugs.earthdata.nasa.gov/browse/CUMULUS-413)).
- **CUMULUS-260: "PDR page on dashboard only shows zeros."** The PDR stats in LPDAAC are all 0s, even if the dashboard has been fixed to retrieve the correct fields.  The current version of pdr-status-check has a few issues.
  - pdr is not included in the input/output schema.  It's available from the input event.  So the pdr status and stats are not updated when the ParsePdr workflow is complete.  Adding the pdr to the input/output of the task will fix this.
  - pdr-status-check doesn't update pdr stats which prevent the real time pdr progress from showing up in the dashboard. To solve this, added lambda function sf-sns-report which is copied from @cumulus/api/lambdas/sf-sns-broadcast with modification, sf-sns-report can be used to report step function status anywhere inside a step function.  So add step sf-sns-report after each pdr-status-check, we will get the PDR status progress at real time.
  - It's possible an execution is still in the queue and doesn't exist in sfn yet.  Added code to handle 'ExecutionDoesNotExist' error when checking the execution status.
- Fixed `aws.cloudwatchevents()` typo in `packages/ingest/aws.js`. This typo was the root cause of the error: `Error: Could not process scheduled_ingest, Error: : aws.cloudwatchevents is not a constructor` seen when trying to update a rule.


### Removed

- `@cumulus/ingest/aws`: Remove queueWorkflowMessage which is no longer being used by `@cumulus/api`'s `kinesis-consumer.js`.

## [v1.1.4] - 2018-03-15

### Added
- added flag `useList` to parse-pdr [CUMULUS-404]

### Fixed

- Pass encrypted password to the ApiGranule Lambda function [CUMULUS-424]


## [v1.1.3] - 2018-03-14
### Fixed
- Changed @cumulus/deployment package install behavior. The build process will happen after installation

## [v1.1.2] - 2018-03-14

### Added
- added tools to @cumulus/integration-tests for local integration testing
- added end to end testing for discovering and parsing of PDRs
- `yarn e2e` command is available for end to end testing
### Fixed

- **CUMULUS-326: "Occasionally encounter "Too Many Requests" on deployment"** The api gateway calls will handle throttling errors
- **CUMULUS-175: "Dashboard providers not in sync with AWS providers."** The root cause of this bug - DynamoDB operations not showing up in Elasticsearch - was shared by collections and rules. The fix was to update providers', collections' and rules; POST, PUT and DELETE endpoints to operate on DynamoDB and using DynamoDB streams to update Elasticsearch. The following packages were made:
  - `@cumulus/deployment` deploys DynamoDB streams for the Collections, Providers and Rules tables as well as a new lambda function called `dbIndexer`. The `dbIndexer` lambda has an event source mapping which listens to each of the DynamoDB streams. The dbIndexer lambda receives events referencing operations on the DynamoDB table and updates the elasticsearch cluster accordingly.
  - The `@cumulus/api` endpoints for collections, providers and rules _only_ query DynamoDB, with the exception of LIST endpoints and the collections' GET endpoint.

### Updated
- Broke up `kes.override.js` of @cumulus/deployment to multiple modules and moved to a new location
- Expanded @cumulus/deployment test coverage
- all tasks were updated to use cumulus-message-adapter-js 1.0.1
- added build process to integration-tests package to babelify it before publication
- Update @cumulus/integration-tests lambda.js `getLambdaOutput` to return the entire lambda output. Previously `getLambdaOutput` returned only the payload.

## [v1.1.1] - 2018-03-08

### Removed
- Unused queue lambda in api/lambdas [CUMULUS-359]

### Fixed
- Kinesis message content is passed to the triggered workflow [CUMULUS-359]
- Kinesis message queues a workflow message and does not write to rules table [CUMULUS-359]

## [v1.1.0] - 2018-03-05

### Added

- Added a `jlog` function to `common/test-utils` to aid in test debugging
- Integration test package with command line tool [CUMULUS-200] by @laurenfrederick
- Test for FTP `useList` flag [CUMULUS-334] by @kkelly51

### Updated
- The `queue-pdrs` task now uses the [cumulus-message-adapter-js](https://github.com/nasa/cumulus-message-adapter-js)
  library
- Updated the `queue-pdrs` JSON schemas
- The test-utils schema validation functions now throw an error if validation
  fails
- The `queue-granules` task now uses the [cumulus-message-adapter-js](https://github.com/nasa/cumulus-message-adapter-js)
  library
- Updated the `queue-granules` JSON schemas

### Removed
- Removed the `getSfnExecutionByName` function from `common/aws`
- Removed the `getGranuleStatus` function from `common/aws`

## [v1.0.1] - 2018-02-27

### Added
- More tests for discover-pdrs, dicover-granules by @yjpa7145
- Schema validation utility for tests by @yjpa7145

### Changed
- Fix an FTP listing bug for servers that do not support STAT [CUMULUS-334] by @kkelly51

## [v1.0.0] - 2018-02-23

[Unreleased]: https://github.com/nasa/cumulus/compare/v1.13.0...HEAD
[v1.13.0]: https://github.com/nasa/cumulus/compare/v1.12.1...v1.13.0
[v1.12.1]: https://github.com/nasa/cumulus/compare/v1.12.0...v1.12.1
[v1.12.0]: https://github.com/nasa/cumulus/compare/v1.11.3...v1.12.0
[v1.11.3]: https://github.com/nasa/cumulus/compare/v1.11.2...v1.11.3
[v1.11.2]: https://github.com/nasa/cumulus/compare/v1.11.1...v1.11.2
[v1.11.1]: https://github.com/nasa/cumulus/compare/v1.11.0...v1.11.1
[v1.11.0]: https://github.com/nasa/cumulus/compare/v1.10.4...v1.11.0
[v1.10.4]: https://github.com/nasa/cumulus/compare/v1.10.3...v1.10.4
[v1.10.3]: https://github.com/nasa/cumulus/compare/v1.10.2...v1.10.3
[v1.10.2]: https://github.com/nasa/cumulus/compare/v1.10.1...v1.10.2
[v1.10.1]: https://github.com/nasa/cumulus/compare/v1.10.0...v1.10.1
[v1.10.0]: https://github.com/nasa/cumulus/compare/v1.9.1...v1.10.0
[v1.9.1]: https://github.com/nasa/cumulus/compare/v1.9.0...v1.9.1
[v1.9.0]: https://github.com/nasa/cumulus/compare/v1.8.1...v1.9.0
[v1.8.1]: https://github.com/nasa/cumulus/compare/v1.8.0...v1.8.1
[v1.8.0]: https://github.com/nasa/cumulus/compare/v1.7.0...v1.8.0
[v1.7.0]: https://github.com/nasa/cumulus/compare/v1.6.0...v1.7.0
[v1.6.0]: https://github.com/nasa/cumulus/compare/v1.5.5...v1.6.0
[v1.5.5]: https://github.com/nasa/cumulus/compare/v1.5.4...v1.5.5
[v1.5.4]: https://github.com/nasa/cumulus/compare/v1.5.3...v1.5.4
[v1.5.3]: https://github.com/nasa/cumulus/compare/v1.5.2...v1.5.3
[v1.5.2]: https://github.com/nasa/cumulus/compare/v1.5.1...v1.5.2
[v1.5.1]: https://github.com/nasa/cumulus/compare/v1.5.0...v1.5.1
[v1.5.0]: https://github.com/nasa/cumulus/compare/v1.4.1...v1.5.0
[v1.4.1]: https://github.com/nasa/cumulus/compare/v1.4.0...v1.4.1
[v1.4.0]: https://github.com/nasa/cumulus/compare/v1.3.0...v1.4.0
[v1.3.0]: https://github.com/nasa/cumulus/compare/v1.2.0...v1.3.0
[v1.2.0]: https://github.com/nasa/cumulus/compare/v1.1.4...v1.2.0
[v1.1.4]: https://github.com/nasa/cumulus/compare/v1.1.3...v1.1.4
[v1.1.3]: https://github.com/nasa/cumulus/compare/v1.1.2...v1.1.3
[v1.1.2]: https://github.com/nasa/cumulus/compare/v1.1.1...v1.1.2
[v1.1.1]: https://github.com/nasa/cumulus/compare/v1.0.1...v1.1.1
[v1.1.0]: https://github.com/nasa/cumulus/compare/v1.0.1...v1.1.0
[v1.0.1]: https://github.com/nasa/cumulus/compare/v1.0.0...v1.0.1
[v1.0.0]: https://github.com/nasa/cumulus/compare/pre-v1-release...v1.0.0<|MERGE_RESOLUTION|>--- conflicted
+++ resolved
@@ -27,22 +27,18 @@
 
     - **Configure S3 Server Access Logs**:  If you are running Cumulus in an NGAP environment you may [configure S3 Server Access Logs](https://nasa.github.io/cumulus/docs/next/deployment/server_access_logging) to be delivered to a shared bucket where the Metrics Team will ingest the logs into their ELK stack.  Contact the Metrics team for permission and location.
 
-<<<<<<< HEAD
-## Added
-
-=======
 - **CUMULUS-1368** The Cumulus distribution API has been deprecated and is being replaced by ASF's Thin Egress App. By default, the distribution API will not deploy. Please follow [the instructions for deploying and configuring Thin Egress](https://nasa.github.io/cumulus/docs/deployment/thin_egress_app).
 
 To instead continue to deploy and use the legacy Cumulus distribution app, add the following to your `config.yml`:
 
-```
+```yaml
 deployDistributionApi: true
 ```
 
 If you deploy with no distribution app your deployment will succeed but you may encounter errors in your workflows, particularly in the `MoveGranule` task.
 
 ### Added
->>>>>>> c8d5cd3e
+
 - **CUMULUS-1345**
   - Adds new variables to the app deployment under `cmr`.
   - `cmrEnvironment` values are `SIT`, `UAT`, or `OPS` with `UAT` as the default.
@@ -65,17 +61,12 @@
 - **CUMULUS-1337**
   - Adds `cumulus.stackName` value to the `instanceMetadata` endpoint.
 
-<<<<<<< HEAD
-### Changed
-=======
 - **CUMULUS-1368**
   - Added `cmrGranuleUrlType` to the `@cumulus/move-granules` task. This determines what kind of links go in the CMR files. The options are `distribution`, `s3`, or `none`, with the default being distribution. If there is no distribution API being used with Cumulus, you must set the value to `s3` or `none`.
 
 - Added `packages/s3-replicator` terraform module to allow same-region s3 replication to metrics bucket.
 
-
 ## Changed
->>>>>>> c8d5cd3e
 
 - **CUMULUS-1232**
   - Added retries to update `@cumulus/cmr-client` `updateToken()`
