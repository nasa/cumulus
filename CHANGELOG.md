--- conflicted
+++ resolved
@@ -5,6 +5,19 @@
 The format is based on [Keep a Changelog](http://keepachangelog.com/en/1.0.0/).
 
 ## Unreleased
+
+### Added
+
+- **CUMULUS-2631**
+  - Added 'Bearer token' support to s3credentials endpoint
+
+### Fixed
+
+- **CUMULUS-2971**
+  - Updated `@cumulus/aws-client/S3ObjectStore` class to take string query parameters and
+    its methods `signGetObject` and `signHeadObject` to take parameter presignOptions
+
+## [v13.3.0] 2022-8-19
 
 ### Notable Changes
 
@@ -21,19 +34,6 @@
   - Updated `GET /granules` endpoint to leverage ElasticSearch search-after API.
     The endpoint will only use search-after when the `searchContext` parameter
     is provided in a request.
-
-<<<<<<< HEAD
-### Fixed
-
-- **CUMULUS-2971**
-  - Updated `@cumulus/aws-client/S3ObjectStore` class to take string query parameters and
-    its methods `signGetObject` and `signHeadObject` to take parameter presignOptions
-=======
-### Added
-
-- **CUMULUS-2631**
-  - Added 'Bearer token' support to s3credentials endpoint
->>>>>>> d3e5d540
 
 ## [v13.2.1] 2022-8-10 [BACKPORT]
 
