--- conflicted
+++ resolved
@@ -259,11 +259,6 @@
   - Updates `@cumulus/es-client.bootstrapElasticSearch` signature to be
     parameterized and accommodate a new parameter `removeAliasConflict` which
     allows/disallows the deletion of a conflicting `cumulus-alias` index
-<<<<<<< HEAD
-
-- **CUMULUS-2903**
-=======
->>>>>>> 58b442d2
 
 ### Notable changes
 
