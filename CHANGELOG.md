# Changelog

All notable changes to this project will be documented in this file.

The format is based on [Keep a Changelog](http://keepachangelog.com/en/1.0.0/).

## [Unreleased]

### BREAKING CHANGES

- **CUMULUS-1894**
  - `@cumulus/ingest/granule.handleDuplicateFile()`
    - The `copyOptions` parameter has been removed
    - An `ACL` parameter has been added
  - `@cumulus/ingest/granule.renameS3FileWithTimestamp()`
    - Now returns `undefined`

### MIGRATION STEPS

- To take advantage of the new TTL-based access token expiration implemented in CUMULUS-1777 (see notes below) and clear out existing records in your access tokens table, do the following:
  1. Log out of any active dashboard sessions
  2. Use the AWS console or CLI to delete your `<prefix>-AccessTokensTable` DynamoDB table
  3. [Re-deploy your `data-persistence` module](https://nasa.github.io/cumulus/docs/deployment/upgrade-readme#update-data-persistence-resources), which should re-create the `<prefix>-AccessTokensTable` DynamoDB table
  4. Return to using the Cumulus API/dashboard as normal
- This release requires the Cumulus Message Adapter layer deployed with Cumulus Core to be at least 1.3.0, as the core lambdas have updated to [cumulus-message-adapter-js v1.2.0](https://github.com/nasa/cumulus-message-adapter-js/releases/tag/v1.2.0) and the new CMA interface.  As a result, users should:
  1. Follow the [Cumulus Message Adapter (CMA) deployment instructions](https://nasa.github.io/cumulus/docs/deployment/deployment-readme#deploy-the-cumulus-message-adapter-layer) and install a CMA layer version >=1.3.0
  2. If you are using any custom Node.js Lambdas in your workflows **and** the Cumulus CMA layer/`cumulus-message-adapter-js`, you must update your lambda to use [cumulus-message-adapter-js v1.2.0](https://github.com/nasa/cumulus-message-adapter-js/releases/tag/v1.2.0) and follow the migration instructions in the release notes. Prior versions of `cumulus-message-adapter-js` are not compatible with CMA >= 1.3.0.

### BREAKING CHANGES

- **CUMULUS-1896**
  Updated all Cumulus core lambdas to utilize the new message adapter streaming interface via [cumulus-message-adapter-js v1.2.0](https://github.com/nasa/cumulus-message-adapter-js/releases/tag/v1.2.0).   Users of this version of Cumulus (or later) must utilize version 1.3.0 or greater of the [cumulus-message-adapter](https://github.com/nasa/cumulus-message-adapter) to support core lambdas.

- Migrate existing s3 reconciliation report records to database (CUMULUS-1911)
  After update your `data persistence` module and Cumulus resources, run the command:
  ./node_modules/.bin/cumulus-api migrate --stack <your-terraform-deployment-prefix> --migrationVersion migration5

### Added

- Added a limit for concurrent Elasticsearch requests when doing an index from database operation
- Added the `es_request_concurrency` parameter to the archive and cumulus Terraform modules

- **CUMULUS-1894**
  - Added `@cumulus/aws-client/S3.moveObject()`

- **CUMULUS-1911**
  - Added ReconciliationReports table
  - Updated CreateReconciliationReport lambda to save Reconciliation Report records to database
  - Updated dbIndexer and IndexFromDatabase lambdas to index Reconciliation Report records to Elasticsearch
  - Added migration_5 to migrate existing s3 reconciliation report records to database and Elasticsearch
  - Updated `@cumulus/api` package, `tf-modules/archive` and `tf-modules/data-persistence` Terraform modules

### Changed

- **CUMULUS-1777**
  - The `expirationTime` property is now a **required field** of the access tokens model.
  - Updated the `AccessTokens` table to set a [TTL](https://docs.aws.amazon.com/amazondynamodb/latest/developerguide/howitworks-ttl.html) on the `expirationTime` field in `tf-modules/data-persistence/dynamo.tf`. As a result, access token records in this table whose `expirationTime` has passed should be **automatically deleted by DynamoDB**.
  - Updated all code creating access token records in the Dynamo `AccessTokens` table to set the `expirationTime` field value in seconds from the epoch.

### Fixed

- **CUMULUS-1894**
  - The `SyncGranule` task can now handle files larger than 5 GB

<<<<<<< HEAD
### Deprecated

- **CUMULUS-1894**
  - `@cumulus/ingest/granule.copyGranuleFile()`
  - `@cumulus/ingest/granule.moveGranuleFile()`

=======
>>>>>>> 94a3f372
## [v1.22.1] 2020-05-04

**Note**: v1.22.0 was not released as a package due to npm/release concerns.  Users upgrading to 1.22.x should start with 1.22.1

### Added

- **CUMULUS-1894**
  - Added `@cumulus/aws-client/S3.multipartCopyObject()`
- **CUMULUS-408**
  - Added `certificateUri` field to provider schema. This optional field allows operators to specify an S3 uri to a CA bundle to use for HTTPS requests.
- **CUMULUS-1787**
  - Added `collections/active` endpoint for returning collections with active granules in `@cumulus/api`
- **CUMULUS-1799**
  - Added `@cumulus/common/stack.getBucketsConfigKey()` to return the S3 key for the buckets config object
  - Added `@cumulus/common/workflows.getWorkflowFileKey()` to return the S3 key for a workflow definition object
  - Added `@cumulus/common/workflows.getWorkflowsListKeyPrefix()` to return the S3 key prefix for objects containing workflow definitions
  - Added `@cumulus/message` package containing utilities for building and parsing Cumulus messages
- **CUMULUS-1850**
  - Added `@cumulus/aws-client/Kinesis.describeStream()` to get a Kinesis stream description
- **CUMULUS-1853**
  - Added `@cumulus/integration-tests/collections.createCollection()`
  - Added `@cumulus/integration-tests/executions.findExecutionArn()`
  - Added `@cumulus/integration-tests/executions.getExecutionWithStatus()`
  - Added `@cumulus/integration-tests/granules.getGranuleWithStatus()`
  - Added `@cumulus/integration-tests/providers.createProvider()`
  - Added `@cumulus/integration-tests/rules.createOneTimeRule()`

### Changed

- **CUMULUS-1682**
  - Moved all `@cumulus/ingest/parse-pdr` code into the `parse-pdr` task as it had become tightly coupled with that task's handler and was not used anywhere else. Unit tests also restored.
- **CUMULUS-1820**
  - Updated the Thin Egress App module used in `tf-modules/distribution/main.tf` to build 74. [See the release notes](https://github.com/asfadmin/thin-egress-app/releases/tag/tea-build.74).
- **CUMULUS-1852**
  - Updated POST endpoints for `/collections`, `/providers`, and `/rules` to log errors when returning a 500 response
  - Updated POST endpoint for `/collections`:
    - Return a 400 response when the `name` or `version` fields are missing
    - Return a 409 response if the collection already exists
    - Improved error messages to be more explicit
  - Updated POST endpoint for `/providers`:
    - Return a 400 response if the `host` field value is invalid
    - Return a 409 response if the provider already exists
  - Updated POST endpoint for `/rules`:
    - Return a 400 response if rule `name` is invalid
    - Return a 400 response if rule `type` is invalid
- **CUMULUS-1891**
  - Updated the following endpoints using async operations to return a 503 error if the ECS task  cannot be started and a 500 response for a non-specific error:
    - POST `/replays`
    - POST `/bulkDelete`
    - POST `/elasticsearch/index-from-database`
    - POST `/granules/bulk`

### Fixed

- **CUMULUS-408**
  - Fixed HTTPS discovery and ingest.

- **CUMULUS-1850**
  - Fixed a bug in Kinesis event processing where the message consumer would not properly filter available rules based on the collection information in the event and the Kinesis stream ARN

- **CUMULUS-1853**
  - Fixed a bug where attempting to create a rule containing a payload property
    would fail schema validation.

- **CUMULUS-1854**
  - Rule schema is validated before starting workflows or creating event source mappings

- **CUMULUS-1974**
  - Fixed @cumulus/api webpack config for missing underscore object due to underscore update

### Deprecated

- **CUMULUS-1799** - Deprecated the following code. For cases where the code was moved into another package, the new code location is noted:
  - `@cumulus/aws-client/StepFunctions.fromSfnExecutionName()`
  - `@cumulus/aws-client/StepFunctions.toSfnExecutionName()`
  - `@cumulus/aws-client/StepFunctions.getExecutionArn()` -> `@cumulus/message/Executions.buildExecutionArn()`
  - `@cumulus/aws-client/StepFunctions.getExecutionUrl()` -> `@cumulus/message/Executions.getExecutionUrlFromArn()`
  - `@cumulus/aws-client/StepFunctions.getStateMachineArn()` -> `@cumulus/message/Executions.getStateMachineArnFromExecutionArn()`
  - `@cumulus/aws-client/StepFunctions.pullStepFunctionEvent()` -> `@cumulus/message/StepFunctions.pullStepFunctionEvent()`
  - `@cumulus/common/bucketsConfigJsonObject()`
  - `@cumulus/common/CloudWatchLogger`
  - `@cumulus/common/collection-config-store/CollectionConfigStore` -> `@cumulus/collection-config-store`
  - `@cumulus/common/collection-config-store.constructCollectionId()` -> `@cumulus/message/Collections.constructCollectionId`
  - `@cumulus/common/concurrency.limit()`
  - `@cumulus/common/concurrency.mapTolerant()`
  - `@cumulus/common/concurrency.promiseUrl()`
  - `@cumulus/common/concurrency.toPromise()`
  - `@cumulus/common/concurrency.unless()`
  - `@cumulus/common/config.buildSchema()`
  - `@cumulus/common/config.parseConfig()`
  - `@cumulus/common/config.resolveResource()`
  - `@cumulus/common/config.resourceToArn()`
  - `@cumulus/common/FieldPattern`
  - `@cumulus/common/launchpad.getLaunchpadToken()` -> `@cumulus/launchpad-auth/index.getLaunchpadToken()`
  - `@cumulus/common/LaunchpadToken` -> `@cumulus/launchpad-auth/LaunchpadToken`
  - `@cumulus/common/launchpad.validateLaunchpadToken()` -> `@cumulus/launchpad-auth/index.validateLaunchpadToken()`
  - `@cumulus/common/message.buildCumulusMeta()` -> `@cumulus/message/Build.buildCumulusMeta()`
  - `@cumulus/common/message.buildQueueMessageFromTemplate()` -> `@cumulus/message/Build.buildQueueMessageFromTemplate()`
  - `@cumulus/common/message.getCollectionIdFromMessage()` -> `@cumulus/message/Collections.getCollectionIdFromMessage()`
  - `@cumulus/common/message.getMessageExecutionArn()` -> `@cumulus/message/Executions.getMessageExecutionArn()`
  - `@cumulus/common/message.getMessageExecutionName()` -> `@cumulus/message/Executions.getMessageExecutionName()`
  - `@cumulus/common/message.getMaximumExecutions()` -> `@cumulus/message/Queue.getMaximumExecutions()`
  - `@cumulus/common/message.getMessageFromTemplate()`
  - `@cumulus/common/message.getMessageStateMachineArn()` -> `@cumulus/message/Executions.getMessageStateMachineArn()`)
  - `@cumulus/common/message.getMessageGranules()` -> `@cumulus/message/Granules.getMessageGranules()`
  - `@cumulus/common/message.getQueueNameByUrl()` -> `@cumulus/message/Queue.getQueueNameByUrl()`
  - `@cumulus/common/message.getQueueName()` -> `@cumulus/message/Queue.getQueueName()`)
  - `@cumulus/common/message.hasQueueAndExecutionLimit()` -> `@cumulus/message/Queue.hasQueueAndExecutionLimit()`
  - `@cumulus/common/Semaphore`
  - `@cumulus/common/test-utils.throttleOnce()`
  - `@cumulus/common/workflows.getWorkflowArn()`
  - `@cumulus/common/workflows.getWorkflowFile()`
  - `@cumulus/common/workflows.getWorkflowList()`
  - `@cumulus/common/workflows.getWorkflowTemplate()`
  - `@cumulus/integration-tests/sfnStep/SfnStep.parseStepMessage()` -> `@cumulus/message/StepFunctions.parseStepMessage()`
- **CUMULUS-1858** - Deprecated the following functions.
  - `@cumulus/common/string.globalReplace()`
  - `@cumulus/common/string.isNonEmptyString()`
  - `@cumulus/common/string.isValidHostname()`
  - `@cumulus/common/string.match()`
  - `@cumulus/common/string.matches()`
  - `@cumulus/common/string.replace()`
  - `@cumulus/common/string.toLower()`
  - `@cumulus/common/string.toUpper()`

### Removed

- **CUMULUS-1799**: Deprecated code removals:
  - Removed from `@cumulus/common/aws`:
    - `pullStepFunctionEvent()`
  - Removed `@cumulus/common/sfnStep`
  - Removed `@cumulus/common/StepFunctions`

## [v1.21.0] 2020-03-30

### PLEASE NOTE

- **CUMULUS-1762**: the `messageConsumer` for `sns` and `kinesis`-type rules now fetches
  the collection information from the message. You should ensure that your rule's collection
  name and version match what is in the message for these ingest messages to be processed.
  If no matching rule is found, an error will be thrown and logged in the
  `messageConsumer` Lambda function's log group.

### Added

- **CUMULUS-1629**`
  - Updates discover-granules task to respect/utilize duplicateHandling configuration such that
    - skip:               Duplicates will be filtered from the granule list
    - error:              Duplicates encountered will result in step failure
    - replace, version:   Duplicates will be ignored and handled as normal.
  - Adds a new copy of the API lambda `PrivateApiLambda()` which is configured to not require authentication. This Lambda is not connected to an API gateway
  - Adds `@cumulus/api-client` with functions for use by workflow lambdas to call the API when needed

- **CUMULUS-1732**
  - Added Python task/activity workflow and integration test (`PythonReferenceSpec`) to test `cumulus-message-adapter-python`and `cumulus-process-py` integration.
- **CUMULUS-1795**
  - Added an IAM policy on the Cumulus EC2 creation to enable SSM when the `deploy_to_ngap` flag is true

### Changed

- **CUMULUS-1762**
  - the `messageConsumer` for `sns` and `kinesis`-type rules now fetches the collection
    information from the message.

### Deprecated

- **CUMULUS-1629**
  - Deprecate `granulesApi`, `rulesApi`, `emsApi`, `executionsAPI` from `@cumulus/integration-test/api` in favor of code moved to `@cumulus/api-client`

### Removed

- **CUMULUS-1799**: Deprecated code removals
  - Removed deprecated method `@cumulus/api/models/Granule.createGranulesFromSns()`
  - Removed deprecated method `@cumulus/api/models/Granule.removeGranuleFromCmr()`
  - Removed from `@cumulus/common/aws`:
    - `apigateway()`
    - `buildS3Uri()`
    - `calculateS3ObjectChecksum()`
    - `cf()`
    - `cloudwatch()`
    - `cloudwatchevents()`
    - `cloudwatchlogs()`
    - `createAndWaitForDynamoDbTable()`
    - `createQueue()`
    - `deleteSQSMessage()`
    - `describeCfStackResources()`
    - `downloadS3File()`
    - `downloadS3Files()`
    - `DynamoDbSearchQueue` class
    - `dynamodbstreams()`
    - `ec2()`
    - `ecs()`
    - `fileExists()`
    - `findResourceArn()`
    - `fromSfnExecutionName()`
    - `getFileBucketAndKey()`
    - `getJsonS3Object()`
    - `getQueueUrl()`
    - `getObjectSize()`
    - `getS3ObjectReadStream()`
    - `getSecretString()`
    - `getStateMachineArn()`
    - `headObject()`
    - `isThrottlingException()`
    - `kinesis()`
    - `lambda()`
    - `listS3Objects()`
    - `promiseS3Upload()`
    - `publishSnsMessage()`
    - `putJsonS3Object()`
    - `receiveSQSMessages()`
    - `s3CopyObject()`
    - `s3GetObjectTagging()`
    - `s3Join()`
    - `S3ListObjectsV2Queue` class
    - `s3TagSetToQueryString()`
    - `s3PutObjectTagging()`
    - `secretsManager()`
    - `sendSQSMessage()`
    - `sfn()`
    - `sns()`
    - `sqs()`
    - `sqsQueueExists()`
    - `toSfnExecutionName()`
    - `uploadS3FileStream()`
    - `uploadS3Files()`
    - `validateS3ObjectChecksum()`
  - Removed `@cumulus/common/CloudFormationGateway` class
  - Removed `@cumulus/common/concurrency/Mutex` class
  - Removed `@cumulus/common/errors`
  - Removed `@cumulus/common/sftp`
  - Removed `@cumulus/common/string.unicodeEscape`
  - Removed `@cumulus/cmrjs/cmr-utils.getGranuleId()`
  - Removed `@cumulus/cmrjs/cmr-utils.getCmrFiles()`
  - Removed `@cumulus/cmrjs/cmr/CMR` class
  - Removed `@cumulus/cmrjs/cmr/CMRSearchConceptQueue` class
  - Removed `@cumulus/cmrjs/utils.getHost()`
  - Removed `@cumulus/cmrjs/utils.getIp()`
  - Removed `@cumulus/cmrjs/utils.hostId()`
  - Removed `@cumulus/cmrjs/utils/ummVersion()`
  - Removed `@cumulus/cmrjs/utils.updateToken()`
  - Removed `@cumulus/cmrjs/utils.validateUMMG()`
  - Removed `@cumulus/ingest/aws.getEndpoint()`
  - Removed `@cumulus/ingest/aws.getExecutionUrl()`
  - Removed `@cumulus/ingest/aws/invoke()`
  - Removed `@cumulus/ingest/aws/CloudWatch` class
  - Removed `@cumulus/ingest/aws/ECS` class
  - Removed `@cumulus/ingest/aws/Events` class
  - Removed `@cumulus/ingest/aws/SQS` class
  - Removed `@cumulus/ingest/aws/StepFunction` class
  - Removed `@cumulus/ingest/util.normalizeProviderPath()`
  - Removed `@cumulus/integration-tests/index.listCollections()`
  - Removed `@cumulus/integration-tests/index.listProviders()`
  - Removed `@cumulus/integration-tests/index.rulesList()`
  - Removed `@cumulus/integration-tests/api/api.addCollectionApi()`

## [v1.20.0] 2020-03-12

### BREAKING CHANGES

- **CUMULUS-1714**
  - Changed the format of the message sent to the granule SNS Topic. Message includes the granule record under `record` and the type of event under `event`. Messages with `deleted` events will have the record that was deleted with a `deletedAt` timestamp. Options for `event` are `Create | Update | Delete`
- **CUMULUS-1769** - `deploy_to_ngap` is now a **required** variable for the `tf-modules/cumulus` module. **For those deploying to NGAP environments, this variable should always be set to `true`.**

### Notable changes

- **CUMULUS-1739** - You can now exclude Elasticsearch from your `tf-modules/data-persistence` deployment (via `include_elasticsearch = false`) and your `tf-modules/cumulus` module will still deploy successfully.

- **CUMULUS-1769** - If you set `deploy_to_ngap = true` for the `tf-modules/archive` Terraform module, **you can only deploy your archive API gateway as `PRIVATE`**, not `EDGE`.

### Added

- Added `@cumulus/aws-client/S3.getS3ObjectReadStreamAsync()` to deal with S3 eventual consistency issues by checking for the existence an S3 object with retries before getting a readable stream for that object.
- **CUMULUS-1769**
  - Added `deploy_to_ngap` boolean variable for the `tf-modules/cumulus` and `tf-modules/archive` Terraform modules. This variable is required. **For those deploying to NGAP environments, this variable should always be set to `true`.**
- **HYRAX-70**
  - Add the hyrax-metadata-update task

### Changed

- [`AccessToken.get()`](https://github.com/nasa/cumulus/blob/master/packages/api/models/access-tokens.js) now enforces [strongly consistent reads from DynamoDB](https://docs.aws.amazon.com/amazondynamodb/latest/developerguide/HowItWorks.ReadConsistency.html)
- **CUMULUS-1739**
  - Updated `tf-modules/data-persistence` to make Elasticsearch alarm resources and outputs conditional on the `include_elasticsearch` variable
  - Updated `@cumulus/aws-client/S3.getObjectSize` to include automatic retries for any failures from `S3.headObject`
- **CUMULUS-1784**
  - Updated `@cumulus/api/lib/DistributionEvent.remoteIP()` to parse the IP address in an S3 access log from the `A-sourceip` query parameter if present, otherwise fallback to the original parsing behavior.
- **CUMULUS-1768**
  - The `stats/summary` endpoint reports the distinct collections for the number of granules reported

### Fixed

- **CUMULUS-1739** - Fixed the `tf-modules/cumulus` and `tf-modules/archive` modules to make these Elasticsearch variables truly optional:
  - `elasticsearch_domain_arn`
  - `elasticsearch_hostname`
  - `elasticsearch_security_group_id`

- **CUMULUS-1768**
  - Fixed the `stats/` endpoint so that data is correctly filtered by timestamp and `processingTime` is calculated correctly.

- **CUMULUS-1769**
  - In the `tf-modules/archive` Terraform module, the `lifecycle` block ignoring changes to the `policy` of the archive API gateway is now only enforced if `deploy_to_ngap = true`. This fixes a bug where users deploying outside of NGAP could not update their API gateway's resource policy when going from `PRIVATE` to `EDGE`, preventing their API from being accessed publicly.

- **CUMULUS-1775**
  - Fix/update api endpoint to use updated google auth endpoints such that it will work with new accounts

### Removed

- **CUMULUS-1768**
  - Removed API endpoints `stats/histogram` and `stats/average`. All advanced stats needs should be acquired from Cloud Metrics or similarly configured ELK stack.

## [v1.19.0] 2020-02-28

### BREAKING CHANGES

- **CUMULUS-1736**
  - The `@cumulus/discover-granules` task now sets the `dataType` of discovered
    granules based on the `name` of the configured collection, not the
    `dataType`.
  - The config schema of the `@cumulus/discover-granules` task now requires that
    collections contain a `version`.
  - The `@cumulus/sync-granule` task will set the `dataType` and `version` of a
    granule based on the configured collection if those fields are not already
    set on the granule. Previously it was using the `dataType` field of the
    configured collection, then falling back to the `name` field of the
    collection. This update will just use the `name` field of the collection to
    set the `dataType` field of the granule.

- **CUMULUS-1446**
  - Update the `@cumulus/integration-tests/api/executions.getExecution()`
    function to parse the response and return the execution, rather than return
    the full API response.

- **CUMULUS-1672**
  - The `cumulus` Terraform module in previous releases set a
    `Deployment = var.prefix` tag on all resources that it managed. In this
    release, a `tags` input variable has been added to the `cumulus` Terraform
    module to allow resource tagging to be customized. No default tags will be
    applied to Cumulus-managed resources. To replicate the previous behavior,
    set `tags = { Deployment: var.prefix }` as an input variable for the
    `cumulus` Terraform module.

- **CUMULUS-1684 Migration Instructions**
  - In previous releases, a provider's username and password were encrypted
    using a custom encryption library. That has now been updated to use KMS.
    This release includes a Lambda function named
    `<prefix>-ProviderSecretsMigration`, which will re-encrypt existing
    provider credentials to use KMS. After this release has been deployed, you
    will need to manually invoke that Lambda function using either the AWS CLI
    or AWS Console. It should only need to be successfully run once.
  - Future releases of Cumulus will invoke a
    `<prefix>-VerifyProviderSecretsMigration` Lambda function as part of the
    deployment, which will cause the deployment to fail if the migration
    Lambda has not been run.

- **CUMULUS-1718**
  - The `@cumulus/sf-sns-report` task for reporting mid-workflow updates has been retired.
  This task was used as the `PdrStatusReport` task in our ParsePdr example workflow.
  If you have a ParsePdr or other workflow using this task, use `@cumulus/sf-sqs-report` instead.
  Trying to deploy the old task will result in an error as the cumulus module no longer exports `sf_sns_report_task`.
  - Migration instruction: In your workflow definition, for each step using the old task change:
  `"Resource": "${module.cumulus.sf_sns_report_task.task_arn}"`
  to
  `"Resource": "${module.cumulus.sf_sqs_report_task.task_arn}"`

- **CUMULUS-1755**
  - The `thin_egress_jwt_secret_name` variable for the `tf-modules/cumulus` Terraform module is now **required**. This variable is passed on to the Thin Egress App in `tf-modules/distribution/main.tf`, which uses the keys stored in the secret to sign JWTs. See the [Thin Egress App documentation on how to create a value for this secret](https://github.com/asfadmin/thin-egress-app#setting-up-the-jwt-cookie-secrets).

### Added

- **CUMULUS-1446**
  - Add `@cumulus/common/FileUtils.readJsonFile()` function
  - Add `@cumulus/common/FileUtils.readTextFile()` function
  - Add `@cumulus/integration-tests/api/collections.createCollection()` function
  - Add `@cumulus/integration-tests/api/collections.deleteCollection()` function
  - Add `@cumulus/integration-tests/api/collections.getCollection()` function
  - Add `@cumulus/integration-tests/api/providers.getProvider()` function
  - Add `@cumulus/integration-tests/index.getExecutionOutput()` function
  - Add `@cumulus/integration-tests/index.loadCollection()` function
  - Add `@cumulus/integration-tests/index.loadProvider()` function
  - Add `@cumulus/integration-tests/index.readJsonFilesFromDir()` function

- **CUMULUS-1672**
  - Add a `tags` input variable to the `archive` Terraform module
  - Add a `tags` input variable to the `cumulus` Terraform module
  - Add a `tags` input variable to the `cumulus_ecs_service` Terraform module
  - Add a `tags` input variable to the `data-persistence` Terraform module
  - Add a `tags` input variable to the `distribution` Terraform module
  - Add a `tags` input variable to the `ingest` Terraform module
  - Add a `tags` input variable to the `s3-replicator` Terraform module

- **CUMULUS-1707**
  - Enable logrotate on ECS cluster

- **CUMULUS-1684**
  - Add a `@cumulus/aws-client/KMS` library of KMS-related functions
  - Add `@cumulus/aws-client/S3.getTextObject()`
  - Add `@cumulus/sftp-client` package
  - Create `ProviderSecretsMigration` Lambda function
  - Create `VerifyProviderSecretsMigration` Lambda function

- **CUMULUS-1548**
  - Add ability to put default Cumulus logs in Metrics' ELK stack
  - Add ability to add custom logs to Metrics' ELK Stack

- **CUMULUS-1702**
  - When logs are sent to Metrics' ELK stack, the logs endpoints will return results from there

- **CUMULUS-1459**
  - Async Operations are indexed in Elasticsearch
  - To index any existing async operations you'll need to perform an index from
    database function.

- **CUMULUS-1717**
  - Add `@cumulus/aws-client/deleteAndWaitForDynamoDbTableNotExists`, which
    deletes a DynamoDB table and waits to ensure the table no longer exists
  - Added `publishGranules` Lambda to handle publishing granule messages to SNS when granule records are written to DynamoDB
  - Added `@cumulus/api/models/Granule.storeGranulesFromCumulusMessage` to store granules from a Cumulus message to DynamoDB

- **CUMULUS-1718**
  - Added `@cumulus/sf-sqs-report` task to allow mid-workflow reporting updates.
  - Added `stepfunction_event_reporter_queue_url` and `sf_sqs_report_task` outputs to the `cumulus` module.
  - Added `publishPdrs` Lambda to handle publishing PDR messages to SNS when PDR records are written to DynamoDB.
  - Added `@cumulus/api/models/Pdr.storePdrFromCumulusMessage` to store PDRs from a Cumulus message to DynamoDB.
  - Added `@cumulus/aws-client/parseSQSMessageBody` to parse an SQS message body string into an object.

- **Ability to set custom backend API url in the archive module**
  - Add `api_url` definition in `tf-modules/cumulus/archive.tf`
  - Add `archive_api_url` variable in `tf-modules/cumulus/variables.tf`

- **CUMULUS-1741**
  - Added an optional `elasticsearch_security_group_ids` variable to the
    `data-persistence` Terraform module to allow additional security groups to
    be assigned to the Elasticsearch Domain.

- **CUMULUS-1752**
  - Added `@cumulus/integration-tests/api/distribution.invokeTEADistributionLambda` to simulate a request to the [Thin Egress App](https://github.com/asfadmin/thin-egress-app) by invoking the Lambda and getting a response payload.
  - Added `@cumulus/integration-tests/api/distribution.getTEARequestHeaders` to generate necessary request headers for a request to the Thin Egress App
  - Added `@cumulus/integration-tests/api/distribution.getTEADistributionApiFileStream` to get a response stream for a file served by Thin Egress App
  - Added `@cumulus/integration-tests/api/distribution.getTEADistributionApiRedirect` to get a redirect response from the Thin Egress App

- **CUMULUS-1755**
  - Added `@cumulus/aws-client/CloudFormation.describeCfStack()` to describe a Cloudformation stack
  - Added `@cumulus/aws-client/CloudFormation.getCfStackParameterValues()` to get multiple parameter values for a Cloudformation stack

### Changed

- **CUMULUS-1725**
  - Moved the logic that updates the granule files cache Dynamo table into its
    own Lambda function called `granuleFilesCacheUpdater`.

- **CUMULUS-1736**
  - The `collections` model in the API package now determines the name of a
    collection based on the `name` property, rather than using `dataType` and
    then falling back to `name`.
  - The `@cumulus/integration-tests.loadCollection()` function no longer appends
    the postfix to the end of the collection's `dataType`.
  - The `@cumulus/integration-tests.addCollections()` function no longer appends
    the postfix to the end of the collection's `dataType`.

- **CUMULUS-1672**
  - Add a `retryOptions` parameter to the `@cumulus/aws-client/S3.headObject`
     function, which will retry if the object being queried does not exist.

- **CUMULUS-1446**
  - Mark the `@cumulus/integration-tests/api.addCollectionApi()` function as
    deprecated
  - Mark the `@cumulus/integration-tests/index.listCollections()` function as
    deprecated
  - Mark the `@cumulus/integration-tests/index.listProviders()` function as
    deprecated
  - Mark the `@cumulus/integration-tests/index.rulesList()` function as
    deprecated

- **CUMULUS-1672**
  - Previously, the `cumulus` module defaulted to setting a
    `Deployment = var.prefix` tag on all resources that it managed. In this
    release, the `cumulus` module will now accept a `tags` input variable that
    defines the tags to be assigned to all resources that it manages.
  - Previously, the `data-persistence` module defaulted to setting a
    `Deployment = var.prefix` tag on all resources that it managed. In this
    release, the `data-persistence` module will now accept a `tags` input
    variable that defines the tags to be assigned to all resources that it
    manages.
  - Previously, the `distribution` module defaulted to setting a
    `Deployment = var.prefix` tag on all resources that it managed. In this
    release, the `distribution` module will now accept a `tags` input variable
    that defines the tags to be assigned to all resources that it manages.
  - Previously, the `ingest` module defaulted to setting a
    `Deployment = var.prefix` tag on all resources that it managed. In this
    release, the `ingest` module will now accept a `tags` input variable that
    defines the tags to be assigned to all resources that it manages.
  - Previously, the `s3-replicator` module defaulted to setting a
    `Deployment = var.prefix` tag on all resources that it managed. In this
    release, the `s3-replicator` module will now accept a `tags` input variable
    that defines the tags to be assigned to all resources that it manages.

- **CUMULUS-1684**
  - Update the API package to encrypt provider credentials using KMS instead of
    using RSA keys stored in S3

- **CUMULUS-1717**
  - Changed name of `cwSfExecutionEventToDb` Lambda to `cwSfEventToDbRecords`
  - Updated `cwSfEventToDbRecords` to write granule records to DynamoDB from the incoming Cumulus message

- **CUMULUS-1718**
  - Renamed `cwSfEventToDbRecords` to `sfEventSqsToDbRecords` due to architecture change to being a consumer of an SQS queue of Step Function Cloudwatch events.
  - Updated `sfEventSqsToDbRecords` to write PDR records to DynamoDB from the incoming Cumulus message
  - Moved `data-cookbooks/sns.md` to `data-cookbooks/ingest-notifications.md` and updated it to reflect recent changes.

- **CUMULUS-1748**
  - (S)FTP discovery tasks now use the provider-path as-is instead of forcing it to a relative path.
  - Improved error handling to catch permission denied FTP errors better and log them properly. Workflows will still fail encountering this error and we intend to consider that approach in a future ticket.

- **CUMULUS-1752**
  - Moved class for parsing distribution events to its own file: `@cumulus/api/lib/DistributionEvent.js`
    - Updated `DistributionEvent` to properly parse S3 access logs generated by requests from the [Thin Egress App](https://github.com/asfadmin/thin-egress-app)

- **CUMULUS-1753** - Changes to `@cumulus/ingest/HttpProviderClient.js`:
  - Removed regex filter in `HttpProviderClient.list()` that was used to return only files with an extension between 1 and 4 characters long. `HttpProviderClient.list()` will now return all files linked from the HTTP provider host.

- **CUMULUS-1755**
  - Updated the Thin Egress App module used in `tf-modules/distribution/main.tf` to build 61. [See the release notes](https://github.com/asfadmin/thin-egress-app/releases/tag/tea-build.61).

- **CUMULUS-1757**
  - Update @cumulus/cmr-client CMRSearchConceptQueue to take optional cmrEnvironment parameter

### Deprecated

- **CUMULUS-1684**
  - Deprecate `@cumulus/common/key-pair-provider/S3KeyPairProvider`
  - Deprecate `@cumulus/common/key-pair-provider/S3KeyPairProvider.encrypt()`
  - Deprecate `@cumulus/common/key-pair-provider/S3KeyPairProvider.decrypt()`
  - Deprecate `@cumulus/common/kms/KMS`
  - Deprecate `@cumulus/common/kms/KMS.encrypt()`
  - Deprecate `@cumulus/common/kms/KMS.decrypt()`
  - Deprecate `@cumulus/common/sftp.Sftp`

- **CUMULUS-1717**
  - Deprecate `@cumulus/api/models/Granule.createGranulesFromSns`

- **CUMULUS-1718**
  - Deprecate `@cumulus/sf-sns-report`.
    - This task has been updated to always throw an error directing the user to use `@cumulus/sf-sqs-report` instead. This was done because there is no longer an SNS topic to which to publish, and no consumers to listen to it.

- **CUMULUS-1748**
  - Deprecate `@cumulus/ingest/util.normalizeProviderPath`

- **CUMULUS-1752**
  - Deprecate `@cumulus/integration-tests/api/distribution.getDistributionApiFileStream`
  - Deprecate `@cumulus/integration-tests/api/distribution.getDistributionApiRedirect`
  - Deprecate `@cumulus/integration-tests/api/distribution.invokeApiDistributionLambda`

### Removed

- **CUMULUS-1684**
  - Remove the deployment script that creates encryption keys and stores them to
    S3

- **CUMULUS-1768**
  - Removed API endpoints `stats/histogram` and `stats/average`. All advanced stats needs should be acquired from Cloud Metrics or similarly configured ELK stack.

### Fixed

- **Fix default values for urs_url in variables.tf files**
  - Remove trailing `/` from default `urs_url` values.

- **CUMULUS-1610** - Add the Elasticsearch security group to the EC2 security groups

- **CUMULUS-1740** - `cumulus_meta.workflow_start_time` is now set in Cumulus
  messages

- **CUMULUS-1753** - Fixed `@cumulus/ingest/HttpProviderClient.js` to properly handle HTTP providers with:
  - Multiple link tags (e.g. `<a>`) per line of source code
  - Link tags in uppercase or lowercase (e.g. `<A>`)
  - Links with filepaths in the link target (e.g. `<a href="/path/to/file.txt">`). These files will be returned from HTTP file discovery **as the file name only** (e.g. `file.txt`).

- **CUMULUS-1768**
  - Fix an issue in the stats endpoints in `@cumulus/api` to send back stats for the correct type

## [v1.18.0] 2020-02-03

### BREAKING CHANGES

- **CUMULUS-1686**

  - `ecs_cluster_instance_image_id` is now a _required_ variable of the `cumulus` module, instead of optional.

- **CUMULUS-1698**

  - Change variable `saml_launchpad_metadata_path` to `saml_launchpad_metadata_url` in the `tf-modules/cumulus` Terraform module.

- **CUMULUS-1703**
  - Remove the unused `forceDownload` option from the `sync-granule` tasks's config
  - Remove the `@cumulus/ingest/granule.Discover` class
  - Remove the `@cumulus/ingest/granule.Granule` class
  - Remove the `@cumulus/ingest/pdr.Discover` class
  - Remove the `@cumulus/ingest/pdr.Granule` class
  - Remove the `@cumulus/ingest/parse-pdr.parsePdr` function

### Added

- **CUMULUS-1040**

  - Added `@cumulus/aws-client` package to provide utilities for working with AWS services and the Node.js AWS SDK
  - Added `@cumulus/errors` package which exports error classes for use in Cumulus workflow code
  - Added `@cumulus/integration-tests/sfnStep` to provide utilities for parsing step function execution histories

- **CUMULUS-1102**

  - Adds functionality to the @cumulus/api package for better local testing.
    - Adds data seeding for @cumulus/api's localAPI.
      - seed functions allow adding collections, executions, granules, pdrs, providers, and rules to a Localstack Elasticsearch and DynamoDB via `addCollections`, `addExecutions`, `addGranules`, `addPdrs`, `addProviders`, and `addRules`.
    - Adds `eraseDataStack` function to local API server code allowing resetting of local datastack for testing (ES and DynamoDB).
    - Adds optional parameters to the @cumulus/api bin serve to allow for launching the api without destroying the current data.

- **CUMULUS-1697**

  - Added the `@cumulus/tf-inventory` package that provides command line utilities for managing Terraform resources in your AWS account

- **CUMULUS-1703**

  - Add `@cumulus/aws-client/S3.createBucket` function
  - Add `@cumulus/aws-client/S3.putFile` function
  - Add `@cumulus/common/string.isNonEmptyString` function
  - Add `@cumulus/ingest/FtpProviderClient` class
  - Add `@cumulus/ingest/HttpProviderClient` class
  - Add `@cumulus/ingest/S3ProviderClient` class
  - Add `@cumulus/ingest/SftpProviderClient` class
  - Add `@cumulus/ingest/providerClientUtils.buildProviderClient` function
  - Add `@cumulus/ingest/providerClientUtils.fetchTextFile` function

- **CUMULUS-1731**

  - Add new optional input variables to the Cumulus Terraform module to support TEA upgrade:
    - `thin_egress_cookie_domain` - Valid domain for Thin Egress App cookie
    - `thin_egress_domain_cert_arn` - Certificate Manager SSL Cert ARN for Thin
      Egress App if deployed outside NGAP/CloudFront
    - `thin_egress_download_role_in_region_arn` - ARN for reading of Thin Egress
      App data buckets for in-region requests
    - `thin_egress_jwt_algo` - Algorithm with which to encode the Thin Egress
      App JWT cookie
    - `thin_egress_jwt_secret_name` - Name of AWS secret where keys for the Thin
      Egress App JWT encode/decode are stored
    - `thin_egress_lambda_code_dependency_archive_key` - Thin Egress App - S3
      Key of packaged python modules for lambda dependency layer

- **CUMULUS-1733**
  - Add `discovery-filtering` operator doc to document previously undocumented functionality.

- **CUMULUS-1737**
  - Added the `cumulus-test-cleanup` module to run a nightly cleanup on resources left over from the integration tests run from the `example/spec` directory.

### Changed

- **CUMULUS-1102**

  - Updates `@cumulus/api/auth/testAuth` to use JWT instead of random tokens.
  - Updates the default AMI for the ecs_cluster_instance_image_id.

- **CUMULUS-1622**

  - Mutex class has been deprecated in `@cumulus/common/concurrency` and will be removed in a future release.

- **CUMULUS-1686**

  - Changed `ecs_cluster_instance_image_id` to be a required variable of the `cumulus` module and removed the default value.
    The default was not available across accounts and regions, nor outside of NGAP and therefore not particularly useful.

- **CUMULUS-1688**

  - Updated `@cumulus/aws.receiveSQSMessages` not to replace `message.Body` with a parsed object. This behavior was undocumented and confusing as received messages appeared to contradict AWS docs that state `message.Body` is always a string.
  - Replaced `sf_watcher` CloudWatch rule from `cloudwatch-events.tf` with an EventSourceMapping on `sqs2sf` mapped to the `start_sf` SQS queue (in `event-sources.tf`).
  - Updated `sqs2sf` with an EventSourceMapping handler and unit test.

- **CUMULUS-1698**

  - Change variable `saml_launchpad_metadata_path` to `saml_launchpad_metadata_url` in the `tf-modules/cumulus` Terraform module.
  - Updated `@cumulus/api/launchpadSaml` to download launchpad IDP metadata from configured location when the metadata in s3 is not valid, and to work with updated IDP metadata and SAML response.

- **CUMULUS-1731**
  - Upgrade the version of the Thin Egress App deployed by Cumulus to v48
    - Note: New variables available, see the 'Added' section of this changelog.

### Fixed

- **CUMULUS-1664**

  - Updated `dbIndexer` Lambda to remove hardcoded references to DynamoDB table names.

- **CUMULUS-1733**
  - Fixed granule discovery recursion algorithm used in S/FTP protocols.

### Removed

- **CUMULUS-1481**
  - removed `process` config and output from PostToCmr as it was not required by the task nor downstream steps, and should still be in the output message's `meta` regardless.

### Deprecated

- **CUMULUS-1040**
  - Deprecated the following code. For cases where the code was moved into another package, the new code location is noted:
    - `@cumulus/common/CloudFormationGateway` -> `@cumulus/aws-client/CloudFormationGateway`
    - `@cumulus/common/DynamoDb` -> `@cumulus/aws-client/DynamoDb`
    - `@cumulus/common/errors` -> `@cumulus/errors`
    - `@cumulus/common/StepFunctions` -> `@cumulus/aws-client/StepFunctions`
    - All of the exported functions in `@cumulus/commmon/aws` (moved into `@cumulus/aws-client`), except:
      - `@cumulus/common/aws/isThrottlingException` -> `@cumulus/errors/isThrottlingException`
      - `@cumulus/common/aws/improveStackTrace` (not deprecated)
      - `@cumulus/common/aws/retryOnThrottlingException` (not deprecated)
    - `@cumulus/common/sfnStep/SfnStep.parseStepMessage` -> `@cumulus/integration-tests/sfnStep/SfnStep.parseStepMessage`
    - `@cumulus/common/sfnStep/ActivityStep` -> `@cumulus/integration-tests/sfnStep/ActivityStep`
    - `@cumulus/common/sfnStep/LambdaStep` -> `@cumulus/integration-tests/sfnStep/LambdaStep`
    - `@cumulus/common/string/unicodeEscape` -> `@cumulus/aws-client/StepFunctions.unicodeEscape`
    - `@cumulus/common/util/setErrorStack` -> `@cumulus/aws-client/util/setErrorStack`
    - `@cumulus/ingest/aws/invoke` -> `@cumulus/aws-client/Lambda/invoke`
    - `@cumulus/ingest/aws/CloudWatch.bucketSize`
    - `@cumulus/ingest/aws/CloudWatch.cw`
    - `@cumulus/ingest/aws/ECS.ecs`
    - `@cumulus/ingest/aws/ECS`
    - `@cumulus/ingest/aws/Events.putEvent` -> `@cumulus/aws-client/CloudwatchEvents.putEvent`
    - `@cumulus/ingest/aws/Events.deleteEvent` -> `@cumulus/aws-client/CloudwatchEvents.deleteEvent`
    - `@cumulus/ingest/aws/Events.deleteTarget` -> `@cumulus/aws-client/CloudwatchEvents.deleteTarget`
    - `@cumulus/ingest/aws/Events.putTarget` -> `@cumulus/aws-client/CloudwatchEvents.putTarget`
    - `@cumulus/ingest/aws/SQS.attributes` -> `@cumulus/aws-client/SQS.getQueueAttributes`
    - `@cumulus/ingest/aws/SQS.deleteMessage` -> `@cumulus/aws-client/SQS.deleteSQSMessage`
    - `@cumulus/ingest/aws/SQS.deleteQueue` -> `@cumulus/aws-client/SQS.deleteQueue`
    - `@cumulus/ingest/aws/SQS.getUrl` -> `@cumulus/aws-client/SQS.getQueueUrlByName`
    - `@cumulus/ingest/aws/SQS.receiveMessage` -> `@cumulus/aws-client/SQS.receiveSQSMessages`
    - `@cumulus/ingest/aws/SQS.sendMessage` -> `@cumulus/aws-client/SQS.sendSQSMessage`
    - `@cumulus/ingest/aws/StepFunction.getExecutionStatus` -> `@cumulus/aws-client/StepFunction.getExecutionStatus`
    - `@cumulus/ingest/aws/StepFunction.getExecutionUrl` -> `@cumulus/aws-client/StepFunction.getExecutionUrl`

## [v1.17.0] - 2019-12-31

### BREAKING CHANGES

- **CUMULUS-1498**
  - The `@cumulus/cmrjs.publish2CMR` function expects that the value of its
    `creds.password` parameter is a plaintext password.
  - Rather than using an encrypted password from the `cmr_password` environment
    variable, the `@cumulus/cmrjs.updateCMRMetadata` function now looks for an
    environment variable called `cmr_password_secret_name` and fetches the CMR
    password from that secret in AWS Secrets Manager.
  - The `@cumulus/post-to-cmr` task now expects a
    `config.cmr.passwordSecretName` value, rather than `config.cmr.password`.
    The CMR password will be fetched from that secret in AWS Secrets Manager.

### Added

- **CUMULUS-630**

  - Added support for replaying Kinesis records on a stream into the Cumulus Kinesis workflow triggering mechanism: either all the records, or some time slice delimited by start and end timestamps.
  - Added `/replays` endpoint to the operator API for triggering replays.
  - Added `Replay Kinesis Messages` documentation to Operator Docs.
  - Added `manualConsumer` lambda function to consume a Kinesis stream. Used by the replay AsyncOperation.

- **CUMULUS-1687**
  - Added new API endpoint for listing async operations at `/asyncOperations`
  - All asyncOperations now include the fields `description` and `operationType`. `operationType` can be one of the following. [`Bulk Delete`, `Bulk Granules`, `ES Index`, `Kinesis Replay`]

### Changed

- **CUMULUS-1626**

  - Updates Cumulus to use node10/CMA 1.1.2 for all of its internal lambdas in prep for AWS node 8 EOL

- **CUMULUS-1498**
  - Remove the DynamoDB Users table. The list of OAuth users who are allowed to
    use the API is now stored in S3.
  - The CMR password and Launchpad passphrase are now stored in Secrets Manager

## [v1.16.1] - 2019-12-6

**Please note**:

- The `region` argument to the `cumulus` Terraform module has been removed. You may see a warning or error if you have that variable populated.
- Your workflow tasks should use the following versions of the CMA libraries to utilize new granule, parentArn, asyncOperationId, and stackName fields on the logs:
  - `cumulus-message-adapter-js` version 1.0.10+
  - `cumulus-message-adapter-python` version 1.1.1+
  - `cumulus-message-adapter-java` version 1.2.11+
- The `data-persistence` module no longer manages the creation of an Elasticsearch service-linked role for deploying Elasticsearch to a VPC. Follow the [deployment instructions on preparing your VPC](https://nasa.github.io/cumulus/docs/deployment/deployment-readme#vpc-subnets-and-security-group) for guidance on how to create the Elasticsearch service-linked role manually.
- There is now a `distribution_api_gateway_stage` variable for the `tf-modules/cumulus` Terraform module that will be used as the API gateway stage name used for the distribution API (Thin Egress App)
- Default value for the `urs_url` variable is now `https://uat.urs.earthdata.nasa.gov/` in the `tf-modules/cumulus` and `tf-modules/archive` Terraform modules. So deploying the `cumulus` module without a `urs_url` variable set will integrate your Cumulus deployment with the UAT URS environment.

### Added

- **CUMULUS-1563**

  - Added `custom_domain_name` variable to `tf-modules/data-persistence` module

- **CUMULUS-1654**
  - Added new helpers to `@cumulus/common/execution-history`:
    - `getStepExitedEvent()` returns the `TaskStateExited` event in a workflow execution history after the given step completion/failure event
    - `getTaskExitedEventOutput()` returns the output message for a `TaskStateExited` event in a workflow execution history

### Changed

- **CUMULUS-1578**

  - Updates SAML launchpad configuration to authorize via configured userGroup.
    [See the NASA specific documentation (protected)](https://wiki.earthdata.nasa.gov/display/CUMULUS/Cumulus+SAML+Launchpad+Integration)

- **CUMULUS-1579**

  - Elasticsearch list queries use `match` instead of `term`. `term` had been analyzing the terms and not supporting `-` in the field values.

- **CUMULUS-1619**

  - Adds 4 new keys to `@cumulus/logger` to display granules, parentArn, asyncOperationId, and stackName.
  - Depends on `cumulus-message-adapter-js` version 1.0.10+. Cumulus tasks updated to use this version.

- **CUMULUS-1654**

  - Changed `@cumulus/common/SfnStep.parseStepMessage()` to a static class method

- **CUMULUS-1641**
  - Added `meta.retries` and `meta.visibilityTimeout` properties to sqs-type rule. To create sqs-type rule, you're required to configure a dead-letter queue on your queue.
  - Added `sqsMessageRemover` lambda which removes the message from SQS queue upon successful workflow execution.
  - Updated `sqsMessageConsumer` lambda to not delete message from SQS queue, and to retry the SQS message for configured number of times.

### Removed

- Removed `create_service_linked_role` variable from `tf-modules/data-persistence` module.

- **CUMULUS-1321**
  - The `region` argument to the `cumulus` Terraform module has been removed

### Fixed

- **CUMULUS-1668** - Fixed a race condition where executions may not have been
  added to the database correctly
- **CUMULUS-1654** - Fixed issue with `publishReports` Lambda not including workflow execution error information for failed workflows with a single step
- Fixed `tf-modules/cumulus` module so that the `urs_url` variable is passed on to its invocation of the `tf-modules/archive` module

## [v1.16.0] - 2019-11-15

### Added

- **CUMULUS-1321**

  - A `deploy_distribution_s3_credentials_endpoint` variable has been added to
    the `cumulus` Terraform module. If true, the NGAP-backed S3 credentials
    endpoint will be added to the Thin Egress App's API. Default: true

- **CUMULUS-1544**

  - Updated the `/granules/bulk` endpoint to correctly query Elasticsearch when
    granule ids are not provided.

- **CUMULUS-1580**
  - Added `/granules/bulk` endpoint to `@cumulus/api` to perform bulk actions on granules given either a list of granule ids or an Elasticsearch query and the workflow to perform.

### Changed

- **CUMULUS-1561**

  - Fix the way that we are handling Terraform provider version requirements
  - Pass provider configs into child modules using the method that the
    [Terraform documentation](https://www.terraform.io/docs/configuration/modules.html#providers-within-modules)
    suggests
  - Remove the `region` input variable from the `s3_access_test` Terraform module
  - Remove the `aws_profile` and `aws_region` input variables from the
    `s3-replicator` Terraform module

- **CUMULUS-1639**
  - Because of
    [S3's Data Consistency Model](https://docs.aws.amazon.com/AmazonS3/latest/dev/Introduction.html#BasicsObjects),
    there may be situations where a GET operation for an object can temporarily
    return a `NoSuchKey` response even if that object _has_ been created. The
    `@cumulus/common/aws.getS3Object()` function has been updated to support
    retries if a `NoSuchKey` response is returned by S3. This behavior can be
    enabled by passing a `retryOptions` object to that function. Supported
    values for that object can be found here:
    <https://github.com/tim-kos/node-retry#retryoperationoptions>

### Removed

- **CUMULUS-1559**
  - `logToSharedDestination` has been migrated to the Terraform deployment as `log_api_gateway_to_cloudwatch` and will ONLY apply to egress lambdas.
    Due to the differences in the Terraform deployment model, we cannot support a global log subscription toggle for a configurable subset of lambdas.
    However, setting up your own log forwarding for a Lambda with Terraform is fairly simple, as you will only need to add SubscriptionFilters to your Terraform configuration, one per log group.
    See [the Terraform documentation](https://www.terraform.io/docs/providers/aws/r/cloudwatch_log_subscription_filter.html) for details on how to do this.
    An empty FilterPattern ("") will capture all logs in a group.

## [v1.15.0] - 2019-11-04

### BREAKING CHANGES

- **CUMULUS-1644** - When a workflow execution begins or ends, the workflow
  payload is parsed and any new or updated PDRs or granules referenced in that
  workflow are stored to the Cumulus archive. The defined interface says that a
  PDR in `payload.pdr` will be added to the archive, and any granules in
  `payload.granules` will also be added to the archive. In previous releases,
  PDRs found in `meta.pdr` and granules found in `meta.input_granules` were also
  added to the archive. This caused unexpected behavior and has been removed.
  Only PDRs from `payload.pdr` and granules from `payload.granules` will now be
  added to the Cumulus archive.

- **CUMULUS-1449** - Cumulus now uses a universal workflow template when
  starting a workflow that contains general information specific to the
  deployment, but not specific to the workflow. Workflow task configs must be
  defined using AWS step function parameters. As part of this change,
  `CumulusConfig` has been retired and task configs must now be defined under
  the `cma.task_config` key in the Parameters section of a step function
  definition.

  **Migration instructions**:

  NOTE: These instructions require the use of Cumulus Message Adapter v1.1.x+.
  Please ensure you are using a compatible version before attempting to migrate
  workflow configurations. When defining workflow steps, remove any
  `CumulusConfig` section, as shown below:

  ```yaml
  ParsePdr:
    CumulusConfig:
      provider: "{$.meta.provider}"
      bucket: "{$.meta.buckets.internal.name}"
      stack: "{$.meta.stack}"
  ```

  Instead, use AWS Parameters to pass `task_config` for the task directly into
  the Cumulus Message Adapter:

  ```yaml
  ParsePdr:
    Parameters:
      cma:
        event.$: "$"
        task_config:
          provider: "{$.meta.provider}"
          bucket: "{$.meta.buckets.internal.name}"
          stack: "{$.meta.stack}"
  ```

  In this example, the `cma` key is used to pass parameters to the message
  adapter. Using `task_config` in combination with `event.$: '$'` allows the
  message adapter to process `task_config` as the `config` passed to the Cumulus
  task. See `example/workflows/sips.yml` in the core repository for further
  examples of how to set the Parameters.

  Additionally, workflow configurations for the `QueueGranules` and `QueuePdrs`
  tasks need to be updated:

  - `queue-pdrs` config changes:
    - `parsePdrMessageTemplateUri` replaced with `parsePdrWorkflow`, which is
      the workflow name (i.e. top-level name in `config.yml`, e.g. 'ParsePdr').
    - `internalBucket` and `stackName` configs now required to look up
      configuration from the deployment. Brings the task config in line with
      that of `queue-granules`.
  - `queue-granules` config change: `ingestGranuleMessageTemplateUri` replaced
    with `ingestGranuleWorkflow`, which is the workflow name (e.g.
    'IngestGranule').

- **CUMULUS-1396** - **Workflow steps at the beginning and end of a workflow
  using the `SfSnsReport` Lambda have now been deprecated (e.g. `StartStatus`,
  `StopStatus`) and should be removed from your workflow definitions**. These
  steps were used for publishing ingest notifications and have been replaced by
  an implementation using Cloudwatch events for Step Functions to trigger a
  Lambda that publishes ingest notifications. For further detail on how ingest
  notifications are published, see the notes below on **CUMULUS-1394**. For
  examples of how to update your workflow definitions, see our
  [example workflow definitions](https://github.com/nasa/cumulus/blob/master/example/workflows/).

- **CUMULUS-1470**
  - Remove Cumulus-defined ECS service autoscaling, allowing integrators to
    better customize autoscaling to meet their needs. In order to use
    autoscaling with ECS services, appropriate
    `AWS::ApplicationAutoScaling::ScalableTarget`,
    `AWS::ApplicationAutoScaling::ScalingPolicy`, and `AWS::CloudWatch::Alarm`
    resources should be defined in a kes overrides file. See
    [this example](https://github.com/nasa/cumulus/blob/release-1.15.x/example/overrides/app/cloudformation.template.yml)
    for an example.
  - The following config parameters are no longer used:
    - ecs.services.\<NAME\>.minTasks
    - ecs.services.\<NAME\>.maxTasks
    - ecs.services.\<NAME\>.scaleInActivityScheduleTime
    - ecs.services.\<NAME\>.scaleInAdjustmentPercent
    - ecs.services.\<NAME\>.scaleOutActivityScheduleTime
    - ecs.services.\<NAME\>.scaleOutAdjustmentPercent
    - ecs.services.\<NAME\>.activityName

### Added

- **CUMULUS-1100**

  - Added 30-day retention properties to all log groups that were missing those policies.

- **CUMULUS-1396**

  - Added `@cumulus/common/sfnStep`:
    - `LambdaStep` - A class for retrieving and parsing input and output to Lambda steps in AWS Step Functions
    - `ActivityStep` - A class for retrieving and parsing input and output to ECS activity steps in AWS Step Functions

- **CUMULUS-1574**

  - Added `GET /token` endpoint for SAML authorization when cumulus is protected by Launchpad.
    This lets a user retieve a token by hand that can be presented to the API.

- **CUMULUS-1625**

  - Added `sf_start_rate` variable to the `ingest` Terraform module, equivalent to `sqs_consumer_rate` in the old model, but will not be automatically applied to custom queues as that was.

- **CUMULUS-1513**
  - Added `sqs`-type rule support in the Cumulus API `@cumulus/api`
  - Added `sqsMessageConsumer` lambda which processes messages from the SQS queues configured in the `sqs` rules.

### Changed

- **CUMULUS-1639**

  - Because of
    [S3's Data Consistency Model](https://docs.aws.amazon.com/AmazonS3/latest/dev/Introduction.html#BasicsObjects),
    there may be situations where a GET operation for an object can temporarily
    return a `NoSuchKey` response even if that object _has_ been created. The
    `@cumulus/common/aws.getS3Object()` function will now retry up to 10 times
    if a `NoSuchKey` response is returned by S3. This can behavior can be
    overridden by passing `{ retries: 0 }` as the `retryOptions` argument.

- **CUMULUS-1449**

  - `queue-pdrs` & `queue-granules` config changes. Details in breaking changes section.
  - Cumulus now uses a universal workflow template when starting workflow that contains general information specific to the deployment, but not specific to the workflow.
  - Changed the way workflow configs are defined, from `CumulusConfig` to a `task_config` AWS Parameter.

- **CUMULUS-1452**

  - Changed the default ECS docker storage drive to `devicemapper`

- **CUMULUS-1453**
  - Removed config schema for `@cumulus/sf-sns-report` task
  - Updated `@cumulus/sf-sns-report` to always assume that it is running as an intermediate step in a workflow, not as the first or last step

### Removed

- **CUMULUS-1449**
  - Retired `CumulusConfig` as part of step function definitions, as this is an artifact of the way Kes parses workflow definitions that was not possible to migrate to Terraform. Use AWS Parameters and the `task_config` key instead. See change note above.
  - Removed individual workflow templates.

### Fixed

- **CUMULUS-1620** - Fixed bug where `message_adapter_version` does not correctly inject the CMA

- **CUMULUS-1396** - Updated `@cumulus/common/StepFunctions.getExecutionHistory()` to recursively fetch execution history when `nextToken` is returned in response

- **CUMULUS-1571** - Updated `@cumulus/common/DynamoDb.get()` to throw any errors encountered when trying to get a record and the record does exist

- **CUMULUS-1452**
  - Updated the EC2 initialization scripts to use full volume size for docker storage
  - Changed the default ECS docker storage drive to `devicemapper`

## [v1.14.5] - 2019-12-30 - [BACKPORT]

### Updated

- **CUMULUS-1626**
  - Updates Cumulus to use node10/CMA 1.1.2 for all of its internal lambdas in prep for AWS node 8 EOL

## [v1.14.4] - 2019-10-28

### Fixed

- **CUMULUS-1632** - Pinned `aws-elasticsearch-connector` package in `@cumulus/api` to version `8.1.3`, since `8.2.0` includes breaking changes

## [v1.14.3] - 2019-10-18

### Fixed

- **CUMULUS-1620** - Fixed bug where `message_adapter_version` does not correctly inject the CMA

- **CUMULUS-1572** - A granule is now included in discovery results even when
  none of its files has a matching file type in the associated collection
  configuration. Previously, if all files for a granule were unmatched by a file
  type configuration, the granule was excluded from the discovery results.
  Further, added support for a `boolean` property
  `ignoreFilesConfigForDiscovery`, which controls how a granule's files are
  filtered at discovery time.

## [v1.14.2] - 2019-10-08

### BREAKING CHANGES

Your Cumulus Message Adapter version should be pinned to `v1.0.13` or lower in your `app/config.yml` using `message_adapter_version: v1.0.13` OR you should use the workflow migration steps below to work with CMA v1.1.1+.

- **CUMULUS-1394** - The implementation of the `SfSnsReport` Lambda requires additional environment variables for integration with the new ingest notification SNS topics. Therefore, **you must update the definition of `SfSnsReport` in your `lambdas.yml` like so**:

```yaml
SfSnsReport:
  handler: index.handler
  timeout: 300
  source: node_modules/@cumulus/sf-sns-report/dist
  tables:
    - ExecutionsTable
  envs:
    execution_sns_topic_arn:
      function: Ref
      value: reportExecutionsSns
    granule_sns_topic_arn:
      function: Ref
      value: reportGranulesSns
    pdr_sns_topic_arn:
      function: Ref
      value: reportPdrsSns
```

- **CUMULUS-1447** -
  The newest release of the Cumulus Message Adapter (v1.1.1) requires that parameterized configuration be used for remote message functionality. Once released, Kes will automatically bring in CMA v1.1.1 without additional configuration.

  **Migration instructions**
  Oversized messages are no longer written to S3 automatically. In order to utilize remote messaging functionality, configure a `ReplaceConfig` AWS Step Function parameter on your CMA task:

  ```yaml
  ParsePdr:
    Parameters:
      cma:
        event.$: "$"
        ReplaceConfig:
          FullMessage: true
  ```

  Accepted fields in `ReplaceConfig` include `MaxSize`, `FullMessage`, `Path` and `TargetPath`.
  See https://github.com/nasa/cumulus-message-adapter/blob/master/CONTRACT.md#remote-message-configuration for full details.

  As this change is backward compatible in Cumulus Core, users wishing to utilize the previous version of the CMA may opt to transition to using a CMA lambda layer, or set `message_adapter_version` in their configuration to a version prior to v1.1.0.

### PLEASE NOTE

- **CUMULUS-1394** - Ingest notifications are now provided via 3 separate SNS topics for executions, granules, and PDRs, instead of a single `sftracker` SNS topic. Whereas the `sftracker` SNS topic received a full Cumulus execution message, the new topics all receive generated records for the given object. The new topics are only published to if the given object exists for the current execution. For a given execution/granule/PDR, **two messages will be received by each topic**: one message indicating that ingest is running and another message indicating that ingest has completed or failed. The new SNS topics are:

  - `reportExecutions` - Receives 1 message per execution
  - `reportGranules` - Receives 1 message per granule in an execution
  - `reportPdrs` - Receives 1 message per PDR

### Added

- **CUMULUS-639**

  - Adds SAML JWT and launchpad token authentication to Cumulus API (configurable)
    - **NOTE** to authenticate with Launchpad ensure your launchpad user_id is in the `<prefix>-UsersTable`
    - when Cumulus configured to protect API via Launchpad:
      - New endpoints
        - `GET /saml/login` - starting point for SAML SSO creates the login request url and redirects to the SAML Identity Provider Service (IDP)
        - `POST /saml/auth` - SAML Assertion Consumer Service. POST receiver from SAML IDP. Validates response, logs the user in, and returnes a SAML-based JWT.
    - Disabled endpoints
      - `POST /refresh`
      - Changes authorization worklow:
      - `ensureAuthorized` now presumes the bearer token is a JWT and tries to validate. If the token is malformed, it attempts to validate the token against Launchpad. This allows users to bring their own token as described here https://wiki.earthdata.nasa.gov/display/CUMULUS/Cumulus+API+with+Launchpad+Authentication. But it also allows dashboard users to manually authenticate via Launchpad SAML to receive a Launchpad-based JWT.

- **CUMULUS-1394**
  - Added `Granule.generateGranuleRecord()` method to granules model to generate a granule database record from a Cumulus execution message
  - Added `Pdr.generatePdrRecord()` method to PDRs model to generate a granule database record from a Cumulus execution message
  - Added helpers to `@cumulus/common/message`:
    - `getMessageExecutionName()` - Get the execution name from a Cumulus execution message
    - `getMessageStateMachineArn()` - Get the state machine ARN from a Cumulus execution message
    - `getMessageExecutionArn()` - Get the execution ARN for a Cumulus execution message
    - `getMessageGranules()` - Get the granules from a Cumulus execution message, if any.
  - Added `@cumulus/common/cloudwatch-event/isFailedSfStatus()` to determine if a Step Function status from a Cloudwatch event is a failed status

### Changed

- **CUMULUS-1308**

  - HTTP PUT of a Collection, Provider, or Rule via the Cumulus API now
    performs full replacement of the existing object with the object supplied
    in the request payload. Previous behavior was to perform a modification
    (partial update) by merging the existing object with the (possibly partial)
    object in the payload, but this did not conform to the HTTP standard, which
    specifies PATCH as the means for modifications rather than replacements.

- **CUMULUS-1375**

  - Migrate Cumulus from deprecated Elasticsearch JS client to new, supported one in `@cumulus/api`

- **CUMULUS-1485** Update `@cumulus/cmr-client` to return error message from CMR for validation failures.

- **CUMULUS-1394**

  - Renamed `Execution.generateDocFromPayload()` to `Execution.generateRecord()` on executions model. The method generates an execution database record from a Cumulus execution message.

- **CUMULUS-1432**

  - `logs` endpoint takes the level parameter as a string and not a number
  - Elasticsearch term query generation no longer converts numbers to boolean

- **CUMULUS-1447**

  - Consolidated all remote message handling code into @common/aws
  - Update remote message code to handle updated CMA remote message flags
  - Update example SIPS workflows to utilize Parameterized CMA configuration

- **CUMULUS-1448** Refactor workflows that are mutating cumulus_meta to utilize meta field

- **CUMULUS-1451**

  - Elasticsearch cluster setting `auto_create_index` will be set to false. This had been causing issues in the bootstrap lambda on deploy.

- **CUMULUS-1456**
  - `@cumulus/api` endpoints default error handler uses `boom` package to format errors, which is consistent with other API endpoint errors.

### Fixed

- **CUMULUS-1432** `logs` endpoint filter correctly filters logs by level
- **CUMULUS-1484** `useMessageAdapter` now does not set CUMULUS_MESSAGE_ADAPTER_DIR when `true`

### Removed

- **CUMULUS-1394**
  - Removed `sfTracker` SNS topic. Replaced by three new SNS topics for granule, execution, and PDR ingest notifications.
  - Removed unused functions from `@cumulus/common/aws`:
    - `getGranuleS3Params()`
    - `setGranuleStatus()`

## [v1.14.1] - 2019-08-29

### Fixed

- **CUMULUS-1455**

  - CMR token links updated to point to CMR legacy services rather than echo

- **CUMULUS-1211**
  - Errors thrown during granule discovery are no longer swallowed and ignored.
    Rather, errors are propagated to allow for proper error-handling and
    meaningful messaging.

## [v1.14.0] - 2019-08-22

### PLEASE NOTE

- We have encountered transient lambda service errors in our integration testing. Please handle transient service errors following [these guidelines](https://docs.aws.amazon.com/step-functions/latest/dg/bp-lambda-serviceexception.html). The workflows in the `example/workflows` folder have been updated with retries configured for these errors.

- **CUMULUS-799** added additional IAM permissions to support reading CloudWatch and API Gateway, so **you will have to redeploy your IAM stack.**

- **CUMULUS-800** Several items:

  - **Delete existing API Gateway stages**: To allow enabling of API Gateway logging, Cumulus now creates and manages a Stage resource during deployment. Before upgrading Cumulus, it is necessary to delete the API Gateway stages on both the Backend API and the Distribution API. Instructions are included in the documenation under [Delete API Gateway Stages](https://nasa.github.io/cumulus/docs/additional-deployment-options/delete-api-gateway-stages).

  - **Set up account permissions for API Gateway to write to CloudWatch**: In a one time operation for your AWS account, to enable CloudWatch Logs for API Gateway, you must first grant the API Gateway permission to read and write logs to CloudWatch for your account. The `AmazonAPIGatewayPushToCloudWatchLogs` managed policy (with an ARN of `arn:aws:iam::aws:policy/service-role/AmazonAPIGatewayPushToCloudWatchLogs`) has all the required permissions. You can find a simple how to in the documentation under [Enable API Gateway Logging.](https://nasa.github.io/cumulus/docs/additional-deployment-options/enable-gateway-logging-permissions)

  - **Configure API Gateway to write logs to CloudWatch** To enable execution logging for the distribution API set `config.yaml` `apiConfigs.distribution.logApigatewayToCloudwatch` value to `true`. More information [Enable API Gateway Logs](https://nasa.github.io/cumulus/docs/additional-deployment-options/enable-api-logs)

  - **Configure CloudWatch log delivery**: It is possible to deliver CloudWatch API execution and access logs to a cross-account shared AWS::Logs::Destination. An operator does this by adding the key `logToSharedDestination` to the `config.yml` at the default level with a value of a writable log destination. More information in the documenation under [Configure CloudWatch Logs Delivery.](https://nasa.github.io/cumulus/docs/additional-deployment-options/configure-cloudwatch-logs-delivery)

  - **Additional Lambda Logging**: It is now possible to configure any lambda to deliver logs to a shared subscriptions by setting `logToSharedDestination` to the ARN of a writable location (either an AWS::Logs::Destination or a Kinesis Stream) on any lambda config. Documentation for [Lambda Log Subscriptions](https://nasa.github.io/cumulus/docs/additional-deployment-options/additional-lambda-logging)

  - **Configure S3 Server Access Logs**: If you are running Cumulus in an NGAP environment you may [configure S3 Server Access Logs](https://nasa.github.io/cumulus/docs/next/deployment/server_access_logging) to be delivered to a shared bucket where the Metrics Team will ingest the logs into their ELK stack. Contact the Metrics team for permission and location.

- **CUMULUS-1368** The Cumulus distribution API has been deprecated and is being replaced by ASF's Thin Egress App. By default, the distribution API will not deploy. Please follow [the instructions for deploying and configuring Thin Egress](https://nasa.github.io/cumulus/docs/deployment/thin_egress_app).

To instead continue to deploy and use the legacy Cumulus distribution app, add the following to your `config.yml`:

```yaml
deployDistributionApi: true
```

If you deploy with no distribution app your deployment will succeed but you may encounter errors in your workflows, particularly in the `MoveGranule` task.

- **CUMULUS-1418** Users who are packaging the CMA in their Lambdas outside of Cumulus may need to update their Lambda configuration. Please see `BREAKING CHANGES` below for details.

### Added

- **CUMULUS-642**
  - Adds Launchpad as an authentication option for the Cumulus API.
  - Updated deployment documentation and added [instructions to setup Cumulus API Launchpad authentication](https://wiki.earthdata.nasa.gov/display/CUMULUS/Cumulus+API+with+Launchpad+Authentication)
- **CUMULUS-1418**
  - Adds usage docs/testing of lambda layers (introduced in PR1125), updates Core example tasks to use the updated `cumulus-ecs-task` and a CMA layer instead of kes CMA injection.
  - Added Terraform module to publish CMA as layer to user account.
- **PR1125** - Adds `layers` config option to support deploying Lambdas with layers
- **PR1128** - Added `useXRay` config option to enable AWS X-Ray for Lambdas.
- **CUMULUS-1345**
  - Adds new variables to the app deployment under `cmr`.
  - `cmrEnvironment` values are `SIT`, `UAT`, or `OPS` with `UAT` as the default.
  - `cmrLimit` and `cmrPageSize` have been added as configurable options.
- **CUMULUS-1273**
  - Added lambda function EmsProductMetadataReport to generate EMS Product Metadata report
- **CUMULUS-1226**
  - Added API endpoint `elasticsearch/index-from-database` to index to an Elasticsearch index from the database for recovery purposes and `elasticsearch/indices-status` to check the status of Elasticsearch indices via the API.
- **CUMULUS-824**
  - Added new Collection parameter `reportToEms` to configure whether the collection is reported to EMS
- **CUMULUS-1357**
  - Added new BackendApi endpoint `ems` that generates EMS reports.
- **CUMULUS-1241**
  - Added information about queues with maximum execution limits defined to default workflow templates (`meta.queueExecutionLimits`)
- **CUMULUS-1311**
  - Added `@cumulus/common/message` with various message parsing/preparation helpers
- **CUMULUS-812**

  - Added support for limiting the number of concurrent executions started from a queue. [See the data cookbook](https://nasa.github.io/cumulus/docs/data-cookbooks/throttling-queued-executions) for more information.

- **CUMULUS-1337**

  - Adds `cumulus.stackName` value to the `instanceMetadata` endpoint.

- **CUMULUS-1368**

  - Added `cmrGranuleUrlType` to the `@cumulus/move-granules` task. This determines what kind of links go in the CMR files. The options are `distribution`, `s3`, or `none`, with the default being distribution. If there is no distribution API being used with Cumulus, you must set the value to `s3` or `none`.

- Added `packages/s3-replicator` Terraform module to allow same-region s3 replication to metrics bucket.

- **CUMULUS-1392**

  - Added `tf-modules/report-granules` Terraform module which processes granule ingest notifications received via SNS and stores granule data to a database. The module includes:
    - SNS topic for publishing granule ingest notifications
    - Lambda to process granule notifications and store data
    - IAM permissions for the Lambda
    - Subscription for the Lambda to the SNS topic

- **CUMULUS-1393**

  - Added `tf-modules/report-pdrs` Terraform module which processes PDR ingest notifications received via SNS and stores PDR data to a database. The module includes:
    - SNS topic for publishing PDR ingest notifications
    - Lambda to process PDR notifications and store data
    - IAM permissions for the Lambda
    - Subscription for the Lambda to the SNS topic
  - Added unit tests for `@cumulus/api/models/pdrs.createPdrFromSns()`

- **CUMULUS-1400**

  - Added `tf-modules/report-executions` Terraform module which processes workflow execution information received via SNS and stores it to a database. The module includes:
    - SNS topic for publishing execution data
    - Lambda to process and store execution data
    - IAM permissions for the Lambda
    - Subscription for the Lambda to the SNS topic
  - Added `@cumulus/common/sns-event` which contains helpers for SNS events:
    - `isSnsEvent()` returns true if event is from SNS
    - `getSnsEventMessage()` extracts and parses the message from an SNS event
    - `getSnsEventMessageObject()` extracts and parses message object from an SNS event
  - Added `@cumulus/common/cloudwatch-event` which contains helpers for Cloudwatch events:
    - `isSfExecutionEvent()` returns true if event is from Step Functions
    - `isTerminalSfStatus()` determines if a Step Function status from a Cloudwatch event is a terminal status
    - `getSfEventStatus()` gets the Step Function status from a Cloudwatch event
    - `getSfEventDetailValue()` extracts a Step Function event detail field from a Cloudwatch event
    - `getSfEventMessageObject()` extracts and parses Step Function detail object from a Cloudwatch event

- **CUMULUS-1429**

  - Added `tf-modules/data-persistence` Terraform module which includes resources for data persistence in Cumulus:
    - DynamoDB tables
    - Elasticsearch with optional support for VPC
    - Cloudwatch alarm for number of Elasticsearch nodes

- **CUMULUS-1379** CMR Launchpad Authentication
  - Added `launchpad` configuration to `@cumulus/deployment/app/config.yml`, and cloudformation templates, workflow message, lambda configuration, api endpoint configuration
  - Added `@cumulus/common/LaunchpadToken` and `@cumulus/common/launchpad` to provide methods to get token and validate token
  - Updated lambdas to use Launchpad token for CMR actions (ingest and delete granules)
  - Updated deployment documentation and added [instructions to setup CMR client for Launchpad authentication](https://wiki.earthdata.nasa.gov/display/CUMULUS/CMR+Launchpad+Authentication)

## Changed

- **CUMULUS-1232**

  - Added retries to update `@cumulus/cmr-client` `updateToken()`

- **CUMULUS-1245 CUMULUS-795**

  - Added additional `ems` configuration parameters for sending the ingest reports to EMS
  - Added functionality to send daily ingest reports to EMS

- **CUMULUS-1241**

  - Removed the concept of "priority levels" and added ability to define a number of maximum concurrent executions per SQS queue
  - Changed mapping of Cumulus message properties for the `sqs2sfThrottle` lambda:
    - Queue name is read from `cumulus_meta.queueName`
    - Maximum executions for the queue is read from `meta.queueExecutionLimits[queueName]`, where `queueName` is `cumulus_meta.queueName`
  - Changed `sfSemaphoreDown` lambda to only attempt decrementing semaphores when:
    - the message is for a completed/failed/aborted/timed out workflow AND
    - `cumulus_meta.queueName` exists on the Cumulus message AND
    - An entry for the queue name (`cumulus_meta.queueName`) exists in the the object `meta.queueExecutionLimits` on the Cumulus message

- **CUMULUS-1338**

  - Updated `sfSemaphoreDown` lambda to be triggered via AWS Step Function Cloudwatch events instead of subscription to `sfTracker` SNS topic

- **CUMULUS-1311**

  - Updated `@cumulus/queue-granules` to set `cumulus_meta.queueName` for queued execution messages
  - Updated `@cumulus/queue-pdrs` to set `cumulus_meta.queueName` for queued execution messages
  - Updated `sqs2sfThrottle` lambda to immediately decrement queue semaphore value if dispatching Step Function execution throws an error

- **CUMULUS-1362**

  - Granule `processingStartTime` and `processingEndTime` will be set to the execution start time and end time respectively when there is no sync granule or post to cmr task present in the workflow

- **CUMULUS-1400**
  - Deprecated `@cumulus/ingest/aws/getExecutionArn`. Use `@cumulus/common/aws/getExecutionArn` instead.

### Fixed

- **CUMULUS-1439**

  - Fix bug with rule.logEventArn deletion on Kinesis rule update and fix unit test to verify

- **CUMULUS-796**

  - Added production information (collection ShortName and Version, granuleId) to EMS distribution report
  - Added functionality to send daily distribution reports to EMS

- **CUMULUS-1319**

  - Fixed a bug where granule ingest times were not being stored to the database

- **CUMULUS-1356**

  - The `Collection` model's `delete` method now _removes_ the specified item
    from the collection config store that was inserted by the `create` method.
    Previously, this behavior was missing.

- **CUMULUS-1374**
  - Addressed audit concerns (https://www.npmjs.com/advisories/782) in api package

### BREAKING CHANGES

### Changed

- **CUMULUS-1418**
  - Adding a default `cmaDir` key to configuration will cause `CUMULUS_MESSAGE_ADAPTER_DIR` to be set by default to `/opt` for any Lambda not setting `useCma` to true, or explicitly setting the CMA environment variable. In lambdas that package the CMA independently of the Cumulus packaging. Lambdas manually packaging the CMA should have their Lambda configuration updated to set the CMA path, or alternately if not using the CMA as a Lambda layer in this deployment set `cmaDir` to `./cumulus-message-adapter`.

### Removed

- **CUMULUS-1337**

  - Removes the S3 Access Metrics package added in CUMULUS-799

- **PR1130**
  - Removed code deprecated since v1.11.1:
    - Removed `@cumulus/common/step-functions`. Use `@cumulus/common/StepFunctions` instead.
    - Removed `@cumulus/api/lib/testUtils.fakeFilesFactory`. Use `@cumulus/api/lib/testUtils.fakeFileFactory` instead.
    - Removed `@cumulus/cmrjs/cmr` functions: `searchConcept`, `ingestConcept`, `deleteConcept`. Use the functions in `@cumulus/cmr-client` instead.
    - Removed `@cumulus/ingest/aws.getExecutionHistory`. Use `@cumulus/common/StepFunctions.getExecutionHistory` instead.

## [v1.13.5] - 2019-08-29 - [BACKPORT]

### Fixed

- **CUMULUS-1455** - CMR token links updated to point to CMR legacy services rather than echo

## [v1.13.4] - 2019-07-29

- **CUMULUS-1411** - Fix deployment issue when using a template override

## [v1.13.3] - 2019-07-26

- **CUMULUS-1345** Full backport of CUMULUS-1345 features - Adds new variables to the app deployment under `cmr`.
  - `cmrEnvironment` values are `SIT`, `UAT`, or `OPS` with `UAT` as the default.
  - `cmrLimit` and `cmrPageSize` have been added as configurable options.

## [v1.13.2] - 2019-07-25

- Re-release of v1.13.1 to fix broken npm packages.

## [v1.13.1] - 2019-07-22

- **CUMULUS-1374** - Resolve audit compliance with lodash version for api package subdependency
- **CUMULUS-1412** - Resolve audit compliance with googleapi package
- **CUMULUS-1345** - Backported CMR environment setting in getUrl to address immediate user need. CMR_ENVIRONMENT can now be used to set the CMR environment to OPS/SIT

## [v1.13.0] - 2019-5-20

### PLEASE NOTE

**CUMULUS-802** added some additional IAM permissions to support ECS autoscaling, so **you will have to redeploy your IAM stack.**
As a result of the changes for **CUMULUS-1193**, **CUMULUS-1264**, and **CUMULUS-1310**, **you must delete your existing stacks (except IAM) before deploying this version of Cumulus.**
If running Cumulus within a VPC and extended downtime is acceptable, we recommend doing this at the end of the day to allow AWS backend resources and network interfaces to be cleaned up overnight.

### BREAKING CHANGES

- **CUMULUS-1228**

  - The default AMI used by ECS instances is now an NGAP-compliant AMI. This
    will be a breaking change for non-NGAP deployments. If you do not deploy to
    NGAP, you will need to find the AMI ID of the
    [most recent Amazon ECS-optimized AMI](https://docs.aws.amazon.com/AmazonECS/latest/developerguide/ecs-optimized_AMI.html),
    and set the `ecs.amiid` property in your config. Instructions for finding
    the most recent NGAP AMI can be found using
    [these instructions](https://wiki.earthdata.nasa.gov/display/ESKB/Select+an+NGAP+Created+AMI).

- **CUMULUS-1310**

  - Database resources (DynamoDB, ElasticSearch) have been moved to an independent `db` stack.
    Migrations for this version will need to be user-managed. (e.g. [elasticsearch](https://docs.aws.amazon.com/elasticsearch-service/latest/developerguide/es-version-migration.html#snapshot-based-migration) and [dynamoDB](https://docs.aws.amazon.com/datapipeline/latest/DeveloperGuide/dp-template-exports3toddb.html)).
    Order of stack deployment is `iam` -> `db` -> `app`.
  - All stacks can now be deployed using a single `config.yml` file, i.e.: `kes cf deploy --kes-folder app --template node_modules/@cumulus/deployment/[iam|db|app] [...]`
    Backwards-compatible. For development, please re-run `npm run bootstrap` to build new `kes` overrides.
    Deployment docs have been updated to show how to deploy a single-config Cumulus instance.
  - `params` have been moved: Nest `params` fields under `app`, `db` or `iam` to override all Parameters for a particular stack's cloudformation template. Backwards-compatible with multi-config setups.
  - `stackName` and `stackNameNoDash` have been retired. Use `prefix` and `prefixNoDash` instead.
  - The `iams` section in `app/config.yml` IAM roles has been deprecated as a user-facing parameter,
    _unless_ your IAM role ARNs do not match the convention shown in `@cumulus/deployment/app/config.yml`
  - The `vpc.securityGroup` will need to be set with a pre-existing security group ID to use Cumulus in a VPC. Must allow inbound HTTP(S) (Port 443).

- **CUMULUS-1212**

  - `@cumulus/post-to-cmr` will now fail if any granules being processed are missing a metadata file. You can set the new config option `skipMetaCheck` to `true` to pass post-to-cmr without a metadata file.

- **CUMULUS-1232**

  - `@cumulus/sync-granule` will no longer silently pass if no checksum data is provided. It will use input
    from the granule object to:
    - Verify checksum if `checksumType` and `checksumValue` are in the file record OR a checksum file is provided
      (throws `InvalidChecksum` on fail), else log warning that no checksum is available.
    - Then, verify synced S3 file size if `file.size` is in the file record (throws `UnexpectedFileSize` on fail),
      else log warning that no file size is available.
    - Pass the step.

- **CUMULUS-1264**

  - The Cloudformation templating and deployment configuration has been substantially refactored.
    - `CumulusApiDefault` nested stack resource has been renamed to `CumulusApiDistribution`
    - `CumulusApiV1` nested stack resource has been renamed to `CumulusApiBackend`
  - The `urs: true` config option for when defining your lambdas (e.g. in `lambdas.yml`) has been deprecated. There are two new options to replace it:
    - `urs_redirect: 'token'`: This will expose a `TOKEN_REDIRECT_ENDPOINT` environment variable to your lambda that references the `/token` endpoint on the Cumulus backend API
    - `urs_redirect: 'distribution'`: This will expose a `DISTRIBUTION_REDIRECT_ENDPOINT` environment variable to your lambda that references the `/redirect` endpoint on the Cumulus distribution API

- **CUMULUS-1193**

  - The elasticsearch instance is moved behind the VPC.
  - Your account will need an Elasticsearch Service Linked role. This is a one-time setup for the account. You can follow the instructions to use the AWS console or AWS CLI [here](https://docs.aws.amazon.com/IAM/latest/UserGuide/using-service-linked-roles.html) or use the following AWS CLI command: `aws iam create-service-linked-role --aws-service-name es.amazonaws.com`

- **CUMULUS-802**

  - ECS `maxInstances` must be greater than `minInstances`. If you use defaults, no change is required.

- **CUMULUS-1269**
  - Brought Cumulus data models in line with CNM JSON schema:
    - Renamed file object `fileType` field to `type`
    - Renamed file object `fileSize` field to `size`
    - Renamed file object `checksumValue` field to `checksum` where not already done.
    - Added `ancillary` and `linkage` type support to file objects.

### Added

- **CUMULUS-799**

  - Added an S3 Access Metrics package which will take S3 Server Access Logs and
    write access metrics to CloudWatch

- **CUMULUS-1242** - Added `sqs2sfThrottle` lambda. The lambda reads SQS messages for queued executions and uses semaphores to only start new executions if the maximum number of executions defined for the priority key (`cumulus_meta.priorityKey`) has not been reached. Any SQS messages that are read but not used to start executions remain in the queue.

- **CUMULUS-1240**

  - Added `sfSemaphoreDown` lambda. This lambda receives SNS messages and for each message it decrements the semaphore used to track the number of running executions if:
    - the message is for a completed/failed workflow AND
    - the message contains a level of priority (`cumulus_meta.priorityKey`)
  - Added `sfSemaphoreDown` lambda as a subscriber to the `sfTracker` SNS topic

- **CUMULUS-1265**

  - Added `apiConfigs` configuration option to configure API Gateway to be private
  - All internal lambdas configured to run inside the VPC by default
  - Removed references to `NoVpc` lambdas from documentation and `example` folder.

- **CUMULUS-802**
  - Adds autoscaling of ECS clusters
  - Adds autoscaling of ECS services that are handling StepFunction activities

## Changed

- Updated `@cumulus/ingest/http/httpMixin.list()` to trim trailing spaces on discovered filenames

- **CUMULUS-1310**

  - Database resources (DynamoDB, ElasticSearch) have been moved to an independent `db` stack.
    This will enable future updates to avoid affecting database resources or requiring migrations.
    Migrations for this version will need to be user-managed.
    (e.g. [elasticsearch](https://docs.aws.amazon.com/elasticsearch-service/latest/developerguide/es-version-migration.html#snapshot-based-migration) and [dynamoDB](https://docs.aws.amazon.com/datapipeline/latest/DeveloperGuide/dp-template-exports3toddb.html)).
    Order of stack deployment is `iam` -> `db` -> `app`.
  - All stacks can now be deployed using a single `config.yml` file, i.e.: `kes cf deploy --kes-folder app --template node_modules/@cumulus/deployment/[iam|db|app] [...]`
    Backwards-compatible. Please re-run `npm run bootstrap` to build new `kes` overrides.
    Deployment docs have been updated to show how to deploy a single-config Cumulus instance.
  - `params` fields should now be nested under the stack key (i.e. `app`, `db` or `iam`) to provide Parameters for a particular stack's cloudformation template,
    for use with single-config instances. Keys _must_ match the name of the deployment package folder (`app`, `db`, or `iam`).
    Backwards-compatible with multi-config setups.
  - `stackName` and `stackNameNoDash` have been retired as user-facing config parameters. Use `prefix` and `prefixNoDash` instead.
    This will be used to create stack names for all stacks in a single-config use case.
    `stackName` may still be used as an override in multi-config usage, although this is discouraged.
    Warning: overriding the `db` stack's `stackName` will require you to set `dbStackName` in your `app/config.yml`.
    This parameter is required to fetch outputs from the `db` stack to reference in the `app` stack.
  - The `iams` section in `app/config.yml` IAM roles has been retired as a user-facing parameter,
    _unless_ your IAM role ARNs do not match the convention shown in `@cumulus/deployment/app/config.yml`
    In that case, overriding `iams` in your own config is recommended.
  - `iam` and `db` `cloudformation.yml` file names will have respective prefixes (e.g `iam.cloudformation.yml`).
  - Cumulus will now only attempt to create reconciliation reports for buckets of the `private`, `public` and `protected` types.
  - Cumulus will no longer set up its own security group.
    To pass a pre-existing security group for in-VPC deployments as a parameter to the Cumulus template, populate `vpc.securityGroup` in `config.yml`.
    This security group must allow inbound HTTP(S) traffic (Port 443). SSH traffic (Port 22) must be permitted for SSH access to ECS instances.
  - Deployment docs have been updated with examples for the new deployment model.

- **CUMULUS-1236**

  - Moves access to public files behind the distribution endpoint. Authentication is not required, but direct http access has been disallowed.

- **CUMULUS-1223**

  - Adds unauthenticated access for public bucket files to the Distribution API. Public files should be requested the same way as protected files, but for public files a redirect to a self-signed S3 URL will happen without requiring authentication with Earthdata login.

- **CUMULUS-1232**

  - Unifies duplicate handling in `ingest/granule.handleDuplicateFile` for maintainability.
  - Changed `ingest/granule.ingestFile` and `move-granules/index.moveFileRequest` to use new function.
  - Moved file versioning code to `ingest/granule.moveGranuleFileWithVersioning`
  - `ingest/granule.verifyFile` now also tests `file.size` for verification if it is in the file record and throws
    `UnexpectedFileSize` error for file size not matching input.
  - `ingest/granule.verifyFile` logs warnings if checksum and/or file size are not available.

- **CUMULUS-1193**

  - Moved reindex CLI functionality to an API endpoint. See [API docs](https://nasa.github.io/cumulus-api/#elasticsearch-1)

- **CUMULUS-1207**
  - No longer disable lambda event source mappings when disabling a rule

### Fixed

- Updated Lerna publish script so that published Cumulus packages will pin their dependencies on other Cumulus packages to exact versions (e.g. `1.12.1` instead of `^1.12.1`)

- **CUMULUS-1203**

  - Fixes IAM template's use of intrinsic functions such that IAM template overrides now work with kes

- **CUMULUS-1268**
  - Deployment will not fail if there are no ES alarms or ECS services

## [v1.12.1] - 2019-4-8

## [v1.12.0] - 2019-4-4

Note: There was an issue publishing 1.12.0. Upgrade to 1.12.1.

### BREAKING CHANGES

- **CUMULUS-1139**

  - `granule.applyWorkflow` uses the new-style granule record as input to workflows.

- **CUMULUS-1171**

  - Fixed provider handling in the API to make it consistent between protocols.
    NOTE: This is a breaking change. When applying this upgrade, users will need to:
    1. Disable all workflow rules
    2. Update any `http` or `https` providers so that the host field only
       contains a valid hostname or IP address, and the port field contains the
       provider port.
    3. Perform the deployment
    4. Re-enable workflow rules

- **CUMULUS-1176**:

  - `@cumulus/move-granules` input expectations have changed. `@cumulus/files-to-granules` is a new intermediate task to perform input translation in the old style.
    See the Added and Changed sections of this release changelog for more information.

- **CUMULUS-670**

  - The behavior of ParsePDR and related code has changed in this release. PDRs with FILE_TYPEs that do not conform to the PDR ICD (+ TGZ) (https://cdn.earthdata.nasa.gov/conduit/upload/6376/ESDS-RFC-030v1.0.pdf) will fail to parse.

- **CUMULUS-1208**
  - The granule object input to `@cumulus/queue-granules` will now be added to ingest workflow messages **as is**. In practice, this means that if you are using `@cumulus/queue-granules` to trigger ingest workflows and your granule objects input have invalid properties, then your ingest workflows will fail due to schema validation errors.

### Added

- **CUMULUS-777**
  - Added new cookbook entry on configuring Cumulus to track ancillary files.
- **CUMULUS-1183**
  - Kes overrides will now abort with a warning if a workflow step is configured without a corresponding
    lambda configuration
- **CUMULUS-1223**

  - Adds convenience function `@cumulus/common/bucketsConfigJsonObject` for fetching stack's bucket configuration as an object.

- **CUMULUS-853**
  - Updated FakeProcessing example lambda to include option to generate fake browse
  - Added feature documentation for ancillary metadata export, a new cookbook entry describing a workflow with ancillary metadata generation(browse), and related task definition documentation
- **CUMULUS-805**
  - Added a CloudWatch alarm to check running ElasticSearch instances, and a CloudWatch dashboard to view the health of ElasticSearch
  - Specify `AWS_REGION` in `.env` to be used by deployment script
- **CUMULUS-803**
  - Added CloudWatch alarms to check running tasks of each ECS service, and add the alarms to CloudWatch dashboard
- **CUMULUS-670**
  - Added Ancillary Metadata Export feature (see https://nasa.github.io/cumulus/docs/features/ancillary_metadata for more information)
  - Added new Collection file parameter "fileType" that allows configuration of workflow granule file fileType
- **CUMULUS-1184** - Added kes logging output to ensure we always see the state machine reference before failures due to configuration
- **CUMULUS-1105** - Added a dashboard endpoint to serve the dashboard from an S3 bucket
- **CUMULUS-1199** - Moves `s3credentials` endpoint from the backend to the distribution API.
- **CUMULUS-666**
  - Added `@api/endpoints/s3credentials` to allow EarthData Login authorized users to retrieve temporary security credentials for same-region direct S3 access.
- **CUMULUS-671**
  - Added `@packages/integration-tests/api/distribution/getDistributionApiS3SignedUrl()` to return the S3 signed URL for a file protected by the distribution API
- **CUMULUS-672**
  - Added `cmrMetadataFormat` and `cmrConceptId` to output for individual granules from `@cumulus/post-to-cmr`. `cmrMetadataFormat` will be read from the `cmrMetadataFormat` generated for each granule in `@cumulus/cmrjs/publish2CMR()`
  - Added helpers to `@packages/integration-tests/api/distribution`:
    - `getDistributionApiFileStream()` returns a stream to download files protected by the distribution API
    - `getDistributionFileUrl()` constructs URLs for requesting files from the distribution API
- **CUMULUS-1185** `@cumulus/api/models/Granule.removeGranuleFromCmrByGranule` to replace `@cumulus/api/models/Granule.removeGranuleFromCmr` and use the Granule UR from the CMR metadata to remove the granule from CMR

- **CUMULUS-1101**

  - Added new `@cumulus/checksum` package. This package provides functions to calculate and validate checksums.
  - Added new checksumming functions to `@cumulus/common/aws`: `calculateS3ObjectChecksum` and `validateS3ObjectChecksum`, which depend on the `checksum` package.

- CUMULUS-1171

  - Added `@cumulus/common` API documentation to `packages/common/docs/API.md`
  - Added an `npm run build-docs` task to `@cumulus/common`
  - Added `@cumulus/common/string#isValidHostname()`
  - Added `@cumulus/common/string#match()`
  - Added `@cumulus/common/string#matches()`
  - Added `@cumulus/common/string#toLower()`
  - Added `@cumulus/common/string#toUpper()`
  - Added `@cumulus/common/URLUtils#buildURL()`
  - Added `@cumulus/common/util#isNil()`
  - Added `@cumulus/common/util#isNull()`
  - Added `@cumulus/common/util#isUndefined()`
  - Added `@cumulus/common/util#negate()`

- **CUMULUS-1176**

  - Added new `@cumulus/files-to-granules` task to handle converting file array output from `cumulus-process` tasks into granule objects.
    Allows simplification of `@cumulus/move-granules` and `@cumulus/post-to-cmr`, see Changed section for more details.

- CUMULUS-1151 Compare the granule holdings in CMR with Cumulus' internal data store
- CUMULUS-1152 Compare the granule file holdings in CMR with Cumulus' internal data store

### Changed

- **CUMULUS-1216** - Updated `@cumulus/ingest/granule/ingestFile` to download files to expected staging location.
- **CUMULUS-1208** - Updated `@cumulus/ingest/queue/enqueueGranuleIngestMessage()` to not transform granule object passed to it when building an ingest message
- **CUMULUS-1198** - `@cumulus/ingest` no longer enforces any expectations about whether `provider_path` contains a leading slash or not.
- **CUMULUS-1170**
  - Update scripts and docs to use `npm` instead of `yarn`
  - Use `package-lock.json` files to ensure matching versions of npm packages
  - Update CI builds to use `npm ci` instead of `npm install`
- **CUMULUS-670**
  - Updated ParsePDR task to read standard PDR types+ (+ tgz as an external customer requirement) and add a fileType to granule-files on Granule discovery
  - Updated ParsePDR to fail if unrecognized type is used
  - Updated all relevant task schemas to include granule->files->filetype as a string value
  - Updated tests/test fixtures to include the fileType in the step function/task inputs and output validations as needed
  - Updated MoveGranules task to handle incoming configuration with new "fileType" values and to add them as appropriate to the lambda output.
  - Updated DiscoverGranules step/related workflows to read new Collection file parameter fileType that will map a discovered file to a workflow fileType
  - Updated CNM parser to add the fileType to the defined granule file fileType on ingest and updated integration tests to verify/validate that behavior
  - Updated generateEcho10XMLString in cmr-utils.js to use a map/related library to ensure order as CMR requires ordering for their online resources.
  - Updated post-to-cmr task to appropriately export CNM filetypes to CMR in echo10/UMM exports
- **CUMULUS-1139** - Granules stored in the API contain a `files` property. That schema has been greatly
  simplified and now better matches the CNM format.
  - The `name` property has been renamed to `fileName`.
  - The `filepath` property has been renamed to `key`.
  - The `checksumValue` property has been renamed to `checksum`.
  - The `path` property has been removed.
  - The `url_path` property has been removed.
  - The `filename` property (which contained an `s3://` URL) has been removed, and the `bucket`
    and `key` properties should be used instead. Any requests sent to the API containing a `granule.files[].filename`
    property will be rejected, and any responses coming back from the API will not contain that
    `filename` property.
  - A `source` property has been added, which is a URL indicating the original source of the file.
  - `@cumulus/ingest/granule.moveGranuleFiles()` no longer includes a `filename` field in its
    output. The `bucket` and `key` fields should be used instead.
- **CUMULUS-672**

  - Changed `@cumulus/integration-tests/api/EarthdataLogin.getEarthdataLoginRedirectResponse` to `@cumulus/integration-tests/api/EarthdataLogin.getEarthdataAccessToken`. The new function returns an access response from Earthdata login, if successful.
  - `@cumulus/integration-tests/cmr/getOnlineResources` now accepts an object of options, including `cmrMetadataFormat`. Based on the `cmrMetadataFormat`, the function will correctly retrieve the online resources for each metadata format (ECHO10, UMM-G)

- **CUMULUS-1101**

  - Moved `@cumulus/common/file/getFileChecksumFromStream` into `@cumulus/checksum`, and renamed it to `generateChecksumFromStream`.
    This is a breaking change for users relying on `@cumulus/common/file/getFileChecksumFromStream`.
  - Refactored `@cumulus/ingest/Granule` to depend on new `common/aws` checksum functions and remove significantly present checksumming code.
    - Deprecated `@cumulus/ingest/granule.validateChecksum`. Replaced with `@cumulus/ingest/granule.verifyFile`.
    - Renamed `granule.getChecksumFromFile` to `granule.retrieveSuppliedFileChecksumInformation` to be more accurate.
  - Deprecated `@cumulus/common/aws.checksumS3Objects`. Use `@cumulus/common/aws.calculateS3ObjectChecksum` instead.

- CUMULUS-1171

  - Fixed provider handling in the API to make it consistent between protocols.
    Before this change, FTP providers were configured using the `host` and
    `port` properties. HTTP providers ignored `port` and `protocol`, and stored
    an entire URL in the `host` property. Updated the API to only accept valid
    hostnames or IP addresses in the `provider.host` field. Updated ingest code
    to properly build HTTP and HTTPS URLs from `provider.protocol`,
    `provider.host`, and `provider.port`.
  - The default provider port was being set to 21, no matter what protocol was
    being used. Removed that default.

- **CUMULUS-1176**

  - `@cumulus/move-granules` breaking change:
    Input to `move-granules` is now expected to be in the form of a granules object (i.e. `{ granules: [ { ... }, { ... } ] }`);
    For backwards compatibility with array-of-files outputs from processing steps, use the new `@cumulus/files-to-granules` task as an intermediate step.
    This task will perform the input translation. This change allows `move-granules` to be simpler and behave more predictably.
    `config.granuleIdExtraction` and `config.input_granules` are no longer needed/used by `move-granules`.
  - `@cumulus/post-to-cmr`: `config.granuleIdExtraction` is no longer needed/used by `post-to-cmr`.

- CUMULUS-1174
  - Better error message and stacktrace for S3KeyPairProvider error reporting.

### Fixed

- **CUMULUS-1218** Reconciliation report will now scan only completed granules.
- `@cumulus/api` files and granules were not getting indexed correctly because files indexing was failing in `db-indexer`
- `@cumulus/deployment` A bug in the Cloudformation template was preventing the API from being able to be launched in a VPC, updated the IAM template to give the permissions to be able to run the API in a VPC

### Deprecated

- `@cumulus/api/models/Granule.removeGranuleFromCmr`, instead use `@cumulus/api/models/Granule.removeGranuleFromCmrByGranule`
- `@cumulus/ingest/granule.validateChecksum`, instead use `@cumulus/ingest/granule.verifyFile`
- `@cumulus/common/aws.checksumS3Objects`, instead use `@cumulus/common/aws.calculateS3ObjectChecksum`
- `@cumulus/cmrjs`: `getGranuleId` and `getCmrFiles` are deprecated due to changes in input handling.

## [v1.11.3] - 2019-3-5

### Added

- **CUMULUS-1187** - Added `@cumulus/ingest/granule/duplicateHandlingType()` to determine how duplicate files should be handled in an ingest workflow

### Fixed

- **CUMULUS-1187** - workflows not respecting the duplicate handling value specified in the collection
- Removed refreshToken schema requirement for OAuth

## [v1.11.2] - 2019-2-15

### Added

- CUMULUS-1169
  - Added a `@cumulus/common/StepFunctions` module. It contains functions for querying the AWS
    StepFunctions API. These functions have the ability to retry when a ThrottlingException occurs.
  - Added `@cumulus/common/aws.retryOnThrottlingException()`, which will wrap a function in code to
    retry on ThrottlingExceptions.
  - Added `@cumulus/common/test-utils.throttleOnce()`, which will cause a function to return a
    ThrottlingException the first time it is called, then return its normal result after that.
- CUMULUS-1103 Compare the collection holdings in CMR with Cumulus' internal data store
- CUMULUS-1099 Add support for UMMG JSON metadata versions > 1.4.
  - If a version is found in the metadata object, that version is used for processing and publishing to CMR otherwise, version 1.4 is assumed.
- CUMULUS-678
  - Added support for UMMG json v1.4 metadata files.
    `reconcileCMRMetadata` added to `@cumulus/cmrjs` to update metadata record with new file locations.
    `@cumulus/common/errors` adds two new error types `CMRMetaFileNotFound` and `InvalidArgument`.
    `@cumulus/common/test-utils` adds new function `randomId` to create a random string with id to help in debugging.
    `@cumulus/common/BucketsConfig` adds a new helper class `BucketsConfig` for working with bucket stack configuration and bucket names.
    `@cumulus/common/aws` adds new function `s3PutObjectTagging` as a convenience for the aws [s3().putObjectTagging](https://docs.aws.amazon.com/AWSJavaScriptSDK/latest/AWS/S3.html#putObjectTagging-property) function.
    `@cumulus/cmrjs` Adds: - `isCMRFile` - Identify an echo10(xml) or UMMG(json) metadata file. - `metadataObjectFromCMRFile` Read and parse CMR XML file from s3. - `updateCMRMetadata` Modify a cmr metadata (xml/json) file with updated information. - `publish2CMR` Posts XML or UMMG CMR data to CMR service. - `reconcileCMRMetadata` Reconciles cmr metadata file after a file moves.
- Adds some ECS and other permissions to StepRole to enable running ECS tasks from a workflow
- Added Apache logs to cumulus api and distribution lambdas
- **CUMULUS-1119** - Added `@cumulus/integration-tests/api/EarthdataLogin.getEarthdataLoginRedirectResponse` helper for integration tests to handle login with Earthdata and to return response from redirect to Cumulus API
- **CUMULUS-673** Added `@cumulus/common/file/getFileChecksumFromStream` to get file checksum from a readable stream

### Fixed

- CUMULUS-1123
  - Cloudformation template overrides now work as expected

### Changed

- CUMULUS-1169
  - Deprecated the `@cumulus/common/step-functions` module.
  - Updated code that queries the StepFunctions API to use the retry-enabled functions from
    `@cumulus/common/StepFunctions`
- CUMULUS-1121
  - Schema validation is now strongly enforced when writing to the database.
    Additional properties are not allowed and will result in a validation error.
- CUMULUS-678
  `tasks/move-granules` simplified and refactored to use functionality from cmrjs.
  `ingest/granules.moveGranuleFiles` now just moves granule files and returns a list of the updated files. Updating metadata now handled by `@cumulus/cmrjs/reconcileCMRMetadata`.
  `move-granules.updateGranuleMetadata` refactored and bugs fixed in the case of a file matching multiple collection.files.regexps.
  `getCmrXmlFiles` simplified and now only returns an object with the cmrfilename and the granuleId.
  `@cumulus/test-processing` - test processing task updated to generate UMM-G metadata

- CUMULUS-1043

  - `@cumulus/api` now uses [express](http://expressjs.com/) as the API engine.
  - All `@cumulus/api` endpoints on ApiGateway are consolidated to a single endpoint the uses `{proxy+}` definition.
  - All files under `packages/api/endpoints` along with associated tests are updated to support express's request and response objects.
  - Replaced environment variables `internal`, `bucket` and `systemBucket` with `system_bucket`.
  - Update `@cumulus/integration-tests` to work with updated cumulus-api express endpoints

- `@cumulus/integration-tests` - `buildAndExecuteWorkflow` and `buildWorkflow` updated to take a `meta` param to allow for additional fields to be added to the workflow `meta`

- **CUMULUS-1049** Updated `Retrieve Execution Status API` in `@cumulus/api`: If the execution doesn't exist in Step Function API, Cumulus API returns the execution status information from the database.

- **CUMULUS-1119**
  - Renamed `DISTRIBUTION_URL` environment variable to `DISTRIBUTION_ENDPOINT`
  - Renamed `DEPLOYMENT_ENDPOINT` environment variable to `DISTRIBUTION_REDIRECT_ENDPOINT`
  - Renamed `API_ENDPOINT` environment variable to `TOKEN_REDIRECT_ENDPOINT`

### Removed

- Functions deprecated before 1.11.0:
  - @cumulus/api/models/base: static Manager.createTable() and static Manager.deleteTable()
  - @cumulus/ingest/aws/S3
  - @cumulus/ingest/aws/StepFunction.getExecution()
  - @cumulus/ingest/aws/StepFunction.pullEvent()
  - @cumulus/ingest/consumer.Consume
  - @cumulus/ingest/granule/Ingest.getBucket()

### Deprecated

`@cmrjs/ingestConcept`, instead use the CMR object methods. `@cmrjs/CMR.ingestGranule` or `@cmrjs/CMR.ingestCollection`
`@cmrjs/searchConcept`, instead use the CMR object methods. `@cmrjs/CMR.searchGranules` or `@cmrjs/CMR.searchCollections`
`@cmrjs/deleteConcept`, instead use the CMR object methods. `@cmrjs/CMR.deleteGranule` or `@cmrjs/CMR.deleteCollection`

## [v1.11.1] - 2018-12-18

**Please Note**

- Ensure your `app/config.yml` has a `clientId` specified in the `cmr` section. This will allow CMR to identify your requests for better support and metrics.
  - For an example, please see [the example config](https://github.com/nasa/cumulus/blob/1c7e2bf41b75da9f87004c4e40fbcf0f39f56794/example/app/config.yml#L128).

### Added

- Added a `/tokenDelete` endpoint in `@cumulus/api` to delete access token records

### Changed

- CUMULUS-678
  `@cumulus/ingest/crypto` moved and renamed to `@cumulus/common/key-pair-provider`
  `@cumulus/ingest/aws` function: `KMSDecryptionFailed` and class: `KMS` extracted and moved to `@cumulus/common` and `KMS` is exported as `KMSProvider` from `@cumulus/common/key-pair-provider`
  `@cumulus/ingest/granule` functions: `publish`, `getGranuleId`, `getXMLMetadataAsString`, `getMetadataBodyAndTags`, `parseXmlString`, `getCmrXMLFiles`, `postS3Object`, `contructOnlineAccessUrls`, `updateMetadata`, extracted and moved to `@cumulus/cmrjs`
  `getGranuleId`, `getCmrXMLFiles`, `publish`, `updateMetadata` removed from `@cumulus/ingest/granule` and added to `@cumulus/cmrjs`;
  `updateMetadata` renamed `updateCMRMetadata`.
  `@cumulus/ingest` test files renamed.
- **CUMULUS-1070**
  - Add `'Client-Id'` header to all `@cumulus/cmrjs` requests (made via `searchConcept`, `ingestConcept`, and `deleteConcept`).
  - Updated `cumulus/example/app/config.yml` entry for `cmr.clientId` to use stackName for easier CMR-side identification.

## [v1.11.0] - 2018-11-30

**Please Note**

- Redeploy IAM roles:
  - CUMULUS-817 includes a migration that requires reconfiguration/redeployment of IAM roles. Please see the [upgrade instructions](https://nasa.github.io/cumulus/docs/upgrade/1.11.0) for more information.
  - CUMULUS-977 includes a few new SNS-related permissions added to the IAM roles that will require redeployment of IAM roles.
- `cumulus-message-adapter` v1.0.13+ is required for `@cumulus/api` granule reingest API to work properly. The latest version should be downloaded automatically by kes.
- A `TOKEN_SECRET` value (preferably 256-bit for security) must be added to `.env` to securely sign JWTs used for authorization in `@cumulus/api`

### Changed

- **CUUMULUS-1000** - Distribution endpoint now persists logins, instead of
  redirecting to Earthdata Login on every request
- **CUMULUS-783 CUMULUS-790** - Updated `@cumulus/sync-granule` and `@cumulus/move-granules` tasks to always overwrite existing files for manually-triggered reingest.
- **CUMULUS-906** - Updated `@cumulus/api` granule reingest API to
  - add `reingestGranule: true` and `forceDuplicateOverwrite: true` to Cumulus message `cumulus_meta.cumulus_context` field to indicate that the workflow is a manually triggered re-ingest.
  - return warning message to operator when duplicateHandling is not `replace`
  - `cumulus-message-adapter` v1.0.13+ is required.
- **CUMULUS-793** - Updated the granule move PUT request in `@cumulus/api` to reject the move with a 409 status code if one or more of the files already exist at the destination location
- Updated `@cumulus/helloworld` to use S3 to store state for pass on retry tests
- Updated `@cumulus/ingest`:
  - [Required for MAAP] `http.js#list` will now find links with a trailing whitespace
  - Removed code from `granule.js` which looked for files in S3 using `{ Bucket: discoveredFile.bucket, Key: discoveredFile.name }`. This is obsolete since `@cumulus/ingest` uses a `file-staging` and `constructCollectionId()` directory prefixes by default.
- **CUMULUS-989**
  - Updated `@cumulus/api` to use [JWT (JSON Web Token)](https://jwt.io/introduction/) as the transport format for API authorization tokens and to use JWT verification in the request authorization
  - Updated `/token` endpoint in `@cumulus/api` to return tokens as JWTs
  - Added a `/refresh` endpoint in `@cumulus/api` to request new access tokens from the OAuth provider using the refresh token
  - Added `refreshAccessToken` to `@cumulus/api/lib/EarthdataLogin` to manage refresh token requests with the Earthdata OAuth provider

### Added

- **CUMULUS-1050**
  - Separated configuration flags for originalPayload/finalPayload cleanup such that they can be set to different retention times
- **CUMULUS-798**
  - Added daily Executions cleanup CloudWatch event that triggers cleanExecutions lambda
  - Added cleanExecutions lambda that removes finalPayload/originalPayload field entries for records older than configured timeout value (execution_payload_retention_period), with a default of 30 days
- **CUMULUS-815/816**
  - Added 'originalPayload' and 'finalPayload' fields to Executions table
  - Updated Execution model to populate originalPayload with the execution payload on record creation
  - Updated Execution model code to populate finalPayload field with the execution payload on execution completion
  - Execution API now exposes the above fields
- **CUMULUS-977**
  - Rename `kinesisConsumer` to `messageConsumer` as it handles both Kinesis streams and SNS topics as of this version.
  - Add `sns`-type rule support. These rules create a subscription between an SNS topic and the `messageConsumer`.
    When a message is received, `messageConsumer` is triggered and passes the SNS message (JSON format expected) in
    its entirety to the workflow in the `payload` field of the Cumulus message. For more information on sns-type rules,
    see the [documentation](https://nasa.github.io/cumulus/docs/data-cookbooks/setup#rules).
- **CUMULUS-975**
  - Add `KinesisInboundEventLogger` and `KinesisOutboundEventLogger` API lambdas. These lambdas
    are utilized to dump incoming and outgoing ingest workflow kinesis streams
    to cloudwatch for analytics in case of AWS/stream failure.
  - Update rules model to allow tracking of log_event ARNs related to
    Rule event logging. Kinesis rule types will now automatically log
    incoming events via a Kinesis event triggered lambda.
    CUMULUS-975-migration-4
  - Update migration code to require explicit migration names per run
  - Added migration_4 to migrate/update exisitng Kinesis rules to have a log event mapping
  - Added new IAM policy for migration lambda
- **CUMULUS-775**
  - Adds a instance metadata endpoint to the `@cumulus/api` package.
  - Adds a new convenience function `hostId` to the `@cumulus/cmrjs` to help build environment specific cmr urls.
  - Fixed `@cumulus/cmrjs.searchConcept` to search and return CMR results.
  - Modified `@cumulus/cmrjs.CMR.searchGranule` and `@cumulus/cmrjs.CMR.searchCollection` to include CMR's provider as a default parameter to searches.
- **CUMULUS-965**
  - Add `@cumulus/test-data.loadJSONTestData()`,
    `@cumulus/test-data.loadTestData()`, and
    `@cumulus/test-data.streamTestData()` to safely load test data. These
    functions should be used instead of using `require()` to load test data,
    which could lead to tests interferring with each other.
  - Add a `@cumulus/common/util/deprecate()` function to mark a piece of code as
    deprecated
- **CUMULUS-986**
  - Added `waitForTestExecutionStart` to `@cumulus/integration-tests`
- **CUMULUS-919**
  - In `@cumulus/deployment`, added support for NGAP permissions boundaries for IAM roles with `useNgapPermissionBoundary` flag in `iam/config.yml`. Defaults to false.

### Fixed

- Fixed a bug where FTP sockets were not closed after an error, keeping the Lambda function active until it timed out [CUMULUS-972]
- **CUMULUS-656**
  - The API will no longer allow the deletion of a provider if that provider is
    referenced by a rule
  - The API will no longer allow the deletion of a collection if that collection
    is referenced by a rule
- Fixed a bug where `@cumulus/sf-sns-report` was not pulling large messages from S3 correctly.

### Deprecated

- `@cumulus/ingest/aws/StepFunction.pullEvent()`. Use `@cumulus/common/aws.pullStepFunctionEvent()`.
- `@cumulus/ingest/consumer.Consume` due to unpredictable implementation. Use `@cumulus/ingest/consumer.Consumer`.
  Call `Consumer.consume()` instead of `Consume.read()`.

## [v1.10.4] - 2018-11-28

### Added

- **CUMULUS-1008**
  - New `config.yml` parameter for SQS consumers: `sqs_consumer_rate: (default 500)`, which is the maximum number of
    messages the consumer will attempt to process per execution. Currently this is only used by the sf-starter consumer,
    which runs every minute by default, making this a messages-per-minute upper bound. SQS does not guarantee the number
    of messages returned per call, so this is not a fixed rate of consumption, only attempted number of messages received.

### Deprecated

- `@cumulus/ingest/consumer.Consume` due to unpredictable implementation. Use `@cumulus/ingest/consumer.Consumer`.

### Changed

- Backported update of `packages/api` dependency `@mapbox/dyno` to `1.4.2` to mitigate `event-stream` vulnerability.

## [v1.10.3] - 2018-10-31

### Added

- **CUMULUS-817**
  - Added AWS Dead Letter Queues for lambdas that are scheduled asynchronously/such that failures show up only in cloudwatch logs.
- **CUMULUS-956**
  - Migrated developer documentation and data-cookbooks to Docusaurus
    - supports versioning of documentation
  - Added `docs/docs-how-to.md` to outline how to do things like add new docs or locally install for testing.
  - Deployment/CI scripts have been updated to work with the new format
- **CUMULUS-811**
  - Added new S3 functions to `@cumulus/common/aws`:
    - `aws.s3TagSetToQueryString`: converts S3 TagSet array to querystring (for use with upload()).
    - `aws.s3PutObject`: Returns promise of S3 `putObject`, which puts an object on S3
    - `aws.s3CopyObject`: Returns promise of S3 `copyObject`, which copies an object in S3 to a new S3 location
    - `aws.s3GetObjectTagging`: Returns promise of S3 `getObjectTagging`, which returns an object containing an S3 TagSet.
  - `@/cumulus/common/aws.s3PutObject` defaults to an explicit `ACL` of 'private' if not overridden.
  - `@/cumulus/common/aws.s3CopyObject` defaults to an explicit `TaggingDirective` of 'COPY' if not overridden.

### Deprecated

- **CUMULUS-811**
  - Deprecated `@cumulus/ingest/aws.S3`. Member functions of this class will now
    log warnings pointing to similar functionality in `@cumulus/common/aws`.

## [v1.10.2] - 2018-10-24

### Added

- **CUMULUS-965**
  - Added a `@cumulus/logger` package
- **CUMULUS-885**
  - Added 'human readable' version identifiers to Lambda Versioning lambda aliases
- **CUMULUS-705**
  - Note: Make sure to update the IAM stack when deploying this update.
  - Adds an AsyncOperations model and associated DynamoDB table to the
    `@cumulus/api` package
  - Adds an /asyncOperations endpoint to the `@cumulus/api` package, which can
    be used to fetch the status of an AsyncOperation.
  - Adds a /bulkDelete endpoint to the `@cumulus/api` package, which performs an
    asynchronous bulk-delete operation. This is a stub right now which is only
    intended to demonstration how AsyncOperations work.
  - Adds an AsyncOperation ECS task to the `@cumulus/api` package, which will
    fetch an Lambda function, run it in ECS, and then store the result to the
    AsyncOperations table in DynamoDB.
- **CUMULUS-851** - Added workflow lambda versioning feature to allow in-flight workflows to use lambda versions that were in place when a workflow was initiated

  - Updated Kes custom code to remove logic that used the CMA file key to determine template compilation logic. Instead, utilize a `customCompilation` template configuration flag to indicate a template should use Cumulus's kes customized methods instead of 'core'.
  - Added `useWorkflowLambdaVersions` configuration option to enable the lambdaVersioning feature set. **This option is set to true by default** and should be set to false to disable the feature.
  - Added uniqueIdentifier configuration key to S3 sourced lambdas to optionally support S3 lambda resource versioning within this scheme. This key must be unique for each modified version of the lambda package and must be updated in configuration each time the source changes.
  - Added a new nested stack template that will create a `LambdaVersions` stack that will take lambda parameters from the base template, generate lambda versions/aliases and return outputs with references to the most 'current' lambda alias reference, and updated 'core' template to utilize these outputs (if `useWorkflowLambdaVersions` is enabled).

- Created a `@cumulus/api/lib/OAuth2` interface, which is implemented by the
  `@cumulus/api/lib/EarthdataLogin` and `@cumulus/api/lib/GoogleOAuth2` classes.
  Endpoints that need to handle authentication will determine which class to use
  based on environment variables. This also greatly simplifies testing.
- Added `@cumulus/api/lib/assertions`, containing more complex AVA test assertions
- Added PublishGranule workflow to publish a granule to CMR without full reingest. (ingest-in-place capability)

- `@cumulus/integration-tests` new functionality:
  - `listCollections` to list collections from a provided data directory
  - `deleteCollection` to delete list of collections from a deployed stack
  - `cleanUpCollections` combines the above in one function.
  - `listProviders` to list providers from a provided data directory
  - `deleteProviders` to delete list of providers from a deployed stack
  - `cleanUpProviders` combines the above in one function.
  - `@cumulus/integrations-tests/api.js`: `deleteGranule` and `deletePdr` functions to make `DELETE` requests to Cumulus API
  - `rules` API functionality for posting and deleting a rule and listing all rules
  - `wait-for-deploy` lambda for use in the redeployment tests
- `@cumulus/ingest/granule.js`: `ingestFile` inserts new `duplicate_found: true` field in the file's record if a duplicate file already exists on S3.
- `@cumulus/api`: `/execution-status` endpoint requests and returns complete execution output if execution output is stored in S3 due to size.
- Added option to use environment variable to set CMR host in `@cumulus/cmrjs`.
- **CUMULUS-781** - Added integration tests for `@cumulus/sync-granule` when `duplicateHandling` is set to `replace` or `skip`
- **CUMULUS-791** - `@cumulus/move-granules`: `moveFileRequest` inserts new `duplicate_found: true` field in the file's record if a duplicate file already exists on S3. Updated output schema to document new `duplicate_found` field.

### Removed

- Removed `@cumulus/common/fake-earthdata-login-server`. Tests can now create a
  service stub based on `@cumulus/api/lib/OAuth2` if testing requires handling
  authentication.

### Changed

- **CUMULUS-940** - modified `@cumulus/common/aws` `receiveSQSMessages` to take a parameter object instead of positional parameters. All defaults remain the same, but now access to long polling is available through `options.waitTimeSeconds`.
- **CUMULUS-948** - Update lambda functions `CNMToCMA` and `CnmResponse` in the `cumulus-data-shared` bucket and point the default stack to them.
- **CUMULUS-782** - Updated `@cumulus/sync-granule` task and `Granule.ingestFile` in `@cumulus/ingest` to keep both old and new data when a destination file with different checksum already exists and `duplicateHandling` is `version`
- Updated the config schema in `@cumulus/move-granules` to include the `moveStagedFiles` param.
- **CUMULUS-778** - Updated config schema and documentation in `@cumulus/sync-granule` to include `duplicateHandling` parameter for specifying how duplicate filenames should be handled
- **CUMULUS-779** - Updated `@cumulus/sync-granule` to throw `DuplicateFile` error when destination files already exist and `duplicateHandling` is `error`
- **CUMULUS-780** - Updated `@cumulus/sync-granule` to use `error` as the default for `duplicateHandling` when it is not specified
- **CUMULUS-780** - Updated `@cumulus/api` to use `error` as the default value for `duplicateHandling` in the `Collection` model
- **CUMULUS-785** - Updated the config schema and documentation in `@cumulus/move-granules` to include `duplicateHandling` parameter for specifying how duplicate filenames should be handled
- **CUMULUS-786, CUMULUS-787** - Updated `@cumulus/move-granules` to throw `DuplicateFile` error when destination files already exist and `duplicateHandling` is `error` or not specified
- **CUMULUS-789** - Updated `@cumulus/move-granules` to keep both old and new data when a destination file with different checksum already exists and `duplicateHandling` is `version`

### Fixed

- `getGranuleId` in `@cumulus/ingest` bug: `getGranuleId` was constructing an error using `filename` which was undefined. The fix replaces `filename` with the `uri` argument.
- Fixes to `del` in `@cumulus/api/endpoints/granules.js` to not error/fail when not all files exist in S3 (e.g. delete granule which has only 2 of 3 files ingested).
- `@cumulus/deployment/lib/crypto.js` now checks for private key existence properly.

## [v1.10.1] - 2018-09-4

### Fixed

- Fixed cloudformation template errors in `@cumulus/deployment/`
  - Replaced references to Fn::Ref: with Ref:
  - Moved long form template references to a newline

## [v1.10.0] - 2018-08-31

### Removed

- Removed unused and broken code from `@cumulus/common`
  - Removed `@cumulus/common/test-helpers`
  - Removed `@cumulus/common/task`
  - Removed `@cumulus/common/message-source`
  - Removed the `getPossiblyRemote` function from `@cumulus/common/aws`
  - Removed the `startPromisedSfnExecution` function from `@cumulus/common/aws`
  - Removed the `getCurrentSfnTask` function from `@cumulus/common/aws`

### Changed

- **CUMULUS-839** - In `@cumulus/sync-granule`, 'collection' is now an optional config parameter

### Fixed

- **CUMULUS-859** Moved duplicate code in `@cumulus/move-granules` and `@cumulus/post-to-cmr` to `@cumulus/ingest`. Fixed imports making assumptions about directory structure.
- `@cumulus/ingest/consumer` correctly limits the number of messages being received and processed from SQS. Details:
  - **Background:** `@cumulus/api` includes a lambda `<stack-name>-sqs2sf` which processes messages from the `<stack-name>-startSF` SQS queue every minute. The `sqs2sf` lambda uses `@cumulus/ingest/consumer` to receive and process messages from SQS.
  - **Bug:** More than `messageLimit` number of messages were being consumed and processed from the `<stack-name>-startSF` SQS queue. Many step functions were being triggered simultaneously by the lambda `<stack-name>-sqs2sf` (which consumes every minute from the `startSF` queue) and resulting in step function failure with the error: `An error occurred (ThrottlingException) when calling the GetExecutionHistory`.
  - **Fix:** `@cumulus/ingest/consumer#processMessages` now processes messages until `timeLimit` has passed _OR_ once it receives up to `messageLimit` messages. `sqs2sf` is deployed with a [default `messageLimit` of 10](https://github.com/nasa/cumulus/blob/670000c8a821ff37ae162385f921c40956e293f7/packages/deployment/app/config.yml#L147).
  - **IMPORTANT NOTE:** `consumer` will actually process up to `messageLimit * 2 - 1` messages. This is because sometimes `receiveSQSMessages` will return less than `messageLimit` messages and thus the consumer will continue to make calls to `receiveSQSMessages`. For example, given a `messageLimit` of 10 and subsequent calls to `receiveSQSMessages` returns up to 9 messages, the loop will continue and a final call could return up to 10 messages.

## [v1.9.1] - 2018-08-22

**Please Note** To take advantage of the added granule tracking API functionality, updates are required for the message adapter and its libraries. You should be on the following versions:

- `cumulus-message-adapter` 1.0.9+
- `cumulus-message-adapter-js` 1.0.4+
- `cumulus-message-adapter-java` 1.2.7+
- `cumulus-message-adapter-python` 1.0.5+

### Added

- **CUMULUS-687** Added logs endpoint to search for logs from a specific workflow execution in `@cumulus/api`. Added integration test.
- **CUMULUS-836** - `@cumulus/deployment` supports a configurable docker storage driver for ECS. ECS can be configured with either `devicemapper` (the default storage driver for AWS ECS-optimized AMIs) or `overlay2` (the storage driver used by the NGAP 2.0 AMI). The storage driver can be configured in `app/config.yml` with `ecs.docker.storageDriver: overlay2 | devicemapper`. The default is `overlay2`.
  - To support this configuration, a [Handlebars](https://handlebarsjs.com/) helper `ifEquals` was added to `packages/deployment/lib/kes.js`.
- **CUMULUS-836** - `@cumulus/api` added IAM roles required by the NGAP 2.0 AMI. The NGAP 2.0 AMI runs a script `register_instances_with_ssm.py` which requires the ECS IAM role to include `ec2:DescribeInstances` and `ssm:GetParameter` permissions.

### Fixed

- **CUMULUS-836** - `@cumulus/deployment` uses `overlay2` driver by default and does not attempt to write `--storage-opt dm.basesize` to fix [this error](https://github.com/moby/moby/issues/37039).
- **CUMULUS-413** Kinesis processing now captures all errrors.
  - Added kinesis fallback mechanism when errors occur during record processing.
  - Adds FallbackTopicArn to `@cumulus/api/lambdas.yml`
  - Adds fallbackConsumer lambda to `@cumulus/api`
  - Adds fallbackqueue option to lambda definitions capture lambda failures after three retries.
  - Adds kinesisFallback SNS topic to signal incoming errors from kinesis stream.
  - Adds kinesisFailureSQS to capture fully failed events from all retries.
- **CUMULUS-855** Adds integration test for kinesis' error path.
- **CUMULUS-686** Added workflow task name and version tracking via `@cumulus/api` executions endpoint under new `tasks` property, and under `workflow_tasks` in step input/output.
  - Depends on `cumulus-message-adapter` 1.0.9+, `cumulus-message-adapter-js` 1.0.4+, `cumulus-message-adapter-java` 1.2.7+ and `cumulus-message-adapter-python` 1.0.5+
- **CUMULUS-771**
  - Updated sync-granule to stream the remote file to s3
  - Added integration test for ingesting granules from ftp provider
  - Updated http/https integration tests for ingesting granules from http/https providers
- **CUMULUS-862** Updated `@cumulus/integration-tests` to handle remote lambda output
- **CUMULUS-856** Set the rule `state` to have default value `ENABLED`

### Changed

- In `@cumulus/deployment`, changed the example app config.yml to have additional IAM roles

## [v1.9.0] - 2018-08-06

**Please note** additional information and upgrade instructions [here](https://nasa.github.io/cumulus/docs/upgrade/1.9.0)

### Added

- **CUMULUS-712** - Added integration tests verifying expected behavior in workflows
- **GITC-776-2** - Add support for versioned collections

### Fixed

- **CUMULUS-832**
  - Fixed indentation in example config.yml in `@cumulus/deployment`
  - Fixed issue with new deployment using the default distribution endpoint in `@cumulus/deployment` and `@cumulus/api`

## [v1.8.1] - 2018-08-01

**Note** IAM roles should be re-deployed with this release.

- **Cumulus-726**
  - Added function to `@cumulus/integration-tests`: `sfnStep` includes `getStepInput` which returns the input to the schedule event of a given step function step.
  - Added IAM policy `@cumulus/deployment`: Lambda processing IAM role includes `kinesis::PutRecord` so step function lambdas can write to kinesis streams.
- **Cumulus Community Edition**
  - Added Google OAuth authentication token logic to `@cumulus/api`. Refactored token endpoint to use environment variable flag `OAUTH_PROVIDER` when determining with authentication method to use.
  - Added API Lambda memory configuration variable `api_lambda_memory` to `@cumulus/api` and `@cumulus/deployment`.

### Changed

- **Cumulus-726**
  - Changed function in `@cumulus/api`: `models/rules.js#addKinesisEventSource` was modified to call to `deleteKinesisEventSource` with all required parameters (rule's name, arn and type).
  - Changed function in `@cumulus/integration-tests`: `getStepOutput` can now be used to return output of failed steps. If users of this function want the output of a failed event, they can pass a third parameter `eventType` as `'failure'`. This function will work as always for steps which completed successfully.

### Removed

- **Cumulus-726**

  - Configuration change to `@cumulus/deployment`: Removed default auto scaling configuration for Granules and Files DynamoDB tables.

- **CUMULUS-688**
  - Add integration test for ExecutionStatus
  - Function addition to `@cumulus/integration-tests`: `api` includes `getExecutionStatus` which returns the execution status from the Cumulus API

## [v1.8.0] - 2018-07-23

### Added

- **CUMULUS-718** Adds integration test for Kinesis triggering a workflow.

- **GITC-776-3** Added more flexibility for rules. You can now edit all fields on the rule's record
  We may need to update the api documentation to reflect this.

- **CUMULUS-681** - Add ingest-in-place action to granules endpoint

  - new applyWorkflow action at PUT /granules/{granuleid} Applying a workflow starts an execution of the provided workflow and passes the granule record as payload.
    Parameter(s):
    - workflow - the workflow name

- **CUMULUS-685** - Add parent exeuction arn to the execution which is triggered from a parent step function

### Changed

- **CUMULUS-768** - Integration tests get S3 provider data from shared data folder

### Fixed

- **CUMULUS-746** - Move granule API correctly updates record in dynamo DB and cmr xml file
- **CUMULUS-766** - Populate database fileSize field from S3 if value not present in Ingest payload

## [v1.7.1] - 2018-07-27 - [BACKPORT]

### Fixed

- **CUMULUS-766** - Backport from 1.8.0 - Populate database fileSize field from S3 if value not present in Ingest payload

## [v1.7.0] - 2018-07-02

### Please note: [Upgrade Instructions](https://nasa.github.io/cumulus/docs/upgrade/1.7.0)

### Added

- **GITC-776-2** - Add support for versioned collectons
- **CUMULUS-491** - Add granule reconciliation API endpoints.
- **CUMULUS-480** Add suport for backup and recovery:
  - Add DynamoDB tables for granules, executions and pdrs
  - Add ability to write all records to S3
  - Add ability to download all DynamoDB records in form json files
  - Add ability to upload records to DynamoDB
  - Add migration scripts for copying granule, pdr and execution records from ElasticSearch to DynamoDB
  - Add IAM support for batchWrite on dynamoDB
-
- **CUMULUS-508** - `@cumulus/deployment` cloudformation template allows for lambdas and ECS clusters to have multiple AZ availability.
  - `@cumulus/deployment` also ensures docker uses `devicemapper` storage driver.
- **CUMULUS-755** - `@cumulus/deployment` Add DynamoDB autoscaling support.
  - Application developers can add autoscaling and override default values in their deployment's `app/config.yml` file using a `{TableName}Table:` key.

### Fixed

- **CUMULUS-747** - Delete granule API doesn't delete granule files in s3 and granule in elasticsearch
  - update the StreamSpecification DynamoDB tables to have StreamViewType: "NEW_AND_OLD_IMAGES"
  - delete granule files in s3
- **CUMULUS-398** - Fix not able to filter executions by workflow
- **CUMULUS-748** - Fix invalid lambda .zip files being validated/uploaded to AWS
- **CUMULUS-544** - Post to CMR task has UAT URL hard-coded
  - Made configurable: PostToCmr now requires CMR_ENVIRONMENT env to be set to 'SIT' or 'OPS' for those CMR environments. Default is UAT.

### Changed

- **GITC-776-4** - Changed Discover-pdrs to not rely on collection but use provider_path in config. It also has an optional filterPdrs regex configuration parameter

- **CUMULUS-710** - In the integration test suite, `getStepOutput` returns the output of the first successful step execution or last failed, if none exists

## [v1.6.0] - 2018-06-06

### Please note: [Upgrade Instructions](https://nasa.github.io/cumulus/docs/upgrade/1.6.0)

### Fixed

- **CUMULUS-602** - Format all logs sent to Elastic Search.
  - Extract cumulus log message and index it to Elastic Search.

### Added

- **CUMULUS-556** - add a mechanism for creating and running migration scripts on deployment.
- **CUMULUS-461** Support use of metadata date and other components in `url_path` property

### Changed

- **CUMULUS-477** Update bucket configuration to support multiple buckets of the same type:
  - Change the structure of the buckets to allow for more than one bucket of each type. The bucket structure is now:
    bucket-key:
    name: <bucket-name>
    type: <type> i.e. internal, public, etc.
  - Change IAM and app deployment configuration to support new bucket structure
  - Update tasks and workflows to support new bucket structure
  - Replace instances where buckets.internal is relied upon to either use the system bucket or a configured bucket
  - Move IAM template to the deployment package. NOTE: You now have to specify '--template node_modules/@cumulus/deployment/iam' in your IAM deployment
  - Add IAM cloudformation template support to filter buckets by type

## [v1.5.5] - 2018-05-30

### Added

- **CUMULUS-530** - PDR tracking through Queue-granules
  - Add optional `pdr` property to the sync-granule task's input config and output payload.
- **CUMULUS-548** - Create a Lambda task that generates EMS distribution reports
  - In order to supply EMS Distribution Reports, you must enable S3 Server
    Access Logging on any S3 buckets used for distribution. See [How Do I Enable Server Access Logging for an S3 Bucket?](https://docs.aws.amazon.com/AmazonS3/latest/user-guide/server-access-logging.html)
    The "Target bucket" setting should point at the Cumulus internal bucket.
    The "Target prefix" should be
    "<STACK_NAME>/ems-distribution/s3-server-access-logs/", where "STACK_NAME"
    is replaced with the name of your Cumulus stack.

### Fixed

- **CUMULUS-546 - Kinesis Consumer should catch and log invalid JSON**
  - Kinesis Consumer lambda catches and logs errors so that consumer doesn't get stuck in a loop re-processing bad json records.
- EMS report filenames are now based on their start time instead of the time
  instead of the time that the report was generated
- **CUMULUS-552 - Cumulus API returns different results for the same collection depending on query**
  - The collection, provider and rule records in elasticsearch are now replaced with records from dynamo db when the dynamo db records are updated.

### Added

- `@cumulus/deployment`'s default cloudformation template now configures storage for Docker to match the configured ECS Volume. The template defines Docker's devicemapper basesize (`dm.basesize`) using `ecs.volumeSize`. This addresses ECS default of limiting Docker containers to 10GB of storage ([Read more](https://aws.amazon.com/premiumsupport/knowledge-center/increase-default-ecs-docker-limit/)).

## [v1.5.4] - 2018-05-21

### Added

- **CUMULUS-535** - EMS Ingest, Archive, Archive Delete reports
  - Add lambda EmsReport to create daily EMS Ingest, Archive, Archive Delete reports
  - ems.provider property added to `@cumulus/deployment/app/config.yml`.
    To change the provider name, please add `ems: provider` property to `app/config.yml`.
- **CUMULUS-480** Use DynamoDB to store granules, pdrs and execution records
  - Activate PointInTime feature on DynamoDB tables
  - Increase test coverage on api package
  - Add ability to restore metadata records from json files to DynamoDB
- **CUMULUS-459** provide API endpoint for moving granules from one location on s3 to another

## [v1.5.3] - 2018-05-18

### Fixed

- **CUMULUS-557 - "Add dataType to DiscoverGranules output"**
  - Granules discovered by the DiscoverGranules task now include dataType
  - dataType is now a required property for granules used as input to the
    QueueGranules task
- **CUMULUS-550** Update deployment app/config.yml to force elasticsearch updates for deleted granules

## [v1.5.2] - 2018-05-15

### Fixed

- **CUMULUS-514 - "Unable to Delete the Granules"**
  - updated cmrjs.deleteConcept to return success if the record is not found
    in CMR.

### Added

- **CUMULUS-547** - The distribution API now includes an
  "earthdataLoginUsername" query parameter when it returns a signed S3 URL
- **CUMULUS-527 - "parse-pdr queues up all granules and ignores regex"**
  - Add an optional config property to the ParsePdr task called
    "granuleIdFilter". This property is a regular expression that is applied
    against the filename of the first file of each granule contained in the
    PDR. If the regular expression matches, then the granule is included in
    the output. Defaults to '.', which will match all granules in the PDR.
- File checksums in PDRs now support MD5
- Deployment support to subscribe to an SNS topic that already exists
- **CUMULUS-470, CUMULUS-471** In-region S3 Policy lambda added to API to update bucket policy for in-region access.
- **CUMULUS-533** Added fields to granule indexer to support EMS ingest and archive record creation
- **CUMULUS-534** Track deleted granules
  - added `deletedgranule` type to `cumulus` index.
  - **Important Note:** Force custom bootstrap to re-run by adding this to
    app/config.yml `es: elasticSearchMapping: 7`
- You can now deploy cumulus without ElasticSearch. Just add `es: null` to your `app/config.yml` file. This is only useful for debugging purposes. Cumulus still requires ElasticSearch to properly operate.
- `@cumulus/integration-tests` includes and exports the `addRules` function, which seeds rules into the DynamoDB table.
- Added capability to support EFS in cloud formation template. Also added
  optional capability to ssh to your instance and privileged lambda functions.
- Added support to force discovery of PDRs that have already been processed
  and filtering of selected data types
- `@cumulus/cmrjs` uses an environment variable `USER_IP_ADDRESS` or fallback
  IP address of `10.0.0.0` when a public IP address is not available. This
  supports lambda functions deployed into a VPC's private subnet, where no
  public IP address is available.

### Changed

- **CUMULUS-550** Custom bootstrap automatically adds new types to index on
  deployment

## [v1.5.1] - 2018-04-23

### Fixed

- add the missing dist folder to the hello-world task
- disable uglifyjs on the built version of the pdr-status-check (read: https://github.com/webpack-contrib/uglifyjs-webpack-plugin/issues/264)

## [v1.5.0] - 2018-04-23

### Changed

- Removed babel from all tasks and packages and increased minimum node requirements to version 8.10
- Lambda functions created by @cumulus/deployment will use node8.10 by default
- Moved [cumulus-integration-tests](https://github.com/nasa/cumulus-integration-tests) to the `example` folder CUMULUS-512
- Streamlined all packages dependencies (e.g. remove redundant dependencies and make sure versions are the same across packages)
- **CUMULUS-352:** Update Cumulus Elasticsearch indices to use [index aliases](https://www.elastic.co/guide/en/elasticsearch/reference/current/indices-aliases.html).
- **CUMULUS-519:** ECS tasks are no longer restarted after each CF deployment unless `ecs.restartTasksOnDeploy` is set to true
- **CUMULUS-298:** Updated log filterPattern to include all CloudWatch logs in ElasticSearch
- **CUMULUS-518:** Updates to the SyncGranule config schema
  - `granuleIdExtraction` is no longer a property
  - `process` is now an optional property
  - `provider_path` is no longer a property

### Fixed

- **CUMULUS-455 "Kes deployments using only an updated message adapter do not get automatically deployed"**
  - prepended the hash value of cumulus-message-adapter.zip file to the zip file name of lambda which uses message adapter.
  - the lambda function will be redeployed when message adapter or lambda function are updated
- Fixed a bug in the bootstrap lambda function where it stuck during update process
- Fixed a bug where the sf-sns-report task did not return the payload of the incoming message as the output of the task [CUMULUS-441]

### Added

- **CUMULUS-352:** Add reindex CLI to the API package.
- **CUMULUS-465:** Added mock http/ftp/sftp servers to the integration tests
- Added a `delete` method to the `@common/CollectionConfigStore` class
- **CUMULUS-467 "@cumulus/integration-tests or cumulus-integration-tests should seed provider and collection in deployed DynamoDB"**
  - `example` integration-tests populates providers and collections to database
  - `example` workflow messages are populated from workflow templates in s3, provider and collection information in database, and input payloads. Input templates are removed.
  - added `https` protocol to provider schema

## [v1.4.1] - 2018-04-11

### Fixed

- Sync-granule install

## [v1.4.0] - 2018-04-09

### Fixed

- **CUMULUS-392 "queue-granules not returning the sfn-execution-arns queued"**
  - updated queue-granules to return the sfn-execution-arns queued and pdr if exists.
  - added pdr to ingest message meta.pdr instead of payload, so the pdr information doesn't get lost in the ingest workflow, and ingested granule in elasticsearch has pdr name.
  - fixed sf-sns-report schema, remove the invalid part
  - fixed pdr-status-check schema, the failed execution contains arn and reason
- **CUMULUS-206** make sure homepage and repository urls exist in package.json files of tasks and packages

### Added

- Example folder with a cumulus deployment example

### Changed

- [CUMULUS-450](https://bugs.earthdata.nasa.gov/browse/CUMULUS-450) - Updated
  the config schema of the **queue-granules** task
  - The config no longer takes a "collection" property
  - The config now takes an "internalBucket" property
  - The config now takes a "stackName" property
- [CUMULUS-450](https://bugs.earthdata.nasa.gov/browse/CUMULUS-450) - Updated
  the config schema of the **parse-pdr** task
  - The config no longer takes a "collection" property
  - The "stack", "provider", and "bucket" config properties are now
    required
- **CUMULUS-469** Added a lambda to the API package to prototype creating an S3 bucket policy for direct, in-region S3 access for the prototype bucket

### Removed

- Removed the `findTmpTestDataDirectory()` function from
  `@cumulus/common/test-utils`

### Fixed

- [CUMULUS-450](https://bugs.earthdata.nasa.gov/browse/CUMULUS-450)
  - The **queue-granules** task now enqueues a **sync-granule** task with the
    correct collection config for that granule based on the granule's
    data-type. It had previously been using the collection config from the
    config of the **queue-granules** task, which was a problem if the granules
    being queued belonged to different data-types.
  - The **parse-pdr** task now handles the case where a PDR contains granules
    with different data types, and uses the correct granuleIdExtraction for
    each granule.

### Added

- **CUMULUS-448** Add code coverage checking using [nyc](https://github.com/istanbuljs/nyc).

## [v1.3.0] - 2018-03-29

### Deprecated

- discover-s3-granules is deprecated. The functionality is provided by the discover-granules task

### Fixed

- **CUMULUS-331:** Fix aws.downloadS3File to handle non-existent key
- Using test ftp provider for discover-granules testing [CUMULUS-427]
- **CUMULUS-304: "Add AWS API throttling to pdr-status-check task"** Added concurrency limit on SFN API calls. The default concurrency is 10 and is configurable through Lambda environment variable CONCURRENCY.
- **CUMULUS-414: "Schema validation not being performed on many tasks"** revised npm build scripts of tasks that use cumulus-message-adapter to place schema directories into dist directories.
- **CUMULUS-301:** Update all tests to use test-data package for testing data.
- **CUMULUS-271: "Empty response body from rules PUT endpoint"** Added the updated rule to response body.
- Increased memory allotment for `CustomBootstrap` lambda function. Resolves failed deployments where `CustomBootstrap` lambda function was failing with error `Process exited before completing request`. This was causing deployments to stall, fail to update and fail to rollback. This error is thrown when the lambda function tries to use more memory than it is allotted.
- Cumulus repository folders structure updated:
  - removed the `cumulus` folder altogether
  - moved `cumulus/tasks` to `tasks` folder at the root level
  - moved the tasks that are not converted to use CMA to `tasks/.not_CMA_compliant`
  - updated paths where necessary

### Added

- `@cumulus/integration-tests` - Added support for testing the output of an ECS activity as well as a Lambda function.

## [v1.2.0] - 2018-03-20

### Fixed

- Update vulnerable npm packages [CUMULUS-425]
- `@cumulus/api`: `kinesis-consumer.js` uses `sf-scheduler.js#schedule` instead of placing a message directly on the `startSF` SQS queue. This is a fix for [CUMULUS-359](https://bugs.earthdata.nasa.gov/browse/CUMULUS-359) because `sf-scheduler.js#schedule` looks up the provider and collection data in DynamoDB and adds it to the `meta` object of the enqueued message payload.
- `@cumulus/api`: `kinesis-consumer.js` catches and logs errors instead of doing an error callback. Before this change, `kinesis-consumer` was failing to process new records when an existing record caused an error because it would call back with an error and stop processing additional records. It keeps trying to process the record causing the error because it's "position" in the stream is unchanged. Catching and logging the errors is part 1 of the fix. Proposed part 2 is to enqueue the error and the message on a "dead-letter" queue so it can be processed later ([CUMULUS-413](https://bugs.earthdata.nasa.gov/browse/CUMULUS-413)).
- **CUMULUS-260: "PDR page on dashboard only shows zeros."** The PDR stats in LPDAAC are all 0s, even if the dashboard has been fixed to retrieve the correct fields. The current version of pdr-status-check has a few issues.
  - pdr is not included in the input/output schema. It's available from the input event. So the pdr status and stats are not updated when the ParsePdr workflow is complete. Adding the pdr to the input/output of the task will fix this.
  - pdr-status-check doesn't update pdr stats which prevent the real time pdr progress from showing up in the dashboard. To solve this, added lambda function sf-sns-report which is copied from @cumulus/api/lambdas/sf-sns-broadcast with modification, sf-sns-report can be used to report step function status anywhere inside a step function. So add step sf-sns-report after each pdr-status-check, we will get the PDR status progress at real time.
  - It's possible an execution is still in the queue and doesn't exist in sfn yet. Added code to handle 'ExecutionDoesNotExist' error when checking the execution status.
- Fixed `aws.cloudwatchevents()` typo in `packages/ingest/aws.js`. This typo was the root cause of the error: `Error: Could not process scheduled_ingest, Error: : aws.cloudwatchevents is not a constructor` seen when trying to update a rule.

### Removed

- `@cumulus/ingest/aws`: Remove queueWorkflowMessage which is no longer being used by `@cumulus/api`'s `kinesis-consumer.js`.

## [v1.1.4] - 2018-03-15

### Added

- added flag `useList` to parse-pdr [CUMULUS-404]

### Fixed

- Pass encrypted password to the ApiGranule Lambda function [CUMULUS-424]

## [v1.1.3] - 2018-03-14

### Fixed

- Changed @cumulus/deployment package install behavior. The build process will happen after installation

## [v1.1.2] - 2018-03-14

### Added

- added tools to @cumulus/integration-tests for local integration testing
- added end to end testing for discovering and parsing of PDRs
- `yarn e2e` command is available for end to end testing

### Fixed

- **CUMULUS-326: "Occasionally encounter "Too Many Requests" on deployment"** The api gateway calls will handle throttling errors
- **CUMULUS-175: "Dashboard providers not in sync with AWS providers."** The root cause of this bug - DynamoDB operations not showing up in Elasticsearch - was shared by collections and rules. The fix was to update providers', collections' and rules; POST, PUT and DELETE endpoints to operate on DynamoDB and using DynamoDB streams to update Elasticsearch. The following packages were made:
  - `@cumulus/deployment` deploys DynamoDB streams for the Collections, Providers and Rules tables as well as a new lambda function called `dbIndexer`. The `dbIndexer` lambda has an event source mapping which listens to each of the DynamoDB streams. The dbIndexer lambda receives events referencing operations on the DynamoDB table and updates the elasticsearch cluster accordingly.
  - The `@cumulus/api` endpoints for collections, providers and rules _only_ query DynamoDB, with the exception of LIST endpoints and the collections' GET endpoint.

### Updated

- Broke up `kes.override.js` of @cumulus/deployment to multiple modules and moved to a new location
- Expanded @cumulus/deployment test coverage
- all tasks were updated to use cumulus-message-adapter-js 1.0.1
- added build process to integration-tests package to babelify it before publication
- Update @cumulus/integration-tests lambda.js `getLambdaOutput` to return the entire lambda output. Previously `getLambdaOutput` returned only the payload.

## [v1.1.1] - 2018-03-08

### Removed

- Unused queue lambda in api/lambdas [CUMULUS-359]

### Fixed

- Kinesis message content is passed to the triggered workflow [CUMULUS-359]
- Kinesis message queues a workflow message and does not write to rules table [CUMULUS-359]

## [v1.1.0] - 2018-03-05

### Added

- Added a `jlog` function to `common/test-utils` to aid in test debugging
- Integration test package with command line tool [CUMULUS-200] by @laurenfrederick
- Test for FTP `useList` flag [CUMULUS-334] by @kkelly51

### Updated

- The `queue-pdrs` task now uses the [cumulus-message-adapter-js](https://github.com/nasa/cumulus-message-adapter-js)
  library
- Updated the `queue-pdrs` JSON schemas
- The test-utils schema validation functions now throw an error if validation
  fails
- The `queue-granules` task now uses the [cumulus-message-adapter-js](https://github.com/nasa/cumulus-message-adapter-js)
  library
- Updated the `queue-granules` JSON schemas

### Removed

- Removed the `getSfnExecutionByName` function from `common/aws`
- Removed the `getGranuleStatus` function from `common/aws`

## [v1.0.1] - 2018-02-27

### Added

- More tests for discover-pdrs, dicover-granules by @yjpa7145
- Schema validation utility for tests by @yjpa7145

### Changed

- Fix an FTP listing bug for servers that do not support STAT [CUMULUS-334] by @kkelly51

## [v1.0.0] - 2018-02-23

[unreleased]: https://github.com/nasa/cumulus/compare/v1.22.1...HEAD
[v1.22.1]: https://github.com/nasa/cumulus/compare/v1.21.0...v1.22.1
[v1.21.0]: https://github.com/nasa/cumulus/compare/v1.20.0...v1.21.0
[v1.20.0]: https://github.com/nasa/cumulus/compare/v1.19.0...v1.20.0
[v1.19.0]: https://github.com/nasa/cumulus/compare/v1.18.0...v1.19.0
[v1.18.0]: https://github.com/nasa/cumulus/compare/v1.17.0...v1.18.0
[v1.17.0]: https://github.com/nasa/cumulus/compare/v1.16.1...v1.17.0
[v1.16.1]: https://github.com/nasa/cumulus/compare/v1.16.0...v1.16.1
[v1.16.0]: https://github.com/nasa/cumulus/compare/v1.15.0...v1.16.0
[v1.15.0]: https://github.com/nasa/cumulus/compare/v1.14.5...v1.15.0
[v1.14.5]: https://github.com/nasa/cumulus/compare/v1.14.4...v1.14.5
[v1.14.4]: https://github.com/nasa/cumulus/compare/v1.14.3...v1.14.4
[v1.14.3]: https://github.com/nasa/cumulus/compare/v1.14.2...v1.14.3
[v1.14.2]: https://github.com/nasa/cumulus/compare/v1.14.1...v1.14.2
[v1.14.1]: https://github.com/nasa/cumulus/compare/v1.14.0...v1.14.1
[v1.14.0]: https://github.com/nasa/cumulus/compare/v1.13.5...v1.14.0
[v1.13.5]: https://github.com/nasa/cumulus/compare/v1.13.4...v1.13.5
[v1.13.4]: https://github.com/nasa/cumulus/compare/v1.13.3...v1.13.4
[v1.13.3]: https://github.com/nasa/cumulus/compare/v1.13.2...v1.13.3
[v1.13.2]: https://github.com/nasa/cumulus/compare/v1.13.1...v1.13.2
[v1.13.1]: https://github.com/nasa/cumulus/compare/v1.13.0...v1.13.1
[v1.13.0]: https://github.com/nasa/cumulus/compare/v1.12.1...v1.13.0
[v1.12.1]: https://github.com/nasa/cumulus/compare/v1.12.0...v1.12.1
[v1.12.0]: https://github.com/nasa/cumulus/compare/v1.11.3...v1.12.0
[v1.11.3]: https://github.com/nasa/cumulus/compare/v1.11.2...v1.11.3
[v1.11.2]: https://github.com/nasa/cumulus/compare/v1.11.1...v1.11.2
[v1.11.1]: https://github.com/nasa/cumulus/compare/v1.11.0...v1.11.1
[v1.11.0]: https://github.com/nasa/cumulus/compare/v1.10.4...v1.11.0
[v1.10.4]: https://github.com/nasa/cumulus/compare/v1.10.3...v1.10.4
[v1.10.3]: https://github.com/nasa/cumulus/compare/v1.10.2...v1.10.3
[v1.10.2]: https://github.com/nasa/cumulus/compare/v1.10.1...v1.10.2
[v1.10.1]: https://github.com/nasa/cumulus/compare/v1.10.0...v1.10.1
[v1.10.0]: https://github.com/nasa/cumulus/compare/v1.9.1...v1.10.0
[v1.9.1]: https://github.com/nasa/cumulus/compare/v1.9.0...v1.9.1
[v1.9.0]: https://github.com/nasa/cumulus/compare/v1.8.1...v1.9.0
[v1.8.1]: https://github.com/nasa/cumulus/compare/v1.8.0...v1.8.1
[v1.8.0]: https://github.com/nasa/cumulus/compare/v1.7.0...v1.8.0
[v1.7.0]: https://github.com/nasa/cumulus/compare/v1.6.0...v1.7.0
[v1.6.0]: https://github.com/nasa/cumulus/compare/v1.5.5...v1.6.0
[v1.5.5]: https://github.com/nasa/cumulus/compare/v1.5.4...v1.5.5
[v1.5.4]: https://github.com/nasa/cumulus/compare/v1.5.3...v1.5.4
[v1.5.3]: https://github.com/nasa/cumulus/compare/v1.5.2...v1.5.3
[v1.5.2]: https://github.com/nasa/cumulus/compare/v1.5.1...v1.5.2
[v1.5.1]: https://github.com/nasa/cumulus/compare/v1.5.0...v1.5.1
[v1.5.0]: https://github.com/nasa/cumulus/compare/v1.4.1...v1.5.0
[v1.4.1]: https://github.com/nasa/cumulus/compare/v1.4.0...v1.4.1
[v1.4.0]: https://github.com/nasa/cumulus/compare/v1.3.0...v1.4.0
[v1.3.0]: https://github.com/nasa/cumulus/compare/v1.2.0...v1.3.0
[v1.2.0]: https://github.com/nasa/cumulus/compare/v1.1.4...v1.2.0
[v1.1.4]: https://github.com/nasa/cumulus/compare/v1.1.3...v1.1.4
[v1.1.3]: https://github.com/nasa/cumulus/compare/v1.1.2...v1.1.3
[v1.1.2]: https://github.com/nasa/cumulus/compare/v1.1.1...v1.1.2
[v1.1.1]: https://github.com/nasa/cumulus/compare/v1.0.1...v1.1.1
[v1.1.0]: https://github.com/nasa/cumulus/compare/v1.0.1...v1.1.0
[v1.0.1]: https://github.com/nasa/cumulus/compare/v1.0.0...v1.0.1
[v1.0.0]: https://github.com/nasa/cumulus/compare/pre-v1-release...v1.0.0<|MERGE_RESOLUTION|>--- conflicted
+++ resolved
@@ -14,6 +14,13 @@
     - An `ACL` parameter has been added
   - `@cumulus/ingest/granule.renameS3FileWithTimestamp()`
     - Now returns `undefined`
+
+- **CUMULUS-1896**
+  Updated all Cumulus core lambdas to utilize the new message adapter streaming interface via [cumulus-message-adapter-js v1.2.0](https://github.com/nasa/cumulus-message-adapter-js/releases/tag/v1.2.0).   Users of this version of Cumulus (or later) must utilize version 1.3.0 or greater of the [cumulus-message-adapter](https://github.com/nasa/cumulus-message-adapter) to support core lambdas.
+
+- Migrate existing s3 reconciliation report records to database (CUMULUS-1911)
+  After update your `data persistence` module and Cumulus resources, run the command:
+  ./node_modules/.bin/cumulus-api migrate --stack <your-terraform-deployment-prefix> --migrationVersion migration5
 
 ### MIGRATION STEPS
 
@@ -26,15 +33,6 @@
   1. Follow the [Cumulus Message Adapter (CMA) deployment instructions](https://nasa.github.io/cumulus/docs/deployment/deployment-readme#deploy-the-cumulus-message-adapter-layer) and install a CMA layer version >=1.3.0
   2. If you are using any custom Node.js Lambdas in your workflows **and** the Cumulus CMA layer/`cumulus-message-adapter-js`, you must update your lambda to use [cumulus-message-adapter-js v1.2.0](https://github.com/nasa/cumulus-message-adapter-js/releases/tag/v1.2.0) and follow the migration instructions in the release notes. Prior versions of `cumulus-message-adapter-js` are not compatible with CMA >= 1.3.0.
 
-### BREAKING CHANGES
-
-- **CUMULUS-1896**
-  Updated all Cumulus core lambdas to utilize the new message adapter streaming interface via [cumulus-message-adapter-js v1.2.0](https://github.com/nasa/cumulus-message-adapter-js/releases/tag/v1.2.0).   Users of this version of Cumulus (or later) must utilize version 1.3.0 or greater of the [cumulus-message-adapter](https://github.com/nasa/cumulus-message-adapter) to support core lambdas.
-
-- Migrate existing s3 reconciliation report records to database (CUMULUS-1911)
-  After update your `data persistence` module and Cumulus resources, run the command:
-  ./node_modules/.bin/cumulus-api migrate --stack <your-terraform-deployment-prefix> --migrationVersion migration5
-
 ### Added
 
 - Added a limit for concurrent Elasticsearch requests when doing an index from database operation
@@ -62,15 +60,12 @@
 - **CUMULUS-1894**
   - The `SyncGranule` task can now handle files larger than 5 GB
 
-<<<<<<< HEAD
 ### Deprecated
 
 - **CUMULUS-1894**
   - `@cumulus/ingest/granule.copyGranuleFile()`
   - `@cumulus/ingest/granule.moveGranuleFile()`
 
-=======
->>>>>>> 94a3f372
 ## [v1.22.1] 2020-05-04
 
 **Note**: v1.22.0 was not released as a package due to npm/release concerns.  Users upgrading to 1.22.x should start with 1.22.1
