# Changelog

All notable changes to this project will be documented in this file.

The format is based on [Keep a Changelog](http://keepachangelog.com/en/1.0.0/).

## Unreleased

### MIGRATION notes

From this release forward Core will be tested against PostgreSQL 11   Existing
release compatibility testing was done for release 11.1.8/14.0.0+.   Users
should migrate their datastores to Aurora PostgreSQL 11.13+ compatible data stores
as soon as possible.

Users utilizing the `cumulus-rds-tf` module will have upgraded/had their
database clusters forcibly upgraded at the next maintenance window after 31 Jan
2023.   Our guidance to mitigate this issue is to do a manual (outside of
terraform) upgrade.   This will result in the cluster being upgraded with a
manually set parameter group not managed by terraform.

If you manually upgraded and the cluster is now on version 11.13, to continue
using the `cumulus-rds-tf` module *once upgraded* update following module
configuration values if set, or allow their defaults to be utilized:

```terraform
parameter_group_family = "aurora-postgresql11"
engine_version = 11.13
```

When you apply this update, the original PostgreSQL v10 parameter group will be
removed, and recreated using PG11 defaults/configured terraform values and
update the database cluster to use the new configuration.

- **CUMULUS-3121**
  - Added a map of variables for the cloud_watch_log retention_in_days for the various cloudwatch_log_groups, as opposed to keeping them hardcoded at 30 days. Can be configured by adding the <module>_<cloudwatch_log_group_name>_log_retention value in days to the cloudwatch_log_retention_groups map variable

### Added

- **CUMULUS-3193**
  - Add a Python version file
- **CUMULUS-3121**
  - Added a map of variables for the cloud_watch_log retention_in_days for the various cloudwatch_log_groups, as opposed to keeping them hardcoded at 30 days. Can be configured by adding the <module>_<cloudwatch_log_group_name>_log_retention value in days to the cloudwatch_log_retention_groups map variable
- **CUMULUS-3071**
  - Added 'PATCH' granules endpoint as an exact duplicate of the existing `PUT`
    endpoint.    In future releases the `PUT` endpoint will be replaced with valid PUT logic
    behavior (complete overwrite) in a future release.   **The existing PUT
    implementation is deprecated** and users should move all existing usage of
    `PUT` to `PATCH` before upgrading to a release with `CUMULUS-3072`.

### Removed

- Removed a few tests that were disabled 3-4 years ago

### Fixed

- **CUMULUS-3033**
  - Fixed `granuleEsQuery` to properly terminate if `body.hit.total.value` is 0.
- **CUMULUS-3072**
  - Fixed issue introduced in CUMULUS-3070 where new granules incorrectly write
    a value for `files` as `[]` to elasticsearch instead of undefined in cases
    where `[]` is specified in the new granule.
  - Fixed issue introduced in CUMULUS-3070 where DynamoDB granules with a value
   `files` as `[]` when the granule does *not* have the files value set as
   mutable (e.g. in a `running` state) from a framework message write *and*
   files was not previously defined will write `[]` instead of leaving the value
   undefined.

- The `getLambdaAliases` function has been removed from the `@cumulus/integration-tests` package
- The `getLambdaVersions` function has been removed from the `@cumulus/integration-tests` package
- **CUMULUS-3117**
  - Update `@cumulus/es-client/indexer.js` to properly handle framework write
    constraints for queued granules.    Queued writes will now be properly
    dropped from elasticsearch writes along with the primary datastore(s) when
    write constraints apply
- **CUMULUS-3134**
  - Get tests working on M1 Macs
- **CUMULUS-3148**:
  - Updates cumulus-rds-tf to use defaults for PostgreSQL 11.13
  - Update IngestGranuleSuccessSpec as test was dependant on file ordering and
    PostgreSQL 11 upgrade exposed dependency on database results in the API return
  - Update unit test container to utilize PostgreSQL 11.13 container
- **CUMULUS-3149**
  - Updates the api `/granules/bulkDelete` endpoint to take the
    following configuration keys for the bulkDelete:
    - concurrency - Number of concurrent bulk deletions to process at a time.
            Defaults to 10, increasing this value may improve throughput at the cost
            of additional database/CMR/etc load.
    - maxDbConnections - Defaults to `concurrency`, and generally should not be
        changed unless troubleshooting performance concerns.
  - Updates all bulk api endpoints to add knexDebug boolean query parameter to
    allow for debugging of database connection issues in the future.  Defaults
    to false.
  - Fixed logic defect in bulk deletion logic where an information query was
    nested in a transaction call, resulting in transactions holding knex
    connection pool connections in a blocking way that would not resolve,
    resulting in deletion failures.
- **CUMULUS-3142**
  - Fix issue from CUMULUS-3070 where undefined values for status results in
    unexpected insertion failure on PATCH.
- **CUMULUS-3181**
  - Fixed `sqsMessageRemover` lambda to correctly retrieve ENABLED sqs rules.

- **CUMULUS-3189**
  - Upgraded `cumulus-process` and `cumulus-message-adapter-python` versions to
    support pip 23.0
- **CUMULUS-3196**
  - Moved `createServer` initialization outside the `s3-credentials-endpoint` lambda
    handler to reduce file descriptor usage
- README shell snippets better support copying
- **CUMULUS-3111**
  - Fix issue where if granule update dropped due to write constraints for writeGranuleFromMessage, still possible for granule files to be written
  - Fix issue where if granule update is limited to status and timestamp values due to write constraints for writeGranuleFromMessage, Dynamo or ES granules could be out of sync with PG

### Changed

- **Snyk Security**
  - Upgraded jsonwebtoken from 8.5.1 to 9.0.0
  - CUMULUS-3160: Upgrade knex from 0.95.15 to 2.4.1
  - Upgraded got from 11.8.3 to ^11.8.5
- **Dependabot Security**
  - Upgraded the python package dependencies of the example lambdas
- **CUMULUS-3043**
  - Organize & link Getting Started public docs for better user guidance
  - Update Getting Started sections with current content 
- **CUMULUS-3046**
  - Update 'Deployment' public docs
  - Apply grammar, link fixes, and continuity/taxonomy standards
- **CUMULUS-3071**
  - Updated `@cumulus/api-client` packages to use `PATCH` protocol for existing
    granule `PUT` calls, this change should not require user updates for
    `api-client` users.
    - `@cumulus/api-client/granules.updateGranule`
    - `@cumulus/api-client/granules.moveGranule`
    - `@cumulus/api-client/granules.updateGranule`
    - `@cumulus/api-client/granules.reingestGranule`
    - `@cumulus/api-client/granules.removeFromCMR`
    - `@cumulus/api-client/granules.applyWorkflow`
- **CUMULUS-3097**
  - Changed `@cumulus/cmr-client` package's token from Echo-Token to Earthdata Login (EDL) token in updateToken method
  - Updated CMR header and token tests to reflect the Earthdata Login changes
- **CUMULUS-3144**
  - Increased the memory of API lambda to 1280MB
- **CUMULUS-3140**
  - Update release note to include cumulus-api release
<<<<<<< HEAD
- **CUMULUS-2997**
  - Migrate Cumulus Docs to Docusaurus v2 and DocSearch
=======
- **CUMULUS-3193**
  - Update eslint config to better support typing
- Improve linting of TS files
>>>>>>> a7f416a2

## [v14.0.0] 2022-12-08

### Breaking Changes

- **CUMULUS-2915**
  - API endpoint GET `/executions/status/${executionArn}` returns `presignedS3Url` and `data`
  - The user (dashboard) must read the `s3SignedURL` and `data` from the return
- **CUMULUS-3070/3074**
  - Updated granule PUT/POST endpoints to no longer respect message write
    constraints.  Functionally this means that:
    - Granules with older createdAt values will replace newer ones, instead of
        ignoring the write request
    - Granules that attempt to set a non-complete state (e.g. 'queued' and
        'running') will now ignore execution state/state change and always write
    - Granules being set to non-complete state will update all values passed in,
      instead of being restricted to `['createdAt', 'updatedAt', 'timestamp',
      'status', 'execution']`

### Added

- **CUMULUS-3070**
  - Remove granules dynamoDb model logic that sets default publish value on record
    validation
  - Update API granule write logic to not set default publish value on record
    updates to avoid overwrite (PATCH behavior)
  - Update API granule write logic to publish to false on record
    creation if not specified
  - Update message granule write logic to set default publish value on record
    creation update.
  - Update granule write logic to set published to default value of `false` if
    `null` is explicitly set with intention to delete the value.
  - Removed dataType/version from api granule schema
  - Added `@cumulus/api/endpoints/granules` unit to cover duration overwrite
    logic for PUT/PATCH endpoint.
- **CUMULUS-3098**
  - Added task configuration setting named `failTaskWhenFileBackupFail` to the
    `lzards-backup` task. This setting is `false` by default, but when set to
    `true`, task will fail if one of the file backup request fails.

### Changed

- Updated CI deploy process to utilize the distribution module in the published zip file which
    will be run against for the integration tests
- **CUMULUS-2915**
  - Updated API endpoint GET `/executions/status/${executionArn}` to return the
    presigned s3 URL in addition to execution status data
- **CUMULUS-3045**
  - Update GitHub FAQs:
    - Add new and refreshed content for previous sections
    - Add new dedicated Workflows section
- **CUMULUS-3070**
  - Updated API granule write logic to no longer require createdAt value in
    dynamo/API granule validation.   Write-time createdAt defaults will be set in the case
    of new API granule writes without the value set, and createdAt will be
    overwritten if it already exists.
  - Refactored granule write logic to allow PATCH behavior on API granule update
    such that existing createdAt values will be retained in case of overwrite
    across all API granule writes.
  - Updated granule write code to validate written createdAt is synced between
    datastores in cases where granule.createdAt is not provided for a new
    granule.
  - Updated @cumulus/db/translate/granules.translateApiGranuleToPostgresGranuleWithoutNilsRemoved to validate incoming values to ensure values that can't be set to null are not
  - Updated @cumulus/db/translate/granules.translateApiGranuleToPostgresGranuleWithoutNilsRemoved to handle null values in incoming ApiGranule
  - Updated @cumulus/db/types/granules.PostgresGranule typings to allow for null values
  - Added ApiGranuleRecord to @cumulus/api/granule type to represent a written/retrieved from datastore API granule record.
  - Update API/Message write logic to handle nulls as deletion in granule PUT/message write logic
- **CUMULUS-3075**
  - Changed the API endpoint return value for a granule with no files. When a granule has no files, the return value beforehand for
    the translatePostgresGranuletoApiGranule, the function which does the translation of a Postgres granule to an API granule, was
    undefined, now changed to an empty array.
  - Existing behavior which relied on the pre-disposed undefined value was changed to instead accept the empty array.
  - Standardized tests in order to expect an empty array for a granule with no files files' object instead of undefined.
- **CUMULUS-3077**
  - Updated `lambdas/data-migration2` granule and files migration to have a `removeExcessFiles` function like in write-granules that will remove file records no longer associated with a granule being migrated
- **CUMULUS-3080**
  - Changed the retention period in days from 14 to 30 for cloudwatch logs for NIST-5 compliance
- **CUMULUS-3100**
  - Updated `POST` granules endpoint to check if granuleId exists across all collections rather than a single collection.
  - Updated `PUT` granules endpoint to check if granuleId exists across a different collection and throw conflict error if so.
  - Updated logic for writing granules from a message to check if granuleId exists across a different collection and throw conflict error if so.

### Fixed

- **CUMULUS-3070**
  - Fixed inaccurate typings for PostgresGranule in @cumulus/db/types/granule
  - Fixed inaccurate typings for @cumulus/api/granules.ApiGranule and updated to
    allow null
- **CUMULUS-3104**
  - Fixed TS compilation error on aws-client package caused by @aws-sdk/client-s3 3.202.0 upgrade
- **CUMULUS-3116**
  - Reverted the default ElasticSearch sorting behavior to the pre-13.3.0 configuration
  - Results from ElasticSearch are sorted by default by the `timestamp` field. This means that the order
  is not guaranteed if two or more records have identical timestamps as there is no secondary sort/tie-breaker.

## [v13.4.0] 2022-10-31

### Notable changes

- **CUMULUS-3104**
  - Published new tag [`43` of `cumuluss/async-operation` to Docker Hub](https://hub.docker.com/layers/cumuluss/async-operation/43/images/sha256-5f989c7d45db3dde87c88c553182d1e4e250a1e09af691a84ff6aa683088b948?context=explore) which was built with node:14.19.3-buster.

### Added

- **CUMULUS-2998**
  - Added Memory Size and Timeout terraform variable configuration for the following Cumulus tasks:
    - fake_processing_task_timeout and fake_processing_task_memory_size
    - files_to_granules_task_timeout and files_to_granule_task_memory_size
    - hello_world_task_timeout and hello_world_task_memory_size
    - sf_sqs_report_task_timeout and sf_sqs_report_task_memory_size
- **CUMULUS-2986**
  - Adds Terraform memory_size configurations to lambda functions with customizable timeouts enabled (the minimum default size has also been raised from 256 MB to 512 MB)
    allowed properties include:
      - add_missing_file_checksums_task_memory_size
      - discover_granules_task_memory_size
      - discover_pdrs_task_memory_size
      - hyrax_metadata_updates_task_memory_size
      - lzards_backup_task_memory_size
      - move_granules_task_memory_size
      - parse_pdr_task_memory_size
      - pdr_status_check_task_memory_size
      - post_to_cmr_task_memory_size
      - queue_granules_task_memory_size
      - queue_pdrs_task_memory_size
      - queue_workflow_task_memory_size
      - sync_granule_task_memory_size
      - update_cmr_access_constraints_task_memory_size
      - update_granules_cmr_task_memory_size
  - Initializes the lambda_memory_size(s) variable in the Terraform variable list
  - Adds Terraform timeout variable for add_missing_file_checksums_task
- **CUMULUS-2631**
  - Added 'Bearer token' support to s3credentials endpoint
- **CUMULUS-2787**
  - Added `lzards-api-client` package to Cumulus with `submitQueryToLzards` method
- **CUMULUS-2944**
  - Added configuration to increase the limit for body-parser's JSON and URL encoded parsers to allow for larger input payloads

### Changed


- Updated `example/cumulus-tf/variables.tf` to have `cmr_oauth_provider` default to `launchpad`
- **CUMULUS-3024**
  - Update PUT /granules endpoint to operate consistently across datastores
    (PostgreSQL, ElasticSearch, DynamoDB). Previously it was possible, given a
    partial Granule payload to have different data in Dynamo/ElasticSearch and PostgreSQL
  - Given a partial Granule object, the /granules update endpoint now operates
    with behavior more consistent with a PATCH operation where fields not provided
    in the payload will not be updated in the datastores.
  - Granule translation (db/src/granules.ts) now supports removing null/undefined fields when converting from API to Postgres
    granule formats.
  - Update granule write logic: if a `null` files key is provided in an update payload (e.g. `files: null`),
    an error will be thrown. `null` files were not previously supported and would throw potentially unclear errors. This makes the error clearer and more explicit.
  - Update granule write logic: If an empty array is provided for the `files` key, all files will be removed in all datastores
- **CUMULUS-2787**
  - Updated `lzards-backup-task` to send Cumulus provider and granule createdAt values as metadata in LZARDS backup request to support querying LZARDS for reconciliation reports
- **CUMULUS-2913**
  - Changed `process-dead-letter-archive` lambda to put messages from S3 dead
    letter archive that fail to process to new S3 location.
- **CUMULUS-2974**
  - The `DELETE /granules/<granuleId>` endpoint now includes additional details about granule
    deletion, including collection, deleted granule ID, deleted files, and deletion time.
- **CUMULUS-3027**
  - Pinned typescript to ~4.7.x to address typing incompatibility issues
    discussed in https://github.com/knex/knex/pull/5279
  - Update generate-ts-build-cache script to always install root project dependencies
- **CUMULUS-3104**
  - Updated Dockerfile of async operation docker image to build from node:14.19.3-buster
  - Sets default async_operation_image version to 43.
  - Upgraded saml2-js 4.0.0, rewire to 6.0.0 to address security vulnerabilities
  - Fixed TS compilation error caused by @aws-sdk/client-s3 3.190->3.193 upgrade

## [v13.3.2] 2022-10-10 [BACKPORT]

**Please note** changes in 13.3.2 may not yet be released in future versions, as
this is a backport and patch release on the 13.3.x series of releases. Updates that
are included in the future will have a corresponding CHANGELOG entry in future
releases.

### Fixed

- **CUMULUS-2557**
  - Updated `@cumulus/aws-client/S3/moveObject` to handle zero byte files (0 byte files).
- **CUMULUS-2971**
  - Updated `@cumulus/aws-client/S3ObjectStore` class to take string query parameters and
    its methods `signGetObject` and `signHeadObject` to take parameter presignOptions
- **CUMULUS-3021**
  - Updated `@cumulus/api-client/collections` and `@cumulus/integration-tests/api` to encode
    collection version in the URI path
- **CUMULUS-3024**
  - Update PUT /granules endpoint to operate consistently across datastores
    (PostgreSQL, ElasticSearch, DynamoDB). Previously it was possible, given a
    partial Granule payload to have different data in Dynamo/ElasticSearch and PostgreSQL
  - Given a partial Granule object, the /granules update endpoint now operates
    with behavior more consistent with a PATCH operation where fields not provided
    in the payload will not be updated in the datastores.
  - Granule translation (db/src/granules.ts) now supports removing null/undefined fields when converting from API to Postgres
    granule formats.
  - Update granule write logic: if a `null` files key is provided in an update payload (e.g. `files: null`),
    an error will be thrown. `null` files were not previously supported and would throw potentially unclear errors. This makes the error clearer and more explicit.
  - Update granule write logic: If an empty array is provided for the `files` key, all files will be removed in all datastores

## [v13.3.0] 2022-8-19

### Notable Changes

- **CUMULUS-2930**
  - The `GET /granules` endpoint has a new optional query parameter:
    `searchContext`, which is used to resume listing within the same search
    context. It is provided in every response from the endpoint as
    `meta.searchContext`. The searchContext value must be submitted with every
    consequent API call, and must be fetched from each new response to maintain
    the context.
  - Use of the `searchContext` query string parameter allows listing past 10,000 results.
  - Note that using the `from` query param in a request will cause the `searchContext` to
    be ignored and also make the query subject to the 10,000 results cap again.
  - Updated `GET /granules` endpoint to leverage ElasticSearch search-after API.
    The endpoint will only use search-after when the `searchContext` parameter
    is provided in a request.

## [v13.2.1] 2022-8-10 [BACKPORT]

### Notable changes

- **CUMULUS-3019**
  - Fix file write logic to delete files by `granule_cumulus_id` instead of
    `cumulus_id`. Previous logic removed files by matching `file.cumulus_id`
    to `granule.cumulus_id`.

## [v13.2.0] 2022-8-04

### Changed

- **CUMULUS-2940**
  - Updated bulk operation lambda to utilize system wide rds_connection_timing
    configuration parameters from the main `cumulus` module
- **CUMULUS-2980**
  - Updated `ingestPdrWithNodeNameSpec.js` to use `deleteProvidersAndAllDependenciesByHost` function.
  - Removed `deleteProvidersByHost`function.
- **CUMULUS-2954**
  - Updated Backup LZARDS task to run as a single task in a step function workflow.
  - Updated task to allow user to provide `collectionId` in workflow input and
    updated task to use said `collectionId` to look up the corresponding collection record in RDS.

## [v13.1.0] 2022-7-22

### MIGRATION notes

- The changes introduced in CUMULUS-2962 will re-introduce a
  `files_granules_cumulus_id_index` on the `files` table in the RDS database.
  This index will be automatically created as part of the bootstrap lambda
  function *on deployment* of the `data-persistence` module.

  *In cases where the index is already applied, this update will have no effect*.

  **Please Note**: In some cases where ingest is occurring at high volume levels and/or the
  files table has > 150M file records, the migration may
  fail on deployment due to timing required to both acquire the table state needed for the
  migration and time to create the index given the resources available.

  For reference a rx.5 large Aurora/RDS database
  with *no activity* took roughly 6 minutes to create the index for a file table with 300M records and no active ingest, however timed out when the same migration was attempted
  in production with possible activity on the table.

  If you believe you are subject to the above consideration, you may opt to
  manually create the `files` table index *prior* to deploying this version of
  Core with the following procedure:

  -----

  - Verify you do not have the index:

  ```text
  select * from pg_indexes where tablename = 'files';

   schemaname | tablename |        indexname        | tablespace |                                       indexdef
  ------------+-----------+-------------------------+------------+---------------------------------------------------------------------------------------
   public     | files     | files_pkey              |            | CREATE UNIQUE INDEX files_pkey ON public.files USING btree (cumulus_id)
   public     | files     | files_bucket_key_unique |            | CREATE UNIQUE INDEX files_bucket_key_unique ON public.files USING btree (bucket, key)
  ```

  In this instance you should not see an `indexname` row with
  `files_granules_cumulus_id_index` as the value.     If you *do*, you should be
  clear to proceed with the installation.
  - Quiesce ingest

  Stop all ingest operations in Cumulus Core according to your operational
  procedures.    You should validate that it appears there are no active queries that
  appear to be inserting granules/files into the database as a secondary method
  of evaluating the database system state:

  ```text
  select pid, query, state, wait_event_type, wait_event from pg_stat_activity where state = 'active';
  ```

  If query rows are returned with a `query` value that involves the files table,
  make sure ingest is halted and no other granule-update activity is running on
  the system.

  Note: In rare instances if there are hung queries that are unable to resolve, it may be necessary to
  manually use psql [Server Signaling
  Functions](https://www.postgresql.org/docs/10/functions-admin.html#FUNCTIONS-ADMIN-SIGNAL)
  `pg_cancel_backend` and/or
  `pg_terminate_backend` if the migration will not complete in the next step.

  - Create the Index

  Run the following query to create the index.    Depending on the situation
  this may take many minutes to complete, and you will note your CPU load and
  disk I/O rates increase on your cluster:

  ```text
  CREATE INDEX files_granule_cumulus_id_index ON files (granule_cumulus_id);
  ```

  You should see a response like:

  ```text
  CREATE INDEX
  ```

  and can verify the index `files_granule_cumulus_id_index` was created:

  ```text
  => select * from pg_indexes where tablename = 'files';
  schemaname | tablename |           indexname            | tablespace |                                           indexdef
   ------------+-----------+--------------------------------+------------+----------------------------------------------------------------------------------------------
   public     | files     | files_pkey                     |            | CREATE UNIQUE INDEX files_pkey ON public.files USING btree (cumulus_id)
   public     | files     | files_bucket_key_unique        |            | CREATE UNIQUE INDEX files_bucket_key_unique ON public.files USING btree (bucket, key)
   public     | files     | files_granule_cumulus_id_index |            | CREATE INDEX files_granule_cumulus_id_index ON public.files USING btree (granule_cumulus_id)
  (3 rows)
  ```

  - Once this is complete, you may deploy this version of Cumulus as you
    normally would.
  **If you are unable to stop ingest for the above procedure** *and* cannot
  migrate with deployment, you may be able to manually create the index while
  writes are ongoing using postgres's `CONCURRENTLY` option for `CREATE INDEX`.
  This can have significant impacts on CPU/write IO, particularly if you are
  already using a significant amount of your cluster resources, and may result
  in failed writes or an unexpected index/database state.

  PostgreSQL's
  [documentation](https://www.postgresql.org/docs/10/sql-createindex.html#SQL-CREATEINDEX-CONCURRENTLY)
  provides more information on this option.   Please be aware it is
  **unsupported** by Cumulus at this time, so community members that opt to go
  this route should proceed with caution.

  -----

### Notable changes

- **CUMULUS-2962**
  - Re-added database structural migration to `files` table to add an index on `granule_cumulus_id`
- **CUMULUS-2929**
  - Updated `move-granule` task to check the optional collection configuration parameter
    `meta.granuleMetadataFileExtension` to determine the granule metadata file.
    If none is specified, the granule CMR metadata or ISO metadata file is used.

### Changed

- Updated Moment.js package to 2.29.4 to address security vulnerability
- **CUMULUS-2967**
  - Added fix example/spec/helpers/Provider that doesn't fail deletion 404 in
    case of deletion race conditions
### Fixed

- **CUMULUS-2995**
  - Updated Lerna package to 5.1.8 to address security vulnerability

- **CUMULUS-2863**
  - Fixed `@cumulus/api` `validateAndUpdateSqsRule` method to allow 0 retries and 0 visibilityTimeout
    in rule's meta.

- **CUMULUS-2959**
  - Fixed `@cumulus/api` `granules` module to convert numeric productVolume to string
    when an old granule record is retrieved from DynamoDB
- Fixed the following links on Cumulus docs' [Getting Started](https://nasa.github.io/cumulus/docs/getting-started) page:
    * Cumulus Deployment
    * Terraform Best Practices
    * Integrator Common Use Cases
- Also corrected the _How to Deploy Cumulus_ link in the [Glossary](https://nasa.github.io/cumulus/docs/glossary)


## [v13.0.1] 2022-7-12

- **CUMULUS-2995**
  - Updated Moment.js package to 2.29.4 to address security vulnerability

## [v13.0.0] 2022-06-13

### MIGRATION NOTES

- The changes introduced in CUMULUS-2955 should result in removal of
  `files_granule_cumulus_id_index` from the `files` table (added in the v11.1.1
  release).  The success of this operation is dependent on system ingest load.

  In rare cases where data-persistence deployment fails because the
  `postgres-db-migration` times out, it may be required to manually remove the
  index and then redeploy:

  ```text
  DROP INDEX IF EXISTS files_granule_cumulus_id_index;
  ```

### Breaking Changes

- **CUMULUS-2931**

  - Updates CustomBootstrap lambda to default to failing if attempting to remove
    a pre-existing `cumulus-alias` index that would collide with the required
    `cumulus-alias` *alias*.   A configuration parameter
    `elasticsearch_remove_index_alias_conflict`  on the `cumulus` and
    `archive` modules has been added to enable the original behavior that would
    remove the invalid index (and all it's data).
  - Updates `@cumulus/es-client.bootstrapElasticSearch` signature to be
    parameterized and accommodate a new parameter `removeAliasConflict` which
    allows/disallows the deletion of a conflicting `cumulus-alias` index

### Notable changes

- **CUMULUS-2929**
  - Updated `move-granule` task to check the optional collection configuration parameter
    `meta.granuleMetadataFileExtension` to determine the granule metadata file.
    If none is specified, the granule CMR metadata or ISO metadata file is used.

### Added

- **CUMULUS-2929**
  - Added optional collection configuration `meta.granuleMetadataFileExtension` to specify CMR metadata
    file extension for tasks that utilize metadata file lookups

- **CUMULUS-2939**
  - Added `@cumulus/api/lambdas/start-async-operation` to start an async operation

- **CUMULUS-2953**
  - Added `skipMetadataCheck` flag to config for Hyrax metadata updates task.
  - If this config flag is set to `true`, and a granule has no CMR file, the task will simply return the input values.

- **CUMULUS-2966**
  - Added extractPath operation and support of nested string replacement to `url_path` in the collection configuration

### Changed

- **CUMULUS-2965**
  - Update `cumulus-rds-tf` module to ignore `engine_version` lifecycle changes
- **CUMULUS-2967**
  - Added fix example/spec/helpers/Provider that doesn't fail deletion 404 in
    case of deletion race conditions
- **CUMULUS-2955**
  - Updates `20220126172008_files_granule_id_index` to *not* create an index on
    `granule_cumulus_id` on the files table.
  - Adds `20220609024044_remove_files_granule_id_index` migration to revert
    changes from `20220126172008_files_granule_id_index` on any deployed stacks
    that might have the index to ensure consistency in deployed stacks

- **CUMULUS-2923**
  - Changed public key setup for SFTP local testing.
- **CUMULUS-2939**
  - Updated `@cumulus/api` `granules/bulk*`, `elasticsearch/index-from-database` and
    `POST reconciliationReports` endpoints to invoke StartAsyncOperation lambda

### Fixed

- **CUMULUS-2863**
  - Fixed `@cumulus/api` `validateAndUpdateSqsRule` method to allow 0 retries
    and 0 visibilityTimeout in rule's meta.
- **CUMULUS-2961**
  - Fixed `data-migration2` granule migration logic to allow for DynamoDb granules that have a null/empty string value for `execution`.   The migration will now migrate them without a linked execution.
  - Fixed `@cumulus/api` `validateAndUpdateSqsRule` method to allow 0 retries and 0 visibilityTimeout
    in rule's meta.

- **CUMULUS-2959**
  - Fixed `@cumulus/api` `granules` module to convert numeric productVolume to string
    when an old granule record is retrieved from DynamoDB.

## [v12.0.3] 2022-10-03 [BACKPORT]

**Please note** changes in 12.0.3 may not yet be released in future versions, as
this is a backport and patch release on the 12.0.x series of releases. Updates that
are included in the future will have a corresponding CHANGELOG entry in future
releases.

### Fixed

- **CUMULUS-3024**
  - Update PUT /granules endpoint to operate consistently across datastores
    (PostgreSQL, ElasticSearch, DynamoDB). Previously it was possible, given a
    partial Granule payload to have different data in Dynamo/ElasticSearch and PostgreSQL
  - Given a partial Granule object, the /granules update endpoint now operates
    with behavior more consistent with a PATCH operation where fields not provided
    in the payload will not be updated in the datastores.
  - Granule translation (db/src/granules.ts) now supports removing null/undefined fields when converting from API to Postgres
    granule formats.
  - Update granule write logic: if a `null` files key is provided in an update payload (e.g. `files: null`),
    an error will be thrown. `null` files were not previously supported and would throw potentially unclear errors. This makes the error clearer and more explicit.
  - Update granule write logic: If an empty array is provided for the `files` key, all files will be removed in all datastores
- **CUMULUS-2971**
  - Updated `@cumulus/aws-client/S3ObjectStore` class to take string query parameters and
    its methods `signGetObject` and `signHeadObject` to take parameter presignOptions
- **CUMULUS-2557**
  - Updated `@cumulus/aws-client/S3/moveObject` to handle zero byte files (0 byte files).
- **CUMULUS-3021**
  - Updated `@cumulus/api-client/collections` and `@cumulus/integration-tests/api` to encode
    collection version in the URI path

## [v12.0.2] 2022-08-10 [BACKPORT]

**Please note** changes in 12.0.2 may not yet be released in future versions, as
this is a backport and patch release on the 12.0.x series of releases. Updates that
are included in the future will have a corresponding CHANGELOG entry in future
releases.

### Notable Changes

- **CUMULUS-3019**
  - Fix file write logic to delete files by `granule_cumulus_id` instead of
      `cumulus_id`. Previous logic removed files by matching `file.cumulus_id`
      to `granule.cumulus_id`.

## [v12.0.1] 2022-07-18

- **CUMULUS-2995**
  - Updated Moment.js package to 2.29.4 to address security vulnerability

## [v12.0.0] 2022-05-20

### Breaking Changes

- **CUMULUS-2903**

  - The minimum supported version for all published Cumulus Core npm packages is now Node 14.19.1
  - Tasks using the `cumuluss/cumulus-ecs-task` Docker image must be updated to
    `cumuluss/cumulus-ecs-task:1.8.0`. This can be done by updating the `image`
    property of any tasks defined using the `cumulus_ecs_service` Terraform
    module.

### Changed

- **CUMULUS-2932**

  - Updates `SyncGranule` task to include `disableOrDefaultAcl` function that uses
    the configuration ACL parameter to set ACL to private by default or disable ACL.
  - Updates `@cumulus/sync-granule` `download()` function to take in ACL parameter
  - Updates `@cumulus/ingest` `proceed()` function to take in ACL parameter
  - Updates `@cumulus/ingest` `addLock()` function to take in an optional ACL parameter
  - Updates `SyncGranule` example worfklow config
    `example/cumulus-tf/sync_granule_workflow.asl.json` to include `ACL`
    parameter.

## [v11.1.8] 2022-11-07 [BACKPORT]

**Please note** changes in 11.1.7 may not yet be released in future versions, as
this is a backport and patch release on the 11.1.x series of releases. Updates that
are included in the future will have a corresponding CHANGELOG entry in future
releases.

### Breaking Changes

- **CUMULUS-2903**
  - The minimum supported version for all published Cumulus Core npm packages is now Node 14.19.1
  - Tasks using the `cumuluss/cumulus-ecs-task` Docker image must be updated to
    `cumuluss/cumulus-ecs-task:1.8.0`. This can be done by updating the `image`
    property of any tasks defined using the `cumulus_ecs_service` Terraform
    module.

### Notable changes

- Published new tag [`43` of `cumuluss/async-operation` to Docker Hub](https://hub.docker.com/layers/cumuluss/async-operation/43/images/sha256-5f989c7d45db3dde87c88c553182d1e4e250a1e09af691a84ff6aa683088b948?context=explore) which was built with node:14.19.3-buster.

### Changed

- **CUMULUS-3104**
  - Updated Dockerfile of async operation docker image to build from node:14.19.3-buster
  - Sets default async_operation_image version to 43.
  - Upgraded saml2-js 4.0.0, rewire to 6.0.0 to address security vulnerabilities
  - Fixed TS compilation error on aws-client package caused by @aws-sdk/client-s3 3.202.0 upgrade

- **CUMULUS-3080**
  - Changed the retention period in days from 14 to 30 for cloudwatch logs for NIST-5 compliance

## [v11.1.7] 2022-10-05 [BACKPORT]

**Please note** changes in 11.1.7 may not yet be released in future versions, as
this is a backport and patch release on the 11.1.x series of releases. Updates that
are included in the future will have a corresponding CHANGELOG entry in future
releases.

### Fixed

- **CUMULUS-3024**
  - Update PUT /granules endpoint to operate consistently across datastores
    (PostgreSQL, ElasticSearch, DynamoDB). Previously it was possible, given a
    partial Granule payload to have different data in Dynamo/ElasticSearch and PostgreSQL
  - Given a partial Granule object, the /granules update endpoint now operates
    with behavior more consistent with a PATCH operation where fields not provided
    in the payload will not be updated in the datastores.
  - Granule translation (db/src/granules.ts) now supports removing null/undefined fields when converting from API to Postgres
    granule formats.
  - Update granule write logic: if a `null` files key is provided in an update payload (e.g. `files: null`),
    an error will be thrown. `null` files were not previously supported and would throw potentially unclear errors. This makes the error clearer and more explicit.
  - Update granule write logic: If an empty array is provided for the `files` key, all files will be removed in all datastores
- **CUMULUS-2971**
  - Updated `@cumulus/aws-client/S3ObjectStore` class to take string query parameters and
    its methods `signGetObject` and `signHeadObject` to take parameter presignOptions
- **CUMULUS-2557**
  - Updated `@cumulus/aws-client/S3/moveObject` to handle zero byte files (0 byte files).
- **CUMULUS-3021**
  - Updated `@cumulus/api-client/collections` and `@cumulus/integration-tests/api` to encode
    collection version in the URI path
- **CUMULUS-3027**
  - Pinned typescript to ~4.7.x to address typing incompatibility issues
    discussed in https://github.com/knex/knex/pull/5279
  - Update generate-ts-build-cache script to always install root project dependencies

## [v11.1.5] 2022-08-10 [BACKPORT]

**Please note** changes in 11.1.5 may not yet be released in future versions, as
this is a backport and patch release on the 11.1.x series of releases. Updates that
are included in the future will have a corresponding CHANGELOG entry in future
releases.

### Notable changes

- **CUMULUS-3019**
  - Fix file write logic to delete files by `granule_cumulus_id` instead of
      `cumulus_id`. Previous logic removed files by matching `file.cumulus_id`
      to `granule.cumulus_id`.

## [v11.1.4] 2022-07-18

**Please note** changes in 11.1.4 may not yet be released in future versions, as
this is a backport and patch release on the 11.1.x series of releases. Updates that
are included in the future will have a corresponding CHANGELOG entry in future
releases.

### MIGRATION notes


- The changes introduced in CUMULUS-2962 will re-introduce a
  `files_granules_cumulus_id_index` on the `files` table in the RDS database.
  This index will be automatically created as part of the bootstrap lambda
  function *on deployment* of the `data-persistence` module.

  *In cases where the index is already applied, this update will have no effect*.

  **Please Note**: In some cases where ingest is occurring at high volume levels and/or the
  files table has > 150M file records, the migration may
  fail on deployment due to timing required to both acquire the table state needed for the
  migration and time to create the index given the resources available.

  For reference a rx.5 large Aurora/RDS database
  with *no activity* took roughly 6 minutes to create the index for a file table with 300M records and no active ingest, however timed out when the same migration was attempted
  in production with possible activity on the table.

  If you believe you are subject to the above consideration, you may opt to
  manually create the `files` table index *prior* to deploying this version of
  Core with the following procedure:

  -----

  - Verify you do not have the index:

  ```text
  select * from pg_indexes where tablename = 'files';

   schemaname | tablename |        indexname        | tablespace |                                       indexdef
  ------------+-----------+-------------------------+------------+---------------------------------------------------------------------------------------
   public     | files     | files_pkey              |            | CREATE UNIQUE INDEX files_pkey ON public.files USING btree (cumulus_id)
   public     | files     | files_bucket_key_unique |            | CREATE UNIQUE INDEX files_bucket_key_unique ON public.files USING btree (bucket, key)
  ```

  In this instance you should not see an `indexname` row with
  `files_granules_cumulus_id_index` as the value.     If you *do*, you should be
  clear to proceed with the installation.
  - Quiesce ingest

  Stop all ingest operations in Cumulus Core according to your operational
  procedures.    You should validate that it appears there are no active queries that
  appear to be inserting granules/files into the database as a secondary method
  of evaluating the database system state:

  ```text
  select pid, query, state, wait_event_type, wait_event from pg_stat_activity where state = 'active';
  ```

  If query rows are returned with a `query` value that involves the files table,
  make sure ingest is halted and no other granule-update activity is running on
  the system.

  Note: In rare instances if there are hung queries that are unable to resolve, it may be necessary to
  manually use psql [Server Signaling
  Functions](https://www.postgresql.org/docs/10/functions-admin.html#FUNCTIONS-ADMIN-SIGNAL)
  `pg_cancel_backend` and/or
  `pg_terminate_backend` if the migration will not complete in the next step.

  - Create the Index

  Run the following query to create the index.    Depending on the situation
  this may take many minutes to complete, and you will note your CPU load and
  disk I/O rates increase on your cluster:

  ```text
  CREATE INDEX files_granule_cumulus_id_index ON files (granule_cumulus_id);
  ```

  You should see a response like:

  ```text
  CREATE INDEX
  ```

  and can verify the index `files_granule_cumulus_id_index` was created:

  ```text
  => select * from pg_indexes where tablename = 'files';
  schemaname | tablename |           indexname            | tablespace |                                           indexdef
   ------------+-----------+--------------------------------+------------+----------------------------------------------------------------------------------------------
   public     | files     | files_pkey                     |            | CREATE UNIQUE INDEX files_pkey ON public.files USING btree (cumulus_id)
   public     | files     | files_bucket_key_unique        |            | CREATE UNIQUE INDEX files_bucket_key_unique ON public.files USING btree (bucket, key)
   public     | files     | files_granule_cumulus_id_index |            | CREATE INDEX files_granule_cumulus_id_index ON public.files USING btree (granule_cumulus_id)
  (3 rows)
  ```

  - Once this is complete, you may deploy this version of Cumulus as you
    normally would.
  **If you are unable to stop ingest for the above procedure** *and* cannot
  migrate with deployment, you may be able to manually create the index while
  writes are ongoing using postgres's `CONCURRENTLY` option for `CREATE INDEX`.
  This can have significant impacts on CPU/write IO, particularly if you are
  already using a significant amount of your cluster resources, and may result
  in failed writes or an unexpected index/database state.

  PostgreSQL's
  [documentation](https://www.postgresql.org/docs/10/sql-createindex.html#SQL-CREATEINDEX-CONCURRENTLY)
  provides more information on this option.   Please be aware it is
  **unsupported** by Cumulus at this time, so community members that opt to go
  this route should proceed with caution.

  -----

### Changed

- Updated Moment.js package to 2.29.4 to address security vulnerability

## [v11.1.3] 2022-06-24

**Please note** changes in 11.1.3 may not yet be released in future versions, as
this is a backport and patch release on the 11.1.x series of releases. Updates that
are included in the future will have a corresponding CHANGELOG entry in future
releases.

### Notable changes

- **CUMULUS-2929**
  - Updated `move-granule` task to check the optional collection configuration parameter
    `meta.granuleMetadataFileExtension` to determine the granule metadata file.
    If none is specified, the granule CMR metadata or ISO metadata file is used.

### Added

- **CUMULUS-2929**
  - Added optional collection configuration `meta.granuleMetadataFileExtension` to specify CMR metadata
    file extension for tasks that utilize metadata file lookups
- **CUMULUS-2966**
  - Added extractPath operation and support of nested string replacement to `url_path` in the collection configuration
### Fixed

- **CUMULUS-2863**
  - Fixed `@cumulus/api` `validateAndUpdateSqsRule` method to allow 0 retries
    and 0 visibilityTimeout in rule's meta.
- **CUMULUS-2959**
  - Fixed `@cumulus/api` `granules` module to convert numeric productVolume to string
    when an old granule record is retrieved from DynamoDB.
- **CUMULUS-2961**
  - Fixed `data-migration2` granule migration logic to allow for DynamoDb granules that have a null/empty string value for `execution`.   The migration will now migrate them without a linked execution.

## [v11.1.2] 2022-06-13

**Please note** changes in 11.1.2 may not yet be released in future versions, as
this is a backport and patch release on the 11.1.x series of releases. Updates that
are included in the future will have a corresponding CHANGELOG entry in future
releases.

### MIGRATION NOTES

- The changes introduced in CUMULUS-2955 should result in removal of
  `files_granule_cumulus_id_index` from the `files` table (added in the v11.1.1
  release).  The success of this operation is dependent on system ingest load

  In rare cases where data-persistence deployment fails because the
  `postgres-db-migration` times out, it may be required to manually remove the
  index and then redeploy:

  ```text
  > DROP INDEX IF EXISTS postgres-db-migration;
  DROP INDEX
  ```

### Changed

- **CUMULUS-2955**
  - Updates `20220126172008_files_granule_id_index` to *not* create an index on
    `granule_cumulus_id` on the files table.
  - Adds `20220609024044_remove_files_granule_id_index` migration to revert
    changes from `20220126172008_files_granule_id_index` on any deployed stacks
    that might have the index to ensure consistency in deployed stacks

## [v11.1.1] 2022-04-26

### Added

### Changed

- **CUMULUS-2885**
  - Updated `@cumulus/aws-client` to use new AWS SDK v3 packages for S3 requests:
    - `@aws-sdk/client-s3`
    - `@aws-sdk/lib-storage`
    - `@aws-sdk/s3-request-presigner`
  - Updated code for compatibility with updated `@cumulus/aws-client` and AWS SDK v3 S3 packages:
    - `@cumulus/api`
    - `@cumulus/async-operations`
    - `@cumulus/cmrjs`
    - `@cumulus/common`
    - `@cumulus/collection-config-store`
    - `@cumulus/ingest`
    - `@cumulus/launchpad-auth`
    - `@cumulus/sftp-client`
    - `@cumulus/tf-inventory`
    - `lambdas/data-migration2`
    - `tasks/add-missing-file-checksums`
    - `tasks/hyrax-metadata-updates`
    - `tasks/lzards-backup`
    - `tasks/sync-granule`
- **CUMULUS-2886**
  - Updated `@cumulus/aws-client` to use new AWS SDK v3 packages for API Gateway requests:
    - `@aws-sdk/client-api-gateway`
- **CUMULUS-2920**
  - Update npm version for Core build to 8.6
- **CUMULUS-2922**
  - Added `@cumulus/example-lib` package to example project to allow unit tests `example/script/lib` dependency.
  - Updates Mutex unit test to address changes made in [#2902](https://github.com/nasa/cumulus/pull/2902/files)
- **CUMULUS-2924**
  - Update acquireTimeoutMillis to 400 seconds for the db-provision-lambda module to address potential timeout issues on RDS database start
- **CUMULUS-2925**
  - Updates CI to utilize `audit-ci` v6.2.0
  - Updates CI to utilize a on-container filesystem when building Core in 'uncached' mode
  - Updates CI to selectively bootstrap Core modules in the cleanup job phase
- **CUMULUS-2934**
  - Update CI Docker container build to install pipenv to prevent contention on parallel lambda builds


## [v11.1.0] 2022-04-07

### MIGRATION NOTES

- 11.1.0 is an amendment release and supersedes 11.0.0. However, follow the migration steps for 11.0.0.

- **CUMULUS-2905**
  - Updates migration script with new `migrateAndOverwrite` and
    `migrateOnlyFiles` options.

### Added

- **CUMULUS-2860**
  - Added an optional configuration parameter `skipMetadataValidation` to `hyrax-metadata-updates` task
- **CUMULUS-2870**
  - Added `last_modified_date` as output to all tasks in Terraform `ingest` module.
- **CUMULUS-NONE**
  - Added documentation on choosing and configuring RDS at `deployment/choosing_configuring_rds`.

### Changed

- **CUMULUS-2703**
  - Updated `ORCA Backup` reconciliation report to report `cumulusFilesCount` and `orcaFilesCount`
- **CUMULUS-2849**
  - Updated `@cumulus/aws-client` to use new AWS SDK v3 packages for DynamoDB requests:
    - `@aws-sdk/client-dynamodb`
    - `@aws-sdk/lib-dynamodb`
    - `@aws-sdk/util-dynamodb`
  - Updated code for compatibility with AWS SDK v3 Dynamo packages
    - `@cumulus/api`
    - `@cumulus/errors`
    - `@cumulus/tf-inventory`
    - `lambdas/data-migration2`
    - `packages/api/ecs/async-operation`
- **CUMULUS-2864**
  - Updated `@cumulus/cmr-client/ingestUMMGranule` and `@cumulus/cmr-client/ingestConcept`
    functions to not perform separate validation request
- **CUMULUS-2870**
  - Updated `hello_world_service` module to pass in `lastModified` parameter in command list to trigger a Terraform state change when the `hello_world_task` is modified.

### Fixed

- **CUMULUS-2849**
  - Fixed AWS service client memoization logic in `@cumulus/aws-client`

## [v11.0.0] 2022-03-24 [STABLE]

### v9.9->v11.0 MIGRATION NOTES

Release v11.0 is a maintenance release series, replacing v9.9.   If you are
upgrading to or past v11 from v9.9.x to this release, please pay attention to the following
migration notes from prior releases:

#### Migration steps

##### **After deploying the `data-persistence` module, but before deploying the main `cumulus` module**

- Due to a bug in the PUT `/rules/<name>` endpoint, the rule records in PostgreSQL may be
out of sync with records in DynamoDB. In order to bring the records into sync, re-deploy and re-run the
[`data-migration1` Lambda](https://nasa.github.io/cumulus/docs/upgrade-notes/upgrade-rds#3-deploy-and-run-data-migration1) with a payload of
`{"forceRulesMigration": true}`:

```shell
aws lambda invoke --function-name $PREFIX-data-migration1 \
  --payload $(echo '{"forceRulesMigration": true}' | base64) $OUTFILE
```

##### As part of the `cumulus` deployment

- Please read the [documentation on the updates to the granule files schema for our Cumulus workflow tasks and how to upgrade your deployment for compatibility](https://nasa.github.io/cumulus/docs/upgrade-notes/update-task-file-schemas).
- (Optional) Update the `task-config` for all workflows that use the `sync-granule` task to include `workflowStartTime` set to
`{$.cumulus_meta.workflow_start_time}`. See [here](https://github.com/nasa/cumulus/blob/master/example/cumulus-tf/sync_granule_workflow.asl.json#L9) for an example.

##### After the `cumulus` deployment

As part of the work on the RDS Phase 2 feature, it was decided to re-add the
granule file `type` property on the file table (detailed reasoning
https://wiki.earthdata.nasa.gov/pages/viewpage.action?pageId=219186829).  This
change was implemented as part of CUMULUS-2672/CUMULUS-2673, however granule
records ingested prior to v11 will *not* have the file.type property stored in the
PostGreSQL database, and on installation of v11 API calls to get granule.files
will not return this value. We anticipate most users are impacted by this issue.

Users that are impacted by these changes should re-run the granule migration
lambda to *only* migrate granule file records:

```shell
PAYLOAD=$(echo '{"migrationsList": ["granules"], "granuleMigrationParams": {"migrateOnlyFiles": "true"}}' | base64)
aws lambda invoke --function-name $PREFIX-postgres-migration-async-operation \
--payload $PAYLOAD $OUTFILE
```

You should note that this will *only* move files for granule records in
PostgreSQL.  **If you have not completed the phase 1 data migration or
have granule records in dynamo that are not in PostgreSQL, the migration will
report failure for both the DynamoDB granule and all the associated files and the file
records will not be updated**.

If you prefer to do a full granule and file migration, you may instead
opt to run the migration with the `migrateAndOverwrite` option instead, this will re-run a
full granule/files migration and overwrite all values in the PostgreSQL database from
what is in DynamoDB for both granules and associated files:

```shell
PAYLOAD=$(echo '{"migrationsList": ["granules"], "granuleMigrationParams": {"migrateAndOverwrite": "true"}}' | base64)
aws lambda invoke --function-name $PREFIX-postgres-migration-async-operation \
--payload $PAYLOAD $OUTFILE
```

*Please note*: Since this data migration is copying all of your granule data
from DynamoDB to PostgreSQL, it can take multiple hours (or even days) to run,
depending on how much data you have and how much parallelism you configure the
migration to use. In general, the more parallelism you configure the migration
to use, the faster it will go, but the higher load it will put on your
PostgreSQL database. Excessive database load can cause database outages and
result in data loss/recovery scenarios. Thus, the parallelism settings for the
migration are intentionally set by default to conservative values but are
configurable.      If this impacts only some of your data products you may want
to consider using other `granuleMigrationParams`.

Please see [the second data migration
docs](https://nasa.github.io/cumulus/docs/upgrade-notes/upgrade-rds#5-run-the-second-data-migration)
for more on this tool if you are unfamiliar with the various options.

### Notable changes

- **CUMULUS-2703**
  - `ORCA Backup` is now a supported `reportType` for the `POST /reconciliationReports` endpoint

### Added

- **CUMULUS-2311** - RDS Migration Epic Phase 2
  - **CUMULUS-2208**
    - Added `@cumulus/message/utils.parseException` to parse exception objects
    - Added helpers to `@cumulus/message/Granules`:
      - `getGranuleProductVolume`
      - `getGranuleTimeToPreprocess`
      - `getGranuleTimeToArchive`
      - `generateGranuleApiRecord`
    - Added `@cumulus/message/PDRs/generatePdrApiRecordFromMessage` to generate PDR from Cumulus workflow message
    - Added helpers to `@cumulus/es-client/indexer`:
      - `deleteAsyncOperation` to delete async operation records from Elasticsearch
      - `updateAsyncOperation` to update an async operation record in Elasticsearch
    - Added granules `PUT` endpoint to Cumulus API for updating a granule.
    Requests to this endpoint should be submitted **without an `action`**
    attribute in the request body.
    - Added `@cumulus/api-client/granules.updateGranule` to update granule via the API
  - **CUMULUS-2303**
    - Add translatePostgresProviderToApiProvider method to `@cumulus/db/translate/providers`
  - **CUMULUS-2306**
    - Updated API execution GET endpoint to read individual execution records
      from PostgreSQL database instead of DynamoDB
    - Updated API execution-status endpoint to read execution records from
      PostgreSQL database instead of DynamoDB
  - **CUMULUS-2302**
    - Added translatePostgresCollectionToApiCollection method to
      `@cumulus/db/translate/collections`
    - Added `searchWithUpdatedAtRange` method to
      `@cumulus/db/models/collections`
  - **CUMULUS-2301**
    - Created API asyncOperations POST endpoint to create async operations.
  - **CUMULUS-2307**
    - Updated API PDR GET endpoint to read individual PDR records from
      PostgreSQL database instead of DynamoDB
    - Added `deletePdr` to `@cumulus/api-client/pdrs`
  - **CUMULUS-2782**
    - Update API granules endpoint `move` action to update granules in the index
      and utilize postgres as the authoritative datastore
  - **CUMULUS-2769**
    - Update collection PUT endpoint to require existance of postgresql record
      and to ignore lack of dynamoDbRecord on update
  - **CUMULUS-2767**
    - Update provider PUT endpoint to require existence of PostgreSQL record
      and to ignore lack of DynamoDB record on update
  - **CUMULUS-2759**
    - Updates collection/provider/rules/granules creation (post) endpoints to
      primarily check for existence/collision in PostgreSQL database instead of DynamoDB
  - **CUMULUS-2714**
    - Added `@cumulus/db/base.deleteExcluding` method to allow for deletion of a
      record set with an exclusion list of cumulus_ids
  - **CUMULUS-2317**
    - Added `@cumulus/db/getFilesAndGranuleInfoQuery()` to build a query for searching file
    records in PostgreSQL and return specified granule information for each file
    - Added `@cumulus/db/QuerySearchClient` library to handle sequentially fetching and paging
    through results for an arbitrary PostgreSQL query
    - Added `insert` method to all `@cumulus/db` models to handle inserting multiple records into
    the database at once
    - Added `@cumulus/db/translatePostgresGranuleResultToApiGranule` helper to
    translate custom PostgreSQL granule result to API granule
  - **CUMULUS-2672**
    - Added migration to add `type` text column to Postgres database `files` table
  - **CUMULUS-2634**
    - Added new functions for upserting data to Elasticsearch:
      - `@cumulus/es-client/indexer.upsertExecution` to upsert an execution
      - `@cumulus/es-client/indexer.upsertPdr` to upsert a PDR
      - `@cumulus/es-client/indexer.upsertGranule` to upsert a granule
  - **CUMULUS-2510**
    - Added `execution_sns_topic_arn` environment variable to
      `sf_event_sqs_to_db_records` lambda TF definition.
    - Added to `sf_event_sqs_to_db_records_lambda` IAM policy to include
      permissions for SNS publish for `report_executions_topic`
    - Added `collection_sns_topic_arn` environment variable to
      `PrivateApiLambda` and `ApiEndpoints` lambdas.
    - Added `updateCollection` to `@cumulus/api-client`.
    - Added to `ecs_cluster` IAM policy to include permissions for SNS publish
      for `report_executions_sns_topic_arn`, `report_pdrs_sns_topic_arn`,
      `report_granules_sns_topic_arn`
    - Added variables for report topic ARNs to `process_dead_letter_archive.tf`
    - Added variable for granule report topic ARN to `bulk_operation.tf`
    - Added `pdr_sns_topic_arn` environment variable to
      `sf_event_sqs_to_db_records` lambda TF definition.
    - Added the new function `publishSnsMessageByDataType` in `@cumulus/api` to
      publish SNS messages to the report topics to PDRs, Collections, and
      Executions.
    - Added the following functions in `publishSnsMessageUtils` to handle
      publishing SNS messages for specific data and event types:
      - `publishCollectionUpdateSnsMessage`
      - `publishCollectionCreateSnsMessage`
      - `publishCollectionDeleteSnsMessage`
      - `publishGranuleUpdateSnsMessage`
      - `publishGranuleDeleteSnsMessage`
      - `publishGranuleCreateSnsMessage`
      - `publishExecutionSnsMessage`
      - `publishPdrSnsMessage`
      - `publishGranuleSnsMessageByEventType`
    - Added to `ecs_cluster` IAM policy to include permissions for SNS publish
      for `report_executions_topic` and `report_pdrs_topic`.
  - **CUMULUS-2315**
    - Added `paginateByCumulusId` to `@cumulus/db` `BasePgModel` to allow for paginated
      full-table select queries in support of elasticsearch indexing.
    - Added `getMaxCumulusId` to `@cumulus/db` `BasePgModel` to allow all
      derived table classes to support querying the current max `cumulus_id`.
  - **CUMULUS-2673**
    - Added `ES_HOST` environment variable to `postgres-migration-async-operation`
    Lambda using value of `elasticsearch_hostname` Terraform variable.
    - Added `elasticsearch_security_group_id` to security groups for
      `postgres-migration-async-operation` lambda.
    - Added permission for `DynamoDb:DeleteItem` to
      `postgres-migration-async-operation` lambda.
  - **CUMULUS-2778**
    - Updated default value of `async_operation_image` in
      `tf-modules/cumulus/variables.tf` to `cumuluss/async-operation:41`
    - Added `ES_HOST` environment variable to async operation ECS task
      definition to ensure that async operation tasks write to the correct
      Elasticsearch domain
- **CUMULUS-2642**
  - Reduces the reconcilation report's default maxResponseSize that returns
     the full report rather than an s3 signed url. Reports very close to the
     previous limits were failing to download, so the limit has been lowered to
     ensure all files are handled properly.
- **CUMULUS-2703**
  - Added `@cumulus/api/lambdas/reports/orca-backup-reconciliation-report` to create
    `ORCA Backup` reconciliation report

### Removed

- **CUMULUS-2311** - RDS Migration Epic Phase 2
  - **CUMULUS-2208**
    - Removed trigger for `dbIndexer` Lambda for DynamoDB tables:
      - `<prefix>-AsyncOperationsTable`
      - `<prefix>-CollectionsTable`
      - `<prefix>-ExecutionsTable`
      - `<prefix>-GranulesTable`
      - `<prefix>-PdrsTable`
      - `<prefix>-ProvidersTable`
      - `<prefix>-RulesTable`
  - **CUMULUS-2782**
    - Remove deprecated `@ingest/granule.moveGranuleFiles`
  - **CUMULUS-2770**
    - Removed `waitForModelStatus` from `example/spec/helpers/apiUtils` integration test helpers
  - **CUMULUS-2510**
    - Removed `stream_enabled` and `stream_view_type` from `executions_table` TF
      definition.
    - Removed `aws_lambda_event_source_mapping` TF definition on executions
      DynamoDB table.
    - Removed `stream_enabled` and `stream_view_type` from `collections_table`
      TF definition.
    - Removed `aws_lambda_event_source_mapping` TF definition on collections
      DynamoDB table.
    - Removed lambda `publish_collections` TF resource.
    - Removed `aws_lambda_event_source_mapping` TF definition on granules
    - Removed `stream_enabled` and `stream_view_type` from `pdrs_table` TF
      definition.
    - Removed `aws_lambda_event_source_mapping` TF definition on PDRs
      DynamoDB table.
  - **CUMULUS-2694**
    - Removed `@cumulus/api/models/granules.storeGranulesFromCumulusMessage()` method
  - **CUMULUS-2662**
    - Removed call to `addToLocalES` in POST `/granules` endpoint since it is
      redundant.
    - Removed call to `addToLocalES` in POST and PUT `/executions` endpoints
      since it is redundant.
    - Removed function `addToLocalES` from `es-client` package since it is no
      longer used.
  - **CUMULUS-2771**
    - Removed `_updateGranuleStatus` to update granule to "running" from `@cumulus/api/lib/ingest.reingestGranule`
    and `@cumulus/api/lib/ingest.applyWorkflow`

### Changed

- CVE-2022-2477
  - Update node-forge to 1.3.0 in `@cumulus/common` to address CVE-2022-2477
- **CUMULUS-2311** - RDS Migration Epic Phase 2
  - **CUMULUS_2641**
    - Update API granule schema to set productVolume as a string value
    - Update `@cumulus/message` package to set productVolume as string
      (calculated with `file.size` as a `BigInt`) to match API schema
    - Update `@cumulus/db` granule translation to translate `granule` objects to
      match the updated API schema
  - **CUMULUS-2714**
    - Updated
      - @cumulus/api/lib.writeRecords.writeGranulesFromMessage
      - @cumulus/api/lib.writeRecords.writeGranuleFromApi
      - @cumulus/api/lib.writeRecords.createGranuleFromApi
      - @cumulus/api/lib.writeRecords.updateGranuleFromApi
    - These methods now remove postgres file records that aren't contained in
        the write/update action if such file records exist.  This update
        maintains consistency with the writes to elasticsearch/dynamodb.
  - **CUMULUS-2672**
    - Updated `data-migration2` lambda to migrate Dynamo `granule.files[].type`
      instead of dropping it.
    - Updated `@cumlus/db` `translateApiFiletoPostgresFile` to retain `type`
    - Updated `@cumulus/db` `translatePostgresFileToApiFile` to retain `type`
    - Updated `@cumulus/types.api.file` to add `type` to the typing.
  - **CUMULUS-2315**
    - Update `index-from-database` lambda/ECS task and elasticsearch endpoint to read
      from PostgreSQL database
    - Update `index-from-database` endpoint to add the following configuration
      tuning parameters:
      - postgresResultPageSize -- The number of records to read from each
        postgres table per request.   Default is 1000.
      - postgresConnectionPoolSize -- The max number of connections to allow the
        index function to make to the database.  Default is 10.
      - esRequestConcurrency -- The maximium number of concurrent record
        translation/ES record update requests.   Default is 10.
  - **CUMULUS-2308**
    - Update `/granules/<granule_id>` GET endpoint to return PostgreSQL Granules instead of DynamoDB Granules
    - Update `/granules/<granule_id>` PUT endpoint to use PostgreSQL Granule as source rather than DynamoDB Granule
    - Update `unpublishGranule` (used in /granules PUT) to use PostgreSQL Granule as source rather than DynamoDB Granule
    - Update integration tests to use `waitForApiStatus` instead of `waitForModelStatus`
    - Update Granule ingest to update the Postgres Granule status as well as the DynamoDB Granule status
  - **CUMULUS-2302**
    - Update API collection GET endpoint to read individual provider records from
      PostgreSQL database instead of DynamoDB
    - Update sf-scheduler lambda to utilize API endpoint to get provider record
      from database via Private API lambda
    - Update API granule `reingest` endpoint to read collection from PostgreSQL
      database instead of DynamoDB
    - Update internal-reconciliation report to base report Collection comparison
      on PostgreSQL instead of DynamoDB
    - Moved createGranuleAndFiles `@cumulus/api` unit helper from `./lib` to
      `.test/helpers`
  - **CUMULUS-2208**
    - Moved all `@cumulus/api/es/*` code to new `@cumulus/es-client` package
    - Updated logic for collections API POST/PUT/DELETE to create/update/delete
      records directly in Elasticsearch in parallel with updates to
      DynamoDb/PostgreSQL
    - Updated logic for rules API POST/PUT/DELETE to create/update/delete
      records directly in Elasticsearch in parallel with updates to
      DynamoDb/PostgreSQL
    - Updated logic for providers API POST/PUT/DELETE to create/update/delete
      records directly in  Elasticsearch in parallel with updates to
      DynamoDb/PostgreSQL
    - Updated logic for PDRs API DELETE to delete records directly in
      Elasticsearch in parallel with deletes to DynamoDB/PostgreSQL
    - Updated logic for executions API DELETE to delete records directly in
      Elasticsearch in parallel with deletes to DynamoDB/PostgreSQL
    - Updated logic for granules API DELETE to delete records directly in
      Elasticsearch in parallel with deletes to DynamoDB/PostgreSQL
    - `sfEventSqsToDbRecords` Lambda now writes following data directly to
      Elasticsearch in parallel with writes to DynamoDB/PostgreSQL:
      - executions
      - PDRs
      - granules
    - All async operations are now written directly to Elasticsearch in parallel
      with DynamoDB/PostgreSQL
    - Updated logic for async operation API DELETE to delete records directly in
      Elasticsearch in parallel with deletes to DynamoDB/PostgreSQL
    - Moved:
      - `packages/api/lib/granules.getGranuleProductVolume` ->
      `@cumulus/message/Granules.getGranuleProductVolume`
      - `packages/api/lib/granules.getGranuleTimeToPreprocess`
      -> `@cumulus/message/Granules.getGranuleTimeToPreprocess`
      - `packages/api/lib/granules.getGranuleTimeToArchive` ->
      `@cumulus/message/Granules.getGranuleTimeToArchive`
      - `packages/api/models/Granule.generateGranuleRecord`
      -> `@cumulus/message/Granules.generateGranuleApiRecord`
  - **CUMULUS-2306**
    - Updated API local serve (`api/bin/serve.js`) setup code to add cleanup/executions
    related records
    - Updated @cumulus/db/models/granules-executions to add a delete method in
      support of local cleanup
    - Add spec/helpers/apiUtils/waitForApiStatus integration helper to retry API
      record retrievals on status in lieu of using `waitForModelStatus`
  - **CUMULUS-2303**
    - Update API provider GET endpoint to read individual provider records from
      PostgreSQL database instead of DynamoDB
    - Update sf-scheduler lambda to utilize API endpoint to get provider record
      from database via Private API lambda
  - **CUMULUS-2301**
    - Updated `getAsyncOperation` to read from PostgreSQL database instead of
      DynamoDB.
    - Added `translatePostgresAsyncOperationToApiAsyncOperation` function in
      `@cumulus/db/translate/async-operation`.
    - Updated `translateApiAsyncOperationToPostgresAsyncOperation` function to
      ensure that `output` is properly translated to an object for the
      PostgreSQL record for the following cases of `output` on the incoming API
      record:
      - `record.output` is a JSON stringified object
      - `record.output` is a JSON stringified array
      - `record.output` is a JSON stringified string
      - `record.output` is a string
  - **CUMULUS-2317**
    - Changed reconciliation reports to read file records from PostgreSQL instead of DynamoDB
  - **CUMULUS-2304**
    - Updated API rule GET endpoint to read individual rule records from
      PostgreSQL database instead of DynamoDB
    - Updated internal consumer lambdas for SNS, SQS and Kinesis to read
      rules from PostgreSQL.
  - **CUMULUS-2634**
    - Changed `sfEventSqsToDbRecords` Lambda to use new upsert helpers for executions, granules, and PDRs
    to ensure out-of-order writes are handled correctly when writing to Elasticsearch
  - **CUMULUS-2510**
    - Updated `@cumulus/api/lib/writeRecords/write-execution` to publish SNS
      messages after a successful write to Postgres, DynamoDB, and ES.
    - Updated functions `create` and `upsert` in the `db` model for Executions
      to return an array of objects containing all columns of the created or
      updated records.
    - Updated `@cumulus/api/endpoints/collections` to publish an SNS message
      after a successful collection delete, update (PUT), create (POST).
    - Updated functions `create` and `upsert` in the `db` model for Collections
      to return an array of objects containing all columns for the created or
      updated records.
    - Updated functions `create` and `upsert` in the `db` model for Granules
      to return an array of objects containing all columns for the created or
      updated records.
    - Updated `@cumulus/api/lib/writeRecords/write-granules` to publish SNS
      messages after a successful write to Postgres, DynamoDB, and ES.
    - Updated `@cumulus/api/lib/writeRecords/write-pdr` to publish SNS
      messages after a successful write to Postgres, DynamoDB, and ES.
  - **CUMULUS-2733**
    - Updated `_writeGranuleFiles` function creates an aggregate error which
      contains the workflow error, if any, as well as any error that may occur
      from writing granule files.
  - **CUMULUS-2674**
    - Updated `DELETE` endpoints for the following data types to check that record exists in
      PostgreSQL or Elasticsearch before proceeding with deletion:
      - `provider`
      - `async operations`
      - `collections`
      - `granules`
      - `executions`
      - `PDRs`
      - `rules`
  - **CUMULUS-2294**
    - Updated architecture and deployment documentation to reference RDS
  - **CUMULUS-2642**
    - Inventory and Granule Not Found Reconciliation Reports now compare
      Databse against S3 in on direction only, from Database to S3
      Objects. This means that only files in the database are compared against
      objects found on S3 and the filesInCumulus.onlyInS3 report key will
      always be empty. This significantly decreases the report output size and
      aligns with a users expectations.
    - Updates getFilesAndGranuleInfoQuery to take additional optional
      parameters `collectionIds`, `granuleIds`, and `providers` to allow
      targeting/filtering of the results.

  - **CUMULUS-2694**
    - Updated database write logic in `sfEventSqsToDbRccords` to log message if Cumulus
    workflow message is from pre-RDS deployment but still attempt parallel writing to DynamoDB
    and PostgreSQL
    - Updated database write logic in `sfEventSqsToDbRccords` to throw error if requirements to write execution to PostgreSQL cannot be met
  - **CUMULUS-2660**
    - Updated POST `/executions` endpoint to publish SNS message of created record to executions SNS topic
  - **CUMULUS-2661**
    - Updated PUT `/executions/<arn>` endpoint to publish SNS message of updated record to executions SNS topic
  - **CUMULUS-2765**
    - Updated `updateGranuleStatusToQueued` in `write-granules` to write to
      Elasticsearch and publish SNS message to granules topic.
  - **CUMULUS-2774**
    - Updated `constructGranuleSnsMessage` and `constructCollectionSnsMessage`
      to throw error if `eventType` is invalid or undefined.
  - **CUMULUS-2776**
    - Updated `getTableIndexDetails` in `db-indexer` to use correct
      `deleteFnName` for reconciliation reports.
  - **CUMULUS-2780**
    - Updated bulk granule reingest operation to read granules from PostgreSQL instead of DynamoDB.
  - **CUMULUS-2778**
    - Updated default value of `async_operation_image` in `tf-modules/cumulus/variables.tf` to `cumuluss/async-operation:38`
  - **CUMULUS-2854**
    - Updated rules model to decouple `createRuleTrigger` from `create`.
    - Updated rules POST endpoint to call `rulesModel.createRuleTrigger` directly to create rule trigger.
    - Updated rules PUT endpoints to call `rulesModel.createRuleTrigger` if update fails and reversion needs to occur.

### Fixed

- **CUMULUS-2311** - RDS Migration Epic Phase 2
  - **CUMULUS-2810**
    - Updated @cumulus/db/translate/translatePostgresProviderToApiProvider to
      correctly return provider password and updated tests to prevent
      reintroduction.
  - **CUMULUS-2778**
    - Fixed async operation docker image to correctly update record status in
    Elasticsearch
  - Updated localAPI to set additional env variable, and fixed `GET /executions/status` response
  - **CUMULUS-2877**
    - Ensure database records receive a timestamp when writing granules.

## [v10.1.3] 2022-06-28 [BACKPORT]

### Added

- **CUMULUS-2966**
  - Added extractPath operation and support of nested string replacement to `url_path` in the collection configuration

## [v10.1.2] 2022-03-11

### Added

- **CUMULUS-2859**
  - Update `postgres-db-migration` lambda timeout to default 900 seconds
  - Add `db_migration_lambda_timeout` variable to `data-persistence` module to
    allow this timeout to be user configurable
- **CUMULUS-2868**
  - Added `iam:PassRole` permission to `step_policy` in `tf-modules/ingest/iam.tf`

## [v10.1.1] 2022-03-04

### Migration steps

- Due to a bug in the PUT `/rules/<name>` endpoint, the rule records in PostgreSQL may be
out of sync with records in DynamoDB. In order to bring the records into sync, re-run the
[previously deployed `data-migration1` Lambda](https://nasa.github.io/cumulus/docs/upgrade-notes/upgrade-rds#3-deploy-and-run-data-migration1) with a payload of
`{"forceRulesMigration": true}`:

```shell
aws lambda invoke --function-name $PREFIX-data-migration1 \
  --payload $(echo '{"forceRulesMigration": true}' | base64) $OUTFILE
```

### Added

- **CUMULUS-2841**
  - Add integration test to validate PDR node provider that requires password
    credentials succeeds on ingest

- **CUMULUS-2846**
  - Added `@cumulus/db/translate/rule.translateApiRuleToPostgresRuleRaw` to translate API rule to PostgreSQL rules and
  **keep undefined fields**

### Changed

- **CUMULUS-NONE**
  - Adds logging to ecs/async-operation Docker container that launches async
    tasks on ECS. Sets default async_operation_image_version to 39.

- **CUMULUS-2845**
  - Updated rules model to decouple `createRuleTrigger` from `create`.
  - Updated rules POST endpoint to call `rulesModel.createRuleTrigger` directly to create rule trigger.
  - Updated rules PUT endpoints to call `rulesModel.createRuleTrigger` if update fails and reversion needs to occur.
- **CUMULUS-2846**
  - Updated version of `localstack/localstack` used in local unit testing to `0.11.5`

### Fixed

- Upgraded lodash to version 4.17.21 to fix vulnerability
- **CUMULUS-2845**
  - Fixed bug in POST `/rules` endpoint causing rule records to be created
  inconsistently in DynamoDB and PostgreSQL
- **CUMULUS-2846**
  - Fixed logic for `PUT /rules/<name>` endpoint causing rules to be saved
  inconsistently between DynamoDB and PostgreSQL
- **CUMULUS-2854**
  - Fixed queue granules behavior where the task was not accounting for granules that
  *already* had createdAt set. Workflows downstream in this scenario should no longer
  fail to write their granules due to order-of-db-writes constraints in the database
  update logic.

## [v10.1.0] 2022-02-23

### Added

- **CUMULUS-2775**
  - Added a configurable parameter group for the RDS serverless database cluster deployed by `tf-modules/rds-cluster-tf`. The allowed parameters for the parameter group can be found in the AWS documentation of [allowed parameters for an Aurora PostgreSQL cluster](https://docs.aws.amazon.com/AmazonRDS/latest/AuroraUserGuide/AuroraPostgreSQL.Reference.ParameterGroups.html). By default, the following parameters are specified:
    - `shared_preload_libraries`: `pg_stat_statements,auto_explain`
    - `log_min_duration_statement`: `250`
    - `auto_explain.log_min_duration`: `250`
- **CUMULUS-2781**
  - Add api_config secret to hold API/Private API lambda configuration values
- **CUMULUS-2840**
  - Added an index on `granule_cumulus_id` to the RDS files table.

### Changed

- **CUMULUS-2492**
  - Modify collectionId logic to accomodate trailing underscores in collection short names. e.g. `shortName____`
- **CUMULUS-2847**
  - Move DyanmoDb table name into API keystore and initialize only on lambda cold start
- **CUMULUS-2833**
  - Updates provider model schema titles to display on the dashboard.
- **CUMULUS-2837**
  - Update process-s3-dead-letter-archive to unpack SQS events in addition to
    Cumulus Messages
  - Update process-s3-dead-letter-archive to look up execution status using
    getCumulusMessageFromExecutionEvent (common method with sfEventSqsToDbRecords)
  - Move methods in api/lib/cwSfExecutionEventUtils to
    @cumulus/message/StepFunctions
- **CUMULUS-2775**
  - Changed the `timeout_action` to `ForceApplyCapacityChange` by default for the RDS serverless database cluster `tf-modules/rds-cluster-tf`
- **CUMULUS-2781**
  - Update API lambda to utilize api_config secret for initial environment variables

### Fixed

- **CUMULUS-2853**
  - Move OAUTH_PROVIDER to lambda env variables to address regression in CUMULUS-2781
  - Add logging output to api app router
- Added Cloudwatch permissions to `<prefix>-steprole` in `tf-modules/ingest/iam.tf` to address the
`Error: error creating Step Function State Machine (xxx): AccessDeniedException: 'arn:aws:iam::XXX:role/xxx-steprole' is not authorized to create managed-rule`
error in non-NGAP accounts:
  - `events:PutTargets`
  - `events:PutRule`
  - `events:DescribeRule`

## [v10.0.1] 2022-02-03

### Fixed

- Fixed IAM permissions issue with `<prefix>-postgres-migration-async-operation` Lambda
which prevented it from running a Fargate task for data migration.

## [v10.0.0] 2022-02-01

### Migration steps

- Please read the [documentation on the updates to the granule files schema for our Cumulus workflow tasks and how to upgrade your deployment for compatibility](https://nasa.github.io/cumulus/docs/upgrade-notes/update-task-file-schemas).
- (Optional) Update the `task-config` for all workflows that use the `sync-granule` task to include `workflowStartTime` set to
`{$.cumulus_meta.workflow_start_time}`. See [here](https://github.com/nasa/cumulus/blob/master/example/cumulus-tf/sync_granule_workflow.asl.json#L9) for an example.

### BREAKING CHANGES

- **NDCUM-624**
  - Functions in @cumulus/cmrjs renamed for consistency with `isCMRFilename` and `isCMRFile`
    - `isECHO10File` -> `isECHO10Filename`
    - `isUMMGFile` -> `isUMMGFilename`
    - `isISOFile` -> `isCMRISOFilename`
- **CUMULUS-2388**
  - In order to standardize task messaging formats, please note the updated input, output and config schemas for the following Cumulus workflow tasks:
    - add-missing-file-checksums
    - files-to-granules
    - hyrax-metadata-updates
    - lzards-backup
    - move-granules
    - post-to-cmr
    - sync-granule
    - update-cmr-access-constraints
    - update-granules-cmr-metadata-file-links
  The primary focus of the schema updates was to standardize the format of granules, and
  particularly their files data. The granule `files` object now matches the file schema in the
  Cumulus database and thus also matches the `files` object produced by the API with use cases like
  `applyWorkflow`. This includes removal of `name` and `filename` in favor of `bucket` and `key`,
  removal of certain properties such as `etag` and `duplicate_found` and outputting them as
  separate objects stored in `meta`.
  - Checksum values calculated by `@cumulus/checksum` are now converted to string to standardize
  checksum formatting across the Cumulus library.

### Notable changes

- **CUMULUS-2718**
  - The `sync-granule` task has been updated to support an optional configuration parameter `workflowStartTime`. The output payload of `sync-granule` now includes a `createdAt` time for each granule which is set to the
  provided `workflowStartTime` or falls back to `Date.now()` if not provided. Workflows using
  `sync-granule` may be updated to include this parameter with the value of `{$.cumulus_meta.workflow_start_time}` in the `task_config`.
- Updated version of `@cumulus/cumulus-message-adapter-js` from `2.0.3` to `2.0.4` for
all Cumulus workflow tasks
- **CUMULUS-2783**
  - A bug in the ECS cluster autoscaling configuration has been
resolved. ECS clusters should now correctly autoscale by adding new cluster
instances according to the [policy configuration](https://github.com/nasa/cumulus/blob/master/tf-modules/cumulus/ecs_cluster.tf).
  - Async operations that are started by these endpoints will be run as ECS tasks
  with a launch type of Fargate, not EC2:
    - `POST /deadLetterArchive/recoverCumulusMessages`
    - `POST /elasticsearch/index-from-database`
    - `POST /granules/bulk`
    - `POST /granules/bulkDelete`
    - `POST /granules/bulkReingest`
    - `POST /migrationCounts`
    - `POST /reconciliationReports`
    - `POST /replays`
    - `POST /replays/sqs`

### Added

- Upgraded version of dependencies on `knex` package from `0.95.11` to `0.95.15`
- Added Terraform data sources to `example/cumulus-tf` module to retrieve default VPC and subnets in NGAP accounts
  - Added `vpc_tag_name` variable which defines the tags used to look up a VPC. Defaults to VPC tag name used in NGAP accounts
  - Added `subnets_tag_name` variable which defines the tags used to look up VPC subnets. Defaults to a subnet tag name used in NGAP accounts
- Added Terraform data sources to `example/data-persistence-tf` module to retrieve default VPC and subnets in NGAP accounts
  - Added `vpc_tag_name` variable which defines the tags used to look up a VPC. Defaults to VPC tag name used in NGAP accounts
  - Added `subnets_tag_name` variable which defines the tags used to look up VPC subnets. Defaults to a subnet tag name used in NGAP accounts
- Added Terraform data sources to `example/rds-cluster-tf` module to retrieve default VPC and subnets in NGAP accounts
  - Added `vpc_tag_name` variable which defines the tags used to look up a VPC. Defaults to VPC tag name used in NGAP accounts
  - Added `subnets_tag_name` variable which defines the tags used to look up VPC subnets. Defaults to tag names used in subnets in for NGAP accounts
- **CUMULUS-2299**
  - Added support for SHA checksum types with hyphens (e.g. `SHA-256` vs `SHA256`) to tasks that calculate checksums.
- **CUMULUS-2439**
  - Added CMR search client setting to the CreateReconciliationReport lambda function.
  - Added `cmr_search_client_config` tfvars to the archive and cumulus terraform modules.
  - Updated CreateReconciliationReport lambda to search CMR collections with CMRSearchConceptQueue.
- **CUMULUS-2441**
  - Added support for 'PROD' CMR environment.
- **CUMULUS-2456**
  - Updated api lambdas to query ORCA Private API
  - Updated example/cumulus-tf/orca.tf to the ORCA release v4.0.0-Beta3
- **CUMULUS-2638**
  - Adds documentation to clarify bucket config object use.
- **CUMULUS-2684**
  - Added optional collection level parameter `s3MultipartChunksizeMb` to collection's `meta` field
  - Updated `move-granules` task to take in an optional config parameter s3MultipartChunksizeMb
- **CUMULUS-2747**
  - Updated data management type doc to include additional fields for provider configurations
- **CUMULUS-2773**
  - Added a document to the workflow-tasks docs describing deployment, configuration and usage of the LZARDS backup task.

### Changed

- Made `vpc_id` variable optional for `example/cumulus-tf` module
- Made `vpc_id` and `subnet_ids` variables optional for `example/data-persistence-tf` module
- Made `vpc_id` and `subnets` variables optional for `example/rds-cluster-tf` module
- Changes audit script to handle integration test failure when `USE\_CACHED\_BOOTSTRAP` is disabled.
- Increases wait time for CMR to return online resources in integration tests
- **CUMULUS-1823**
  - Updates to Cumulus rule/provider schemas to improve field titles and descriptions.
- **CUMULUS-2638**
  - Transparent to users, remove typescript type `BucketType`.
- **CUMULUS-2718**
  - Updated config for SyncGranules to support optional `workflowStartTime`
  - Updated SyncGranules to provide `createdAt` on output based on `workflowStartTime` if provided,
  falling back to `Date.now()` if not provided.
  - Updated `task_config` of SyncGranule in example workflows
- **CUMULUS-2735**
  - Updated reconciliation reports to write formatted JSON to S3 to improve readability for
    large reports
  - Updated TEA version from 102 to 121 to address TEA deployment issue with the max size of
    a policy role being exceeded
- **CUMULUS-2743**
  - Updated bamboo Dockerfile to upgrade pip as part of the image creation process
- **CUMULUS-2744**
  - GET executions/status returns associated granules for executions retrieved from the Step Function API
- **CUMULUS-2751**
  - Upgraded all Cumulus (node.js) workflow tasks to use
    `@cumulus/cumulus-message-adapter-js` version `2.0.3`, which includes an
    update cma-js to better expose CMA stderr stream output on lambda timeouts
    as well as minor logging enhancements.
- **CUMULUS-2752**
  - Add new mappings for execution records to prevent dynamic field expansion from exceeding
  Elasticsearch field limits
    - Nested objects under `finalPayload.*` will not dynamically add new fields to mapping
    - Nested objects under `originalPayload.*` will not dynamically add new fields to mapping
    - Nested keys under `tasks` will not dynamically add new fields to mapping
- **CUMULUS-2753**
  - Updated example/cumulus-tf/orca.tf to the latest ORCA release v4.0.0-Beta2 which is compatible with granule.files file schema
  - Updated /orca/recovery to call new lambdas request_status_for_granule and request_status_for_job.
  - Updated orca integration test
- [**PR #2569**](https://github.com/nasa/cumulus/pull/2569)
  - Fixed `TypeError` thrown by `@cumulus/cmrjs/cmr-utils.getGranuleTemporalInfo` when
    a granule's associated UMM-G JSON metadata file does not contain a `ProviderDates`
    element that has a `Type` of either `"Update"` or `"Insert"`.  If neither are
    present, the granule's last update date falls back to the `"Create"` type
    provider date, or `undefined`, if none is present.
- **CUMULUS-2775**
  - Changed `@cumulus/api-client/invokeApi()` to accept a single accepted status code or an array
  of accepted status codes via `expectedStatusCodes`
- [**PR #2611**](https://github.com/nasa/cumulus/pull/2611)
  - Changed `@cumulus/launchpad-auth/LaunchpadToken.requestToken` and `validateToken`
    to use the HTTPS request option `https.pfx` instead of the deprecated `pfx` option
    for providing the certificate.
- **CUMULUS-2836**
  - Updates `cmr-utils/getGranuleTemporalInfo` to search for a SingleDateTime
    element, when beginningDateTime value is not
    found in the metadata file.  The granule's temporal information is
    returned so that both beginningDateTime and endingDateTime are set to the
    discovered singleDateTimeValue.
- **CUMULUS-2756**
  - Updated `_writeGranule()` in `write-granules.js` to catch failed granule writes due to schema validation, log the failure and then attempt to set the status of the granule to `failed` if it already exists to prevent a failure from allowing the granule to get "stuck" in a non-failed status.

### Fixed

- **CUMULUS-2775**
  - Updated `@cumulus/api-client` to not log an error for 201 response from `updateGranule`
- **CUMULUS-2783**
  - Added missing lower bound on scale out policy for ECS cluster to ensure that
  the cluster will autoscale correctly.
- **CUMULUS-2835**
  - Updated `hyrax-metadata-updates` task to support reading the DatasetId from ECHO10 XML, and the EntryTitle from UMM-G JSON; these are both valid alternatives to the shortname and version ID.

## [v9.9.3] 2021-02-17 [BACKPORT]

**Please note** changes in 9.9.3 may not yet be released in future versions, as
this is a backport and patch release on the 9.9.x series of releases. Updates that
are included in the future will have a corresponding CHANGELOG entry in future
releases.

- **CUMULUS-2853**
  - Move OAUTH_PROVIDER to lambda env variables to address regression in 9.9.2/CUMULUS-2275
  - Add logging output to api app router

## [v9.9.2] 2021-02-10 [BACKPORT]

**Please note** changes in 9.9.2 may not yet be released in future versions, as
this is a backport and patch release on the 9.9.x series of releases. Updates that
are included in the future will have a corresponding CHANGELOG entry in future
releases.### Added

- **CUMULUS-2775**
  - Added a configurable parameter group for the RDS serverless database cluster deployed by `tf-modules/rds-cluster-tf`. The allowed parameters for the parameter group can be found in the AWS documentation of [allowed parameters for an Aurora PostgreSQL cluster](https://docs.aws.amazon.com/AmazonRDS/latest/AuroraUserGuide/AuroraPostgreSQL.Reference.ParameterGroups.html). By default, the following parameters are specified:
    - `shared_preload_libraries`: `pg_stat_statements,auto_explain`
    - `log_min_duration_statement`: `250`
    - `auto_explain.log_min_duration`: `250`
- **CUMULUS-2840**
  - Added an index on `granule_cumulus_id` to the RDS files table.

### Changed

- **CUMULUS-2847**
  - Move DyanmoDb table name into API keystore and initialize only on lambda cold start
- **CUMULUS-2781**
  - Add api_config secret to hold API/Private API lambda configuration values
- **CUMULUS-2775**
  - Changed the `timeout_action` to `ForceApplyCapacityChange` by default for the RDS serverless database cluster `tf-modules/rds-cluster-tf`

## [v9.9.1] 2021-02-10 [BACKPORT]

**Please note** changes in 9.9.1 may not yet be released in future versions, as
this is a backport and patch release on the 9.9.x series of releases. Updates that
are included in the future will have a corresponding CHANGELOG entry in future
releases.

### Fixed

- **CUMULUS-2775**
  - Updated `@cumulus/api-client` to not log an error for 201 response from `updateGranule`

### Changed

- Updated version of `@cumulus/cumulus-message-adapter-js` from `2.0.3` to `2.0.4` for
all Cumulus workflow tasks
- **CUMULUS-2775**
  - Changed `@cumulus/api-client/invokeApi()` to accept a single accepted status code or an array
  of accepted status codes via `expectedStatusCodes`
- **CUMULUS-2837**
  - Update process-s3-dead-letter-archive to unpack SQS events in addition to
    Cumulus Messages
  - Update process-s3-dead-letter-archive to look up execution status using
    getCumulusMessageFromExecutionEvent (common method with sfEventSqsToDbRecords)
  - Move methods in api/lib/cwSfExecutionEventUtils to
    @cumulus/message/StepFunctions

## [v9.9.0] 2021-11-03

### Added

- **NDCUM-624**: Add support for ISO metadata files for the `MoveGranules` step
  - Add function `isISOFile` to check if a given file object is an ISO file
  - `granuleToCmrFileObject` and `granulesToCmrFileObjects` now take a
    `filterFunc` argument
    - `filterFunc`'s default value is `isCMRFile`, so the previous behavior is
      maintained if no value is given for this argument
    - `MoveGranules` passes a custom filter function to
      `granulesToCmrFileObjects` to check for `isISOFile` in addition to
      `isCMRFile`, so that metadata from `.iso.xml` files can be used in the
      `urlPathTemplate`
- [**PR #2535**](https://github.com/nasa/cumulus/pull/2535)
  - NSIDC and other cumulus users had desire for returning formatted dates for
    the 'url_path' date extraction utilities. Added 'dateFormat' function as
    an option for extracting and formating the entire date. See
    docs/workflow/workflow-configuration-how-to.md for more information.
- [**PR #2548**](https://github.com/nasa/cumulus/pull/2548)
  - Updated webpack configuration for html-loader v2
- **CUMULUS-2640**
  - Added Elasticsearch client scroll setting to the CreateReconciliationReport lambda function.
  - Added `elasticsearch_client_config` tfvars to the archive and cumulus terraform modules.
- **CUMULUS-2683**
  - Added `default_s3_multipart_chunksize_mb` setting to the `move-granules` lambda function.
  - Added `default_s3_multipart_chunksize_mb` tfvars to the cumulus and ingest terraform modules.
  - Added optional parameter `chunkSize` to `@cumulus/aws-client/S3.moveObject` and
    `@cumulus/aws-client/S3.multipartCopyObject` to set the chunk size of the S3 multipart uploads.
  - Renamed optional parameter `maxChunkSize` to `chunkSize` in
    `@cumulus/aws-client/lib/S3MultipartUploads.createMultipartChunks`.

### Changed

- Upgraded all Cumulus workflow tasks to use `@cumulus/cumulus-message-adapter-js` version `2.0.1`
- **CUMULUS-2725**
  - Updated providers endpoint to return encrypted password
  - Updated providers model to try decrypting credentials before encryption to allow for better handling of updating providers
- **CUMULUS-2734**
  - Updated `@cumulus/api/launchpadSaml.launchpadPublicCertificate` to correctly retrieve
    certificate from launchpad IdP metadata with and without namespace prefix.

## [v9.8.0] 2021-10-19

### Notable changes

- Published new tag [`36` of `cumuluss/async-operation` to Docker Hub](https://hub.docker.com/layers/cumuluss/async-operation/35/images/sha256-cf777a6ef5081cd90a0f9302d45243b6c0a568e6d977c0ee2ccc5a90b12d45d0?context=explore) for compatibility with
upgrades to `knex` package and to address security vulnerabilities.

### Added

- Added `@cumulus/db/createRejectableTransaction()` to handle creating a Knex transaction that **will throw an error** if the transaction rolls back. [As of Knex 0.95+, promise rejection on transaction rollback is no longer the default behavior](https://github.com/knex/knex/blob/master/UPGRADING.md#upgrading-to-version-0950).

- **CUMULUS-2639**
  - Increases logging on reconciliation reports.

- **CUMULUS-2670**
  - Updated `lambda_timeouts` string map variable for `cumulus` module to accept a
  `update_granules_cmr_metadata_file_links_task_timeout` property
- **CUMULUS-2598**
  - Add unit and integration tests to describe queued granules as ignored when
    duplicate handling is 'skip'

### Changed

- Updated `knex` version from 0.23.11 to 0.95.11 to address security vulnerabilities
- Updated default version of async operations Docker image to `cumuluss/async-operation:36`
- **CUMULUS-2590**
  - Granule applyWorkflow, Reingest actions and Bulk operation now update granule status to `queued` when scheduling the granule.
- **CUMULUS-2643**
  - relocates system file `buckets.json` out of the
    `s3://internal-bucket/workflows` directory into
    `s3://internal-bucket/buckets`.


## [v9.7.1] 2021-12-08 [Backport]

Please note changes in 9.7.0 may not yet be released in future versions, as this is a backport and patch release on the 9.7.x series of releases. Updates that are included in the future will have a corresponding CHANGELOG entry in future releases.
Fixed

- **CUMULUS-2751**
  - Update all tasks to update to use cumulus-message-adapter-js version 2.0.4

## [v9.7.0] 2021-10-01

### Notable Changes

- **CUMULUS-2583**
  - The `queue-granules` task now updates granule status to `queued` when a granule is queued. In order to prevent issues with the private API endpoint and Lambda API request and concurrency limits, this functionality runs with limited concurrency, which may increase the task's overall runtime when large numbers of granules are being queued. If you are facing Lambda timeout errors with this task, we recommend converting your `queue-granules` task to an ECS activity. This concurrency is configurable via the task config's `concurrency` value.
- **CUMULUS-2676**
  - The `discover-granules` task has been updated to limit concurrency on checks to identify and skip already ingested granules in order to prevent issues with the private API endpoint and Lambda API request and concurrency limits. This may increase the task's overall runtime when large numbers of granules are discovered. If you are facing Lambda timeout errors with this task, we recommend converting your `discover-granules` task to an ECS activity. This concurrency is configurable via the task config's `concurrency` value.
- Updated memory of `<prefix>-sfEventSqsToDbRecords` Lambda to 1024MB

### Added

- **CUMULUS-2000**
  - Updated `@cumulus/queue-granules` to respect a new config parameter: `preferredQueueBatchSize`. Queue-granules will respect this batchsize as best as it can to batch granules into workflow payloads. As workflows generally rely on information such as collection and provider expected to be shared across all granules in a workflow, queue-granules will break batches up by collection, as well as provider if there is a `provider` field on the granule. This may result in batches that are smaller than the preferred size, but never larger ones. The default value is 1, which preserves current behavior of queueing 1 granule per workflow.
- **CUMULUS-2630**
  - Adds a new workflow `DiscoverGranulesToThrottledQueue` that discovers and writes
    granules to a throttled background queue.  This allows discovery and ingest
    of larger numbers of granules without running into limits with lambda
    concurrency.

### Changed

- **CUMULUS-2720**
  - Updated Core CI scripts to validate CHANGELOG diffs as part of the lint process
- **CUMULUS-2695**
  - Updates the example/cumulus-tf deployment to change
    `archive_api_reserved_concurrency` from 8 to 5 to use fewer reserved lambda
    functions. If you see throttling errors on the `<stack>-apiEndpoints` you
    should increase this value.
  - Updates cumulus-tf/cumulus/variables.tf to change
    `archive_api_reserved_concurrency` from 8 to 15 to prevent throttling on
    the dashboard for default deployments.
- **CUMULUS-2584**
  - Updates `api/endpoints/execution-status.js` `get` method to include associated granules, as
    an array, for the provided execution.
  - Added `getExecutionArnsByGranuleCumulusId` returning a list of executionArns sorted by most recent first,
    for an input Granule Cumulus ID in support of the move of `translatePostgresGranuleToApiGranule` from RDS-Phase2
    feature branch
  - Added `getApiExecutionCumulusIds` returning cumulus IDs for a given list of executions
- **CUMULUS-NONE**
  - Downgrades elasticsearch version in testing container to 5.3 to match AWS version.
  - Update serve.js -> `eraseDynamoTables()`. Changed the call `Promise.all()` to `Promise.allSettled()` to ensure all dynamo records (provider records in particular) are deleted prior to reseeding.

### Fixed

- **CUMULUS-2583**
  - Fixed a race condition where granules set as “queued” were not able to be set as “running” or “completed”

## [v9.6.0] 2021-09-20

### Added

- **CUMULUS-2576**
  - Adds `PUT /granules` API endpoint to update a granule
  - Adds helper `updateGranule` to `@cumulus/api-client/granules`
- **CUMULUS-2606**
  - Adds `POST /granules/{granuleId}/executions` API endpoint to associate an execution with a granule
  - Adds helper `associateExecutionWithGranule` to `@cumulus/api-client/granules`
- **CUMULUS-2583**
  - Adds `queued` as option for granule's `status` field

### Changed

- Moved `ssh2` package from `@cumulus/common` to `@cumulus/sftp-client` and
  upgraded package from `^0.8.7` to `^1.0.0` to address security vulnerability
  issue in previous version.
- **CUMULUS-2583**
  - `QueueGranules` task now updates granule status to `queued` once it is added to the queue.

- **CUMULUS-2617**
  - Use the `Authorization` header for CMR Launchpad authentication instead of the deprecated `Echo-Token` header.

### Fixed

- Added missing permission for `<prefix>_ecs_cluster_instance_role` IAM role (used when running ECS services/tasks)
to allow `kms:Decrypt` on the KMS key used to encrypt provider credentials. Adding this permission fixes the `sync-granule` task when run as an ECS activity in a Step Function, which previously failed trying to decrypt credentials for providers.

- **CUMULUS-2576**
  - Adds default value to granule's timestamp when updating a granule via API.

## [v9.5.0] 2021-09-07

### BREAKING CHANGES

- Removed `logs` record type from mappings from Elasticsearch. This change **should not have**
any adverse impact on existing deployments, even those which still contain `logs` records,
but technically it is a breaking change to the Elasticsearch mappings.
- Changed `@cumulus/api-client/asyncOperations.getAsyncOperation` to return parsed JSON body
of response and not the raw API endpoint response

### Added

- **CUMULUS-2670**
  - Updated core `cumulus` module to take lambda_timeouts string map variable that allows timeouts of ingest tasks to be configurable. Allowed properties for the mapping include:
  - discover_granules_task_timeout
  - discover_pdrs_task_timeout
  - hyrax_metadata_update_tasks_timeout
  - lzards_backup_task_timeout
  - move_granules_task_timeout
  - parse_pdr_task_timeout
  - pdr_status_check_task_timeout
  - post_to_cmr_task_timeout
  - queue_granules_task_timeout
  - queue_pdrs_task_timeout
  - queue_workflow_task_timeout
  - sync_granule_task_timeout
- **CUMULUS-2575**
  - Adds `POST /granules` API endpoint to create a granule
  - Adds helper `createGranule` to `@cumulus/api-client`
- **CUMULUS-2577**
  - Adds `POST /executions` endpoint to create an execution
- **CUMULUS-2578**
  - Adds `PUT /executions` endpoint to update an execution
- **CUMULUS-2592**
  - Adds logging when messages fail to be added to queue
- **CUMULUS-2644**
  - Pulled `delete` method for `granules-executions.ts` implemented as part of CUMULUS-2306
  from the RDS-Phase-2 feature branch in support of CUMULUS-2644.
  - Pulled `erasePostgresTables` method in `serve.js` implemented as part of CUMULUS-2644,
  and CUMULUS-2306 from the RDS-Phase-2 feature branch in support of CUMULUS-2644
  - Added `resetPostgresDb` method to support resetting between integration test suite runs

### Changed

- Updated `processDeadLetterArchive` Lambda to return an object where
`processingSucceededKeys` is an array of the S3 keys for successfully
processed objects and `processingFailedKeys` is an array of S3 keys
for objects that could not be processed
- Updated async operations to handle writing records to the databases
when output of the operation is `undefined`

- **CUMULUS-2644**
  - Moved `migration` directory from the `db-migration-lambda` to the `db` package and
  updated unit test references to migrationDir to be pulled from `@cumulus/db`
  - Updated `@cumulus/api/bin/serveUtils` to write records to PostgreSQL tables

- **CUMULUS-2575**
  - Updates model/granule to allow a granule created from API to not require an
    execution to be associated with it. This is a backwards compatible change
    that will not affect granules created in the normal way.
  - Updates `@cumulus/db/src/model/granules` functions `get` and `exists` to
    enforce parameter checking so that requests include either (granule\_id
    and collection\_cumulus\_id) or (cumulus\_id) to prevent incorrect results.
  - `@cumulus/message/src/Collections.deconstructCollectionId` has been
    modified to throw a descriptive error if the input `collectionId` is
    undefined rather than `TypeError: Cannot read property 'split' of
    undefined`. This function has also been updated to throw descriptive errors
    if an incorrectly formatted collectionId is input.

## [v9.4.1] 2022-02-14 [BACKPORT]

**Please note** changes in 9.4.1 may not yet be released in future versions, as
this is a backport and patch release on the 9.4.x series of releases. Updates that
are included in the future will have a corresponding CHANGELOG entry in future
releases.

- **CUMULUS-2847**
  - Update dynamo configuration to read from S3 instead of System Manager
    Parameter Store
  - Move api configuration initialization outside the lambda handler to
    eliminate unneded S3 calls/require config on cold-start only
  - Moved `ssh2` package from `@cumulus/common` to `@cumulus/sftp-client` and
    upgraded package from `^0.8.7` to `^1.0.0` to address security vulnerability
    issue in previous version.
  - Fixed hyrax task package.json dev dependency
  - Update CNM lambda dependencies for Core tasks
    - cumulus-cnm-response-task: 1.4.4
    - cumulus-cnm-to-granule: 1.5.4
  - Whitelist ssh2 re: https://github.com/advisories/GHSA-652h-xwhf-q4h6

## [v9.4.0] 2021-08-16

### Notable changes

- `@cumulus/sync-granule` task should now properly handle
syncing files from HTTP/HTTPS providers where basic auth is
required and involves a redirect to a different host (e.g.
downloading files protected by Earthdata Login)

### Added

- **CUMULUS-2591**
  - Adds `failedExecutionStepName` to failed execution's jsonb error records.
    This is the name of the Step Function step for the last failed event in the
    execution's event history.
- **CUMULUS-2548**
  - Added `allowed_redirects` field to PostgreSQL `providers` table
  - Added `allowedRedirects` field to DynamoDB `<prefix>-providers` table
  - Added `@cumulus/aws-client/S3.streamS3Upload` to handle uploading the contents
  of a readable stream to S3 and returning a promise
- **CUMULUS-2373**
  - Added `replaySqsMessages` lambda to replay archived incoming SQS
    messages from S3.
  - Added `/replays/sqs` endpoint to trigger an async operation for
    the `replaySqsMessages` lambda.
  - Added unit tests and integration tests for new endpoint and lambda.
  - Added `getS3PrefixForArchivedMessage` to `ingest/sqs` package to get prefix
    for an archived message.
  - Added new `async_operation` type `SQS Replay`.
- **CUMULUS-2460**
  - Adds `POST` /executions/workflows-by-granules for retrieving workflow names common to a set of granules
  - Adds `workflowsByGranules` to `@cumulus/api-client/executions`
- **CUMULUS-2635**
  - Added helper functions:
    - `@cumulus/db/translate/file/translateApiPdrToPostgresPdr`

### Fixed

- **CUMULUS-2548**
  - Fixed `@cumulus/ingest/HttpProviderClient.sync` to
properly handle basic auth when redirecting to a different
host and/or host with a different port
- **CUMULUS-2626**
  - Update [PDR migration](https://github.com/nasa/cumulus/blob/master/lambdas/data-migration2/src/pdrs.ts) to correctly find Executions by a Dynamo PDR's `execution` field
- **CUMULUS-2635**
  - Update `data-migration2` to migrate PDRs before migrating granules.
  - Update `data-migration2` unit tests testing granules migration to reference
    PDR records to better model the DB schema.
  - Update `migratePdrRecord` to use `translateApiPdrToPostgresPdr` function.

### Changed

- **CUMULUS-2373**
  - Updated `getS3KeyForArchivedMessage` in `ingest/sqs` to store SQS messages
    by `queueName`.
- **CUMULUS-2630**
  - Updates the example/cumulus-tf deployment to change
    `archive_api_reserved_concurrency` from 2 to 8 to prevent throttling with
    the dashboard.

## [v9.3.0] 2021-07-26

### BREAKING CHANGES

- All API requests made by `@cumulus/api-client` will now throw an error if the status code
does not match the expected response (200 for most requests and 202 for a few requests that
trigger async operations). Previously the helpers in this package would return the response
regardless of the status code, so you may need to update any code using helpers from this
package to catch or to otherwise handle errors that you may encounter.
- The Cumulus API Lambda function has now been configured with reserved concurrency to ensure
availability in a high-concurrency environment. However, this also caps max concurrency which
may result in throttling errors if trying to reach the Cumulus API multiple times in a short
period. Reserved concurrency can be configured with the `archive_api_reserved_concurrency`
terraform variable on the Cumulus module and increased if you are seeing throttling errors.
The default reserved concurrency value is 8.

### Notable changes

- `cmr_custom_host` variable for `cumulus` module can now be used to configure Cumulus to
  integrate with a custom CMR host name and protocol (e.g.
  `http://custom-cmr-host.com`). Note that you **must** include a protocol
  (`http://` or `https://)  if specifying a value for this variable.
- The cumulus module configuration value`rds_connetion_heartbeat` and it's
  behavior has been replaced by a more robust database connection 'retry'
  solution.   Users can remove this value from their configuration, regardless
  of value.  See the `Changed` section notes on CUMULUS-2528 for more details.

### Added

- Added user doc describing new features related to the Cumulus dead letter archive.
- **CUMULUS-2327**
  - Added reserved concurrency setting to the Cumulus API lambda function.
  - Added relevant tfvars to the archive and cumulus terraform modules.
- **CUMULUS-2460**
  - Adds `POST` /executions/search-by-granules for retrieving executions from a list of granules or granule query
  - Adds `searchExecutionsByGranules` to `@cumulus/api-client/executions`
- **CUMULUS-2475**
  - Adds `GET` endpoint to distribution API
- **CUMULUS-2463**
  - `PUT /granules` reingest action allows a user to override the default execution
    to use by providing an optional `workflowName` or `executionArn` parameter on
    the request body.
  - `PUT /granules/bulkReingest` action allows a user to override the default
    execution/workflow combination to reingest with by providing an optional
    `workflowName` on the request body.
- Adds `workflowName` and `executionArn` params to @cumulus/api-client/reingestGranules
- **CUMULUS-2476**
  - Adds handler for authenticated `HEAD` Distribution requests replicating current behavior of TEA
- **CUMULUS-2478**
  - Implemented [bucket map](https://github.com/asfadmin/thin-egress-app#bucket-mapping).
  - Implemented /locate endpoint
  - Cumulus distribution API checks the file request against bucket map:
    - retrieves the bucket and key from file path
    - determines if the file request is public based on the bucket map rather than the bucket type
    - (EDL only) restricts download from PRIVATE_BUCKETS to users who belong to certain EDL User Groups
    - bucket prefix and object prefix are supported
  - Add 'Bearer token' support as an authorization method
- **CUMULUS-2486**
  - Implemented support for custom headers
  - Added 'Bearer token' support as an authorization method
- **CUMULUS-2487**
  - Added integration test for cumulus distribution API
- **CUMULUS-2569**
  - Created bucket map cache for cumulus distribution API
- **CUMULUS-2568**
  - Add `deletePdr`/PDR deletion functionality to `@cumulus/api-client/pdrs`
  - Add `removeCollectionAndAllDependencies` to integration test helpers
  - Added `example/spec/apiUtils.waitForApiStatus` to wait for a
  record to be returned by the API with a specific value for
  `status`
  - Added `example/spec/discoverUtils.uploadS3GranuleDataForDiscovery` to upload granule data fixtures
  to S3 with a randomized granule ID for `discover-granules` based
  integration tests
  - Added `example/spec/Collections.removeCollectionAndAllDependencies` to remove a collection and
  all dependent objects (e.g. PDRs, granules, executions) from the
  database via the API
  - Added helpers to `@cumulus/api-client`:
    - `pdrs.deletePdr` - Delete a PDR via the API
    - `replays.postKinesisReplays` - Submit a POST request to the `/replays` endpoint for replaying Kinesis messages

- `@cumulus/api-client/granules.getGranuleResponse` to return the raw endpoint response from the GET `/granules/<granuleId>` endpoint

### Changed

- Moved functions from `@cumulus/integration-tests` to `example/spec/helpers/workflowUtils`:
  - `startWorkflowExecution`
  - `startWorkflow`
  - `executeWorkflow`
  - `buildWorkflow`
  - `testWorkflow`
  - `buildAndExecuteWorkflow`
  - `buildAndStartWorkflow`
- `example/spec/helpers/workflowUtils.executeWorkflow` now uses
`waitForApiStatus` to ensure that the execution is `completed` or
`failed` before resolving
- `example/spec/helpers/testUtils.updateAndUploadTestFileToBucket`
now accepts an object of parameters rather than positional
arguments
- Removed PDR from the `payload` in the input payload test fixture for reconciliation report integration tests
- The following integration tests for PDR-based workflows were
updated to use randomized granule IDs:
  - `example/spec/parallel/ingest/ingestFromPdrSpec.js`
  - `example/spec/parallel/ingest/ingestFromPdrWithChildWorkflowMetaSpec.js`
  - `example/spec/parallel/ingest/ingestFromPdrWithExecutionNamePrefixSpec.js`
  - `example/spec/parallel/ingest/ingestPdrWithNodeNameSpec.js`
- Updated the `@cumulus/api-client/CumulusApiClientError` error class to include new properties that can be accessed directly on
the error object:
  - `statusCode` - The HTTP status code of the API response
  - `apiMessage` - The message from the API response
- Added `params.pRetryOptions` parameter to
`@cumulus/api-client/granules.deleteGranule` to control the retry
behavior
- Updated `cmr_custom_host` variable to accept a full protocol and host name
(e.g. `http://cmr-custom-host.com`), whereas it previously only accepted a host name
- **CUMULUS-2482**
  - Switches the default distribution app in the `example/cumulus-tf` deployment to the new Cumulus Distribution
  - TEA is still available by following instructions in `example/README.md`
- **CUMULUS-2463**
  - Increases the duration of allowed backoff times for a successful test from
    0.5 sec to 1 sec.
- **CUMULUS-2528**
  - Removed `rds_connection_heartbeat` as a configuration option from all
    Cumulus terraform modules
  - Removed `dbHeartBeat` as an environmental switch from
    `@cumulus/db.getKnexClient` in favor of more comprehensive general db
    connect retry solution
  - Added new `rds_connection_timing_configuration` string map to allow for
    configuration and tuning of Core's internal database retry/connection
    timeout behaviors.  These values map to connection pool configuration
    values for tarn (https://github.com/vincit/tarn.js/) which Core's database
    module / knex(https://www.npmjs.com/package/knex) use for this purpose:
    - acquireTimeoutMillis
    - createRetryIntervalMillis
    - createTimeoutMillis
    - idleTimeoutMillis
    - reapIntervalMillis
      Connection errors will result in a log line prepended with 'knex failed on
      attempted connection error' and sent from '@cumulus/db/connection'
  - Updated `@cumulus/db` and all terraform mdules to set default retry
    configuration values for the database module to cover existing database
    heartbeat connection failures as well as all other knex/tarn connection
    creation failures.

### Fixed

- Fixed bug where `cmr_custom_host` variable was not properly forwarded into `archive`, `ingest`, and `sqs-message-remover` modules from `cumulus` module
- Fixed bug where `parse-pdr` set a granule's provider to the entire provider record when a `NODE_NAME`
  is present. Expected behavior consistent with other tasks is to set the provider name in that field.
- **CUMULUS-2568**
  - Update reconciliation report integration test to have better cleanup/failure behavior
  - Fixed `@cumulus/api-client/pdrs.getPdr` to request correct endpoint for returning a PDR from the API
- **CUMULUS-2620**
  - Fixed a bug where a granule could be removed from CMR but still be set as
  `published: true` and with a CMR link in the Dynamo/PostgreSQL databases. Now,
  the CMR deletion and the Dynamo/PostgreSQL record updates will all succeed or fail
  together, preventing the database records from being out of sync with CMR.
  - Fixed `@cumulus/api-client/pdrs.getPdr` to request correct
  endpoint for returning a PDR from the API

## [v9.2.2] 2021-08-06 - [BACKPORT]

**Please note** changes in 9.2.2 may not yet be released in future versions, as
this is a backport and patch release on the 9.2.x series of releases. Updates that
are included in the future will have a corresponding CHANGELOG entry in future
releases.

### Added

- **CUMULUS-2635**
  - Added helper functions:
    - `@cumulus/db/translate/file/translateApiPdrToPostgresPdr`

### Fixed

- **CUMULUS-2635**
  - Update `data-migration2` to migrate PDRs before migrating granules.
  - Update `data-migration2` unit tests testing granules migration to reference
    PDR records to better model the DB schema.
  - Update `migratePdrRecord` to use `translateApiPdrToPostgresPdr` function.

## [v9.2.1] 2021-07-29 - [BACKPORT]

### Fixed

- **CUMULUS-2626**
  - Update [PDR migration](https://github.com/nasa/cumulus/blob/master/lambdas/data-migration2/src/pdrs.ts) to correctly find Executions by a Dynamo PDR's `execution` field

## [v9.2.0] 2021-06-22

### Added

- **CUMULUS-2475**
  - Adds `GET` endpoint to distribution API
- **CUMULUS-2476**
  - Adds handler for authenticated `HEAD` Distribution requests replicating current behavior of TEA

### Changed

- **CUMULUS-2482**
  - Switches the default distribution app in the `example/cumulus-tf` deployment to the new Cumulus Distribution
  - TEA is still available by following instructions in `example/README.md`

### Fixed

- **CUMULUS-2520**
  - Fixed error that prevented `/elasticsearch/index-from-database` from starting.
- **CUMULUS-2558**
  - Fixed issue where executions original_payload would not be retained on successful execution

## [v9.1.0] 2021-06-03

### BREAKING CHANGES

- @cumulus/api-client/granules.getGranule now returns the granule record from the GET /granules/<granuleId> endpoint, not the raw endpoint response
- **CUMULUS-2434**
  - To use the updated `update-granules-cmr-metadata-file-links` task, the
    granule  UMM-G metadata should have version 1.6.2 or later, since CMR s3
    link type 'GET DATA VIA DIRECT ACCESS' is not valid until UMM-G version
    [1.6.2](https://cdn.earthdata.nasa.gov/umm/granule/v1.6.2/umm-g-json-schema.json)
- **CUMULUS-2488**
  - Removed all EMS reporting including lambdas, endpoints, params, etc as all
    reporting is now handled through Cloud Metrics
- **CUMULUS-2472**
  - Moved existing `EarthdataLoginClient` to
    `@cumulus/oauth-client/EarthdataLoginClient` and updated all references in
    Cumulus Core.
  - Rename `EarthdataLoginClient` property from `earthdataLoginUrl` to
    `loginUrl for consistency with new OAuth clients. See example in
    [oauth-client
    README](https://github.com/nasa/cumulus/blob/master/packages/oauth-client/README.md)

### Added

- **HYRAX-439** - Corrected README.md according to a new Hyrax URL format.
- **CUMULUS-2354**
  - Adds configuration options to allow `/s3credentials` endpoint to distribute
    same-region read-only tokens based on a user's CMR ACLs.
  - Configures the example deployment to enable this feature.
- **CUMULUS-2442**
  - Adds option to generate cloudfront URL to lzards-backup task. This will require a few new task config options that have been documented in the [task README](https://github.com/nasa/cumulus/blob/master/tasks/lzards-backup/README.md).
- **CUMULUS-2470**
  - Added `/s3credentials` endpoint for distribution API
- **CUMULUS-2471**
  - Add `/s3credentialsREADME` endpoint to distribution API
- **CUMULUS-2473**
  - Updated `tf-modules/cumulus_distribution` module to take earthdata or cognito credentials
  - Configured `example/cumulus-tf/cumulus_distribution.tf` to use CSDAP credentials
- **CUMULUS-2474**
  - Add `S3ObjectStore` to `aws-client`. This class allows for interaction with the S3 object store.
  - Add `object-store` package which contains abstracted object store functions for working with various cloud providers
- **CUMULUS-2477**
  - Added `/`, `/login` and `/logout` endpoints to cumulus distribution api
- **CUMULUS-2479**
  - Adds /version endpoint to distribution API
- **CUMULUS-2497**
  - Created `isISOFile()` to check if a CMR file is a CMR ISO file.
- **CUMULUS-2371**
  - Added helpers to `@cumulus/ingest/sqs`:
    - `archiveSqsMessageToS3` - archives an incoming SQS message to S3
    - `deleteArchivedMessageFromS3` - deletes a processed SQS message from S3
  - Added call to `archiveSqsMessageToS3` to `sqs-message-consumer` which
    archives all incoming SQS messages to S3.
  - Added call to `deleteArchivedMessageFrom` to `sqs-message-remover` which
    deletes archived SQS message from S3 once it has been processed.

### Changed

- **[PR2224](https://github.com/nasa/cumulus/pull/2244)**
- **CUMULUS-2208**
  - Moved all `@cumulus/api/es/*` code to new `@cumulus/es-client` package
- Changed timeout on `sfEventSqsToDbRecords` Lambda to 60 seconds to match
  timeout for Knex library to acquire database connections
- **CUMULUS-2517**
  - Updated postgres-migration-count-tool default concurrency to '1'
- **CUMULUS-2489**
  - Updated docs for Terraform references in FAQs, glossary, and in Deployment sections
- **CUMULUS-2434**
  - Updated `@cumulus/cmrjs` `updateCMRMetadata` and related functions to add
    both HTTPS URLS and S3 URIs to CMR metadata.
  - Updated `update-granules-cmr-metadata-file-links` task to add both HTTPS
    URLs and S3 URIs to the OnlineAccessURLs field of CMR metadata. The task
    configuration parameter `cmrGranuleUrlType` now has default value `both`.
  - To use the updated `update-granules-cmr-metadata-file-links` task, the
    granule UMM-G metadata should have version 1.6.2 or later, since CMR s3 link
    type 'GET DATA VIA DIRECT ACCESS' is not valid until UMM-G version
    [1.6.2](https://cdn.earthdata.nasa.gov/umm/granule/v1.6.2/umm-g-json-schema.json)
- **CUMULUS-2472**
  - Renamed `@cumulus/earthdata-login-client` to more generic
    `@cumulus/oauth-client` as a parent  class for new OAuth clients.
  - Added `@cumulus/oauth-client/CognitoClient` to interface with AWS cognito login service.
- **CUMULUS-2497**
  - Changed the `@cumulus/cmrjs` package:
    - Updated `@cumulus/cmrjs/cmr-utils.getGranuleTemporalInfo()` so it now
      returns temporal info for CMR ISO 19115 SMAP XML files.
    - Updated `@cumulus/cmrjs/cmr-utils.isCmrFilename()` to include
      `isISOFile()`.
- **CUMULUS-2532**
  - Changed integration tests to use `api-client/granules` functions as opposed to granulesApi from `@cumulus/integration-tests`.

### Fixed

- **CUMULUS-2519**
  - Update @cumulus/integration-tests.buildWorkflow to fail if provider/collection API response is not successful
- **CUMULUS-2518**
  - Update sf-event-sqs-to-db-records to not throw if a collection is not
    defined on a payload that has no granules/an empty granule payload object
- **CUMULUS-2512**
  - Updated ingest package S3 provider client to take additional parameter
    `remoteAltBucket` on `download` method to allow for per-file override of
    provider bucket for checksum
  - Updated @cumulus/ingest.fetchTextFile's signature to be parameterized and
    added `remoteAltBucket`to allow for an override of the passed in provider
    bucket for the source file
  - Update "eslint-plugin-import" to be pinned to 2.22.1
- **CUMULUS-2520**
  - Fixed error that prevented `/elasticsearch/index-from-database` from starting.
- **CUMULUS-2532**
  - Fixed integration tests to have granule deletion occur before provider and
    collection deletion in test cleanup.
- **[2231](https://github.com/nasa/cumulus/issues/2231)**
  - Fixes broken relative path links in `docs/README.md`

### Removed

- **CUMULUS-2502**
  - Removed outdated documentation regarding Kibana index patterns for metrics.

## [v9.0.1] 2021-05-07

### Migration Steps

Please review the migration steps for 9.0.0 as this release is only a patch to
correct a failure in our build script and push out corrected release artifacts. The previous migration steps still apply.

### Changed

- Corrected `@cumulus/db` configuration to correctly build package.

## [v9.0.0] 2021-05-03

### Migration steps

- This release of Cumulus enables integration with a PostgreSQL database for archiving Cumulus data. There are several upgrade steps involved, **some of which need to be done before redeploying Cumulus**. See the [documentation on upgrading to the RDS release](https://nasa.github.io/cumulus/docs/upgrade-notes/upgrade-rds).

### BREAKING CHANGES

- **CUMULUS-2185** - RDS Migration Epic
  - **CUMULUS-2191**
    - Removed the following from the `@cumulus/api/models.asyncOperation` class in
      favor of the added `@cumulus/async-operations` module:
      - `start`
      - `startAsyncOperations`
  - **CUMULUS-2187**
    - The `async-operations` endpoint will now omit `output` instead of
      returning `none` when the operation did not return output.
  - **CUMULUS-2309**
    - Removed `@cumulus/api/models/granule.unpublishAndDeleteGranule` in favor
      of `@cumulus/api/lib/granule-remove-from-cmr.unpublishGranule` and
      `@cumulus/api/lib/granule-delete.deleteGranuleAndFiles`.
  - **CUMULUS-2385**
    - Updated `sf-event-sqs-to-db-records` to write a granule's files to
      PostgreSQL only after the workflow has exited the `Running` status.
      Please note that any workflow that uses `sf_sqs_report_task` for
      mid-workflow updates will be impacted.
    - Changed PostgreSQL `file` schema and TypeScript type definition to require
      `bucket` and `key` fields.
    - Updated granule/file write logic to mark a granule's status as "failed"
  - **CUMULUS-2455**
    - API `move granule` endpoint now moves granule files on a per-file basis
    - API `move granule` endpoint on granule file move failure will retain the
      file at it's original location, but continue to move any other granule
      files.
    - Removed the `move` method from the `@cumulus/api/models.granule` class.
      logic is now handled in `@cumulus/api/endpoints/granules` and is
      accessible via the Core API.

### Added

- **CUMULUS-2185** - RDS Migration Epic
  - **CUMULUS-2130**
    - Added postgres-migration-count-tool lambda/ECS task to allow for
      evaluation of database state
    - Added /migrationCounts api endpoint that allows running of the
      postgres-migration-count-tool as an asyncOperation
  - **CUMULUS-2394**
    - Updated PDR and Granule writes to check the step function
      workflow_start_time against the createdAt field for each record to ensure
      old records do not overwrite newer ones for legacy Dynamo and PostgreSQL
      writes
  - **CUMULUS-2188**
    - Added `data-migration2` Lambda to be run after `data-migration1`
    - Added logic to `data-migration2` Lambda for migrating execution records
      from DynamoDB to PostgreSQL
  - **CUMULUS-2191**
    - Added `@cumulus/async-operations` to core packages, exposing
      `startAsyncOperation` which will handle starting an async operation and
      adding an entry to both PostgreSQL and DynamoDb
  - **CUMULUS-2127**
    - Add schema migration for `collections` table
  - **CUMULUS-2129**
    - Added logic to `data-migration1` Lambda for migrating collection records
      from Dynamo to PostgreSQL
  - **CUMULUS-2157**
    - Add schema migration for `providers` table
    - Added logic to `data-migration1` Lambda for migrating provider records
      from Dynamo to PostgreSQL
  - **CUMULUS-2187**
    - Added logic to `data-migration1` Lambda for migrating async operation
      records from Dynamo to PostgreSQL
  - **CUMULUS-2198**
    - Added logic to `data-migration1` Lambda for migrating rule records from
      DynamoDB to PostgreSQL
  - **CUMULUS-2182**
    - Add schema migration for PDRs table
  - **CUMULUS-2230**
    - Add schema migration for `rules` table
  - **CUMULUS-2183**
    - Add schema migration for `asyncOperations` table
  - **CUMULUS-2184**
    - Add schema migration for `executions` table
  - **CUMULUS-2257**
    - Updated PostgreSQL table and column names to snake_case
    - Added `translateApiAsyncOperationToPostgresAsyncOperation` function to `@cumulus/db`
  - **CUMULUS-2186**
    - Added logic to `data-migration2` Lambda for migrating PDR records from
      DynamoDB to PostgreSQL
  - **CUMULUS-2235**
    - Added initial ingest load spec test/utility
  - **CUMULUS-2167**
    - Added logic to `data-migration2` Lambda for migrating Granule records from
      DynamoDB to PostgreSQL and parse Granule records to store File records in
      RDS.
  - **CUMULUS-2367**
    - Added `granules_executions` table to PostgreSQL schema to allow for a
      many-to-many relationship between granules and executions
      - The table refers to granule and execution records using foreign keys
        defined with ON CASCADE DELETE, which means that any time a granule or
        execution record is deleted, all of the records in the
        `granules_executions` table referring to that record will also be
        deleted.
    - Added `upsertGranuleWithExecutionJoinRecord` helper to `@cumulus/db` to
      allow for upserting a granule record and its corresponding
      `granules_execution` record
  - **CUMULUS-2128**
    - Added helper functions:
      - `@cumulus/db/translate/file/translateApiFiletoPostgresFile`
      - `@cumulus/db/translate/file/translateApiGranuletoPostgresGranule`
      - `@cumulus/message/Providers/getMessageProvider`
  - **CUMULUS-2190**
    - Added helper functions:
      - `@cumulus/message/Executions/getMessageExecutionOriginalPayload`
      - `@cumulus/message/Executions/getMessageExecutionFinalPayload`
      - `@cumulus/message/workflows/getMessageWorkflowTasks`
      - `@cumulus/message/workflows/getMessageWorkflowStartTime`
      - `@cumulus/message/workflows/getMessageWorkflowStopTime`
      - `@cumulus/message/workflows/getMessageWorkflowName`
  - **CUMULUS-2192**
    - Added helper functions:
      - `@cumulus/message/PDRs/getMessagePdrRunningExecutions`
      - `@cumulus/message/PDRs/getMessagePdrCompletedExecutions`
      - `@cumulus/message/PDRs/getMessagePdrFailedExecutions`
      - `@cumulus/message/PDRs/getMessagePdrStats`
      - `@cumulus/message/PDRs/getPdrPercentCompletion`
      - `@cumulus/message/workflows/getWorkflowDuration`
  - **CUMULUS-2199**
    - Added `translateApiRuleToPostgresRule` to `@cumulus/db` to translate API
      Rule to conform to Postgres Rule definition.
  - **CUMUlUS-2128**
    - Added "upsert" logic to the `sfEventSqsToDbRecords` Lambda for granule and
      file writes to the core PostgreSQL database
  - **CUMULUS-2199**
    - Updated Rules endpoint to write rules to core PostgreSQL database in
      addition to DynamoDB and to delete rules from the PostgreSQL database in
      addition to DynamoDB.
    - Updated `create` in Rules Model to take in optional `createdAt` parameter
      which sets the value of createdAt if not specified during function call.
  - **CUMULUS-2189**
    - Updated Provider endpoint logic to write providers in parallel to Core
      PostgreSQL database
    - Update integration tests to utilize API calls instead of direct
      api/model/Provider calls
  - **CUMULUS-2191**
    - Updated cumuluss/async-operation task to write async-operations to the
      PostgreSQL database.
  - **CUMULUS-2228**
    - Added logic to the `sfEventSqsToDbRecords` Lambda to write execution, PDR,
      and granule records to the core PostgreSQL database in parallel with
      writes to DynamoDB
  - **CUMUlUS-2190**
    - Added "upsert" logic to the `sfEventSqsToDbRecords` Lambda for PDR writes
      to the core PostgreSQL database
  - **CUMUlUS-2192**
    - Added "upsert" logic to the `sfEventSqsToDbRecords` Lambda for execution
      writes to the core PostgreSQL database
  - **CUMULUS-2187**
    - The `async-operations` endpoint will now omit `output` instead of
      returning `none` when the operation did not return output.
  - **CUMULUS-2167**
    - Change PostgreSQL schema definition for `files` to remove `filename` and
      `name` and only support `file_name`.
    - Change PostgreSQL schema definition for `files` to remove `size` to only
      support `file_size`.
    - Change `PostgresFile` to remove duplicate fields `filename` and `name` and
      rename `size` to `file_size`.
  - **CUMULUS-2266**
    - Change `sf-event-sqs-to-db-records` behavior to discard and not throw an
      error on an out-of-order/delayed message so as not to have it be sent to
      the DLQ.
  - **CUMULUS-2305**
    - Changed `DELETE /pdrs/{pdrname}` API behavior to also delete record from
      PostgreSQL database.
  - **CUMULUS-2309**
    - Changed `DELETE /granules/{granuleName}` API behavior to also delete
      record from PostgreSQL database.
    - Changed `Bulk operation BULK_GRANULE_DELETE` API behavior to also delete
      records from PostgreSQL database.
  - **CUMULUS-2367**
    - Updated `granule_cumulus_id` foreign key to granule in PostgreSQL `files`
      table to use a CASCADE delete, so records in the files table are
      automatically deleted by the database when the corresponding granule is
      deleted.
  - **CUMULUS-2407**
    - Updated data-migration1 and data-migration2 Lambdas to use UPSERT instead
      of UPDATE when migrating dynamoDB records to PostgreSQL.
    - Changed data-migration1 and data-migration2 logic to only update already
      migrated records if the incoming record update has a newer timestamp
  - **CUMULUS-2329**
    - Add `write-db-dlq-records-to-s3` lambda.
    - Add terraform config to automatically write db records DLQ messages to an
      s3 archive on the system bucket.
    - Add unit tests and a component spec test for the above.
  - **CUMULUS-2380**
    - Add `process-dead-letter-archive` lambda to pick up and process dead letters in the S3 system bucket dead letter archive.
    - Add `/deadLetterArchive/recoverCumulusMessages` endpoint to trigger an async operation to leverage this capability on demand.
    - Add unit tests and integration test for all of the above.
  - **CUMULUS-2406**
    - Updated parallel write logic to ensure that updatedAt/updated_at
      timestamps are the same in Dynamo/PG on record write for the following
      data types:
      - async operations
      - granules
      - executions
      - PDRs
  - **CUMULUS-2446**
    - Remove schema validation check against DynamoDB table for collections when
      migrating records from DynamoDB to core PostgreSQL database.
  - **CUMULUS-2447**
    - Changed `translateApiAsyncOperationToPostgresAsyncOperation` to call
      `JSON.stringify` and then `JSON.parse` on output.
  - **CUMULUS-2313**
    - Added `postgres-migration-async-operation` lambda to start an ECS task to
      run a the `data-migration2` lambda.
    - Updated `async_operations` table to include `Data Migration 2` as a new
      `operation_type`.
    - Updated `cumulus-tf/variables.tf` to include `optional_dynamo_tables` that
      will be merged with `dynamo_tables`.
  - **CUMULUS-2451**
    - Added summary type file `packages/db/src/types/summary.ts` with
      `MigrationSummary` and `DataMigration1` and `DataMigration2` types.
    - Updated `data-migration1` and `data-migration2` lambdas to return
      `MigrationSummary` objects.
    - Added logging for every batch of 100 records processed for executions,
      granules and files, and PDRs.
    - Removed `RecordAlreadyMigrated` logs in `data-migration1` and
      `data-migration2`
  - **CUMULUS-2452**
    - Added support for only migrating certain granules by specifying the
      `granuleSearchParams.granuleId` or `granuleSearchParams.collectionId`
      properties in the payload for the
      `<prefix>-postgres-migration-async-operation` Lambda
    - Added support for only running certain migrations for data-migration2 by
      specifying the `migrationsList` property in the payload for the
      `<prefix>-postgres-migration-async-operation` Lambda
  - **CUMULUS-2453**
    - Created `storeErrors` function which stores errors in system bucket.
    - Updated `executions` and `granulesAndFiles` data migrations to call `storeErrors` to store migration errors.
    - Added `system_bucket` variable to `data-migration2`.
  - **CUMULUS-2455**
    - Move granules API endpoint records move updates for migrated granule files
      if writing any of the granule files fails.
  - **CUMULUS-2468**
    - Added support for doing [DynamoDB parallel scanning](https://docs.aws.amazon.com/amazondynamodb/latest/developerguide/Scan.html#Scan.ParallelScan) for `executions` and `granules` migrations to improve performance. The behavior of the parallel scanning and writes can be controlled via the following properties on the event input to the `<prefix>-postgres-migration-async-operation` Lambda:
      - `granuleMigrationParams.parallelScanSegments`: How many segments to divide your granules DynamoDB table into for parallel scanning
      - `granuleMigrationParams.parallelScanLimit`: The maximum number of granule records to evaluate for each parallel scanning segment of the DynamoDB table
      - `granuleMigrationParams.writeConcurrency`: The maximum number of concurrent granule/file writes to perform to the PostgreSQL database across all DynamoDB segments
      - `executionMigrationParams.parallelScanSegments`: How many segments to divide your executions DynamoDB table into for parallel scanning
      - `executionMigrationParams.parallelScanLimit`: The maximum number of execution records to evaluate for each parallel scanning segment of the DynamoDB table
      - `executionMigrationParams.writeConcurrency`: The maximum number of concurrent execution writes to perform to the PostgreSQL database across all DynamoDB segments
  - **CUMULUS-2468** - Added `@cumulus/aws-client/DynamoDb.parallelScan` helper to perform [parallel scanning on DynamoDb tables](https://docs.aws.amazon.com/amazondynamodb/latest/developerguide/Scan.html#Scan.ParallelScan)
  - **CUMULUS-2507**
    - Updated granule record write logic to set granule status to `failed` in both Postgres and DynamoDB if any/all of its files fail to write to the database.

### Deprecated

- **CUMULUS-2185** - RDS Migration Epic
  - **CUMULUS-2455**
    - `@cumulus/ingest/moveGranuleFiles`

## [v8.1.2] 2021-07-29

**Please note** changes in 8.1.2 may not yet be released in future versions, as this
is a backport/patch release on the 8.x series of releases.  Updates that are
included in the future will have a corresponding CHANGELOG entry in future releases.

### Notable changes

- `cmr_custom_host` variable for `cumulus` module can now be used to configure Cumulus to
integrate with a custom CMR host name and protocol (e.g. `http://custom-cmr-host.com`). Note
that you **must** include a protocol (`http://` or `https://`) if specifying a value for this
variable.
- `@cumulus/sync-granule` task should now properly handle
syncing files from HTTP/HTTPS providers where basic auth is
required and involves a redirect to a different host (e.g.
downloading files protected by Earthdata Login)

### Added

- **CUMULUS-2548**
  - Added `allowed_redirects` field to PostgreSQL `providers` table
  - Added `allowedRedirects` field to DynamoDB `<prefix>-providers` table
  - Added `@cumulus/aws-client/S3.streamS3Upload` to handle uploading the contents
  of a readable stream to S3 and returning a promise

### Changed

- Updated `cmr_custom_host` variable to accept a full protocol and host name
(e.g. `http://cmr-custom-host.com`), whereas it previously only accepted a host name

### Fixed

- Fixed bug where `cmr_custom_host` variable was not properly forwarded into `archive`, `ingest`, and `sqs-message-remover` modules from `cumulus` module
- **CUMULUS-2548**
  - Fixed `@cumulus/ingest/HttpProviderClient.sync` to
properly handle basic auth when redirecting to a different
host and/or host with a different port

## [v8.1.1] 2021-04-30 -- Patch Release

**Please note** changes in 8.1.1 may not yet be released in future versions, as this
is a backport/patch release on the 8.x series of releases.  Updates that are
included in the future will have a corresponding CHANGELOG entry in future releases.

### Added

- **CUMULUS-2497**
  - Created `isISOFile()` to check if a CMR file is a CMR ISO file.

### Fixed

- **CUMULUS-2512**
  - Updated ingest package S3 provider client to take additional parameter
    `remoteAltBucket` on `download` method to allow for per-file override of
    provider bucket for checksum
  - Updated @cumulus/ingest.fetchTextFile's signature to be parameterized and
    added `remoteAltBucket`to allow for an override of the passed in provider
    bucket for the source file
  - Update "eslint-plugin-import" to be pinned to 2.22.1

### Changed

- **CUMULUS-2497**
  - Changed the `@cumulus/cmrjs` package:
    - Updated `@cumulus/cmrjs/cmr-utils.getGranuleTemporalInfo()` so it now
      returns temporal info for CMR ISO 19115 SMAP XML files.
    - Updated `@cumulus/cmrjs/cmr-utils.isCmrFilename()` to include
      `isISOFile()`.

- **[2216](https://github.com/nasa/cumulus/issues/2216)**
  - Removed "node-forge", "xml-crypto" from audit whitelist, added "underscore"

## [v8.1.0] 2021-04-29

### Added

- **CUMULUS-2348**
  - The `@cumulus/api` `/granules` and `/granules/{granuleId}` endpoints now take `getRecoveryStatus` parameter
  to include recoveryStatus in result granule(s)
  - The `@cumulus/api-client.granules.getGranule` function takes a `query` parameter which can be used to
  request additional granule information.
  - Published `@cumulus/api@7.2.1-alpha.0` for dashboard testing
- **CUMULUS-2469**
  - Added `tf-modules/cumulus_distribution` module to standup a skeleton
    distribution api

## [v8.0.0] 2021-04-08

### BREAKING CHANGES

- **CUMULUS-2428**
  - Changed `/granules/bulk` to use `queueUrl` property instead of a `queueName` property for setting the queue to use for scheduling bulk granule workflows

### Notable changes

- Bulk granule operations endpoint now supports setting a custom queue for scheduling workflows via the `queueUrl` property in the request body. If provided, this value should be the full URL for an SQS queue.

### Added

- **CUMULUS-2374**
  - Add cookbok entry for queueing PostToCmr step
  - Add example workflow to go with cookbook
- **CUMULUS-2421**
  - Added **experimental** `ecs_include_docker_cleanup_cronjob` boolean variable to the Cumulus module to enable cron job to clean up docker root storage blocks in ECS cluster template for non-`device-mapper` storage drivers. Default value is `false`. This fulfills a specific user support request. This feature is otherwise untested and will remain so until we can iterate with a better, more general-purpose solution. Use of this feature is **NOT** recommended unless you are certain you need it.

- **CUMULUS-1808**
  - Add additional error messaging in `deleteSnsTrigger` to give users more context about where to look to resolve ResourceNotFound error when disabling or deleting a rule.

### Fixed

- **CUMULUS-2281**
  - Changed discover-granules task to write discovered granules directly to
    logger, instead of via environment variable. This fixes a problem where a
    large number of found granules prevents this lambda from running as an
    activity with an E2BIG error.

## [v7.2.0] 2021-03-23

### Added

- **CUMULUS-2346**
  - Added orca API endpoint to `@cumulus/api` to get recovery status
  - Add `CopyToGlacier` step to [example IngestAndPublishGranuleWithOrca workflow](https://github.com/nasa/cumulus/blob/master/example/cumulus-tf/ingest_and_publish_granule_with_orca_workflow.tf)

### Changed

- **HYRAX-357**
  - Format of NGAP OPeNDAP URL changed and by default now is referring to concept id and optionally can include short name and version of collection.
  - `addShortnameAndVersionIdToConceptId` field has been added to the config inputs of the `hyrax-metadata-updates` task

## [v7.1.0] 2021-03-12

### Notable changes

- `sync-granule` task will now properly handle syncing 0 byte files to S3
- SQS/Kinesis rules now support scheduling workflows to a custom queue via the `rule.queueUrl` property. If provided, this value should be the full URL for an SQS queue.

### Added

- `tf-modules/cumulus` module now supports a `cmr_custom_host` variable that can
  be used to set to an arbitrary  host for making CMR requests (e.g.
  `https://custom-cmr-host.com`).
- Added `buckets` variable to `tf-modules/archive`
- **CUMULUS-2345**
  - Deploy ORCA with Cumulus, see `example/cumulus-tf/orca.tf` and `example/cumulus-tf/terraform.tfvars.example`
  - Add `CopyToGlacier` step to [example IngestAndPublishGranule workflow](https://github.com/nasa/cumulus/blob/master/example/cumulus-tf/ingest_and_publish_granule_workflow.asl.json)
- **CUMULUS-2424**
  - Added `childWorkflowMeta` to `queue-pdrs` config. An object passed to this config value will be merged into a child workflow message's `meta` object. For an example of how this can be used, see `example/cumulus-tf/discover_and_queue_pdrs_with_child_workflow_meta_workflow.asl.json`.
- **CUMULUS-2427**
  - Added support for using a custom queue with SQS and Kinesis rules. Whatever queue URL is set on the `rule.queueUrl` property will be used to schedule workflows for that rule. This change allows SQS/Kinesis rules to use [any throttled queues defined for a deployment](https://nasa.github.io/cumulus/docs/data-cookbooks/throttling-queued-executions).

### Fixed

- **CUMULUS-2394**
  - Updated PDR and Granule writes to check the step function `workflow_start_time` against
      the `createdAt` field  for each record to ensure old records do not
      overwrite newer ones

### Changed

- `<prefix>-lambda-api-gateway` IAM role used by API Gateway Lambda now
  supports accessing all buckets defined in your `buckets` variable except
  "internal" buckets
- Updated the default scroll duration used in ESScrollSearch and part of the
  reconciliation report functions as a result of testing and seeing timeouts
  at its current value of 2min.
- **CUMULUS-2355**
  - Added logic to disable `/s3Credentials` endpoint based upon value for
    environment variable `DISABLE_S3_CREDENTIALS`. If set to "true", the
    endpoint will not dispense S3 credentials and instead return a message
    indicating that the endpoint has been disabled.
- **CUMULUS-2397**
  - Updated `/elasticsearch` endpoint's `reindex` function to prevent
    reindexing when source and destination indices are the same.
- **CUMULUS-2420**
  - Updated test function `waitForAsyncOperationStatus` to take a retryObject
    and use exponential backoff.  Increased the total test duration for both
    AsycOperation specs and the ReconciliationReports tests.
  - Updated the default scroll duration used in ESScrollSearch and part of the
    reconciliation report functions as a result of testing and seeing timeouts
    at its current value of 2min.
- **CUMULUS-2427**
  - Removed `queueUrl` from the parameters object for `@cumulus/message/Build.buildQueueMessageFromTemplate`
  - Removed `queueUrl` from the parameters object for `@cumulus/message/Build.buildCumulusMeta`

### Fixed

- Fixed issue in `@cumulus/ingest/S3ProviderClient.sync()` preventing 0 byte files from being synced to S3.

### Removed

- Removed variables from `tf-modules/archive`:
  - `private_buckets`
  - `protected_buckets`
  - `public_buckets`

## [v7.0.0] 2021-02-22

### BREAKING CHANGES

- **CUMULUS-2362** - Endpoints for the logs (/logs) will now throw an error unless Metrics is set up

### Added

- **CUMULUS-2345**
  - Deploy ORCA with Cumulus, see `example/cumulus-tf/orca.tf` and `example/cumulus-tf/terraform.tfvars.example`
  - Add `CopyToGlacier` step to [example IngestAndPublishGranule workflow](https://github.com/nasa/cumulus/blob/master/example/cumulus-tf/ingest_and_publish_granule_workflow.asl.json)
- **CUMULUS-2376**
  - Added `cmrRevisionId` as an optional parameter to `post-to-cmr` that will be used when publishing metadata to CMR.
- **CUMULUS-2412**
  - Adds function `getCollectionsByShortNameAndVersion` to @cumulus/cmrjs that performs a compound query to CMR to retrieve collection information on a list of collections. This replaces a series of calls to the CMR for each collection with a single call on the `/collections` endpoint and should improve performance when CMR return times are increased.

### Changed

- **CUMULUS-2362**
  - Logs endpoints only work with Metrics set up
- **CUMULUS-2376**
  - Updated `publishUMMGJSON2CMR` to take in an optional `revisionId` parameter.
  - Updated `publishUMMGJSON2CMR` to throw an error if optional `revisionId` does not match resulting revision ID.
  - Updated `publishECHO10XML2CMR` to take in an optional `revisionId` parameter.
  - Updated `publishECHO10XML2CMR` to throw an error if optional `revisionId` does not match resulting revision ID.
  - Updated `publish2CMR` to take in optional `cmrRevisionId`.
  - Updated `getWriteHeaders` to take in an optional CMR Revision ID.
  - Updated `ingestGranule` to take in an optional CMR Revision ID to pass to `getWriteHeaders`.
  - Updated `ingestUMMGranule` to take in an optional CMR Revision ID to pass to `getWriteHeaders`.
- **CUMULUS-2350**
  - Updates the examples on the `/s3credentialsREADME`, to include Python and
    JavaScript code demonstrating how to refrsh  the s3credential for
    programatic access.
- **CUMULUS-2383**
  - PostToCMR task will return CMRInternalError when a `500` status is returned from CMR

## [v6.0.0] 2021-02-16

### MIGRATION NOTES

- **CUMULUS-2255** - Cumulus has upgraded its supported version of Terraform
  from **0.12.12** to **0.13.6**. Please see the [instructions to upgrade your
  deployments](https://github.com/nasa/cumulus/blob/master/docs/upgrade-notes/upgrading-tf-version-0.13.6.md).

- **CUMULUS-2350**
  - If the  `/s3credentialsREADME`, does not appear to be working after
    deployment, [manual redeployment](https://docs.aws.amazon.com/apigateway/latest/developerguide/how-to-deploy-api-with-console.html)
    of the API-gateway stage may be necessary to finish the deployment.

### BREAKING CHANGES

- **CUMULUS-2255** - Cumulus has upgraded its supported version of Terraform from **0.12.12** to **0.13.6**.

### Added

- **CUMULUS-2291**
  - Add provider filter to Granule Inventory Report
- **CUMULUS-2300**
  - Added `childWorkflowMeta` to `queue-granules` config. Object passed to this
    value will be merged into a child workflow message's  `meta` object. For an
    example of how this can be used, see
    `example/cumulus-tf/discover_granules_workflow.asl.json`.
- **CUMULUS-2350**
  - Adds an unprotected endpoint, `/s3credentialsREADME`, to the
    s3-credentials-endpoint that displays  information on how to use the
    `/s3credentials` endpoint
- **CUMULUS-2368**
  - Add QueueWorkflow task
- **CUMULUS-2391**
  - Add reportToEms to collections.files file schema
- **CUMULUS-2395**
  - Add Core module parameter `ecs_custom_sg_ids` to Cumulus module to allow for
    custom security group mappings
- **CUMULUS-2402**
  - Officially expose `sftp()` for use in `@cumulus/sftp-client`

### Changed

- **CUMULUS-2323**
  - The sync granules task when used with the s3 provider now uses the
    `source_bucket` key in `granule.files` objects.  If incoming payloads using
    this task have a `source_bucket` value for a file using the s3 provider, the
    task will attempt to sync from the bucket defined in the file's
    `source_bucket` key instead of the `provider`.
    - Updated `S3ProviderClient.sync` to allow for an optional bucket parameter
      in support of the changed behavior.
  - Removed `addBucketToFile` and related code from sync-granules task

- **CUMULUS-2255**
  - Updated Terraform deployment code syntax for compatibility with version 0.13.6
- **CUMULUS-2321**
  - Updated API endpoint GET `/reconciliationReports/{name}` to return the
    presigned s3 URL in addition to report data

### Fixed

- Updated `hyrax-metadata-updates` task so the opendap url has Type 'USE SERVICE API'

- **CUMULUS-2310**
  - Use valid filename for reconciliation report
- **CUMULUS-2351**
  - Inventory report no longer includes the File/Granule relation object in the
    okCountByGranules key of a report.  The information is only included when a
    'Granule Not Found' report is run.

### Removed

- **CUMULUS-2364**
  - Remove the internal Cumulus logging lambda (log2elasticsearch)

## [v5.0.1] 2021-01-27

### Changed

- **CUMULUS-2344**
  - Elasticsearch API now allows you to reindex to an index that already exists
  - If using the Change Index operation and the new index doesn't exist, it will be created
  - Regarding instructions for CUMULUS-2020, you can now do a change index
    operation before a reindex operation. This will
    ensure that new data will end up in the new index while Elasticsearch is reindexing.

- **CUMULUS-2351**
  - Inventory report no longer includes the File/Granule relation object in the okCountByGranules key of a report. The information is only included when a 'Granule Not Found' report is run.

### Removed

- **CUMULUS-2367**
  - Removed `execution_cumulus_id` column from granules RDS schema and data type

## [v5.0.0] 2021-01-12

### BREAKING CHANGES

- **CUMULUS-2020**
  - Elasticsearch data mappings have been updated to improve search and the API
    has been update to reflect those changes. See Migration notes on how to
    update the Elasticsearch mappings.

### Migration notes

- **CUMULUS-2020**
  - Elasticsearch data mappings have been updated to improve search. For
    example, case insensitive searching will now work (e.g. 'MOD' and 'mod' will
    return the same granule results). To use the improved Elasticsearch queries,
    [reindex](https://nasa.github.io/cumulus-api/#reindex) to create a new index
    with the correct types. Then perform a [change
    index](https://nasa.github.io/cumulus-api/#change-index) operation to use
    the new index.
- **CUMULUS-2258**
  - Because the `egress_lambda_log_group` and
    `egress_lambda_log_subscription_filter` resource were removed from the
    `cumulus` module, new definitions for these resources must be added to
    `cumulus-tf/main.tf`. For reference on how to define these resources, see
    [`example/cumulus-tf/thin_egress_app.tf`](https://github.com/nasa/cumulus/blob/master/example/cumulus-tf/thin_egress_app.tf).
  - The `tea_stack_name` variable being passed into the `cumulus` module should be removed
- **CUMULUS-2344**
  - Regarding instructions for CUMULUS-2020, you can now do a change index operation before a reindex operation. This will
    ensure that new data will end up in the new index while Elasticsearch is reindexing.

### BREAKING CHANGES

- **CUMULUS-2020**
  - Elasticsearch data mappings have been updated to improve search and the API has been updated to reflect those changes. See Migration notes on how to update the Elasticsearch mappings.

### Added

- **CUMULUS-2318**
  - Added`async_operation_image` as `cumulus` module variable to allow for override of the async_operation container image.  Users can optionally specify a non-default docker image for use with Core async operations.
- **CUMULUS-2219**
  - Added `lzards-backup` Core task to facilitate making LZARDS backup requests in Cumulus ingest workflows
- **CUMULUS-2092**
  - Add documentation for Granule Not Found Reports
- **HYRAX-320**
  - `@cumulus/hyrax-metadata-updates`Add component URI encoding for entry title id and granule ur to allow for values with special characters in them. For example, EntryTitleId 'Sentinel-6A MF/Jason-CS L2 Advanced Microwave Radiometer (AMR-C) NRT Geophysical Parameters' Now, URLs generated from such values will be encoded correctly and parsable by HyraxInTheCloud
- **CUMULUS-1370**
  - Add documentation for Getting Started section including FAQs
- **CUMULUS-2092**
  - Add documentation for Granule Not Found Reports
- **CUMULUS-2219**
  - Added `lzards-backup` Core task to facilitate making LZARDS backup requests in Cumulus ingest workflows
- **CUMULUS-2280**
  - In local api, retry to create tables if they fail to ensure localstack has had time to start fully.
- **CUMULUS-2290**
  - Add `queryFields` to granule schema, and this allows workflow tasks to add queryable data to granule record. For reference on how to add data to `queryFields` field, see [`example/cumulus-tf/kinesis_trigger_test_workflow.tf`](https://github.com/nasa/cumulus/blob/master/example/cumulus-tf/kinesis_trigger_test_workflow.tf).
- **CUMULUS-2318**
  - Added`async_operation_image` as `cumulus` module variable to allow for override of the async_operation container image.  Users can optionally specify a non-default docker image for use with Core async operations.

### Changed

- **CUMULUS-2020**
  - Updated Elasticsearch mappings to support case-insensitive search
- **CUMULUS-2124**
  - cumulus-rds-tf terraform module now takes engine_version as an input variable.
- **CUMULUS-2279**
  - Changed the formatting of granule CMR links: instead of a link to the `/search/granules.json` endpoint, now it is a direct link to `/search/concepts/conceptid.format`
- **CUMULUS-2296**
  - Improved PDR spec compliance of `parse-pdr` by updating `@cumulus/pvl` to parse fields in a manner more consistent with the PDR ICD, with respect to numbers and dates. Anything not matching the ICD expectations, or incompatible with Javascript parsing, will be parsed as a string instead.
- **CUMULUS-2344**
  - Elasticsearch API now allows you to reindex to an index that already exists
  - If using the Change Index operation and the new index doesn't exist, it will be created

### Removed

- **CUMULUS-2258**
  - Removed `tea_stack_name` variable from `tf-modules/distribution/variables.tf` and `tf-modules/cumulus/variables.tf`
  - Removed `egress_lambda_log_group` and `egress_lambda_log_subscription_filter` resources from `tf-modules/distribution/main.tf`

## [v4.0.0] 2020-11-20

### Migration notes

- Update the name of your `cumulus_message_adapter_lambda_layer_arn` variable for the `cumulus` module to `cumulus_message_adapter_lambda_layer_version_arn`. The value of the variable should remain the same (a layer version ARN of a Lambda layer for the [`cumulus-message-adapter`](https://github.com/nasa/cumulus-message-adapter/).
- **CUMULUS-2138** - Update all workflows using the `MoveGranules` step to add `UpdateGranulesCmrMetadataFileLinksStep`that runs after it. See the example [`IngestAndPublishWorkflow`](https://github.com/nasa/cumulus/blob/master/example/cumulus-tf/ingest_and_publish_granule_workflow.asl.json) for reference.
- **CUMULUS-2251**
  - Because it has been removed from the `cumulus` module, a new resource definition for `egress_api_gateway_log_subscription_filter` must be added to `cumulus-tf/main.tf`. For reference on how to define this resource, see [`example/cumulus-tf/main.tf`](https://github.com/nasa/cumulus/blob/master/example/cumulus-tf/main.tf).

### Added

- **CUMULUS-2248**
  - Updates Integration Tests README to point to new fake provider template.
- **CUMULUS-2239**
  - Add resource declaration to create a VPC endpoint in tea-map-cache module if `deploy_to_ngap` is false.
- **CUMULUS-2063**
  - Adds a new, optional query parameter to the `/collections[&getMMT=true]` and `/collections/active[&getMMT=true]` endpoints. When a user provides a value of `true` for `getMMT` in the query parameters, the endpoint will search CMR and update each collection's results with new key `MMTLink` containing a link to the MMT (Metadata Management Tool) if a CMR collection id is found.
- **CUMULUS-2170**
  - Adds ability to filter granule inventory reports
- **CUMULUS-2211**
  - Adds `granules/bulkReingest` endpoint to `@cumulus/api`
- **CUMULUS-2251**
  - Adds `log_api_gateway_to_cloudwatch` variable to `example/cumulus-tf/variables.tf`.
  - Adds `log_api_gateway_to_cloudwatch` variable to `thin_egress_app` module definition.

### Changed

- **CUMULUS-2216**
  - `/collection` and `/collection/active` endpoints now return collections without granule aggregate statistics by default. The original behavior is preserved and can be found by including a query param of `includeStats=true` on the request to the endpoint.
  - The `es/collections` Collection class takes a new parameter includeStats. It no longer appends granule aggregate statistics to the returned results by default. One must set the new parameter to any non-false value.
- **CUMULUS-2201**
  - Update `dbIndexer` lambda to process requests in serial
  - Fixes ingestPdrWithNodeNameSpec parsePdr provider error
- **CUMULUS-2251**
  - Moves Egress Api Gateway Log Group Filter from `tf-modules/distribution/main.tf` to `example/cumulus-tf/main.tf`

### Fixed

- **CUMULUS-2251**
  - This fixes a deployment error caused by depending on the `thin_egress_app` module output for a resource count.

### Removed

- **CUMULUS-2251**
  - Removes `tea_api_egress_log_group` variable from `tf-modules/distribution/variables.tf` and `tf-modules/cumulus/variables.tf`.

### BREAKING CHANGES

- **CUMULUS-2138** - CMR metadata update behavior has been removed from the `move-granules` task into a
new `update-granules-cmr-metadata-file-links` task.
- **CUMULUS-2216**
  - `/collection` and `/collection/active` endpoints now return collections without granule aggregate statistics by default. The original behavior is preserved and can be found by including a query param of `includeStats=true` on the request to the endpoint.  This is likely to affect the dashboard only but included here for the change of behavior.
- **[1956](https://github.com/nasa/cumulus/issues/1956)**
  - Update the name of the `cumulus_message_adapter_lambda_layer_arn` output from the `cumulus-message-adapter` module to `cumulus_message_adapter_lambda_layer_version_arn`. The output value has changed from being the ARN of the Lambda layer **without a version** to the ARN of the Lambda layer **with a version**.
  - Update the variable name in the `cumulus` and `ingest` modules from `cumulus_message_adapter_lambda_layer_arn` to `cumulus_message_adapter_lambda_layer_version_arn`

## [v3.0.1] 2020-10-21

- **CUMULUS-2203**
  - Update Core tasks to use
    [cumulus-message-adapter-js](https://github.com/nasa/cumulus-message-adapter-js)
    v2.0.0 to resolve memory leak/lambda ENOMEM constant failure issue.   This
    issue caused lambdas to slowly use all memory in the run environment and
    prevented AWS from halting/restarting warmed instances when task code was
    throwing consistent errors under load.

- **CUMULUS-2232**
  - Updated versions for `ajv`, `lodash`, `googleapis`, `archiver`, and
    `@cumulus/aws-client` to remediate vulnerabilities found in SNYK scan.

### Fixed

- **CUMULUS-2233**
  - Fixes /s3credentials bug where the expiration time on the cookie was set to a time that is always expired, so authentication was never being recognized as complete by the API. Consequently, the user would end up in a redirect loop and requests to /s3credentials would never complete successfully. The bug was caused by the fact that the code setting the expiration time for the cookie was expecting a time value in milliseconds, but was receiving the expirationTime from the EarthdataLoginClient in seconds. This bug has been fixed by converting seconds into milliseconds. Unit tests were added to test that the expiration time has been converted to milliseconds and checking that the cookie's expiration time is greater than the current time.

## [v3.0.0] 2020-10-7

### MIGRATION STEPS

- **CUMULUS-2099**
  - All references to `meta.queues` in workflow configuration must be replaced with references to queue URLs from Terraform resources. See the updated [data cookbooks](https://nasa.github.io/cumulus/docs/data-cookbooks/about-cookbooks) or example [Discover Granules workflow configuration](https://github.com/nasa/cumulus/blob/master/example/cumulus-tf/discover_granules_workflow.asl.json).
  - The steps for configuring queued execution throttling have changed. See the [updated documentation](https://nasa.github.io/cumulus/docs/data-cookbooks/throttling-queued-executions).
  - In addition to the configuration for execution throttling, the internal mechanism for tracking executions by queue has changed. As a result, you should **disable any rules or workflows scheduling executions via a throttled queue** before upgrading. Otherwise, you may be at risk of having **twice as many executions** as are configured for the queue while the updated tracking is deployed. You can re-enable these rules/workflows once the upgrade is complete.

- **CUMULUS-2111**
  - **Before you re-deploy your `cumulus-tf` module**, note that the [`thin-egress-app`][thin-egress-app] is no longer deployed by default as part of the `cumulus` module, so you must add the TEA module to your deployment and manually modify your Terraform state **to avoid losing your API gateway and impacting any Cloudfront endpoints pointing to those gateways**. If you don't care about losing your API gateway and impacting Cloudfront endpoints, you can ignore the instructions for manually modifying state.

    1. Add the [`thin-egress-app`][thin-egress-app] module to your `cumulus-tf` deployment as shown in the [Cumulus example deployment](https://github.com/nasa/cumulus/tree/master/example/cumulus-tf/main.tf).

         - Note that the values for `tea_stack_name` variable to the `cumulus` module and the `stack_name` variable to the `thin_egress_app` module **must match**
         - Also, if you are specifying the `stage_name` variable to the `thin_egress_app` module, **the value of the `tea_api_gateway_stage` variable to the `cumulus` module must match it**

    2. **If you want to preserve your existing `thin-egress-app` API gateway and avoid having to update your Cloudfront endpoint for distribution, then you must follow these instructions**: <https://nasa.github.io/cumulus/docs/upgrade-notes/migrate_tea_standalone>. Otherwise, you can re-deploy as usual.

  - If you provide your own custom bucket map to TEA as a standalone module, **you must ensure that your custom bucket map includes mappings for the `protected` and `public` buckets specified in your `cumulus-tf/terraform.tfvars`, otherwise Cumulus may not be able to determine the correct distribution URL for ingested files and you may encounter errors**

- **CUMULUS-2197**
  - EMS resources are now optional, and `ems_deploy` is set to `false` by default, which will delete your EMS resources.
  - If you would like to keep any deployed EMS resources, add the `ems_deploy` variable set to `true` in your `cumulus-tf/terraform.tfvars`

### BREAKING CHANGES

- **CUMULUS-2200**
  - Changes return from 303 redirect to 200 success for `Granule Inventory`'s
    `/reconciliationReport` returns.  The user (dashboard) must read the value
    of `url` from the return to get the s3SignedURL and then download the report.
- **CUMULUS-2099**
  - `meta.queues` has been removed from Cumulus core workflow messages.
  - `@cumulus/sf-sqs-report` workflow task no longer reads the reporting queue URL from `input.meta.queues.reporting` on the incoming event. Instead, it requires that the queue URL be set as the `reporting_queue_url` environment variable on the deployed Lambda.
- **CUMULUS-2111**
  - The deployment of the `thin-egress-app` module has be removed from `tf-modules/distribution`, which is a part of the `tf-modules/cumulus` module. Thus, the `thin-egress-app` module is no longer deployed for you by default. See the migration steps for details about how to add deployment for the `thin-egress-app`.
- **CUMULUS-2141**
  - The `parse-pdr` task has been updated to respect the `NODE_NAME` property in
    a PDR's `FILE_GROUP`. If a `NODE_NAME` is present, the task will query the
    Cumulus API for a provider with that host. If a provider is found, the
    output granule from the task will contain a `provider` property containing
    that provider. If `NODE_NAME` is set but a provider with that host cannot be
    found in the API, or if multiple providers are found with that same host,
    the task will fail.
  - The `queue-granules` task has been updated to expect an optional
    `granule.provider` property on each granule. If present, the granule will be
    enqueued using that provider. If not present, the task's `config.provider`
    will be used instead.
- **CUMULUS-2197**
  - EMS resources are now optional and will not be deployed by default. See migration steps for information
    about how to deploy EMS resources.

#### CODE CHANGES

- The `@cumulus/api-client.providers.getProviders` function now takes a
  `queryStringParameters` parameter which can be used to filter the providers
  which are returned
- The `@cumulus/aws-client/S3.getS3ObjectReadStreamAsync` function has been
  removed. It read the entire S3 object into memory before returning a read
  stream, which could cause Lambdas to run out of memory. Use
  `@cumulus/aws-client/S3.getObjectReadStream` instead.
- The `@cumulus/ingest/util.lookupMimeType` function now returns `undefined`
  rather than `null` if the mime type could not be found.
- The `@cumulus/ingest/lock.removeLock` function now returns `undefined`
- The `@cumulus/ingest/granule.generateMoveFileParams` function now returns
  `source: undefined` and `target :undefined` on the response object if either could not be
  determined. Previously, `null` had been returned.
- The `@cumulus/ingest/recursion.recursion` function must now be imported using
  `const { recursion } = require('@cumulus/ingest/recursion');`
- The `@cumulus/ingest/granule.getRenamedS3File` function has been renamed to
  `listVersionedObjects`
- `@cumulus/common.http` has been removed
- `@cumulus/common/http.download` has been removed

### Added

- **CUMULUS-1855**
  - Fixed SyncGranule task to return an empty granules list when given an empty
    (or absent) granules list on input, rather than throwing an exception
- **CUMULUS-1955**
  - Added `@cumulus/aws-client/S3.getObject` to get an AWS S3 object
  - Added `@cumulus/aws-client/S3.waitForObject` to get an AWS S3 object,
    retrying, if necessary
- **CUMULUS-1961**
  - Adds `startTimestamp` and `endTimestamp` parameters to endpoint
    `reconcilationReports`.  Setting these values will filter the returned
    report to cumulus data that falls within the timestamps. It also causes the
    report to be one directional, meaning cumulus is only reconciled with CMR,
    but not the other direction. The Granules will be filtered by their
    `updatedAt` values. Collections are filtered by the updatedAt time of their
    granules, i.e. Collections with granules that are updatedAt a time between
    the time parameters will be returned in the reconciliation reports.
  - Adds `startTimestamp` and `endTimestamp` parameters to create-reconciliation-reports
    lambda function. If either of these params is passed in with a value that can be
    converted to a date object, the inter-platform comparison between Cumulus and CMR will
    be one way.  That is, collections, granules, and files will be filtered by time for
    those found in Cumulus and only those compared to the CMR holdings. For the moment
    there is not enough information to change the internal consistency check, and S3 vs
    Cumulus comparisons are unchanged by the timestamps.
- **CUMULUS-1962**
  - Adds `location` as parameter to `/reconciliationReports` endpoint. Options are `S3`
    resulting in a S3 vs. Cumulus database search or `CMR` resulting in CMR vs. Cumulus database search.
- **CUMULUS-1963**
  - Adds `granuleId` as input parameter to `/reconcilationReports`
    endpoint. Limits inputs parameters to either `collectionId` or `granuleId`
    and will fail to create the report if both are provided.  Adding granuleId
    will find collections in Cumulus by granuleId and compare those one way
    with those in CMR.
  - `/reconciliationReports` now validates any input json before starting the
    async operation and the lambda handler no longer validates input
    parameters.
- **CUMULUS-1964**
  - Reports can now be filtered on provider
- **CUMULUS-1965**
  - Adds `collectionId` parameter to the `/reconcilationReports`
    endpoint. Setting this value will limit the scope of the reconcilation
    report to only the input collectionId when comparing Cumulus and
    CMR. `collectionId` is provided an array of strings e.g. `[shortname___version, shortname2___version2]`
- **CUMULUS-2107**
  - Added a new task, `update-cmr-access-constraints`, that will set access constraints in CMR Metadata.
    Currently supports UMMG-JSON and Echo10XML, where it will configure `AccessConstraints` and
    `RestrictionFlag/RestrictionComment`, respectively.
  - Added an operator doc on how to configure and run the access constraint update workflow, which will update the metadata using the new task, and then publish the updated metadata to CMR.
  - Added an operator doc on bulk operations.
- **CUMULUS-2111**
  - Added variables to `cumulus` module:
    - `tea_api_egress_log_group`
    - `tea_external_api_endpoint`
    - `tea_internal_api_endpoint`
    - `tea_rest_api_id`
    - `tea_rest_api_root_resource_id`
    - `tea_stack_name`
  - Added variables to `distribution` module:
    - `tea_api_egress_log_group`
    - `tea_external_api_endpoint`
    - `tea_internal_api_endpoint`
    - `tea_rest_api_id`
    - `tea_rest_api_root_resource_id`
    - `tea_stack_name`
- **CUMULUS-2112**
  - Added `@cumulus/api/lambdas/internal-reconciliation-report`, so create-reconciliation-report
    lambda can create `Internal` reconciliation report
- **CUMULUS-2116**
  - Added `@cumulus/api/models/granule.unpublishAndDeleteGranule` which
  unpublishes a granule from CMR and deletes it from Cumulus, but does not
  update the record to `published: false` before deletion
- **CUMULUS-2113**
  - Added Granule not found report to reports endpoint
  - Update reports to return breakdown by Granule of files both in DynamoDB and S3
- **CUMULUS-2123**
  - Added `cumulus-rds-tf` DB cluster module to `tf-modules` that adds a
    serverless RDS Aurora/PostgreSQL database cluster to meet the PostgreSQL
    requirements for future releases.
  - Updated the default Cumulus module to take the following new required variables:
    - rds_user_access_secret_arn:
      AWS Secrets Manager secret ARN containing a JSON string of DB credentials
      (containing at least host, password, port as keys)
    - rds_security_group:
      RDS Security Group that provides connection access to the RDS cluster
  - Updated API lambdas and default ECS cluster to add them to the
    `rds_security_group` for database access
- **CUMULUS-2126**
  - The collections endpoint now writes to the RDS database
- **CUMULUS-2127**
  - Added migration to create collections relation for RDS database
- **CUMULUS-2129**
  - Added `data-migration1` Terraform module and Lambda to migrate data from Dynamo to RDS
    - Added support to Lambda for migrating collections data from Dynamo to RDS
- **CUMULUS-2155**
  - Added `rds_connection_heartbeat` to `cumulus` and `data-migration` tf
    modules.  If set to true, this diagnostic variable instructs Core's database
    code to fire off a connection 'heartbeat' query and log the timing/results
    for diagnostic purposes, and retry certain connection timeouts once.
    This option is disabled by default
- **CUMULUS-2156**
  - Support array inputs parameters for `Internal` reconciliation report
- **CUMULUS-2157**
  - Added support to `data-migration1` Lambda for migrating providers data from Dynamo to RDS
    - The migration process for providers will convert any credentials that are stored unencrypted or encrypted with an S3 keypair provider to be encrypted with a KMS key instead
- **CUMULUS-2161**
  - Rules now support an `executionNamePrefix` property. If set, any executions
    triggered as a result of that rule will use that prefix in the name of the
    execution.
  - The `QueueGranules` task now supports an `executionNamePrefix` property. Any
    executions queued by that task will use that prefix in the name of the
    execution. See the
    [example workflow](./example/cumulus-tf/discover_granules_with_execution_name_prefix_workflow.asl.json)
    for usage.
  - The `QueuePdrs` task now supports an `executionNamePrefix` config property.
    Any executions queued by that task will use that prefix in the name of the
    execution. See the
    [example workflow](./example/cumulus-tf/discover_and_queue_pdrs_with_execution_name_prefix_workflow.asl.json)
    for usage.
- **CUMULUS-2162**
  - Adds new report type to `/reconciliationReport` endpoint.  The new report
    is `Granule Inventory`. This report is a CSV file of all the granules in
    the Cumulus DB. This report will eventually replace the existing
    `granules-csv` endpoint which has been deprecated.
- **CUMULUS-2197**
  - Added `ems_deploy` variable to the `cumulus` module. This is set to false by default, except
    for our example deployment, where it is needed for integration tests.

### Changed

- Upgraded version of [TEA](https://github.com/asfadmin/thin-egress-app/) deployed with Cumulus to build 88.
- **CUMULUS-2107**
  - Updated the `applyWorkflow` functionality on the granules endpoint to take a `meta` property to pass into the workflow message.
  - Updated the `BULK_GRANULE` functionality on the granules endpoint to support the above `applyWorkflow` change.
- **CUMULUS-2111**
  - Changed `distribution_api_gateway_stage` variable for `cumulus` module to `tea_api_gateway_stage`
  - Changed `api_gateway_stage` variable for `distribution` module to `tea_api_gateway_stage`
- **CUMULUS-2224**
  - Updated `/reconciliationReport`'s file reconciliation to include `"EXTENDED METADATA"` as a valid CMR relatedUrls Type.

### Fixed

- **CUMULUS-2168**
  - Fixed issue where large number of documents (generally logs) in the
    `cumulus` elasticsearch index results in the collection granule stats
    queries failing for the collections list api endpoint
- **CUMULUS-1955**
  - Due to AWS's eventual consistency model, it was possible for PostToCMR to
    publish an earlier version of a CMR metadata file, rather than the latest
    version created in a workflow.  This fix guarantees that the latest version
    is published, as expected.
- **CUMULUS-1961**
  - Fixed `activeCollections` query only returning 10 results
- **CUMULUS-2201**
  - Fix Reconciliation Report integration test failures by waiting for collections appear
    in es list and ingesting a fake granule xml file to CMR
- **CUMULUS-2015**
  - Reduced concurrency of `QueueGranules` task. That task now has a
    `config.concurrency` option that defaults to `3`.
- **CUMULUS-2116**
  - Fixed a race condition with bulk granule delete causing deleted granules to still appear in Elasticsearch. Granules removed via bulk delete should now be removed from Elasticsearch.
- **CUMULUS-2163**
  - Remove the `public-read` ACL from the `move-granules` task
- **CUMULUS-2164**
  - Fix issue where `cumulus` index is recreated and attached to an alias if it has been previously deleted
- **CUMULUS-2195**
  - Fixed issue with redirect from `/token` not working when using a Cloudfront endpoint to access the Cumulus API with Launchpad authentication enabled. The redirect should now work properly whether you are using a plain API gateway URL or a Cloudfront endpoint pointing at an API gateway URL.
- **CUMULUS-2200**
  - Fixed issue where __in and __not queries were stripping spaces from values

### Deprecated

- **CUMULUS-1955**
  - `@cumulus/aws-client/S3.getS3Object()`
  - `@cumulus/message/Queue.getQueueNameByUrl()`
  - `@cumulus/message/Queue.getQueueName()`
- **CUMULUS-2162**
  - `@cumulus/api/endpoints/granules-csv/list()`

### Removed

- **CUMULUS-2111**
  - Removed `distribution_url` and `distribution_redirect_uri` outputs from the `cumulus` module
  - Removed variables from the `cumulus` module:
    - `distribution_url`
    - `log_api_gateway_to_cloudwatch`
    - `thin_egress_cookie_domain`
    - `thin_egress_domain_cert_arn`
    - `thin_egress_download_role_in_region_arn`
    - `thin_egress_jwt_algo`
    - `thin_egress_jwt_secret_name`
    - `thin_egress_lambda_code_dependency_archive_key`
    - `thin_egress_stack_name`
  - Removed outputs from the `distribution` module:
    - `distribution_url`
    - `internal_tea_api`
    - `rest_api_id`
    - `thin_egress_app_redirect_uri`
  - Removed variables from the `distribution` module:
    - `bucket_map_key`
    - `distribution_url`
    - `log_api_gateway_to_cloudwatch`
    - `thin_egress_cookie_domain`
    - `thin_egress_domain_cert_arn`
    - `thin_egress_download_role_in_region_arn`
    - `thin_egress_jwt_algo`
    - `thin_egress_jwt_secret_name`
    - `thin_egress_lambda_code_dependency_archive_key`
- **CUMULUS-2157**
  - Removed `providerSecretsMigration` and `verifyProviderSecretsMigration` lambdas
- Removed deprecated `@cumulus/sf-sns-report` task
- Removed code:
  - `@cumulus/aws-client/S3.calculateS3ObjectChecksum`
  - `@cumulus/aws-client/S3.getS3ObjectReadStream`
  - `@cumulus/cmrjs.getFullMetadata`
  - `@cumulus/cmrjs.getMetadata`
  - `@cumulus/common/util.isNil`
  - `@cumulus/common/util.isNull`
  - `@cumulus/common/util.isUndefined`
  - `@cumulus/common/util.lookupMimeType`
  - `@cumulus/common/util.mkdtempSync`
  - `@cumulus/common/util.negate`
  - `@cumulus/common/util.noop`
  - `@cumulus/common/util.omit`
  - `@cumulus/common/util.renameProperty`
  - `@cumulus/common/util.sleep`
  - `@cumulus/common/util.thread`
  - `@cumulus/ingest/granule.copyGranuleFile`
  - `@cumulus/ingest/granule.moveGranuleFile`
  - `@cumulus/integration-tests/api/rules.deleteRule`
  - `@cumulus/integration-tests/api/rules.getRule`
  - `@cumulus/integration-tests/api/rules.listRules`
  - `@cumulus/integration-tests/api/rules.postRule`
  - `@cumulus/integration-tests/api/rules.rerunRule`
  - `@cumulus/integration-tests/api/rules.updateRule`
  - `@cumulus/integration-tests/sfnStep.parseStepMessage`
  - `@cumulus/message/Queue.getQueueName`
  - `@cumulus/message/Queue.getQueueNameByUrl`

## v2.0.2+ Backport releases

Release v2.0.1 was the last release on the 2.0.x release series.

Changes after this version on the 2.0.x release series are limited
security/requested feature patches and will not be ported forward to future
releases unless there is a corresponding CHANGELOG entry.

For up-to-date CHANGELOG for the maintenance release branch see
[CHANGELOG.md](https://github.com/nasa/cumulus/blob/release-2.0.x/CHANGELOG.md)
from the 2.0.x branch.

For the most recent release information for the maintenance branch please see
the [release page](https://github.com/nasa/cumulus/releases)

## [v2.0.7] 2020-10-1 - [BACKPORT]

### Fixed

- CVE-2020-7720
  - Updated common `node-forge` dependency to 0.10.0 to address CVE finding

### [v2.0.6] 2020-09-25 - [BACKPORT]

### Fixed

- **CUMULUS-2168**
  - Fixed issue where large number of documents (generally logs) in the
    `cumulus` elasticsearch index results in the collection granule stats
    queries failing for the collections list api endpoint

### [v2.0.5] 2020-09-15 - [BACKPORT]

#### Added

- Added `thin_egress_stack_name` variable to `cumulus` and `distribution` Terraform modules to allow overriding the default Cloudformation stack name used for the `thin-egress-app`. **Please note that if you change/set this value for an existing deployment, it will destroy and re-create your API gateway for the `thin-egress-app`.**

#### Fixed

- Fix collection list queries. Removed fixes to collection stats, which break queries for a large number of granules.

### [v2.0.4] 2020-09-08 - [BACKPORT]

#### Changed

- Upgraded version of [TEA](https://github.com/asfadmin/thin-egress-app/) deployed with Cumulus to build 88.

### [v2.0.3] 2020-09-02 - [BACKPORT]

#### Fixed

- **CUMULUS-1961**
  - Fixed `activeCollections` query only returning 10 results

- **CUMULUS-2039**
  - Fix issue causing SyncGranules task to run out of memory on large granules

#### CODE CHANGES

- The `@cumulus/aws-client/S3.getS3ObjectReadStreamAsync` function has been
  removed. It read the entire S3 object into memory before returning a read
  stream, which could cause Lambdas to run out of memory. Use
  `@cumulus/aws-client/S3.getObjectReadStream` instead.

### [v2.0.2] 2020-08-17 - [BACKPORT]

#### CODE CHANGES

- The `@cumulus/ingest/util.lookupMimeType` function now returns `undefined`
  rather than `null` if the mime type could not be found.
- The `@cumulus/ingest/lock.removeLock` function now returns `undefined`

#### Added

- **CUMULUS-2116**
  - Added `@cumulus/api/models/granule.unpublishAndDeleteGranule` which
  unpublishes a granule from CMR and deletes it from Cumulus, but does not
  update the record to `published: false` before deletion

### Fixed

- **CUMULUS-2116**
  - Fixed a race condition with bulk granule delete causing deleted granules to still appear in Elasticsearch. Granules removed via bulk delete should now be removed from Elasticsearch.

## [v2.0.1] 2020-07-28

### Added

- **CUMULUS-1886**
  - Added `multiple sort keys` support to `@cumulus/api`
- **CUMULUS-2099**
  - `@cumulus/message/Queue.getQueueUrl` to get the queue URL specified in a Cumulus workflow message, if any.

### Fixed

- **[PR 1790](https://github.com/nasa/cumulus/pull/1790)**
  - Fixed bug with request headers in `@cumulus/launchpad-auth` causing Launchpad token requests to fail

## [v2.0.0] 2020-07-23

### BREAKING CHANGES

- Changes to the `@cumulus/api-client` package
  - The `CumulusApiClientError` class must now be imported using
    `const { CumulusApiClientError } = require('@cumulus/api-client/CumulusApiClientError')`
- The `@cumulus/sftp-client/SftpClient` class must now be imported using
  `const { SftpClient } = require('@cumulus/sftp-client');`
- Instances of `@cumulus/ingest/SftpProviderClient` no longer implicitly connect
  when `download`, `list`, or `sync` are called. You must call `connect` on the
  provider client before issuing one of those calls. Failure to do so will
  result in a "Client not connected" exception being thrown.
- Instances of `@cumulus/ingest/SftpProviderClient` no longer implicitly
  disconnect from the SFTP server when `list` is called.
- Instances of `@cumulus/sftp-client/SftpClient` must now be explicitly closed
  by calling `.end()`
- Instances of `@cumulus/sftp-client/SftpClient` no longer implicitly connect to
  the server when `download`, `unlink`, `syncToS3`, `syncFromS3`, and `list` are
  called. You must explicitly call `connect` before calling one of those
  methods.
- Changes to the `@cumulus/common` package
  - `cloudwatch-event.getSfEventMessageObject()` now returns `undefined` if the
    message could not be found or could not be parsed. It previously returned
    `null`.
  - `S3KeyPairProvider.decrypt()` now throws an exception if the bucket
    containing the key cannot be determined.
  - `S3KeyPairProvider.decrypt()` now throws an exception if the stack cannot be
    determined.
  - `S3KeyPairProvider.encrypt()` now throws an exception if the bucket
    containing the key cannot be determined.
  - `S3KeyPairProvider.encrypt()` now throws an exception if the stack cannot be
    determined.
  - `sns-event.getSnsEventMessageObject()` now returns `undefined` if it could
    not be parsed. It previously returned `null`.
  - The `aws` module has been removed.
  - The `BucketsConfig.buckets` property is now read-only and private
  - The `test-utils.validateConfig()` function now resolves to `undefined`
    rather than `true`.
  - The `test-utils.validateInput()` function now resolves to `undefined` rather
    than `true`.
  - The `test-utils.validateOutput()` function now resolves to `undefined`
    rather than `true`.
  - The static `S3KeyPairProvider.retrieveKey()` function has been removed.
- Changes to the `@cumulus/cmrjs` package
  - `@cumulus/cmrjs.constructOnlineAccessUrl()` and
    `@cumulus/cmrjs/cmr-utils.constructOnlineAccessUrl()` previously took a
    `buckets` parameter, which was an instance of
    `@cumulus/common/BucketsConfig`. They now take a `bucketTypes` parameter,
    which is a simple object mapping bucket names to bucket types. Example:
    `{ 'private-1': 'private', 'public-1': 'public' }`
  - `@cumulus/cmrjs.reconcileCMRMetadata()` and
    `@cumulus/cmrjs/cmr-utils.reconcileCMRMetadata()` now take a **required**
    `bucketTypes` parameter, which is a simple object mapping bucket names to
    bucket types. Example: `{ 'private-1': 'private', 'public-1': 'public' }`
  - `@cumulus/cmrjs.updateCMRMetadata()` and
    `@cumulus/cmrjs/cmr-utils.updateCMRMetadata()` previously took an optional
    `inBuckets` parameter, which was an instance of
    `@cumulus/common/BucketsConfig`. They now take a **required** `bucketTypes`
    parameter, which is a simple object mapping bucket names to bucket types.
    Example: `{ 'private-1': 'private', 'public-1': 'public' }`
- The minimum supported version of all published Cumulus packages is now Node
  12.18.0
  - Tasks using the `cumuluss/cumulus-ecs-task` Docker image must be updated to
    `cumuluss/cumulus-ecs-task:1.7.0`. This can be done by updating the `image`
    property of any tasks defined using the `cumulus_ecs_service` Terraform
    module.
- Changes to `@cumulus/aws-client/S3`
  - The signature of the `getObjectSize` function has changed. It now takes a
    params object with three properties:
    - **s3**: an instance of an AWS.S3 object
    - **bucket**
    - **key**
  - The `getObjectSize` function will no longer retry if the object does not
    exist
- **CUMULUS-1861**
  - `@cumulus/message/Collections.getCollectionIdFromMessage` now throws a
    `CumulusMessageError` if `collectionName` and `collectionVersion` are missing
    from `meta.collection`.   Previously this method would return
    `'undefined___undefined'` instead
  - `@cumulus/integration-tests/addCollections` now returns an array of collections that
    were added rather than the count of added collections
- **CUMULUS-1930**
  - The `@cumulus/common/util.uuid()` function has been removed
- **CUMULUS-1955**
  - `@cumulus/aws-client/S3.multipartCopyObject` now returns an object with the
    AWS `etag` of the destination object
  - `@cumulus/ingest/S3ProviderClient.list` now sets a file object's `path`
    property to `undefined` instead of `null` when the file is at the top level
    of its bucket
  - The `sync` methods of the following classes in the `@cumulus/ingest` package
    now return an object with the AWS `s3uri` and `etag` of the destination file
    (they previously returned only a string representing the S3 URI)
    - `FtpProviderClient`
    - `HttpProviderClient`
    - `S3ProviderClient`
    - `SftpProviderClient`
- **CUMULUS-1958**
  - The following methods exported from `@cumulus/cmr-js/cmr-utils` were made
    async, and added distributionBucketMap as a parameter:
    - constructOnlineAccessUrl
    - generateFileUrl
    - reconcileCMRMetadata
    - updateCMRMetadata
- **CUMULUS-1969**
  - The `DiscoverPdrs` task now expects `provider_path` to be provided at
    `event.config.provider_path`, not `event.config.collection.provider_path`
  - `event.config.provider_path` is now a required parameter of the
    `DiscoverPdrs` task
  - `event.config.collection` is no longer a parameter to the `DiscoverPdrs`
    task
  - Collections no longer support the `provider_path` property. The tasks that
    relied on that property are now referencing `config.meta.provider_path`.
    Workflows should be updated accordingly.
- **CUMULUS-1977**
  - Moved bulk granule deletion endpoint from `/bulkDelete` to
    `/granules/bulkDelete`
- **CUMULUS-1991**
  - Updated CMR metadata generation to use "Download file.hdf" (where `file.hdf` is the filename of the given resource) as the resource description instead of "File to download"
  - CMR metadata updates now respect changes to resource descriptions (previously only changes to resource URLs were respected)

### MIGRATION STEPS

- Due to an issue with the AWS API Gateway and how the Thin Egress App Cloudformation template applies updates, you may need to redeploy your
  `thin-egress-app-EgressGateway` manually as a one time migration step.    If your deployment fails with an
  error similar to:

  ```bash
  Error: Lambda function (<stack>-tf-TeaCache) returned error: ({"errorType":"HTTPError","errorMessage":"Response code 404 (Not Found)"})
  ```

  Then follow the [AWS
  instructions](https://docs.aws.amazon.com/apigateway/latest/developerguide/how-to-deploy-api-with-console.html)
  to `Redeploy a REST API to a stage` for your egress API and re-run `terraform
  apply`.

### Added

- **CUMULUS-2081**
  - Add Integrator Guide section for onboarding
  - Add helpful tips documentation

- **CUMULUS-1902**
  - Add Common Use Cases section under Operator Docs

- **CUMULUS-2058**
  - Added `lambda_processing_role_name` as an output from the `cumulus` module
    to provide the processing role name
- **CUMULUS-1417**
  - Added a `checksumFor` property to collection `files` config. Set this
    property on a checksum file's definition matching the `regex` of the target
    file. More details in the ['Data Cookbooks
    Setup'](https://nasa.github.io/cumulus/docs/next/data-cookbooks/setup)
    documentation.
  - Added `checksumFor` validation to collections model.
- **CUMULUS-1956**
  - Added `@cumulus/earthata-login-client` package
  - The `/s3credentials` endpoint that is deployed as part of distribution now
    supports authentication using tokens created by a different application. If
    a request contains the `EDL-ClientId` and `EDL-Token` headers,
    authentication will be handled using that token rather than attempting to
    use OAuth.
  - `@cumulus/earthata-login-client.getTokenUsername()` now accepts an
    `xRequestId` argument, which will be included as the `X-Request-Id` header
    when calling Earthdata Login.
  - If the `s3Credentials` endpoint is invoked with an EDL token and an
    `X-Request-Id` header, that `X-Request-Id` header will be forwarded to
    Earthata Login.
- **CUMULUS-1957**
  - If EDL token authentication is being used, and the `EDL-Client-Name` header
    is set, `@the-client-name` will be appended to the end of the Earthdata
    Login username that is used as the `RoleSessionName` of the temporary IAM
    credentials. This value will show up in the AWS S3 server access logs.
- **CUMULUS-1958**
  - Add the ability for users to specify a `bucket_map_key` to the `cumulus`
    terraform module as an override for the default .yaml values that are passed
    to TEA by Core.    Using this option *requires* that each configured
    Cumulus 'distribution' bucket (e.g. public/protected buckets) have a single
    TEA mapping.  Multiple maps per bucket are not supported.
  - Updated Generating a distribution URL, the MoveGranules task and all CMR
    reconciliation functionality to utilize the TEA bucket map override.
  - Updated deploy process to utilize a bootstrap 'tea-map-cache' lambda that
    will, after deployment of Cumulus Core's TEA instance, query TEA for all
    protected/public buckets and generate a mapping configuration used
    internally by Core.  This object is also exposed as an output of the Cumulus
    module as `distribution_bucket_map`.
- **CUMULUS-1961**
  - Replaces DynamoDB for Elasticsearch for reconciliationReportForCumulusCMR
    comparisons between Cumulus and CMR.
- **CUMULUS-1970**
  - Created the `add-missing-file-checksums` workflow task
  - Added `@cumulus/aws-client/S3.calculateObjectHash()` function
  - Added `@cumulus/aws-client/S3.getObjectReadStream()` function
- **CUMULUS-1887**
  - Add additional fields to the granule CSV download file
- **CUMULUS-2019**
  - Add `infix` search to es query builder `@cumulus/api/es/es/queries` to
    support partial matching of the keywords

### Changed

- **CUMULUS-2032**
  - Updated @cumulus/ingest/HttpProviderClient to utilize a configuration key
    `httpListTimeout` to set the default timeout for discovery HTTP/HTTPS
    requests, and updates the default for the provider to 5 minutes (300 seconds).
  - Updated the DiscoverGranules and DiscoverPDRs tasks to utilize the updated
    configuration value if set via workflow config, and updates the default for
    these tasks to 5 minutes (300 seconds).

- **CUMULUS-176**
  - The API will now respond with a 400 status code when a request body contains
    invalid JSON. It had previously returned a 500 status code.
- **CUMULUS-1861**
  - Updates Rule objects to no longer require a collection.
  - Changes the DLQ behavior for `sfEventSqsToDbRecords` and
    `sfEventSqsToDbRecordsInputQueue`. Previously failure to write a database
    record would result in lambda success, and an error log in the CloudWatch
    logs.   The lambda has been updated to manually add a record to
    the `sfEventSqsToDbRecordsDeadLetterQueue` if the granule, execution, *or*
    pdr record fails to write, in addition to the previous error logging.
- **CUMULUS-1956**
  - The `/s3credentials` endpoint that is deployed as part of distribution now
    supports authentication using tokens created by a different application. If
    a request contains the `EDL-ClientId` and `EDL-Token` headers,
    authentication will be handled using that token rather than attempting to
    use OAuth.
- **CUMULUS-1977**
  - API endpoint POST `/granules/bulk` now returns a 202 status on a successful
    response instead of a 200 response
  - API endpoint DELETE `/granules/<granule-id>` now returns a 404 status if the
    granule record was already deleted
  - `@cumulus/api/models/Granule.update()` now returns the updated granule
    record
  - Implemented POST `/granules/bulkDelete` API endpoint to support deleting
    granules specified by ID or returned by the provided query in the request
    body. If the request is successful, the endpoint returns the async operation
    ID that has been started to remove the granules.
    - To use a query in the request body, your deployment must be
      [configured to access the Elasticsearch host for ESDIS metrics](https://nasa.github.io/cumulus/docs/additional-deployment-options/cloudwatch-logs-delivery#esdis-metrics)
      in your environment
  - Added `@cumulus/api/models/Granule.getRecord()` method to return raw record
    from DynamoDB
  - Added `@cumulus/api/models/Granule.delete()` method which handles deleting
    the granule record from DynamoDB and the granule files from S3
- **CUMULUS-1982**
  - The `globalConnectionLimit` property of providers is now optional and
    defaults to "unlimited"
- **CUMULUS-1997**
  - Added optional `launchpad` configuration to `@cumulus/hyrax-metadata-updates` task config schema.
- **CUMULUS-1991**
  - `@cumulus/cmrjs/src/cmr-utils/constructOnlineAccessUrls()` now throws an error if `cmrGranuleUrlType = "distribution"` and no distribution endpoint argument is provided
- **CUMULUS-2011**
  - Reconciliation reports are now generated within an AsyncOperation
- **CUMULUS-2016**
  - Upgrade TEA to version 79

### Fixed

- **CUMULUS-1991**
  - Added missing `DISTRIBUTION_ENDPOINT` environment variable for API lambdas. This environment variable is required for API requests to move granules.

- **CUMULUS-1961**
  - Fixed granules and executions query params not getting sent to API in granule list operation in `@cumulus/api-client`

### Deprecated

- `@cumulus/aws-client/S3.calculateS3ObjectChecksum()`
- `@cumulus/aws-client/S3.getS3ObjectReadStream()`
- `@cumulus/common/log.convertLogLevel()`
- `@cumulus/collection-config-store`
- `@cumulus/common/util.sleep()`

- **CUMULUS-1930**
  - `@cumulus/common/log.convertLogLevel()`
  - `@cumulus/common/util.isNull()`
  - `@cumulus/common/util.isUndefined()`
  - `@cumulus/common/util.negate()`
  - `@cumulus/common/util.noop()`
  - `@cumulus/common/util.isNil()`
  - `@cumulus/common/util.renameProperty()`
  - `@cumulus/common/util.lookupMimeType()`
  - `@cumulus/common/util.thread()`
  - `@cumulus/common/util.mkdtempSync()`

### Removed

- The deprecated `@cumulus/common.bucketsConfigJsonObject` function has been
  removed
- The deprecated `@cumulus/common.CollectionConfigStore` class has been removed
- The deprecated `@cumulus/common.concurrency` module has been removed
- The deprecated `@cumulus/common.constructCollectionId` function has been
  removed
- The deprecated `@cumulus/common.launchpad` module has been removed
- The deprecated `@cumulus/common.LaunchpadToken` class has been removed
- The deprecated `@cumulus/common.Semaphore` class has been removed
- The deprecated `@cumulus/common.stringUtils` module has been removed
- The deprecated `@cumulus/common/aws.cloudwatchlogs` function has been removed
- The deprecated `@cumulus/common/aws.deleteS3Files` function has been removed
- The deprecated `@cumulus/common/aws.deleteS3Object` function has been removed
- The deprecated `@cumulus/common/aws.dynamodb` function has been removed
- The deprecated `@cumulus/common/aws.dynamodbDocClient` function has been
  removed
- The deprecated `@cumulus/common/aws.getExecutionArn` function has been removed
- The deprecated `@cumulus/common/aws.headObject` function has been removed
- The deprecated `@cumulus/common/aws.listS3ObjectsV2` function has been removed
- The deprecated `@cumulus/common/aws.parseS3Uri` function has been removed
- The deprecated `@cumulus/common/aws.promiseS3Upload` function has been removed
- The deprecated `@cumulus/common/aws.recursivelyDeleteS3Bucket` function has
  been removed
- The deprecated `@cumulus/common/aws.s3CopyObject` function has been removed
- The deprecated `@cumulus/common/aws.s3ObjectExists` function has been removed
- The deprecated `@cumulus/common/aws.s3PutObject` function has been removed
- The deprecated `@cumulus/common/bucketsConfigJsonObject` function has been
  removed
- The deprecated `@cumulus/common/CloudWatchLogger` class has been removed
- The deprecated `@cumulus/common/collection-config-store.CollectionConfigStore`
  class has been removed
- The deprecated `@cumulus/common/collection-config-store.constructCollectionId`
  function has been removed
- The deprecated `@cumulus/common/concurrency.limit` function has been removed
- The deprecated `@cumulus/common/concurrency.mapTolerant` function has been
  removed
- The deprecated `@cumulus/common/concurrency.promiseUrl` function has been
  removed
- The deprecated `@cumulus/common/concurrency.toPromise` function has been
  removed
- The deprecated `@cumulus/common/concurrency.unless` function has been removed
- The deprecated `@cumulus/common/config.parseConfig` function has been removed
- The deprecated `@cumulus/common/config.resolveResource` function has been
  removed
- The deprecated `@cumulus/common/DynamoDb.get` function has been removed
- The deprecated `@cumulus/common/DynamoDb.scan` function has been removed
- The deprecated `@cumulus/common/FieldPattern` class has been removed
- The deprecated `@cumulus/common/launchpad.getLaunchpadToken` function has been
  removed
- The deprecated `@cumulus/common/launchpad.validateLaunchpadToken` function has
  been removed
- The deprecated `@cumulus/common/LaunchpadToken` class has been removed
- The deprecated `@cumulus/common/message.buildCumulusMeta` function has been
  removed
- The deprecated `@cumulus/common/message.buildQueueMessageFromTemplate`
  function has been removed
- The deprecated `@cumulus/common/message.getCollectionIdFromMessage` function
  has been removed
- The deprecated `@cumulus/common/message.getMaximumExecutions` function has
  been removed
- The deprecated `@cumulus/common/message.getMessageExecutionArn` function has
  been removed
- The deprecated `@cumulus/common/message.getMessageExecutionName` function has
  been removed
- The deprecated `@cumulus/common/message.getMessageFromTemplate` function has
  been removed
- The deprecated `@cumulus/common/message.getMessageGranules` function has been
  removed
- The deprecated `@cumulus/common/message.getMessageStateMachineArn` function
  has been removed
- The deprecated `@cumulus/common/message.getQueueName` function has been
  removed
- The deprecated `@cumulus/common/message.getQueueNameByUrl` function has been
  removed
- The deprecated `@cumulus/common/message.hasQueueAndExecutionLimit` function
  has been removed
- The deprecated `@cumulus/common/Semaphore` class has been removed
- The deprecated `@cumulus/common/string.globalReplace` function has been removed
- The deprecated `@cumulus/common/string.isNonEmptyString` function has been
  removed
- The deprecated `@cumulus/common/string.isValidHostname` function has been
  removed
- The deprecated `@cumulus/common/string.match` function has been removed
- The deprecated `@cumulus/common/string.matches` function has been removed
- The deprecated `@cumulus/common/string.replace` function has been removed
- The deprecated `@cumulus/common/string.toLower` function has been removed
- The deprecated `@cumulus/common/string.toUpper` function has been removed
- The deprecated `@cumulus/common/testUtils.getLocalstackEndpoint` function has been removed
- The deprecated `@cumulus/common/util.setErrorStack` function has been removed
- The `@cumulus/common/util.uuid` function has been removed
- The deprecated `@cumulus/common/workflows.getWorkflowArn` function has been
  removed
- The deprecated `@cumulus/common/workflows.getWorkflowFile` function has been
  removed
- The deprecated `@cumulus/common/workflows.getWorkflowList` function has been
  removed
- The deprecated `@cumulus/common/workflows.getWorkflowTemplate` function has
  been removed
- `@cumulus/aws-client/StepFunctions.toSfnExecutionName()`
- `@cumulus/aws-client/StepFunctions.fromSfnExecutionName()`
- `@cumulus/aws-client/StepFunctions.getExecutionArn()`
- `@cumulus/aws-client/StepFunctions.getExecutionUrl()`
- `@cumulus/aws-client/StepFunctions.getStateMachineArn()`
- `@cumulus/aws-client/StepFunctions.pullStepFunctionEvent()`
- `@cumulus/common/test-utils/throttleOnce()`
- `@cumulus/integration-tests/api/distribution.invokeApiDistributionLambda()`
- `@cumulus/integration-tests/api/distribution.getDistributionApiRedirect()`
- `@cumulus/integration-tests/api/distribution.getDistributionApiFileStream()`

## [v1.24.0] 2020-06-03

### BREAKING CHANGES

- **CUMULUS-1969**
  - The `DiscoverPdrs` task now expects `provider_path` to be provided at
    `event.config.provider_path`, not `event.config.collection.provider_path`
  - `event.config.provider_path` is now a required parameter of the
    `DiscoverPdrs` task
  - `event.config.collection` is no longer a parameter to the `DiscoverPdrs`
    task
  - Collections no longer support the `provider_path` property. The tasks that
    relied on that property are now referencing `config.meta.provider_path`.
    Workflows should be updated accordingly.

- **CUMULUS-1997**
  - `@cumulus/cmr-client/CMRSearchConceptQueue` parameters have been changed to take a `cmrSettings` object containing clientId, provider, and auth information. This can be generated using `@cumulus/cmrjs/cmr-utils/getCmrSettings`. The `cmrEnvironment` variable has been removed.

### Added

- **CUMULUS-1800**
  - Added task configuration setting named `syncChecksumFiles` to the
    SyncGranule task. This setting is `false` by default, but when set to
    `true`, all checksum files associated with data files that are downloaded
    will be downloaded as well.
- **CUMULUS-1952**
  - Updated HTTP(S) provider client to accept username/password for Basic authorization. This change adds support for Basic Authorization such as Earthdata login redirects to ingest (i.e. as implemented in SyncGranule), but not to discovery (i.e. as implemented in DiscoverGranules). Discovery still expects the provider's file system to be publicly accessible, but not the individual files and their contents.
  - **NOTE**: Using this in combination with the HTTP protocol may expose usernames and passwords to intermediary network entities. HTTPS is highly recommended.
- **CUMULUS-1997**
  - Added optional `launchpad` configuration to `@cumulus/hyrax-metadata-updates` task config schema.

### Fixed

- **CUMULUS-1997**
  - Updated all CMR operations to use configured authentication scheme
- **CUMULUS-2010**
  - Updated `@cumulus/api/launchpadSaml` to support multiple userGroup attributes from the SAML response

## [v1.23.2] 2020-05-22

### BREAKING CHANGES

- Updates to the Cumulus archive API:
  - All endpoints now return a `401` response instead of a `403` for any request where the JWT passed as a Bearer token is invalid.
  - POST `/refresh` and DELETE `/token/<token>` endpoints now return a `401` response for requests with expired tokens

- **CUMULUS-1894**
  - `@cumulus/ingest/granule.handleDuplicateFile()`
    - The `copyOptions` parameter has been removed
    - An `ACL` parameter has been added
  - `@cumulus/ingest/granule.renameS3FileWithTimestamp()`
    - Now returns `undefined`

- **CUMULUS-1896**
  Updated all Cumulus core lambdas to utilize the new message adapter streaming interface via [cumulus-message-adapter-js v1.2.0](https://github.com/nasa/cumulus-message-adapter-js/releases/tag/v1.2.0).   Users of this version of Cumulus (or later) must utilize version 1.3.0 or greater of the [cumulus-message-adapter](https://github.com/nasa/cumulus-message-adapter) to support core lambdas.

- **CUMULUS-1912**
  - `@cumulus/api` reconciliationReports list endpoint returns a list of reconciliationReport records instead of S3Uri.

- **CUMULUS-1969**
  - The `DiscoverGranules` task now expects `provider_path` to be provided at
    `event.config.provider_path`, not `event.config.collection.provider_path`
  - `config.provider_path` is now a required parameter of the `DiscoverGranules`
    task

### MIGRATION STEPS

- To take advantage of the new TTL-based access token expiration implemented in CUMULUS-1777 (see notes below) and clear out existing records in your access tokens table, do the following:
  1. Log out of any active dashboard sessions
  2. Use the AWS console or CLI to delete your `<prefix>-AccessTokensTable` DynamoDB table
  3. [Re-deploy your `data-persistence` module](https://nasa.github.io/cumulus/docs/deployment/upgrade-readme#update-data-persistence-resources), which should re-create the `<prefix>-AccessTokensTable` DynamoDB table
  4. Return to using the Cumulus API/dashboard as normal
- This release requires the Cumulus Message Adapter layer deployed with Cumulus Core to be at least 1.3.0, as the core lambdas have updated to [cumulus-message-adapter-js v1.2.0](https://github.com/nasa/cumulus-message-adapter-js/releases/tag/v1.2.0) and the new CMA interface.  As a result, users should:
  1. Follow the [Cumulus Message Adapter (CMA) deployment instructions](https://nasa.github.io/cumulus/docs/deployment/deployment-readme#deploy-the-cumulus-message-adapter-layer) and install a CMA layer version >=1.3.0
  2. If you are using any custom Node.js Lambdas in your workflows **and** the Cumulus CMA layer/`cumulus-message-adapter-js`, you must update your lambda to use [cumulus-message-adapter-js v1.2.0](https://github.com/nasa/cumulus-message-adapter-js/releases/tag/v1.2.0) and follow the migration instructions in the release notes. Prior versions of `cumulus-message-adapter-js` are not compatible with CMA >= 1.3.0.
- Migrate existing s3 reconciliation report records to database (CUMULUS-1911):
  - After update your `data persistence` module and Cumulus resources, run the command:

  ```bash
  ./node_modules/.bin/cumulus-api migrate --stack `<your-terraform-deployment-prefix>` --migrationVersion migration5
  ```

### Added

- Added a limit for concurrent Elasticsearch requests when doing an index from database operation
- Added the `es_request_concurrency` parameter to the archive and cumulus Terraform modules

- **CUMULUS-1995**
  - Added the `es_index_shards` parameter to the archive and cumulus Terraform modules to configure the number of shards for the ES index
    - If you have an existing ES index, you will need to [reindex](https://nasa.github.io/cumulus-api/#reindex) and then [change index](https://nasa.github.io/cumulus-api/#change-index) to take advantage of shard updates

- **CUMULUS-1894**
  - Added `@cumulus/aws-client/S3.moveObject()`

- **CUMULUS-1911**
  - Added ReconciliationReports table
  - Updated CreateReconciliationReport lambda to save Reconciliation Report records to database
  - Updated dbIndexer and IndexFromDatabase lambdas to index Reconciliation Report records to Elasticsearch
  - Added migration_5 to migrate existing s3 reconciliation report records to database and Elasticsearch
  - Updated `@cumulus/api` package, `tf-modules/archive` and `tf-modules/data-persistence` Terraform modules

- **CUMULUS-1916**
  - Added util function for seeding reconciliation reports when running API locally in dashboard

### Changed

- **CUMULUS-1777**
  - The `expirationTime` property is now a **required field** of the access tokens model.
  - Updated the `AccessTokens` table to set a [TTL](https://docs.aws.amazon.com/amazondynamodb/latest/developerguide/howitworks-ttl.html) on the `expirationTime` field in `tf-modules/data-persistence/dynamo.tf`. As a result, access token records in this table whose `expirationTime` has passed should be **automatically deleted by DynamoDB**.
  - Updated all code creating access token records in the Dynamo `AccessTokens` table to set the `expirationTime` field value in seconds from the epoch.
- **CUMULUS-1912**
  - Updated reconciliationReports endpoints to query against Elasticsearch, delete report from both database and s3
  - Added `@cumulus/api-client/reconciliationReports`
- **CUMULUS-1999**
  - Updated `@cumulus/common/util.deprecate()` so that only a single deprecation notice is printed for each name/version combination

### Fixed

- **CUMULUS-1894**
  - The `SyncGranule` task can now handle files larger than 5 GB
- **CUMULUS-1987**
  - `Remove granule from CMR` operation in `@cumulus/api` now passes token to CMR when fetching granule metadata, allowing removal of private granules
- **CUMULUS-1993**
  - For a given queue, the `sqs-message-consumer` Lambda will now only schedule workflows for rules matching the queue **and the collection information in each queue message (if any)**
    - The consumer also now only reads each queue message **once per Lambda invocation**, whereas previously each message was read **once per queue rule per Lambda invocation**
  - Fixed bug preventing the deletion of multiple SNS rules that share the same SNS topic

### Deprecated

- **CUMULUS-1894**
  - `@cumulus/ingest/granule.copyGranuleFile()`
  - `@cumulus/ingest/granule.moveGranuleFile()`

- **CUMULUS-1987** - Deprecated the following functions:
  - `@cumulus/cmrjs/getMetadata(cmrLink)` -> `@cumulus/cmr-client/CMR.getGranuleMetadata(cmrLink)`
  - `@cumulus/cmrjs/getFullMetadata(cmrLink)`

## [v1.22.1] 2020-05-04

**Note**: v1.22.0 was not released as a package due to npm/release concerns.  Users upgrading to 1.22.x should start with 1.22.1

### Added

- **CUMULUS-1894**
  - Added `@cumulus/aws-client/S3.multipartCopyObject()`
- **CUMULUS-408**
  - Added `certificateUri` field to provider schema. This optional field allows operators to specify an S3 uri to a CA bundle to use for HTTPS requests.
- **CUMULUS-1787**
  - Added `collections/active` endpoint for returning collections with active granules in `@cumulus/api`
- **CUMULUS-1799**
  - Added `@cumulus/common/stack.getBucketsConfigKey()` to return the S3 key for the buckets config object
  - Added `@cumulus/common/workflows.getWorkflowFileKey()` to return the S3 key for a workflow definition object
  - Added `@cumulus/common/workflows.getWorkflowsListKeyPrefix()` to return the S3 key prefix for objects containing workflow definitions
  - Added `@cumulus/message` package containing utilities for building and parsing Cumulus messages
- **CUMULUS-1850**
  - Added `@cumulus/aws-client/Kinesis.describeStream()` to get a Kinesis stream description
- **CUMULUS-1853**
  - Added `@cumulus/integration-tests/collections.createCollection()`
  - Added `@cumulus/integration-tests/executions.findExecutionArn()`
  - Added `@cumulus/integration-tests/executions.getExecutionWithStatus()`
  - Added `@cumulus/integration-tests/granules.getGranuleWithStatus()`
  - Added `@cumulus/integration-tests/providers.createProvider()`
  - Added `@cumulus/integration-tests/rules.createOneTimeRule()`

### Changed

- **CUMULUS-1682**
  - Moved all `@cumulus/ingest/parse-pdr` code into the `parse-pdr` task as it had become tightly coupled with that task's handler and was not used anywhere else. Unit tests also restored.
- **CUMULUS-1820**
  - Updated the Thin Egress App module used in `tf-modules/distribution/main.tf` to build 74. [See the release notes](https://github.com/asfadmin/thin-egress-app/releases/tag/tea-build.74).
- **CUMULUS-1852**
  - Updated POST endpoints for `/collections`, `/providers`, and `/rules` to log errors when returning a 500 response
  - Updated POST endpoint for `/collections`:
    - Return a 400 response when the `name` or `version` fields are missing
    - Return a 409 response if the collection already exists
    - Improved error messages to be more explicit
  - Updated POST endpoint for `/providers`:
    - Return a 400 response if the `host` field value is invalid
    - Return a 409 response if the provider already exists
  - Updated POST endpoint for `/rules`:
    - Return a 400 response if rule `name` is invalid
    - Return a 400 response if rule `type` is invalid
- **CUMULUS-1891**
  - Updated the following endpoints using async operations to return a 503 error if the ECS task  cannot be started and a 500 response for a non-specific error:
    - POST `/replays`
    - POST `/bulkDelete`
    - POST `/elasticsearch/index-from-database`
    - POST `/granules/bulk`

### Fixed

- **CUMULUS-408**
  - Fixed HTTPS discovery and ingest.

- **CUMULUS-1850**
  - Fixed a bug in Kinesis event processing where the message consumer would not properly filter available rules based on the collection information in the event and the Kinesis stream ARN

- **CUMULUS-1853**
  - Fixed a bug where attempting to create a rule containing a payload property
    would fail schema validation.

- **CUMULUS-1854**
  - Rule schema is validated before starting workflows or creating event source mappings

- **CUMULUS-1974**
  - Fixed @cumulus/api webpack config for missing underscore object due to underscore update

- **CUMULUS-2210**
  - Fixed `cmr_oauth_provider` variable not being propagated to reconciliation reports

### Deprecated

- **CUMULUS-1799** - Deprecated the following code. For cases where the code was moved into another package, the new code location is noted:
  - `@cumulus/aws-client/StepFunctions.fromSfnExecutionName()`
  - `@cumulus/aws-client/StepFunctions.toSfnExecutionName()`
  - `@cumulus/aws-client/StepFunctions.getExecutionArn()` -> `@cumulus/message/Executions.buildExecutionArn()`
  - `@cumulus/aws-client/StepFunctions.getExecutionUrl()` -> `@cumulus/message/Executions.getExecutionUrlFromArn()`
  - `@cumulus/aws-client/StepFunctions.getStateMachineArn()` -> `@cumulus/message/Executions.getStateMachineArnFromExecutionArn()`
  - `@cumulus/aws-client/StepFunctions.pullStepFunctionEvent()` -> `@cumulus/message/StepFunctions.pullStepFunctionEvent()`
  - `@cumulus/common/bucketsConfigJsonObject()`
  - `@cumulus/common/CloudWatchLogger`
  - `@cumulus/common/collection-config-store/CollectionConfigStore` -> `@cumulus/collection-config-store`
  - `@cumulus/common/collection-config-store.constructCollectionId()` -> `@cumulus/message/Collections.constructCollectionId`
  - `@cumulus/common/concurrency.limit()`
  - `@cumulus/common/concurrency.mapTolerant()`
  - `@cumulus/common/concurrency.promiseUrl()`
  - `@cumulus/common/concurrency.toPromise()`
  - `@cumulus/common/concurrency.unless()`
  - `@cumulus/common/config.buildSchema()`
  - `@cumulus/common/config.parseConfig()`
  - `@cumulus/common/config.resolveResource()`
  - `@cumulus/common/config.resourceToArn()`
  - `@cumulus/common/FieldPattern`
  - `@cumulus/common/launchpad.getLaunchpadToken()` -> `@cumulus/launchpad-auth/index.getLaunchpadToken()`
  - `@cumulus/common/LaunchpadToken` -> `@cumulus/launchpad-auth/LaunchpadToken`
  - `@cumulus/common/launchpad.validateLaunchpadToken()` -> `@cumulus/launchpad-auth/index.validateLaunchpadToken()`
  - `@cumulus/common/message.buildCumulusMeta()` -> `@cumulus/message/Build.buildCumulusMeta()`
  - `@cumulus/common/message.buildQueueMessageFromTemplate()` -> `@cumulus/message/Build.buildQueueMessageFromTemplate()`
  - `@cumulus/common/message.getCollectionIdFromMessage()` -> `@cumulus/message/Collections.getCollectionIdFromMessage()`
  - `@cumulus/common/message.getMessageExecutionArn()` -> `@cumulus/message/Executions.getMessageExecutionArn()`
  - `@cumulus/common/message.getMessageExecutionName()` -> `@cumulus/message/Executions.getMessageExecutionName()`
  - `@cumulus/common/message.getMaximumExecutions()` -> `@cumulus/message/Queue.getMaximumExecutions()`
  - `@cumulus/common/message.getMessageFromTemplate()`
  - `@cumulus/common/message.getMessageStateMachineArn()` -> `@cumulus/message/Executions.getMessageStateMachineArn()`)
  - `@cumulus/common/message.getMessageGranules()` -> `@cumulus/message/Granules.getMessageGranules()`
  - `@cumulus/common/message.getQueueNameByUrl()` -> `@cumulus/message/Queue.getQueueNameByUrl()`
  - `@cumulus/common/message.getQueueName()` -> `@cumulus/message/Queue.getQueueName()`)
  - `@cumulus/common/message.hasQueueAndExecutionLimit()` -> `@cumulus/message/Queue.hasQueueAndExecutionLimit()`
  - `@cumulus/common/Semaphore`
  - `@cumulus/common/test-utils.throttleOnce()`
  - `@cumulus/common/workflows.getWorkflowArn()`
  - `@cumulus/common/workflows.getWorkflowFile()`
  - `@cumulus/common/workflows.getWorkflowList()`
  - `@cumulus/common/workflows.getWorkflowTemplate()`
  - `@cumulus/integration-tests/sfnStep/SfnStep.parseStepMessage()` -> `@cumulus/message/StepFunctions.parseStepMessage()`
- **CUMULUS-1858** - Deprecated the following functions.
  - `@cumulus/common/string.globalReplace()`
  - `@cumulus/common/string.isNonEmptyString()`
  - `@cumulus/common/string.isValidHostname()`
  - `@cumulus/common/string.match()`
  - `@cumulus/common/string.matches()`
  - `@cumulus/common/string.replace()`
  - `@cumulus/common/string.toLower()`
  - `@cumulus/common/string.toUpper()`

### Removed

- **CUMULUS-1799**: Deprecated code removals:
  - Removed from `@cumulus/common/aws`:
    - `pullStepFunctionEvent()`
  - Removed `@cumulus/common/sfnStep`
  - Removed `@cumulus/common/StepFunctions`

## [v1.21.0] 2020-03-30

### PLEASE NOTE

- **CUMULUS-1762**: the `messageConsumer` for `sns` and `kinesis`-type rules now fetches
  the collection information from the message. You should ensure that your rule's collection
  name and version match what is in the message for these ingest messages to be processed.
  If no matching rule is found, an error will be thrown and logged in the
  `messageConsumer` Lambda function's log group.

### Added

- **CUMULUS-1629**`
  - Updates discover-granules task to respect/utilize duplicateHandling configuration such that
    - skip:               Duplicates will be filtered from the granule list
    - error:              Duplicates encountered will result in step failure
    - replace, version:   Duplicates will be ignored and handled as normal.
  - Adds a new copy of the API lambda `PrivateApiLambda()` which is configured to not require authentication. This Lambda is not connected to an API gateway
  - Adds `@cumulus/api-client` with functions for use by workflow lambdas to call the API when needed

- **CUMULUS-1732**
  - Added Python task/activity workflow and integration test (`PythonReferenceSpec`) to test `cumulus-message-adapter-python`and `cumulus-process-py` integration.
- **CUMULUS-1795**
  - Added an IAM policy on the Cumulus EC2 creation to enable SSM when the `deploy_to_ngap` flag is true

### Changed

- **CUMULUS-1762**
  - the `messageConsumer` for `sns` and `kinesis`-type rules now fetches the collection
    information from the message.

### Deprecated

- **CUMULUS-1629**
  - Deprecate `granulesApi`, `rulesApi`, `emsApi`, `executionsAPI` from `@cumulus/integration-test/api` in favor of code moved to `@cumulus/api-client`

### Removed

- **CUMULUS-1799**: Deprecated code removals
  - Removed deprecated method `@cumulus/api/models/Granule.createGranulesFromSns()`
  - Removed deprecated method `@cumulus/api/models/Granule.removeGranuleFromCmr()`
  - Removed from `@cumulus/common/aws`:
    - `apigateway()`
    - `buildS3Uri()`
    - `calculateS3ObjectChecksum()`
    - `cf()`
    - `cloudwatch()`
    - `cloudwatchevents()`
    - `cloudwatchlogs()`
    - `createAndWaitForDynamoDbTable()`
    - `createQueue()`
    - `deleteSQSMessage()`
    - `describeCfStackResources()`
    - `downloadS3File()`
    - `downloadS3Files()`
    - `DynamoDbSearchQueue` class
    - `dynamodbstreams()`
    - `ec2()`
    - `ecs()`
    - `fileExists()`
    - `findResourceArn()`
    - `fromSfnExecutionName()`
    - `getFileBucketAndKey()`
    - `getJsonS3Object()`
    - `getQueueUrl()`
    - `getObjectSize()`
    - `getS3ObjectReadStream()`
    - `getSecretString()`
    - `getStateMachineArn()`
    - `headObject()`
    - `isThrottlingException()`
    - `kinesis()`
    - `lambda()`
    - `listS3Objects()`
    - `promiseS3Upload()`
    - `publishSnsMessage()`
    - `putJsonS3Object()`
    - `receiveSQSMessages()`
    - `s3CopyObject()`
    - `s3GetObjectTagging()`
    - `s3Join()`
    - `S3ListObjectsV2Queue` class
    - `s3TagSetToQueryString()`
    - `s3PutObjectTagging()`
    - `secretsManager()`
    - `sendSQSMessage()`
    - `sfn()`
    - `sns()`
    - `sqs()`
    - `sqsQueueExists()`
    - `toSfnExecutionName()`
    - `uploadS3FileStream()`
    - `uploadS3Files()`
    - `validateS3ObjectChecksum()`
  - Removed `@cumulus/common/CloudFormationGateway` class
  - Removed `@cumulus/common/concurrency/Mutex` class
  - Removed `@cumulus/common/errors`
  - Removed `@cumulus/common/sftp`
  - Removed `@cumulus/common/string.unicodeEscape`
  - Removed `@cumulus/cmrjs/cmr-utils.getGranuleId()`
  - Removed `@cumulus/cmrjs/cmr-utils.getCmrFiles()`
  - Removed `@cumulus/cmrjs/cmr/CMR` class
  - Removed `@cumulus/cmrjs/cmr/CMRSearchConceptQueue` class
  - Removed `@cumulus/cmrjs/utils.getHost()`
  - Removed `@cumulus/cmrjs/utils.getIp()`
  - Removed `@cumulus/cmrjs/utils.hostId()`
  - Removed `@cumulus/cmrjs/utils/ummVersion()`
  - Removed `@cumulus/cmrjs/utils.updateToken()`
  - Removed `@cumulus/cmrjs/utils.validateUMMG()`
  - Removed `@cumulus/ingest/aws.getEndpoint()`
  - Removed `@cumulus/ingest/aws.getExecutionUrl()`
  - Removed `@cumulus/ingest/aws/invoke()`
  - Removed `@cumulus/ingest/aws/CloudWatch` class
  - Removed `@cumulus/ingest/aws/ECS` class
  - Removed `@cumulus/ingest/aws/Events` class
  - Removed `@cumulus/ingest/aws/SQS` class
  - Removed `@cumulus/ingest/aws/StepFunction` class
  - Removed `@cumulus/ingest/util.normalizeProviderPath()`
  - Removed `@cumulus/integration-tests/index.listCollections()`
  - Removed `@cumulus/integration-tests/index.listProviders()`
  - Removed `@cumulus/integration-tests/index.rulesList()`
  - Removed `@cumulus/integration-tests/api/api.addCollectionApi()`

## [v1.20.0] 2020-03-12

### BREAKING CHANGES

- **CUMULUS-1714**
  - Changed the format of the message sent to the granule SNS Topic. Message includes the granule record under `record` and the type of event under `event`. Messages with `deleted` events will have the record that was deleted with a `deletedAt` timestamp. Options for `event` are `Create | Update | Delete`
- **CUMULUS-1769** - `deploy_to_ngap` is now a **required** variable for the `tf-modules/cumulus` module. **For those deploying to NGAP environments, this variable should always be set to `true`.**

### Notable changes

- **CUMULUS-1739** - You can now exclude Elasticsearch from your `tf-modules/data-persistence` deployment (via `include_elasticsearch = false`) and your `tf-modules/cumulus` module will still deploy successfully.

- **CUMULUS-1769** - If you set `deploy_to_ngap = true` for the `tf-modules/archive` Terraform module, **you can only deploy your archive API gateway as `PRIVATE`**, not `EDGE`.

### Added

- Added `@cumulus/aws-client/S3.getS3ObjectReadStreamAsync()` to deal with S3 eventual consistency issues by checking for the existence an S3 object with retries before getting a readable stream for that object.
- **CUMULUS-1769**
  - Added `deploy_to_ngap` boolean variable for the `tf-modules/cumulus` and `tf-modules/archive` Terraform modules. This variable is required. **For those deploying to NGAP environments, this variable should always be set to `true`.**
- **HYRAX-70**
  - Add the hyrax-metadata-update task

### Changed

- [`AccessToken.get()`](https://github.com/nasa/cumulus/blob/master/packages/api/models/access-tokens.js) now enforces [strongly consistent reads from DynamoDB](https://docs.aws.amazon.com/amazondynamodb/latest/developerguide/HowItWorks.ReadConsistency.html)
- **CUMULUS-1739**
  - Updated `tf-modules/data-persistence` to make Elasticsearch alarm resources and outputs conditional on the `include_elasticsearch` variable
  - Updated `@cumulus/aws-client/S3.getObjectSize` to include automatic retries for any failures from `S3.headObject`
- **CUMULUS-1784**
  - Updated `@cumulus/api/lib/DistributionEvent.remoteIP()` to parse the IP address in an S3 access log from the `A-sourceip` query parameter if present, otherwise fallback to the original parsing behavior.
- **CUMULUS-1768**
  - The `stats/summary` endpoint reports the distinct collections for the number of granules reported

### Fixed

- **CUMULUS-1739** - Fixed the `tf-modules/cumulus` and `tf-modules/archive` modules to make these Elasticsearch variables truly optional:
  - `elasticsearch_domain_arn`
  - `elasticsearch_hostname`
  - `elasticsearch_security_group_id`

- **CUMULUS-1768**
  - Fixed the `stats/` endpoint so that data is correctly filtered by timestamp and `processingTime` is calculated correctly.

- **CUMULUS-1769**
  - In the `tf-modules/archive` Terraform module, the `lifecycle` block ignoring changes to the `policy` of the archive API gateway is now only enforced if `deploy_to_ngap = true`. This fixes a bug where users deploying outside of NGAP could not update their API gateway's resource policy when going from `PRIVATE` to `EDGE`, preventing their API from being accessed publicly.

- **CUMULUS-1775**
  - Fix/update api endpoint to use updated google auth endpoints such that it will work with new accounts

### Removed

- **CUMULUS-1768**
  - Removed API endpoints `stats/histogram` and `stats/average`. All advanced stats needs should be acquired from Cloud Metrics or similarly configured ELK stack.

## [v1.19.0] 2020-02-28

### BREAKING CHANGES

- **CUMULUS-1736**
  - The `@cumulus/discover-granules` task now sets the `dataType` of discovered
    granules based on the `name` of the configured collection, not the
    `dataType`.
  - The config schema of the `@cumulus/discover-granules` task now requires that
    collections contain a `version`.
  - The `@cumulus/sync-granule` task will set the `dataType` and `version` of a
    granule based on the configured collection if those fields are not already
    set on the granule. Previously it was using the `dataType` field of the
    configured collection, then falling back to the `name` field of the
    collection. This update will just use the `name` field of the collection to
    set the `dataType` field of the granule.

- **CUMULUS-1446**
  - Update the `@cumulus/integration-tests/api/executions.getExecution()`
    function to parse the response and return the execution, rather than return
    the full API response.

- **CUMULUS-1672**
  - The `cumulus` Terraform module in previous releases set a
    `Deployment = var.prefix` tag on all resources that it managed. In this
    release, a `tags` input variable has been added to the `cumulus` Terraform
    module to allow resource tagging to be customized. No default tags will be
    applied to Cumulus-managed resources. To replicate the previous behavior,
    set `tags = { Deployment: var.prefix }` as an input variable for the
    `cumulus` Terraform module.

- **CUMULUS-1684 Migration Instructions**
  - In previous releases, a provider's username and password were encrypted
    using a custom encryption library. That has now been updated to use KMS.
    This release includes a Lambda function named
    `<prefix>-ProviderSecretsMigration`, which will re-encrypt existing
    provider credentials to use KMS. After this release has been deployed, you
    will need to manually invoke that Lambda function using either the AWS CLI
    or AWS Console. It should only need to be successfully run once.
  - Future releases of Cumulus will invoke a
    `<prefix>-VerifyProviderSecretsMigration` Lambda function as part of the
    deployment, which will cause the deployment to fail if the migration
    Lambda has not been run.

- **CUMULUS-1718**
  - The `@cumulus/sf-sns-report` task for reporting mid-workflow updates has been retired.
  This task was used as the `PdrStatusReport` task in our ParsePdr example workflow.
  If you have a ParsePdr or other workflow using this task, use `@cumulus/sf-sqs-report` instead.
  Trying to deploy the old task will result in an error as the cumulus module no longer exports `sf_sns_report_task`.
  - Migration instruction: In your workflow definition, for each step using the old task change:
  `"Resource": "${module.cumulus.sf_sns_report_task.task_arn}"`
  to
  `"Resource": "${module.cumulus.sf_sqs_report_task.task_arn}"`

- **CUMULUS-1755**
  - The `thin_egress_jwt_secret_name` variable for the `tf-modules/cumulus` Terraform module is now **required**. This variable is passed on to the Thin Egress App in `tf-modules/distribution/main.tf`, which uses the keys stored in the secret to sign JWTs. See the [Thin Egress App documentation on how to create a value for this secret](https://github.com/asfadmin/thin-egress-app#setting-up-the-jwt-cookie-secrets).

### Added

- **CUMULUS-1446**
  - Add `@cumulus/common/FileUtils.readJsonFile()` function
  - Add `@cumulus/common/FileUtils.readTextFile()` function
  - Add `@cumulus/integration-tests/api/collections.createCollection()` function
  - Add `@cumulus/integration-tests/api/collections.deleteCollection()` function
  - Add `@cumulus/integration-tests/api/collections.getCollection()` function
  - Add `@cumulus/integration-tests/api/providers.getProvider()` function
  - Add `@cumulus/integration-tests/index.getExecutionOutput()` function
  - Add `@cumulus/integration-tests/index.loadCollection()` function
  - Add `@cumulus/integration-tests/index.loadProvider()` function
  - Add `@cumulus/integration-tests/index.readJsonFilesFromDir()` function

- **CUMULUS-1672**
  - Add a `tags` input variable to the `archive` Terraform module
  - Add a `tags` input variable to the `cumulus` Terraform module
  - Add a `tags` input variable to the `cumulus_ecs_service` Terraform module
  - Add a `tags` input variable to the `data-persistence` Terraform module
  - Add a `tags` input variable to the `distribution` Terraform module
  - Add a `tags` input variable to the `ingest` Terraform module
  - Add a `tags` input variable to the `s3-replicator` Terraform module

- **CUMULUS-1707**
  - Enable logrotate on ECS cluster

- **CUMULUS-1684**
  - Add a `@cumulus/aws-client/KMS` library of KMS-related functions
  - Add `@cumulus/aws-client/S3.getTextObject()`
  - Add `@cumulus/sftp-client` package
  - Create `ProviderSecretsMigration` Lambda function
  - Create `VerifyProviderSecretsMigration` Lambda function

- **CUMULUS-1548**
  - Add ability to put default Cumulus logs in Metrics' ELK stack
  - Add ability to add custom logs to Metrics' ELK Stack

- **CUMULUS-1702**
  - When logs are sent to Metrics' ELK stack, the logs endpoints will return results from there

- **CUMULUS-1459**
  - Async Operations are indexed in Elasticsearch
  - To index any existing async operations you'll need to perform an index from
    database function.

- **CUMULUS-1717**
  - Add `@cumulus/aws-client/deleteAndWaitForDynamoDbTableNotExists`, which
    deletes a DynamoDB table and waits to ensure the table no longer exists
  - Added `publishGranules` Lambda to handle publishing granule messages to SNS when granule records are written to DynamoDB
  - Added `@cumulus/api/models/Granule.storeGranulesFromCumulusMessage` to store granules from a Cumulus message to DynamoDB

- **CUMULUS-1718**
  - Added `@cumulus/sf-sqs-report` task to allow mid-workflow reporting updates.
  - Added `stepfunction_event_reporter_queue_url` and `sf_sqs_report_task` outputs to the `cumulus` module.
  - Added `publishPdrs` Lambda to handle publishing PDR messages to SNS when PDR records are written to DynamoDB.
  - Added `@cumulus/api/models/Pdr.storePdrFromCumulusMessage` to store PDRs from a Cumulus message to DynamoDB.
  - Added `@cumulus/aws-client/parseSQSMessageBody` to parse an SQS message body string into an object.

- **Ability to set custom backend API url in the archive module**
  - Add `api_url` definition in `tf-modules/cumulus/archive.tf`
  - Add `archive_api_url` variable in `tf-modules/cumulus/variables.tf`

- **CUMULUS-1741**
  - Added an optional `elasticsearch_security_group_ids` variable to the
    `data-persistence` Terraform module to allow additional security groups to
    be assigned to the Elasticsearch Domain.

- **CUMULUS-1752**
  - Added `@cumulus/integration-tests/api/distribution.invokeTEADistributionLambda` to simulate a request to the [Thin Egress App](https://github.com/asfadmin/thin-egress-app) by invoking the Lambda and getting a response payload.
  - Added `@cumulus/integration-tests/api/distribution.getTEARequestHeaders` to generate necessary request headers for a request to the Thin Egress App
  - Added `@cumulus/integration-tests/api/distribution.getTEADistributionApiFileStream` to get a response stream for a file served by Thin Egress App
  - Added `@cumulus/integration-tests/api/distribution.getTEADistributionApiRedirect` to get a redirect response from the Thin Egress App

- **CUMULUS-1755**
  - Added `@cumulus/aws-client/CloudFormation.describeCfStack()` to describe a Cloudformation stack
  - Added `@cumulus/aws-client/CloudFormation.getCfStackParameterValues()` to get multiple parameter values for a Cloudformation stack

### Changed

- **CUMULUS-1725**
  - Moved the logic that updates the granule files cache Dynamo table into its
    own Lambda function called `granuleFilesCacheUpdater`.

- **CUMULUS-1736**
  - The `collections` model in the API package now determines the name of a
    collection based on the `name` property, rather than using `dataType` and
    then falling back to `name`.
  - The `@cumulus/integration-tests.loadCollection()` function no longer appends
    the postfix to the end of the collection's `dataType`.
  - The `@cumulus/integration-tests.addCollections()` function no longer appends
    the postfix to the end of the collection's `dataType`.

- **CUMULUS-1672**
  - Add a `retryOptions` parameter to the `@cumulus/aws-client/S3.headObject`
     function, which will retry if the object being queried does not exist.

- **CUMULUS-1446**
  - Mark the `@cumulus/integration-tests/api.addCollectionApi()` function as
    deprecated
  - Mark the `@cumulus/integration-tests/index.listCollections()` function as
    deprecated
  - Mark the `@cumulus/integration-tests/index.listProviders()` function as
    deprecated
  - Mark the `@cumulus/integration-tests/index.rulesList()` function as
    deprecated

- **CUMULUS-1672**
  - Previously, the `cumulus` module defaulted to setting a
    `Deployment = var.prefix` tag on all resources that it managed. In this
    release, the `cumulus` module will now accept a `tags` input variable that
    defines the tags to be assigned to all resources that it manages.
  - Previously, the `data-persistence` module defaulted to setting a
    `Deployment = var.prefix` tag on all resources that it managed. In this
    release, the `data-persistence` module will now accept a `tags` input
    variable that defines the tags to be assigned to all resources that it
    manages.
  - Previously, the `distribution` module defaulted to setting a
    `Deployment = var.prefix` tag on all resources that it managed. In this
    release, the `distribution` module will now accept a `tags` input variable
    that defines the tags to be assigned to all resources that it manages.
  - Previously, the `ingest` module defaulted to setting a
    `Deployment = var.prefix` tag on all resources that it managed. In this
    release, the `ingest` module will now accept a `tags` input variable that
    defines the tags to be assigned to all resources that it manages.
  - Previously, the `s3-replicator` module defaulted to setting a
    `Deployment = var.prefix` tag on all resources that it managed. In this
    release, the `s3-replicator` module will now accept a `tags` input variable
    that defines the tags to be assigned to all resources that it manages.

- **CUMULUS-1684**
  - Update the API package to encrypt provider credentials using KMS instead of
    using RSA keys stored in S3

- **CUMULUS-1717**
  - Changed name of `cwSfExecutionEventToDb` Lambda to `cwSfEventToDbRecords`
  - Updated `cwSfEventToDbRecords` to write granule records to DynamoDB from the incoming Cumulus message

- **CUMULUS-1718**
  - Renamed `cwSfEventToDbRecords` to `sfEventSqsToDbRecords` due to architecture change to being a consumer of an SQS queue of Step Function Cloudwatch events.
  - Updated `sfEventSqsToDbRecords` to write PDR records to DynamoDB from the incoming Cumulus message
  - Moved `data-cookbooks/sns.md` to `data-cookbooks/ingest-notifications.md` and updated it to reflect recent changes.

- **CUMULUS-1748**
  - (S)FTP discovery tasks now use the provider-path as-is instead of forcing it to a relative path.
  - Improved error handling to catch permission denied FTP errors better and log them properly. Workflows will still fail encountering this error and we intend to consider that approach in a future ticket.

- **CUMULUS-1752**
  - Moved class for parsing distribution events to its own file: `@cumulus/api/lib/DistributionEvent.js`
    - Updated `DistributionEvent` to properly parse S3 access logs generated by requests from the [Thin Egress App](https://github.com/asfadmin/thin-egress-app)

- **CUMULUS-1753** - Changes to `@cumulus/ingest/HttpProviderClient.js`:
  - Removed regex filter in `HttpProviderClient.list()` that was used to return only files with an extension between 1 and 4 characters long. `HttpProviderClient.list()` will now return all files linked from the HTTP provider host.

- **CUMULUS-1755**
  - Updated the Thin Egress App module used in `tf-modules/distribution/main.tf` to build 61. [See the release notes](https://github.com/asfadmin/thin-egress-app/releases/tag/tea-build.61).

- **CUMULUS-1757**
  - Update @cumulus/cmr-client CMRSearchConceptQueue to take optional cmrEnvironment parameter

### Deprecated

- **CUMULUS-1684**
  - Deprecate `@cumulus/common/key-pair-provider/S3KeyPairProvider`
  - Deprecate `@cumulus/common/key-pair-provider/S3KeyPairProvider.encrypt()`
  - Deprecate `@cumulus/common/key-pair-provider/S3KeyPairProvider.decrypt()`
  - Deprecate `@cumulus/common/kms/KMS`
  - Deprecate `@cumulus/common/kms/KMS.encrypt()`
  - Deprecate `@cumulus/common/kms/KMS.decrypt()`
  - Deprecate `@cumulus/common/sftp.Sftp`

- **CUMULUS-1717**
  - Deprecate `@cumulus/api/models/Granule.createGranulesFromSns`

- **CUMULUS-1718**
  - Deprecate `@cumulus/sf-sns-report`.
    - This task has been updated to always throw an error directing the user to use `@cumulus/sf-sqs-report` instead. This was done because there is no longer an SNS topic to which to publish, and no consumers to listen to it.

- **CUMULUS-1748**
  - Deprecate `@cumulus/ingest/util.normalizeProviderPath`

- **CUMULUS-1752**
  - Deprecate `@cumulus/integration-tests/api/distribution.getDistributionApiFileStream`
  - Deprecate `@cumulus/integration-tests/api/distribution.getDistributionApiRedirect`
  - Deprecate `@cumulus/integration-tests/api/distribution.invokeApiDistributionLambda`

### Removed

- **CUMULUS-1684**
  - Remove the deployment script that creates encryption keys and stores them to
    S3

- **CUMULUS-1768**
  - Removed API endpoints `stats/histogram` and `stats/average`. All advanced stats needs should be acquired from Cloud Metrics or similarly configured ELK stack.

### Fixed

- **Fix default values for urs_url in variables.tf files**
  - Remove trailing `/` from default `urs_url` values.

- **CUMULUS-1610** - Add the Elasticsearch security group to the EC2 security groups

- **CUMULUS-1740** - `cumulus_meta.workflow_start_time` is now set in Cumulus
  messages

- **CUMULUS-1753** - Fixed `@cumulus/ingest/HttpProviderClient.js` to properly handle HTTP providers with:
  - Multiple link tags (e.g. `<a>`) per line of source code
  - Link tags in uppercase or lowercase (e.g. `<A>`)
  - Links with filepaths in the link target (e.g. `<a href="/path/to/file.txt">`). These files will be returned from HTTP file discovery **as the file name only** (e.g. `file.txt`).

- **CUMULUS-1768**
  - Fix an issue in the stats endpoints in `@cumulus/api` to send back stats for the correct type

## [v1.18.0] 2020-02-03

### BREAKING CHANGES

- **CUMULUS-1686**

  - `ecs_cluster_instance_image_id` is now a _required_ variable of the `cumulus` module, instead of optional.

- **CUMULUS-1698**

  - Change variable `saml_launchpad_metadata_path` to `saml_launchpad_metadata_url` in the `tf-modules/cumulus` Terraform module.

- **CUMULUS-1703**
  - Remove the unused `forceDownload` option from the `sync-granule` tasks's config
  - Remove the `@cumulus/ingest/granule.Discover` class
  - Remove the `@cumulus/ingest/granule.Granule` class
  - Remove the `@cumulus/ingest/pdr.Discover` class
  - Remove the `@cumulus/ingest/pdr.Granule` class
  - Remove the `@cumulus/ingest/parse-pdr.parsePdr` function

### Added

- **CUMULUS-1040**

  - Added `@cumulus/aws-client` package to provide utilities for working with AWS services and the Node.js AWS SDK
  - Added `@cumulus/errors` package which exports error classes for use in Cumulus workflow code
  - Added `@cumulus/integration-tests/sfnStep` to provide utilities for parsing step function execution histories

- **CUMULUS-1102**

  - Adds functionality to the @cumulus/api package for better local testing.
    - Adds data seeding for @cumulus/api's localAPI.
      - seed functions allow adding collections, executions, granules, pdrs, providers, and rules to a Localstack Elasticsearch and DynamoDB via `addCollections`, `addExecutions`, `addGranules`, `addPdrs`, `addProviders`, and `addRules`.
    - Adds `eraseDataStack` function to local API server code allowing resetting of local datastack for testing (ES and DynamoDB).
    - Adds optional parameters to the @cumulus/api bin serve to allow for launching the api without destroying the current data.

- **CUMULUS-1697**

  - Added the `@cumulus/tf-inventory` package that provides command line utilities for managing Terraform resources in your AWS account

- **CUMULUS-1703**

  - Add `@cumulus/aws-client/S3.createBucket` function
  - Add `@cumulus/aws-client/S3.putFile` function
  - Add `@cumulus/common/string.isNonEmptyString` function
  - Add `@cumulus/ingest/FtpProviderClient` class
  - Add `@cumulus/ingest/HttpProviderClient` class
  - Add `@cumulus/ingest/S3ProviderClient` class
  - Add `@cumulus/ingest/SftpProviderClient` class
  - Add `@cumulus/ingest/providerClientUtils.buildProviderClient` function
  - Add `@cumulus/ingest/providerClientUtils.fetchTextFile` function

- **CUMULUS-1731**

  - Add new optional input variables to the Cumulus Terraform module to support TEA upgrade:
    - `thin_egress_cookie_domain` - Valid domain for Thin Egress App cookie
    - `thin_egress_domain_cert_arn` - Certificate Manager SSL Cert ARN for Thin
      Egress App if deployed outside NGAP/CloudFront
    - `thin_egress_download_role_in_region_arn` - ARN for reading of Thin Egress
      App data buckets for in-region requests
    - `thin_egress_jwt_algo` - Algorithm with which to encode the Thin Egress
      App JWT cookie
    - `thin_egress_jwt_secret_name` - Name of AWS secret where keys for the Thin
      Egress App JWT encode/decode are stored
    - `thin_egress_lambda_code_dependency_archive_key` - Thin Egress App - S3
      Key of packaged python modules for lambda dependency layer

- **CUMULUS-1733**
  - Add `discovery-filtering` operator doc to document previously undocumented functionality.

- **CUMULUS-1737**
  - Added the `cumulus-test-cleanup` module to run a nightly cleanup on resources left over from the integration tests run from the `example/spec` directory.

### Changed

- **CUMULUS-1102**

  - Updates `@cumulus/api/auth/testAuth` to use JWT instead of random tokens.
  - Updates the default AMI for the ecs_cluster_instance_image_id.

- **CUMULUS-1622**

  - Mutex class has been deprecated in `@cumulus/common/concurrency` and will be removed in a future release.

- **CUMULUS-1686**

  - Changed `ecs_cluster_instance_image_id` to be a required variable of the `cumulus` module and removed the default value.
    The default was not available across accounts and regions, nor outside of NGAP and therefore not particularly useful.

- **CUMULUS-1688**

  - Updated `@cumulus/aws.receiveSQSMessages` not to replace `message.Body` with a parsed object. This behavior was undocumented and confusing as received messages appeared to contradict AWS docs that state `message.Body` is always a string.
  - Replaced `sf_watcher` CloudWatch rule from `cloudwatch-events.tf` with an EventSourceMapping on `sqs2sf` mapped to the `start_sf` SQS queue (in `event-sources.tf`).
  - Updated `sqs2sf` with an EventSourceMapping handler and unit test.

- **CUMULUS-1698**

  - Change variable `saml_launchpad_metadata_path` to `saml_launchpad_metadata_url` in the `tf-modules/cumulus` Terraform module.
  - Updated `@cumulus/api/launchpadSaml` to download launchpad IDP metadata from configured location when the metadata in s3 is not valid, and to work with updated IDP metadata and SAML response.

- **CUMULUS-1731**
  - Upgrade the version of the Thin Egress App deployed by Cumulus to v48
    - Note: New variables available, see the 'Added' section of this changelog.

### Fixed

- **CUMULUS-1664**

  - Updated `dbIndexer` Lambda to remove hardcoded references to DynamoDB table names.

- **CUMULUS-1733**
  - Fixed granule discovery recursion algorithm used in S/FTP protocols.

### Removed

- **CUMULUS-1481**
  - removed `process` config and output from PostToCmr as it was not required by the task nor downstream steps, and should still be in the output message's `meta` regardless.

### Deprecated

- **CUMULUS-1040**
  - Deprecated the following code. For cases where the code was moved into another package, the new code location is noted:
    - `@cumulus/common/CloudFormationGateway` -> `@cumulus/aws-client/CloudFormationGateway`
    - `@cumulus/common/DynamoDb` -> `@cumulus/aws-client/DynamoDb`
    - `@cumulus/common/errors` -> `@cumulus/errors`
    - `@cumulus/common/StepFunctions` -> `@cumulus/aws-client/StepFunctions`
    - All of the exported functions in `@cumulus/commmon/aws` (moved into `@cumulus/aws-client`), except:
      - `@cumulus/common/aws/isThrottlingException` -> `@cumulus/errors/isThrottlingException`
      - `@cumulus/common/aws/improveStackTrace` (not deprecated)
      - `@cumulus/common/aws/retryOnThrottlingException` (not deprecated)
    - `@cumulus/common/sfnStep/SfnStep.parseStepMessage` -> `@cumulus/integration-tests/sfnStep/SfnStep.parseStepMessage`
    - `@cumulus/common/sfnStep/ActivityStep` -> `@cumulus/integration-tests/sfnStep/ActivityStep`
    - `@cumulus/common/sfnStep/LambdaStep` -> `@cumulus/integration-tests/sfnStep/LambdaStep`
    - `@cumulus/common/string/unicodeEscape` -> `@cumulus/aws-client/StepFunctions.unicodeEscape`
    - `@cumulus/common/util/setErrorStack` -> `@cumulus/aws-client/util/setErrorStack`
    - `@cumulus/ingest/aws/invoke` -> `@cumulus/aws-client/Lambda/invoke`
    - `@cumulus/ingest/aws/CloudWatch.bucketSize`
    - `@cumulus/ingest/aws/CloudWatch.cw`
    - `@cumulus/ingest/aws/ECS.ecs`
    - `@cumulus/ingest/aws/ECS`
    - `@cumulus/ingest/aws/Events.putEvent` -> `@cumulus/aws-client/CloudwatchEvents.putEvent`
    - `@cumulus/ingest/aws/Events.deleteEvent` -> `@cumulus/aws-client/CloudwatchEvents.deleteEvent`
    - `@cumulus/ingest/aws/Events.deleteTarget` -> `@cumulus/aws-client/CloudwatchEvents.deleteTarget`
    - `@cumulus/ingest/aws/Events.putTarget` -> `@cumulus/aws-client/CloudwatchEvents.putTarget`
    - `@cumulus/ingest/aws/SQS.attributes` -> `@cumulus/aws-client/SQS.getQueueAttributes`
    - `@cumulus/ingest/aws/SQS.deleteMessage` -> `@cumulus/aws-client/SQS.deleteSQSMessage`
    - `@cumulus/ingest/aws/SQS.deleteQueue` -> `@cumulus/aws-client/SQS.deleteQueue`
    - `@cumulus/ingest/aws/SQS.getUrl` -> `@cumulus/aws-client/SQS.getQueueUrlByName`
    - `@cumulus/ingest/aws/SQS.receiveMessage` -> `@cumulus/aws-client/SQS.receiveSQSMessages`
    - `@cumulus/ingest/aws/SQS.sendMessage` -> `@cumulus/aws-client/SQS.sendSQSMessage`
    - `@cumulus/ingest/aws/StepFunction.getExecutionStatus` -> `@cumulus/aws-client/StepFunction.getExecutionStatus`
    - `@cumulus/ingest/aws/StepFunction.getExecutionUrl` -> `@cumulus/aws-client/StepFunction.getExecutionUrl`

## [v1.17.0] - 2019-12-31

### BREAKING CHANGES

- **CUMULUS-1498**
  - The `@cumulus/cmrjs.publish2CMR` function expects that the value of its
    `creds.password` parameter is a plaintext password.
  - Rather than using an encrypted password from the `cmr_password` environment
    variable, the `@cumulus/cmrjs.updateCMRMetadata` function now looks for an
    environment variable called `cmr_password_secret_name` and fetches the CMR
    password from that secret in AWS Secrets Manager.
  - The `@cumulus/post-to-cmr` task now expects a
    `config.cmr.passwordSecretName` value, rather than `config.cmr.password`.
    The CMR password will be fetched from that secret in AWS Secrets Manager.

### Added

- **CUMULUS-630**

  - Added support for replaying Kinesis records on a stream into the Cumulus Kinesis workflow triggering mechanism: either all the records, or some time slice delimited by start and end timestamps.
  - Added `/replays` endpoint to the operator API for triggering replays.
  - Added `Replay Kinesis Messages` documentation to Operator Docs.
  - Added `manualConsumer` lambda function to consume a Kinesis stream. Used by the replay AsyncOperation.

- **CUMULUS-1687**
  - Added new API endpoint for listing async operations at `/asyncOperations`
  - All asyncOperations now include the fields `description` and `operationType`. `operationType` can be one of the following. [`Bulk Delete`, `Bulk Granules`, `ES Index`, `Kinesis Replay`]

### Changed

- **CUMULUS-1626**

  - Updates Cumulus to use node10/CMA 1.1.2 for all of its internal lambdas in prep for AWS node 8 EOL

- **CUMULUS-1498**
  - Remove the DynamoDB Users table. The list of OAuth users who are allowed to
    use the API is now stored in S3.
  - The CMR password and Launchpad passphrase are now stored in Secrets Manager

## [v1.16.1] - 2019-12-6

**Please note**:

- The `region` argument to the `cumulus` Terraform module has been removed. You may see a warning or error if you have that variable populated.
- Your workflow tasks should use the following versions of the CMA libraries to utilize new granule, parentArn, asyncOperationId, and stackName fields on the logs:
  - `cumulus-message-adapter-js` version 1.0.10+
  - `cumulus-message-adapter-python` version 1.1.1+
  - `cumulus-message-adapter-java` version 1.2.11+
- The `data-persistence` module no longer manages the creation of an Elasticsearch service-linked role for deploying Elasticsearch to a VPC. Follow the [deployment instructions on preparing your VPC](https://nasa.github.io/cumulus/docs/deployment/deployment-readme#vpc-subnets-and-security-group) for guidance on how to create the Elasticsearch service-linked role manually.
- There is now a `distribution_api_gateway_stage` variable for the `tf-modules/cumulus` Terraform module that will be used as the API gateway stage name used for the distribution API (Thin Egress App)
- Default value for the `urs_url` variable is now `https://uat.urs.earthdata.nasa.gov/` in the `tf-modules/cumulus` and `tf-modules/archive` Terraform modules. So deploying the `cumulus` module without a `urs_url` variable set will integrate your Cumulus deployment with the UAT URS environment.

### Added

- **CUMULUS-1563**

  - Added `custom_domain_name` variable to `tf-modules/data-persistence` module

- **CUMULUS-1654**
  - Added new helpers to `@cumulus/common/execution-history`:
    - `getStepExitedEvent()` returns the `TaskStateExited` event in a workflow execution history after the given step completion/failure event
    - `getTaskExitedEventOutput()` returns the output message for a `TaskStateExited` event in a workflow execution history

### Changed

- **CUMULUS-1578**

  - Updates SAML launchpad configuration to authorize via configured userGroup.
    [See the NASA specific documentation (protected)](https://wiki.earthdata.nasa.gov/display/CUMULUS/Cumulus+SAML+Launchpad+Integration)

- **CUMULUS-1579**

  - Elasticsearch list queries use `match` instead of `term`. `term` had been analyzing the terms and not supporting `-` in the field values.

- **CUMULUS-1619**

  - Adds 4 new keys to `@cumulus/logger` to display granules, parentArn, asyncOperationId, and stackName.
  - Depends on `cumulus-message-adapter-js` version 1.0.10+. Cumulus tasks updated to use this version.

- **CUMULUS-1654**

  - Changed `@cumulus/common/SfnStep.parseStepMessage()` to a static class method

- **CUMULUS-1641**
  - Added `meta.retries` and `meta.visibilityTimeout` properties to sqs-type rule. To create sqs-type rule, you're required to configure a dead-letter queue on your queue.
  - Added `sqsMessageRemover` lambda which removes the message from SQS queue upon successful workflow execution.
  - Updated `sqsMessageConsumer` lambda to not delete message from SQS queue, and to retry the SQS message for configured number of times.

### Removed

- Removed `create_service_linked_role` variable from `tf-modules/data-persistence` module.

- **CUMULUS-1321**
  - The `region` argument to the `cumulus` Terraform module has been removed

### Fixed

- **CUMULUS-1668** - Fixed a race condition where executions may not have been
  added to the database correctly
- **CUMULUS-1654** - Fixed issue with `publishReports` Lambda not including workflow execution error information for failed workflows with a single step
- Fixed `tf-modules/cumulus` module so that the `urs_url` variable is passed on to its invocation of the `tf-modules/archive` module

## [v1.16.0] - 2019-11-15

### Added

- **CUMULUS-1321**

  - A `deploy_distribution_s3_credentials_endpoint` variable has been added to
    the `cumulus` Terraform module. If true, the NGAP-backed S3 credentials
    endpoint will be added to the Thin Egress App's API. Default: true

- **CUMULUS-1544**

  - Updated the `/granules/bulk` endpoint to correctly query Elasticsearch when
    granule ids are not provided.

- **CUMULUS-1580**
  - Added `/granules/bulk` endpoint to `@cumulus/api` to perform bulk actions on granules given either a list of granule ids or an Elasticsearch query and the workflow to perform.

### Changed

- **CUMULUS-1561**

  - Fix the way that we are handling Terraform provider version requirements
  - Pass provider configs into child modules using the method that the
    [Terraform documentation](https://www.terraform.io/docs/configuration/modules.html#providers-within-modules)
    suggests
  - Remove the `region` input variable from the `s3_access_test` Terraform module
  - Remove the `aws_profile` and `aws_region` input variables from the
    `s3-replicator` Terraform module

- **CUMULUS-1639**
  - Because of
    [S3's Data Consistency Model](https://docs.aws.amazon.com/AmazonS3/latest/dev/Introduction.html#BasicsObjects),
    there may be situations where a GET operation for an object can temporarily
    return a `NoSuchKey` response even if that object _has_ been created. The
    `@cumulus/common/aws.getS3Object()` function has been updated to support
    retries if a `NoSuchKey` response is returned by S3. This behavior can be
    enabled by passing a `retryOptions` object to that function. Supported
    values for that object can be found here:
    <https://github.com/tim-kos/node-retry#retryoperationoptions>

### Removed

- **CUMULUS-1559**
  - `logToSharedDestination` has been migrated to the Terraform deployment as `log_api_gateway_to_cloudwatch` and will ONLY apply to egress lambdas.
    Due to the differences in the Terraform deployment model, we cannot support a global log subscription toggle for a configurable subset of lambdas.
    However, setting up your own log forwarding for a Lambda with Terraform is fairly simple, as you will only need to add SubscriptionFilters to your Terraform configuration, one per log group.
    See [the Terraform documentation](https://www.terraform.io/docs/providers/aws/r/cloudwatch_log_subscription_filter.html) for details on how to do this.
    An empty FilterPattern ("") will capture all logs in a group.

## [v1.15.0] - 2019-11-04

### BREAKING CHANGES

- **CUMULUS-1644** - When a workflow execution begins or ends, the workflow
  payload is parsed and any new or updated PDRs or granules referenced in that
  workflow are stored to the Cumulus archive. The defined interface says that a
  PDR in `payload.pdr` will be added to the archive, and any granules in
  `payload.granules` will also be added to the archive. In previous releases,
  PDRs found in `meta.pdr` and granules found in `meta.input_granules` were also
  added to the archive. This caused unexpected behavior and has been removed.
  Only PDRs from `payload.pdr` and granules from `payload.granules` will now be
  added to the Cumulus archive.

- **CUMULUS-1449** - Cumulus now uses a universal workflow template when
  starting a workflow that contains general information specific to the
  deployment, but not specific to the workflow. Workflow task configs must be
  defined using AWS step function parameters. As part of this change,
  `CumulusConfig` has been retired and task configs must now be defined under
  the `cma.task_config` key in the Parameters section of a step function
  definition.

  **Migration instructions**:

  NOTE: These instructions require the use of Cumulus Message Adapter v1.1.x+.
  Please ensure you are using a compatible version before attempting to migrate
  workflow configurations. When defining workflow steps, remove any
  `CumulusConfig` section, as shown below:

  ```yaml
  ParsePdr:
    CumulusConfig:
      provider: "{$.meta.provider}"
      bucket: "{$.meta.buckets.internal.name}"
      stack: "{$.meta.stack}"
  ```

  Instead, use AWS Parameters to pass `task_config` for the task directly into
  the Cumulus Message Adapter:

  ```yaml
  ParsePdr:
    Parameters:
      cma:
        event.$: "$"
        task_config:
          provider: "{$.meta.provider}"
          bucket: "{$.meta.buckets.internal.name}"
          stack: "{$.meta.stack}"
  ```

  In this example, the `cma` key is used to pass parameters to the message
  adapter. Using `task_config` in combination with `event.$: '$'` allows the
  message adapter to process `task_config` as the `config` passed to the Cumulus
  task. See `example/workflows/sips.yml` in the core repository for further
  examples of how to set the Parameters.

  Additionally, workflow configurations for the `QueueGranules` and `QueuePdrs`
  tasks need to be updated:

  - `queue-pdrs` config changes:
    - `parsePdrMessageTemplateUri` replaced with `parsePdrWorkflow`, which is
      the workflow name (i.e. top-level name in `config.yml`, e.g. 'ParsePdr').
    - `internalBucket` and `stackName` configs now required to look up
      configuration from the deployment. Brings the task config in line with
      that of `queue-granules`.
  - `queue-granules` config change: `ingestGranuleMessageTemplateUri` replaced
    with `ingestGranuleWorkflow`, which is the workflow name (e.g.
    'IngestGranule').

- **CUMULUS-1396** - **Workflow steps at the beginning and end of a workflow
  using the `SfSnsReport` Lambda have now been deprecated (e.g. `StartStatus`,
  `StopStatus`) and should be removed from your workflow definitions**. These
  steps were used for publishing ingest notifications and have been replaced by
  an implementation using Cloudwatch events for Step Functions to trigger a
  Lambda that publishes ingest notifications. For further detail on how ingest
  notifications are published, see the notes below on **CUMULUS-1394**. For
  examples of how to update your workflow definitions, see our
  [example workflow definitions](https://github.com/nasa/cumulus/blob/master/example/workflows/).

- **CUMULUS-1470**
  - Remove Cumulus-defined ECS service autoscaling, allowing integrators to
    better customize autoscaling to meet their needs. In order to use
    autoscaling with ECS services, appropriate
    `AWS::ApplicationAutoScaling::ScalableTarget`,
    `AWS::ApplicationAutoScaling::ScalingPolicy`, and `AWS::CloudWatch::Alarm`
    resources should be defined in a kes overrides file. See
    [this example](https://github.com/nasa/cumulus/blob/release-1.15.x/example/overrides/app/cloudformation.template.yml)
    for an example.
  - The following config parameters are no longer used:
    - ecs.services.\<NAME\>.minTasks
    - ecs.services.\<NAME\>.maxTasks
    - ecs.services.\<NAME\>.scaleInActivityScheduleTime
    - ecs.services.\<NAME\>.scaleInAdjustmentPercent
    - ecs.services.\<NAME\>.scaleOutActivityScheduleTime
    - ecs.services.\<NAME\>.scaleOutAdjustmentPercent
    - ecs.services.\<NAME\>.activityName

### Added

- **CUMULUS-1100**

  - Added 30-day retention properties to all log groups that were missing those policies.

- **CUMULUS-1396**

  - Added `@cumulus/common/sfnStep`:
    - `LambdaStep` - A class for retrieving and parsing input and output to Lambda steps in AWS Step Functions
    - `ActivityStep` - A class for retrieving and parsing input and output to ECS activity steps in AWS Step Functions

- **CUMULUS-1574**

  - Added `GET /token` endpoint for SAML authorization when cumulus is protected by Launchpad.
    This lets a user retrieve a token by hand that can be presented to the API.

- **CUMULUS-1625**

  - Added `sf_start_rate` variable to the `ingest` Terraform module, equivalent to `sqs_consumer_rate` in the old model, but will not be automatically applied to custom queues as that was.

- **CUMULUS-1513**
  - Added `sqs`-type rule support in the Cumulus API `@cumulus/api`
  - Added `sqsMessageConsumer` lambda which processes messages from the SQS queues configured in the `sqs` rules.

### Changed

- **CUMULUS-1639**

  - Because of
    [S3's Data Consistency Model](https://docs.aws.amazon.com/AmazonS3/latest/dev/Introduction.html#BasicsObjects),
    there may be situations where a GET operation for an object can temporarily
    return a `NoSuchKey` response even if that object _has_ been created. The
    `@cumulus/common/aws.getS3Object()` function will now retry up to 10 times
    if a `NoSuchKey` response is returned by S3. This can behavior can be
    overridden by passing `{ retries: 0 }` as the `retryOptions` argument.

- **CUMULUS-1449**

  - `queue-pdrs` & `queue-granules` config changes. Details in breaking changes section.
  - Cumulus now uses a universal workflow template when starting workflow that contains general information specific to the deployment, but not specific to the workflow.
  - Changed the way workflow configs are defined, from `CumulusConfig` to a `task_config` AWS Parameter.

- **CUMULUS-1452**

  - Changed the default ECS docker storage drive to `devicemapper`

- **CUMULUS-1453**
  - Removed config schema for `@cumulus/sf-sns-report` task
  - Updated `@cumulus/sf-sns-report` to always assume that it is running as an intermediate step in a workflow, not as the first or last step

### Removed

- **CUMULUS-1449**
  - Retired `CumulusConfig` as part of step function definitions, as this is an artifact of the way Kes parses workflow definitions that was not possible to migrate to Terraform. Use AWS Parameters and the `task_config` key instead. See change note above.
  - Removed individual workflow templates.

### Fixed

- **CUMULUS-1620** - Fixed bug where `message_adapter_version` does not correctly inject the CMA

- **CUMULUS-1396** - Updated `@cumulus/common/StepFunctions.getExecutionHistory()` to recursively fetch execution history when `nextToken` is returned in response

- **CUMULUS-1571** - Updated `@cumulus/common/DynamoDb.get()` to throw any errors encountered when trying to get a record and the record does exist

- **CUMULUS-1452**
  - Updated the EC2 initialization scripts to use full volume size for docker storage
  - Changed the default ECS docker storage drive to `devicemapper`

## [v1.14.5] - 2019-12-30 - [BACKPORT]

### Updated

- **CUMULUS-1626**
  - Updates Cumulus to use node10/CMA 1.1.2 for all of its internal lambdas in prep for AWS node 8 EOL

## [v1.14.4] - 2019-10-28

### Fixed

- **CUMULUS-1632** - Pinned `aws-elasticsearch-connector` package in `@cumulus/api` to version `8.1.3`, since `8.2.0` includes breaking changes

## [v1.14.3] - 2019-10-18

### Fixed

- **CUMULUS-1620** - Fixed bug where `message_adapter_version` does not correctly inject the CMA

- **CUMULUS-1572** - A granule is now included in discovery results even when
  none of its files has a matching file type in the associated collection
  configuration. Previously, if all files for a granule were unmatched by a file
  type configuration, the granule was excluded from the discovery results.
  Further, added support for a `boolean` property
  `ignoreFilesConfigForDiscovery`, which controls how a granule's files are
  filtered at discovery time.

## [v1.14.2] - 2019-10-08

### BREAKING CHANGES

Your Cumulus Message Adapter version should be pinned to `v1.0.13` or lower in your `app/config.yml` using `message_adapter_version: v1.0.13` OR you should use the workflow migration steps below to work with CMA v1.1.1+.

- **CUMULUS-1394** - The implementation of the `SfSnsReport` Lambda requires additional environment variables for integration with the new ingest notification SNS topics. Therefore, **you must update the definition of `SfSnsReport` in your `lambdas.yml` like so**:

```yaml
SfSnsReport:
  handler: index.handler
  timeout: 300
  source: node_modules/@cumulus/sf-sns-report/dist
  tables:
    - ExecutionsTable
  envs:
    execution_sns_topic_arn:
      function: Ref
      value: reportExecutionsSns
    granule_sns_topic_arn:
      function: Ref
      value: reportGranulesSns
    pdr_sns_topic_arn:
      function: Ref
      value: reportPdrsSns
```

- **CUMULUS-1447** -
  The newest release of the Cumulus Message Adapter (v1.1.1) requires that parameterized configuration be used for remote message functionality. Once released, Kes will automatically bring in CMA v1.1.1 without additional configuration.

  **Migration instructions**
  Oversized messages are no longer written to S3 automatically. In order to utilize remote messaging functionality, configure a `ReplaceConfig` AWS Step Function parameter on your CMA task:

  ```yaml
  ParsePdr:
    Parameters:
      cma:
        event.$: "$"
        ReplaceConfig:
          FullMessage: true
  ```

  Accepted fields in `ReplaceConfig` include `MaxSize`, `FullMessage`, `Path` and `TargetPath`.
  See https://github.com/nasa/cumulus-message-adapter/blob/master/CONTRACT.md#remote-message-configuration for full details.

  As this change is backward compatible in Cumulus Core, users wishing to utilize the previous version of the CMA may opt to transition to using a CMA lambda layer, or set `message_adapter_version` in their configuration to a version prior to v1.1.0.

### PLEASE NOTE

- **CUMULUS-1394** - Ingest notifications are now provided via 3 separate SNS topics for executions, granules, and PDRs, instead of a single `sftracker` SNS topic. Whereas the `sftracker` SNS topic received a full Cumulus execution message, the new topics all receive generated records for the given object. The new topics are only published to if the given object exists for the current execution. For a given execution/granule/PDR, **two messages will be received by each topic**: one message indicating that ingest is running and another message indicating that ingest has completed or failed. The new SNS topics are:

  - `reportExecutions` - Receives 1 message per execution
  - `reportGranules` - Receives 1 message per granule in an execution
  - `reportPdrs` - Receives 1 message per PDR

### Added

- **CUMULUS-639**

  - Adds SAML JWT and launchpad token authentication to Cumulus API (configurable)
    - **NOTE** to authenticate with Launchpad ensure your launchpad user_id is in the `<prefix>-UsersTable`
    - when Cumulus configured to protect API via Launchpad:
      - New endpoints
        - `GET /saml/login` - starting point for SAML SSO creates the login request url and redirects to the SAML Identity Provider Service (IDP)
        - `POST /saml/auth` - SAML Assertion Consumer Service. POST receiver from SAML IDP. Validates response, logs the user in, and returns a SAML-based JWT.
    - Disabled endpoints
      - `POST /refresh`
      - Changes authorization worklow:
      - `ensureAuthorized` now presumes the bearer token is a JWT and tries to validate. If the token is malformed, it attempts to validate the token against Launchpad. This allows users to bring their own token as described here https://wiki.earthdata.nasa.gov/display/CUMULUS/Cumulus+API+with+Launchpad+Authentication. But it also allows dashboard users to manually authenticate via Launchpad SAML to receive a Launchpad-based JWT.

- **CUMULUS-1394**
  - Added `Granule.generateGranuleRecord()` method to granules model to generate a granule database record from a Cumulus execution message
  - Added `Pdr.generatePdrRecord()` method to PDRs model to generate a granule database record from a Cumulus execution message
  - Added helpers to `@cumulus/common/message`:
    - `getMessageExecutionName()` - Get the execution name from a Cumulus execution message
    - `getMessageStateMachineArn()` - Get the state machine ARN from a Cumulus execution message
    - `getMessageExecutionArn()` - Get the execution ARN for a Cumulus execution message
    - `getMessageGranules()` - Get the granules from a Cumulus execution message, if any.
  - Added `@cumulus/common/cloudwatch-event/isFailedSfStatus()` to determine if a Step Function status from a Cloudwatch event is a failed status

### Changed

- **CUMULUS-1308**

  - HTTP PUT of a Collection, Provider, or Rule via the Cumulus API now
    performs full replacement of the existing object with the object supplied
    in the request payload. Previous behavior was to perform a modification
    (partial update) by merging the existing object with the (possibly partial)
    object in the payload, but this did not conform to the HTTP standard, which
    specifies PATCH as the means for modifications rather than replacements.

- **CUMULUS-1375**

  - Migrate Cumulus from deprecated Elasticsearch JS client to new, supported one in `@cumulus/api`

- **CUMULUS-1485** Update `@cumulus/cmr-client` to return error message from CMR for validation failures.

- **CUMULUS-1394**

  - Renamed `Execution.generateDocFromPayload()` to `Execution.generateRecord()` on executions model. The method generates an execution database record from a Cumulus execution message.

- **CUMULUS-1432**

  - `logs` endpoint takes the level parameter as a string and not a number
  - Elasticsearch term query generation no longer converts numbers to boolean

- **CUMULUS-1447**

  - Consolidated all remote message handling code into @common/aws
  - Update remote message code to handle updated CMA remote message flags
  - Update example SIPS workflows to utilize Parameterized CMA configuration

- **CUMULUS-1448** Refactor workflows that are mutating cumulus_meta to utilize meta field

- **CUMULUS-1451**

  - Elasticsearch cluster setting `auto_create_index` will be set to false. This had been causing issues in the bootstrap lambda on deploy.

- **CUMULUS-1456**
  - `@cumulus/api` endpoints default error handler uses `boom` package to format errors, which is consistent with other API endpoint errors.

### Fixed

- **CUMULUS-1432** `logs` endpoint filter correctly filters logs by level
- **CUMULUS-1484** `useMessageAdapter` now does not set CUMULUS_MESSAGE_ADAPTER_DIR when `true`

### Removed

- **CUMULUS-1394**
  - Removed `sfTracker` SNS topic. Replaced by three new SNS topics for granule, execution, and PDR ingest notifications.
  - Removed unused functions from `@cumulus/common/aws`:
    - `getGranuleS3Params()`
    - `setGranuleStatus()`

## [v1.14.1] - 2019-08-29

### Fixed

- **CUMULUS-1455**

  - CMR token links updated to point to CMR legacy services rather than echo

- **CUMULUS-1211**
  - Errors thrown during granule discovery are no longer swallowed and ignored.
    Rather, errors are propagated to allow for proper error-handling and
    meaningful messaging.

## [v1.14.0] - 2019-08-22

### PLEASE NOTE

- We have encountered transient lambda service errors in our integration testing. Please handle transient service errors following [these guidelines](https://docs.aws.amazon.com/step-functions/latest/dg/bp-lambda-serviceexception.html). The workflows in the `example/workflows` folder have been updated with retries configured for these errors.

- **CUMULUS-799** added additional IAM permissions to support reading CloudWatch and API Gateway, so **you will have to redeploy your IAM stack.**

- **CUMULUS-800** Several items:

  - **Delete existing API Gateway stages**: To allow enabling of API Gateway logging, Cumulus now creates and manages a Stage resource during deployment. Before upgrading Cumulus, it is necessary to delete the API Gateway stages on both the Backend API and the Distribution API. Instructions are included in the documentation under [Delete API Gateway Stages](https://nasa.github.io/cumulus/docs/additional-deployment-options/delete-api-gateway-stages).

  - **Set up account permissions for API Gateway to write to CloudWatch**: In a one time operation for your AWS account, to enable CloudWatch Logs for API Gateway, you must first grant the API Gateway permission to read and write logs to CloudWatch for your account. The `AmazonAPIGatewayPushToCloudWatchLogs` managed policy (with an ARN of `arn:aws:iam::aws:policy/service-role/AmazonAPIGatewayPushToCloudWatchLogs`) has all the required permissions. You can find a simple how to in the documentation under [Enable API Gateway Logging.](https://nasa.github.io/cumulus/docs/additional-deployment-options/enable-gateway-logging-permissions)

  - **Configure API Gateway to write logs to CloudWatch** To enable execution logging for the distribution API set `config.yaml` `apiConfigs.distribution.logApigatewayToCloudwatch` value to `true`. More information [Enable API Gateway Logs](https://nasa.github.io/cumulus/docs/additional-deployment-options/enable-api-logs)

  - **Configure CloudWatch log delivery**: It is possible to deliver CloudWatch API execution and access logs to a cross-account shared AWS::Logs::Destination. An operator does this by adding the key `logToSharedDestination` to the `config.yml` at the default level with a value of a writable log destination. More information in the documentation under [Configure CloudWatch Logs Delivery.](https://nasa.github.io/cumulus/docs/additional-deployment-options/configure-cloudwatch-logs-delivery)

  - **Additional Lambda Logging**: It is now possible to configure any lambda to deliver logs to a shared subscriptions by setting `logToSharedDestination` to the ARN of a writable location (either an AWS::Logs::Destination or a Kinesis Stream) on any lambda config. Documentation for [Lambda Log Subscriptions](https://nasa.github.io/cumulus/docs/additional-deployment-options/additional-lambda-logging)

  - **Configure S3 Server Access Logs**: If you are running Cumulus in an NGAP environment you may [configure S3 Server Access Logs](https://nasa.github.io/cumulus/docs/next/deployment/server_access_logging) to be delivered to a shared bucket where the Metrics Team will ingest the logs into their ELK stack. Contact the Metrics team for permission and location.

- **CUMULUS-1368** The Cumulus distribution API has been deprecated and is being replaced by ASF's Thin Egress App. By default, the distribution API will not deploy. Please follow [the instructions for deploying and configuring Thin Egress](https://nasa.github.io/cumulus/docs/deployment/thin_egress_app).

To instead continue to deploy and use the legacy Cumulus distribution app, add the following to your `config.yml`:

```yaml
deployDistributionApi: true
```

If you deploy with no distribution app your deployment will succeed but you may encounter errors in your workflows, particularly in the `MoveGranule` task.

- **CUMULUS-1418** Users who are packaging the CMA in their Lambdas outside of Cumulus may need to update their Lambda configuration. Please see `BREAKING CHANGES` below for details.

### Added

- **CUMULUS-642**
  - Adds Launchpad as an authentication option for the Cumulus API.
  - Updated deployment documentation and added [instructions to setup Cumulus API Launchpad authentication](https://wiki.earthdata.nasa.gov/display/CUMULUS/Cumulus+API+with+Launchpad+Authentication)
- **CUMULUS-1418**
  - Adds usage docs/testing of lambda layers (introduced in PR1125), updates Core example tasks to use the updated `cumulus-ecs-task` and a CMA layer instead of kes CMA injection.
  - Added Terraform module to publish CMA as layer to user account.
- **PR1125** - Adds `layers` config option to support deploying Lambdas with layers
- **PR1128** - Added `useXRay` config option to enable AWS X-Ray for Lambdas.
- **CUMULUS-1345**
  - Adds new variables to the app deployment under `cmr`.
  - `cmrEnvironment` values are `SIT`, `UAT`, or `OPS` with `UAT` as the default.
  - `cmrLimit` and `cmrPageSize` have been added as configurable options.
- **CUMULUS-1273**
  - Added lambda function EmsProductMetadataReport to generate EMS Product Metadata report
- **CUMULUS-1226**
  - Added API endpoint `elasticsearch/index-from-database` to index to an Elasticsearch index from the database for recovery purposes and `elasticsearch/indices-status` to check the status of Elasticsearch indices via the API.
- **CUMULUS-824**
  - Added new Collection parameter `reportToEms` to configure whether the collection is reported to EMS
- **CUMULUS-1357**
  - Added new BackendApi endpoint `ems` that generates EMS reports.
- **CUMULUS-1241**
  - Added information about queues with maximum execution limits defined to default workflow templates (`meta.queueExecutionLimits`)
- **CUMULUS-1311**
  - Added `@cumulus/common/message` with various message parsing/preparation helpers
- **CUMULUS-812**

  - Added support for limiting the number of concurrent executions started from a queue. [See the data cookbook](https://nasa.github.io/cumulus/docs/data-cookbooks/throttling-queued-executions) for more information.

- **CUMULUS-1337**

  - Adds `cumulus.stackName` value to the `instanceMetadata` endpoint.

- **CUMULUS-1368**

  - Added `cmrGranuleUrlType` to the `@cumulus/move-granules` task. This determines what kind of links go in the CMR files. The options are `distribution`, `s3`, or `none`, with the default being distribution. If there is no distribution API being used with Cumulus, you must set the value to `s3` or `none`.

- Added `packages/s3-replicator` Terraform module to allow same-region s3 replication to metrics bucket.

- **CUMULUS-1392**

  - Added `tf-modules/report-granules` Terraform module which processes granule ingest notifications received via SNS and stores granule data to a database. The module includes:
    - SNS topic for publishing granule ingest notifications
    - Lambda to process granule notifications and store data
    - IAM permissions for the Lambda
    - Subscription for the Lambda to the SNS topic

- **CUMULUS-1393**

  - Added `tf-modules/report-pdrs` Terraform module which processes PDR ingest notifications received via SNS and stores PDR data to a database. The module includes:
    - SNS topic for publishing PDR ingest notifications
    - Lambda to process PDR notifications and store data
    - IAM permissions for the Lambda
    - Subscription for the Lambda to the SNS topic
  - Added unit tests for `@cumulus/api/models/pdrs.createPdrFromSns()`

- **CUMULUS-1400**

  - Added `tf-modules/report-executions` Terraform module which processes workflow execution information received via SNS and stores it to a database. The module includes:
    - SNS topic for publishing execution data
    - Lambda to process and store execution data
    - IAM permissions for the Lambda
    - Subscription for the Lambda to the SNS topic
  - Added `@cumulus/common/sns-event` which contains helpers for SNS events:
    - `isSnsEvent()` returns true if event is from SNS
    - `getSnsEventMessage()` extracts and parses the message from an SNS event
    - `getSnsEventMessageObject()` extracts and parses message object from an SNS event
  - Added `@cumulus/common/cloudwatch-event` which contains helpers for Cloudwatch events:
    - `isSfExecutionEvent()` returns true if event is from Step Functions
    - `isTerminalSfStatus()` determines if a Step Function status from a Cloudwatch event is a terminal status
    - `getSfEventStatus()` gets the Step Function status from a Cloudwatch event
    - `getSfEventDetailValue()` extracts a Step Function event detail field from a Cloudwatch event
    - `getSfEventMessageObject()` extracts and parses Step Function detail object from a Cloudwatch event

- **CUMULUS-1429**

  - Added `tf-modules/data-persistence` Terraform module which includes resources for data persistence in Cumulus:
    - DynamoDB tables
    - Elasticsearch with optional support for VPC
    - Cloudwatch alarm for number of Elasticsearch nodes

- **CUMULUS-1379** CMR Launchpad Authentication
  - Added `launchpad` configuration to `@cumulus/deployment/app/config.yml`, and cloudformation templates, workflow message, lambda configuration, api endpoint configuration
  - Added `@cumulus/common/LaunchpadToken` and `@cumulus/common/launchpad` to provide methods to get token and validate token
  - Updated lambdas to use Launchpad token for CMR actions (ingest and delete granules)
  - Updated deployment documentation and added [instructions to setup CMR client for Launchpad authentication](https://wiki.earthdata.nasa.gov/display/CUMULUS/CMR+Launchpad+Authentication)

## Changed

- **CUMULUS-1232**

  - Added retries to update `@cumulus/cmr-client` `updateToken()`

- **CUMULUS-1245 CUMULUS-795**

  - Added additional `ems` configuration parameters for sending the ingest reports to EMS
  - Added functionality to send daily ingest reports to EMS

- **CUMULUS-1241**

  - Removed the concept of "priority levels" and added ability to define a number of maximum concurrent executions per SQS queue
  - Changed mapping of Cumulus message properties for the `sqs2sfThrottle` lambda:
    - Queue name is read from `cumulus_meta.queueName`
    - Maximum executions for the queue is read from `meta.queueExecutionLimits[queueName]`, where `queueName` is `cumulus_meta.queueName`
  - Changed `sfSemaphoreDown` lambda to only attempt decrementing semaphores when:
    - the message is for a completed/failed/aborted/timed out workflow AND
    - `cumulus_meta.queueName` exists on the Cumulus message AND
    - An entry for the queue name (`cumulus_meta.queueName`) exists in the the object `meta.queueExecutionLimits` on the Cumulus message

- **CUMULUS-1338**

  - Updated `sfSemaphoreDown` lambda to be triggered via AWS Step Function Cloudwatch events instead of subscription to `sfTracker` SNS topic

- **CUMULUS-1311**

  - Updated `@cumulus/queue-granules` to set `cumulus_meta.queueName` for queued execution messages
  - Updated `@cumulus/queue-pdrs` to set `cumulus_meta.queueName` for queued execution messages
  - Updated `sqs2sfThrottle` lambda to immediately decrement queue semaphore value if dispatching Step Function execution throws an error

- **CUMULUS-1362**

  - Granule `processingStartTime` and `processingEndTime` will be set to the execution start time and end time respectively when there is no sync granule or post to cmr task present in the workflow

- **CUMULUS-1400**
  - Deprecated `@cumulus/ingest/aws/getExecutionArn`. Use `@cumulus/common/aws/getExecutionArn` instead.

### Fixed

- **CUMULUS-1439**

  - Fix bug with rule.logEventArn deletion on Kinesis rule update and fix unit test to verify

- **CUMULUS-796**

  - Added production information (collection ShortName and Version, granuleId) to EMS distribution report
  - Added functionality to send daily distribution reports to EMS

- **CUMULUS-1319**

  - Fixed a bug where granule ingest times were not being stored to the database

- **CUMULUS-1356**

  - The `Collection` model's `delete` method now _removes_ the specified item
    from the collection config store that was inserted by the `create` method.
    Previously, this behavior was missing.

- **CUMULUS-1374**
  - Addressed audit concerns (https://www.npmjs.com/advisories/782) in api package

### BREAKING CHANGES

### Changed

- **CUMULUS-1418**
  - Adding a default `cmaDir` key to configuration will cause `CUMULUS_MESSAGE_ADAPTER_DIR` to be set by default to `/opt` for any Lambda not setting `useCma` to true, or explicitly setting the CMA environment variable. In lambdas that package the CMA independently of the Cumulus packaging. Lambdas manually packaging the CMA should have their Lambda configuration updated to set the CMA path, or alternately if not using the CMA as a Lambda layer in this deployment set `cmaDir` to `./cumulus-message-adapter`.

### Removed

- **CUMULUS-1337**

  - Removes the S3 Access Metrics package added in CUMULUS-799

- **PR1130**
  - Removed code deprecated since v1.11.1:
    - Removed `@cumulus/common/step-functions`. Use `@cumulus/common/StepFunctions` instead.
    - Removed `@cumulus/api/lib/testUtils.fakeFilesFactory`. Use `@cumulus/api/lib/testUtils.fakeFileFactory` instead.
    - Removed `@cumulus/cmrjs/cmr` functions: `searchConcept`, `ingestConcept`, `deleteConcept`. Use the functions in `@cumulus/cmr-client` instead.
    - Removed `@cumulus/ingest/aws.getExecutionHistory`. Use `@cumulus/common/StepFunctions.getExecutionHistory` instead.

## [v1.13.5] - 2019-08-29 - [BACKPORT]

### Fixed

- **CUMULUS-1455** - CMR token links updated to point to CMR legacy services rather than echo

## [v1.13.4] - 2019-07-29

- **CUMULUS-1411** - Fix deployment issue when using a template override

## [v1.13.3] - 2019-07-26

- **CUMULUS-1345** Full backport of CUMULUS-1345 features - Adds new variables to the app deployment under `cmr`.
  - `cmrEnvironment` values are `SIT`, `UAT`, or `OPS` with `UAT` as the default.
  - `cmrLimit` and `cmrPageSize` have been added as configurable options.

## [v1.13.2] - 2019-07-25

- Re-release of v1.13.1 to fix broken npm packages.

## [v1.13.1] - 2019-07-22

- **CUMULUS-1374** - Resolve audit compliance with lodash version for api package subdependency
- **CUMULUS-1412** - Resolve audit compliance with googleapi package
- **CUMULUS-1345** - Backported CMR environment setting in getUrl to address immediate user need. CMR_ENVIRONMENT can now be used to set the CMR environment to OPS/SIT

## [v1.13.0] - 2019-5-20

### PLEASE NOTE

**CUMULUS-802** added some additional IAM permissions to support ECS autoscaling, so **you will have to redeploy your IAM stack.**
As a result of the changes for **CUMULUS-1193**, **CUMULUS-1264**, and **CUMULUS-1310**, **you must delete your existing stacks (except IAM) before deploying this version of Cumulus.**
If running Cumulus within a VPC and extended downtime is acceptable, we recommend doing this at the end of the day to allow AWS backend resources and network interfaces to be cleaned up overnight.

### BREAKING CHANGES

- **CUMULUS-1228**

  - The default AMI used by ECS instances is now an NGAP-compliant AMI. This
    will be a breaking change for non-NGAP deployments. If you do not deploy to
    NGAP, you will need to find the AMI ID of the
    [most recent Amazon ECS-optimized AMI](https://docs.aws.amazon.com/AmazonECS/latest/developerguide/ecs-optimized_AMI.html),
    and set the `ecs.amiid` property in your config. Instructions for finding
    the most recent NGAP AMI can be found using
    [these instructions](https://wiki.earthdata.nasa.gov/display/ESKB/Select+an+NGAP+Created+AMI).

- **CUMULUS-1310**

  - Database resources (DynamoDB, ElasticSearch) have been moved to an independent `db` stack.
    Migrations for this version will need to be user-managed. (e.g. [elasticsearch](https://docs.aws.amazon.com/elasticsearch-service/latest/developerguide/es-version-migration.html#snapshot-based-migration) and [dynamoDB](https://docs.aws.amazon.com/datapipeline/latest/DeveloperGuide/dp-template-exports3toddb.html)).
    Order of stack deployment is `iam` -> `db` -> `app`.
  - All stacks can now be deployed using a single `config.yml` file, i.e.: `kes cf deploy --kes-folder app --template node_modules/@cumulus/deployment/[iam|db|app] [...]`
    Backwards-compatible. For development, please re-run `npm run bootstrap` to build new `kes` overrides.
    Deployment docs have been updated to show how to deploy a single-config Cumulus instance.
  - `params` have been moved: Nest `params` fields under `app`, `db` or `iam` to override all Parameters for a particular stack's cloudformation template. Backwards-compatible with multi-config setups.
  - `stackName` and `stackNameNoDash` have been retired. Use `prefix` and `prefixNoDash` instead.
  - The `iams` section in `app/config.yml` IAM roles has been deprecated as a user-facing parameter,
    _unless_ your IAM role ARNs do not match the convention shown in `@cumulus/deployment/app/config.yml`
  - The `vpc.securityGroup` will need to be set with a pre-existing security group ID to use Cumulus in a VPC. Must allow inbound HTTP(S) (Port 443).

- **CUMULUS-1212**

  - `@cumulus/post-to-cmr` will now fail if any granules being processed are missing a metadata file. You can set the new config option `skipMetaCheck` to `true` to pass post-to-cmr without a metadata file.

- **CUMULUS-1232**

  - `@cumulus/sync-granule` will no longer silently pass if no checksum data is provided. It will use input
    from the granule object to:
    - Verify checksum if `checksumType` and `checksumValue` are in the file record OR a checksum file is provided
      (throws `InvalidChecksum` on fail), else log warning that no checksum is available.
    - Then, verify synced S3 file size if `file.size` is in the file record (throws `UnexpectedFileSize` on fail),
      else log warning that no file size is available.
    - Pass the step.

- **CUMULUS-1264**

  - The Cloudformation templating and deployment configuration has been substantially refactored.
    - `CumulusApiDefault` nested stack resource has been renamed to `CumulusApiDistribution`
    - `CumulusApiV1` nested stack resource has been renamed to `CumulusApiBackend`
  - The `urs: true` config option for when defining your lambdas (e.g. in `lambdas.yml`) has been deprecated. There are two new options to replace it:
    - `urs_redirect: 'token'`: This will expose a `TOKEN_REDIRECT_ENDPOINT` environment variable to your lambda that references the `/token` endpoint on the Cumulus backend API
    - `urs_redirect: 'distribution'`: This will expose a `DISTRIBUTION_REDIRECT_ENDPOINT` environment variable to your lambda that references the `/redirect` endpoint on the Cumulus distribution API

- **CUMULUS-1193**

  - The elasticsearch instance is moved behind the VPC.
  - Your account will need an Elasticsearch Service Linked role. This is a one-time setup for the account. You can follow the instructions to use the AWS console or AWS CLI [here](https://docs.aws.amazon.com/IAM/latest/UserGuide/using-service-linked-roles.html) or use the following AWS CLI command: `aws iam create-service-linked-role --aws-service-name es.amazonaws.com`

- **CUMULUS-802**

  - ECS `maxInstances` must be greater than `minInstances`. If you use defaults, no change is required.

- **CUMULUS-1269**
  - Brought Cumulus data models in line with CNM JSON schema:
    - Renamed file object `fileType` field to `type`
    - Renamed file object `fileSize` field to `size`
    - Renamed file object `checksumValue` field to `checksum` where not already done.
    - Added `ancillary` and `linkage` type support to file objects.

### Added

- **CUMULUS-799**

  - Added an S3 Access Metrics package which will take S3 Server Access Logs and
    write access metrics to CloudWatch

- **CUMULUS-1242** - Added `sqs2sfThrottle` lambda. The lambda reads SQS messages for queued executions and uses semaphores to only start new executions if the maximum number of executions defined for the priority key (`cumulus_meta.priorityKey`) has not been reached. Any SQS messages that are read but not used to start executions remain in the queue.

- **CUMULUS-1240**

  - Added `sfSemaphoreDown` lambda. This lambda receives SNS messages and for each message it decrements the semaphore used to track the number of running executions if:
    - the message is for a completed/failed workflow AND
    - the message contains a level of priority (`cumulus_meta.priorityKey`)
  - Added `sfSemaphoreDown` lambda as a subscriber to the `sfTracker` SNS topic

- **CUMULUS-1265**

  - Added `apiConfigs` configuration option to configure API Gateway to be private
  - All internal lambdas configured to run inside the VPC by default
  - Removed references to `NoVpc` lambdas from documentation and `example` folder.

- **CUMULUS-802**
  - Adds autoscaling of ECS clusters
  - Adds autoscaling of ECS services that are handling StepFunction activities

## Changed

- Updated `@cumulus/ingest/http/httpMixin.list()` to trim trailing spaces on discovered filenames

- **CUMULUS-1310**

  - Database resources (DynamoDB, ElasticSearch) have been moved to an independent `db` stack.
    This will enable future updates to avoid affecting database resources or requiring migrations.
    Migrations for this version will need to be user-managed.
    (e.g. [elasticsearch](https://docs.aws.amazon.com/elasticsearch-service/latest/developerguide/es-version-migration.html#snapshot-based-migration) and [dynamoDB](https://docs.aws.amazon.com/datapipeline/latest/DeveloperGuide/dp-template-exports3toddb.html)).
    Order of stack deployment is `iam` -> `db` -> `app`.
  - All stacks can now be deployed using a single `config.yml` file, i.e.: `kes cf deploy --kes-folder app --template node_modules/@cumulus/deployment/[iam|db|app] [...]`
    Backwards-compatible. Please re-run `npm run bootstrap` to build new `kes` overrides.
    Deployment docs have been updated to show how to deploy a single-config Cumulus instance.
  - `params` fields should now be nested under the stack key (i.e. `app`, `db` or `iam`) to provide Parameters for a particular stack's cloudformation template,
    for use with single-config instances. Keys _must_ match the name of the deployment package folder (`app`, `db`, or `iam`).
    Backwards-compatible with multi-config setups.
  - `stackName` and `stackNameNoDash` have been retired as user-facing config parameters. Use `prefix` and `prefixNoDash` instead.
    This will be used to create stack names for all stacks in a single-config use case.
    `stackName` may still be used as an override in multi-config usage, although this is discouraged.
    Warning: overriding the `db` stack's `stackName` will require you to set `dbStackName` in your `app/config.yml`.
    This parameter is required to fetch outputs from the `db` stack to reference in the `app` stack.
  - The `iams` section in `app/config.yml` IAM roles has been retired as a user-facing parameter,
    _unless_ your IAM role ARNs do not match the convention shown in `@cumulus/deployment/app/config.yml`
    In that case, overriding `iams` in your own config is recommended.
  - `iam` and `db` `cloudformation.yml` file names will have respective prefixes (e.g `iam.cloudformation.yml`).
  - Cumulus will now only attempt to create reconciliation reports for buckets of the `private`, `public` and `protected` types.
  - Cumulus will no longer set up its own security group.
    To pass a pre-existing security group for in-VPC deployments as a parameter to the Cumulus template, populate `vpc.securityGroup` in `config.yml`.
    This security group must allow inbound HTTP(S) traffic (Port 443). SSH traffic (Port 22) must be permitted for SSH access to ECS instances.
  - Deployment docs have been updated with examples for the new deployment model.

- **CUMULUS-1236**

  - Moves access to public files behind the distribution endpoint. Authentication is not required, but direct http access has been disallowed.

- **CUMULUS-1223**

  - Adds unauthenticated access for public bucket files to the Distribution API. Public files should be requested the same way as protected files, but for public files a redirect to a self-signed S3 URL will happen without requiring authentication with Earthdata login.

- **CUMULUS-1232**

  - Unifies duplicate handling in `ingest/granule.handleDuplicateFile` for maintainability.
  - Changed `ingest/granule.ingestFile` and `move-granules/index.moveFileRequest` to use new function.
  - Moved file versioning code to `ingest/granule.moveGranuleFileWithVersioning`
  - `ingest/granule.verifyFile` now also tests `file.size` for verification if it is in the file record and throws
    `UnexpectedFileSize` error for file size not matching input.
  - `ingest/granule.verifyFile` logs warnings if checksum and/or file size are not available.

- **CUMULUS-1193**

  - Moved reindex CLI functionality to an API endpoint. See [API docs](https://nasa.github.io/cumulus-api/#elasticsearch-1)

- **CUMULUS-1207**
  - No longer disable lambda event source mappings when disabling a rule

### Fixed

- Updated Lerna publish script so that published Cumulus packages will pin their dependencies on other Cumulus packages to exact versions (e.g. `1.12.1` instead of `^1.12.1`)

- **CUMULUS-1203**

  - Fixes IAM template's use of intrinsic functions such that IAM template overrides now work with kes

- **CUMULUS-1268**
  - Deployment will not fail if there are no ES alarms or ECS services

## [v1.12.1] - 2019-4-8

## [v1.12.0] - 2019-4-4

Note: There was an issue publishing 1.12.0. Upgrade to 1.12.1.

### BREAKING CHANGES

- **CUMULUS-1139**

  - `granule.applyWorkflow` uses the new-style granule record as input to workflows.

- **CUMULUS-1171**

  - Fixed provider handling in the API to make it consistent between protocols.
    NOTE: This is a breaking change. When applying this upgrade, users will need to:
    1. Disable all workflow rules
    2. Update any `http` or `https` providers so that the host field only
       contains a valid hostname or IP address, and the port field contains the
       provider port.
    3. Perform the deployment
    4. Re-enable workflow rules

- **CUMULUS-1176**:

  - `@cumulus/move-granules` input expectations have changed. `@cumulus/files-to-granules` is a new intermediate task to perform input translation in the old style.
    See the Added and Changed sections of this release changelog for more information.

- **CUMULUS-670**

  - The behavior of ParsePDR and related code has changed in this release. PDRs with FILE_TYPEs that do not conform to the PDR ICD (+ TGZ) (https://cdn.earthdata.nasa.gov/conduit/upload/6376/ESDS-RFC-030v1.0.pdf) will fail to parse.

- **CUMULUS-1208**
  - The granule object input to `@cumulus/queue-granules` will now be added to ingest workflow messages **as is**. In practice, this means that if you are using `@cumulus/queue-granules` to trigger ingest workflows and your granule objects input have invalid properties, then your ingest workflows will fail due to schema validation errors.

### Added

- **CUMULUS-777**
  - Added new cookbook entry on configuring Cumulus to track ancillary files.
- **CUMULUS-1183**
  - Kes overrides will now abort with a warning if a workflow step is configured without a corresponding
    lambda configuration
- **CUMULUS-1223**

  - Adds convenience function `@cumulus/common/bucketsConfigJsonObject` for fetching stack's bucket configuration as an object.

- **CUMULUS-853**
  - Updated FakeProcessing example lambda to include option to generate fake browse
  - Added feature documentation for ancillary metadata export, a new cookbook entry describing a workflow with ancillary metadata generation(browse), and related task definition documentation
- **CUMULUS-805**
  - Added a CloudWatch alarm to check running ElasticSearch instances, and a CloudWatch dashboard to view the health of ElasticSearch
  - Specify `AWS_REGION` in `.env` to be used by deployment script
- **CUMULUS-803**
  - Added CloudWatch alarms to check running tasks of each ECS service, and add the alarms to CloudWatch dashboard
- **CUMULUS-670**
  - Added Ancillary Metadata Export feature (see https://nasa.github.io/cumulus/docs/features/ancillary_metadata for more information)
  - Added new Collection file parameter "fileType" that allows configuration of workflow granule file fileType
- **CUMULUS-1184** - Added kes logging output to ensure we always see the state machine reference before failures due to configuration
- **CUMULUS-1105** - Added a dashboard endpoint to serve the dashboard from an S3 bucket
- **CUMULUS-1199** - Moves `s3credentials` endpoint from the backend to the distribution API.
- **CUMULUS-666**
  - Added `@api/endpoints/s3credentials` to allow EarthData Login authorized users to retrieve temporary security credentials for same-region direct S3 access.
- **CUMULUS-671**
  - Added `@packages/integration-tests/api/distribution/getDistributionApiS3SignedUrl()` to return the S3 signed URL for a file protected by the distribution API
- **CUMULUS-672**
  - Added `cmrMetadataFormat` and `cmrConceptId` to output for individual granules from `@cumulus/post-to-cmr`. `cmrMetadataFormat` will be read from the `cmrMetadataFormat` generated for each granule in `@cumulus/cmrjs/publish2CMR()`
  - Added helpers to `@packages/integration-tests/api/distribution`:
    - `getDistributionApiFileStream()` returns a stream to download files protected by the distribution API
    - `getDistributionFileUrl()` constructs URLs for requesting files from the distribution API
- **CUMULUS-1185** `@cumulus/api/models/Granule.removeGranuleFromCmrByGranule` to replace `@cumulus/api/models/Granule.removeGranuleFromCmr` and use the Granule UR from the CMR metadata to remove the granule from CMR

- **CUMULUS-1101**

  - Added new `@cumulus/checksum` package. This package provides functions to calculate and validate checksums.
  - Added new checksumming functions to `@cumulus/common/aws`: `calculateS3ObjectChecksum` and `validateS3ObjectChecksum`, which depend on the `checksum` package.

- CUMULUS-1171

  - Added `@cumulus/common` API documentation to `packages/common/docs/API.md`
  - Added an `npm run build-docs` task to `@cumulus/common`
  - Added `@cumulus/common/string#isValidHostname()`
  - Added `@cumulus/common/string#match()`
  - Added `@cumulus/common/string#matches()`
  - Added `@cumulus/common/string#toLower()`
  - Added `@cumulus/common/string#toUpper()`
  - Added `@cumulus/common/URLUtils#buildURL()`
  - Added `@cumulus/common/util#isNil()`
  - Added `@cumulus/common/util#isNull()`
  - Added `@cumulus/common/util#isUndefined()`
  - Added `@cumulus/common/util#negate()`

- **CUMULUS-1176**

  - Added new `@cumulus/files-to-granules` task to handle converting file array output from `cumulus-process` tasks into granule objects.
    Allows simplification of `@cumulus/move-granules` and `@cumulus/post-to-cmr`, see Changed section for more details.

- CUMULUS-1151 Compare the granule holdings in CMR with Cumulus' internal data store
- CUMULUS-1152 Compare the granule file holdings in CMR with Cumulus' internal data store

### Changed

- **CUMULUS-1216** - Updated `@cumulus/ingest/granule/ingestFile` to download files to expected staging location.
- **CUMULUS-1208** - Updated `@cumulus/ingest/queue/enqueueGranuleIngestMessage()` to not transform granule object passed to it when building an ingest message
- **CUMULUS-1198** - `@cumulus/ingest` no longer enforces any expectations about whether `provider_path` contains a leading slash or not.
- **CUMULUS-1170**
  - Update scripts and docs to use `npm` instead of `yarn`
  - Use `package-lock.json` files to ensure matching versions of npm packages
  - Update CI builds to use `npm ci` instead of `npm install`
- **CUMULUS-670**
  - Updated ParsePDR task to read standard PDR types+ (+ tgz as an external customer requirement) and add a fileType to granule-files on Granule discovery
  - Updated ParsePDR to fail if unrecognized type is used
  - Updated all relevant task schemas to include granule->files->filetype as a string value
  - Updated tests/test fixtures to include the fileType in the step function/task inputs and output validations as needed
  - Updated MoveGranules task to handle incoming configuration with new "fileType" values and to add them as appropriate to the lambda output.
  - Updated DiscoverGranules step/related workflows to read new Collection file parameter fileType that will map a discovered file to a workflow fileType
  - Updated CNM parser to add the fileType to the defined granule file fileType on ingest and updated integration tests to verify/validate that behavior
  - Updated generateEcho10XMLString in cmr-utils.js to use a map/related library to ensure order as CMR requires ordering for their online resources.
  - Updated post-to-cmr task to appropriately export CNM filetypes to CMR in echo10/UMM exports
- **CUMULUS-1139** - Granules stored in the API contain a `files` property. That schema has been greatly
  simplified and now better matches the CNM format.
  - The `name` property has been renamed to `fileName`.
  - The `filepath` property has been renamed to `key`.
  - The `checksumValue` property has been renamed to `checksum`.
  - The `path` property has been removed.
  - The `url_path` property has been removed.
  - The `filename` property (which contained an `s3://` URL) has been removed, and the `bucket`
    and `key` properties should be used instead. Any requests sent to the API containing a `granule.files[].filename`
    property will be rejected, and any responses coming back from the API will not contain that
    `filename` property.
  - A `source` property has been added, which is a URL indicating the original source of the file.
  - `@cumulus/ingest/granule.moveGranuleFiles()` no longer includes a `filename` field in its
    output. The `bucket` and `key` fields should be used instead.
- **CUMULUS-672**

  - Changed `@cumulus/integration-tests/api/EarthdataLogin.getEarthdataLoginRedirectResponse` to `@cumulus/integration-tests/api/EarthdataLogin.getEarthdataAccessToken`. The new function returns an access response from Earthdata login, if successful.
  - `@cumulus/integration-tests/cmr/getOnlineResources` now accepts an object of options, including `cmrMetadataFormat`. Based on the `cmrMetadataFormat`, the function will correctly retrieve the online resources for each metadata format (ECHO10, UMM-G)

- **CUMULUS-1101**

  - Moved `@cumulus/common/file/getFileChecksumFromStream` into `@cumulus/checksum`, and renamed it to `generateChecksumFromStream`.
    This is a breaking change for users relying on `@cumulus/common/file/getFileChecksumFromStream`.
  - Refactored `@cumulus/ingest/Granule` to depend on new `common/aws` checksum functions and remove significantly present checksumming code.
    - Deprecated `@cumulus/ingest/granule.validateChecksum`. Replaced with `@cumulus/ingest/granule.verifyFile`.
    - Renamed `granule.getChecksumFromFile` to `granule.retrieveSuppliedFileChecksumInformation` to be more accurate.
  - Deprecated `@cumulus/common/aws.checksumS3Objects`. Use `@cumulus/common/aws.calculateS3ObjectChecksum` instead.

- CUMULUS-1171

  - Fixed provider handling in the API to make it consistent between protocols.
    Before this change, FTP providers were configured using the `host` and
    `port` properties. HTTP providers ignored `port` and `protocol`, and stored
    an entire URL in the `host` property. Updated the API to only accept valid
    hostnames or IP addresses in the `provider.host` field. Updated ingest code
    to properly build HTTP and HTTPS URLs from `provider.protocol`,
    `provider.host`, and `provider.port`.
  - The default provider port was being set to 21, no matter what protocol was
    being used. Removed that default.

- **CUMULUS-1176**

  - `@cumulus/move-granules` breaking change:
    Input to `move-granules` is now expected to be in the form of a granules object (i.e. `{ granules: [ { ... }, { ... } ] }`);
    For backwards compatibility with array-of-files outputs from processing steps, use the new `@cumulus/files-to-granules` task as an intermediate step.
    This task will perform the input translation. This change allows `move-granules` to be simpler and behave more predictably.
    `config.granuleIdExtraction` and `config.input_granules` are no longer needed/used by `move-granules`.
  - `@cumulus/post-to-cmr`: `config.granuleIdExtraction` is no longer needed/used by `post-to-cmr`.

- CUMULUS-1174
  - Better error message and stacktrace for S3KeyPairProvider error reporting.

### Fixed

- **CUMULUS-1218** Reconciliation report will now scan only completed granules.
- `@cumulus/api` files and granules were not getting indexed correctly because files indexing was failing in `db-indexer`
- `@cumulus/deployment` A bug in the Cloudformation template was preventing the API from being able to be launched in a VPC, updated the IAM template to give the permissions to be able to run the API in a VPC

### Deprecated

- `@cumulus/api/models/Granule.removeGranuleFromCmr`, instead use `@cumulus/api/models/Granule.removeGranuleFromCmrByGranule`
- `@cumulus/ingest/granule.validateChecksum`, instead use `@cumulus/ingest/granule.verifyFile`
- `@cumulus/common/aws.checksumS3Objects`, instead use `@cumulus/common/aws.calculateS3ObjectChecksum`
- `@cumulus/cmrjs`: `getGranuleId` and `getCmrFiles` are deprecated due to changes in input handling.

## [v1.11.3] - 2019-3-5

### Added

- **CUMULUS-1187** - Added `@cumulus/ingest/granule/duplicateHandlingType()` to determine how duplicate files should be handled in an ingest workflow

### Fixed

- **CUMULUS-1187** - workflows not respecting the duplicate handling value specified in the collection
- Removed refreshToken schema requirement for OAuth

## [v1.11.2] - 2019-2-15

### Added

- CUMULUS-1169
  - Added a `@cumulus/common/StepFunctions` module. It contains functions for querying the AWS
    StepFunctions API. These functions have the ability to retry when a ThrottlingException occurs.
  - Added `@cumulus/common/aws.retryOnThrottlingException()`, which will wrap a function in code to
    retry on ThrottlingExceptions.
  - Added `@cumulus/common/test-utils.throttleOnce()`, which will cause a function to return a
    ThrottlingException the first time it is called, then return its normal result after that.
- CUMULUS-1103 Compare the collection holdings in CMR with Cumulus' internal data store
- CUMULUS-1099 Add support for UMMG JSON metadata versions > 1.4.
  - If a version is found in the metadata object, that version is used for processing and publishing to CMR otherwise, version 1.4 is assumed.
- CUMULUS-678
  - Added support for UMMG json v1.4 metadata files.
    `reconcileCMRMetadata` added to `@cumulus/cmrjs` to update metadata record with new file locations.
    `@cumulus/common/errors` adds two new error types `CMRMetaFileNotFound` and `InvalidArgument`.
    `@cumulus/common/test-utils` adds new function `randomId` to create a random string with id to help in debugging.
    `@cumulus/common/BucketsConfig` adds a new helper class `BucketsConfig` for working with bucket stack configuration and bucket names.
    `@cumulus/common/aws` adds new function `s3PutObjectTagging` as a convenience for the aws [s3().putObjectTagging](https://docs.aws.amazon.com/AWSJavaScriptSDK/latest/AWS/S3.html#putObjectTagging-property) function.
    `@cumulus/cmrjs` Adds: - `isCMRFile` - Identify an echo10(xml) or UMMG(json) metadata file. - `metadataObjectFromCMRFile` Read and parse CMR XML file from s3. - `updateCMRMetadata` Modify a cmr metadata (xml/json) file with updated information. - `publish2CMR` Posts XML or UMMG CMR data to CMR service. - `reconcileCMRMetadata` Reconciles cmr metadata file after a file moves.
- Adds some ECS and other permissions to StepRole to enable running ECS tasks from a workflow
- Added Apache logs to cumulus api and distribution lambdas
- **CUMULUS-1119** - Added `@cumulus/integration-tests/api/EarthdataLogin.getEarthdataLoginRedirectResponse` helper for integration tests to handle login with Earthdata and to return response from redirect to Cumulus API
- **CUMULUS-673** Added `@cumulus/common/file/getFileChecksumFromStream` to get file checksum from a readable stream

### Fixed

- CUMULUS-1123
  - Cloudformation template overrides now work as expected

### Changed

- CUMULUS-1169
  - Deprecated the `@cumulus/common/step-functions` module.
  - Updated code that queries the StepFunctions API to use the retry-enabled functions from
    `@cumulus/common/StepFunctions`
- CUMULUS-1121
  - Schema validation is now strongly enforced when writing to the database.
    Additional properties are not allowed and will result in a validation error.
- CUMULUS-678
  `tasks/move-granules` simplified and refactored to use functionality from cmrjs.
  `ingest/granules.moveGranuleFiles` now just moves granule files and returns a list of the updated files. Updating metadata now handled by `@cumulus/cmrjs/reconcileCMRMetadata`.
  `move-granules.updateGranuleMetadata` refactored and bugs fixed in the case of a file matching multiple collection.files.regexps.
  `getCmrXmlFiles` simplified and now only returns an object with the cmrfilename and the granuleId.
  `@cumulus/test-processing` - test processing task updated to generate UMM-G metadata

- CUMULUS-1043

  - `@cumulus/api` now uses [express](http://expressjs.com/) as the API engine.
  - All `@cumulus/api` endpoints on ApiGateway are consolidated to a single endpoint the uses `{proxy+}` definition.
  - All files under `packages/api/endpoints` along with associated tests are updated to support express's request and response objects.
  - Replaced environment variables `internal`, `bucket` and `systemBucket` with `system_bucket`.
  - Update `@cumulus/integration-tests` to work with updated cumulus-api express endpoints

- `@cumulus/integration-tests` - `buildAndExecuteWorkflow` and `buildWorkflow` updated to take a `meta` param to allow for additional fields to be added to the workflow `meta`

- **CUMULUS-1049** Updated `Retrieve Execution Status API` in `@cumulus/api`: If the execution doesn't exist in Step Function API, Cumulus API returns the execution status information from the database.

- **CUMULUS-1119**
  - Renamed `DISTRIBUTION_URL` environment variable to `DISTRIBUTION_ENDPOINT`
  - Renamed `DEPLOYMENT_ENDPOINT` environment variable to `DISTRIBUTION_REDIRECT_ENDPOINT`
  - Renamed `API_ENDPOINT` environment variable to `TOKEN_REDIRECT_ENDPOINT`

### Removed

- Functions deprecated before 1.11.0:
  - @cumulus/api/models/base: static Manager.createTable() and static Manager.deleteTable()
  - @cumulus/ingest/aws/S3
  - @cumulus/ingest/aws/StepFunction.getExecution()
  - @cumulus/ingest/aws/StepFunction.pullEvent()
  - @cumulus/ingest/consumer.Consume
  - @cumulus/ingest/granule/Ingest.getBucket()

### Deprecated

`@cmrjs/ingestConcept`, instead use the CMR object methods. `@cmrjs/CMR.ingestGranule` or `@cmrjs/CMR.ingestCollection`
`@cmrjs/searchConcept`, instead use the CMR object methods. `@cmrjs/CMR.searchGranules` or `@cmrjs/CMR.searchCollections`
`@cmrjs/deleteConcept`, instead use the CMR object methods. `@cmrjs/CMR.deleteGranule` or `@cmrjs/CMR.deleteCollection`

## [v1.11.1] - 2018-12-18

**Please Note**

- Ensure your `app/config.yml` has a `clientId` specified in the `cmr` section. This will allow CMR to identify your requests for better support and metrics.
  - For an example, please see [the example config](https://github.com/nasa/cumulus/blob/1c7e2bf41b75da9f87004c4e40fbcf0f39f56794/example/app/config.yml#L128).

### Added

- Added a `/tokenDelete` endpoint in `@cumulus/api` to delete access token records

### Changed

- CUMULUS-678
  `@cumulus/ingest/crypto` moved and renamed to `@cumulus/common/key-pair-provider`
  `@cumulus/ingest/aws` function: `KMSDecryptionFailed` and class: `KMS` extracted and moved to `@cumulus/common` and `KMS` is exported as `KMSProvider` from `@cumulus/common/key-pair-provider`
  `@cumulus/ingest/granule` functions: `publish`, `getGranuleId`, `getXMLMetadataAsString`, `getMetadataBodyAndTags`, `parseXmlString`, `getCmrXMLFiles`, `postS3Object`, `contructOnlineAccessUrls`, `updateMetadata`, extracted and moved to `@cumulus/cmrjs`
  `getGranuleId`, `getCmrXMLFiles`, `publish`, `updateMetadata` removed from `@cumulus/ingest/granule` and added to `@cumulus/cmrjs`;
  `updateMetadata` renamed `updateCMRMetadata`.
  `@cumulus/ingest` test files renamed.
- **CUMULUS-1070**
  - Add `'Client-Id'` header to all `@cumulus/cmrjs` requests (made via `searchConcept`, `ingestConcept`, and `deleteConcept`).
  - Updated `cumulus/example/app/config.yml` entry for `cmr.clientId` to use stackName for easier CMR-side identification.

## [v1.11.0] - 2018-11-30

**Please Note**

- Redeploy IAM roles:
  - CUMULUS-817 includes a migration that requires reconfiguration/redeployment of IAM roles. Please see the [upgrade instructions](https://nasa.github.io/cumulus/docs/upgrade/1.11.0) for more information.
  - CUMULUS-977 includes a few new SNS-related permissions added to the IAM roles that will require redeployment of IAM roles.
- `cumulus-message-adapter` v1.0.13+ is required for `@cumulus/api` granule reingest API to work properly. The latest version should be downloaded automatically by kes.
- A `TOKEN_SECRET` value (preferably 256-bit for security) must be added to `.env` to securely sign JWTs used for authorization in `@cumulus/api`

### Changed

- **CUUMULUS-1000** - Distribution endpoint now persists logins, instead of
  redirecting to Earthdata Login on every request
- **CUMULUS-783 CUMULUS-790** - Updated `@cumulus/sync-granule` and `@cumulus/move-granules` tasks to always overwrite existing files for manually-triggered reingest.
- **CUMULUS-906** - Updated `@cumulus/api` granule reingest API to
  - add `reingestGranule: true` and `forceDuplicateOverwrite: true` to Cumulus message `cumulus_meta.cumulus_context` field to indicate that the workflow is a manually triggered re-ingest.
  - return warning message to operator when duplicateHandling is not `replace`
  - `cumulus-message-adapter` v1.0.13+ is required.
- **CUMULUS-793** - Updated the granule move PUT request in `@cumulus/api` to reject the move with a 409 status code if one or more of the files already exist at the destination location
- Updated `@cumulus/helloworld` to use S3 to store state for pass on retry tests
- Updated `@cumulus/ingest`:
  - [Required for MAAP] `http.js#list` will now find links with a trailing whitespace
  - Removed code from `granule.js` which looked for files in S3 using `{ Bucket: discoveredFile.bucket, Key: discoveredFile.name }`. This is obsolete since `@cumulus/ingest` uses a `file-staging` and `constructCollectionId()` directory prefixes by default.
- **CUMULUS-989**
  - Updated `@cumulus/api` to use [JWT (JSON Web Token)](https://jwt.io/introduction/) as the transport format for API authorization tokens and to use JWT verification in the request authorization
  - Updated `/token` endpoint in `@cumulus/api` to return tokens as JWTs
  - Added a `/refresh` endpoint in `@cumulus/api` to request new access tokens from the OAuth provider using the refresh token
  - Added `refreshAccessToken` to `@cumulus/api/lib/EarthdataLogin` to manage refresh token requests with the Earthdata OAuth provider

### Added

- **CUMULUS-1050**
  - Separated configuration flags for originalPayload/finalPayload cleanup such that they can be set to different retention times
- **CUMULUS-798**
  - Added daily Executions cleanup CloudWatch event that triggers cleanExecutions lambda
  - Added cleanExecutions lambda that removes finalPayload/originalPayload field entries for records older than configured timeout value (execution_payload_retention_period), with a default of 30 days
- **CUMULUS-815/816**
  - Added 'originalPayload' and 'finalPayload' fields to Executions table
  - Updated Execution model to populate originalPayload with the execution payload on record creation
  - Updated Execution model code to populate finalPayload field with the execution payload on execution completion
  - Execution API now exposes the above fields
- **CUMULUS-977**
  - Rename `kinesisConsumer` to `messageConsumer` as it handles both Kinesis streams and SNS topics as of this version.
  - Add `sns`-type rule support. These rules create a subscription between an SNS topic and the `messageConsumer`.
    When a message is received, `messageConsumer` is triggered and passes the SNS message (JSON format expected) in
    its entirety to the workflow in the `payload` field of the Cumulus message. For more information on sns-type rules,
    see the [documentation](https://nasa.github.io/cumulus/docs/data-cookbooks/setup#rules).
- **CUMULUS-975**
  - Add `KinesisInboundEventLogger` and `KinesisOutboundEventLogger` API lambdas. These lambdas
    are utilized to dump incoming and outgoing ingest workflow kinesis streams
    to cloudwatch for analytics in case of AWS/stream failure.
  - Update rules model to allow tracking of log_event ARNs related to
    Rule event logging. Kinesis rule types will now automatically log
    incoming events via a Kinesis event triggered lambda.
    CUMULUS-975-migration-4
  - Update migration code to require explicit migration names per run
  - Added migration_4 to migrate/update existing Kinesis rules to have a log event mapping
  - Added new IAM policy for migration lambda
- **CUMULUS-775**
  - Adds a instance metadata endpoint to the `@cumulus/api` package.
  - Adds a new convenience function `hostId` to the `@cumulus/cmrjs` to help build environment specific cmr urls.
  - Fixed `@cumulus/cmrjs.searchConcept` to search and return CMR results.
  - Modified `@cumulus/cmrjs.CMR.searchGranule` and `@cumulus/cmrjs.CMR.searchCollection` to include CMR's provider as a default parameter to searches.
- **CUMULUS-965**
  - Add `@cumulus/test-data.loadJSONTestData()`,
    `@cumulus/test-data.loadTestData()`, and
    `@cumulus/test-data.streamTestData()` to safely load test data. These
    functions should be used instead of using `require()` to load test data,
    which could lead to tests interfering with each other.
  - Add a `@cumulus/common/util/deprecate()` function to mark a piece of code as
    deprecated
- **CUMULUS-986**
  - Added `waitForTestExecutionStart` to `@cumulus/integration-tests`
- **CUMULUS-919**
  - In `@cumulus/deployment`, added support for NGAP permissions boundaries for IAM roles with `useNgapPermissionBoundary` flag in `iam/config.yml`. Defaults to false.

### Fixed

- Fixed a bug where FTP sockets were not closed after an error, keeping the Lambda function active until it timed out [CUMULUS-972]
- **CUMULUS-656**
  - The API will no longer allow the deletion of a provider if that provider is
    referenced by a rule
  - The API will no longer allow the deletion of a collection if that collection
    is referenced by a rule
- Fixed a bug where `@cumulus/sf-sns-report` was not pulling large messages from S3 correctly.

### Deprecated

- `@cumulus/ingest/aws/StepFunction.pullEvent()`. Use `@cumulus/common/aws.pullStepFunctionEvent()`.
- `@cumulus/ingest/consumer.Consume` due to unpredictable implementation. Use `@cumulus/ingest/consumer.Consumer`.
  Call `Consumer.consume()` instead of `Consume.read()`.

## [v1.10.4] - 2018-11-28

### Added

- **CUMULUS-1008**
  - New `config.yml` parameter for SQS consumers: `sqs_consumer_rate: (default 500)`, which is the maximum number of
    messages the consumer will attempt to process per execution. Currently this is only used by the sf-starter consumer,
    which runs every minute by default, making this a messages-per-minute upper bound. SQS does not guarantee the number
    of messages returned per call, so this is not a fixed rate of consumption, only attempted number of messages received.

### Deprecated

- `@cumulus/ingest/consumer.Consume` due to unpredictable implementation. Use `@cumulus/ingest/consumer.Consumer`.

### Changed

- Backported update of `packages/api` dependency `@mapbox/dyno` to `1.4.2` to mitigate `event-stream` vulnerability.

## [v1.10.3] - 2018-10-31

### Added

- **CUMULUS-817**
  - Added AWS Dead Letter Queues for lambdas that are scheduled asynchronously/such that failures show up only in cloudwatch logs.
- **CUMULUS-956**
  - Migrated developer documentation and data-cookbooks to Docusaurus
    - supports versioning of documentation
  - Added `docs/docs-how-to.md` to outline how to do things like add new docs or locally install for testing.
  - Deployment/CI scripts have been updated to work with the new format
- **CUMULUS-811**
  - Added new S3 functions to `@cumulus/common/aws`:
    - `aws.s3TagSetToQueryString`: converts S3 TagSet array to querystring (for use with upload()).
    - `aws.s3PutObject`: Returns promise of S3 `putObject`, which puts an object on S3
    - `aws.s3CopyObject`: Returns promise of S3 `copyObject`, which copies an object in S3 to a new S3 location
    - `aws.s3GetObjectTagging`: Returns promise of S3 `getObjectTagging`, which returns an object containing an S3 TagSet.
  - `@/cumulus/common/aws.s3PutObject` defaults to an explicit `ACL` of 'private' if not overridden.
  - `@/cumulus/common/aws.s3CopyObject` defaults to an explicit `TaggingDirective` of 'COPY' if not overridden.

### Deprecated

- **CUMULUS-811**
  - Deprecated `@cumulus/ingest/aws.S3`. Member functions of this class will now
    log warnings pointing to similar functionality in `@cumulus/common/aws`.

## [v1.10.2] - 2018-10-24

### Added

- **CUMULUS-965**
  - Added a `@cumulus/logger` package
- **CUMULUS-885**
  - Added 'human readable' version identifiers to Lambda Versioning lambda aliases
- **CUMULUS-705**
  - Note: Make sure to update the IAM stack when deploying this update.
  - Adds an AsyncOperations model and associated DynamoDB table to the
    `@cumulus/api` package
  - Adds an /asyncOperations endpoint to the `@cumulus/api` package, which can
    be used to fetch the status of an AsyncOperation.
  - Adds a /bulkDelete endpoint to the `@cumulus/api` package, which performs an
    asynchronous bulk-delete operation. This is a stub right now which is only
    intended to demonstration how AsyncOperations work.
  - Adds an AsyncOperation ECS task to the `@cumulus/api` package, which will
    fetch an Lambda function, run it in ECS, and then store the result to the
    AsyncOperations table in DynamoDB.
- **CUMULUS-851** - Added workflow lambda versioning feature to allow in-flight workflows to use lambda versions that were in place when a workflow was initiated

  - Updated Kes custom code to remove logic that used the CMA file key to determine template compilation logic. Instead, utilize a `customCompilation` template configuration flag to indicate a template should use Cumulus's kes customized methods instead of 'core'.
  - Added `useWorkflowLambdaVersions` configuration option to enable the lambdaVersioning feature set. **This option is set to true by default** and should be set to false to disable the feature.
  - Added uniqueIdentifier configuration key to S3 sourced lambdas to optionally support S3 lambda resource versioning within this scheme. This key must be unique for each modified version of the lambda package and must be updated in configuration each time the source changes.
  - Added a new nested stack template that will create a `LambdaVersions` stack that will take lambda parameters from the base template, generate lambda versions/aliases and return outputs with references to the most 'current' lambda alias reference, and updated 'core' template to utilize these outputs (if `useWorkflowLambdaVersions` is enabled).

- Created a `@cumulus/api/lib/OAuth2` interface, which is implemented by the
  `@cumulus/api/lib/EarthdataLogin` and `@cumulus/api/lib/GoogleOAuth2` classes.
  Endpoints that need to handle authentication will determine which class to use
  based on environment variables. This also greatly simplifies testing.
- Added `@cumulus/api/lib/assertions`, containing more complex AVA test assertions
- Added PublishGranule workflow to publish a granule to CMR without full reingest. (ingest-in-place capability)

- `@cumulus/integration-tests` new functionality:
  - `listCollections` to list collections from a provided data directory
  - `deleteCollection` to delete list of collections from a deployed stack
  - `cleanUpCollections` combines the above in one function.
  - `listProviders` to list providers from a provided data directory
  - `deleteProviders` to delete list of providers from a deployed stack
  - `cleanUpProviders` combines the above in one function.
  - `@cumulus/integrations-tests/api.js`: `deleteGranule` and `deletePdr` functions to make `DELETE` requests to Cumulus API
  - `rules` API functionality for posting and deleting a rule and listing all rules
  - `wait-for-deploy` lambda for use in the redeployment tests
- `@cumulus/ingest/granule.js`: `ingestFile` inserts new `duplicate_found: true` field in the file's record if a duplicate file already exists on S3.
- `@cumulus/api`: `/execution-status` endpoint requests and returns complete execution output if execution output is stored in S3 due to size.
- Added option to use environment variable to set CMR host in `@cumulus/cmrjs`.
- **CUMULUS-781** - Added integration tests for `@cumulus/sync-granule` when `duplicateHandling` is set to `replace` or `skip`
- **CUMULUS-791** - `@cumulus/move-granules`: `moveFileRequest` inserts new `duplicate_found: true` field in the file's record if a duplicate file already exists on S3. Updated output schema to document new `duplicate_found` field.

### Removed

- Removed `@cumulus/common/fake-earthdata-login-server`. Tests can now create a
  service stub based on `@cumulus/api/lib/OAuth2` if testing requires handling
  authentication.

### Changed

- **CUMULUS-940** - modified `@cumulus/common/aws` `receiveSQSMessages` to take a parameter object instead of positional parameters. All defaults remain the same, but now access to long polling is available through `options.waitTimeSeconds`.
- **CUMULUS-948** - Update lambda functions `CNMToCMA` and `CnmResponse` in the `cumulus-data-shared` bucket and point the default stack to them.
- **CUMULUS-782** - Updated `@cumulus/sync-granule` task and `Granule.ingestFile` in `@cumulus/ingest` to keep both old and new data when a destination file with different checksum already exists and `duplicateHandling` is `version`
- Updated the config schema in `@cumulus/move-granules` to include the `moveStagedFiles` param.
- **CUMULUS-778** - Updated config schema and documentation in `@cumulus/sync-granule` to include `duplicateHandling` parameter for specifying how duplicate filenames should be handled
- **CUMULUS-779** - Updated `@cumulus/sync-granule` to throw `DuplicateFile` error when destination files already exist and `duplicateHandling` is `error`
- **CUMULUS-780** - Updated `@cumulus/sync-granule` to use `error` as the default for `duplicateHandling` when it is not specified
- **CUMULUS-780** - Updated `@cumulus/api` to use `error` as the default value for `duplicateHandling` in the `Collection` model
- **CUMULUS-785** - Updated the config schema and documentation in `@cumulus/move-granules` to include `duplicateHandling` parameter for specifying how duplicate filenames should be handled
- **CUMULUS-786, CUMULUS-787** - Updated `@cumulus/move-granules` to throw `DuplicateFile` error when destination files already exist and `duplicateHandling` is `error` or not specified
- **CUMULUS-789** - Updated `@cumulus/move-granules` to keep both old and new data when a destination file with different checksum already exists and `duplicateHandling` is `version`

### Fixed

- `getGranuleId` in `@cumulus/ingest` bug: `getGranuleId` was constructing an error using `filename` which was undefined. The fix replaces `filename` with the `uri` argument.
- Fixes to `del` in `@cumulus/api/endpoints/granules.js` to not error/fail when not all files exist in S3 (e.g. delete granule which has only 2 of 3 files ingested).
- `@cumulus/deployment/lib/crypto.js` now checks for private key existence properly.

## [v1.10.1] - 2018-09-4

### Fixed

- Fixed cloudformation template errors in `@cumulus/deployment/`
  - Replaced references to Fn::Ref: with Ref:
  - Moved long form template references to a newline

## [v1.10.0] - 2018-08-31

### Removed

- Removed unused and broken code from `@cumulus/common`
  - Removed `@cumulus/common/test-helpers`
  - Removed `@cumulus/common/task`
  - Removed `@cumulus/common/message-source`
  - Removed the `getPossiblyRemote` function from `@cumulus/common/aws`
  - Removed the `startPromisedSfnExecution` function from `@cumulus/common/aws`
  - Removed the `getCurrentSfnTask` function from `@cumulus/common/aws`

### Changed

- **CUMULUS-839** - In `@cumulus/sync-granule`, 'collection' is now an optional config parameter

### Fixed

- **CUMULUS-859** Moved duplicate code in `@cumulus/move-granules` and `@cumulus/post-to-cmr` to `@cumulus/ingest`. Fixed imports making assumptions about directory structure.
- `@cumulus/ingest/consumer` correctly limits the number of messages being received and processed from SQS. Details:
  - **Background:** `@cumulus/api` includes a lambda `<stack-name>-sqs2sf` which processes messages from the `<stack-name>-startSF` SQS queue every minute. The `sqs2sf` lambda uses `@cumulus/ingest/consumer` to receive and process messages from SQS.
  - **Bug:** More than `messageLimit` number of messages were being consumed and processed from the `<stack-name>-startSF` SQS queue. Many step functions were being triggered simultaneously by the lambda `<stack-name>-sqs2sf` (which consumes every minute from the `startSF` queue) and resulting in step function failure with the error: `An error occurred (ThrottlingException) when calling the GetExecutionHistory`.
  - **Fix:** `@cumulus/ingest/consumer#processMessages` now processes messages until `timeLimit` has passed _OR_ once it receives up to `messageLimit` messages. `sqs2sf` is deployed with a [default `messageLimit` of 10](https://github.com/nasa/cumulus/blob/670000c8a821ff37ae162385f921c40956e293f7/packages/deployment/app/config.yml#L147).
  - **IMPORTANT NOTE:** `consumer` will actually process up to `messageLimit * 2 - 1` messages. This is because sometimes `receiveSQSMessages` will return less than `messageLimit` messages and thus the consumer will continue to make calls to `receiveSQSMessages`. For example, given a `messageLimit` of 10 and subsequent calls to `receiveSQSMessages` returns up to 9 messages, the loop will continue and a final call could return up to 10 messages.

## [v1.9.1] - 2018-08-22

**Please Note** To take advantage of the added granule tracking API functionality, updates are required for the message adapter and its libraries. You should be on the following versions:

- `cumulus-message-adapter` 1.0.9+
- `cumulus-message-adapter-js` 1.0.4+
- `cumulus-message-adapter-java` 1.2.7+
- `cumulus-message-adapter-python` 1.0.5+

### Added

- **CUMULUS-687** Added logs endpoint to search for logs from a specific workflow execution in `@cumulus/api`. Added integration test.
- **CUMULUS-836** - `@cumulus/deployment` supports a configurable docker storage driver for ECS. ECS can be configured with either `devicemapper` (the default storage driver for AWS ECS-optimized AMIs) or `overlay2` (the storage driver used by the NGAP 2.0 AMI). The storage driver can be configured in `app/config.yml` with `ecs.docker.storageDriver: overlay2 | devicemapper`. The default is `overlay2`.
  - To support this configuration, a [Handlebars](https://handlebarsjs.com/) helper `ifEquals` was added to `packages/deployment/lib/kes.js`.
- **CUMULUS-836** - `@cumulus/api` added IAM roles required by the NGAP 2.0 AMI. The NGAP 2.0 AMI runs a script `register_instances_with_ssm.py` which requires the ECS IAM role to include `ec2:DescribeInstances` and `ssm:GetParameter` permissions.

### Fixed

- **CUMULUS-836** - `@cumulus/deployment` uses `overlay2` driver by default and does not attempt to write `--storage-opt dm.basesize` to fix [this error](https://github.com/moby/moby/issues/37039).
- **CUMULUS-413** Kinesis processing now captures all errors.
  - Added kinesis fallback mechanism when errors occur during record processing.
  - Adds FallbackTopicArn to `@cumulus/api/lambdas.yml`
  - Adds fallbackConsumer lambda to `@cumulus/api`
  - Adds fallbackqueue option to lambda definitions capture lambda failures after three retries.
  - Adds kinesisFallback SNS topic to signal incoming errors from kinesis stream.
  - Adds kinesisFailureSQS to capture fully failed events from all retries.
- **CUMULUS-855** Adds integration test for kinesis' error path.
- **CUMULUS-686** Added workflow task name and version tracking via `@cumulus/api` executions endpoint under new `tasks` property, and under `workflow_tasks` in step input/output.
  - Depends on `cumulus-message-adapter` 1.0.9+, `cumulus-message-adapter-js` 1.0.4+, `cumulus-message-adapter-java` 1.2.7+ and `cumulus-message-adapter-python` 1.0.5+
- **CUMULUS-771**
  - Updated sync-granule to stream the remote file to s3
  - Added integration test for ingesting granules from ftp provider
  - Updated http/https integration tests for ingesting granules from http/https providers
- **CUMULUS-862** Updated `@cumulus/integration-tests` to handle remote lambda output
- **CUMULUS-856** Set the rule `state` to have default value `ENABLED`

### Changed

- In `@cumulus/deployment`, changed the example app config.yml to have additional IAM roles

## [v1.9.0] - 2018-08-06

**Please note** additional information and upgrade instructions [here](https://nasa.github.io/cumulus/docs/upgrade/1.9.0)

### Added

- **CUMULUS-712** - Added integration tests verifying expected behavior in workflows
- **GITC-776-2** - Add support for versioned collections

### Fixed

- **CUMULUS-832**
  - Fixed indentation in example config.yml in `@cumulus/deployment`
  - Fixed issue with new deployment using the default distribution endpoint in `@cumulus/deployment` and `@cumulus/api`

## [v1.8.1] - 2018-08-01

**Note** IAM roles should be re-deployed with this release.

- **Cumulus-726**
  - Added function to `@cumulus/integration-tests`: `sfnStep` includes `getStepInput` which returns the input to the schedule event of a given step function step.
  - Added IAM policy `@cumulus/deployment`: Lambda processing IAM role includes `kinesis::PutRecord` so step function lambdas can write to kinesis streams.
- **Cumulus Community Edition**
  - Added Google OAuth authentication token logic to `@cumulus/api`. Refactored token endpoint to use environment variable flag `OAUTH_PROVIDER` when determining with authentication method to use.
  - Added API Lambda memory configuration variable `api_lambda_memory` to `@cumulus/api` and `@cumulus/deployment`.

### Changed

- **Cumulus-726**
  - Changed function in `@cumulus/api`: `models/rules.js#addKinesisEventSource` was modified to call to `deleteKinesisEventSource` with all required parameters (rule's name, arn and type).
  - Changed function in `@cumulus/integration-tests`: `getStepOutput` can now be used to return output of failed steps. If users of this function want the output of a failed event, they can pass a third parameter `eventType` as `'failure'`. This function will work as always for steps which completed successfully.

### Removed

- **Cumulus-726**

  - Configuration change to `@cumulus/deployment`: Removed default auto scaling configuration for Granules and Files DynamoDB tables.

- **CUMULUS-688**
  - Add integration test for ExecutionStatus
  - Function addition to `@cumulus/integration-tests`: `api` includes `getExecutionStatus` which returns the execution status from the Cumulus API

## [v1.8.0] - 2018-07-23

### Added

- **CUMULUS-718** Adds integration test for Kinesis triggering a workflow.

- **GITC-776-3** Added more flexibility for rules. You can now edit all fields on the rule's record
  We may need to update the api documentation to reflect this.

- **CUMULUS-681** - Add ingest-in-place action to granules endpoint

  - new applyWorkflow action at PUT /granules/{granuleid} Applying a workflow starts an execution of the provided workflow and passes the granule record as payload.
    Parameter(s):
    - workflow - the workflow name

- **CUMULUS-685** - Add parent exeuction arn to the execution which is triggered from a parent step function

### Changed

- **CUMULUS-768** - Integration tests get S3 provider data from shared data folder

### Fixed

- **CUMULUS-746** - Move granule API correctly updates record in dynamo DB and cmr xml file
- **CUMULUS-766** - Populate database fileSize field from S3 if value not present in Ingest payload

## [v1.7.1] - 2018-07-27 - [BACKPORT]

### Fixed

- **CUMULUS-766** - Backport from 1.8.0 - Populate database fileSize field from S3 if value not present in Ingest payload

## [v1.7.0] - 2018-07-02

### Please note: [Upgrade Instructions](https://nasa.github.io/cumulus/docs/upgrade/1.7.0)

### Added

- **GITC-776-2** - Add support for versioned collections
- **CUMULUS-491** - Add granule reconciliation API endpoints.
- **CUMULUS-480** Add support for backup and recovery:
  - Add DynamoDB tables for granules, executions and pdrs
  - Add ability to write all records to S3
  - Add ability to download all DynamoDB records in form json files
  - Add ability to upload records to DynamoDB
  - Add migration scripts for copying granule, pdr and execution records from ElasticSearch to DynamoDB
  - Add IAM support for batchWrite on dynamoDB
-
- **CUMULUS-508** - `@cumulus/deployment` cloudformation template allows for lambdas and ECS clusters to have multiple AZ availability.
  - `@cumulus/deployment` also ensures docker uses `devicemapper` storage driver.
- **CUMULUS-755** - `@cumulus/deployment` Add DynamoDB autoscaling support.
  - Application developers can add autoscaling and override default values in their deployment's `app/config.yml` file using a `{TableName}Table:` key.

### Fixed

- **CUMULUS-747** - Delete granule API doesn't delete granule files in s3 and granule in elasticsearch
  - update the StreamSpecification DynamoDB tables to have StreamViewType: "NEW_AND_OLD_IMAGES"
  - delete granule files in s3
- **CUMULUS-398** - Fix not able to filter executions by workflow
- **CUMULUS-748** - Fix invalid lambda .zip files being validated/uploaded to AWS
- **CUMULUS-544** - Post to CMR task has UAT URL hard-coded
  - Made configurable: PostToCmr now requires CMR_ENVIRONMENT env to be set to 'SIT' or 'OPS' for those CMR environments. Default is UAT.

### Changed

- **GITC-776-4** - Changed Discover-pdrs to not rely on collection but use provider_path in config. It also has an optional filterPdrs regex configuration parameter

- **CUMULUS-710** - In the integration test suite, `getStepOutput` returns the output of the first successful step execution or last failed, if none exists

## [v1.6.0] - 2018-06-06

### Please note: [Upgrade Instructions](https://nasa.github.io/cumulus/docs/upgrade/1.6.0)

### Fixed

- **CUMULUS-602** - Format all logs sent to Elastic Search.
  - Extract cumulus log message and index it to Elastic Search.

### Added

- **CUMULUS-556** - add a mechanism for creating and running migration scripts on deployment.
- **CUMULUS-461** Support use of metadata date and other components in `url_path` property

### Changed

- **CUMULUS-477** Update bucket configuration to support multiple buckets of the same type:
  - Change the structure of the buckets to allow for more than one bucket of each type. The bucket structure is now:
    bucket-key:
    name: <bucket-name>
    type: <type> i.e. internal, public, etc.
  - Change IAM and app deployment configuration to support new bucket structure
  - Update tasks and workflows to support new bucket structure
  - Replace instances where buckets.internal is relied upon to either use the system bucket or a configured bucket
  - Move IAM template to the deployment package. NOTE: You now have to specify '--template node_modules/@cumulus/deployment/iam' in your IAM deployment
  - Add IAM cloudformation template support to filter buckets by type

## [v1.5.5] - 2018-05-30

### Added

- **CUMULUS-530** - PDR tracking through Queue-granules
  - Add optional `pdr` property to the sync-granule task's input config and output payload.
- **CUMULUS-548** - Create a Lambda task that generates EMS distribution reports
  - In order to supply EMS Distribution Reports, you must enable S3 Server
    Access Logging on any S3 buckets used for distribution. See [How Do I Enable Server Access Logging for an S3 Bucket?](https://docs.aws.amazon.com/AmazonS3/latest/user-guide/server-access-logging.html)
    The "Target bucket" setting should point at the Cumulus internal bucket.
    The "Target prefix" should be
    "<STACK_NAME>/ems-distribution/s3-server-access-logs/", where "STACK_NAME"
    is replaced with the name of your Cumulus stack.

### Fixed

- **CUMULUS-546 - Kinesis Consumer should catch and log invalid JSON**
  - Kinesis Consumer lambda catches and logs errors so that consumer doesn't get stuck in a loop re-processing bad json records.
- EMS report filenames are now based on their start time instead of the time
  instead of the time that the report was generated
- **CUMULUS-552 - Cumulus API returns different results for the same collection depending on query**
  - The collection, provider and rule records in elasticsearch are now replaced with records from dynamo db when the dynamo db records are updated.

### Added

- `@cumulus/deployment`'s default cloudformation template now configures storage for Docker to match the configured ECS Volume. The template defines Docker's devicemapper basesize (`dm.basesize`) using `ecs.volumeSize`. This addresses ECS default of limiting Docker containers to 10GB of storage ([Read more](https://aws.amazon.com/premiumsupport/knowledge-center/increase-default-ecs-docker-limit/)).

## [v1.5.4] - 2018-05-21

### Added

- **CUMULUS-535** - EMS Ingest, Archive, Archive Delete reports
  - Add lambda EmsReport to create daily EMS Ingest, Archive, Archive Delete reports
  - ems.provider property added to `@cumulus/deployment/app/config.yml`.
    To change the provider name, please add `ems: provider` property to `app/config.yml`.
- **CUMULUS-480** Use DynamoDB to store granules, pdrs and execution records
  - Activate PointInTime feature on DynamoDB tables
  - Increase test coverage on api package
  - Add ability to restore metadata records from json files to DynamoDB
- **CUMULUS-459** provide API endpoint for moving granules from one location on s3 to another

## [v1.5.3] - 2018-05-18

### Fixed

- **CUMULUS-557 - "Add dataType to DiscoverGranules output"**
  - Granules discovered by the DiscoverGranules task now include dataType
  - dataType is now a required property for granules used as input to the
    QueueGranules task
- **CUMULUS-550** Update deployment app/config.yml to force elasticsearch updates for deleted granules

## [v1.5.2] - 2018-05-15

### Fixed

- **CUMULUS-514 - "Unable to Delete the Granules"**
  - updated cmrjs.deleteConcept to return success if the record is not found
    in CMR.

### Added

- **CUMULUS-547** - The distribution API now includes an
  "earthdataLoginUsername" query parameter when it returns a signed S3 URL
- **CUMULUS-527 - "parse-pdr queues up all granules and ignores regex"**
  - Add an optional config property to the ParsePdr task called
    "granuleIdFilter". This property is a regular expression that is applied
    against the filename of the first file of each granule contained in the
    PDR. If the regular expression matches, then the granule is included in
    the output. Defaults to '.', which will match all granules in the PDR.
- File checksums in PDRs now support MD5
- Deployment support to subscribe to an SNS topic that already exists
- **CUMULUS-470, CUMULUS-471** In-region S3 Policy lambda added to API to update bucket policy for in-region access.
- **CUMULUS-533** Added fields to granule indexer to support EMS ingest and archive record creation
- **CUMULUS-534** Track deleted granules
  - added `deletedgranule` type to `cumulus` index.
  - **Important Note:** Force custom bootstrap to re-run by adding this to
    app/config.yml `es: elasticSearchMapping: 7`
- You can now deploy cumulus without ElasticSearch. Just add `es: null` to your `app/config.yml` file. This is only useful for debugging purposes. Cumulus still requires ElasticSearch to properly operate.
- `@cumulus/integration-tests` includes and exports the `addRules` function, which seeds rules into the DynamoDB table.
- Added capability to support EFS in cloud formation template. Also added
  optional capability to ssh to your instance and privileged lambda functions.
- Added support to force discovery of PDRs that have already been processed
  and filtering of selected data types
- `@cumulus/cmrjs` uses an environment variable `USER_IP_ADDRESS` or fallback
  IP address of `10.0.0.0` when a public IP address is not available. This
  supports lambda functions deployed into a VPC's private subnet, where no
  public IP address is available.

### Changed

- **CUMULUS-550** Custom bootstrap automatically adds new types to index on
  deployment

## [v1.5.1] - 2018-04-23

### Fixed

- add the missing dist folder to the hello-world task
- disable uglifyjs on the built version of the pdr-status-check (read: https://github.com/webpack-contrib/uglifyjs-webpack-plugin/issues/264)

## [v1.5.0] - 2018-04-23

### Changed

- Removed babel from all tasks and packages and increased minimum node requirements to version 8.10
- Lambda functions created by @cumulus/deployment will use node8.10 by default
- Moved [cumulus-integration-tests](https://github.com/nasa/cumulus-integration-tests) to the `example` folder CUMULUS-512
- Streamlined all packages dependencies (e.g. remove redundant dependencies and make sure versions are the same across packages)
- **CUMULUS-352:** Update Cumulus Elasticsearch indices to use [index aliases](https://www.elastic.co/guide/en/elasticsearch/reference/current/indices-aliases.html).
- **CUMULUS-519:** ECS tasks are no longer restarted after each CF deployment unless `ecs.restartTasksOnDeploy` is set to true
- **CUMULUS-298:** Updated log filterPattern to include all CloudWatch logs in ElasticSearch
- **CUMULUS-518:** Updates to the SyncGranule config schema
  - `granuleIdExtraction` is no longer a property
  - `process` is now an optional property
  - `provider_path` is no longer a property

### Fixed

- **CUMULUS-455 "Kes deployments using only an updated message adapter do not get automatically deployed"**
  - prepended the hash value of cumulus-message-adapter.zip file to the zip file name of lambda which uses message adapter.
  - the lambda function will be redeployed when message adapter or lambda function are updated
- Fixed a bug in the bootstrap lambda function where it stuck during update process
- Fixed a bug where the sf-sns-report task did not return the payload of the incoming message as the output of the task [CUMULUS-441]

### Added

- **CUMULUS-352:** Add reindex CLI to the API package.
- **CUMULUS-465:** Added mock http/ftp/sftp servers to the integration tests
- Added a `delete` method to the `@common/CollectionConfigStore` class
- **CUMULUS-467 "@cumulus/integration-tests or cumulus-integration-tests should seed provider and collection in deployed DynamoDB"**
  - `example` integration-tests populates providers and collections to database
  - `example` workflow messages are populated from workflow templates in s3, provider and collection information in database, and input payloads. Input templates are removed.
  - added `https` protocol to provider schema

## [v1.4.1] - 2018-04-11

### Fixed

- Sync-granule install

## [v1.4.0] - 2018-04-09

### Fixed

- **CUMULUS-392 "queue-granules not returning the sfn-execution-arns queued"**
  - updated queue-granules to return the sfn-execution-arns queued and pdr if exists.
  - added pdr to ingest message meta.pdr instead of payload, so the pdr information doesn't get lost in the ingest workflow, and ingested granule in elasticsearch has pdr name.
  - fixed sf-sns-report schema, remove the invalid part
  - fixed pdr-status-check schema, the failed execution contains arn and reason
- **CUMULUS-206** make sure homepage and repository urls exist in package.json files of tasks and packages

### Added

- Example folder with a cumulus deployment example

### Changed

- [CUMULUS-450](https://bugs.earthdata.nasa.gov/browse/CUMULUS-450) - Updated
  the config schema of the **queue-granules** task
  - The config no longer takes a "collection" property
  - The config now takes an "internalBucket" property
  - The config now takes a "stackName" property
- [CUMULUS-450](https://bugs.earthdata.nasa.gov/browse/CUMULUS-450) - Updated
  the config schema of the **parse-pdr** task
  - The config no longer takes a "collection" property
  - The "stack", "provider", and "bucket" config properties are now
    required
- **CUMULUS-469** Added a lambda to the API package to prototype creating an S3 bucket policy for direct, in-region S3 access for the prototype bucket

### Removed

- Removed the `findTmpTestDataDirectory()` function from
  `@cumulus/common/test-utils`

### Fixed

- [CUMULUS-450](https://bugs.earthdata.nasa.gov/browse/CUMULUS-450)
  - The **queue-granules** task now enqueues a **sync-granule** task with the
    correct collection config for that granule based on the granule's
    data-type. It had previously been using the collection config from the
    config of the **queue-granules** task, which was a problem if the granules
    being queued belonged to different data-types.
  - The **parse-pdr** task now handles the case where a PDR contains granules
    with different data types, and uses the correct granuleIdExtraction for
    each granule.

### Added

- **CUMULUS-448** Add code coverage checking using [nyc](https://github.com/istanbuljs/nyc).

## [v1.3.0] - 2018-03-29

### Deprecated

- discover-s3-granules is deprecated. The functionality is provided by the discover-granules task

### Fixed

- **CUMULUS-331:** Fix aws.downloadS3File to handle non-existent key
- Using test ftp provider for discover-granules testing [CUMULUS-427]
- **CUMULUS-304: "Add AWS API throttling to pdr-status-check task"** Added concurrency limit on SFN API calls. The default concurrency is 10 and is configurable through Lambda environment variable CONCURRENCY.
- **CUMULUS-414: "Schema validation not being performed on many tasks"** revised npm build scripts of tasks that use cumulus-message-adapter to place schema directories into dist directories.
- **CUMULUS-301:** Update all tests to use test-data package for testing data.
- **CUMULUS-271: "Empty response body from rules PUT endpoint"** Added the updated rule to response body.
- Increased memory allotment for `CustomBootstrap` lambda function. Resolves failed deployments where `CustomBootstrap` lambda function was failing with error `Process exited before completing request`. This was causing deployments to stall, fail to update and fail to rollback. This error is thrown when the lambda function tries to use more memory than it is allotted.
- Cumulus repository folders structure updated:
  - removed the `cumulus` folder altogether
  - moved `cumulus/tasks` to `tasks` folder at the root level
  - moved the tasks that are not converted to use CMA to `tasks/.not_CMA_compliant`
  - updated paths where necessary

### Added

- `@cumulus/integration-tests` - Added support for testing the output of an ECS activity as well as a Lambda function.

## [v1.2.0] - 2018-03-20

### Fixed

- Update vulnerable npm packages [CUMULUS-425]
- `@cumulus/api`: `kinesis-consumer.js` uses `sf-scheduler.js#schedule` instead of placing a message directly on the `startSF` SQS queue. This is a fix for [CUMULUS-359](https://bugs.earthdata.nasa.gov/browse/CUMULUS-359) because `sf-scheduler.js#schedule` looks up the provider and collection data in DynamoDB and adds it to the `meta` object of the enqueued message payload.
- `@cumulus/api`: `kinesis-consumer.js` catches and logs errors instead of doing an error callback. Before this change, `kinesis-consumer` was failing to process new records when an existing record caused an error because it would call back with an error and stop processing additional records. It keeps trying to process the record causing the error because it's "position" in the stream is unchanged. Catching and logging the errors is part 1 of the fix. Proposed part 2 is to enqueue the error and the message on a "dead-letter" queue so it can be processed later ([CUMULUS-413](https://bugs.earthdata.nasa.gov/browse/CUMULUS-413)).
- **CUMULUS-260: "PDR page on dashboard only shows zeros."** The PDR stats in LPDAAC are all 0s, even if the dashboard has been fixed to retrieve the correct fields. The current version of pdr-status-check has a few issues.
  - pdr is not included in the input/output schema. It's available from the input event. So the pdr status and stats are not updated when the ParsePdr workflow is complete. Adding the pdr to the input/output of the task will fix this.
  - pdr-status-check doesn't update pdr stats which prevent the real time pdr progress from showing up in the dashboard. To solve this, added lambda function sf-sns-report which is copied from @cumulus/api/lambdas/sf-sns-broadcast with modification, sf-sns-report can be used to report step function status anywhere inside a step function. So add step sf-sns-report after each pdr-status-check, we will get the PDR status progress at real time.
  - It's possible an execution is still in the queue and doesn't exist in sfn yet. Added code to handle 'ExecutionDoesNotExist' error when checking the execution status.
- Fixed `aws.cloudwatchevents()` typo in `packages/ingest/aws.js`. This typo was the root cause of the error: `Error: Could not process scheduled_ingest, Error: : aws.cloudwatchevents is not a constructor` seen when trying to update a rule.

### Removed

- `@cumulus/ingest/aws`: Remove queueWorkflowMessage which is no longer being used by `@cumulus/api`'s `kinesis-consumer.js`.

## [v1.1.4] - 2018-03-15

### Added

- added flag `useList` to parse-pdr [CUMULUS-404]

### Fixed

- Pass encrypted password to the ApiGranule Lambda function [CUMULUS-424]

## [v1.1.3] - 2018-03-14

### Fixed

- Changed @cumulus/deployment package install behavior. The build process will happen after installation

## [v1.1.2] - 2018-03-14

### Added

- added tools to @cumulus/integration-tests for local integration testing
- added end to end testing for discovering and parsing of PDRs
- `yarn e2e` command is available for end to end testing

### Fixed

- **CUMULUS-326: "Occasionally encounter "Too Many Requests" on deployment"** The api gateway calls will handle throttling errors
- **CUMULUS-175: "Dashboard providers not in sync with AWS providers."** The root cause of this bug - DynamoDB operations not showing up in Elasticsearch - was shared by collections and rules. The fix was to update providers', collections' and rules; POST, PUT and DELETE endpoints to operate on DynamoDB and using DynamoDB streams to update Elasticsearch. The following packages were made:
  - `@cumulus/deployment` deploys DynamoDB streams for the Collections, Providers and Rules tables as well as a new lambda function called `dbIndexer`. The `dbIndexer` lambda has an event source mapping which listens to each of the DynamoDB streams. The dbIndexer lambda receives events referencing operations on the DynamoDB table and updates the elasticsearch cluster accordingly.
  - The `@cumulus/api` endpoints for collections, providers and rules _only_ query DynamoDB, with the exception of LIST endpoints and the collections' GET endpoint.

### Updated

- Broke up `kes.override.js` of @cumulus/deployment to multiple modules and moved to a new location
- Expanded @cumulus/deployment test coverage
- all tasks were updated to use cumulus-message-adapter-js 1.0.1
- added build process to integration-tests package to babelify it before publication
- Update @cumulus/integration-tests lambda.js `getLambdaOutput` to return the entire lambda output. Previously `getLambdaOutput` returned only the payload.

## [v1.1.1] - 2018-03-08

### Removed

- Unused queue lambda in api/lambdas [CUMULUS-359]

### Fixed

- Kinesis message content is passed to the triggered workflow [CUMULUS-359]
- Kinesis message queues a workflow message and does not write to rules table [CUMULUS-359]

## [v1.1.0] - 2018-03-05

### Added

- Added a `jlog` function to `common/test-utils` to aid in test debugging
- Integration test package with command line tool [CUMULUS-200] by @laurenfrederick
- Test for FTP `useList` flag [CUMULUS-334] by @kkelly51

### Updated

- The `queue-pdrs` task now uses the [cumulus-message-adapter-js](https://github.com/nasa/cumulus-message-adapter-js)
  library
- Updated the `queue-pdrs` JSON schemas
- The test-utils schema validation functions now throw an error if validation
  fails
- The `queue-granules` task now uses the [cumulus-message-adapter-js](https://github.com/nasa/cumulus-message-adapter-js)
  library
- Updated the `queue-granules` JSON schemas

### Removed

- Removed the `getSfnExecutionByName` function from `common/aws`
- Removed the `getGranuleStatus` function from `common/aws`

## [v1.0.1] - 2018-02-27

### Added

- More tests for discover-pdrs, dicover-granules by @yjpa7145
- Schema validation utility for tests by @yjpa7145

### Changed

- Fix an FTP listing bug for servers that do not support STAT [CUMULUS-334] by @kkelly51

## [v1.0.0] - 2018-02-23

[unreleased]: https://github.com/nasa/cumulus/compare/v14.0.0...HEAD
[v14.0.0]: https://github.com/nasa/cumulus/compare/v13.4.0...v14.0.0
[v13.4.0]: https://github.com/nasa/cumulus/compare/v13.3.2...v13.4.0
[v13.3.2]: https://github.com/nasa/cumulus/compare/v13.3.0...v13.3.2
[v13.3.0]: https://github.com/nasa/cumulus/compare/v13.2.1...v13.3.0
[v13.2.1]: https://github.com/nasa/cumulus/compare/v13.2.0...v13.2.1
[v13.2.0]: https://github.com/nasa/cumulus/compare/v13.1.0...v13.2.0
[v13.1.0]: https://github.com/nasa/cumulus/compare/v13.0.1...v13.1.0
[v13.0.1]: https://github.com/nasa/cumulus/compare/v13.0.0...v13.0.1
[v13.0.0]: https://github.com/nasa/cumulus/compare/v12.0.3...v13.0.0
[v12.0.3]: https://github.com/nasa/cumulus/compare/v12.0.2...v12.0.3
[v12.0.2]: https://github.com/nasa/cumulus/compare/v12.0.1...v12.0.2
[v12.0.1]: https://github.com/nasa/cumulus/compare/v12.0.0...v12.0.1
[v12.0.0]: https://github.com/nasa/cumulus/compare/v11.1.8...v12.0.0
[v11.1.8]: https://github.com/nasa/cumulus/compare/v11.1.7...v11.1.8
[v11.1.7]: https://github.com/nasa/cumulus/compare/v11.1.5...v11.1.7
[v11.1.5]: https://github.com/nasa/cumulus/compare/v11.1.4...v11.1.5
[v11.1.4]: https://github.com/nasa/cumulus/compare/v11.1.3...v11.1.4
[v11.1.3]: https://github.com/nasa/cumulus/compare/v11.1.2...v11.1.3
[v11.1.2]: https://github.com/nasa/cumulus/compare/v11.1.1...v11.1.2
[v11.1.1]: https://github.com/nasa/cumulus/compare/v11.1.0...v11.1.1
[v11.1.0]: https://github.com/nasa/cumulus/compare/v11.0.0...v11.1.0
[v11.0.0]: https://github.com/nasa/cumulus/compare/v10.1.3...v11.0.0
[v10.1.3]: https://github.com/nasa/cumulus/compare/v10.1.2...v10.1.3
[v10.1.2]: https://github.com/nasa/cumulus/compare/v10.1.1...v10.1.2
[v10.1.1]: https://github.com/nasa/cumulus/compare/v10.1.0...v10.1.1
[v10.1.0]: https://github.com/nasa/cumulus/compare/v10.0.1...v10.1.0
[v10.0.1]: https://github.com/nasa/cumulus/compare/v10.0.0...v10.0.1
[v10.0.0]: https://github.com/nasa/cumulus/compare/v9.9.0...v10.0.0
[v9.9.3]: https://github.com/nasa/cumulus/compare/v9.9.2...v9.9.3
[v9.9.2]: https://github.com/nasa/cumulus/compare/v9.9.1...v9.9.2
[v9.9.1]: https://github.com/nasa/cumulus/compare/v9.9.0...v9.9.1
[v9.9.0]: https://github.com/nasa/cumulus/compare/v9.8.0...v9.9.0
[v9.8.0]: https://github.com/nasa/cumulus/compare/v9.7.0...v9.8.0
[v9.7.1]: https://github.com/nasa/cumulus/compare/v9.7.0...v9.7.1
[v9.7.0]: https://github.com/nasa/cumulus/compare/v9.6.0...v9.7.0
[v9.6.0]: https://github.com/nasa/cumulus/compare/v9.5.0...v9.6.0
[v9.5.0]: https://github.com/nasa/cumulus/compare/v9.4.0...v9.5.0
[v9.4.1]: https://github.com/nasa/cumulus/compare/v9.3.0...v9.4.1
[v9.4.0]: https://github.com/nasa/cumulus/compare/v9.3.0...v9.4.0
[v9.3.0]: https://github.com/nasa/cumulus/compare/v9.2.2...v9.3.0
[v9.2.2]: https://github.com/nasa/cumulus/compare/v9.2.1...v9.2.2
[v9.2.1]: https://github.com/nasa/cumulus/compare/v9.2.0...v9.2.1
[v9.2.0]: https://github.com/nasa/cumulus/compare/v9.1.0...v9.2.0
[v9.1.0]: https://github.com/nasa/cumulus/compare/v9.0.1...v9.1.0
[v9.0.1]: https://github.com/nasa/cumulus/compare/v9.0.0...v9.0.1
[v9.0.0]: https://github.com/nasa/cumulus/compare/v8.1.0...v9.0.0
[v8.1.0]: https://github.com/nasa/cumulus/compare/v8.0.0...v8.1.0
[v8.0.0]: https://github.com/nasa/cumulus/compare/v7.2.0...v8.0.0
[v7.2.0]: https://github.com/nasa/cumulus/compare/v7.1.0...v7.2.0
[v7.1.0]: https://github.com/nasa/cumulus/compare/v7.0.0...v7.1.0
[v7.0.0]: https://github.com/nasa/cumulus/compare/v6.0.0...v7.0.0
[v6.0.0]: https://github.com/nasa/cumulus/compare/v5.0.1...v6.0.0
[v5.0.1]: https://github.com/nasa/cumulus/compare/v5.0.0...v5.0.1
[v5.0.0]: https://github.com/nasa/cumulus/compare/v4.0.0...v5.0.0
[v4.0.0]: https://github.com/nasa/cumulus/compare/v3.0.1...v4.0.0
[v3.0.1]: https://github.com/nasa/cumulus/compare/v3.0.0...v3.0.1
[v3.0.0]: https://github.com/nasa/cumulus/compare/v2.0.1...v3.0.0
[v2.0.7]: https://github.com/nasa/cumulus/compare/v2.0.6...v2.0.7
[v2.0.6]: https://github.com/nasa/cumulus/compare/v2.0.5...v2.0.6
[v2.0.5]: https://github.com/nasa/cumulus/compare/v2.0.4...v2.0.5
[v2.0.4]: https://github.com/nasa/cumulus/compare/v2.0.3...v2.0.4
[v2.0.3]: https://github.com/nasa/cumulus/compare/v2.0.2...v2.0.3
[v2.0.2]: https://github.com/nasa/cumulus/compare/v2.0.1...v2.0.2
[v2.0.1]: https://github.com/nasa/cumulus/compare/v1.24.0...v2.0.1
[v2.0.0]: https://github.com/nasa/cumulus/compare/v1.24.0...v2.0.0
[v1.24.0]: https://github.com/nasa/cumulus/compare/v1.23.2...v1.24.0
[v1.23.2]: https://github.com/nasa/cumulus/compare/v1.22.1...v1.23.2
[v1.22.1]: https://github.com/nasa/cumulus/compare/v1.21.0...v1.22.1
[v1.21.0]: https://github.com/nasa/cumulus/compare/v1.20.0...v1.21.0
[v1.20.0]: https://github.com/nasa/cumulus/compare/v1.19.0...v1.20.0
[v1.19.0]: https://github.com/nasa/cumulus/compare/v1.18.0...v1.19.0
[v1.18.0]: https://github.com/nasa/cumulus/compare/v1.17.0...v1.18.0
[v1.17.0]: https://github.com/nasa/cumulus/compare/v1.16.1...v1.17.0
[v1.16.1]: https://github.com/nasa/cumulus/compare/v1.16.0...v1.16.1
[v1.16.0]: https://github.com/nasa/cumulus/compare/v1.15.0...v1.16.0
[v1.15.0]: https://github.com/nasa/cumulus/compare/v1.14.5...v1.15.0
[v1.14.5]: https://github.com/nasa/cumulus/compare/v1.14.4...v1.14.5
[v1.14.4]: https://github.com/nasa/cumulus/compare/v1.14.3...v1.14.4
[v1.14.3]: https://github.com/nasa/cumulus/compare/v1.14.2...v1.14.3
[v1.14.2]: https://github.com/nasa/cumulus/compare/v1.14.1...v1.14.2
[v1.14.1]: https://github.com/nasa/cumulus/compare/v1.14.0...v1.14.1
[v1.14.0]: https://github.com/nasa/cumulus/compare/v1.13.5...v1.14.0
[v1.13.5]: https://github.com/nasa/cumulus/compare/v1.13.4...v1.13.5
[v1.13.4]: https://github.com/nasa/cumulus/compare/v1.13.3...v1.13.4
[v1.13.3]: https://github.com/nasa/cumulus/compare/v1.13.2...v1.13.3
[v1.13.2]: https://github.com/nasa/cumulus/compare/v1.13.1...v1.13.2
[v1.13.1]: https://github.com/nasa/cumulus/compare/v1.13.0...v1.13.1
[v1.13.0]: https://github.com/nasa/cumulus/compare/v1.12.1...v1.13.0
[v1.12.1]: https://github.com/nasa/cumulus/compare/v1.12.0...v1.12.1
[v1.12.0]: https://github.com/nasa/cumulus/compare/v1.11.3...v1.12.0
[v1.11.3]: https://github.com/nasa/cumulus/compare/v1.11.2...v1.11.3
[v1.11.2]: https://github.com/nasa/cumulus/compare/v1.11.1...v1.11.2
[v1.11.1]: https://github.com/nasa/cumulus/compare/v1.11.0...v1.11.1
[v1.11.0]: https://github.com/nasa/cumulus/compare/v1.10.4...v1.11.0
[v1.10.4]: https://github.com/nasa/cumulus/compare/v1.10.3...v1.10.4
[v1.10.3]: https://github.com/nasa/cumulus/compare/v1.10.2...v1.10.3
[v1.10.2]: https://github.com/nasa/cumulus/compare/v1.10.1...v1.10.2
[v1.10.1]: https://github.com/nasa/cumulus/compare/v1.10.0...v1.10.1
[v1.10.0]: https://github.com/nasa/cumulus/compare/v1.9.1...v1.10.0
[v1.9.1]: https://github.com/nasa/cumulus/compare/v1.9.0...v1.9.1
[v1.9.0]: https://github.com/nasa/cumulus/compare/v1.8.1...v1.9.0
[v1.8.1]: https://github.com/nasa/cumulus/compare/v1.8.0...v1.8.1
[v1.8.0]: https://github.com/nasa/cumulus/compare/v1.7.0...v1.8.0
[v1.7.0]: https://github.com/nasa/cumulus/compare/v1.6.0...v1.7.0
[v1.6.0]: https://github.com/nasa/cumulus/compare/v1.5.5...v1.6.0
[v1.5.5]: https://github.com/nasa/cumulus/compare/v1.5.4...v1.5.5
[v1.5.4]: https://github.com/nasa/cumulus/compare/v1.5.3...v1.5.4
[v1.5.3]: https://github.com/nasa/cumulus/compare/v1.5.2...v1.5.3
[v1.5.2]: https://github.com/nasa/cumulus/compare/v1.5.1...v1.5.2
[v1.5.1]: https://github.com/nasa/cumulus/compare/v1.5.0...v1.5.1
[v1.5.0]: https://github.com/nasa/cumulus/compare/v1.4.1...v1.5.0
[v1.4.1]: https://github.com/nasa/cumulus/compare/v1.4.0...v1.4.1
[v1.4.0]: https://github.com/nasa/cumulus/compare/v1.3.0...v1.4.0
[v1.3.0]: https://github.com/nasa/cumulus/compare/v1.2.0...v1.3.0
[v1.2.0]: https://github.com/nasa/cumulus/compare/v1.1.4...v1.2.0
[v1.1.4]: https://github.com/nasa/cumulus/compare/v1.1.3...v1.1.4
[v1.1.3]: https://github.com/nasa/cumulus/compare/v1.1.2...v1.1.3
[v1.1.2]: https://github.com/nasa/cumulus/compare/v1.1.1...v1.1.2
[v1.1.1]: https://github.com/nasa/cumulus/compare/v1.0.1...v1.1.1
[v1.1.0]: https://github.com/nasa/cumulus/compare/v1.0.1...v1.1.0
[v1.0.1]: https://github.com/nasa/cumulus/compare/v1.0.0...v1.0.1
[v1.0.0]: https://github.com/nasa/cumulus/compare/pre-v1-release...v1.0.0

[thin-egress-app]: <https://github.com/asfadmin/thin-egress-app> "Thin Egress App"<|MERGE_RESOLUTION|>--- conflicted
+++ resolved
@@ -5,6 +5,10 @@
 The format is based on [Keep a Changelog](http://keepachangelog.com/en/1.0.0/).
 
 ## Unreleased
+
+### Changed
+- **CUMULUS-2997**
+  - Migrate Cumulus Docs to Docusaurus v2 and DocSearch
 
 ### MIGRATION notes
 
@@ -143,14 +147,9 @@
   - Increased the memory of API lambda to 1280MB
 - **CUMULUS-3140**
   - Update release note to include cumulus-api release
-<<<<<<< HEAD
-- **CUMULUS-2997**
-  - Migrate Cumulus Docs to Docusaurus v2 and DocSearch
-=======
 - **CUMULUS-3193**
   - Update eslint config to better support typing
 - Improve linting of TS files
->>>>>>> a7f416a2
 
 ## [v14.0.0] 2022-12-08
 
