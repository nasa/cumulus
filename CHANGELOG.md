--- conflicted
+++ resolved
@@ -15,20 +15,14 @@
   - Removed all EMS reporting including lambdas, endpoints, params, etc as all
   reporting is now handled through Cloud Metrics
 
-<<<<<<< HEAD
-### Added
-
+### Added
+
+- **CUMULUS-2354**
+  - Adds configuration options to allow `/s3credentials` endpoint to distribute same-region read-only tokens based on a user's CMR ACLs.
+  - Configures the example deployment to enable this feature.
 - **CUMULUS-2474**
   - Add `S3ObjectStore` to `aws-client`. This class allows for interaction with the S3 object store.
   - Add `object-store` package which contains abstracted object store functions for working with various cloud providers
-=======
-
-### Added
-- **CUMULUS-2354**
-  - Adds configuration options to allow `/s3credentials` endpoint to distribute same-region read-only tokens based on a user's CMR ACLs.
-  - Configures the example deployment to enable this feature.
-
->>>>>>> 64f366a5
 
 ### Changed
 
