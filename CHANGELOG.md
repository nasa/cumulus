--- conflicted
+++ resolved
@@ -42,7 +42,6 @@
   - Updated mapping for rule Elasticsearch records to prevent dynamic field for keys under
     `meta` and `payload`, and fixed `rule` field mapping.
 
-<<<<<<< HEAD
 ### Added
 
 - **CUMULUS-3218**
@@ -50,14 +49,6 @@
   - Added `max_download_time` column to PostgreSQL `providers` table
   - Updated `@cumulus/ingest/lock` to check expired locks based on `provider.maxDownloadTime`
 
-### Fixed
-
-- **CUMULUS-3095**
-  - Added back `rule` schema validation which is missing after RDS phase 3.
-  - Fixed a bug for creating rule with tags.
-
-=======
->>>>>>> 123eb5b6
 ### Changed
 
 - **CUMULUS-3351**
