--- conflicted
+++ resolved
@@ -6,13 +6,14 @@
 
 ## Unreleased
 
-<<<<<<< HEAD
+## [v15.0.3] 2023-04-28
+
 ### Fixed
 
 - **CUMULUS-3243**
  - Updated granule delete logic to delete granule which is not in DynamoDB
  - Updated granule unpublish logic to handle granule which is not in DynamoDB and/or CMR
-=======
+
 ## [v15.0.2] 2023-04-25
 
 ### Fixed
@@ -21,7 +22,6 @@
   - Fixed a bug by adding in `default_log_retention_periods` and `cloudwatch_log_retention_periods` 
   to Cumulus modules so they can be used during deployment for configuring cloudwatch retention periods
   - Updated cloudwatch retention documentation to reflect the bugfix changes
->>>>>>> 60f9950e
 
 ## [v15.0.1] 2023-04-20
 
