--- conflicted
+++ resolved
@@ -61,6 +61,7 @@
     - Updated logic for rules API POST/PUT/DELETE to create/update/delete records directly in Elasticsearch in parallel with updates to DynamoDb/PostgreSQL
     - Updated logic for providers API POST/PUT/DELETE to create/update/delete records directly in Elasticsearch in parallel with updates to DynamoDb/PostgreSQL
     - Updated logic for PDRs API DELETE to delete records directly in Elasticsearch in parallel with deletes to DynamoDB/PostgreSQL
+    - All async operations are now written directly to Elasticsearch in parallel with DynamoDB/PostgreSQL
   - **CUMULUS-2306**
     - Updated API local serve (`api/bin/serve.js`) setup code to add cleanup/executions
     related records
@@ -69,16 +70,8 @@
     - Add spec/helpers/apiUtils/waitForApiStatus integration helper to retry API
       record retrievals on status in lieu of using `waitForModelStatus`
 - **[PR2224](https://github.com/nasa/cumulus/pull/2244)**
-<<<<<<< HEAD
-  - Changed timeout on `sfEventSqsToDbRecords` Lambda to 60 seconds to match timeout for Knex library to acquire database connections
-- **CUMULUS-2208**
-  - Moved all `@cumulus/api/es/*` code to new `@cumulus/es-client` package
-  - All async operations are now written directly to Elasticsearch in parallel with DynamoDB/PostgreSQL
-- Changed timeout on `sfEventSqsToDbRecords` Lambda to 60 seconds to match timeout for Knex library to acquire database connections
-=======
   - Changed timeout on `sfEventSqsToDbRecords` Lambda to 60 seconds to match
   timeout for Knex library to acquire database connections
->>>>>>> e9ad9a1e
 - **CUMULUS-2517**
   - Updated postgres-migration-count-tool default concurrency to '1'
 - **CUMULUS-2489**
@@ -128,18 +121,14 @@
 
 ### Removed
 
-<<<<<<< HEAD
-- **CUMULUS-2208**
-  - Removed trigger for `dbIndexer` Lambda on updates to `<prefix>-AsyncOperationsTable` DynamoDB table
-=======
 - **CUMULUS-2311** - RDS Migration Epic Phase 2
   - **CUMULUS-2208**
     - Removed trigger for `dbIndexer` Lambda for DynamoDB tables:
+      - `<prefix>-AsyncOperationsTable`
       - `<prefix>-CollectionsTable`
       - `<prefix>-PdrsTable`
       - `<prefix>-ProvidersTable`
       - `<prefix>-RulesTable`
->>>>>>> e9ad9a1e
 - **CUMULUS-2502**
   - Removed outdated documenation regarding Kibana index patterns for metrics.
 
