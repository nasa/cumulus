# Changelog

All notable changes to this project will be documented in this file.

The format is based on [Keep a Changelog](http://keepachangelog.com/en/1.0.0/).

## Unreleased

### Added

<<<<<<< HEAD
- **CUMULUS-2640**
  - Added Elasticsearch client scroll setting to the CreateReconciliationReport lambda function.
  - Added `elasticsearch_client_config` tfvars to the archive and cumulus terraform modules.
=======
- [**PR #2535**](https://github.com/nasa/cumulus/pull/2535)
  - NSIDC and other cumulus users had desire for returning formatted dates for
    the 'url_path' date extraction utilities. Added 'dateFormat' function as
    an option for extracting and formating the entire date. See
    docs/workflow/workflow-configuration-how-to.md for more information.
>>>>>>> 485bae19

## [v9.8.0] 2021-10-19

### Notable changes

- Published new tag [`36` of `cumuluss/async-operation` to Docker Hub](https://hub.docker.com/layers/cumuluss/async-operation/35/images/sha256-cf777a6ef5081cd90a0f9302d45243b6c0a568e6d977c0ee2ccc5a90b12d45d0?context=explore) for compatibility with
upgrades to `knex` package and to address security vulnerabilities.

### Added

- Added `@cumulus/db/createRejectableTransaction()` to handle creating a Knex transaction that **will throw an error** if the transaction rolls back. [As of Knex 0.95+, promise rejection on transaction rollback is no longer the default behavior](https://github.com/knex/knex/blob/master/UPGRADING.md#upgrading-to-version-0950).

- **CUMULUS-2639**
  - Increases logging on reconciliation reports.

- **CUMULUS-2670**
  - Updated `lambda_timeouts` string map variable for `cumulus` module to accept a
  `update_granules_cmr_metadata_file_links_task_timeout` property
- **CUMULUS-2598**
  - Add unit and integration tests to describe queued granules as ignored when
    duplicate handling is 'skip'

### Changed

- Updated `knex` version from 0.23.11 to 0.95.11 to address security vulnerabilities
- Updated default version of async operations Docker image to `cumuluss/async-operation:36`
- **CUMULUS-2590**
  - Granule applyWorkflow, Reingest actions and Bulk operation now update granule status to `queued` when scheduling the granule.

- **CUMULUS-2643**
  - relocates system file `buckets.json` out of the
    `s3://internal-bucket/workflows` directory into
    `s3://internal-bucket/buckets`.

## [v9.7.0] 2021-10-01

### Notable Changes

- **CUMULUS-2583**
  - The `queue-granules` task now updates granule status to `queued` when a granule is queued. In order to prevent issues with the private API endpoint and Lambda API request and concurrency limits, this functionality runs with limited concurrency, which may increase the task's overall runtime when large numbers of granules are being queued. If you are facing Lambda timeout errors with this task, we recommend converting your `queue-granules` task to an ECS activity. This concurrency is configurable via the task config's `concurrency` value.
- **CUMULUS-2676**
  - The `discover-granules` task has been updated to limit concurrency on checks to identify and skip already ingested granules in order to prevent issues with the private API endpoint and Lambda API request and concurrency limits. This may increase the task's overall runtime when large numbers of granules are discovered. If you are facing Lambda timeout errors with this task, we recommend converting your `discover-granules` task to an ECS activity. This concurrency is configurable via the task config's `concurrency` value.
- Updated memory of `<prefix>-sfEventSqsToDbRecords` Lambda to 1024MB

### Added

- **CUMULUS-2000**
  - Updated `@cumulus/queue-granules` to respect a new config parameter: `preferredQueueBatchSize`. Queue-granules will respect this batchsize as best as it can to batch granules into workflow payloads. As workflows generally rely on information such as collection and provider expected to be shared across all granules in a workflow, queue-granules will break batches up by collection, as well as provider if there is a `provider` field on the granule. This may result in batches that are smaller than the preferred size, but never larger ones. The default value is 1, which preserves current behavior of queueing 1 granule per workflow.
- **CUMULUS-2630**
  - Adds a new workflow `DiscoverGranulesToThrottledQueue` that discovers and writes
    granules to a throttled background queue.  This allows discovery and ingest
    of larger numbers of granules without running into limits with lambda
    concurrency.

### Changed

- **CUMULUS-2720**
  - Updated Core CI scripts to validate CHANGELOG diffs as part of the lint process
- **CUMULUS-2695**
  - Updates the example/cumulus-tf deployment to change
    `archive_api_reserved_concurrency` from 8 to 5 to use fewer reserved lambda
    functions. If you see throttling errors on the `<stack>-apiEndpoints` you
    should increase this value.
  - Updates cumulus-tf/cumulus/variables.tf to change
    `archive_api_reserved_concurrency` from 8 to 15 to prevent throttling on
    the dashboard for default deployments.
- **CUMULUS-NONE**
  - Downgrades elasticsearch version in testing container to 5.3 to match AWS version.
  - Update serve.js -> `eraseDynamoTables()`. Changed the call `Promise.all()` to `Promise.allSettled()` to ensure all dynamo records (provider records in particular) are deleted prior to reseeding.

### Fixed
  - **CUMULUS-2583**
    - Fixed a race condition where granules set as “queued” were not able to be set as “running” or “completed”

## [v9.6.0] 2021-09-20

### Added

- **CUMULUS-2576**
  - Adds `PUT /granules` API endpoint to update a granule
  - Adds helper `updateGranule` to `@cumulus/api-client/granules`
- **CUMULUS-2606**
  - Adds `POST /granules/{granuleId}/executions` API endpoint to associate an execution with a granule
  - Adds helper `associateExecutionWithGranule` to `@cumulus/api-client/granules`
- **CUMULUS-2583**
  - Adds `queued` as option for granule's `status` field

### Changed

- Moved `ssh2` package from `@cumulus/common` to `@cumulus/sftp-client` and
  upgraded package from `^0.8.7` to `^1.0.0` to address security vulnerability
  issue in previous version.
- **CUMULUS-2583**
  - `QueueGranules` task now updates granule status to `queued` once it is added to the queue.

- **CUMULUS-2617**
  - Use the `Authorization` header for CMR Launchpad authentication instead of the deprecated `Echo-Token` header.

### Fixed

- Added missing permission for `<prefix>_ecs_cluster_instance_role` IAM role (used when running ECS services/tasks)
to allow `kms:Decrypt` on the KMS key used to encrypt provider credentials. Adding this permission fixes the `sync-granule` task when run as an ECS activity in a Step Function, which previously failed trying to decrypt credentials for providers.

- **CUMULUS-2576**
  - Adds default value to granule's timestamp when updating a granule via API.

## [v9.5.0] 2021-09-07

### BREAKING CHANGES

- Removed `logs` record type from mappings from Elasticsearch. This change **should not have**
any adverse impact on existing deployments, even those which still contain `logs` records,
but technically it is a breaking change to the Elasticsearch mappings.
- Changed `@cumulus/api-client/asyncOperations.getAsyncOperation` to return parsed JSON body
of response and not the raw API endpoint response

### Added

- **CUMULUS-2670**
  - Updated core `cumulus` module to take lambda_timeouts string map variable that allows timeouts of ingest tasks to be configurable. Allowed properties for the mapping include:
  - discover_granules_task_timeout
  - discover_pdrs_task_timeout
  - hyrax_metadata_update_tasks_timeout
  - lzards_backup_task_timeout
  - move_granules_task_timeout
  - parse_pdr_task_timeout
  - pdr_status_check_task_timeout
  - post_to_cmr_task_timeout
  - queue_granules_task_timeout
  - queue_pdrs_task_timeout
  - queue_workflow_task_timeout
  - sync_granule_task_timeout
- **CUMULUS-2575**
  - Adds `POST /granules` API endpoint to create a granule
  - Adds helper `createGranule` to `@cumulus/api-client`
- **CUMULUS-2577**
  - Adds `POST /executions` endpoint to create an execution
- **CUMULUS-2578**
  - Adds `PUT /executions` endpoint to update an execution
- **CUMULUS-2592**
  - Adds logging when messages fail to be added to queue
- **CUMULUS-2644**
  - Pulled `delete` method for `granules-executions.ts` implemented as part of CUMULUS-2306
  from the RDS-Phase-2 feature branch in support of CUMULUS-2644.
  - Pulled `erasePostgresTables` method in `serve.js` implemented as part of CUMULUS-2644,
  and CUMULUS-2306 from the RDS-Phase-2 feature branch in support of CUMULUS-2644
  - Added `resetPostgresDb` method to support resetting between integration test suite runs

### Changed

- Updated `processDeadLetterArchive` Lambda to return an object where
`processingSucceededKeys` is an array of the S3 keys for successfully
processed objects and `processingFailedKeys` is an array of S3 keys
for objects that could not be processed
- Updated async operations to handle writing records to the databases
when output of the operation is `undefined`

- **CUMULUS-2644**
  - Moved `migration` directory from the `db-migration-lambda` to the `db` package and
  updated unit test references to migrationDir to be pulled from `@cumulus/db`
  - Updated `@cumulus/api/bin/serveUtils` to write records to PostgreSQL tables

- **CUMULUS-2575**
  - Updates model/granule to allow a granule created from API to not require an
    execution to be associated with it. This is a backwards compatible change
    that will not affect granules created in the normal way.
  - Updates `@cumulus/db/src/model/granules` functions `get` and `exists` to
    enforce parameter checking so that requests include either (granule\_id
    and collection\_cumulus\_id) or (cumulus\_id) to prevent incorrect results.
  - `@cumulus/message/src/Collections.deconstructCollectionId` has been
    modified to throw a descriptive error if the input `collectionId` is
    undefined rather than `TypeError: Cannot read property 'split' of
    undefined`. This function has also been updated to throw descriptive errors
    if an incorrectly formated collectionId is input.

## [v9.4.0] 2021-08-16

### Notable changes

- `@cumulus/sync-granule` task should now properly handle
syncing files from HTTP/HTTPS providers where basic auth is
required and involves a redirect to a different host (e.g.
downloading files protected by Earthdata Login)

### Added

- **CUMULUS-2591**
  - Adds `failedExecutionStepName` to failed execution's jsonb error records.
    This is the name of the Step Function step for the last failed event in the
    execution's event history.
- **CUMULUS-2548**
  - Added `allowed_redirects` field to PostgreSQL `providers` table
  - Added `allowedRedirects` field to DynamoDB `<prefix>-providers` table
  - Added `@cumulus/aws-client/S3.streamS3Upload` to handle uploading the contents
  of a readable stream to S3 and returning a promise
- **CUMULUS-2373**
  - Added `replaySqsMessages` lambda to replay archived incoming SQS
    messages from S3.
  - Added `/replays/sqs` endpoint to trigger an async operation for
    the `replaySqsMessages` lambda.
  - Added unit tests and integration tests for new endpoint and lambda.
  - Added `getS3PrefixForArchivedMessage` to `ingest/sqs` package to get prefix
    for an archived message.
  - Added new `async_operation` type `SQS Replay`.
- **CUMULUS-2460**
  - Adds `POST` /executions/workflows-by-granules for retrieving workflow names common to a set of granules
  - Adds `workflowsByGranules` to `@cumulus/api-client/executions`
- **CUMULUS-2635**
  - Added helper functions:
    - `@cumulus/db/translate/file/translateApiPdrToPostgresPdr`

### Fixed

- **CUMULUS-2548**
  - Fixed `@cumulus/ingest/HttpProviderClient.sync` to
properly handle basic auth when redirecting to a different
host and/or host with a different port
- **CUMULUS-2626**
  - Update [PDR migration](https://github.com/nasa/cumulus/blob/master/lambdas/data-migration2/src/pdrs.ts) to correctly find Executions by a Dynamo PDR's `execution` field
- **CUMULUS-2635**
  - Update `data-migration2` to migrate PDRs before migrating granules.
  - Update `data-migration2` unit tests testing granules migration to reference
    PDR records to better model the DB schema.
  - Update `migratePdrRecord` to use `translateApiPdrToPostgresPdr` function.

### Changed

- **CUMULUS-2373**
  - Updated `getS3KeyForArchivedMessage` in `ingest/sqs` to store SQS messages
    by `queueName`.
- **CUMULUS-2630**
  - Updates the example/cumulus-tf deployment to change
    `archive_api_reserved_concurrency` from 2 to 8 to prevent throttling with
    the dashboard.

## [v9.3.0] 2021-07-26

### BREAKING CHANGES

- All API requests made by `@cumulus/api-client` will now throw an error if the status code
does not match the expected response (200 for most requests and 202 for a few requests that
trigger async operations). Previously the helpers in this package would return the response
regardless of the status code, so you may need to update any code using helpers from this
package to catch or to otherwise handle errors that you may encounter.
- The Cumulus API Lambda function has now been configured with reserved concurrency to ensure
availability in a high-concurrency environment. However, this also caps max concurrency which
may result in throttling errors if trying to reach the Cumulus API multiple times in a short
period. Reserved concurrency can be configured with the `archive_api_reserved_concurrency`
terraform variable on the Cumulus module and increased if you are seeing throttling erorrs.
The default reserved concurrency value is 8.

### Notable changes

- `cmr_custom_host` variable for `cumulus` module can now be used to configure Cumulus to
  integrate with a custom CMR host name and protocol (e.g.
  `http://custom-cmr-host.com`). Note that you **must** include a protocol
  (`http://` or `https://)  if specifying a value for this variable.
- The cumulus module configuration value`rds_connetion_heartbeat` and it's
  behavior has been replaced by a more robust database connection 'retry'
  solution.   Users can remove this value from their configuration, regardless
  of value.  See the `Changed` section notes on CUMULUS-2528 for more details.

### Added

- Added user doc describing new features related to the Cumulus dead letter archive.
- **CUMULUS-2327**
  - Added reserved concurrency setting to the Cumulus API lambda function.
  - Added relevant tfvars to the archive and cumulus terraform modules.
- **CUMULUS-2460**
  - Adds `POST` /executions/search-by-granules for retrieving executions from a list of granules or granule query
  - Adds `searchExecutionsByGranules` to `@cumulus/api-client/executions`
- **CUMULUS-2475**
  - Adds `GET` endpoint to distribution API
- **CUMULUS-2463**
  - `PUT /granules` reingest action allows a user to override the default execution
    to use by providing an optional `workflowName` or `executionArn` parameter on
    the request body.
  - `PUT /granules/bulkReingest` action allows a user to override the default
    execution/workflow combination to reingest with by providing an optional
    `workflowName` on the request body.
- Adds `workflowName` and `executionArn` params to @cumulus/api-client/reingestGranules
- **CUMULUS-2476**
  - Adds handler for authenticated `HEAD` Distribution requests replicating current behavior of TEA
- **CUMULUS-2478**
  - Implemented [bucket map](https://github.com/asfadmin/thin-egress-app#bucket-mapping).
  - Implemented /locate endpoint
  - Cumulus distribution API checks the file request against bucket map:
    - retrieves the bucket and key from file path
    - determines if the file request is public based on the bucket map rather than the bucket type
    - (EDL only) restricts download from PRIVATE_BUCKETS to users who belong to certain EDL User Groups
    - bucket prefix and object prefix are supported
  - Add 'Bearer token' support as an authorization method
- **CUMULUS-2486**
  - Implemented support for custom headers
  - Added 'Bearer token' support as an authorization method
- **CUMULUS-2487**
  - Added integration test for cumulus distribution API
- **CUMULUS-2569**
  - Created bucket map cache for cumulus distribution API
- **CUMULUS-2568**
  - Add `deletePdr`/PDR deletion functionality to `@cumulus/api-client/pdrs`
  - Add `removeCollectionAndAllDependencies` to integration test helpers
  - Added `example/spec/apiUtils.waitForApiStatus` to wait for a
  record to be returned by the API with a specific value for
  `status`
  - Added `example/spec/discoverUtils.uploadS3GranuleDataForDiscovery` to upload granule data fixtures
  to S3 with a randomized granule ID for `discover-granules` based
  integration tests
  - Added `example/spec/Collections.removeCollectionAndAllDependencies` to remove a collection and
  all dependent objects (e.g. PDRs, granules, executions) from the
  database via the API
  - Added helpers to `@cumulus/api-client`:
    - `pdrs.deletePdr` - Delete a PDR via the API
    - `replays.postKinesisReplays` - Submit a POST request to the `/replays` endpoint for replaying Kinesis messages

### Changed

- Moved functions from `@cumulus/integration-tests` to `example/spec/helpers/workflowUtils`:
  - `startWorkflowExecution`
  - `startWorkflow`
  - `executeWorkflow`
  - `buildWorkflow`
  - `testWorkflow`
  - `buildAndExecuteWorkflow`
  - `buildAndStartWorkflow`
- `example/spec/helpers/workflowUtils.executeWorkflow` now uses
`waitForApiStatus` to ensure that the execution is `completed` or
`failed` before resolving
- `example/spec/helpers/testUtils.updateAndUploadTestFileToBucket`
now accepts an object of parameters rather than positional
arguments
- Removed PDR from the `payload` in the input payload test fixture for reconciliation report integration tests
- The following integration tests for PDR-based workflows were
updated to use randomized granule IDs:
  - `example/spec/parallel/ingest/ingestFromPdrSpec.js`
  - `example/spec/parallel/ingest/ingestFromPdrWithChildWorkflowMetaSpec.js`
  - `example/spec/parallel/ingest/ingestFromPdrWithExecutionNamePrefixSpec.js`
  - `example/spec/parallel/ingest/ingestPdrWithNodeNameSpec.js`
- Updated the `@cumulus/api-client/CumulusApiClientError` error class to include new properties that can be accessed directly on
the error object:
  - `statusCode` - The HTTP status code of the API response
  - `apiMessage` - The message from the API response
- Added `params.pRetryOptions` parameter to
`@cumulus/api-client/granules.deleteGranule` to control the retry
behavior
- Updated `cmr_custom_host` variable to accept a full protocol and host name
(e.g. `http://cmr-custom-host.com`), whereas it previously only accepted a host name
- **CUMULUS-2482**
  - Switches the default distribution app in the `example/cumulus-tf` deployment to the new Cumulus Distribution
  - TEA is still available by following instructions in `example/README.md`
- **CUMULUS-2463**
  - Increases the duration of allowed backoff times for a successful test from
    0.5 sec to 1 sec.
- **CUMULUS-2528**
  - Removed `rds_connection_heartbeat` as a configuration option from all
    Cumulus terraform modules
  - Removed `dbHeartBeat` as an environmental switch from
    `@cumulus/db.getKnexClient` in favor of more comprehensive general db
    connect retry solution
  - Added new `rds_connection_timing_configuration` string map to allow for
    configuration and tuning of Core's internal database retry/connection
    timeout behaviors.  These values map to connection pool configuration
    values for tarn (https://github.com/vincit/tarn.js/) which Core's database
    module / knex(https://www.npmjs.com/package/knex) use for this purpose:
    - acquireTimeoutMillis
    - createRetryIntervalMillis
    - createTimeoutMillis
    - idleTimeoutMillis
    - reapIntervalMillis
      Connection errors will result in a log line prepended with 'knex failed on
      attempted connection error' and sent from '@cumulus/db/connection'
  - Updated `@cumulus/db` and all terraform mdules to set default retry
    configuration values for the database module to cover existing database
    heartbeat connection failures as well as all other knex/tarn connection
    creation failures.

### Fixed

- Fixed bug where `cmr_custom_host` variable was not properly forwarded into `archive`, `ingest`, and `sqs-message-remover` modules from `cumulus` module
- Fixed bug where `parse-pdr` set a granule's provider to the entire provider record when a `NODE_NAME`
  is present. Expected behavior consistent with other tasks is to set the provider name in that field.
- **CUMULUS-2568**
  - Update reconciliation report integration test to have better cleanup/failure behavior
  - Fixed `@cumulus/api-client/pdrs.getPdr` to request correct endpoint for returning a PDR from the API
- **CUMULUS-2620**
  - Fixed a bug where a granule could be removed from CMR but still be set as
  `published: true` and with a CMR link in the Dynamo/PostgreSQL databases. Now,
  the CMR deletion and the Dynamo/PostgreSQL record updates will all succeed or fail
  together, preventing the database records from being out of sync with CMR.
  - Fixed `@cumulus/api-client/pdrs.getPdr` to request correct
  endpoint for returning a PDR from the API

## [v9.2.2] 2021-08-06 - [BACKPORT]

**Please note** changes in 9.2.2 may not yet be released in future versions, as
this is a backport and patch release on the 9.2.x series of releases. Updates that
are included in the future will have a corresponding CHANGELOG entry in future
releases.

### Added

- **CUMULUS-2635**
  - Added helper functions:
    - `@cumulus/db/translate/file/translateApiPdrToPostgresPdr`

### Fixed

- **CUMULUS-2635**
  - Update `data-migration2` to migrate PDRs before migrating granules.
  - Update `data-migration2` unit tests testing granules migration to reference
    PDR records to better model the DB schema.
  - Update `migratePdrRecord` to use `translateApiPdrToPostgresPdr` function.

## [v9.2.1] 2021-07-29 - [BACKPORT]

### Fixed

- **CUMULUS-2626**
  - Update [PDR migration](https://github.com/nasa/cumulus/blob/master/lambdas/data-migration2/src/pdrs.ts) to correctly find Executions by a Dynamo PDR's `execution` field

## [v9.2.0] 2021-06-22

### Added

- **CUMULUS-2475**
  - Adds `GET` endpoint to distribution API
- **CUMULUS-2476**
  - Adds handler for authenticated `HEAD` Distribution requests replicating current behavior of TEA

### Changed

- **CUMULUS-2482**
  - Switches the default distribution app in the `example/cumulus-tf` deployment to the new Cumulus Distribution
  - TEA is still available by following instructions in `example/README.md`

### Fixed

- **CUMULUS-2520**
  - Fixed error that prevented `/elasticsearch/index-from-database` from starting.
- **CUMULUS-2532**
  - Fixed integration tests to have granule deletion occur before provider and
    collection deletion in test cleanup.
- **CUMULUS-2558**
  - Fixed issue where executions original_payload would not be retained on successful execution

## [v9.1.0] 2021-06-03

### BREAKING CHANGES

- `@cumulus/api-client/granules.getGranule` now returns the granule record from the GET `/granules/<granuleId>` endpoint, not the raw endpoint response
- **CUMULUS-2434**
  - To use the updated `update-granules-cmr-metadata-file-links` task, the
    granule  UMM-G metadata should have version 1.6.2 or later, since CMR s3
    link type 'GET DATA VIA DIRECT ACCESS' is not valid until UMM-G version
    [1.6.2](https://cdn.earthdata.nasa.gov/umm/granule/v1.6.2/umm-g-json-schema.json)
- **CUMULUS-2488**
  - Removed all EMS reporting including lambdas, endpoints, params, etc as all
    reporting is now handled through Cloud Metrics
- **CUMULUS-2472**
  - Moved existing `EarthdataLoginClient` to
    `@cumulus/oauth-client/EarthdataLoginClient` and updated all references in
    Cumulus Core.
  - Rename `EarthdataLoginClient` property from `earthdataLoginUrl` to
    `loginUrl for consistency with new OAuth clients. See example in
    [oauth-client
    README](https://github.com/nasa/cumulus/blob/master/packages/oauth-client/README.md)

### Added

- `@cumulus/api-client/granules.getGranuleResponse` to return the raw endpoint response from the GET `/granules/<granuleId>` endpoint
- **HYRAX-439** - Corrected README.md according to a new Hyrax URL format.
- **CUMULUS-2354**
  - Adds configuration options to allow `/s3credentials` endpoint to distribute
    same-region read-only tokens based on a user's CMR ACLs.
  - Configures the example deployment to enable this feature.
- **CUMULUS-2442**
  - Adds option to generate cloudfront URL to lzards-backup task. This will require a few new task config options that have been documented in the [task README](https://github.com/nasa/cumulus/blob/master/tasks/lzards-backup/README.md).
- **CUMULUS-2470**
  - Added `/s3credentials` endpoint for distribution API
- **CUMULUS-2471**
  - Add `/s3credentialsREADME` endpoint to distribution API
- **CUMULUS-2473**
  - Updated `tf-modules/cumulus_distribution` module to take earthdata or cognito credentials
  - Configured `example/cumulus-tf/cumulus_distribution.tf` to use CSDAP credentials
- **CUMULUS-2474**
  - Add `S3ObjectStore` to `aws-client`. This class allows for interaction with the S3 object store.
  - Add `object-store` package which contains abstracted object store functions for working with various cloud providers
- **CUMULUS-2477**
  - Added `/`, `/login` and `/logout` endpoints to cumulus distribution api
- **CUMULUS-2479**
  - Adds /version endpoint to distribution API
- **CUMULUS-2497**
  - Created `isISOFile()` to check if a CMR file is a CMR ISO file.
- **CUMULUS-2371**
  - Added helpers to `@cumulus/ingest/sqs`:
    - `archiveSqsMessageToS3` - archives an incoming SQS message to S3
    - `deleteArchivedMessageFromS3` - deletes a processed SQS message from S3
  - Added call to `archiveSqsMessageToS3` to `sqs-message-consumer` which
    archives all incoming SQS messages to S3.
  - Added call to `deleteArchivedMessageFrom` to `sqs-message-remover` which
    deletes archived SQS message from S3 once it has been processed.

### Changed

- **[PR2224](https://github.com/nasa/cumulus/pull/2244)**
  - Changed timeout on `sfEventSqsToDbRecords` Lambda to 60 seconds to match
    timeout for Knex library to acquire dataase connections
- **CUMULUS-2208**
  - Moved all `@cumulus/api/es/*` code to new `@cumulus/es-client` package
- Changed timeout on `sfEventSqsToDbRecords` Lambda to 60 seconds to match
  timeout for Knex library to acquire database connections
- **CUMULUS-2517**
  - Updated postgres-migration-count-tool default concurrency to '1'

- **CUMULUS-2489**
  - Updated docs for Terraform references in FAQs, glossary, and in Deployment sections

- **CUMULUS-2434**
  - Updated `@cumulus/cmrjs` `updateCMRMetadata` and related functions to add
    both HTTPS URLS and S3 URIs to CMR metadata.
  - Updated `update-granules-cmr-metadata-file-links` task to add both HTTPS
    URLs and S3 URIs to the OnlineAccessURLs field of CMR metadata. The task
    configuration parameter `cmrGranuleUrlType` now has default value `both`.
  - To use the updated `update-granules-cmr-metadata-file-links` task, the
    granule UMM-G metadata should have version 1.6.2 or later, since CMR s3 link
    type 'GET DATA VIA DIRECT ACCESS' is not valid until UMM-G version
    [1.6.2](https://cdn.earthdata.nasa.gov/umm/granule/v1.6.2/umm-g-json-schema.json)
- **CUMULUS-2472**
  - Renamed `@cumulus/earthdata-login-client` to more generic
    `@cumulus/oauth-client` as a parnt  class for new OAuth clients.
  - Added `@cumulus/oauth-client/CognitoClient` to interface with AWS cognito login service.
- **CUMULUS-2497**
  - Changed the `@cumulus/cmrjs` package:
    - Updated `@cumulus/cmrjs/cmr-utils.getGranuleTemporalInfo()` so it now
      returns temporal info for CMR ISO 19115 SMAP XML files.
    - Updated `@cumulus/cmrjs/cmr-utils.isCmrFilename()` to include
      `isISOFile()`.
- **CUMULUS-2532**
  - Changed integration tests to use `api-client/granules` functions as opposed
    to `granulesApi` from `@cumulus/integration-tests`.

### Fixed

- **CUMULUS-2519**
  - Update @cumulus/integration-tests.buildWorkflow to fail if provider/collection API response is not successful
- **CUMULUS-2518**
  - Update sf-event-sqs-to-db-records to not throw if a collection is not
    defined on a payload that has no granules/an empty granule payload object
- **CUMULUS-2512**
  - Updated ingest package S3 provider client to take additional parameter
    `remoteAltBucket` on `download` method to allow for per-file override of
    provider bucket for checksum
  - Updated @cumulus/ingest.fetchTextFile's signature to be parameterized and
    added `remoteAltBucket`to allow for an override of the passed in provider
    bucket for the source file
  - Update "eslint-plugin-import" to be pinned to 2.22.1
- **CUMULUS-2520**
  - Fixed error that prevented `/elasticsearch/index-from-database` from starting.
- **[2231](https://github.com/nasa/cumulus/issues/2231)**
  - Fixes broken relative path links in `docs/README.md`

### Removed

- **CUMULUS-2502**
  - Removed outdated documenation regarding Kibana index patterns for metrics.

## [v9.0.1] 2021-05-07

### Migration Steps

Please review the migration steps for 9.0.0 as this release is only a patch to
correct a failure in our build script and push out corrected release artifacts. The previous migration steps still apply.

### Changed

- Corrected `@cumulus/db` configuration to correctly build package.

## [v9.0.0] 2021-05-03

### Migration steps

- This release of Cumulus enables integration with a PostgreSQL database for archiving Cumulus data. There are several upgrade steps involved, **some of which need to be done before redeploying Cumulus**. See the [documentation on upgrading to the RDS release](https://nasa.github.io/cumulus/docs/upgrade-notes/upgrade-rds).

### BREAKING CHANGES

- **CUMULUS-2185** - RDS Migration Epic
  - **CUMULUS-2191**
    - Removed the following from the `@cumulus/api/models.asyncOperation` class in
      favor of the added `@cumulus/async-operations` module:
      - `start`
      - `startAsyncOperations`
  - **CUMULUS-2187**
    - The `async-operations` endpoint will now omit `output` instead of
      returning `none` when the operation did not return output.
  - **CUMULUS-2309**
    - Removed `@cumulus/api/models/granule.unpublishAndDeleteGranule` in favor
      of `@cumulus/api/lib/granule-remove-from-cmr.unpublishGranule` and
      `@cumulus/api/lib/granule-delete.deleteGranuleAndFiles`.
  - **CUMULUS-2385**
    - Updated `sf-event-sqs-to-db-records` to write a granule's files to
      PostgreSQL only after the workflow has exited the `Running` status.
      Please note that any workflow that uses `sf_sqs_report_task` for
      mid-workflow updates will be impacted.
    - Changed PostgreSQL `file` schema and TypeScript type definition to require
      `bucket` and `key` fields.
    - Updated granule/file write logic to mark a granule's status as "failed"
  - **CUMULUS-2455**
    - API `move granule` endpoint now moves granule files on a per-file basis
    - API `move granule` endpoint on granule file move failure will retain the
      file at it's original location, but continue to move any other granule
      files.
    - Removed the `move` method from the `@cumulus/api/models.granule` class.
      logic is now handled in `@cumulus/api/endpoints/granules` and is
      accessible via the Core API.

### Added

- **CUMULUS-2185** - RDS Migration Epic
  - **CUMULUS-2130**
    - Added postgres-migration-count-tool lambda/ECS task to allow for
      evaluation of database state
    - Added /migrationCounts api endpoint that allows running of the
      postgres-migration-count-tool as an asyncOperation
  - **CUMULUS-2394**
    - Updated PDR and Granule writes to check the step function
      workflow_start_time against the createdAt field for each record to ensure
      old records do not overwrite newer ones for legacy Dynamo and PostgreSQL
      writes
  - **CUMULUS-2188**
    - Added `data-migration2` Lambda to be run after `data-migration1`
    - Added logic to `data-migration2` Lambda for migrating execution records
      from DynamoDB to PostgreSQL
  - **CUMULUS-2191**
    - Added `@cumulus/async-operations` to core packages, exposing
      `startAsyncOperation` which will handle starting an async operation and
      adding an entry to both PostgreSQL and DynamoDb
  - **CUMULUS-2127**
    - Add schema migration for `collections` table
  - **CUMULUS-2129**
    - Added logic to `data-migration1` Lambda for migrating collection records
      from Dynamo to PostgreSQL
  - **CUMULUS-2157**
    - Add schema migration for `providers` table
    - Added logic to `data-migration1` Lambda for migrating provider records
      from Dynamo to PostgreSQL
  - **CUMULUS-2187**
    - Added logic to `data-migration1` Lambda for migrating async operation
      records from Dynamo to PostgreSQL
  - **CUMULUS-2198**
    - Added logic to `data-migration1` Lambda for migrating rule records from
      DynamoDB to PostgreSQL
  - **CUMULUS-2182**
    - Add schema migration for PDRs table
  - **CUMULUS-2230**
    - Add schema migration for `rules` table
  - **CUMULUS-2183**
    - Add schema migration for `asyncOperations` table
  - **CUMULUS-2184**
    - Add schema migration for `executions` table
  - **CUMULUS-2257**
    - Updated PostgreSQL table and column names to snake_case
    - Added `translateApiAsyncOperationToPostgresAsyncOperation` function to `@cumulus/db`
  - **CUMULUS-2186**
    - Added logic to `data-migration2` Lambda for migrating PDR records from
      DynamoDB to PostgreSQL
  - **CUMULUS-2235**
    - Added initial ingest load spec test/utility
  - **CUMULUS-2167**
    - Added logic to `data-migration2` Lambda for migrating Granule records from
      DynamoDB to PostgreSQL and parse Granule records to store File records in
      RDS.
  - **CUMULUS-2367**
    - Added `granules_executions` table to PostgreSQL schema to allow for a
      many-to-many relationship between granules and executions
      - The table refers to granule and execution records using foreign keys
        defined with ON CASCADE DELETE, which means that any time a granule or
        execution record is deleted, all of the records in the
        `granules_executions` table referring to that record will also be
        deleted.
    - Added `upsertGranuleWithExecutionJoinRecord` helper to `@cumulus/db` to
      allow for upserting a granule record and its corresponding
      `granules_execution` record
  - **CUMULUS-2128**
    - Added helper functions:
      - `@cumulus/db/translate/file/translateApiFiletoPostgresFile`
      - `@cumulus/db/translate/file/translateApiGranuletoPostgresGranule`
      - `@cumulus/message/Providers/getMessageProvider`
  - **CUMULUS-2190**
    - Added helper functions:
      - `@cumulus/message/Executions/getMessageExecutionOriginalPayload`
      - `@cumulus/message/Executions/getMessageExecutionFinalPayload`
      - `@cumulus/message/workflows/getMessageWorkflowTasks`
      - `@cumulus/message/workflows/getMessageWorkflowStartTime`
      - `@cumulus/message/workflows/getMessageWorkflowStopTime`
      - `@cumulus/message/workflows/getMessageWorkflowName`
  - **CUMULUS-2192**
    - Added helper functions:
      - `@cumulus/message/PDRs/getMessagePdrRunningExecutions`
      - `@cumulus/message/PDRs/getMessagePdrCompletedExecutions`
      - `@cumulus/message/PDRs/getMessagePdrFailedExecutions`
      - `@cumulus/message/PDRs/getMessagePdrStats`
      - `@cumulus/message/PDRs/getPdrPercentCompletion`
      - `@cumulus/message/workflows/getWorkflowDuration`
  - **CUMULUS-2199**
    - Added `translateApiRuleToPostgresRule` to `@cumulus/db` to translate API
      Rule to conform to Postgres Rule definition.
  - **CUMUlUS-2128**
    - Added "upsert" logic to the `sfEventSqsToDbRecords` Lambda for granule and
      file writes to the core PostgreSQL database
  - **CUMULUS-2199**
    - Updated Rules endpoint to write rules to core PostgreSQL database in
      addition to DynamoDB and to delete rules from the PostgreSQL database in
      addition to DynamoDB.
    - Updated `create` in Rules Model to take in optional `createdAt` parameter
      which sets the value of createdAt if not specified during function call.
  - **CUMULUS-2189**
    - Updated Provider endpoint logic to write providers in parallel to Core
      PostgreSQL database
    - Update integration tests to utilize API calls instead of direct
      api/model/Provider calls
  - **CUMULUS-2191**
    - Updated cumuluss/async-operation task to write async-operations to the
      PostgreSQL database.
  - **CUMULUS-2228**
    - Added logic to the `sfEventSqsToDbRecords` Lambda to write execution, PDR,
      and granule records to the core PostgreSQL database in parallel with
      writes to DynamoDB
  - **CUMUlUS-2190**
    - Added "upsert" logic to the `sfEventSqsToDbRecords` Lambda for PDR writes
      to the core PostgreSQL database
  - **CUMUlUS-2192**
    - Added "upsert" logic to the `sfEventSqsToDbRecords` Lambda for execution
      writes to the core PostgreSQL database
  - **CUMULUS-2187**
    - The `async-operations` endpoint will now omit `output` instead of
      returning `none` when the operation did not return output.
  - **CUMULUS-2167**
    - Change PostgreSQL schema definition for `files` to remove `filename` and
      `name` and only support `file_name`.
    - Change PostgreSQL schema definition for `files` to remove `size` to only
      support `file_size`.
    - Change `PostgresFile` to remove duplicate fields `filename` and `name` and
      rename `size` to `file_size`.
  - **CUMULUS-2266**
    - Change `sf-event-sqs-to-db-records` behavior to discard and not throw an
      error on an out-of-order/delayed message so as not to have it be sent to
      the DLQ.
  - **CUMULUS-2305**
    - Changed `DELETE /pdrs/{pdrname}` API behavior to also delete record from
      PostgreSQL database.
  - **CUMULUS-2309**
    - Changed `DELETE /granules/{granuleName}` API behavior to also delete
      record from PostgreSQL database.
    - Changed `Bulk operation BULK_GRANULE_DELETE` API behavior to also delete
      records from PostgreSQL database.
  - **CUMULUS-2367**
    - Updated `granule_cumulus_id` foreign key to granule in PostgreSQL `files`
      table to use a CASCADE delete, so records in the files table are
      automatically deleted by the database when the corresponding granule is
      deleted.
  - **CUMULUS-2407**
    - Updated data-migration1 and data-migration2 Lambdas to use UPSERT instead
      of UPDATE when migrating dynamoDB records to PostgreSQL.
    - Changed data-migration1 and data-migration2 logic to only update already
      migrated records if the incoming record update has a newer timestamp
  - **CUMULUS-2329**
    - Add `write-db-dlq-records-to-s3` lambda.
    - Add terraform config to automatically write db records DLQ messages to an
      s3 archive on the system bucket.
    - Add unit tests and a component spec test for the above.
  - **CUMULUS-2380**
    - Add `process-dead-letter-archive` lambda to pick up and process dead letters in the S3 system bucket dead letter archive.
    - Add `/deadLetterArchive/recoverCumulusMessages` endpoint to trigger an async operation to leverage this capability on demand.
    - Add unit tests and integration test for all of the above.
  - **CUMULUS-2406**
    - Updated parallel write logic to ensure that updatedAt/updated_at
      timestamps are the same in Dynamo/PG on record write for the following
      data types:
      - async operations
      - granules
      - executions
      - PDRs
  - **CUMULUS-2446**
    - Remove schema validation check against DynamoDB table for collections when
      migrating records from DynamoDB to core PostgreSQL database.
  - **CUMULUS-2447**
    - Changed `translateApiAsyncOperationToPostgresAsyncOperation` to call
      `JSON.stringify` and then `JSON.parse` on output.
  - **CUMULUS-2313**
    - Added `postgres-migration-async-operation` lambda to start an ECS task to
      run a the `data-migration2` lambda.
    - Updated `async_operations` table to include `Data Migration 2` as a new
      `operation_type`.
    - Updated `cumulus-tf/variables.tf` to include `optional_dynamo_tables` that
      will be merged with `dynamo_tables`.
  - **CUMULUS-2451**
    - Added summary type file `packages/db/src/types/summary.ts` with
      `MigrationSummary` and `DataMigration1` and `DataMigration2` types.
    - Updated `data-migration1` and `data-migration2` lambdas to return
      `MigrationSummary` objects.
    - Added logging for every batch of 100 records processed for executions,
      granules and files, and PDRs.
    - Removed `RecordAlreadyMigrated` logs in `data-migration1` and
      `data-migration2`
  - **CUMULUS-2452**
    - Added support for only migrating certain granules by specifying the
      `granuleSearchParams.granuleId` or `granuleSearchParams.collectionId`
      properties in the payload for the
      `<prefix>-postgres-migration-async-operation` Lambda
    - Added support for only running certain migrations for data-migration2 by
      specifying the `migrationsList` property in the payload for the
      `<prefix>-postgres-migration-async-operation` Lambda
  - **CUMULUS-2453**
    - Created `storeErrors` function which stores errors in system bucket.
    - Updated `executions` and `granulesAndFiles` data migrations to call `storeErrors` to store migration errors.
    - Added `system_bucket` variable to `data-migration2`.
  - **CUMULUS-2455**
    - Move granules API endpoint records move updates for migrated granule files
      if writing any of the granule files fails.
  - **CUMULUS-2468**
    - Added support for doing [DynamoDB parallel scanning](https://docs.aws.amazon.com/amazondynamodb/latest/developerguide/Scan.html#Scan.ParallelScan) for `executions` and `granules` migrations to improve performance. The behavior of the parallel scanning and writes can be controlled via the following properties on the event input to the `<prefix>-postgres-migration-async-operation` Lambda:
      - `granuleMigrationParams.parallelScanSegments`: How many segments to divide your granules DynamoDB table into for parallel scanning
      - `granuleMigrationParams.parallelScanLimit`: The maximum number of granule records to evaluate for each parallel scanning segment of the DynamoDB table
      - `granuleMigrationParams.writeConcurrency`: The maximum number of concurrent granule/file writes to perform to the PostgreSQL database across all DynamoDB segments
      - `executionMigrationParams.parallelScanSegments`: How many segments to divide your executions DynamoDB table into for parallel scanning
      - `executionMigrationParams.parallelScanLimit`: The maximum number of execution records to evaluate for each parallel scanning segment of the DynamoDB table
      - `executionMigrationParams.writeConcurrency`: The maximum number of concurrent execution writes to perform to the PostgreSQL database across all DynamoDB segments
  - **CUMULUS-2468** - Added `@cumulus/aws-client/DynamoDb.parallelScan` helper to perform [parallel scanning on DynamoDb tables](https://docs.aws.amazon.com/amazondynamodb/latest/developerguide/Scan.html#Scan.ParallelScan)
  - **CUMULUS-2507**
    - Updated granule record write logic to set granule status to `failed` in both Postgres and DynamoDB if any/all of its files fail to write to the database.

### Deprecated

- **CUMULUS-2185** - RDS Migration Epic
  - **CUMULUS-2455**
    - `@cumulus/ingest/moveGranuleFiles`

## [v8.1.2] 2021-07-29

**Please note** changes in 8.1.2 may not yet be released in future versions, as this
is a backport/patch release on the 8.x series of releases.  Updates that are
included in the future will have a corresponding CHANGELOG entry in future releases.

### Notable changes

- `cmr_custom_host` variable for `cumulus` module can now be used to configure Cumulus to
integrate with a custom CMR host name and protocol (e.g. `http://custom-cmr-host.com`). Note
that you **must** include a protocol (`http://` or `https://`) if specifying a value for this
variable.
- `@cumulus/sync-granule` task should now properly handle
syncing files from HTTP/HTTPS providers where basic auth is
required and involves a redirect to a different host (e.g.
downloading files protected by Earthdata Login)

### Added

- **CUMULUS-2548**
  - Added `allowed_redirects` field to PostgreSQL `providers` table
  - Added `allowedRedirects` field to DynamoDB `<prefix>-providers` table
  - Added `@cumulus/aws-client/S3.streamS3Upload` to handle uploading the contents
  of a readable stream to S3 and returning a promise

### Changed

- Updated `cmr_custom_host` variable to accept a full protocol and host name
(e.g. `http://cmr-custom-host.com`), whereas it previously only accepted a host name

### Fixed

- Fixed bug where `cmr_custom_host` variable was not properly forwarded into `archive`, `ingest`, and `sqs-message-remover` modules from `cumulus` module
- **CUMULUS-2548**
  - Fixed `@cumulus/ingest/HttpProviderClient.sync` to
properly handle basic auth when redirecting to a different
host and/or host with a different port

## [v8.1.1] 2021-04-30 -- Patch Release

**Please note** changes in 8.1.1 may not yet be released in future versions, as this
is a backport/patch release on the 8.x series of releases.  Updates that are
included in the future will have a corresponding CHANGELOG entry in future releases.

### Added

- **CUMULUS-2497**
  - Created `isISOFile()` to check if a CMR file is a CMR ISO file.

### Fixed

- **CUMULUS-2512**
  - Updated ingest package S3 provider client to take additional parameter
    `remoteAltBucket` on `download` method to allow for per-file override of
    provider bucket for checksum
  - Updated @cumulus/ingest.fetchTextFile's signature to be parameterized and
    added `remoteAltBucket`to allow for an override of the passed in provider
    bucket for the source file
  - Update "eslint-plugin-import" to be pinned to 2.22.1

### Changed

- **CUMULUS-2497**
  - Changed the `@cumulus/cmrjs` package:
    - Updated `@cumulus/cmrjs/cmr-utils.getGranuleTemporalInfo()` so it now
      returns temporal info for CMR ISO 19115 SMAP XML files.
    - Updated `@cumulus/cmrjs/cmr-utils.isCmrFilename()` to include
      `isISOFile()`.

- **[2216](https://github.com/nasa/cumulus/issues/2216)**
  - Removed "node-forge", "xml-crypto" from audit whitelist, added "underscore"

## [v8.1.0] 2021-04-29

### Added

- **CUMULUS-2348**
  - The `@cumulus/api` `/granules` and `/granules/{granuleId}` endpoints now take `getRecoveryStatus` parameter
  to include recoveryStatus in result granule(s)
  - The `@cumulus/api-client.granules.getGranule` function takes a `query` parameter which can be used to
  request additional granule information.
  - Published `@cumulus/api@7.2.1-alpha.0` for dashboard testing
- **CUMULUS-2469**
  - Added `tf-modules/cumulus_distribution` module to standup a skeleton
    distribution api

## [v8.0.0] 2021-04-08

### BREAKING CHANGES

- **CUMULUS-2428**
  - Changed `/granules/bulk` to use `queueUrl` property instead of a `queueName` property for setting the queue to use for scheduling bulk granule workflows

### Notable changes

- Bulk granule operations endpoint now supports setting a custom queue for scheduling workflows via the `queueUrl` property in the request body. If provided, this value should be the full URL for an SQS queue.

### Added

- **CUMULUS-2374**
  - Add cookbok entry for queueing PostToCmr step
  - Add example workflow to go with cookbook
- **CUMULUS-2421**
  - Added **experimental** `ecs_include_docker_cleanup_cronjob` boolean variable to the Cumulus module to enable cron job to clean up docker root storage blocks in ECS cluster template for non-`device-mapper` storage drivers. Default value is `false`. This fulfills a specific user support request. This feature is otherwise untested and will remain so until we can iterate with a better, more general-purpose solution. Use of this feature is **NOT** recommended unless you are certain you need it.

- **CUMULUS-1808**
  - Add additional error messaging in `deleteSnsTrigger` to give users more context about where to look to resolve ResourceNotFound error when disabling or deleting a rule.

### Fixed

- **CUMULUS-2281**
  - Changed discover-granules task to write discovered granules directly to
    logger, instead of via environment variable. This fixes a problem where a
    large number of found granules prevents this lambda from running as an
    activity with an E2BIG error.

## [v7.2.0] 2021-03-23

### Added

- **CUMULUS-2346**
  - Added orca API endpoint to `@cumulus/api` to get recovery status
  - Add `CopyToGlacier` step to [example IngestAndPublishGranuleWithOrca workflow](https://github.com/nasa/cumulus/blob/master/example/cumulus-tf/ingest_and_publish_granule_with_orca_workflow.tf)

### Changed

- **HYRAX-357**
  - Format of NGAP OPeNDAP URL changed and by default now is referring to concept id and optionally can include short name and version of collection.
  - `addShortnameAndVersionIdToConceptId` field has been added to the config inputs of the `hyrax-metadata-updates` task

## [v7.1.0] 2021-03-12

### Notable changes

- `sync-granule` task will now properly handle syncing 0 byte files to S3
- SQS/Kinesis rules now support scheduling workflows to a custom queue via the `rule.queueUrl` property. If provided, this value should be the full URL for an SQS queue.

### Added

- `tf-modules/cumulus` module now supports a `cmr_custom_host` variable that can
  be used to set to an arbitray  host for making CMR requests (e.g.
  `https://custom-cmr-host.com`).
- Added `buckets` variable to `tf-modules/archive`
- **CUMULUS-2345**
  - Deploy ORCA with Cumulus, see `example/cumulus-tf/orca.tf` and `example/cumulus-tf/terraform.tfvars.example`
  - Add `CopyToGlacier` step to [example IngestAndPublishGranule workflow](https://github.com/nasa/cumulus/blob/master/example/cumulus-tf/ingest_and_publish_granule_workflow.asl.json)
- **CUMULUS-2424**
  - Added `childWorkflowMeta` to `queue-pdrs` config. An object passed to this config value will be merged into a child workflow message's `meta` object. For an example of how this can be used, see `example/cumulus-tf/discover_and_queue_pdrs_with_child_workflow_meta_workflow.asl.json`.
- **CUMULUS-2427**
  - Added support for using a custom queue with SQS and Kinesis rules. Whatever queue URL is set on the `rule.queueUrl` property will be used to schedule workflows for that rule. This change allows SQS/Kinesis rules to use [any throttled queues defined for a deployment](https://nasa.github.io/cumulus/docs/data-cookbooks/throttling-queued-executions).

### Fixed

- **CUMULUS-2394**
  - Updated PDR and Granule writes to check the step function `workflow_start_time` against
      the `createdAt` field  for each record to ensure old records do not
      overwrite newer ones

### Changed

- `<prefix>-lambda-api-gateway` IAM role used by API Gateway Lambda now
  supports accessing all buckets defined in your `buckets` variable except
  "internal" buckets
- Updated the default scroll duration used in ESScrollSearch and part of the
  reconcilation report functions as a result of testing and seeing timeouts
  at its current value of 2min.
- **CUMULUS-2355**
  - Added logic to disable `/s3Credentials` endpoint based upon value for
    environment variable `DISABLE_S3_CREDENTIALS`. If set to "true", the
    endpoint will not dispense S3 credentials and instead return a message
    indicating that the endpoint has been disabled.
- **CUMULUS-2397**
  - Updated `/elasticsearch` endpoint's `reindex` function to prevent
    reindexing when source and destination indices are the same.
- **CUMULUS-2420**
  - Updated test function `waitForAsyncOperationStatus` to take a retryObject
    and use exponential backoff.  Increased the total test duration for both
    AsycOperation specs and the ReconciliationReports tests.
  - Updated the default scroll duration used in ESScrollSearch and part of the
    reconcilation report functions as a result of testing and seeing timeouts
    at its current value of 2min.
- **CUMULUS-2427**
  - Removed `queueUrl` from the parameters object for `@cumulus/message/Build.buildQueueMessageFromTemplate`
  - Removed `queueUrl` from the parameters object for `@cumulus/message/Build.buildCumulusMeta`

### Fixed

- Fixed issue in `@cumulus/ingest/S3ProviderClient.sync()` preventing 0 byte files from being synced to S3.

### Removed

- Removed variables from `tf-modules/archive`:
  - `private_buckets`
  - `protected_buckets`
  - `public_buckets`

## [v7.0.0] 2021-02-22

### BREAKING CHANGES

- **CUMULUS-2362** - Endpoints for the logs (/logs) will now throw an error unless Metrics is set up

### Added

- **CUMULUS-2345**
  - Deploy ORCA with Cumulus, see `example/cumulus-tf/orca.tf` and `example/cumulus-tf/terraform.tfvars.example`
  - Add `CopyToGlacier` step to [example IngestAndPublishGranule workflow](https://github.com/nasa/cumulus/blob/master/example/cumulus-tf/ingest_and_publish_granule_workflow.asl.json)
- **CUMULUS-2376**
  - Added `cmrRevisionId` as an optional parameter to `post-to-cmr` that will be used when publishing metadata to CMR.
- **CUMULUS-2412**
  - Adds function `getCollectionsByShortNameAndVersion` to @cumulus/cmrjs that performs a compound query to CMR to retrieve collection information on a list of collections. This replaces a series of calls to the CMR for each collection with a single call on the `/collections` endpoint and should improve performance when CMR return times are increased.

### Changed

- **CUMULUS-2362**
  - Logs endpoints only work with Metrics set up
- **CUMULUS-2376**
  - Updated `publishUMMGJSON2CMR` to take in an optional `revisionId` parameter.
  - Updated `publishUMMGJSON2CMR` to throw an error if optional `revisionId` does not match resulting revision ID.
  - Updated `publishECHO10XML2CMR` to take in an optional `revisionId` parameter.
  - Updated `publishECHO10XML2CMR` to throw an error if optional `revisionId` does not match resulting revision ID.
  - Updated `publish2CMR` to take in optional `cmrRevisionId`.
  - Updated `getWriteHeaders` to take in an optional CMR Revision ID.
  - Updated `ingestGranule` to take in an optional CMR Revision ID to pass to `getWriteHeaders`.
  - Updated `ingestUMMGranule` to take in an optional CMR Revision ID to pass to `getWriteHeaders`.
- **CUMULUS-2350**
  - Updates the examples on the `/s3credentialsREADME`, to include Python and
    JavaScript code demonstrating how to refrsh  the s3credential for
    programatic access.
- **CUMULUS-2383**
  - PostToCMR task will return CMRInternalError when a `500` status is returned from CMR

## [v6.0.0] 2021-02-16

### MIGRATION NOTES

- **CUMULUS-2255** - Cumulus has upgraded its supported version of Terraform
  from **0.12.12** to **0.13.6**. Please see the [instructions to upgrade your
  deployments](https://github.com/nasa/cumulus/blob/master/docs/upgrade-notes/upgrading-tf-version-0.13.6.md).

- **CUMULUS-2350**
  - If the  `/s3credentialsREADME`, does not appear to be working after
    deployment, [manual redeployment](https://docs.aws.amazon.com/apigateway/latest/developerguide/how-to-deploy-api-with-console.html)
    of the API-gateway stage may be necessary to finish the deployment.

### BREAKING CHANGES

- **CUMULUS-2255** - Cumulus has upgraded its supported version of Terraform from **0.12.12** to **0.13.6**.

### Added

- **CUMULUS-2291**
  - Add provider filter to Granule Inventory Report
- **CUMULUS-2300**
  - Added `childWorkflowMeta` to `queue-granules` config. Object passed to this
    value will be merged into a child workflow message's  `meta` object. For an
    example of how this can be used, see
    `example/cumulus-tf/discover_granules_workflow.asl.json`.
- **CUMULUS-2350**
  - Adds an unprotected endpoint, `/s3credentialsREADME`, to the
    s3-credentials-endpoint that displays  information on how to use the
    `/s3credentials` endpoint
- **CUMULUS-2368**
  - Add QueueWorkflow task
- **CUMULUS-2391**
  - Add reportToEms to collections.files file schema
- **CUMULUS-2395**
  - Add Core module parameter `ecs_custom_sg_ids` to Cumulus module to allow for
    custom security group mappings
- **CUMULUS-2402**
  - Officially expose `sftp()` for use in `@cumulus/sftp-client`

### Changed

- **CUMULUS-2323**
  - The sync granules task when used with the s3 provider now uses the
    `source_bucket` key in `granule.files` objects.  If incoming payloads using
    this task have a `source_bucket` value for a file using the s3 provider, the
    task will attempt to sync from the bucket defined in the file's
    `source_bucket` key instead of the `provider`.
    - Updated `S3ProviderClient.sync` to allow for an optional bucket parameter
      in support of the changed behavior.
  - Removed `addBucketToFile` and related code from sync-granules task

- **CUMULUS-2255**
  - Updated Terraform deployment code syntax for compatibility with version 0.13.6
- **CUMULUS-2321**
  - Updated API endpoint GET `/reconciliationReports/{name}` to return the
    pre-signe s3 URL in addition to report data

### Fixed

- Updated `hyrax-metadata-updates` task so the opendap url has Type 'USE SERVICE API'

- **CUMULUS-2310**
  - Use valid filename for reconciliation report
- **CUMULUS-2351**
  - Inventory report no longer includes the File/Granule relation object in the
    okCountByGranules key of a report.  The information is only included when a
    'Granule Not Found' report is run.

### Removed

- **CUMULUS-2364**
  - Remove the internal Cumulus logging lambda (log2elasticsearch)

## [v5.0.1] 2021-01-27

### Changed

- **CUMULUS-2344**
  - Elasticsearch API now allows you to reindex to an index that already exists
  - If using the Change Index operation and the new index doesn't exist, it will be created
  - Regarding instructions for CUMULUS-2020, you can now do a change index
    operation before a reindex operation. This will
    ensure that new data will end up in the new index while Elasticsearch is reindexing.

- **CUMULUS-2351**
  - Inventory report no longer includes the File/Granule relation object in the okCountByGranules key of a report. The information is only included when a 'Granule Not Found' report is run.

### Removed

- **CUMULUS-2367**
  - Removed `execution_cumulus_id` column from granules RDS schema and data type

## [v5.0.0] 2021-01-12

### BREAKING CHANGES

- **CUMULUS-2020**
  - Elasticsearch data mappings have been updated to improve search and the API
    has been update to reflect those changes. See Migration notes on how to
    update the Elasticsearch mappings.

### Migration notes

- **CUMULUS-2020**
  - Elasticsearch data mappings have been updated to improve search. For
    example, case insensitive searching will now work (e.g. 'MOD' and 'mod' will
    return the same granule results). To use the improved Elasticsearch queries,
    [reindex](https://nasa.github.io/cumulus-api/#reindex) to create a new index
    with the correct types. Then perform a [change
    index](https://nasa.github.io/cumulus-api/#change-index) operation to use
    the new index.
- **CUMULUS-2258**
  - Because the `egress_lambda_log_group` and
    `egress_lambda_log_subscription_filter` resource were removed from the
    `cumulus` module, new definitions for these resources must be added to
    `cumulus-tf/main.tf`. For reference on how to define these resources, see
    [`example/cumulus-tf/thin_egress_app.tf`](https://github.com/nasa/cumulus/blob/master/example/cumulus-tf/thin_egress_app.tf).
  - The `tea_stack_name` variable being passed into the `cumulus` module should be removed
- **CUMULUS-2344**
  - Regarding instructions for CUMULUS-2020, you can now do a change index operation before a reindex operation. This will
    ensure that new data will end up in the new index while Elasticsearch is reindexing.

### BREAKING CHANGES

- **CUMULUS-2020**
  - Elasticsearch data mappings have been updated to improve search and the API has been updated to reflect those changes. See Migration notes on how to update the Elasticsearch mappings.

### Added

- **CUMULUS-2318**
  - Added`async_operation_image` as `cumulus` module variable to allow for override of the async_operation container image.  Users can optionally specify a non-default docker image for use with Core async operations.
- **CUMULUS-2219**
  - Added `lzards-backup` Core task to facilitate making LZARDS backup requests in Cumulus ingest workflows
- **CUMULUS-2092**
  - Add documentation for Granule Not Found Reports
- **HYRAX-320**
  - `@cumulus/hyrax-metadata-updates`Add component URI encoding for entry title id and granule ur to allow for values with special characters in them. For example, EntryTitleId 'Sentinel-6A MF/Jason-CS L2 Advanced Microwave Radiometer (AMR-C) NRT Geophysical Parameters' Now, URLs generated from such values will be encoded correctly and parsable by HyraxInTheCloud
- **CUMULUS-1370**
  - Add documentation for Getting Started section including FAQs
- **CUMULUS-2092**
  - Add documentation for Granule Not Found Reports
- **CUMULUS-2219**
  - Added `lzards-backup` Core task to facilitate making LZARDS backup requests in Cumulus ingest workflows
- **CUMULUS-2280**
  - In local api, retry to create tables if they fail to ensure localstack has had time to start fully.
- **CUMULUS-2290**
  - Add `queryFields` to granule schema, and this allows workflow tasks to add queryable data to granule record. For reference on how to add data to `queryFields` field, see [`example/cumulus-tf/kinesis_trigger_test_workflow.tf`](https://github.com/nasa/cumulus/blob/master/example/cumulus-tf/kinesis_trigger_test_workflow.tf).
- **CUMULUS-2318**
  - Added`async_operation_image` as `cumulus` module variable to allow for override of the async_operation container image.  Users can optionally specify a non-default docker image for use with Core async operations.

### Changed

- **CUMULUS-2020**
  - Updated Elasticsearch mappings to support case-insensitive search
- **CUMULUS-2124**
  - cumulus-rds-tf terraform module now takes engine_version as an input variable.
- **CUMULUS-2279**
  - Changed the formatting of granule CMR links: instead of a link to the `/search/granules.json` endpoint, now it is a direct link to `/search/concepts/conceptid.format`
- **CUMULUS-2296**
  - Improved PDR spec compliance of `parse-pdr` by updating `@cumulus/pvl` to parse fields in a manner more consistent with the PDR ICD, with respect to numbers and dates. Anything not matching the ICD expectations, or incompatible with Javascript parsing, will be parsed as a string instead.
- **CUMULUS-2344**
  - Elasticsearch API now allows you to reindex to an index that already exists
  - If using the Change Index operation and the new index doesn't exist, it will be created

### Removed

- **CUMULUS-2258**
  - Removed `tea_stack_name` variable from `tf-modules/distribution/variables.tf` and `tf-modules/cumulus/variables.tf`
  - Removed `egress_lambda_log_group` and `egress_lambda_log_subscription_filter` resources from `tf-modules/distribution/main.tf`

## [v4.0.0] 2020-11-20

### Migration notes

- Update the name of your `cumulus_message_adapter_lambda_layer_arn` variable for the `cumulus` module to `cumulus_message_adapter_lambda_layer_version_arn`. The value of the variable should remain the same (a layer version ARN of a Lambda layer for the [`cumulus-message-adapter`](https://github.com/nasa/cumulus-message-adapter/).
- **CUMULUS-2138** - Update all workflows using the `MoveGranules` step to add `UpdateGranulesCmrMetadataFileLinksStep`that runs after it. See the example [`IngestAndPublishWorkflow`](https://github.com/nasa/cumulus/blob/master/example/cumulus-tf/ingest_and_publish_granule_workflow.asl.json) for reference.
- **CUMULUS-2251**
  - Because it has been removed from the `cumulus` module, a new resource definition for `egress_api_gateway_log_subscription_filter` must be added to `cumulus-tf/main.tf`. For reference on how to define this resource, see [`example/cumulus-tf/main.tf`](https://github.com/nasa/cumulus/blob/master/example/cumulus-tf/main.tf).

### Added

- **CUMULUS-2248**
  - Updates Integration Tests README to point to new fake provider template.
- **CUMULUS-2239**
  - Add resource declaration to create a VPC endpoint in tea-map-cache module if `deploy_to_ngap` is false.
- **CUMULUS-2063**
  - Adds a new, optional query parameter to the `/collections[&getMMT=true]` and `/collections/active[&getMMT=true]` endpoints. When a user provides a value of `true` for `getMMT` in the query parameters, the endpoint will search CMR and update each collection's results with new key `MMTLink` containing a link to the MMT (Metadata Management Tool) if a CMR collection id is found.
- **CUMULUS-2170**
  - Adds ability to filter granule inventory reports
- **CUMULUS-2211**
  - Adds `granules/bulkReingest` endpoint to `@cumulus/api`
- **CUMULUS-2251**
  - Adds `log_api_gateway_to_cloudwatch` variable to `example/cumulus-tf/variables.tf`.
  - Adds `log_api_gateway_to_cloudwatch` variable to `thin_egress_app` module definition.

### Changed

- **CUMULUS-2216**
  - `/collection` and `/collection/active` endpoints now return collections without granule aggregate statistics by default. The original behavior is preserved and can be found by including a query param of `includeStats=true` on the request to the endpoint.
  - The `es/collections` Collection class takes a new parameter includeStats. It no longer appends granule aggregate statistics to the returned results by default. One must set the new parameter to any non-false value.
- **CUMULUS-2201**
  - Update `dbIndexer` lambda to process requests in serial
  - Fixes ingestPdrWithNodeNameSpec parsePdr provider error
- **CUMULUS-2251**
  - Moves Egress Api Gateway Log Group Filter from `tf-modules/distribution/main.tf` to `example/cumulus-tf/main.tf`

### Fixed

- **CUMULUS-2251**
  - This fixes a deployment error caused by depending on the `thin_egress_app` module output for a resource count.

### Removed

- **CUMULUS-2251**
  - Removes `tea_api_egress_log_group` variable from `tf-modules/distribution/variables.tf` and `tf-modules/cumulus/variables.tf`.

### BREAKING CHANGES

- **CUMULUS-2138** - CMR metadata update behavior has been removed from the `move-granules` task into a
new `update-granules-cmr-metadata-file-links` task.
- **CUMULUS-2216**
  - `/collection` and `/collection/active` endpoints now return collections without granule aggregate statistics by default. The original behavior is preserved and can be found by including a query param of `includeStats=true` on the request to the endpoint.  This is likely to affect the dashboard only but included here for the change of behavior.
- **[1956](https://github.com/nasa/cumulus/issues/1956)**
  - Update the name of the `cumulus_message_adapter_lambda_layer_arn` output from the `cumulus-message-adapter` module to `cumulus_message_adapter_lambda_layer_version_arn`. The output value has changed from being the ARN of the Lambda layer **without a version** to the ARN of the Lambda layer **with a version**.
  - Update the variable name in the `cumulus` and `ingest` modules from `cumulus_message_adapter_lambda_layer_arn` to `cumulus_message_adapter_lambda_layer_version_arn`

## [v3.0.1] 2020-10-21

- **CUMULUS-2203**
  - Update Core tasks to use
    [cumulus-message-adapter-js](https://github.com/nasa/cumulus-message-adapter-js)
    v2.0.0 to resolve memory leak/lambda ENOMEM constant failure issue.   This
    issue caused lambdas to slowly use all memory in the run environment and
    prevented AWS from halting/restarting warmed instances when task code was
    throwing consistent errors under load.

- **CUMULUS-2232**
  - Updated versions for `ajv`, `lodash`, `googleapis`, `archiver`, and
    `@cumulus/aws-client` to remediate vulnerabilities found in SNYK scan.

### Fixed

- **CUMULUS-2233**
  - Fixes /s3credentials bug where the expiration time on the cookie was set to a time that is always expired, so authentication was never being recognized as complete by the API. Consequently, the user would end up in a redirect loop and requests to /s3credentials would never complete successfully. The bug was caused by the fact that the code setting the expiration time for the cookie was expecting a time value in milliseconds, but was receiving the expirationTime from the EarthdataLoginClient in seconds. This bug has been fixed by converting seconds into milliseconds. Unit tests were added to test that the expiration time has been converted to milliseconds and checking that the cookie's expiration time is greater than the current time.

## [v3.0.0] 2020-10-7

### MIGRATION STEPS

- **CUMULUS-2099**
  - All references to `meta.queues` in workflow configuration must be replaced with references to queue URLs from Terraform resources. See the updated [data cookbooks](https://nasa.github.io/cumulus/docs/data-cookbooks/about-cookbooks) or example [Discover Granules workflow configuration](https://github.com/nasa/cumulus/blob/master/example/cumulus-tf/discover_granules_workflow.asl.json).
  - The steps for configuring queued execution throttling have changed. See the [updated documentation](https://nasa.github.io/cumulus/docs/data-cookbooks/throttling-queued-executions).
  - In addition to the configuration for execution throttling, the internal mechanism for tracking executions by queue has changed. As a result, you should **disable any rules or workflows scheduling executions via a throttled queue** before upgrading. Otherwise, you may be at risk of having **twice as many executions** as are configured for the queue while the updated tracking is deployed. You can re-enable these rules/workflows once the upgrade is complete.

- **CUMULUS-2111**
  - **Before you re-deploy your `cumulus-tf` module**, note that the [`thin-egress-app`][thin-egress-app] is no longer deployed by default as part of the `cumulus` module, so you must add the TEA module to your deployment and manually modify your Terraform state **to avoid losing your API gateway and impacting any Cloudfront endpoints pointing to those gateways**. If you don't care about losing your API gateway and impacting Cloudfront endpoints, you can ignore the instructions for manually modifying state.

    1. Add the [`thin-egress-app`][thin-egress-app] module to your `cumulus-tf` deployment as shown in the [Cumulus example deployment](https://github.com/nasa/cumulus/tree/master/example/cumulus-tf/main.tf).

         - Note that the values for `tea_stack_name` variable to the `cumulus` module and the `stack_name` variable to the `thin_egress_app` module **must match**
         - Also, if you are specifying the `stage_name` variable to the `thin_egress_app` module, **the value of the `tea_api_gateway_stage` variable to the `cumulus` module must match it**

    2. **If you want to preserve your existing `thin-egress-app` API gateway and avoid having to update your Cloudfront endpoint for distribution, then you must follow these instructions**: <https://nasa.github.io/cumulus/docs/upgrade-notes/migrate_tea_standalone>. Otherwise, you can re-deploy as usual.

  - If you provide your own custom bucket map to TEA as a standalone module, **you must ensure that your custom bucket map includes mappings for the `protected` and `public` buckets specified in your `cumulus-tf/terraform.tfvars`, otherwise Cumulus may not be able to determine the correct distribution URL for ingested files and you may encounter errors**

- **CUMULUS-2197**
  - EMS resources are now optional, and `ems_deploy` is set to `false` by default, which will delete your EMS resources.
  - If you would like to keep any deployed EMS resources, add the `ems_deploy` variable set to `true` in your `cumulus-tf/terraform.tfvars`

### BREAKING CHANGES

- **CUMULUS-2200**
  - Changes return from 303 redirect to 200 success for `Granule Inventory`'s
    `/reconciliationReport` returns.  The user (dashboard) must read the value
    of `url` from the return to get the s3SignedURL and then download the report.
- **CUMULUS-2099**
  - `meta.queues` has been removed from Cumulus core workflow messages.
  - `@cumulus/sf-sqs-report` workflow task no longer reads the reporting queue URL from `input.meta.queues.reporting` on the incoming event. Instead, it requires that the queue URL be set as the `reporting_queue_url` environment variable on the deployed Lambda.
- **CUMULUS-2111**
  - The deployment of the `thin-egress-app` module has be removed from `tf-modules/distribution`, which is a part of the `tf-modules/cumulus` module. Thus, the `thin-egress-app` module is no longer deployed for you by default. See the migration steps for details about how to add deployment for the `thin-egress-app`.
- **CUMULUS-2141**
  - The `parse-pdr` task has been updated to respect the `NODE_NAME` property in
    a PDR's `FILE_GROUP`. If a `NODE_NAME` is present, the task will query the
    Cumulus API for a provider with that host. If a provider is found, the
    output granule from the task will contain a `provider` property containing
    that provider. If `NODE_NAME` is set but a provider with that host cannot be
    found in the API, or if multiple providers are found with that same host,
    the task will fail.
  - The `queue-granules` task has been updated to expect an optional
    `granule.provider` property on each granule. If present, the granule will be
    enqueued using that provider. If not present, the task's `config.provider`
    will be used instead.
- **CUMULUS-2197**
  - EMS resources are now optional and will not be deployed by default. See migration steps for information
    about how to deploy EMS resources.

#### CODE CHANGES

- The `@cumulus/api-client.providers.getProviders` function now takes a
  `queryStringParameters` parameter which can be used to filter the providers
  which are returned
- The `@cumulus/aws-client/S3.getS3ObjectReadStreamAsync` function has been
  removed. It read the entire S3 object into memory before returning a read
  stream, which could cause Lambdas to run out of memory. Use
  `@cumulus/aws-client/S3.getObjectReadStream` instead.
- The `@cumulus/ingest/util.lookupMimeType` function now returns `undefined`
  rather than `null` if the mime type could not be found.
- The `@cumulus/ingest/lock.removeLock` function now returns `undefined`
- The `@cumulus/ingest/granule.generateMoveFileParams` function now returns
  `source: undefined` and `target :undefined` on the response object if either could not be
  determined. Previously, `null` had been returned.
- The `@cumulus/ingest/recursion.recursion` function must now be imported using
  `const { recursion } = require('@cumulus/ingest/recursion');`
- The `@cumulus/ingest/granule.getRenamedS3File` function has been renamed to
  `listVersionedObjects`
- `@cumulus/common.http` has been removed
- `@cumulus/common/http.download` has been removed

### Added

- **CUMULUS-1855**
  - Fixed SyncGranule task to return an empty granules list when given an empty
    (or absent) granules list on input, rather than throwing an exception
- **CUMULUS-1955**
  - Added `@cumulus/aws-client/S3.getObject` to get an AWS S3 object
  - Added `@cumulus/aws-client/S3.waitForObject` to get an AWS S3 object,
    retrying, if necessary
- **CUMULUS-1961**
  - Adds `startTimestamp` and `endTimestamp` parameters to endpoint
    `reconcilationReports`.  Setting these values will filter the returned
    report to cumulus data that falls within the timestamps. It also causes the
    report to be one directional, meaning cumulus is only reconciled with CMR,
    but not the other direction. The Granules will be filtered by their
    `updatedAt` values. Collections are filtered by the updatedAt time of their
    granules, i.e. Collections with granules that are updatedAt a time between
    the time parameters will be returned in the reconciliation reports.
  - Adds `startTimestamp` and `endTimestamp` parameters to create-reconciliation-reports
    lambda function. If either of these params is passed in with a value that can be
    converted to a date object, the inter-platform comparison between Cumulus and CMR will
    be one way.  That is, collections, granules, and files will be filtered by time for
    those found in Cumulus and only those compared to the CMR holdings. For the moment
    there is not enough information to change the internal consistency check, and S3 vs
    Cumulus comparisons are unchanged by the timestamps.
- **CUMULUS-1962**
  - Adds `location` as parameter to `/reconciliationReports` endpoint. Options are `S3`
    resulting in a S3 vs. Cumulus database search or `CMR` resulting in CMR vs. Cumulus database search.
- **CUMULUS-1963**
  - Adds `granuleId` as input parameter to `/reconcilationReports`
    endpoint. Limits inputs parameters to either `collectionId` or `granuleId`
    and will fail to create the report if both are provided.  Adding granuleId
    will find collections in Cumulus by granuleId and compare those one way
    with those in CMR.
  - `/reconciliationReports` now validates any input json before starting the
    async operation and the lambda handler no longer validates input
    parameters.
- **CUMULUS-1964**
  - Reports can now be filtered on provider
- **CUMULUS-1965**
  - Adds `collectionId` parameter to the `/reconcilationReports`
    endpoint. Setting this value will limit the scope of the reconcilation
    report to only the input collectionId when comparing Cumulus and
    CMR. `collectionId` is provided an array of strings e.g. `[shortname___version, shortname2___version2]`
- **CUMULUS-2107**
  - Added a new task, `update-cmr-access-constraints`, that will set access constraints in CMR Metadata.
    Currently supports UMMG-JSON and Echo10XML, where it will configure `AccessConstraints` and
    `RestrictionFlag/RestrictionComment`, respectively.
  - Added an operator doc on how to configure and run the access constraint update workflow, which will update the metadata using the new task, and then publish the updated metadata to CMR.
  - Added an operator doc on bulk operations.
- **CUMULUS-2111**
  - Added variables to `cumulus` module:
    - `tea_api_egress_log_group`
    - `tea_external_api_endpoint`
    - `tea_internal_api_endpoint`
    - `tea_rest_api_id`
    - `tea_rest_api_root_resource_id`
    - `tea_stack_name`
  - Added variables to `distribution` module:
    - `tea_api_egress_log_group`
    - `tea_external_api_endpoint`
    - `tea_internal_api_endpoint`
    - `tea_rest_api_id`
    - `tea_rest_api_root_resource_id`
    - `tea_stack_name`
- **CUMULUS-2112**
  - Added `@cumulus/api/lambdas/internal-reconciliation-report`, so create-reconciliation-report
    lambda can create `Internal` reconciliation report
- **CUMULUS-2116**
  - Added `@cumulus/api/models/granule.unpublishAndDeleteGranule` which
  unpublishes a granule from CMR and deletes it from Cumulus, but does not
  update the record to `published: false` before deletion
- **CUMULUS-2113**
  - Added Granule not found report to reports endpoint
  - Update reports to return breakdown by Granule of files both in DynamoDB and S3
- **CUMULUS-2123**
  - Added `cumulus-rds-tf` DB cluster module to `tf-modules` that adds a
    severless RDS Aurora/ PostgreSQL  database cluster to meet the PostgreSQL
    requirements for future releases.
  - Updated the default Cumulus module to take the following new required variables:
    - rds_user_access_secret_arn:
      AWS Secrets Manager secret ARN containing a JSON string of DB credentials
      (containing at least host, password, port as keys)
    - rds_security_group:
      RDS Security Group that provides connection access to the RDS cluster
  - Updated API lambdas and default ECS cluster to add them to the
    `rds_security_group` for database access
- **CUMULUS-2126**
  - The collections endpoint now writes to the RDS database
- **CUMULUS-2127**
  - Added migration to create collections relation for RDS database
- **CUMULUS-2129**
  - Added `data-migration1` Terraform module and Lambda to migrate data from Dynamo to RDS
    - Added support to Lambda for migrating collections data from Dynamo to RDS
- **CUMULUS-2155**
  - Added `rds_connection_heartbeat` to `cumulus` and `data-migration` tf
    modules.  If set to true, this diagnostic variable instructs Core's database
    code to fire off a connection 'heartbeat' query and log the timing/results
    for diagnostic purposes, and retry certain connection timeouts once.
    This option is disabled by default
- **CUMULUS-2156**
  - Support array inputs parameters for `Internal` reconciliation report
- **CUMULUS-2157**
  - Added support to `data-migration1` Lambda for migrating providers data from Dynamo to RDS
    - The migration process for providers will convert any credentials that are stored unencrypted or encrypted with an S3 keypair provider to be encrypted with a KMS key instead
- **CUMULUS-2161**
  - Rules now support an `executionNamePrefix` property. If set, any executions
    triggered as a result of that rule will use that prefix in the name of the
    execution.
  - The `QueueGranules` task now supports an `executionNamePrefix` property. Any
    executions queued by that task will use that prefix in the name of the
    execution. See the
    [example workflow](./example/cumulus-tf/discover_granules_with_execution_name_prefix_workflow.asl.json)
    for usage.
  - The `QueuePdrs` task now supports an `executionNamePrefix` config property.
    Any executions queued by that task will use that prefix in the name of the
    execution. See the
    [example workflow](./example/cumulus-tf/discover_and_queue_pdrs_with_execution_name_prefix_workflow.asl.json)
    for usage.
- **CUMULUS-2162**
  - Adds new report type to `/reconciliationReport` endpoint.  The new report
    is `Granule Inventory`. This report is a CSV file of all the granules in
    the Cumulus DB. This report will eventually replace the existing
    `granules-csv` endpoint which has been deprecated.
- **CUMULUS-2197**
  - Added `ems_deploy` variable to the `cumulus` module. This is set to false by default, except
    for our example deployment, where it is needed for integration tests.

### Changed

- Upgraded version of [TEA](https://github.com/asfadmin/thin-egress-app/) deployed with Cumulus to build 88.
- **CUMULUS-2107**
  - Updated the `applyWorkflow` functionality on the granules endpoint to take a `meta` property to pass into the workflow message.
  - Updated the `BULK_GRANULE` functionality on the granules endpoint to support the above `applyWorkflow` change.
- **CUMULUS-2111**
  - Changed `distribution_api_gateway_stage` variable for `cumulus` module to `tea_api_gateway_stage`
  - Changed `api_gateway_stage` variable for `distribution` module to `tea_api_gateway_stage`
- **CUMULUS-2224**
  - Updated `/reconciliationReport`'s file reconciliation to include `"EXTENDED METADATA"` as a valid CMR relatedUrls Type.

### Fixed

- **CUMULUS-2168**
  - Fixed issue where large number of documents (generally logs) in the
    `cumulus` elasticsearch index results in the collection granule stats
    queries failing for the collections list api endpoint
- **CUMULUS-1955**
  - Due to AWS's eventual consistency model, it was possible for PostToCMR to
    publish an earlier version of a CMR metadata file, rather than the latest
    version created in a workflow.  This fix guarantees that the latest version
    is published, as expected.
- **CUMULUS-1961**
  - Fixed `activeCollections` query only returning 10 results
- **CUMULUS-2201**
  - Fix Reconciliation Report integration test failures by waiting for collections appear
    in es list and ingesting a fake granule xml file to CMR
- **CUMULUS-2015**
  - Reduced concurrency of `QueueGranules` task. That task now has a
    `config.concurrency` option that defaults to `3`.
- **CUMULUS-2116**
  - Fixed a race condition with bulk granule delete causing deleted granules to still appear in Elasticsearch. Granules removed via bulk delete should now be removed from Elasticsearch.
- **CUMULUS-2163**
  - Remove the `public-read` ACL from the `move-granules` task
- **CUMULUS-2164**
  - Fix issue where `cumulus` index is recreated and attached to an alias if it has been previously deleted
- **CUMULUS-2195**
  - Fixed issue with redirect from `/token` not working when using a Cloudfront endpoint to access the Cumulus API with Launchpad authentication enabled. The redirect should now work properly whether you are using a plain API gateway URL or a Cloudfront endpoint pointing at an API gateway URL.
- **CUMULUS-2200**
  - Fixed issue where __in and __not queries were stripping spaces from values

### Deprecated

- **CUMULUS-1955**
  - `@cumulus/aws-client/S3.getS3Object()`
  - `@cumulus/message/Queue.getQueueNameByUrl()`
  - `@cumulus/message/Queue.getQueueName()`
- **CUMULUS-2162**
  - `@cumulus/api/endpoints/granules-csv/list()`

### Removed

- **CUMULUS-2111**
  - Removed `distribution_url` and `distribution_redirect_uri` outputs from the `cumulus` module
  - Removed variables from the `cumulus` module:
    - `distribution_url`
    - `log_api_gateway_to_cloudwatch`
    - `thin_egress_cookie_domain`
    - `thin_egress_domain_cert_arn`
    - `thin_egress_download_role_in_region_arn`
    - `thin_egress_jwt_algo`
    - `thin_egress_jwt_secret_name`
    - `thin_egress_lambda_code_dependency_archive_key`
    - `thin_egress_stack_name`
  - Removed outputs from the `distribution` module:
    - `distribution_url`
    - `internal_tea_api`
    - `rest_api_id`
    - `thin_egress_app_redirect_uri`
  - Removed variables from the `distribution` module:
    - `bucket_map_key`
    - `distribution_url`
    - `log_api_gateway_to_cloudwatch`
    - `thin_egress_cookie_domain`
    - `thin_egress_domain_cert_arn`
    - `thin_egress_download_role_in_region_arn`
    - `thin_egress_jwt_algo`
    - `thin_egress_jwt_secret_name`
    - `thin_egress_lambda_code_dependency_archive_key`
- **CUMULUS-2157**
  - Removed `providerSecretsMigration` and `verifyProviderSecretsMigration` lambdas
- Removed deprecated `@cumulus/sf-sns-report` task
- Removed code:
  - `@cumulus/aws-client/S3.calculateS3ObjectChecksum`
  - `@cumulus/aws-client/S3.getS3ObjectReadStream`
  - `@cumulus/cmrjs.getFullMetadata`
  - `@cumulus/cmrjs.getMetadata`
  - `@cumulus/common/util.isNil`
  - `@cumulus/common/util.isNull`
  - `@cumulus/common/util.isUndefined`
  - `@cumulus/common/util.lookupMimeType`
  - `@cumulus/common/util.mkdtempSync`
  - `@cumulus/common/util.negate`
  - `@cumulus/common/util.noop`
  - `@cumulus/common/util.omit`
  - `@cumulus/common/util.renameProperty`
  - `@cumulus/common/util.sleep`
  - `@cumulus/common/util.thread`
  - `@cumulus/ingest/granule.copyGranuleFile`
  - `@cumulus/ingest/granule.moveGranuleFile`
  - `@cumulus/integration-tests/api/rules.deleteRule`
  - `@cumulus/integration-tests/api/rules.getRule`
  - `@cumulus/integration-tests/api/rules.listRules`
  - `@cumulus/integration-tests/api/rules.postRule`
  - `@cumulus/integration-tests/api/rules.rerunRule`
  - `@cumulus/integration-tests/api/rules.updateRule`
  - `@cumulus/integration-tests/sfnStep.parseStepMessage`
  - `@cumulus/message/Queue.getQueueName`
  - `@cumulus/message/Queue.getQueueNameByUrl`

## v2.0.2+ Backport releases

Release v2.0.1 was the last release on the 2.0.x release series.

Changes after this version on the 2.0.x release series are limited
security/requested feature patches and will not be ported forward to future
releases unless there is a corresponding CHANGELOG entry.

For up-to-date CHANGELOG for the maintenance release branch see
[CHANGELOG.md](https://github.com/nasa/cumulus/blob/release-2.0.x/CHANGELOG.md)
from the 2.0.x branch.

For the most recent release information for the maintenance branch please see
the [release page](https://github.com/nasa/cumulus/releases)

## [v2.0.7] 2020-10-1 - [BACKPORT]

### Fixed

- CVE-2020-7720
  - Updated common `node-forge` dependency to 0.10.0 to address CVE finding

### [v2.0.6] 2020-09-25 - [BACKPORT]

### Fixed

- **CUMULUS-2168**
  - Fixed issue where large number of documents (generally logs) in the
    `cumulus` elasticsearch index results in the collection granule stats
    queries failing for the collections list api endpoint

### [v2.0.5] 2020-09-15 - [BACKPORT]

#### Added

- Added `thin_egress_stack_name` variable to `cumulus` and `distribution` Terraform modules to allow overriding the default Cloudformation stack name used for the `thin-egress-app`. **Please note that if you change/set this value for an existing deployment, it will destroy and re-create your API gateway for the `thin-egress-app`.**

#### Fixed

- Fix collection list queries. Removed fixes to collection stats, which break queries for a large number of granules.

### [v2.0.4] 2020-09-08 - [BACKPORT]

#### Changed

- Upgraded version of [TEA](https://github.com/asfadmin/thin-egress-app/) deployed with Cumulus to build 88.

### [v2.0.3] 2020-09-02 - [BACKPORT]

#### Fixed

- **CUMULUS-1961**
  - Fixed `activeCollections` query only returning 10 results

- **CUMULUS-2039**
  - Fix issue causing SyncGranules task to run out of memory on large granules

#### CODE CHANGES

- The `@cumulus/aws-client/S3.getS3ObjectReadStreamAsync` function has been
  removed. It read the entire S3 object into memory before returning a read
  stream, which could cause Lambdas to run out of memory. Use
  `@cumulus/aws-client/S3.getObjectReadStream` instead.

### [v2.0.2] 2020-08-17 - [BACKPORT]

#### CODE CHANGES

- The `@cumulus/ingest/util.lookupMimeType` function now returns `undefined`
  rather than `null` if the mime type could not be found.
- The `@cumulus/ingest/lock.removeLock` function now returns `undefined`

#### Added

- **CUMULUS-2116**
  - Added `@cumulus/api/models/granule.unpublishAndDeleteGranule` which
  unpublishes a granule from CMR and deletes it from Cumulus, but does not
  update the record to `published: false` before deletion

### Fixed

- **CUMULUS-2116**
  - Fixed a race condition with bulk granule delete causing deleted granules to still appear in Elasticsearch. Granules removed via bulk delete should now be removed from Elasticsearch.

## [v2.0.1] 2020-07-28

### Added

- **CUMULUS-1886**
  - Added `multiple sort keys` support to `@cumulus/api`
- **CUMULUS-2099**
  - `@cumulus/message/Queue.getQueueUrl` to get the queue URL specified in a Cumulus workflow message, if any.

### Fixed

- **[PR 1790](https://github.com/nasa/cumulus/pull/1790)**
  - Fixed bug with request headers in `@cumulus/launchpad-auth` causing Launchpad token requests to fail

## [v2.0.0] 2020-07-23

### BREAKING CHANGES

- Changes to the `@cumulus/api-client` package
  - The `CumulusApiClientError` class must now be imported using
    `const { CumulusApiClientError } = require('@cumulus/api-client/CumulusApiClientError')`
- The `@cumulus/sftp-client/SftpClient` class must now be imported using
  `const { SftpClient } = require('@cumulus/sftp-client');`
- Instances of `@cumulus/ingest/SftpProviderClient` no longer implicitly connect
  when `download`, `list`, or `sync` are called. You must call `connect` on the
  provider client before issuing one of those calls. Failure to do so will
  result in a "Client not connected" exception being thrown.
- Instances of `@cumulus/ingest/SftpProviderClient` no longer implicitly
  disconnect from the SFTP server when `list` is called.
- Instances of `@cumulus/sftp-client/SftpClient` must now be expclicitly closed
  by calling `.end()`
- Instances of `@cumulus/sftp-client/SftpClient` no longer implicitly connect to
  the server when `download`, `unlink`, `syncToS3`, `syncFromS3`, and `list` are
  called. You must explicitly call `connect` before calling one of those
  methods.
- Changes to the `@cumulus/common` package
  - `cloudwatch-event.getSfEventMessageObject()` now returns `undefined` if the
    message could not be found or could not be parsed. It previously returned
    `null`.
  - `S3KeyPairProvider.decrypt()` now throws an exception if the bucket
    containing the key cannot be determined.
  - `S3KeyPairProvider.decrypt()` now throws an exception if the stack cannot be
    determined.
  - `S3KeyPairProvider.encrypt()` now throws an exception if the bucket
    containing the key cannot be determined.
  - `S3KeyPairProvider.encrypt()` now throws an exception if the stack cannot be
    determined.
  - `sns-event.getSnsEventMessageObject()` now returns `undefined` if it could
    not be parsed. It previously returned `null`.
  - The `aws` module has been removed.
  - The `BucketsConfig.buckets` property is now read-only and private
  - The `test-utils.validateConfig()` function now resolves to `undefined`
    rather than `true`.
  - The `test-utils.validateInput()` function now resolves to `undefined` rather
    than `true`.
  - The `test-utils.validateOutput()` function now resolves to `undefined`
    rather than `true`.
  - The static `S3KeyPairProvider.retrieveKey()` function has been removed.
- Changes to the `@cumulus/cmrjs` package
  - `@cumulus/cmrjs.constructOnlineAccessUrl()` and
    `@cumulus/cmrjs/cmr-utils.constructOnlineAccessUrl()` previously took a
    `buckets` parameter, which was an instance of
    `@cumulus/common/BucketsConfig`. They now take a `bucketTypes` parameter,
    which is a simple object mapping bucket names to bucket types. Example:
    `{ 'private-1': 'private', 'public-1': 'public' }`
  - `@cumulus/cmrjs.reconcileCMRMetadata()` and
    `@cumulus/cmrjs/cmr-utils.reconcileCMRMetadata()` now take a **required**
    `bucketTypes` parameter, which is a simple object mapping bucket names to
    bucket types. Example: `{ 'private-1': 'private', 'public-1': 'public' }`
  - `@cumulus/cmrjs.updateCMRMetadata()` and
    `@cumulus/cmrjs/cmr-utils.updateCMRMetadata()` previously took an optional
    `inBuckets` parameter, which was an instance of
    `@cumulus/common/BucketsConfig`. They now take a **required** `bucketTypes`
    parameter, which is a simple object mapping bucket names to bucket types.
    Example: `{ 'private-1': 'private', 'public-1': 'public' }`
- The minimum supported version of all published Cumulus packages is now Node
  12.18.0
  - Tasks using the `cumuluss/cumulus-ecs-task` Docker image must be updated to
    `cumuluss/cumulus-ecs-task:1.7.0`. This can be done by updating the `image`
    property of any tasks defined using the `cumulus_ecs_service` Terraform
    module.
- Changes to `@cumulus/aws-client/S3`
  - The signature of the `getObjectSize` function has changed. It now takes a
    params object with three properties:
    - **s3**: an instance of an AWS.S3 object
    - **bucket**
    - **key**
  - The `getObjectSize` function will no longer retry if the object does not
    exist
- **CUMULUS-1861**
  - `@cumulus/message/Collections.getCollectionIdFromMessage` now throws a
    `CumulusMessageError` if `collectionName` and `collectionVersion` are missing
    from `meta.collection`.   Previously this method would return
    `'undefined___undefined'` instead
  - `@cumulus/integration-tests/addCollections` now returns an array of collections that
    were added rather than the count of added collections
- **CUMULUS-1930**
  - The `@cumulus/common/util.uuid()` function has been removed
- **CUMULUS-1955**
  - `@cumulus/aws-client/S3.multipartCopyObject` now returns an object with the
    AWS `etag` of the destination object
  - `@cumulus/ingest/S3ProviderClient.list` now sets a file object's `path`
    property to `undefined` instead of `null` when the file is at the top level
    of its bucket
  - The `sync` methods of the following classes in the `@cumulus/ingest` package
    now return an object with the AWS `s3uri` and `etag` of the destination file
    (they previously returned only a string representing the S3 URI)
    - `FtpProviderClient`
    - `HttpProviderClient`
    - `S3ProviderClient`
    - `SftpProviderClient`
- **CUMULUS-1958**
  - The following methods exported from `@cumulus/cmr-js/cmr-utils` were made
    async, and added distributionBucketMap as a parameter:
    - constructOnlineAccessUrl
    - generateFileUrl
    - reconcileCMRMetadata
    - updateCMRMetadata
- **CUMULUS-1969**
  - The `DiscoverPdrs` task now expects `provider_path` to be provided at
    `event.config.provider_path`, not `event.config.collection.provider_path`
  - `event.config.provider_path` is now a required parameter of the
    `DiscoverPdrs` task
  - `event.config.collection` is no longer a parameter to the `DiscoverPdrs`
    task
  - Collections no longer support the `provider_path` property. The tasks that
    relied on that property are now referencing `config.meta.provider_path`.
    Workflows should be updated accordingly.
- **CUMULUS-1977**
  - Moved bulk granule deletion endpoint from `/bulkDelete` to
    `/granules/bulkDelete`
- **CUMULUS-1991**
  - Updated CMR metadata generation to use "Download file.hdf" (where `file.hdf` is the filename of the given resource) as the resource description instead of "File to download"
  - CMR metadata updates now respect changes to resource descriptions (previously only changes to resource URLs were respected)

### MIGRATION STEPS

- Due to an issue with the AWS API Gateway and how the Thin Egress App Cloudformation template applies updates, you may need to redeploy your
  `thin-egress-app-EgressGateway` manually as a one time migration step.    If your deployment fails with an
  error similar to:

  ```bash
  Error: Lambda function (<stack>-tf-TeaCache) returned error: ({"errorType":"HTTPError","errorMessage":"Response code 404 (Not Found)"})
  ```

  Then follow the [AWS
  instructions](https://docs.aws.amazon.com/apigateway/latest/developerguide/how-to-deploy-api-with-console.html)
  to `Redeploy a REST API to a stage` for your egress API and re-run `terraform
  apply`.

### Added

- **CUMULUS-2081**
  - Add Integrator Guide section for onboarding
  - Add helpful tips documentation

- **CUMULUS-1902**
  - Add Common Use Cases section under Operator Docs

- **CUMULUS-2058**
  - Added `lambda_processing_role_name` as an output from the `cumulus` module
    to provide the processing role name
- **CUMULUS-1417**
  - Added a `checksumFor` property to collection `files` config. Set this
    property on a checksum file's definition matching the `regex` of the target
    file. More details in the ['Data Cookbooks
    Setup'](https://nasa.github.io/cumulus/docs/next/data-cookbooks/setup)
    documentation.
  - Added `checksumFor` validation to collections model.
- **CUMULUS-1956**
  - Added `@cumulus/earthata-login-client` package
  - The `/s3credentials` endpoint that is deployed as part of distribution now
    supports authentication using tokens created by a different application. If
    a request contains the `EDL-ClientId` and `EDL-Token` headers,
    authentication will be handled using that token rather than attempting to
    use OAuth.
  - `@cumulus/earthata-login-client.getTokenUsername()` now accepts an
    `xRequestId` argument, which will be included as the `X-Request-Id` header
    when calling Earthdata Login.
  - If the `s3Credentials` endpoint is invoked with an EDL token and an
    `X-Request-Id` header, that `X-Request-Id` header will be forwarded to
    Earthata Login.
- **CUMULUS-1957**
  - If EDL token authentication is being used, and the `EDL-Client-Name` header
    is set, `@the-client-name` will be appended to the end of the Earthdata
    Login username that is used as the `RoleSessionName` of the temporary IAM
    credentials. This value will show up in the AWS S3 server access logs.
- **CUMULUS-1958**
  - Add the ability for users to specify a `bucket_map_key` to the `cumulus`
    terraform module as an override for the default .yaml values that are passed
    to TEA by Core.    Using this option *requires* that each configured
    Cumulus 'distribution' bucket (e.g. public/protected buckets) have a single
    TEA mapping.  Multiple maps per bucket are not supported.
  - Updated Generating a distribution URL, the MoveGranules task and all CMR
    reconciliation functionality to utilize the TEA bucket map override.
  - Updated deploy process to utilize a bootstrap 'tea-map-cache' lambda that
    will, after deployment of Cumulus Core's TEA instance, query TEA for all
    protected/public buckets and generate a mapping configuration used
    internally by Core.  This object is also exposed as an output of the Cumulus
    module as `distribution_bucket_map`.
- **CUMULUS-1961**
  - Replaces DynamoDB for Elasticsearch for reconciliationReportForCumulusCMR
    comparisons between Cumulus and CMR.
- **CUMULUS-1970**
  - Created the `add-missing-file-checksums` workflow task
  - Added `@cumulus/aws-client/S3.calculateObjectHash()` function
  - Added `@cumulus/aws-client/S3.getObjectReadStream()` function
- **CUMULUS-1887**
  - Add additional fields to the granule CSV download file
- **CUMULUS-2019**
  - Add `infix` search to es query builder `@cumulus/api/es/es/queries` to
    support partial matching of the keywords

### Changed

- **CUMULUS-2032**
  - Updated @cumulus/ingest/HttpProviderClient to utilize a configuration key
    `httpListTimeout` to set the default timeout for discovery HTTP/HTTPS
    requests, and updates the default for the provider to 5 minutes (300 seconds).
  - Updated the DiscoverGranules and DiscoverPDRs tasks to utilize the updated
    configuration value if set via workflow config, and updates the default for
    these tasks to 5 minutes (300 seconds).

- **CUMULUS-176**
  - The API will now respond with a 400 status code when a request body contains
    invalid JSON. It had previously returned a 500 status code.
- **CUMULUS-1861**
  - Updates Rule objects to no longer require a collection.
  - Changes the DLQ behavior for `sfEventSqsToDbRecords` and
    `sfEventSqsToDbRecordsInputQueue`. Previously failure to write a database
    record would result in lambda success, and an error log in the CloudWatch
    logs.   The lambda has been updated to manually add a record to
    the `sfEventSqsToDbRecordsDeadLetterQueue` if the granule, execution, *or*
    pdr record fails to write, in addition to the previous error logging.
- **CUMULUS-1956**
  - The `/s3credentials` endpoint that is deployed as part of distribution now
    supports authentication using tokens created by a different application. If
    a request contains the `EDL-ClientId` and `EDL-Token` headers,
    authentication will be handled using that token rather than attempting to
    use OAuth.
- **CUMULUS-1977**
  - API endpoint POST `/granules/bulk` now returns a 202 status on a successful
    response instead of a 200 response
  - API endpoint DELETE `/granules/<granule-id>` now returns a 404 status if the
    granule record was already deleted
  - `@cumulus/api/models/Granule.update()` now returns the updated granule
    record
  - Implemented POST `/granules/bulkDelete` API endpoint to support deleting
    granules specified by ID or returned by the provided query in the request
    body. If the request is successful, the endpoint returns the async operation
    ID that has been started to remove the granules.
    - To use a query in the request body, your deployment must be
      [configured to access the Elasticsearch host for ESDIS metrics](https://nasa.github.io/cumulus/docs/additional-deployment-options/cloudwatch-logs-delivery#esdis-metrics)
      in your environment
  - Added `@cumulus/api/models/Granule.getRecord()` method to return raw record
    from DynamoDB
  - Added `@cumulus/api/models/Granule.delete()` method which handles deleting
    the granule record from DynamoDB and the granule files from S3
- **CUMULUS-1982**
  - The `globalConnectionLimit` property of providers is now optional and
    defaults to "unlimited"
- **CUMULUS-1997**
  - Added optional `launchpad` configuration to `@cumulus/hyrax-metadata-updates` task config schema.
- **CUMULUS-1991**
  - `@cumulus/cmrjs/src/cmr-utils/constructOnlineAccessUrls()` now throws an error if `cmrGranuleUrlType = "distribution"` and no distribution endpoint argument is provided
- **CUMULUS-2011**
  - Reconciliation reports are now generated within an AsyncOperation
- **CUMULUS-2016**
  - Upgrade TEA to version 79

### Fixed

- **CUMULUS-1991**
  - Added missing `DISTRIBUTION_ENDPOINT` environment variable for API lambdas. This environment variable is required for API requests to move granules.

- **CUMULUS-1961**
  - Fixed granules and executions query params not getting sent to API in granule list operation in `@cumulus/api-client`

### Deprecated

- `@cumulus/aws-client/S3.calculateS3ObjectChecksum()`
- `@cumulus/aws-client/S3.getS3ObjectReadStream()`
- `@cumulus/common/log.convertLogLevel()`
- `@cumulus/collection-config-store`
- `@cumulus/common/util.sleep()`

- **CUMULUS-1930**
  - `@cumulus/common/log.convertLogLevel()`
  - `@cumulus/common/util.isNull()`
  - `@cumulus/common/util.isUndefined()`
  - `@cumulus/common/util.negate()`
  - `@cumulus/common/util.noop()`
  - `@cumulus/common/util.isNil()`
  - `@cumulus/common/util.renameProperty()`
  - `@cumulus/common/util.lookupMimeType()`
  - `@cumulus/common/util.thread()`
  - `@cumulus/common/util.mkdtempSync()`

### Removed

- The deprecated `@cumulus/common.bucketsConfigJsonObject` function has been
  removed
- The deprecated `@cumulus/common.CollectionConfigStore` class has been removed
- The deprecated `@cumulus/common.concurrency` module has been removed
- The deprecated `@cumulus/common.constructCollectionId` function has been
  removed
- The deprecated `@cumulus/common.launchpad` module has been removed
- The deprecated `@cumulus/common.LaunchpadToken` class has been removed
- The deprecated `@cumulus/common.Semaphore` class has been removed
- The deprecated `@cumulus/common.stringUtils` module has been removed
- The deprecated `@cumulus/common/aws.cloudwatchlogs` function has been removed
- The deprecated `@cumulus/common/aws.deleteS3Files` function has been removed
- The deprecated `@cumulus/common/aws.deleteS3Object` function has been removed
- The deprecated `@cumulus/common/aws.dynamodb` function has been removed
- The deprecated `@cumulus/common/aws.dynamodbDocClient` function has been
  removed
- The deprecated `@cumulus/common/aws.getExecutionArn` function has been removed
- The deprecated `@cumulus/common/aws.headObject` function has been removed
- The deprecated `@cumulus/common/aws.listS3ObjectsV2` function has been removed
- The deprecated `@cumulus/common/aws.parseS3Uri` function has been removed
- The deprecated `@cumulus/common/aws.promiseS3Upload` function has been removed
- The deprecated `@cumulus/common/aws.recursivelyDeleteS3Bucket` function has
  been removed
- The deprecated `@cumulus/common/aws.s3CopyObject` function has been removed
- The deprecated `@cumulus/common/aws.s3ObjectExists` function has been removed
- The deprecated `@cumulus/common/aws.s3PutObject` function has been removed
- The deprecated `@cumulus/common/bucketsConfigJsonObject` function has been
  removed
- The deprecated `@cumulus/common/CloudWatchLogger` class has been removed
- The deprecated `@cumulus/common/collection-config-store.CollectionConfigStore`
  class has been removed
- The deprecated `@cumulus/common/collection-config-store.constructCollectionId`
  function has been removed
- The deprecated `@cumulus/common/concurrency.limit` function has been removed
- The deprecated `@cumulus/common/concurrency.mapTolerant` function has been
  removed
- The deprecated `@cumulus/common/concurrency.promiseUrl` function has been
  removed
- The deprecated `@cumulus/common/concurrency.toPromise` function has been
  removed
- The deprecated `@cumulus/common/concurrency.unless` function has been removed
- The deprecated `@cumulus/common/config.parseConfig` function has been removed
- The deprecated `@cumulus/common/config.resolveResource` function has been
  removed
- The deprecated `@cumulus/common/DynamoDb.get` function has been removed
- The deprecated `@cumulus/common/DynamoDb.scan` function has been removed
- The deprecated `@cumulus/common/FieldPattern` class has been removed
- The deprecated `@cumulus/common/launchpad.getLaunchpadToken` function has been
  removed
- The deprecated `@cumulus/common/launchpad.validateLaunchpadToken` function has
  been removed
- The deprecated `@cumulus/common/LaunchpadToken` class has been removed
- The deprecated `@cumulus/common/message.buildCumulusMeta` function has been
  removed
- The deprecated `@cumulus/common/message.buildQueueMessageFromTemplate`
  function has been removed
- The deprecated `@cumulus/common/message.getCollectionIdFromMessage` function
  has been removed
- The deprecated `@cumulus/common/message.getMaximumExecutions` function has
  been removed
- The deprecated `@cumulus/common/message.getMessageExecutionArn` function has
  been removed
- The deprecated `@cumulus/common/message.getMessageExecutionName` function has
  been removed
- The deprecated `@cumulus/common/message.getMessageFromTemplate` function has
  been removed
- The deprecated `@cumulus/common/message.getMessageGranules` function has been
  removed
- The deprecated `@cumulus/common/message.getMessageStateMachineArn` function
  has been removed
- The deprecated `@cumulus/common/message.getQueueName` function has been
  removed
- The deprecated `@cumulus/common/message.getQueueNameByUrl` function has been
  removed
- The deprecated `@cumulus/common/message.hasQueueAndExecutionLimit` function
  has been removed
- The deprecated `@cumulus/common/Semaphore` class has been removed
- The deprecated `@cumulus/common/string.globalReplace` functon has been removed
- The deprecated `@cumulus/common/string.isNonEmptyString` functon has been
  removed
- The deprecated `@cumulus/common/string.isValidHostname` functon has been
  removed
- The deprecated `@cumulus/common/string.match` functon has been removed
- The deprecated `@cumulus/common/string.matches` functon has been removed
- The deprecated `@cumulus/common/string.replace` functon has been removed
- The deprecated `@cumulus/common/string.toLower` functon has been removed
- The deprecated `@cumulus/common/string.toUpper` functon has been removed
- The deprecated `@cumulus/common/testUtils.getLocalstackEndpoint` function has been removed
- The deprecated `@cumulus/common/util.setErrorStack` function has been removed
- The `@cumulus/common/util.uuid` function has been removed
- The deprecated `@cumulus/common/workflows.getWorkflowArn` function has been
  removed
- The deprecated `@cumulus/common/workflows.getWorkflowFile` function has been
  removed
- The deprecated `@cumulus/common/workflows.getWorkflowList` function has been
  removed
- The deprecated `@cumulus/common/workflows.getWorkflowTemplate` function has
  been removed
- `@cumulus/aws-client/StepFunctions.toSfnExecutionName()`
- `@cumulus/aws-client/StepFunctions.fromSfnExecutionName()`
- `@cumulus/aws-client/StepFunctions.getExecutionArn()`
- `@cumulus/aws-client/StepFunctions.getExecutionUrl()`
- `@cumulus/aws-client/StepFunctions.getStateMachineArn()`
- `@cumulus/aws-client/StepFunctions.pullStepFunctionEvent()`
- `@cumulus/common/test-utils/throttleOnce()`
- `@cumulus/integration-tests/api/distribution.invokeApiDistributionLambda()`
- `@cumulus/integration-tests/api/distribution.getDistributionApiRedirect()`
- `@cumulus/integration-tests/api/distribution.getDistributionApiFileStream()`

## [v1.24.0] 2020-06-03

### BREAKING CHANGES

- **CUMULUS-1969**
  - The `DiscoverPdrs` task now expects `provider_path` to be provided at
    `event.config.provider_path`, not `event.config.collection.provider_path`
  - `event.config.provider_path` is now a required parameter of the
    `DiscoverPdrs` task
  - `event.config.collection` is no longer a parameter to the `DiscoverPdrs`
    task
  - Collections no longer support the `provider_path` property. The tasks that
    relied on that property are now referencing `config.meta.provider_path`.
    Workflows should be updated accordingly.

- **CUMULUS-1997**
  - `@cumulus/cmr-client/CMRSearchConceptQueue` parameters have been changed to take a `cmrSettings` object containing clientId, provider, and auth information. This can be generated using `@cumulus/cmrjs/cmr-utils/getCmrSettings`. The `cmrEnvironment` variable has been removed.

### Added

- **CUMULUS-1800**
  - Added task configuration setting named `syncChecksumFiles` to the
    SyncGranule task. This setting is `false` by default, but when set to
    `true`, all checksum files associated with data files that are downloaded
    will be downloaded as well.
- **CUMULUS-1952**
  - Updated HTTP(S) provider client to accept username/password for Basic authorization. This change adds support for Basic Authorization such as Earthdata login redirects to ingest (i.e. as implemented in SyncGranule), but not to discovery (i.e. as implemented in DiscoverGranules). Discovery still expects the provider's file system to be publicly accessible, but not the individual files and their contents.
  - **NOTE**: Using this in combination with the HTTP protocol may expose usernames and passwords to intermediary network entities. HTTPS is highly recommended.
- **CUMULUS-1997**
  - Added optional `launchpad` configuration to `@cumulus/hyrax-metadata-updates` task config schema.

### Fixed

- **CUMULUS-1997**
  - Updated all CMR operations to use configured authentication scheme
- **CUMULUS-2010**
  - Updated `@cumulus/api/launchpadSaml` to support multiple userGroup attributes from the SAML response

## [v1.23.2] 2020-05-22

### BREAKING CHANGES

- Updates to the Cumulus archive API:
  - All endpoints now return a `401` response instead of a `403` for any request where the JWT passed as a Bearer token is invalid.
  - POST `/refresh` and DELETE `/token/<token>` endpoints now return a `401` response for requests with expired tokens

- **CUMULUS-1894**
  - `@cumulus/ingest/granule.handleDuplicateFile()`
    - The `copyOptions` parameter has been removed
    - An `ACL` parameter has been added
  - `@cumulus/ingest/granule.renameS3FileWithTimestamp()`
    - Now returns `undefined`

- **CUMULUS-1896**
  Updated all Cumulus core lambdas to utilize the new message adapter streaming interface via [cumulus-message-adapter-js v1.2.0](https://github.com/nasa/cumulus-message-adapter-js/releases/tag/v1.2.0).   Users of this version of Cumulus (or later) must utilize version 1.3.0 or greater of the [cumulus-message-adapter](https://github.com/nasa/cumulus-message-adapter) to support core lambdas.

- **CUMULUS-1912**
  - `@cumulus/api` reconciliationReports list endpoint returns a list of reconciliationReport records instead of S3Uri.

- **CUMULUS-1969**
  - The `DiscoverGranules` task now expects `provider_path` to be provided at
    `event.config.provider_path`, not `event.config.collection.provider_path`
  - `config.provider_path` is now a required parameter of the `DiscoverGranules`
    task

### MIGRATION STEPS

- To take advantage of the new TTL-based access token expiration implemented in CUMULUS-1777 (see notes below) and clear out existing records in your access tokens table, do the following:
  1. Log out of any active dashboard sessions
  2. Use the AWS console or CLI to delete your `<prefix>-AccessTokensTable` DynamoDB table
  3. [Re-deploy your `data-persistence` module](https://nasa.github.io/cumulus/docs/deployment/upgrade-readme#update-data-persistence-resources), which should re-create the `<prefix>-AccessTokensTable` DynamoDB table
  4. Return to using the Cumulus API/dashboard as normal
- This release requires the Cumulus Message Adapter layer deployed with Cumulus Core to be at least 1.3.0, as the core lambdas have updated to [cumulus-message-adapter-js v1.2.0](https://github.com/nasa/cumulus-message-adapter-js/releases/tag/v1.2.0) and the new CMA interface.  As a result, users should:
  1. Follow the [Cumulus Message Adapter (CMA) deployment instructions](https://nasa.github.io/cumulus/docs/deployment/deployment-readme#deploy-the-cumulus-message-adapter-layer) and install a CMA layer version >=1.3.0
  2. If you are using any custom Node.js Lambdas in your workflows **and** the Cumulus CMA layer/`cumulus-message-adapter-js`, you must update your lambda to use [cumulus-message-adapter-js v1.2.0](https://github.com/nasa/cumulus-message-adapter-js/releases/tag/v1.2.0) and follow the migration instructions in the release notes. Prior versions of `cumulus-message-adapter-js` are not compatible with CMA >= 1.3.0.
- Migrate existing s3 reconciliation report records to database (CUMULUS-1911):
  - After update your `data persistence` module and Cumulus resources, run the command:

  ```bash
  ./node_modules/.bin/cumulus-api migrate --stack `<your-terraform-deployment-prefix>` --migrationVersion migration5
  ```

### Added

- Added a limit for concurrent Elasticsearch requests when doing an index from database operation
- Added the `es_request_concurrency` parameter to the archive and cumulus Terraform modules

- **CUMULUS-1995**
  - Added the `es_index_shards` parameter to the archive and cumulus Terraform modules to configure the number of shards for the ES index
    - If you have an existing ES index, you will need to [reindex](https://nasa.github.io/cumulus-api/#reindex) and then [change index](https://nasa.github.io/cumulus-api/#change-index) to take advantage of shard updates

- **CUMULUS-1894**
  - Added `@cumulus/aws-client/S3.moveObject()`

- **CUMULUS-1911**
  - Added ReconciliationReports table
  - Updated CreateReconciliationReport lambda to save Reconciliation Report records to database
  - Updated dbIndexer and IndexFromDatabase lambdas to index Reconciliation Report records to Elasticsearch
  - Added migration_5 to migrate existing s3 reconciliation report records to database and Elasticsearch
  - Updated `@cumulus/api` package, `tf-modules/archive` and `tf-modules/data-persistence` Terraform modules

- **CUMULUS-1916**
  - Added util function for seeding reconciliation reports when running API locally in dashboard

### Changed

- **CUMULUS-1777**
  - The `expirationTime` property is now a **required field** of the access tokens model.
  - Updated the `AccessTokens` table to set a [TTL](https://docs.aws.amazon.com/amazondynamodb/latest/developerguide/howitworks-ttl.html) on the `expirationTime` field in `tf-modules/data-persistence/dynamo.tf`. As a result, access token records in this table whose `expirationTime` has passed should be **automatically deleted by DynamoDB**.
  - Updated all code creating access token records in the Dynamo `AccessTokens` table to set the `expirationTime` field value in seconds from the epoch.
- **CUMULUS-1912**
  - Updated reconciliationReports endpoints to query against Elasticsearch, delete report from both database and s3
  - Added `@cumulus/api-client/reconciliationReports`
- **CUMULUS-1999**
  - Updated `@cumulus/common/util.deprecate()` so that only a single deprecation notice is printed for each name/version combination

### Fixed

- **CUMULUS-1894**
  - The `SyncGranule` task can now handle files larger than 5 GB
- **CUMULUS-1987**
  - `Remove granule from CMR` operation in `@cumulus/api` now passes token to CMR when fetching granule metadata, allowing removal of private granules
- **CUMULUS-1993**
  - For a given queue, the `sqs-message-consumer` Lambda will now only schedule workflows for rules matching the queue **and the collection information in each queue message (if any)**
    - The consumer also now only reads each queue message **once per Lambda invocation**, whereas previously each message was read **once per queue rule per Lambda invocation**
  - Fixed bug preventing the deletion of multiple SNS rules that share the same SNS topic

### Deprecated

- **CUMULUS-1894**
  - `@cumulus/ingest/granule.copyGranuleFile()`
  - `@cumulus/ingest/granule.moveGranuleFile()`

- **CUMULUS-1987** - Deprecated the following functions:
  - `@cumulus/cmrjs/getMetadata(cmrLink)` -> `@cumulus/cmr-client/CMR.getGranuleMetadata(cmrLink)`
  - `@cumulus/cmrjs/getFullMetadata(cmrLink)`

## [v1.22.1] 2020-05-04

**Note**: v1.22.0 was not released as a package due to npm/release concerns.  Users upgrading to 1.22.x should start with 1.22.1

### Added

- **CUMULUS-1894**
  - Added `@cumulus/aws-client/S3.multipartCopyObject()`
- **CUMULUS-408**
  - Added `certificateUri` field to provider schema. This optional field allows operators to specify an S3 uri to a CA bundle to use for HTTPS requests.
- **CUMULUS-1787**
  - Added `collections/active` endpoint for returning collections with active granules in `@cumulus/api`
- **CUMULUS-1799**
  - Added `@cumulus/common/stack.getBucketsConfigKey()` to return the S3 key for the buckets config object
  - Added `@cumulus/common/workflows.getWorkflowFileKey()` to return the S3 key for a workflow definition object
  - Added `@cumulus/common/workflows.getWorkflowsListKeyPrefix()` to return the S3 key prefix for objects containing workflow definitions
  - Added `@cumulus/message` package containing utilities for building and parsing Cumulus messages
- **CUMULUS-1850**
  - Added `@cumulus/aws-client/Kinesis.describeStream()` to get a Kinesis stream description
- **CUMULUS-1853**
  - Added `@cumulus/integration-tests/collections.createCollection()`
  - Added `@cumulus/integration-tests/executions.findExecutionArn()`
  - Added `@cumulus/integration-tests/executions.getExecutionWithStatus()`
  - Added `@cumulus/integration-tests/granules.getGranuleWithStatus()`
  - Added `@cumulus/integration-tests/providers.createProvider()`
  - Added `@cumulus/integration-tests/rules.createOneTimeRule()`

### Changed

- **CUMULUS-1682**
  - Moved all `@cumulus/ingest/parse-pdr` code into the `parse-pdr` task as it had become tightly coupled with that task's handler and was not used anywhere else. Unit tests also restored.
- **CUMULUS-1820**
  - Updated the Thin Egress App module used in `tf-modules/distribution/main.tf` to build 74. [See the release notes](https://github.com/asfadmin/thin-egress-app/releases/tag/tea-build.74).
- **CUMULUS-1852**
  - Updated POST endpoints for `/collections`, `/providers`, and `/rules` to log errors when returning a 500 response
  - Updated POST endpoint for `/collections`:
    - Return a 400 response when the `name` or `version` fields are missing
    - Return a 409 response if the collection already exists
    - Improved error messages to be more explicit
  - Updated POST endpoint for `/providers`:
    - Return a 400 response if the `host` field value is invalid
    - Return a 409 response if the provider already exists
  - Updated POST endpoint for `/rules`:
    - Return a 400 response if rule `name` is invalid
    - Return a 400 response if rule `type` is invalid
- **CUMULUS-1891**
  - Updated the following endpoints using async operations to return a 503 error if the ECS task  cannot be started and a 500 response for a non-specific error:
    - POST `/replays`
    - POST `/bulkDelete`
    - POST `/elasticsearch/index-from-database`
    - POST `/granules/bulk`

### Fixed

- **CUMULUS-408**
  - Fixed HTTPS discovery and ingest.

- **CUMULUS-1850**
  - Fixed a bug in Kinesis event processing where the message consumer would not properly filter available rules based on the collection information in the event and the Kinesis stream ARN

- **CUMULUS-1853**
  - Fixed a bug where attempting to create a rule containing a payload property
    would fail schema validation.

- **CUMULUS-1854**
  - Rule schema is validated before starting workflows or creating event source mappings

- **CUMULUS-1974**
  - Fixed @cumulus/api webpack config for missing underscore object due to underscore update

- **CUMULUS-2210**
  - Fixed `cmr_oauth_provider` variable not being propogated to reconciliation reports

### Deprecated

- **CUMULUS-1799** - Deprecated the following code. For cases where the code was moved into another package, the new code location is noted:
  - `@cumulus/aws-client/StepFunctions.fromSfnExecutionName()`
  - `@cumulus/aws-client/StepFunctions.toSfnExecutionName()`
  - `@cumulus/aws-client/StepFunctions.getExecutionArn()` -> `@cumulus/message/Executions.buildExecutionArn()`
  - `@cumulus/aws-client/StepFunctions.getExecutionUrl()` -> `@cumulus/message/Executions.getExecutionUrlFromArn()`
  - `@cumulus/aws-client/StepFunctions.getStateMachineArn()` -> `@cumulus/message/Executions.getStateMachineArnFromExecutionArn()`
  - `@cumulus/aws-client/StepFunctions.pullStepFunctionEvent()` -> `@cumulus/message/StepFunctions.pullStepFunctionEvent()`
  - `@cumulus/common/bucketsConfigJsonObject()`
  - `@cumulus/common/CloudWatchLogger`
  - `@cumulus/common/collection-config-store/CollectionConfigStore` -> `@cumulus/collection-config-store`
  - `@cumulus/common/collection-config-store.constructCollectionId()` -> `@cumulus/message/Collections.constructCollectionId`
  - `@cumulus/common/concurrency.limit()`
  - `@cumulus/common/concurrency.mapTolerant()`
  - `@cumulus/common/concurrency.promiseUrl()`
  - `@cumulus/common/concurrency.toPromise()`
  - `@cumulus/common/concurrency.unless()`
  - `@cumulus/common/config.buildSchema()`
  - `@cumulus/common/config.parseConfig()`
  - `@cumulus/common/config.resolveResource()`
  - `@cumulus/common/config.resourceToArn()`
  - `@cumulus/common/FieldPattern`
  - `@cumulus/common/launchpad.getLaunchpadToken()` -> `@cumulus/launchpad-auth/index.getLaunchpadToken()`
  - `@cumulus/common/LaunchpadToken` -> `@cumulus/launchpad-auth/LaunchpadToken`
  - `@cumulus/common/launchpad.validateLaunchpadToken()` -> `@cumulus/launchpad-auth/index.validateLaunchpadToken()`
  - `@cumulus/common/message.buildCumulusMeta()` -> `@cumulus/message/Build.buildCumulusMeta()`
  - `@cumulus/common/message.buildQueueMessageFromTemplate()` -> `@cumulus/message/Build.buildQueueMessageFromTemplate()`
  - `@cumulus/common/message.getCollectionIdFromMessage()` -> `@cumulus/message/Collections.getCollectionIdFromMessage()`
  - `@cumulus/common/message.getMessageExecutionArn()` -> `@cumulus/message/Executions.getMessageExecutionArn()`
  - `@cumulus/common/message.getMessageExecutionName()` -> `@cumulus/message/Executions.getMessageExecutionName()`
  - `@cumulus/common/message.getMaximumExecutions()` -> `@cumulus/message/Queue.getMaximumExecutions()`
  - `@cumulus/common/message.getMessageFromTemplate()`
  - `@cumulus/common/message.getMessageStateMachineArn()` -> `@cumulus/message/Executions.getMessageStateMachineArn()`)
  - `@cumulus/common/message.getMessageGranules()` -> `@cumulus/message/Granules.getMessageGranules()`
  - `@cumulus/common/message.getQueueNameByUrl()` -> `@cumulus/message/Queue.getQueueNameByUrl()`
  - `@cumulus/common/message.getQueueName()` -> `@cumulus/message/Queue.getQueueName()`)
  - `@cumulus/common/message.hasQueueAndExecutionLimit()` -> `@cumulus/message/Queue.hasQueueAndExecutionLimit()`
  - `@cumulus/common/Semaphore`
  - `@cumulus/common/test-utils.throttleOnce()`
  - `@cumulus/common/workflows.getWorkflowArn()`
  - `@cumulus/common/workflows.getWorkflowFile()`
  - `@cumulus/common/workflows.getWorkflowList()`
  - `@cumulus/common/workflows.getWorkflowTemplate()`
  - `@cumulus/integration-tests/sfnStep/SfnStep.parseStepMessage()` -> `@cumulus/message/StepFunctions.parseStepMessage()`
- **CUMULUS-1858** - Deprecated the following functions.
  - `@cumulus/common/string.globalReplace()`
  - `@cumulus/common/string.isNonEmptyString()`
  - `@cumulus/common/string.isValidHostname()`
  - `@cumulus/common/string.match()`
  - `@cumulus/common/string.matches()`
  - `@cumulus/common/string.replace()`
  - `@cumulus/common/string.toLower()`
  - `@cumulus/common/string.toUpper()`

### Removed

- **CUMULUS-1799**: Deprecated code removals:
  - Removed from `@cumulus/common/aws`:
    - `pullStepFunctionEvent()`
  - Removed `@cumulus/common/sfnStep`
  - Removed `@cumulus/common/StepFunctions`

## [v1.21.0] 2020-03-30

### PLEASE NOTE

- **CUMULUS-1762**: the `messageConsumer` for `sns` and `kinesis`-type rules now fetches
  the collection information from the message. You should ensure that your rule's collection
  name and version match what is in the message for these ingest messages to be processed.
  If no matching rule is found, an error will be thrown and logged in the
  `messageConsumer` Lambda function's log group.

### Added

- **CUMULUS-1629**`
  - Updates discover-granules task to respect/utilize duplicateHandling configuration such that
    - skip:               Duplicates will be filtered from the granule list
    - error:              Duplicates encountered will result in step failure
    - replace, version:   Duplicates will be ignored and handled as normal.
  - Adds a new copy of the API lambda `PrivateApiLambda()` which is configured to not require authentication. This Lambda is not connected to an API gateway
  - Adds `@cumulus/api-client` with functions for use by workflow lambdas to call the API when needed

- **CUMULUS-1732**
  - Added Python task/activity workflow and integration test (`PythonReferenceSpec`) to test `cumulus-message-adapter-python`and `cumulus-process-py` integration.
- **CUMULUS-1795**
  - Added an IAM policy on the Cumulus EC2 creation to enable SSM when the `deploy_to_ngap` flag is true

### Changed

- **CUMULUS-1762**
  - the `messageConsumer` for `sns` and `kinesis`-type rules now fetches the collection
    information from the message.

### Deprecated

- **CUMULUS-1629**
  - Deprecate `granulesApi`, `rulesApi`, `emsApi`, `executionsAPI` from `@cumulus/integration-test/api` in favor of code moved to `@cumulus/api-client`

### Removed

- **CUMULUS-1799**: Deprecated code removals
  - Removed deprecated method `@cumulus/api/models/Granule.createGranulesFromSns()`
  - Removed deprecated method `@cumulus/api/models/Granule.removeGranuleFromCmr()`
  - Removed from `@cumulus/common/aws`:
    - `apigateway()`
    - `buildS3Uri()`
    - `calculateS3ObjectChecksum()`
    - `cf()`
    - `cloudwatch()`
    - `cloudwatchevents()`
    - `cloudwatchlogs()`
    - `createAndWaitForDynamoDbTable()`
    - `createQueue()`
    - `deleteSQSMessage()`
    - `describeCfStackResources()`
    - `downloadS3File()`
    - `downloadS3Files()`
    - `DynamoDbSearchQueue` class
    - `dynamodbstreams()`
    - `ec2()`
    - `ecs()`
    - `fileExists()`
    - `findResourceArn()`
    - `fromSfnExecutionName()`
    - `getFileBucketAndKey()`
    - `getJsonS3Object()`
    - `getQueueUrl()`
    - `getObjectSize()`
    - `getS3ObjectReadStream()`
    - `getSecretString()`
    - `getStateMachineArn()`
    - `headObject()`
    - `isThrottlingException()`
    - `kinesis()`
    - `lambda()`
    - `listS3Objects()`
    - `promiseS3Upload()`
    - `publishSnsMessage()`
    - `putJsonS3Object()`
    - `receiveSQSMessages()`
    - `s3CopyObject()`
    - `s3GetObjectTagging()`
    - `s3Join()`
    - `S3ListObjectsV2Queue` class
    - `s3TagSetToQueryString()`
    - `s3PutObjectTagging()`
    - `secretsManager()`
    - `sendSQSMessage()`
    - `sfn()`
    - `sns()`
    - `sqs()`
    - `sqsQueueExists()`
    - `toSfnExecutionName()`
    - `uploadS3FileStream()`
    - `uploadS3Files()`
    - `validateS3ObjectChecksum()`
  - Removed `@cumulus/common/CloudFormationGateway` class
  - Removed `@cumulus/common/concurrency/Mutex` class
  - Removed `@cumulus/common/errors`
  - Removed `@cumulus/common/sftp`
  - Removed `@cumulus/common/string.unicodeEscape`
  - Removed `@cumulus/cmrjs/cmr-utils.getGranuleId()`
  - Removed `@cumulus/cmrjs/cmr-utils.getCmrFiles()`
  - Removed `@cumulus/cmrjs/cmr/CMR` class
  - Removed `@cumulus/cmrjs/cmr/CMRSearchConceptQueue` class
  - Removed `@cumulus/cmrjs/utils.getHost()`
  - Removed `@cumulus/cmrjs/utils.getIp()`
  - Removed `@cumulus/cmrjs/utils.hostId()`
  - Removed `@cumulus/cmrjs/utils/ummVersion()`
  - Removed `@cumulus/cmrjs/utils.updateToken()`
  - Removed `@cumulus/cmrjs/utils.validateUMMG()`
  - Removed `@cumulus/ingest/aws.getEndpoint()`
  - Removed `@cumulus/ingest/aws.getExecutionUrl()`
  - Removed `@cumulus/ingest/aws/invoke()`
  - Removed `@cumulus/ingest/aws/CloudWatch` class
  - Removed `@cumulus/ingest/aws/ECS` class
  - Removed `@cumulus/ingest/aws/Events` class
  - Removed `@cumulus/ingest/aws/SQS` class
  - Removed `@cumulus/ingest/aws/StepFunction` class
  - Removed `@cumulus/ingest/util.normalizeProviderPath()`
  - Removed `@cumulus/integration-tests/index.listCollections()`
  - Removed `@cumulus/integration-tests/index.listProviders()`
  - Removed `@cumulus/integration-tests/index.rulesList()`
  - Removed `@cumulus/integration-tests/api/api.addCollectionApi()`

## [v1.20.0] 2020-03-12

### BREAKING CHANGES

- **CUMULUS-1714**
  - Changed the format of the message sent to the granule SNS Topic. Message includes the granule record under `record` and the type of event under `event`. Messages with `deleted` events will have the record that was deleted with a `deletedAt` timestamp. Options for `event` are `Create | Update | Delete`
- **CUMULUS-1769** - `deploy_to_ngap` is now a **required** variable for the `tf-modules/cumulus` module. **For those deploying to NGAP environments, this variable should always be set to `true`.**

### Notable changes

- **CUMULUS-1739** - You can now exclude Elasticsearch from your `tf-modules/data-persistence` deployment (via `include_elasticsearch = false`) and your `tf-modules/cumulus` module will still deploy successfully.

- **CUMULUS-1769** - If you set `deploy_to_ngap = true` for the `tf-modules/archive` Terraform module, **you can only deploy your archive API gateway as `PRIVATE`**, not `EDGE`.

### Added

- Added `@cumulus/aws-client/S3.getS3ObjectReadStreamAsync()` to deal with S3 eventual consistency issues by checking for the existence an S3 object with retries before getting a readable stream for that object.
- **CUMULUS-1769**
  - Added `deploy_to_ngap` boolean variable for the `tf-modules/cumulus` and `tf-modules/archive` Terraform modules. This variable is required. **For those deploying to NGAP environments, this variable should always be set to `true`.**
- **HYRAX-70**
  - Add the hyrax-metadata-update task

### Changed

- [`AccessToken.get()`](https://github.com/nasa/cumulus/blob/master/packages/api/models/access-tokens.js) now enforces [strongly consistent reads from DynamoDB](https://docs.aws.amazon.com/amazondynamodb/latest/developerguide/HowItWorks.ReadConsistency.html)
- **CUMULUS-1739**
  - Updated `tf-modules/data-persistence` to make Elasticsearch alarm resources and outputs conditional on the `include_elasticsearch` variable
  - Updated `@cumulus/aws-client/S3.getObjectSize` to include automatic retries for any failures from `S3.headObject`
- **CUMULUS-1784**
  - Updated `@cumulus/api/lib/DistributionEvent.remoteIP()` to parse the IP address in an S3 access log from the `A-sourceip` query parameter if present, otherwise fallback to the original parsing behavior.
- **CUMULUS-1768**
  - The `stats/summary` endpoint reports the distinct collections for the number of granules reported

### Fixed

- **CUMULUS-1739** - Fixed the `tf-modules/cumulus` and `tf-modules/archive` modules to make these Elasticsearch variables truly optional:
  - `elasticsearch_domain_arn`
  - `elasticsearch_hostname`
  - `elasticsearch_security_group_id`

- **CUMULUS-1768**
  - Fixed the `stats/` endpoint so that data is correctly filtered by timestamp and `processingTime` is calculated correctly.

- **CUMULUS-1769**
  - In the `tf-modules/archive` Terraform module, the `lifecycle` block ignoring changes to the `policy` of the archive API gateway is now only enforced if `deploy_to_ngap = true`. This fixes a bug where users deploying outside of NGAP could not update their API gateway's resource policy when going from `PRIVATE` to `EDGE`, preventing their API from being accessed publicly.

- **CUMULUS-1775**
  - Fix/update api endpoint to use updated google auth endpoints such that it will work with new accounts

### Removed

- **CUMULUS-1768**
  - Removed API endpoints `stats/histogram` and `stats/average`. All advanced stats needs should be acquired from Cloud Metrics or similarly configured ELK stack.

## [v1.19.0] 2020-02-28

### BREAKING CHANGES

- **CUMULUS-1736**
  - The `@cumulus/discover-granules` task now sets the `dataType` of discovered
    granules based on the `name` of the configured collection, not the
    `dataType`.
  - The config schema of the `@cumulus/discover-granules` task now requires that
    collections contain a `version`.
  - The `@cumulus/sync-granule` task will set the `dataType` and `version` of a
    granule based on the configured collection if those fields are not already
    set on the granule. Previously it was using the `dataType` field of the
    configured collection, then falling back to the `name` field of the
    collection. This update will just use the `name` field of the collection to
    set the `dataType` field of the granule.

- **CUMULUS-1446**
  - Update the `@cumulus/integration-tests/api/executions.getExecution()`
    function to parse the response and return the execution, rather than return
    the full API response.

- **CUMULUS-1672**
  - The `cumulus` Terraform module in previous releases set a
    `Deployment = var.prefix` tag on all resources that it managed. In this
    release, a `tags` input variable has been added to the `cumulus` Terraform
    module to allow resource tagging to be customized. No default tags will be
    applied to Cumulus-managed resources. To replicate the previous behavior,
    set `tags = { Deployment: var.prefix }` as an input variable for the
    `cumulus` Terraform module.

- **CUMULUS-1684 Migration Instructions**
  - In previous releases, a provider's username and password were encrypted
    using a custom encryption library. That has now been updated to use KMS.
    This release includes a Lambda function named
    `<prefix>-ProviderSecretsMigration`, which will re-encrypt existing
    provider credentials to use KMS. After this release has been deployed, you
    will need to manually invoke that Lambda function using either the AWS CLI
    or AWS Console. It should only need to be successfully run once.
  - Future releases of Cumulus will invoke a
    `<prefix>-VerifyProviderSecretsMigration` Lambda function as part of the
    deployment, which will cause the deployment to fail if the migration
    Lambda has not been run.

- **CUMULUS-1718**
  - The `@cumulus/sf-sns-report` task for reporting mid-workflow updates has been retired.
  This task was used as the `PdrStatusReport` task in our ParsePdr example workflow.
  If you have a ParsePdr or other workflow using this task, use `@cumulus/sf-sqs-report` instead.
  Trying to deploy the old task will result in an error as the cumulus module no longer exports `sf_sns_report_task`.
  - Migration instruction: In your workflow definition, for each step using the old task change:
  `"Resource": "${module.cumulus.sf_sns_report_task.task_arn}"`
  to
  `"Resource": "${module.cumulus.sf_sqs_report_task.task_arn}"`

- **CUMULUS-1755**
  - The `thin_egress_jwt_secret_name` variable for the `tf-modules/cumulus` Terraform module is now **required**. This variable is passed on to the Thin Egress App in `tf-modules/distribution/main.tf`, which uses the keys stored in the secret to sign JWTs. See the [Thin Egress App documentation on how to create a value for this secret](https://github.com/asfadmin/thin-egress-app#setting-up-the-jwt-cookie-secrets).

### Added

- **CUMULUS-1446**
  - Add `@cumulus/common/FileUtils.readJsonFile()` function
  - Add `@cumulus/common/FileUtils.readTextFile()` function
  - Add `@cumulus/integration-tests/api/collections.createCollection()` function
  - Add `@cumulus/integration-tests/api/collections.deleteCollection()` function
  - Add `@cumulus/integration-tests/api/collections.getCollection()` function
  - Add `@cumulus/integration-tests/api/providers.getProvider()` function
  - Add `@cumulus/integration-tests/index.getExecutionOutput()` function
  - Add `@cumulus/integration-tests/index.loadCollection()` function
  - Add `@cumulus/integration-tests/index.loadProvider()` function
  - Add `@cumulus/integration-tests/index.readJsonFilesFromDir()` function

- **CUMULUS-1672**
  - Add a `tags` input variable to the `archive` Terraform module
  - Add a `tags` input variable to the `cumulus` Terraform module
  - Add a `tags` input variable to the `cumulus_ecs_service` Terraform module
  - Add a `tags` input variable to the `data-persistence` Terraform module
  - Add a `tags` input variable to the `distribution` Terraform module
  - Add a `tags` input variable to the `ingest` Terraform module
  - Add a `tags` input variable to the `s3-replicator` Terraform module

- **CUMULUS-1707**
  - Enable logrotate on ECS cluster

- **CUMULUS-1684**
  - Add a `@cumulus/aws-client/KMS` library of KMS-related functions
  - Add `@cumulus/aws-client/S3.getTextObject()`
  - Add `@cumulus/sftp-client` package
  - Create `ProviderSecretsMigration` Lambda function
  - Create `VerifyProviderSecretsMigration` Lambda function

- **CUMULUS-1548**
  - Add ability to put default Cumulus logs in Metrics' ELK stack
  - Add ability to add custom logs to Metrics' ELK Stack

- **CUMULUS-1702**
  - When logs are sent to Metrics' ELK stack, the logs endpoints will return results from there

- **CUMULUS-1459**
  - Async Operations are indexed in Elasticsearch
  - To index any existing async operations you'll need to perform an index from
    database function.

- **CUMULUS-1717**
  - Add `@cumulus/aws-client/deleteAndWaitForDynamoDbTableNotExists`, which
    deletes a DynamoDB table and waits to ensure the table no longer exists
  - Added `publishGranules` Lambda to handle publishing granule messages to SNS when granule records are written to DynamoDB
  - Added `@cumulus/api/models/Granule.storeGranulesFromCumulusMessage` to store granules from a Cumulus message to DynamoDB

- **CUMULUS-1718**
  - Added `@cumulus/sf-sqs-report` task to allow mid-workflow reporting updates.
  - Added `stepfunction_event_reporter_queue_url` and `sf_sqs_report_task` outputs to the `cumulus` module.
  - Added `publishPdrs` Lambda to handle publishing PDR messages to SNS when PDR records are written to DynamoDB.
  - Added `@cumulus/api/models/Pdr.storePdrFromCumulusMessage` to store PDRs from a Cumulus message to DynamoDB.
  - Added `@cumulus/aws-client/parseSQSMessageBody` to parse an SQS message body string into an object.

- **Ability to set custom backend API url in the archive module**
  - Add `api_url` definition in `tf-modules/cumulus/archive.tf`
  - Add `archive_api_url` variable in `tf-modules/cumulus/variables.tf`

- **CUMULUS-1741**
  - Added an optional `elasticsearch_security_group_ids` variable to the
    `data-persistence` Terraform module to allow additional security groups to
    be assigned to the Elasticsearch Domain.

- **CUMULUS-1752**
  - Added `@cumulus/integration-tests/api/distribution.invokeTEADistributionLambda` to simulate a request to the [Thin Egress App](https://github.com/asfadmin/thin-egress-app) by invoking the Lambda and getting a response payload.
  - Added `@cumulus/integration-tests/api/distribution.getTEARequestHeaders` to generate necessary request headers for a request to the Thin Egress App
  - Added `@cumulus/integration-tests/api/distribution.getTEADistributionApiFileStream` to get a response stream for a file served by Thin Egress App
  - Added `@cumulus/integration-tests/api/distribution.getTEADistributionApiRedirect` to get a redirect response from the Thin Egress App

- **CUMULUS-1755**
  - Added `@cumulus/aws-client/CloudFormation.describeCfStack()` to describe a Cloudformation stack
  - Added `@cumulus/aws-client/CloudFormation.getCfStackParameterValues()` to get multiple parameter values for a Cloudformation stack

### Changed

- **CUMULUS-1725**
  - Moved the logic that updates the granule files cache Dynamo table into its
    own Lambda function called `granuleFilesCacheUpdater`.

- **CUMULUS-1736**
  - The `collections` model in the API package now determines the name of a
    collection based on the `name` property, rather than using `dataType` and
    then falling back to `name`.
  - The `@cumulus/integration-tests.loadCollection()` function no longer appends
    the postfix to the end of the collection's `dataType`.
  - The `@cumulus/integration-tests.addCollections()` function no longer appends
    the postfix to the end of the collection's `dataType`.

- **CUMULUS-1672**
  - Add a `retryOptions` parameter to the `@cumulus/aws-client/S3.headObject`
     function, which will retry if the object being queried does not exist.

- **CUMULUS-1446**
  - Mark the `@cumulus/integration-tests/api.addCollectionApi()` function as
    deprecated
  - Mark the `@cumulus/integration-tests/index.listCollections()` function as
    deprecated
  - Mark the `@cumulus/integration-tests/index.listProviders()` function as
    deprecated
  - Mark the `@cumulus/integration-tests/index.rulesList()` function as
    deprecated

- **CUMULUS-1672**
  - Previously, the `cumulus` module defaulted to setting a
    `Deployment = var.prefix` tag on all resources that it managed. In this
    release, the `cumulus` module will now accept a `tags` input variable that
    defines the tags to be assigned to all resources that it manages.
  - Previously, the `data-persistence` module defaulted to setting a
    `Deployment = var.prefix` tag on all resources that it managed. In this
    release, the `data-persistence` module will now accept a `tags` input
    variable that defines the tags to be assigned to all resources that it
    manages.
  - Previously, the `distribution` module defaulted to setting a
    `Deployment = var.prefix` tag on all resources that it managed. In this
    release, the `distribution` module will now accept a `tags` input variable
    that defines the tags to be assigned to all resources that it manages.
  - Previously, the `ingest` module defaulted to setting a
    `Deployment = var.prefix` tag on all resources that it managed. In this
    release, the `ingest` module will now accept a `tags` input variable that
    defines the tags to be assigned to all resources that it manages.
  - Previously, the `s3-replicator` module defaulted to setting a
    `Deployment = var.prefix` tag on all resources that it managed. In this
    release, the `s3-replicator` module will now accept a `tags` input variable
    that defines the tags to be assigned to all resources that it manages.

- **CUMULUS-1684**
  - Update the API package to encrypt provider credentials using KMS instead of
    using RSA keys stored in S3

- **CUMULUS-1717**
  - Changed name of `cwSfExecutionEventToDb` Lambda to `cwSfEventToDbRecords`
  - Updated `cwSfEventToDbRecords` to write granule records to DynamoDB from the incoming Cumulus message

- **CUMULUS-1718**
  - Renamed `cwSfEventToDbRecords` to `sfEventSqsToDbRecords` due to architecture change to being a consumer of an SQS queue of Step Function Cloudwatch events.
  - Updated `sfEventSqsToDbRecords` to write PDR records to DynamoDB from the incoming Cumulus message
  - Moved `data-cookbooks/sns.md` to `data-cookbooks/ingest-notifications.md` and updated it to reflect recent changes.

- **CUMULUS-1748**
  - (S)FTP discovery tasks now use the provider-path as-is instead of forcing it to a relative path.
  - Improved error handling to catch permission denied FTP errors better and log them properly. Workflows will still fail encountering this error and we intend to consider that approach in a future ticket.

- **CUMULUS-1752**
  - Moved class for parsing distribution events to its own file: `@cumulus/api/lib/DistributionEvent.js`
    - Updated `DistributionEvent` to properly parse S3 access logs generated by requests from the [Thin Egress App](https://github.com/asfadmin/thin-egress-app)

- **CUMULUS-1753** - Changes to `@cumulus/ingest/HttpProviderClient.js`:
  - Removed regex filter in `HttpProviderClient.list()` that was used to return only files with an extension between 1 and 4 characters long. `HttpProviderClient.list()` will now return all files linked from the HTTP provider host.

- **CUMULUS-1755**
  - Updated the Thin Egress App module used in `tf-modules/distribution/main.tf` to build 61. [See the release notes](https://github.com/asfadmin/thin-egress-app/releases/tag/tea-build.61).

- **CUMULUS-1757**
  - Update @cumulus/cmr-client CMRSearchConceptQueue to take optional cmrEnvironment parameter

### Deprecated

- **CUMULUS-1684**
  - Deprecate `@cumulus/common/key-pair-provider/S3KeyPairProvider`
  - Deprecate `@cumulus/common/key-pair-provider/S3KeyPairProvider.encrypt()`
  - Deprecate `@cumulus/common/key-pair-provider/S3KeyPairProvider.decrypt()`
  - Deprecate `@cumulus/common/kms/KMS`
  - Deprecate `@cumulus/common/kms/KMS.encrypt()`
  - Deprecate `@cumulus/common/kms/KMS.decrypt()`
  - Deprecate `@cumulus/common/sftp.Sftp`

- **CUMULUS-1717**
  - Deprecate `@cumulus/api/models/Granule.createGranulesFromSns`

- **CUMULUS-1718**
  - Deprecate `@cumulus/sf-sns-report`.
    - This task has been updated to always throw an error directing the user to use `@cumulus/sf-sqs-report` instead. This was done because there is no longer an SNS topic to which to publish, and no consumers to listen to it.

- **CUMULUS-1748**
  - Deprecate `@cumulus/ingest/util.normalizeProviderPath`

- **CUMULUS-1752**
  - Deprecate `@cumulus/integration-tests/api/distribution.getDistributionApiFileStream`
  - Deprecate `@cumulus/integration-tests/api/distribution.getDistributionApiRedirect`
  - Deprecate `@cumulus/integration-tests/api/distribution.invokeApiDistributionLambda`

### Removed

- **CUMULUS-1684**
  - Remove the deployment script that creates encryption keys and stores them to
    S3

- **CUMULUS-1768**
  - Removed API endpoints `stats/histogram` and `stats/average`. All advanced stats needs should be acquired from Cloud Metrics or similarly configured ELK stack.

### Fixed

- **Fix default values for urs_url in variables.tf files**
  - Remove trailing `/` from default `urs_url` values.

- **CUMULUS-1610** - Add the Elasticsearch security group to the EC2 security groups

- **CUMULUS-1740** - `cumulus_meta.workflow_start_time` is now set in Cumulus
  messages

- **CUMULUS-1753** - Fixed `@cumulus/ingest/HttpProviderClient.js` to properly handle HTTP providers with:
  - Multiple link tags (e.g. `<a>`) per line of source code
  - Link tags in uppercase or lowercase (e.g. `<A>`)
  - Links with filepaths in the link target (e.g. `<a href="/path/to/file.txt">`). These files will be returned from HTTP file discovery **as the file name only** (e.g. `file.txt`).

- **CUMULUS-1768**
  - Fix an issue in the stats endpoints in `@cumulus/api` to send back stats for the correct type

## [v1.18.0] 2020-02-03

### BREAKING CHANGES

- **CUMULUS-1686**

  - `ecs_cluster_instance_image_id` is now a _required_ variable of the `cumulus` module, instead of optional.

- **CUMULUS-1698**

  - Change variable `saml_launchpad_metadata_path` to `saml_launchpad_metadata_url` in the `tf-modules/cumulus` Terraform module.

- **CUMULUS-1703**
  - Remove the unused `forceDownload` option from the `sync-granule` tasks's config
  - Remove the `@cumulus/ingest/granule.Discover` class
  - Remove the `@cumulus/ingest/granule.Granule` class
  - Remove the `@cumulus/ingest/pdr.Discover` class
  - Remove the `@cumulus/ingest/pdr.Granule` class
  - Remove the `@cumulus/ingest/parse-pdr.parsePdr` function

### Added

- **CUMULUS-1040**

  - Added `@cumulus/aws-client` package to provide utilities for working with AWS services and the Node.js AWS SDK
  - Added `@cumulus/errors` package which exports error classes for use in Cumulus workflow code
  - Added `@cumulus/integration-tests/sfnStep` to provide utilities for parsing step function execution histories

- **CUMULUS-1102**

  - Adds functionality to the @cumulus/api package for better local testing.
    - Adds data seeding for @cumulus/api's localAPI.
      - seed functions allow adding collections, executions, granules, pdrs, providers, and rules to a Localstack Elasticsearch and DynamoDB via `addCollections`, `addExecutions`, `addGranules`, `addPdrs`, `addProviders`, and `addRules`.
    - Adds `eraseDataStack` function to local API server code allowing resetting of local datastack for testing (ES and DynamoDB).
    - Adds optional parameters to the @cumulus/api bin serve to allow for launching the api without destroying the current data.

- **CUMULUS-1697**

  - Added the `@cumulus/tf-inventory` package that provides command line utilities for managing Terraform resources in your AWS account

- **CUMULUS-1703**

  - Add `@cumulus/aws-client/S3.createBucket` function
  - Add `@cumulus/aws-client/S3.putFile` function
  - Add `@cumulus/common/string.isNonEmptyString` function
  - Add `@cumulus/ingest/FtpProviderClient` class
  - Add `@cumulus/ingest/HttpProviderClient` class
  - Add `@cumulus/ingest/S3ProviderClient` class
  - Add `@cumulus/ingest/SftpProviderClient` class
  - Add `@cumulus/ingest/providerClientUtils.buildProviderClient` function
  - Add `@cumulus/ingest/providerClientUtils.fetchTextFile` function

- **CUMULUS-1731**

  - Add new optional input variables to the Cumulus Terraform module to support TEA upgrade:
    - `thin_egress_cookie_domain` - Valid domain for Thin Egress App cookie
    - `thin_egress_domain_cert_arn` - Certificate Manager SSL Cert ARN for Thin
      Egress App if deployed outside NGAP/CloudFront
    - `thin_egress_download_role_in_region_arn` - ARN for reading of Thin Egress
      App data buckets for in-region requests
    - `thin_egress_jwt_algo` - Algorithm with which to encode the Thin Egress
      App JWT cookie
    - `thin_egress_jwt_secret_name` - Name of AWS secret where keys for the Thin
      Egress App JWT encode/decode are stored
    - `thin_egress_lambda_code_dependency_archive_key` - Thin Egress App - S3
      Key of packaged python modules for lambda dependency layer

- **CUMULUS-1733**
  - Add `discovery-filtering` operator doc to document previously undocumented functionality.

- **CUMULUS-1737**
  - Added the `cumulus-test-cleanup` module to run a nightly cleanup on resources left over from the integration tests run from the `example/spec` directory.

### Changed

- **CUMULUS-1102**

  - Updates `@cumulus/api/auth/testAuth` to use JWT instead of random tokens.
  - Updates the default AMI for the ecs_cluster_instance_image_id.

- **CUMULUS-1622**

  - Mutex class has been deprecated in `@cumulus/common/concurrency` and will be removed in a future release.

- **CUMULUS-1686**

  - Changed `ecs_cluster_instance_image_id` to be a required variable of the `cumulus` module and removed the default value.
    The default was not available across accounts and regions, nor outside of NGAP and therefore not particularly useful.

- **CUMULUS-1688**

  - Updated `@cumulus/aws.receiveSQSMessages` not to replace `message.Body` with a parsed object. This behavior was undocumented and confusing as received messages appeared to contradict AWS docs that state `message.Body` is always a string.
  - Replaced `sf_watcher` CloudWatch rule from `cloudwatch-events.tf` with an EventSourceMapping on `sqs2sf` mapped to the `start_sf` SQS queue (in `event-sources.tf`).
  - Updated `sqs2sf` with an EventSourceMapping handler and unit test.

- **CUMULUS-1698**

  - Change variable `saml_launchpad_metadata_path` to `saml_launchpad_metadata_url` in the `tf-modules/cumulus` Terraform module.
  - Updated `@cumulus/api/launchpadSaml` to download launchpad IDP metadata from configured location when the metadata in s3 is not valid, and to work with updated IDP metadata and SAML response.

- **CUMULUS-1731**
  - Upgrade the version of the Thin Egress App deployed by Cumulus to v48
    - Note: New variables available, see the 'Added' section of this changelog.

### Fixed

- **CUMULUS-1664**

  - Updated `dbIndexer` Lambda to remove hardcoded references to DynamoDB table names.

- **CUMULUS-1733**
  - Fixed granule discovery recursion algorithm used in S/FTP protocols.

### Removed

- **CUMULUS-1481**
  - removed `process` config and output from PostToCmr as it was not required by the task nor downstream steps, and should still be in the output message's `meta` regardless.

### Deprecated

- **CUMULUS-1040**
  - Deprecated the following code. For cases where the code was moved into another package, the new code location is noted:
    - `@cumulus/common/CloudFormationGateway` -> `@cumulus/aws-client/CloudFormationGateway`
    - `@cumulus/common/DynamoDb` -> `@cumulus/aws-client/DynamoDb`
    - `@cumulus/common/errors` -> `@cumulus/errors`
    - `@cumulus/common/StepFunctions` -> `@cumulus/aws-client/StepFunctions`
    - All of the exported functions in `@cumulus/commmon/aws` (moved into `@cumulus/aws-client`), except:
      - `@cumulus/common/aws/isThrottlingException` -> `@cumulus/errors/isThrottlingException`
      - `@cumulus/common/aws/improveStackTrace` (not deprecated)
      - `@cumulus/common/aws/retryOnThrottlingException` (not deprecated)
    - `@cumulus/common/sfnStep/SfnStep.parseStepMessage` -> `@cumulus/integration-tests/sfnStep/SfnStep.parseStepMessage`
    - `@cumulus/common/sfnStep/ActivityStep` -> `@cumulus/integration-tests/sfnStep/ActivityStep`
    - `@cumulus/common/sfnStep/LambdaStep` -> `@cumulus/integration-tests/sfnStep/LambdaStep`
    - `@cumulus/common/string/unicodeEscape` -> `@cumulus/aws-client/StepFunctions.unicodeEscape`
    - `@cumulus/common/util/setErrorStack` -> `@cumulus/aws-client/util/setErrorStack`
    - `@cumulus/ingest/aws/invoke` -> `@cumulus/aws-client/Lambda/invoke`
    - `@cumulus/ingest/aws/CloudWatch.bucketSize`
    - `@cumulus/ingest/aws/CloudWatch.cw`
    - `@cumulus/ingest/aws/ECS.ecs`
    - `@cumulus/ingest/aws/ECS`
    - `@cumulus/ingest/aws/Events.putEvent` -> `@cumulus/aws-client/CloudwatchEvents.putEvent`
    - `@cumulus/ingest/aws/Events.deleteEvent` -> `@cumulus/aws-client/CloudwatchEvents.deleteEvent`
    - `@cumulus/ingest/aws/Events.deleteTarget` -> `@cumulus/aws-client/CloudwatchEvents.deleteTarget`
    - `@cumulus/ingest/aws/Events.putTarget` -> `@cumulus/aws-client/CloudwatchEvents.putTarget`
    - `@cumulus/ingest/aws/SQS.attributes` -> `@cumulus/aws-client/SQS.getQueueAttributes`
    - `@cumulus/ingest/aws/SQS.deleteMessage` -> `@cumulus/aws-client/SQS.deleteSQSMessage`
    - `@cumulus/ingest/aws/SQS.deleteQueue` -> `@cumulus/aws-client/SQS.deleteQueue`
    - `@cumulus/ingest/aws/SQS.getUrl` -> `@cumulus/aws-client/SQS.getQueueUrlByName`
    - `@cumulus/ingest/aws/SQS.receiveMessage` -> `@cumulus/aws-client/SQS.receiveSQSMessages`
    - `@cumulus/ingest/aws/SQS.sendMessage` -> `@cumulus/aws-client/SQS.sendSQSMessage`
    - `@cumulus/ingest/aws/StepFunction.getExecutionStatus` -> `@cumulus/aws-client/StepFunction.getExecutionStatus`
    - `@cumulus/ingest/aws/StepFunction.getExecutionUrl` -> `@cumulus/aws-client/StepFunction.getExecutionUrl`

## [v1.17.0] - 2019-12-31

### BREAKING CHANGES

- **CUMULUS-1498**
  - The `@cumulus/cmrjs.publish2CMR` function expects that the value of its
    `creds.password` parameter is a plaintext password.
  - Rather than using an encrypted password from the `cmr_password` environment
    variable, the `@cumulus/cmrjs.updateCMRMetadata` function now looks for an
    environment variable called `cmr_password_secret_name` and fetches the CMR
    password from that secret in AWS Secrets Manager.
  - The `@cumulus/post-to-cmr` task now expects a
    `config.cmr.passwordSecretName` value, rather than `config.cmr.password`.
    The CMR password will be fetched from that secret in AWS Secrets Manager.

### Added

- **CUMULUS-630**

  - Added support for replaying Kinesis records on a stream into the Cumulus Kinesis workflow triggering mechanism: either all the records, or some time slice delimited by start and end timestamps.
  - Added `/replays` endpoint to the operator API for triggering replays.
  - Added `Replay Kinesis Messages` documentation to Operator Docs.
  - Added `manualConsumer` lambda function to consume a Kinesis stream. Used by the replay AsyncOperation.

- **CUMULUS-1687**
  - Added new API endpoint for listing async operations at `/asyncOperations`
  - All asyncOperations now include the fields `description` and `operationType`. `operationType` can be one of the following. [`Bulk Delete`, `Bulk Granules`, `ES Index`, `Kinesis Replay`]

### Changed

- **CUMULUS-1626**

  - Updates Cumulus to use node10/CMA 1.1.2 for all of its internal lambdas in prep for AWS node 8 EOL

- **CUMULUS-1498**
  - Remove the DynamoDB Users table. The list of OAuth users who are allowed to
    use the API is now stored in S3.
  - The CMR password and Launchpad passphrase are now stored in Secrets Manager

## [v1.16.1] - 2019-12-6

**Please note**:

- The `region` argument to the `cumulus` Terraform module has been removed. You may see a warning or error if you have that variable populated.
- Your workflow tasks should use the following versions of the CMA libraries to utilize new granule, parentArn, asyncOperationId, and stackName fields on the logs:
  - `cumulus-message-adapter-js` version 1.0.10+
  - `cumulus-message-adapter-python` version 1.1.1+
  - `cumulus-message-adapter-java` version 1.2.11+
- The `data-persistence` module no longer manages the creation of an Elasticsearch service-linked role for deploying Elasticsearch to a VPC. Follow the [deployment instructions on preparing your VPC](https://nasa.github.io/cumulus/docs/deployment/deployment-readme#vpc-subnets-and-security-group) for guidance on how to create the Elasticsearch service-linked role manually.
- There is now a `distribution_api_gateway_stage` variable for the `tf-modules/cumulus` Terraform module that will be used as the API gateway stage name used for the distribution API (Thin Egress App)
- Default value for the `urs_url` variable is now `https://uat.urs.earthdata.nasa.gov/` in the `tf-modules/cumulus` and `tf-modules/archive` Terraform modules. So deploying the `cumulus` module without a `urs_url` variable set will integrate your Cumulus deployment with the UAT URS environment.

### Added

- **CUMULUS-1563**

  - Added `custom_domain_name` variable to `tf-modules/data-persistence` module

- **CUMULUS-1654**
  - Added new helpers to `@cumulus/common/execution-history`:
    - `getStepExitedEvent()` returns the `TaskStateExited` event in a workflow execution history after the given step completion/failure event
    - `getTaskExitedEventOutput()` returns the output message for a `TaskStateExited` event in a workflow execution history

### Changed

- **CUMULUS-1578**

  - Updates SAML launchpad configuration to authorize via configured userGroup.
    [See the NASA specific documentation (protected)](https://wiki.earthdata.nasa.gov/display/CUMULUS/Cumulus+SAML+Launchpad+Integration)

- **CUMULUS-1579**

  - Elasticsearch list queries use `match` instead of `term`. `term` had been analyzing the terms and not supporting `-` in the field values.

- **CUMULUS-1619**

  - Adds 4 new keys to `@cumulus/logger` to display granules, parentArn, asyncOperationId, and stackName.
  - Depends on `cumulus-message-adapter-js` version 1.0.10+. Cumulus tasks updated to use this version.

- **CUMULUS-1654**

  - Changed `@cumulus/common/SfnStep.parseStepMessage()` to a static class method

- **CUMULUS-1641**
  - Added `meta.retries` and `meta.visibilityTimeout` properties to sqs-type rule. To create sqs-type rule, you're required to configure a dead-letter queue on your queue.
  - Added `sqsMessageRemover` lambda which removes the message from SQS queue upon successful workflow execution.
  - Updated `sqsMessageConsumer` lambda to not delete message from SQS queue, and to retry the SQS message for configured number of times.

### Removed

- Removed `create_service_linked_role` variable from `tf-modules/data-persistence` module.

- **CUMULUS-1321**
  - The `region` argument to the `cumulus` Terraform module has been removed

### Fixed

- **CUMULUS-1668** - Fixed a race condition where executions may not have been
  added to the database correctly
- **CUMULUS-1654** - Fixed issue with `publishReports` Lambda not including workflow execution error information for failed workflows with a single step
- Fixed `tf-modules/cumulus` module so that the `urs_url` variable is passed on to its invocation of the `tf-modules/archive` module

## [v1.16.0] - 2019-11-15

### Added

- **CUMULUS-1321**

  - A `deploy_distribution_s3_credentials_endpoint` variable has been added to
    the `cumulus` Terraform module. If true, the NGAP-backed S3 credentials
    endpoint will be added to the Thin Egress App's API. Default: true

- **CUMULUS-1544**

  - Updated the `/granules/bulk` endpoint to correctly query Elasticsearch when
    granule ids are not provided.

- **CUMULUS-1580**
  - Added `/granules/bulk` endpoint to `@cumulus/api` to perform bulk actions on granules given either a list of granule ids or an Elasticsearch query and the workflow to perform.

### Changed

- **CUMULUS-1561**

  - Fix the way that we are handling Terraform provider version requirements
  - Pass provider configs into child modules using the method that the
    [Terraform documentation](https://www.terraform.io/docs/configuration/modules.html#providers-within-modules)
    suggests
  - Remove the `region` input variable from the `s3_access_test` Terraform module
  - Remove the `aws_profile` and `aws_region` input variables from the
    `s3-replicator` Terraform module

- **CUMULUS-1639**
  - Because of
    [S3's Data Consistency Model](https://docs.aws.amazon.com/AmazonS3/latest/dev/Introduction.html#BasicsObjects),
    there may be situations where a GET operation for an object can temporarily
    return a `NoSuchKey` response even if that object _has_ been created. The
    `@cumulus/common/aws.getS3Object()` function has been updated to support
    retries if a `NoSuchKey` response is returned by S3. This behavior can be
    enabled by passing a `retryOptions` object to that function. Supported
    values for that object can be found here:
    <https://github.com/tim-kos/node-retry#retryoperationoptions>

### Removed

- **CUMULUS-1559**
  - `logToSharedDestination` has been migrated to the Terraform deployment as `log_api_gateway_to_cloudwatch` and will ONLY apply to egress lambdas.
    Due to the differences in the Terraform deployment model, we cannot support a global log subscription toggle for a configurable subset of lambdas.
    However, setting up your own log forwarding for a Lambda with Terraform is fairly simple, as you will only need to add SubscriptionFilters to your Terraform configuration, one per log group.
    See [the Terraform documentation](https://www.terraform.io/docs/providers/aws/r/cloudwatch_log_subscription_filter.html) for details on how to do this.
    An empty FilterPattern ("") will capture all logs in a group.

## [v1.15.0] - 2019-11-04

### BREAKING CHANGES

- **CUMULUS-1644** - When a workflow execution begins or ends, the workflow
  payload is parsed and any new or updated PDRs or granules referenced in that
  workflow are stored to the Cumulus archive. The defined interface says that a
  PDR in `payload.pdr` will be added to the archive, and any granules in
  `payload.granules` will also be added to the archive. In previous releases,
  PDRs found in `meta.pdr` and granules found in `meta.input_granules` were also
  added to the archive. This caused unexpected behavior and has been removed.
  Only PDRs from `payload.pdr` and granules from `payload.granules` will now be
  added to the Cumulus archive.

- **CUMULUS-1449** - Cumulus now uses a universal workflow template when
  starting a workflow that contains general information specific to the
  deployment, but not specific to the workflow. Workflow task configs must be
  defined using AWS step function parameters. As part of this change,
  `CumulusConfig` has been retired and task configs must now be defined under
  the `cma.task_config` key in the Parameters section of a step function
  definition.

  **Migration instructions**:

  NOTE: These instructions require the use of Cumulus Message Adapter v1.1.x+.
  Please ensure you are using a compatible version before attempting to migrate
  workflow configurations. When defining workflow steps, remove any
  `CumulusConfig` section, as shown below:

  ```yaml
  ParsePdr:
    CumulusConfig:
      provider: "{$.meta.provider}"
      bucket: "{$.meta.buckets.internal.name}"
      stack: "{$.meta.stack}"
  ```

  Instead, use AWS Parameters to pass `task_config` for the task directly into
  the Cumulus Message Adapter:

  ```yaml
  ParsePdr:
    Parameters:
      cma:
        event.$: "$"
        task_config:
          provider: "{$.meta.provider}"
          bucket: "{$.meta.buckets.internal.name}"
          stack: "{$.meta.stack}"
  ```

  In this example, the `cma` key is used to pass parameters to the message
  adapter. Using `task_config` in combination with `event.$: '$'` allows the
  message adapter to process `task_config` as the `config` passed to the Cumulus
  task. See `example/workflows/sips.yml` in the core repository for further
  examples of how to set the Parameters.

  Additionally, workflow configurations for the `QueueGranules` and `QueuePdrs`
  tasks need to be updated:

  - `queue-pdrs` config changes:
    - `parsePdrMessageTemplateUri` replaced with `parsePdrWorkflow`, which is
      the workflow name (i.e. top-level name in `config.yml`, e.g. 'ParsePdr').
    - `internalBucket` and `stackName` configs now required to look up
      configuration from the deployment. Brings the task config in line with
      that of `queue-granules`.
  - `queue-granules` config change: `ingestGranuleMessageTemplateUri` replaced
    with `ingestGranuleWorkflow`, which is the workflow name (e.g.
    'IngestGranule').

- **CUMULUS-1396** - **Workflow steps at the beginning and end of a workflow
  using the `SfSnsReport` Lambda have now been deprecated (e.g. `StartStatus`,
  `StopStatus`) and should be removed from your workflow definitions**. These
  steps were used for publishing ingest notifications and have been replaced by
  an implementation using Cloudwatch events for Step Functions to trigger a
  Lambda that publishes ingest notifications. For further detail on how ingest
  notifications are published, see the notes below on **CUMULUS-1394**. For
  examples of how to update your workflow definitions, see our
  [example workflow definitions](https://github.com/nasa/cumulus/blob/master/example/workflows/).

- **CUMULUS-1470**
  - Remove Cumulus-defined ECS service autoscaling, allowing integrators to
    better customize autoscaling to meet their needs. In order to use
    autoscaling with ECS services, appropriate
    `AWS::ApplicationAutoScaling::ScalableTarget`,
    `AWS::ApplicationAutoScaling::ScalingPolicy`, and `AWS::CloudWatch::Alarm`
    resources should be defined in a kes overrides file. See
    [this example](https://github.com/nasa/cumulus/blob/release-1.15.x/example/overrides/app/cloudformation.template.yml)
    for an example.
  - The following config parameters are no longer used:
    - ecs.services.\<NAME\>.minTasks
    - ecs.services.\<NAME\>.maxTasks
    - ecs.services.\<NAME\>.scaleInActivityScheduleTime
    - ecs.services.\<NAME\>.scaleInAdjustmentPercent
    - ecs.services.\<NAME\>.scaleOutActivityScheduleTime
    - ecs.services.\<NAME\>.scaleOutAdjustmentPercent
    - ecs.services.\<NAME\>.activityName

### Added

- **CUMULUS-1100**

  - Added 30-day retention properties to all log groups that were missing those policies.

- **CUMULUS-1396**

  - Added `@cumulus/common/sfnStep`:
    - `LambdaStep` - A class for retrieving and parsing input and output to Lambda steps in AWS Step Functions
    - `ActivityStep` - A class for retrieving and parsing input and output to ECS activity steps in AWS Step Functions

- **CUMULUS-1574**

  - Added `GET /token` endpoint for SAML authorization when cumulus is protected by Launchpad.
    This lets a user retieve a token by hand that can be presented to the API.

- **CUMULUS-1625**

  - Added `sf_start_rate` variable to the `ingest` Terraform module, equivalent to `sqs_consumer_rate` in the old model, but will not be automatically applied to custom queues as that was.

- **CUMULUS-1513**
  - Added `sqs`-type rule support in the Cumulus API `@cumulus/api`
  - Added `sqsMessageConsumer` lambda which processes messages from the SQS queues configured in the `sqs` rules.

### Changed

- **CUMULUS-1639**

  - Because of
    [S3's Data Consistency Model](https://docs.aws.amazon.com/AmazonS3/latest/dev/Introduction.html#BasicsObjects),
    there may be situations where a GET operation for an object can temporarily
    return a `NoSuchKey` response even if that object _has_ been created. The
    `@cumulus/common/aws.getS3Object()` function will now retry up to 10 times
    if a `NoSuchKey` response is returned by S3. This can behavior can be
    overridden by passing `{ retries: 0 }` as the `retryOptions` argument.

- **CUMULUS-1449**

  - `queue-pdrs` & `queue-granules` config changes. Details in breaking changes section.
  - Cumulus now uses a universal workflow template when starting workflow that contains general information specific to the deployment, but not specific to the workflow.
  - Changed the way workflow configs are defined, from `CumulusConfig` to a `task_config` AWS Parameter.

- **CUMULUS-1452**

  - Changed the default ECS docker storage drive to `devicemapper`

- **CUMULUS-1453**
  - Removed config schema for `@cumulus/sf-sns-report` task
  - Updated `@cumulus/sf-sns-report` to always assume that it is running as an intermediate step in a workflow, not as the first or last step

### Removed

- **CUMULUS-1449**
  - Retired `CumulusConfig` as part of step function definitions, as this is an artifact of the way Kes parses workflow definitions that was not possible to migrate to Terraform. Use AWS Parameters and the `task_config` key instead. See change note above.
  - Removed individual workflow templates.

### Fixed

- **CUMULUS-1620** - Fixed bug where `message_adapter_version` does not correctly inject the CMA

- **CUMULUS-1396** - Updated `@cumulus/common/StepFunctions.getExecutionHistory()` to recursively fetch execution history when `nextToken` is returned in response

- **CUMULUS-1571** - Updated `@cumulus/common/DynamoDb.get()` to throw any errors encountered when trying to get a record and the record does exist

- **CUMULUS-1452**
  - Updated the EC2 initialization scripts to use full volume size for docker storage
  - Changed the default ECS docker storage drive to `devicemapper`

## [v1.14.5] - 2019-12-30 - [BACKPORT]

### Updated

- **CUMULUS-1626**
  - Updates Cumulus to use node10/CMA 1.1.2 for all of its internal lambdas in prep for AWS node 8 EOL

## [v1.14.4] - 2019-10-28

### Fixed

- **CUMULUS-1632** - Pinned `aws-elasticsearch-connector` package in `@cumulus/api` to version `8.1.3`, since `8.2.0` includes breaking changes

## [v1.14.3] - 2019-10-18

### Fixed

- **CUMULUS-1620** - Fixed bug where `message_adapter_version` does not correctly inject the CMA

- **CUMULUS-1572** - A granule is now included in discovery results even when
  none of its files has a matching file type in the associated collection
  configuration. Previously, if all files for a granule were unmatched by a file
  type configuration, the granule was excluded from the discovery results.
  Further, added support for a `boolean` property
  `ignoreFilesConfigForDiscovery`, which controls how a granule's files are
  filtered at discovery time.

## [v1.14.2] - 2019-10-08

### BREAKING CHANGES

Your Cumulus Message Adapter version should be pinned to `v1.0.13` or lower in your `app/config.yml` using `message_adapter_version: v1.0.13` OR you should use the workflow migration steps below to work with CMA v1.1.1+.

- **CUMULUS-1394** - The implementation of the `SfSnsReport` Lambda requires additional environment variables for integration with the new ingest notification SNS topics. Therefore, **you must update the definition of `SfSnsReport` in your `lambdas.yml` like so**:

```yaml
SfSnsReport:
  handler: index.handler
  timeout: 300
  source: node_modules/@cumulus/sf-sns-report/dist
  tables:
    - ExecutionsTable
  envs:
    execution_sns_topic_arn:
      function: Ref
      value: reportExecutionsSns
    granule_sns_topic_arn:
      function: Ref
      value: reportGranulesSns
    pdr_sns_topic_arn:
      function: Ref
      value: reportPdrsSns
```

- **CUMULUS-1447** -
  The newest release of the Cumulus Message Adapter (v1.1.1) requires that parameterized configuration be used for remote message functionality. Once released, Kes will automatically bring in CMA v1.1.1 without additional configuration.

  **Migration instructions**
  Oversized messages are no longer written to S3 automatically. In order to utilize remote messaging functionality, configure a `ReplaceConfig` AWS Step Function parameter on your CMA task:

  ```yaml
  ParsePdr:
    Parameters:
      cma:
        event.$: "$"
        ReplaceConfig:
          FullMessage: true
  ```

  Accepted fields in `ReplaceConfig` include `MaxSize`, `FullMessage`, `Path` and `TargetPath`.
  See https://github.com/nasa/cumulus-message-adapter/blob/master/CONTRACT.md#remote-message-configuration for full details.

  As this change is backward compatible in Cumulus Core, users wishing to utilize the previous version of the CMA may opt to transition to using a CMA lambda layer, or set `message_adapter_version` in their configuration to a version prior to v1.1.0.

### PLEASE NOTE

- **CUMULUS-1394** - Ingest notifications are now provided via 3 separate SNS topics for executions, granules, and PDRs, instead of a single `sftracker` SNS topic. Whereas the `sftracker` SNS topic received a full Cumulus execution message, the new topics all receive generated records for the given object. The new topics are only published to if the given object exists for the current execution. For a given execution/granule/PDR, **two messages will be received by each topic**: one message indicating that ingest is running and another message indicating that ingest has completed or failed. The new SNS topics are:

  - `reportExecutions` - Receives 1 message per execution
  - `reportGranules` - Receives 1 message per granule in an execution
  - `reportPdrs` - Receives 1 message per PDR

### Added

- **CUMULUS-639**

  - Adds SAML JWT and launchpad token authentication to Cumulus API (configurable)
    - **NOTE** to authenticate with Launchpad ensure your launchpad user_id is in the `<prefix>-UsersTable`
    - when Cumulus configured to protect API via Launchpad:
      - New endpoints
        - `GET /saml/login` - starting point for SAML SSO creates the login request url and redirects to the SAML Identity Provider Service (IDP)
        - `POST /saml/auth` - SAML Assertion Consumer Service. POST receiver from SAML IDP. Validates response, logs the user in, and returnes a SAML-based JWT.
    - Disabled endpoints
      - `POST /refresh`
      - Changes authorization worklow:
      - `ensureAuthorized` now presumes the bearer token is a JWT and tries to validate. If the token is malformed, it attempts to validate the token against Launchpad. This allows users to bring their own token as described here https://wiki.earthdata.nasa.gov/display/CUMULUS/Cumulus+API+with+Launchpad+Authentication. But it also allows dashboard users to manually authenticate via Launchpad SAML to receive a Launchpad-based JWT.

- **CUMULUS-1394**
  - Added `Granule.generateGranuleRecord()` method to granules model to generate a granule database record from a Cumulus execution message
  - Added `Pdr.generatePdrRecord()` method to PDRs model to generate a granule database record from a Cumulus execution message
  - Added helpers to `@cumulus/common/message`:
    - `getMessageExecutionName()` - Get the execution name from a Cumulus execution message
    - `getMessageStateMachineArn()` - Get the state machine ARN from a Cumulus execution message
    - `getMessageExecutionArn()` - Get the execution ARN for a Cumulus execution message
    - `getMessageGranules()` - Get the granules from a Cumulus execution message, if any.
  - Added `@cumulus/common/cloudwatch-event/isFailedSfStatus()` to determine if a Step Function status from a Cloudwatch event is a failed status

### Changed

- **CUMULUS-1308**

  - HTTP PUT of a Collection, Provider, or Rule via the Cumulus API now
    performs full replacement of the existing object with the object supplied
    in the request payload. Previous behavior was to perform a modification
    (partial update) by merging the existing object with the (possibly partial)
    object in the payload, but this did not conform to the HTTP standard, which
    specifies PATCH as the means for modifications rather than replacements.

- **CUMULUS-1375**

  - Migrate Cumulus from deprecated Elasticsearch JS client to new, supported one in `@cumulus/api`

- **CUMULUS-1485** Update `@cumulus/cmr-client` to return error message from CMR for validation failures.

- **CUMULUS-1394**

  - Renamed `Execution.generateDocFromPayload()` to `Execution.generateRecord()` on executions model. The method generates an execution database record from a Cumulus execution message.

- **CUMULUS-1432**

  - `logs` endpoint takes the level parameter as a string and not a number
  - Elasticsearch term query generation no longer converts numbers to boolean

- **CUMULUS-1447**

  - Consolidated all remote message handling code into @common/aws
  - Update remote message code to handle updated CMA remote message flags
  - Update example SIPS workflows to utilize Parameterized CMA configuration

- **CUMULUS-1448** Refactor workflows that are mutating cumulus_meta to utilize meta field

- **CUMULUS-1451**

  - Elasticsearch cluster setting `auto_create_index` will be set to false. This had been causing issues in the bootstrap lambda on deploy.

- **CUMULUS-1456**
  - `@cumulus/api` endpoints default error handler uses `boom` package to format errors, which is consistent with other API endpoint errors.

### Fixed

- **CUMULUS-1432** `logs` endpoint filter correctly filters logs by level
- **CUMULUS-1484** `useMessageAdapter` now does not set CUMULUS_MESSAGE_ADAPTER_DIR when `true`

### Removed

- **CUMULUS-1394**
  - Removed `sfTracker` SNS topic. Replaced by three new SNS topics for granule, execution, and PDR ingest notifications.
  - Removed unused functions from `@cumulus/common/aws`:
    - `getGranuleS3Params()`
    - `setGranuleStatus()`

## [v1.14.1] - 2019-08-29

### Fixed

- **CUMULUS-1455**

  - CMR token links updated to point to CMR legacy services rather than echo

- **CUMULUS-1211**
  - Errors thrown during granule discovery are no longer swallowed and ignored.
    Rather, errors are propagated to allow for proper error-handling and
    meaningful messaging.

## [v1.14.0] - 2019-08-22

### PLEASE NOTE

- We have encountered transient lambda service errors in our integration testing. Please handle transient service errors following [these guidelines](https://docs.aws.amazon.com/step-functions/latest/dg/bp-lambda-serviceexception.html). The workflows in the `example/workflows` folder have been updated with retries configured for these errors.

- **CUMULUS-799** added additional IAM permissions to support reading CloudWatch and API Gateway, so **you will have to redeploy your IAM stack.**

- **CUMULUS-800** Several items:

  - **Delete existing API Gateway stages**: To allow enabling of API Gateway logging, Cumulus now creates and manages a Stage resource during deployment. Before upgrading Cumulus, it is necessary to delete the API Gateway stages on both the Backend API and the Distribution API. Instructions are included in the documenation under [Delete API Gateway Stages](https://nasa.github.io/cumulus/docs/additional-deployment-options/delete-api-gateway-stages).

  - **Set up account permissions for API Gateway to write to CloudWatch**: In a one time operation for your AWS account, to enable CloudWatch Logs for API Gateway, you must first grant the API Gateway permission to read and write logs to CloudWatch for your account. The `AmazonAPIGatewayPushToCloudWatchLogs` managed policy (with an ARN of `arn:aws:iam::aws:policy/service-role/AmazonAPIGatewayPushToCloudWatchLogs`) has all the required permissions. You can find a simple how to in the documentation under [Enable API Gateway Logging.](https://nasa.github.io/cumulus/docs/additional-deployment-options/enable-gateway-logging-permissions)

  - **Configure API Gateway to write logs to CloudWatch** To enable execution logging for the distribution API set `config.yaml` `apiConfigs.distribution.logApigatewayToCloudwatch` value to `true`. More information [Enable API Gateway Logs](https://nasa.github.io/cumulus/docs/additional-deployment-options/enable-api-logs)

  - **Configure CloudWatch log delivery**: It is possible to deliver CloudWatch API execution and access logs to a cross-account shared AWS::Logs::Destination. An operator does this by adding the key `logToSharedDestination` to the `config.yml` at the default level with a value of a writable log destination. More information in the documenation under [Configure CloudWatch Logs Delivery.](https://nasa.github.io/cumulus/docs/additional-deployment-options/configure-cloudwatch-logs-delivery)

  - **Additional Lambda Logging**: It is now possible to configure any lambda to deliver logs to a shared subscriptions by setting `logToSharedDestination` to the ARN of a writable location (either an AWS::Logs::Destination or a Kinesis Stream) on any lambda config. Documentation for [Lambda Log Subscriptions](https://nasa.github.io/cumulus/docs/additional-deployment-options/additional-lambda-logging)

  - **Configure S3 Server Access Logs**: If you are running Cumulus in an NGAP environment you may [configure S3 Server Access Logs](https://nasa.github.io/cumulus/docs/next/deployment/server_access_logging) to be delivered to a shared bucket where the Metrics Team will ingest the logs into their ELK stack. Contact the Metrics team for permission and location.

- **CUMULUS-1368** The Cumulus distribution API has been deprecated and is being replaced by ASF's Thin Egress App. By default, the distribution API will not deploy. Please follow [the instructions for deploying and configuring Thin Egress](https://nasa.github.io/cumulus/docs/deployment/thin_egress_app).

To instead continue to deploy and use the legacy Cumulus distribution app, add the following to your `config.yml`:

```yaml
deployDistributionApi: true
```

If you deploy with no distribution app your deployment will succeed but you may encounter errors in your workflows, particularly in the `MoveGranule` task.

- **CUMULUS-1418** Users who are packaging the CMA in their Lambdas outside of Cumulus may need to update their Lambda configuration. Please see `BREAKING CHANGES` below for details.

### Added

- **CUMULUS-642**
  - Adds Launchpad as an authentication option for the Cumulus API.
  - Updated deployment documentation and added [instructions to setup Cumulus API Launchpad authentication](https://wiki.earthdata.nasa.gov/display/CUMULUS/Cumulus+API+with+Launchpad+Authentication)
- **CUMULUS-1418**
  - Adds usage docs/testing of lambda layers (introduced in PR1125), updates Core example tasks to use the updated `cumulus-ecs-task` and a CMA layer instead of kes CMA injection.
  - Added Terraform module to publish CMA as layer to user account.
- **PR1125** - Adds `layers` config option to support deploying Lambdas with layers
- **PR1128** - Added `useXRay` config option to enable AWS X-Ray for Lambdas.
- **CUMULUS-1345**
  - Adds new variables to the app deployment under `cmr`.
  - `cmrEnvironment` values are `SIT`, `UAT`, or `OPS` with `UAT` as the default.
  - `cmrLimit` and `cmrPageSize` have been added as configurable options.
- **CUMULUS-1273**
  - Added lambda function EmsProductMetadataReport to generate EMS Product Metadata report
- **CUMULUS-1226**
  - Added API endpoint `elasticsearch/index-from-database` to index to an Elasticsearch index from the database for recovery purposes and `elasticsearch/indices-status` to check the status of Elasticsearch indices via the API.
- **CUMULUS-824**
  - Added new Collection parameter `reportToEms` to configure whether the collection is reported to EMS
- **CUMULUS-1357**
  - Added new BackendApi endpoint `ems` that generates EMS reports.
- **CUMULUS-1241**
  - Added information about queues with maximum execution limits defined to default workflow templates (`meta.queueExecutionLimits`)
- **CUMULUS-1311**
  - Added `@cumulus/common/message` with various message parsing/preparation helpers
- **CUMULUS-812**

  - Added support for limiting the number of concurrent executions started from a queue. [See the data cookbook](https://nasa.github.io/cumulus/docs/data-cookbooks/throttling-queued-executions) for more information.

- **CUMULUS-1337**

  - Adds `cumulus.stackName` value to the `instanceMetadata` endpoint.

- **CUMULUS-1368**

  - Added `cmrGranuleUrlType` to the `@cumulus/move-granules` task. This determines what kind of links go in the CMR files. The options are `distribution`, `s3`, or `none`, with the default being distribution. If there is no distribution API being used with Cumulus, you must set the value to `s3` or `none`.

- Added `packages/s3-replicator` Terraform module to allow same-region s3 replication to metrics bucket.

- **CUMULUS-1392**

  - Added `tf-modules/report-granules` Terraform module which processes granule ingest notifications received via SNS and stores granule data to a database. The module includes:
    - SNS topic for publishing granule ingest notifications
    - Lambda to process granule notifications and store data
    - IAM permissions for the Lambda
    - Subscription for the Lambda to the SNS topic

- **CUMULUS-1393**

  - Added `tf-modules/report-pdrs` Terraform module which processes PDR ingest notifications received via SNS and stores PDR data to a database. The module includes:
    - SNS topic for publishing PDR ingest notifications
    - Lambda to process PDR notifications and store data
    - IAM permissions for the Lambda
    - Subscription for the Lambda to the SNS topic
  - Added unit tests for `@cumulus/api/models/pdrs.createPdrFromSns()`

- **CUMULUS-1400**

  - Added `tf-modules/report-executions` Terraform module which processes workflow execution information received via SNS and stores it to a database. The module includes:
    - SNS topic for publishing execution data
    - Lambda to process and store execution data
    - IAM permissions for the Lambda
    - Subscription for the Lambda to the SNS topic
  - Added `@cumulus/common/sns-event` which contains helpers for SNS events:
    - `isSnsEvent()` returns true if event is from SNS
    - `getSnsEventMessage()` extracts and parses the message from an SNS event
    - `getSnsEventMessageObject()` extracts and parses message object from an SNS event
  - Added `@cumulus/common/cloudwatch-event` which contains helpers for Cloudwatch events:
    - `isSfExecutionEvent()` returns true if event is from Step Functions
    - `isTerminalSfStatus()` determines if a Step Function status from a Cloudwatch event is a terminal status
    - `getSfEventStatus()` gets the Step Function status from a Cloudwatch event
    - `getSfEventDetailValue()` extracts a Step Function event detail field from a Cloudwatch event
    - `getSfEventMessageObject()` extracts and parses Step Function detail object from a Cloudwatch event

- **CUMULUS-1429**

  - Added `tf-modules/data-persistence` Terraform module which includes resources for data persistence in Cumulus:
    - DynamoDB tables
    - Elasticsearch with optional support for VPC
    - Cloudwatch alarm for number of Elasticsearch nodes

- **CUMULUS-1379** CMR Launchpad Authentication
  - Added `launchpad` configuration to `@cumulus/deployment/app/config.yml`, and cloudformation templates, workflow message, lambda configuration, api endpoint configuration
  - Added `@cumulus/common/LaunchpadToken` and `@cumulus/common/launchpad` to provide methods to get token and validate token
  - Updated lambdas to use Launchpad token for CMR actions (ingest and delete granules)
  - Updated deployment documentation and added [instructions to setup CMR client for Launchpad authentication](https://wiki.earthdata.nasa.gov/display/CUMULUS/CMR+Launchpad+Authentication)

## Changed

- **CUMULUS-1232**

  - Added retries to update `@cumulus/cmr-client` `updateToken()`

- **CUMULUS-1245 CUMULUS-795**

  - Added additional `ems` configuration parameters for sending the ingest reports to EMS
  - Added functionality to send daily ingest reports to EMS

- **CUMULUS-1241**

  - Removed the concept of "priority levels" and added ability to define a number of maximum concurrent executions per SQS queue
  - Changed mapping of Cumulus message properties for the `sqs2sfThrottle` lambda:
    - Queue name is read from `cumulus_meta.queueName`
    - Maximum executions for the queue is read from `meta.queueExecutionLimits[queueName]`, where `queueName` is `cumulus_meta.queueName`
  - Changed `sfSemaphoreDown` lambda to only attempt decrementing semaphores when:
    - the message is for a completed/failed/aborted/timed out workflow AND
    - `cumulus_meta.queueName` exists on the Cumulus message AND
    - An entry for the queue name (`cumulus_meta.queueName`) exists in the the object `meta.queueExecutionLimits` on the Cumulus message

- **CUMULUS-1338**

  - Updated `sfSemaphoreDown` lambda to be triggered via AWS Step Function Cloudwatch events instead of subscription to `sfTracker` SNS topic

- **CUMULUS-1311**

  - Updated `@cumulus/queue-granules` to set `cumulus_meta.queueName` for queued execution messages
  - Updated `@cumulus/queue-pdrs` to set `cumulus_meta.queueName` for queued execution messages
  - Updated `sqs2sfThrottle` lambda to immediately decrement queue semaphore value if dispatching Step Function execution throws an error

- **CUMULUS-1362**

  - Granule `processingStartTime` and `processingEndTime` will be set to the execution start time and end time respectively when there is no sync granule or post to cmr task present in the workflow

- **CUMULUS-1400**
  - Deprecated `@cumulus/ingest/aws/getExecutionArn`. Use `@cumulus/common/aws/getExecutionArn` instead.

### Fixed

- **CUMULUS-1439**

  - Fix bug with rule.logEventArn deletion on Kinesis rule update and fix unit test to verify

- **CUMULUS-796**

  - Added production information (collection ShortName and Version, granuleId) to EMS distribution report
  - Added functionality to send daily distribution reports to EMS

- **CUMULUS-1319**

  - Fixed a bug where granule ingest times were not being stored to the database

- **CUMULUS-1356**

  - The `Collection` model's `delete` method now _removes_ the specified item
    from the collection config store that was inserted by the `create` method.
    Previously, this behavior was missing.

- **CUMULUS-1374**
  - Addressed audit concerns (https://www.npmjs.com/advisories/782) in api package

### BREAKING CHANGES

### Changed

- **CUMULUS-1418**
  - Adding a default `cmaDir` key to configuration will cause `CUMULUS_MESSAGE_ADAPTER_DIR` to be set by default to `/opt` for any Lambda not setting `useCma` to true, or explicitly setting the CMA environment variable. In lambdas that package the CMA independently of the Cumulus packaging. Lambdas manually packaging the CMA should have their Lambda configuration updated to set the CMA path, or alternately if not using the CMA as a Lambda layer in this deployment set `cmaDir` to `./cumulus-message-adapter`.

### Removed

- **CUMULUS-1337**

  - Removes the S3 Access Metrics package added in CUMULUS-799

- **PR1130**
  - Removed code deprecated since v1.11.1:
    - Removed `@cumulus/common/step-functions`. Use `@cumulus/common/StepFunctions` instead.
    - Removed `@cumulus/api/lib/testUtils.fakeFilesFactory`. Use `@cumulus/api/lib/testUtils.fakeFileFactory` instead.
    - Removed `@cumulus/cmrjs/cmr` functions: `searchConcept`, `ingestConcept`, `deleteConcept`. Use the functions in `@cumulus/cmr-client` instead.
    - Removed `@cumulus/ingest/aws.getExecutionHistory`. Use `@cumulus/common/StepFunctions.getExecutionHistory` instead.

## [v1.13.5] - 2019-08-29 - [BACKPORT]

### Fixed

- **CUMULUS-1455** - CMR token links updated to point to CMR legacy services rather than echo

## [v1.13.4] - 2019-07-29

- **CUMULUS-1411** - Fix deployment issue when using a template override

## [v1.13.3] - 2019-07-26

- **CUMULUS-1345** Full backport of CUMULUS-1345 features - Adds new variables to the app deployment under `cmr`.
  - `cmrEnvironment` values are `SIT`, `UAT`, or `OPS` with `UAT` as the default.
  - `cmrLimit` and `cmrPageSize` have been added as configurable options.

## [v1.13.2] - 2019-07-25

- Re-release of v1.13.1 to fix broken npm packages.

## [v1.13.1] - 2019-07-22

- **CUMULUS-1374** - Resolve audit compliance with lodash version for api package subdependency
- **CUMULUS-1412** - Resolve audit compliance with googleapi package
- **CUMULUS-1345** - Backported CMR environment setting in getUrl to address immediate user need. CMR_ENVIRONMENT can now be used to set the CMR environment to OPS/SIT

## [v1.13.0] - 2019-5-20

### PLEASE NOTE

**CUMULUS-802** added some additional IAM permissions to support ECS autoscaling, so **you will have to redeploy your IAM stack.**
As a result of the changes for **CUMULUS-1193**, **CUMULUS-1264**, and **CUMULUS-1310**, **you must delete your existing stacks (except IAM) before deploying this version of Cumulus.**
If running Cumulus within a VPC and extended downtime is acceptable, we recommend doing this at the end of the day to allow AWS backend resources and network interfaces to be cleaned up overnight.

### BREAKING CHANGES

- **CUMULUS-1228**

  - The default AMI used by ECS instances is now an NGAP-compliant AMI. This
    will be a breaking change for non-NGAP deployments. If you do not deploy to
    NGAP, you will need to find the AMI ID of the
    [most recent Amazon ECS-optimized AMI](https://docs.aws.amazon.com/AmazonECS/latest/developerguide/ecs-optimized_AMI.html),
    and set the `ecs.amiid` property in your config. Instructions for finding
    the most recent NGAP AMI can be found using
    [these instructions](https://wiki.earthdata.nasa.gov/display/ESKB/Select+an+NGAP+Created+AMI).

- **CUMULUS-1310**

  - Database resources (DynamoDB, ElasticSearch) have been moved to an independent `db` stack.
    Migrations for this version will need to be user-managed. (e.g. [elasticsearch](https://docs.aws.amazon.com/elasticsearch-service/latest/developerguide/es-version-migration.html#snapshot-based-migration) and [dynamoDB](https://docs.aws.amazon.com/datapipeline/latest/DeveloperGuide/dp-template-exports3toddb.html)).
    Order of stack deployment is `iam` -> `db` -> `app`.
  - All stacks can now be deployed using a single `config.yml` file, i.e.: `kes cf deploy --kes-folder app --template node_modules/@cumulus/deployment/[iam|db|app] [...]`
    Backwards-compatible. For development, please re-run `npm run bootstrap` to build new `kes` overrides.
    Deployment docs have been updated to show how to deploy a single-config Cumulus instance.
  - `params` have been moved: Nest `params` fields under `app`, `db` or `iam` to override all Parameters for a particular stack's cloudformation template. Backwards-compatible with multi-config setups.
  - `stackName` and `stackNameNoDash` have been retired. Use `prefix` and `prefixNoDash` instead.
  - The `iams` section in `app/config.yml` IAM roles has been deprecated as a user-facing parameter,
    _unless_ your IAM role ARNs do not match the convention shown in `@cumulus/deployment/app/config.yml`
  - The `vpc.securityGroup` will need to be set with a pre-existing security group ID to use Cumulus in a VPC. Must allow inbound HTTP(S) (Port 443).

- **CUMULUS-1212**

  - `@cumulus/post-to-cmr` will now fail if any granules being processed are missing a metadata file. You can set the new config option `skipMetaCheck` to `true` to pass post-to-cmr without a metadata file.

- **CUMULUS-1232**

  - `@cumulus/sync-granule` will no longer silently pass if no checksum data is provided. It will use input
    from the granule object to:
    - Verify checksum if `checksumType` and `checksumValue` are in the file record OR a checksum file is provided
      (throws `InvalidChecksum` on fail), else log warning that no checksum is available.
    - Then, verify synced S3 file size if `file.size` is in the file record (throws `UnexpectedFileSize` on fail),
      else log warning that no file size is available.
    - Pass the step.

- **CUMULUS-1264**

  - The Cloudformation templating and deployment configuration has been substantially refactored.
    - `CumulusApiDefault` nested stack resource has been renamed to `CumulusApiDistribution`
    - `CumulusApiV1` nested stack resource has been renamed to `CumulusApiBackend`
  - The `urs: true` config option for when defining your lambdas (e.g. in `lambdas.yml`) has been deprecated. There are two new options to replace it:
    - `urs_redirect: 'token'`: This will expose a `TOKEN_REDIRECT_ENDPOINT` environment variable to your lambda that references the `/token` endpoint on the Cumulus backend API
    - `urs_redirect: 'distribution'`: This will expose a `DISTRIBUTION_REDIRECT_ENDPOINT` environment variable to your lambda that references the `/redirect` endpoint on the Cumulus distribution API

- **CUMULUS-1193**

  - The elasticsearch instance is moved behind the VPC.
  - Your account will need an Elasticsearch Service Linked role. This is a one-time setup for the account. You can follow the instructions to use the AWS console or AWS CLI [here](https://docs.aws.amazon.com/IAM/latest/UserGuide/using-service-linked-roles.html) or use the following AWS CLI command: `aws iam create-service-linked-role --aws-service-name es.amazonaws.com`

- **CUMULUS-802**

  - ECS `maxInstances` must be greater than `minInstances`. If you use defaults, no change is required.

- **CUMULUS-1269**
  - Brought Cumulus data models in line with CNM JSON schema:
    - Renamed file object `fileType` field to `type`
    - Renamed file object `fileSize` field to `size`
    - Renamed file object `checksumValue` field to `checksum` where not already done.
    - Added `ancillary` and `linkage` type support to file objects.

### Added

- **CUMULUS-799**

  - Added an S3 Access Metrics package which will take S3 Server Access Logs and
    write access metrics to CloudWatch

- **CUMULUS-1242** - Added `sqs2sfThrottle` lambda. The lambda reads SQS messages for queued executions and uses semaphores to only start new executions if the maximum number of executions defined for the priority key (`cumulus_meta.priorityKey`) has not been reached. Any SQS messages that are read but not used to start executions remain in the queue.

- **CUMULUS-1240**

  - Added `sfSemaphoreDown` lambda. This lambda receives SNS messages and for each message it decrements the semaphore used to track the number of running executions if:
    - the message is for a completed/failed workflow AND
    - the message contains a level of priority (`cumulus_meta.priorityKey`)
  - Added `sfSemaphoreDown` lambda as a subscriber to the `sfTracker` SNS topic

- **CUMULUS-1265**

  - Added `apiConfigs` configuration option to configure API Gateway to be private
  - All internal lambdas configured to run inside the VPC by default
  - Removed references to `NoVpc` lambdas from documentation and `example` folder.

- **CUMULUS-802**
  - Adds autoscaling of ECS clusters
  - Adds autoscaling of ECS services that are handling StepFunction activities

## Changed

- Updated `@cumulus/ingest/http/httpMixin.list()` to trim trailing spaces on discovered filenames

- **CUMULUS-1310**

  - Database resources (DynamoDB, ElasticSearch) have been moved to an independent `db` stack.
    This will enable future updates to avoid affecting database resources or requiring migrations.
    Migrations for this version will need to be user-managed.
    (e.g. [elasticsearch](https://docs.aws.amazon.com/elasticsearch-service/latest/developerguide/es-version-migration.html#snapshot-based-migration) and [dynamoDB](https://docs.aws.amazon.com/datapipeline/latest/DeveloperGuide/dp-template-exports3toddb.html)).
    Order of stack deployment is `iam` -> `db` -> `app`.
  - All stacks can now be deployed using a single `config.yml` file, i.e.: `kes cf deploy --kes-folder app --template node_modules/@cumulus/deployment/[iam|db|app] [...]`
    Backwards-compatible. Please re-run `npm run bootstrap` to build new `kes` overrides.
    Deployment docs have been updated to show how to deploy a single-config Cumulus instance.
  - `params` fields should now be nested under the stack key (i.e. `app`, `db` or `iam`) to provide Parameters for a particular stack's cloudformation template,
    for use with single-config instances. Keys _must_ match the name of the deployment package folder (`app`, `db`, or `iam`).
    Backwards-compatible with multi-config setups.
  - `stackName` and `stackNameNoDash` have been retired as user-facing config parameters. Use `prefix` and `prefixNoDash` instead.
    This will be used to create stack names for all stacks in a single-config use case.
    `stackName` may still be used as an override in multi-config usage, although this is discouraged.
    Warning: overriding the `db` stack's `stackName` will require you to set `dbStackName` in your `app/config.yml`.
    This parameter is required to fetch outputs from the `db` stack to reference in the `app` stack.
  - The `iams` section in `app/config.yml` IAM roles has been retired as a user-facing parameter,
    _unless_ your IAM role ARNs do not match the convention shown in `@cumulus/deployment/app/config.yml`
    In that case, overriding `iams` in your own config is recommended.
  - `iam` and `db` `cloudformation.yml` file names will have respective prefixes (e.g `iam.cloudformation.yml`).
  - Cumulus will now only attempt to create reconciliation reports for buckets of the `private`, `public` and `protected` types.
  - Cumulus will no longer set up its own security group.
    To pass a pre-existing security group for in-VPC deployments as a parameter to the Cumulus template, populate `vpc.securityGroup` in `config.yml`.
    This security group must allow inbound HTTP(S) traffic (Port 443). SSH traffic (Port 22) must be permitted for SSH access to ECS instances.
  - Deployment docs have been updated with examples for the new deployment model.

- **CUMULUS-1236**

  - Moves access to public files behind the distribution endpoint. Authentication is not required, but direct http access has been disallowed.

- **CUMULUS-1223**

  - Adds unauthenticated access for public bucket files to the Distribution API. Public files should be requested the same way as protected files, but for public files a redirect to a self-signed S3 URL will happen without requiring authentication with Earthdata login.

- **CUMULUS-1232**

  - Unifies duplicate handling in `ingest/granule.handleDuplicateFile` for maintainability.
  - Changed `ingest/granule.ingestFile` and `move-granules/index.moveFileRequest` to use new function.
  - Moved file versioning code to `ingest/granule.moveGranuleFileWithVersioning`
  - `ingest/granule.verifyFile` now also tests `file.size` for verification if it is in the file record and throws
    `UnexpectedFileSize` error for file size not matching input.
  - `ingest/granule.verifyFile` logs warnings if checksum and/or file size are not available.

- **CUMULUS-1193**

  - Moved reindex CLI functionality to an API endpoint. See [API docs](https://nasa.github.io/cumulus-api/#elasticsearch-1)

- **CUMULUS-1207**
  - No longer disable lambda event source mappings when disabling a rule

### Fixed

- Updated Lerna publish script so that published Cumulus packages will pin their dependencies on other Cumulus packages to exact versions (e.g. `1.12.1` instead of `^1.12.1`)

- **CUMULUS-1203**

  - Fixes IAM template's use of intrinsic functions such that IAM template overrides now work with kes

- **CUMULUS-1268**
  - Deployment will not fail if there are no ES alarms or ECS services

## [v1.12.1] - 2019-4-8

## [v1.12.0] - 2019-4-4

Note: There was an issue publishing 1.12.0. Upgrade to 1.12.1.

### BREAKING CHANGES

- **CUMULUS-1139**

  - `granule.applyWorkflow` uses the new-style granule record as input to workflows.

- **CUMULUS-1171**

  - Fixed provider handling in the API to make it consistent between protocols.
    NOTE: This is a breaking change. When applying this upgrade, users will need to:
    1. Disable all workflow rules
    2. Update any `http` or `https` providers so that the host field only
       contains a valid hostname or IP address, and the port field contains the
       provider port.
    3. Perform the deployment
    4. Re-enable workflow rules

- **CUMULUS-1176**:

  - `@cumulus/move-granules` input expectations have changed. `@cumulus/files-to-granules` is a new intermediate task to perform input translation in the old style.
    See the Added and Changed sections of this release changelog for more information.

- **CUMULUS-670**

  - The behavior of ParsePDR and related code has changed in this release. PDRs with FILE_TYPEs that do not conform to the PDR ICD (+ TGZ) (https://cdn.earthdata.nasa.gov/conduit/upload/6376/ESDS-RFC-030v1.0.pdf) will fail to parse.

- **CUMULUS-1208**
  - The granule object input to `@cumulus/queue-granules` will now be added to ingest workflow messages **as is**. In practice, this means that if you are using `@cumulus/queue-granules` to trigger ingest workflows and your granule objects input have invalid properties, then your ingest workflows will fail due to schema validation errors.

### Added

- **CUMULUS-777**
  - Added new cookbook entry on configuring Cumulus to track ancillary files.
- **CUMULUS-1183**
  - Kes overrides will now abort with a warning if a workflow step is configured without a corresponding
    lambda configuration
- **CUMULUS-1223**

  - Adds convenience function `@cumulus/common/bucketsConfigJsonObject` for fetching stack's bucket configuration as an object.

- **CUMULUS-853**
  - Updated FakeProcessing example lambda to include option to generate fake browse
  - Added feature documentation for ancillary metadata export, a new cookbook entry describing a workflow with ancillary metadata generation(browse), and related task definition documentation
- **CUMULUS-805**
  - Added a CloudWatch alarm to check running ElasticSearch instances, and a CloudWatch dashboard to view the health of ElasticSearch
  - Specify `AWS_REGION` in `.env` to be used by deployment script
- **CUMULUS-803**
  - Added CloudWatch alarms to check running tasks of each ECS service, and add the alarms to CloudWatch dashboard
- **CUMULUS-670**
  - Added Ancillary Metadata Export feature (see https://nasa.github.io/cumulus/docs/features/ancillary_metadata for more information)
  - Added new Collection file parameter "fileType" that allows configuration of workflow granule file fileType
- **CUMULUS-1184** - Added kes logging output to ensure we always see the state machine reference before failures due to configuration
- **CUMULUS-1105** - Added a dashboard endpoint to serve the dashboard from an S3 bucket
- **CUMULUS-1199** - Moves `s3credentials` endpoint from the backend to the distribution API.
- **CUMULUS-666**
  - Added `@api/endpoints/s3credentials` to allow EarthData Login authorized users to retrieve temporary security credentials for same-region direct S3 access.
- **CUMULUS-671**
  - Added `@packages/integration-tests/api/distribution/getDistributionApiS3SignedUrl()` to return the S3 signed URL for a file protected by the distribution API
- **CUMULUS-672**
  - Added `cmrMetadataFormat` and `cmrConceptId` to output for individual granules from `@cumulus/post-to-cmr`. `cmrMetadataFormat` will be read from the `cmrMetadataFormat` generated for each granule in `@cumulus/cmrjs/publish2CMR()`
  - Added helpers to `@packages/integration-tests/api/distribution`:
    - `getDistributionApiFileStream()` returns a stream to download files protected by the distribution API
    - `getDistributionFileUrl()` constructs URLs for requesting files from the distribution API
- **CUMULUS-1185** `@cumulus/api/models/Granule.removeGranuleFromCmrByGranule` to replace `@cumulus/api/models/Granule.removeGranuleFromCmr` and use the Granule UR from the CMR metadata to remove the granule from CMR

- **CUMULUS-1101**

  - Added new `@cumulus/checksum` package. This package provides functions to calculate and validate checksums.
  - Added new checksumming functions to `@cumulus/common/aws`: `calculateS3ObjectChecksum` and `validateS3ObjectChecksum`, which depend on the `checksum` package.

- CUMULUS-1171

  - Added `@cumulus/common` API documentation to `packages/common/docs/API.md`
  - Added an `npm run build-docs` task to `@cumulus/common`
  - Added `@cumulus/common/string#isValidHostname()`
  - Added `@cumulus/common/string#match()`
  - Added `@cumulus/common/string#matches()`
  - Added `@cumulus/common/string#toLower()`
  - Added `@cumulus/common/string#toUpper()`
  - Added `@cumulus/common/URLUtils#buildURL()`
  - Added `@cumulus/common/util#isNil()`
  - Added `@cumulus/common/util#isNull()`
  - Added `@cumulus/common/util#isUndefined()`
  - Added `@cumulus/common/util#negate()`

- **CUMULUS-1176**

  - Added new `@cumulus/files-to-granules` task to handle converting file array output from `cumulus-process` tasks into granule objects.
    Allows simplification of `@cumulus/move-granules` and `@cumulus/post-to-cmr`, see Changed section for more details.

- CUMULUS-1151 Compare the granule holdings in CMR with Cumulus' internal data store
- CUMULUS-1152 Compare the granule file holdings in CMR with Cumulus' internal data store

### Changed

- **CUMULUS-1216** - Updated `@cumulus/ingest/granule/ingestFile` to download files to expected staging location.
- **CUMULUS-1208** - Updated `@cumulus/ingest/queue/enqueueGranuleIngestMessage()` to not transform granule object passed to it when building an ingest message
- **CUMULUS-1198** - `@cumulus/ingest` no longer enforces any expectations about whether `provider_path` contains a leading slash or not.
- **CUMULUS-1170**
  - Update scripts and docs to use `npm` instead of `yarn`
  - Use `package-lock.json` files to ensure matching versions of npm packages
  - Update CI builds to use `npm ci` instead of `npm install`
- **CUMULUS-670**
  - Updated ParsePDR task to read standard PDR types+ (+ tgz as an external customer requirement) and add a fileType to granule-files on Granule discovery
  - Updated ParsePDR to fail if unrecognized type is used
  - Updated all relevant task schemas to include granule->files->filetype as a string value
  - Updated tests/test fixtures to include the fileType in the step function/task inputs and output validations as needed
  - Updated MoveGranules task to handle incoming configuration with new "fileType" values and to add them as appropriate to the lambda output.
  - Updated DiscoverGranules step/related workflows to read new Collection file parameter fileType that will map a discovered file to a workflow fileType
  - Updated CNM parser to add the fileType to the defined granule file fileType on ingest and updated integration tests to verify/validate that behavior
  - Updated generateEcho10XMLString in cmr-utils.js to use a map/related library to ensure order as CMR requires ordering for their online resources.
  - Updated post-to-cmr task to appropriately export CNM filetypes to CMR in echo10/UMM exports
- **CUMULUS-1139** - Granules stored in the API contain a `files` property. That schema has been greatly
  simplified and now better matches the CNM format.
  - The `name` property has been renamed to `fileName`.
  - The `filepath` property has been renamed to `key`.
  - The `checksumValue` property has been renamed to `checksum`.
  - The `path` property has been removed.
  - The `url_path` property has been removed.
  - The `filename` property (which contained an `s3://` URL) has been removed, and the `bucket`
    and `key` properties should be used instead. Any requests sent to the API containing a `granule.files[].filename`
    property will be rejected, and any responses coming back from the API will not contain that
    `filename` property.
  - A `source` property has been added, which is a URL indicating the original source of the file.
  - `@cumulus/ingest/granule.moveGranuleFiles()` no longer includes a `filename` field in its
    output. The `bucket` and `key` fields should be used instead.
- **CUMULUS-672**

  - Changed `@cumulus/integration-tests/api/EarthdataLogin.getEarthdataLoginRedirectResponse` to `@cumulus/integration-tests/api/EarthdataLogin.getEarthdataAccessToken`. The new function returns an access response from Earthdata login, if successful.
  - `@cumulus/integration-tests/cmr/getOnlineResources` now accepts an object of options, including `cmrMetadataFormat`. Based on the `cmrMetadataFormat`, the function will correctly retrieve the online resources for each metadata format (ECHO10, UMM-G)

- **CUMULUS-1101**

  - Moved `@cumulus/common/file/getFileChecksumFromStream` into `@cumulus/checksum`, and renamed it to `generateChecksumFromStream`.
    This is a breaking change for users relying on `@cumulus/common/file/getFileChecksumFromStream`.
  - Refactored `@cumulus/ingest/Granule` to depend on new `common/aws` checksum functions and remove significantly present checksumming code.
    - Deprecated `@cumulus/ingest/granule.validateChecksum`. Replaced with `@cumulus/ingest/granule.verifyFile`.
    - Renamed `granule.getChecksumFromFile` to `granule.retrieveSuppliedFileChecksumInformation` to be more accurate.
  - Deprecated `@cumulus/common/aws.checksumS3Objects`. Use `@cumulus/common/aws.calculateS3ObjectChecksum` instead.

- CUMULUS-1171

  - Fixed provider handling in the API to make it consistent between protocols.
    Before this change, FTP providers were configured using the `host` and
    `port` properties. HTTP providers ignored `port` and `protocol`, and stored
    an entire URL in the `host` property. Updated the API to only accept valid
    hostnames or IP addresses in the `provider.host` field. Updated ingest code
    to properly build HTTP and HTTPS URLs from `provider.protocol`,
    `provider.host`, and `provider.port`.
  - The default provider port was being set to 21, no matter what protocol was
    being used. Removed that default.

- **CUMULUS-1176**

  - `@cumulus/move-granules` breaking change:
    Input to `move-granules` is now expected to be in the form of a granules object (i.e. `{ granules: [ { ... }, { ... } ] }`);
    For backwards compatibility with array-of-files outputs from processing steps, use the new `@cumulus/files-to-granules` task as an intermediate step.
    This task will perform the input translation. This change allows `move-granules` to be simpler and behave more predictably.
    `config.granuleIdExtraction` and `config.input_granules` are no longer needed/used by `move-granules`.
  - `@cumulus/post-to-cmr`: `config.granuleIdExtraction` is no longer needed/used by `post-to-cmr`.

- CUMULUS-1174
  - Better error message and stacktrace for S3KeyPairProvider error reporting.

### Fixed

- **CUMULUS-1218** Reconciliation report will now scan only completed granules.
- `@cumulus/api` files and granules were not getting indexed correctly because files indexing was failing in `db-indexer`
- `@cumulus/deployment` A bug in the Cloudformation template was preventing the API from being able to be launched in a VPC, updated the IAM template to give the permissions to be able to run the API in a VPC

### Deprecated

- `@cumulus/api/models/Granule.removeGranuleFromCmr`, instead use `@cumulus/api/models/Granule.removeGranuleFromCmrByGranule`
- `@cumulus/ingest/granule.validateChecksum`, instead use `@cumulus/ingest/granule.verifyFile`
- `@cumulus/common/aws.checksumS3Objects`, instead use `@cumulus/common/aws.calculateS3ObjectChecksum`
- `@cumulus/cmrjs`: `getGranuleId` and `getCmrFiles` are deprecated due to changes in input handling.

## [v1.11.3] - 2019-3-5

### Added

- **CUMULUS-1187** - Added `@cumulus/ingest/granule/duplicateHandlingType()` to determine how duplicate files should be handled in an ingest workflow

### Fixed

- **CUMULUS-1187** - workflows not respecting the duplicate handling value specified in the collection
- Removed refreshToken schema requirement for OAuth

## [v1.11.2] - 2019-2-15

### Added

- CUMULUS-1169
  - Added a `@cumulus/common/StepFunctions` module. It contains functions for querying the AWS
    StepFunctions API. These functions have the ability to retry when a ThrottlingException occurs.
  - Added `@cumulus/common/aws.retryOnThrottlingException()`, which will wrap a function in code to
    retry on ThrottlingExceptions.
  - Added `@cumulus/common/test-utils.throttleOnce()`, which will cause a function to return a
    ThrottlingException the first time it is called, then return its normal result after that.
- CUMULUS-1103 Compare the collection holdings in CMR with Cumulus' internal data store
- CUMULUS-1099 Add support for UMMG JSON metadata versions > 1.4.
  - If a version is found in the metadata object, that version is used for processing and publishing to CMR otherwise, version 1.4 is assumed.
- CUMULUS-678
  - Added support for UMMG json v1.4 metadata files.
    `reconcileCMRMetadata` added to `@cumulus/cmrjs` to update metadata record with new file locations.
    `@cumulus/common/errors` adds two new error types `CMRMetaFileNotFound` and `InvalidArgument`.
    `@cumulus/common/test-utils` adds new function `randomId` to create a random string with id to help in debugging.
    `@cumulus/common/BucketsConfig` adds a new helper class `BucketsConfig` for working with bucket stack configuration and bucket names.
    `@cumulus/common/aws` adds new function `s3PutObjectTagging` as a convenience for the aws [s3().putObjectTagging](https://docs.aws.amazon.com/AWSJavaScriptSDK/latest/AWS/S3.html#putObjectTagging-property) function.
    `@cumulus/cmrjs` Adds: - `isCMRFile` - Identify an echo10(xml) or UMMG(json) metadata file. - `metadataObjectFromCMRFile` Read and parse CMR XML file from s3. - `updateCMRMetadata` Modify a cmr metadata (xml/json) file with updated information. - `publish2CMR` Posts XML or UMMG CMR data to CMR service. - `reconcileCMRMetadata` Reconciles cmr metadata file after a file moves.
- Adds some ECS and other permissions to StepRole to enable running ECS tasks from a workflow
- Added Apache logs to cumulus api and distribution lambdas
- **CUMULUS-1119** - Added `@cumulus/integration-tests/api/EarthdataLogin.getEarthdataLoginRedirectResponse` helper for integration tests to handle login with Earthdata and to return response from redirect to Cumulus API
- **CUMULUS-673** Added `@cumulus/common/file/getFileChecksumFromStream` to get file checksum from a readable stream

### Fixed

- CUMULUS-1123
  - Cloudformation template overrides now work as expected

### Changed

- CUMULUS-1169
  - Deprecated the `@cumulus/common/step-functions` module.
  - Updated code that queries the StepFunctions API to use the retry-enabled functions from
    `@cumulus/common/StepFunctions`
- CUMULUS-1121
  - Schema validation is now strongly enforced when writing to the database.
    Additional properties are not allowed and will result in a validation error.
- CUMULUS-678
  `tasks/move-granules` simplified and refactored to use functionality from cmrjs.
  `ingest/granules.moveGranuleFiles` now just moves granule files and returns a list of the updated files. Updating metadata now handled by `@cumulus/cmrjs/reconcileCMRMetadata`.
  `move-granules.updateGranuleMetadata` refactored and bugs fixed in the case of a file matching multiple collection.files.regexps.
  `getCmrXmlFiles` simplified and now only returns an object with the cmrfilename and the granuleId.
  `@cumulus/test-processing` - test processing task updated to generate UMM-G metadata

- CUMULUS-1043

  - `@cumulus/api` now uses [express](http://expressjs.com/) as the API engine.
  - All `@cumulus/api` endpoints on ApiGateway are consolidated to a single endpoint the uses `{proxy+}` definition.
  - All files under `packages/api/endpoints` along with associated tests are updated to support express's request and response objects.
  - Replaced environment variables `internal`, `bucket` and `systemBucket` with `system_bucket`.
  - Update `@cumulus/integration-tests` to work with updated cumulus-api express endpoints

- `@cumulus/integration-tests` - `buildAndExecuteWorkflow` and `buildWorkflow` updated to take a `meta` param to allow for additional fields to be added to the workflow `meta`

- **CUMULUS-1049** Updated `Retrieve Execution Status API` in `@cumulus/api`: If the execution doesn't exist in Step Function API, Cumulus API returns the execution status information from the database.

- **CUMULUS-1119**
  - Renamed `DISTRIBUTION_URL` environment variable to `DISTRIBUTION_ENDPOINT`
  - Renamed `DEPLOYMENT_ENDPOINT` environment variable to `DISTRIBUTION_REDIRECT_ENDPOINT`
  - Renamed `API_ENDPOINT` environment variable to `TOKEN_REDIRECT_ENDPOINT`

### Removed

- Functions deprecated before 1.11.0:
  - @cumulus/api/models/base: static Manager.createTable() and static Manager.deleteTable()
  - @cumulus/ingest/aws/S3
  - @cumulus/ingest/aws/StepFunction.getExecution()
  - @cumulus/ingest/aws/StepFunction.pullEvent()
  - @cumulus/ingest/consumer.Consume
  - @cumulus/ingest/granule/Ingest.getBucket()

### Deprecated

`@cmrjs/ingestConcept`, instead use the CMR object methods. `@cmrjs/CMR.ingestGranule` or `@cmrjs/CMR.ingestCollection`
`@cmrjs/searchConcept`, instead use the CMR object methods. `@cmrjs/CMR.searchGranules` or `@cmrjs/CMR.searchCollections`
`@cmrjs/deleteConcept`, instead use the CMR object methods. `@cmrjs/CMR.deleteGranule` or `@cmrjs/CMR.deleteCollection`

## [v1.11.1] - 2018-12-18

**Please Note**

- Ensure your `app/config.yml` has a `clientId` specified in the `cmr` section. This will allow CMR to identify your requests for better support and metrics.
  - For an example, please see [the example config](https://github.com/nasa/cumulus/blob/1c7e2bf41b75da9f87004c4e40fbcf0f39f56794/example/app/config.yml#L128).

### Added

- Added a `/tokenDelete` endpoint in `@cumulus/api` to delete access token records

### Changed

- CUMULUS-678
  `@cumulus/ingest/crypto` moved and renamed to `@cumulus/common/key-pair-provider`
  `@cumulus/ingest/aws` function: `KMSDecryptionFailed` and class: `KMS` extracted and moved to `@cumulus/common` and `KMS` is exported as `KMSProvider` from `@cumulus/common/key-pair-provider`
  `@cumulus/ingest/granule` functions: `publish`, `getGranuleId`, `getXMLMetadataAsString`, `getMetadataBodyAndTags`, `parseXmlString`, `getCmrXMLFiles`, `postS3Object`, `contructOnlineAccessUrls`, `updateMetadata`, extracted and moved to `@cumulus/cmrjs`
  `getGranuleId`, `getCmrXMLFiles`, `publish`, `updateMetadata` removed from `@cumulus/ingest/granule` and added to `@cumulus/cmrjs`;
  `updateMetadata` renamed `updateCMRMetadata`.
  `@cumulus/ingest` test files renamed.
- **CUMULUS-1070**
  - Add `'Client-Id'` header to all `@cumulus/cmrjs` requests (made via `searchConcept`, `ingestConcept`, and `deleteConcept`).
  - Updated `cumulus/example/app/config.yml` entry for `cmr.clientId` to use stackName for easier CMR-side identification.

## [v1.11.0] - 2018-11-30

**Please Note**

- Redeploy IAM roles:
  - CUMULUS-817 includes a migration that requires reconfiguration/redeployment of IAM roles. Please see the [upgrade instructions](https://nasa.github.io/cumulus/docs/upgrade/1.11.0) for more information.
  - CUMULUS-977 includes a few new SNS-related permissions added to the IAM roles that will require redeployment of IAM roles.
- `cumulus-message-adapter` v1.0.13+ is required for `@cumulus/api` granule reingest API to work properly. The latest version should be downloaded automatically by kes.
- A `TOKEN_SECRET` value (preferably 256-bit for security) must be added to `.env` to securely sign JWTs used for authorization in `@cumulus/api`

### Changed

- **CUUMULUS-1000** - Distribution endpoint now persists logins, instead of
  redirecting to Earthdata Login on every request
- **CUMULUS-783 CUMULUS-790** - Updated `@cumulus/sync-granule` and `@cumulus/move-granules` tasks to always overwrite existing files for manually-triggered reingest.
- **CUMULUS-906** - Updated `@cumulus/api` granule reingest API to
  - add `reingestGranule: true` and `forceDuplicateOverwrite: true` to Cumulus message `cumulus_meta.cumulus_context` field to indicate that the workflow is a manually triggered re-ingest.
  - return warning message to operator when duplicateHandling is not `replace`
  - `cumulus-message-adapter` v1.0.13+ is required.
- **CUMULUS-793** - Updated the granule move PUT request in `@cumulus/api` to reject the move with a 409 status code if one or more of the files already exist at the destination location
- Updated `@cumulus/helloworld` to use S3 to store state for pass on retry tests
- Updated `@cumulus/ingest`:
  - [Required for MAAP] `http.js#list` will now find links with a trailing whitespace
  - Removed code from `granule.js` which looked for files in S3 using `{ Bucket: discoveredFile.bucket, Key: discoveredFile.name }`. This is obsolete since `@cumulus/ingest` uses a `file-staging` and `constructCollectionId()` directory prefixes by default.
- **CUMULUS-989**
  - Updated `@cumulus/api` to use [JWT (JSON Web Token)](https://jwt.io/introduction/) as the transport format for API authorization tokens and to use JWT verification in the request authorization
  - Updated `/token` endpoint in `@cumulus/api` to return tokens as JWTs
  - Added a `/refresh` endpoint in `@cumulus/api` to request new access tokens from the OAuth provider using the refresh token
  - Added `refreshAccessToken` to `@cumulus/api/lib/EarthdataLogin` to manage refresh token requests with the Earthdata OAuth provider

### Added

- **CUMULUS-1050**
  - Separated configuration flags for originalPayload/finalPayload cleanup such that they can be set to different retention times
- **CUMULUS-798**
  - Added daily Executions cleanup CloudWatch event that triggers cleanExecutions lambda
  - Added cleanExecutions lambda that removes finalPayload/originalPayload field entries for records older than configured timeout value (execution_payload_retention_period), with a default of 30 days
- **CUMULUS-815/816**
  - Added 'originalPayload' and 'finalPayload' fields to Executions table
  - Updated Execution model to populate originalPayload with the execution payload on record creation
  - Updated Execution model code to populate finalPayload field with the execution payload on execution completion
  - Execution API now exposes the above fields
- **CUMULUS-977**
  - Rename `kinesisConsumer` to `messageConsumer` as it handles both Kinesis streams and SNS topics as of this version.
  - Add `sns`-type rule support. These rules create a subscription between an SNS topic and the `messageConsumer`.
    When a message is received, `messageConsumer` is triggered and passes the SNS message (JSON format expected) in
    its entirety to the workflow in the `payload` field of the Cumulus message. For more information on sns-type rules,
    see the [documentation](https://nasa.github.io/cumulus/docs/data-cookbooks/setup#rules).
- **CUMULUS-975**
  - Add `KinesisInboundEventLogger` and `KinesisOutboundEventLogger` API lambdas. These lambdas
    are utilized to dump incoming and outgoing ingest workflow kinesis streams
    to cloudwatch for analytics in case of AWS/stream failure.
  - Update rules model to allow tracking of log_event ARNs related to
    Rule event logging. Kinesis rule types will now automatically log
    incoming events via a Kinesis event triggered lambda.
    CUMULUS-975-migration-4
  - Update migration code to require explicit migration names per run
  - Added migration_4 to migrate/update exisitng Kinesis rules to have a log event mapping
  - Added new IAM policy for migration lambda
- **CUMULUS-775**
  - Adds a instance metadata endpoint to the `@cumulus/api` package.
  - Adds a new convenience function `hostId` to the `@cumulus/cmrjs` to help build environment specific cmr urls.
  - Fixed `@cumulus/cmrjs.searchConcept` to search and return CMR results.
  - Modified `@cumulus/cmrjs.CMR.searchGranule` and `@cumulus/cmrjs.CMR.searchCollection` to include CMR's provider as a default parameter to searches.
- **CUMULUS-965**
  - Add `@cumulus/test-data.loadJSONTestData()`,
    `@cumulus/test-data.loadTestData()`, and
    `@cumulus/test-data.streamTestData()` to safely load test data. These
    functions should be used instead of using `require()` to load test data,
    which could lead to tests interferring with each other.
  - Add a `@cumulus/common/util/deprecate()` function to mark a piece of code as
    deprecated
- **CUMULUS-986**
  - Added `waitForTestExecutionStart` to `@cumulus/integration-tests`
- **CUMULUS-919**
  - In `@cumulus/deployment`, added support for NGAP permissions boundaries for IAM roles with `useNgapPermissionBoundary` flag in `iam/config.yml`. Defaults to false.

### Fixed

- Fixed a bug where FTP sockets were not closed after an error, keeping the Lambda function active until it timed out [CUMULUS-972]
- **CUMULUS-656**
  - The API will no longer allow the deletion of a provider if that provider is
    referenced by a rule
  - The API will no longer allow the deletion of a collection if that collection
    is referenced by a rule
- Fixed a bug where `@cumulus/sf-sns-report` was not pulling large messages from S3 correctly.

### Deprecated

- `@cumulus/ingest/aws/StepFunction.pullEvent()`. Use `@cumulus/common/aws.pullStepFunctionEvent()`.
- `@cumulus/ingest/consumer.Consume` due to unpredictable implementation. Use `@cumulus/ingest/consumer.Consumer`.
  Call `Consumer.consume()` instead of `Consume.read()`.

## [v1.10.4] - 2018-11-28

### Added

- **CUMULUS-1008**
  - New `config.yml` parameter for SQS consumers: `sqs_consumer_rate: (default 500)`, which is the maximum number of
    messages the consumer will attempt to process per execution. Currently this is only used by the sf-starter consumer,
    which runs every minute by default, making this a messages-per-minute upper bound. SQS does not guarantee the number
    of messages returned per call, so this is not a fixed rate of consumption, only attempted number of messages received.

### Deprecated

- `@cumulus/ingest/consumer.Consume` due to unpredictable implementation. Use `@cumulus/ingest/consumer.Consumer`.

### Changed

- Backported update of `packages/api` dependency `@mapbox/dyno` to `1.4.2` to mitigate `event-stream` vulnerability.

## [v1.10.3] - 2018-10-31

### Added

- **CUMULUS-817**
  - Added AWS Dead Letter Queues for lambdas that are scheduled asynchronously/such that failures show up only in cloudwatch logs.
- **CUMULUS-956**
  - Migrated developer documentation and data-cookbooks to Docusaurus
    - supports versioning of documentation
  - Added `docs/docs-how-to.md` to outline how to do things like add new docs or locally install for testing.
  - Deployment/CI scripts have been updated to work with the new format
- **CUMULUS-811**
  - Added new S3 functions to `@cumulus/common/aws`:
    - `aws.s3TagSetToQueryString`: converts S3 TagSet array to querystring (for use with upload()).
    - `aws.s3PutObject`: Returns promise of S3 `putObject`, which puts an object on S3
    - `aws.s3CopyObject`: Returns promise of S3 `copyObject`, which copies an object in S3 to a new S3 location
    - `aws.s3GetObjectTagging`: Returns promise of S3 `getObjectTagging`, which returns an object containing an S3 TagSet.
  - `@/cumulus/common/aws.s3PutObject` defaults to an explicit `ACL` of 'private' if not overridden.
  - `@/cumulus/common/aws.s3CopyObject` defaults to an explicit `TaggingDirective` of 'COPY' if not overridden.

### Deprecated

- **CUMULUS-811**
  - Deprecated `@cumulus/ingest/aws.S3`. Member functions of this class will now
    log warnings pointing to similar functionality in `@cumulus/common/aws`.

## [v1.10.2] - 2018-10-24

### Added

- **CUMULUS-965**
  - Added a `@cumulus/logger` package
- **CUMULUS-885**
  - Added 'human readable' version identifiers to Lambda Versioning lambda aliases
- **CUMULUS-705**
  - Note: Make sure to update the IAM stack when deploying this update.
  - Adds an AsyncOperations model and associated DynamoDB table to the
    `@cumulus/api` package
  - Adds an /asyncOperations endpoint to the `@cumulus/api` package, which can
    be used to fetch the status of an AsyncOperation.
  - Adds a /bulkDelete endpoint to the `@cumulus/api` package, which performs an
    asynchronous bulk-delete operation. This is a stub right now which is only
    intended to demonstration how AsyncOperations work.
  - Adds an AsyncOperation ECS task to the `@cumulus/api` package, which will
    fetch an Lambda function, run it in ECS, and then store the result to the
    AsyncOperations table in DynamoDB.
- **CUMULUS-851** - Added workflow lambda versioning feature to allow in-flight workflows to use lambda versions that were in place when a workflow was initiated

  - Updated Kes custom code to remove logic that used the CMA file key to determine template compilation logic. Instead, utilize a `customCompilation` template configuration flag to indicate a template should use Cumulus's kes customized methods instead of 'core'.
  - Added `useWorkflowLambdaVersions` configuration option to enable the lambdaVersioning feature set. **This option is set to true by default** and should be set to false to disable the feature.
  - Added uniqueIdentifier configuration key to S3 sourced lambdas to optionally support S3 lambda resource versioning within this scheme. This key must be unique for each modified version of the lambda package and must be updated in configuration each time the source changes.
  - Added a new nested stack template that will create a `LambdaVersions` stack that will take lambda parameters from the base template, generate lambda versions/aliases and return outputs with references to the most 'current' lambda alias reference, and updated 'core' template to utilize these outputs (if `useWorkflowLambdaVersions` is enabled).

- Created a `@cumulus/api/lib/OAuth2` interface, which is implemented by the
  `@cumulus/api/lib/EarthdataLogin` and `@cumulus/api/lib/GoogleOAuth2` classes.
  Endpoints that need to handle authentication will determine which class to use
  based on environment variables. This also greatly simplifies testing.
- Added `@cumulus/api/lib/assertions`, containing more complex AVA test assertions
- Added PublishGranule workflow to publish a granule to CMR without full reingest. (ingest-in-place capability)

- `@cumulus/integration-tests` new functionality:
  - `listCollections` to list collections from a provided data directory
  - `deleteCollection` to delete list of collections from a deployed stack
  - `cleanUpCollections` combines the above in one function.
  - `listProviders` to list providers from a provided data directory
  - `deleteProviders` to delete list of providers from a deployed stack
  - `cleanUpProviders` combines the above in one function.
  - `@cumulus/integrations-tests/api.js`: `deleteGranule` and `deletePdr` functions to make `DELETE` requests to Cumulus API
  - `rules` API functionality for posting and deleting a rule and listing all rules
  - `wait-for-deploy` lambda for use in the redeployment tests
- `@cumulus/ingest/granule.js`: `ingestFile` inserts new `duplicate_found: true` field in the file's record if a duplicate file already exists on S3.
- `@cumulus/api`: `/execution-status` endpoint requests and returns complete execution output if execution output is stored in S3 due to size.
- Added option to use environment variable to set CMR host in `@cumulus/cmrjs`.
- **CUMULUS-781** - Added integration tests for `@cumulus/sync-granule` when `duplicateHandling` is set to `replace` or `skip`
- **CUMULUS-791** - `@cumulus/move-granules`: `moveFileRequest` inserts new `duplicate_found: true` field in the file's record if a duplicate file already exists on S3. Updated output schema to document new `duplicate_found` field.

### Removed

- Removed `@cumulus/common/fake-earthdata-login-server`. Tests can now create a
  service stub based on `@cumulus/api/lib/OAuth2` if testing requires handling
  authentication.

### Changed

- **CUMULUS-940** - modified `@cumulus/common/aws` `receiveSQSMessages` to take a parameter object instead of positional parameters. All defaults remain the same, but now access to long polling is available through `options.waitTimeSeconds`.
- **CUMULUS-948** - Update lambda functions `CNMToCMA` and `CnmResponse` in the `cumulus-data-shared` bucket and point the default stack to them.
- **CUMULUS-782** - Updated `@cumulus/sync-granule` task and `Granule.ingestFile` in `@cumulus/ingest` to keep both old and new data when a destination file with different checksum already exists and `duplicateHandling` is `version`
- Updated the config schema in `@cumulus/move-granules` to include the `moveStagedFiles` param.
- **CUMULUS-778** - Updated config schema and documentation in `@cumulus/sync-granule` to include `duplicateHandling` parameter for specifying how duplicate filenames should be handled
- **CUMULUS-779** - Updated `@cumulus/sync-granule` to throw `DuplicateFile` error when destination files already exist and `duplicateHandling` is `error`
- **CUMULUS-780** - Updated `@cumulus/sync-granule` to use `error` as the default for `duplicateHandling` when it is not specified
- **CUMULUS-780** - Updated `@cumulus/api` to use `error` as the default value for `duplicateHandling` in the `Collection` model
- **CUMULUS-785** - Updated the config schema and documentation in `@cumulus/move-granules` to include `duplicateHandling` parameter for specifying how duplicate filenames should be handled
- **CUMULUS-786, CUMULUS-787** - Updated `@cumulus/move-granules` to throw `DuplicateFile` error when destination files already exist and `duplicateHandling` is `error` or not specified
- **CUMULUS-789** - Updated `@cumulus/move-granules` to keep both old and new data when a destination file with different checksum already exists and `duplicateHandling` is `version`

### Fixed

- `getGranuleId` in `@cumulus/ingest` bug: `getGranuleId` was constructing an error using `filename` which was undefined. The fix replaces `filename` with the `uri` argument.
- Fixes to `del` in `@cumulus/api/endpoints/granules.js` to not error/fail when not all files exist in S3 (e.g. delete granule which has only 2 of 3 files ingested).
- `@cumulus/deployment/lib/crypto.js` now checks for private key existence properly.

## [v1.10.1] - 2018-09-4

### Fixed

- Fixed cloudformation template errors in `@cumulus/deployment/`
  - Replaced references to Fn::Ref: with Ref:
  - Moved long form template references to a newline

## [v1.10.0] - 2018-08-31

### Removed

- Removed unused and broken code from `@cumulus/common`
  - Removed `@cumulus/common/test-helpers`
  - Removed `@cumulus/common/task`
  - Removed `@cumulus/common/message-source`
  - Removed the `getPossiblyRemote` function from `@cumulus/common/aws`
  - Removed the `startPromisedSfnExecution` function from `@cumulus/common/aws`
  - Removed the `getCurrentSfnTask` function from `@cumulus/common/aws`

### Changed

- **CUMULUS-839** - In `@cumulus/sync-granule`, 'collection' is now an optional config parameter

### Fixed

- **CUMULUS-859** Moved duplicate code in `@cumulus/move-granules` and `@cumulus/post-to-cmr` to `@cumulus/ingest`. Fixed imports making assumptions about directory structure.
- `@cumulus/ingest/consumer` correctly limits the number of messages being received and processed from SQS. Details:
  - **Background:** `@cumulus/api` includes a lambda `<stack-name>-sqs2sf` which processes messages from the `<stack-name>-startSF` SQS queue every minute. The `sqs2sf` lambda uses `@cumulus/ingest/consumer` to receive and process messages from SQS.
  - **Bug:** More than `messageLimit` number of messages were being consumed and processed from the `<stack-name>-startSF` SQS queue. Many step functions were being triggered simultaneously by the lambda `<stack-name>-sqs2sf` (which consumes every minute from the `startSF` queue) and resulting in step function failure with the error: `An error occurred (ThrottlingException) when calling the GetExecutionHistory`.
  - **Fix:** `@cumulus/ingest/consumer#processMessages` now processes messages until `timeLimit` has passed _OR_ once it receives up to `messageLimit` messages. `sqs2sf` is deployed with a [default `messageLimit` of 10](https://github.com/nasa/cumulus/blob/670000c8a821ff37ae162385f921c40956e293f7/packages/deployment/app/config.yml#L147).
  - **IMPORTANT NOTE:** `consumer` will actually process up to `messageLimit * 2 - 1` messages. This is because sometimes `receiveSQSMessages` will return less than `messageLimit` messages and thus the consumer will continue to make calls to `receiveSQSMessages`. For example, given a `messageLimit` of 10 and subsequent calls to `receiveSQSMessages` returns up to 9 messages, the loop will continue and a final call could return up to 10 messages.

## [v1.9.1] - 2018-08-22

**Please Note** To take advantage of the added granule tracking API functionality, updates are required for the message adapter and its libraries. You should be on the following versions:

- `cumulus-message-adapter` 1.0.9+
- `cumulus-message-adapter-js` 1.0.4+
- `cumulus-message-adapter-java` 1.2.7+
- `cumulus-message-adapter-python` 1.0.5+

### Added

- **CUMULUS-687** Added logs endpoint to search for logs from a specific workflow execution in `@cumulus/api`. Added integration test.
- **CUMULUS-836** - `@cumulus/deployment` supports a configurable docker storage driver for ECS. ECS can be configured with either `devicemapper` (the default storage driver for AWS ECS-optimized AMIs) or `overlay2` (the storage driver used by the NGAP 2.0 AMI). The storage driver can be configured in `app/config.yml` with `ecs.docker.storageDriver: overlay2 | devicemapper`. The default is `overlay2`.
  - To support this configuration, a [Handlebars](https://handlebarsjs.com/) helper `ifEquals` was added to `packages/deployment/lib/kes.js`.
- **CUMULUS-836** - `@cumulus/api` added IAM roles required by the NGAP 2.0 AMI. The NGAP 2.0 AMI runs a script `register_instances_with_ssm.py` which requires the ECS IAM role to include `ec2:DescribeInstances` and `ssm:GetParameter` permissions.

### Fixed

- **CUMULUS-836** - `@cumulus/deployment` uses `overlay2` driver by default and does not attempt to write `--storage-opt dm.basesize` to fix [this error](https://github.com/moby/moby/issues/37039).
- **CUMULUS-413** Kinesis processing now captures all errrors.
  - Added kinesis fallback mechanism when errors occur during record processing.
  - Adds FallbackTopicArn to `@cumulus/api/lambdas.yml`
  - Adds fallbackConsumer lambda to `@cumulus/api`
  - Adds fallbackqueue option to lambda definitions capture lambda failures after three retries.
  - Adds kinesisFallback SNS topic to signal incoming errors from kinesis stream.
  - Adds kinesisFailureSQS to capture fully failed events from all retries.
- **CUMULUS-855** Adds integration test for kinesis' error path.
- **CUMULUS-686** Added workflow task name and version tracking via `@cumulus/api` executions endpoint under new `tasks` property, and under `workflow_tasks` in step input/output.
  - Depends on `cumulus-message-adapter` 1.0.9+, `cumulus-message-adapter-js` 1.0.4+, `cumulus-message-adapter-java` 1.2.7+ and `cumulus-message-adapter-python` 1.0.5+
- **CUMULUS-771**
  - Updated sync-granule to stream the remote file to s3
  - Added integration test for ingesting granules from ftp provider
  - Updated http/https integration tests for ingesting granules from http/https providers
- **CUMULUS-862** Updated `@cumulus/integration-tests` to handle remote lambda output
- **CUMULUS-856** Set the rule `state` to have default value `ENABLED`

### Changed

- In `@cumulus/deployment`, changed the example app config.yml to have additional IAM roles

## [v1.9.0] - 2018-08-06

**Please note** additional information and upgrade instructions [here](https://nasa.github.io/cumulus/docs/upgrade/1.9.0)

### Added

- **CUMULUS-712** - Added integration tests verifying expected behavior in workflows
- **GITC-776-2** - Add support for versioned collections

### Fixed

- **CUMULUS-832**
  - Fixed indentation in example config.yml in `@cumulus/deployment`
  - Fixed issue with new deployment using the default distribution endpoint in `@cumulus/deployment` and `@cumulus/api`

## [v1.8.1] - 2018-08-01

**Note** IAM roles should be re-deployed with this release.

- **Cumulus-726**
  - Added function to `@cumulus/integration-tests`: `sfnStep` includes `getStepInput` which returns the input to the schedule event of a given step function step.
  - Added IAM policy `@cumulus/deployment`: Lambda processing IAM role includes `kinesis::PutRecord` so step function lambdas can write to kinesis streams.
- **Cumulus Community Edition**
  - Added Google OAuth authentication token logic to `@cumulus/api`. Refactored token endpoint to use environment variable flag `OAUTH_PROVIDER` when determining with authentication method to use.
  - Added API Lambda memory configuration variable `api_lambda_memory` to `@cumulus/api` and `@cumulus/deployment`.

### Changed

- **Cumulus-726**
  - Changed function in `@cumulus/api`: `models/rules.js#addKinesisEventSource` was modified to call to `deleteKinesisEventSource` with all required parameters (rule's name, arn and type).
  - Changed function in `@cumulus/integration-tests`: `getStepOutput` can now be used to return output of failed steps. If users of this function want the output of a failed event, they can pass a third parameter `eventType` as `'failure'`. This function will work as always for steps which completed successfully.

### Removed

- **Cumulus-726**

  - Configuration change to `@cumulus/deployment`: Removed default auto scaling configuration for Granules and Files DynamoDB tables.

- **CUMULUS-688**
  - Add integration test for ExecutionStatus
  - Function addition to `@cumulus/integration-tests`: `api` includes `getExecutionStatus` which returns the execution status from the Cumulus API

## [v1.8.0] - 2018-07-23

### Added

- **CUMULUS-718** Adds integration test for Kinesis triggering a workflow.

- **GITC-776-3** Added more flexibility for rules. You can now edit all fields on the rule's record
  We may need to update the api documentation to reflect this.

- **CUMULUS-681** - Add ingest-in-place action to granules endpoint

  - new applyWorkflow action at PUT /granules/{granuleid} Applying a workflow starts an execution of the provided workflow and passes the granule record as payload.
    Parameter(s):
    - workflow - the workflow name

- **CUMULUS-685** - Add parent exeuction arn to the execution which is triggered from a parent step function

### Changed

- **CUMULUS-768** - Integration tests get S3 provider data from shared data folder

### Fixed

- **CUMULUS-746** - Move granule API correctly updates record in dynamo DB and cmr xml file
- **CUMULUS-766** - Populate database fileSize field from S3 if value not present in Ingest payload

## [v1.7.1] - 2018-07-27 - [BACKPORT]

### Fixed

- **CUMULUS-766** - Backport from 1.8.0 - Populate database fileSize field from S3 if value not present in Ingest payload

## [v1.7.0] - 2018-07-02

### Please note: [Upgrade Instructions](https://nasa.github.io/cumulus/docs/upgrade/1.7.0)

### Added

- **GITC-776-2** - Add support for versioned collectons
- **CUMULUS-491** - Add granule reconciliation API endpoints.
- **CUMULUS-480** Add suport for backup and recovery:
  - Add DynamoDB tables for granules, executions and pdrs
  - Add ability to write all records to S3
  - Add ability to download all DynamoDB records in form json files
  - Add ability to upload records to DynamoDB
  - Add migration scripts for copying granule, pdr and execution records from ElasticSearch to DynamoDB
  - Add IAM support for batchWrite on dynamoDB
-
- **CUMULUS-508** - `@cumulus/deployment` cloudformation template allows for lambdas and ECS clusters to have multiple AZ availability.
  - `@cumulus/deployment` also ensures docker uses `devicemapper` storage driver.
- **CUMULUS-755** - `@cumulus/deployment` Add DynamoDB autoscaling support.
  - Application developers can add autoscaling and override default values in their deployment's `app/config.yml` file using a `{TableName}Table:` key.

### Fixed

- **CUMULUS-747** - Delete granule API doesn't delete granule files in s3 and granule in elasticsearch
  - update the StreamSpecification DynamoDB tables to have StreamViewType: "NEW_AND_OLD_IMAGES"
  - delete granule files in s3
- **CUMULUS-398** - Fix not able to filter executions by workflow
- **CUMULUS-748** - Fix invalid lambda .zip files being validated/uploaded to AWS
- **CUMULUS-544** - Post to CMR task has UAT URL hard-coded
  - Made configurable: PostToCmr now requires CMR_ENVIRONMENT env to be set to 'SIT' or 'OPS' for those CMR environments. Default is UAT.

### Changed

- **GITC-776-4** - Changed Discover-pdrs to not rely on collection but use provider_path in config. It also has an optional filterPdrs regex configuration parameter

- **CUMULUS-710** - In the integration test suite, `getStepOutput` returns the output of the first successful step execution or last failed, if none exists

## [v1.6.0] - 2018-06-06

### Please note: [Upgrade Instructions](https://nasa.github.io/cumulus/docs/upgrade/1.6.0)

### Fixed

- **CUMULUS-602** - Format all logs sent to Elastic Search.
  - Extract cumulus log message and index it to Elastic Search.

### Added

- **CUMULUS-556** - add a mechanism for creating and running migration scripts on deployment.
- **CUMULUS-461** Support use of metadata date and other components in `url_path` property

### Changed

- **CUMULUS-477** Update bucket configuration to support multiple buckets of the same type:
  - Change the structure of the buckets to allow for more than one bucket of each type. The bucket structure is now:
    bucket-key:
    name: <bucket-name>
    type: <type> i.e. internal, public, etc.
  - Change IAM and app deployment configuration to support new bucket structure
  - Update tasks and workflows to support new bucket structure
  - Replace instances where buckets.internal is relied upon to either use the system bucket or a configured bucket
  - Move IAM template to the deployment package. NOTE: You now have to specify '--template node_modules/@cumulus/deployment/iam' in your IAM deployment
  - Add IAM cloudformation template support to filter buckets by type

## [v1.5.5] - 2018-05-30

### Added

- **CUMULUS-530** - PDR tracking through Queue-granules
  - Add optional `pdr` property to the sync-granule task's input config and output payload.
- **CUMULUS-548** - Create a Lambda task that generates EMS distribution reports
  - In order to supply EMS Distribution Reports, you must enable S3 Server
    Access Logging on any S3 buckets used for distribution. See [How Do I Enable Server Access Logging for an S3 Bucket?](https://docs.aws.amazon.com/AmazonS3/latest/user-guide/server-access-logging.html)
    The "Target bucket" setting should point at the Cumulus internal bucket.
    The "Target prefix" should be
    "<STACK_NAME>/ems-distribution/s3-server-access-logs/", where "STACK_NAME"
    is replaced with the name of your Cumulus stack.

### Fixed

- **CUMULUS-546 - Kinesis Consumer should catch and log invalid JSON**
  - Kinesis Consumer lambda catches and logs errors so that consumer doesn't get stuck in a loop re-processing bad json records.
- EMS report filenames are now based on their start time instead of the time
  instead of the time that the report was generated
- **CUMULUS-552 - Cumulus API returns different results for the same collection depending on query**
  - The collection, provider and rule records in elasticsearch are now replaced with records from dynamo db when the dynamo db records are updated.

### Added

- `@cumulus/deployment`'s default cloudformation template now configures storage for Docker to match the configured ECS Volume. The template defines Docker's devicemapper basesize (`dm.basesize`) using `ecs.volumeSize`. This addresses ECS default of limiting Docker containers to 10GB of storage ([Read more](https://aws.amazon.com/premiumsupport/knowledge-center/increase-default-ecs-docker-limit/)).

## [v1.5.4] - 2018-05-21

### Added

- **CUMULUS-535** - EMS Ingest, Archive, Archive Delete reports
  - Add lambda EmsReport to create daily EMS Ingest, Archive, Archive Delete reports
  - ems.provider property added to `@cumulus/deployment/app/config.yml`.
    To change the provider name, please add `ems: provider` property to `app/config.yml`.
- **CUMULUS-480** Use DynamoDB to store granules, pdrs and execution records
  - Activate PointInTime feature on DynamoDB tables
  - Increase test coverage on api package
  - Add ability to restore metadata records from json files to DynamoDB
- **CUMULUS-459** provide API endpoint for moving granules from one location on s3 to another

## [v1.5.3] - 2018-05-18

### Fixed

- **CUMULUS-557 - "Add dataType to DiscoverGranules output"**
  - Granules discovered by the DiscoverGranules task now include dataType
  - dataType is now a required property for granules used as input to the
    QueueGranules task
- **CUMULUS-550** Update deployment app/config.yml to force elasticsearch updates for deleted granules

## [v1.5.2] - 2018-05-15

### Fixed

- **CUMULUS-514 - "Unable to Delete the Granules"**
  - updated cmrjs.deleteConcept to return success if the record is not found
    in CMR.

### Added

- **CUMULUS-547** - The distribution API now includes an
  "earthdataLoginUsername" query parameter when it returns a signed S3 URL
- **CUMULUS-527 - "parse-pdr queues up all granules and ignores regex"**
  - Add an optional config property to the ParsePdr task called
    "granuleIdFilter". This property is a regular expression that is applied
    against the filename of the first file of each granule contained in the
    PDR. If the regular expression matches, then the granule is included in
    the output. Defaults to '.', which will match all granules in the PDR.
- File checksums in PDRs now support MD5
- Deployment support to subscribe to an SNS topic that already exists
- **CUMULUS-470, CUMULUS-471** In-region S3 Policy lambda added to API to update bucket policy for in-region access.
- **CUMULUS-533** Added fields to granule indexer to support EMS ingest and archive record creation
- **CUMULUS-534** Track deleted granules
  - added `deletedgranule` type to `cumulus` index.
  - **Important Note:** Force custom bootstrap to re-run by adding this to
    app/config.yml `es: elasticSearchMapping: 7`
- You can now deploy cumulus without ElasticSearch. Just add `es: null` to your `app/config.yml` file. This is only useful for debugging purposes. Cumulus still requires ElasticSearch to properly operate.
- `@cumulus/integration-tests` includes and exports the `addRules` function, which seeds rules into the DynamoDB table.
- Added capability to support EFS in cloud formation template. Also added
  optional capability to ssh to your instance and privileged lambda functions.
- Added support to force discovery of PDRs that have already been processed
  and filtering of selected data types
- `@cumulus/cmrjs` uses an environment variable `USER_IP_ADDRESS` or fallback
  IP address of `10.0.0.0` when a public IP address is not available. This
  supports lambda functions deployed into a VPC's private subnet, where no
  public IP address is available.

### Changed

- **CUMULUS-550** Custom bootstrap automatically adds new types to index on
  deployment

## [v1.5.1] - 2018-04-23

### Fixed

- add the missing dist folder to the hello-world task
- disable uglifyjs on the built version of the pdr-status-check (read: https://github.com/webpack-contrib/uglifyjs-webpack-plugin/issues/264)

## [v1.5.0] - 2018-04-23

### Changed

- Removed babel from all tasks and packages and increased minimum node requirements to version 8.10
- Lambda functions created by @cumulus/deployment will use node8.10 by default
- Moved [cumulus-integration-tests](https://github.com/nasa/cumulus-integration-tests) to the `example` folder CUMULUS-512
- Streamlined all packages dependencies (e.g. remove redundant dependencies and make sure versions are the same across packages)
- **CUMULUS-352:** Update Cumulus Elasticsearch indices to use [index aliases](https://www.elastic.co/guide/en/elasticsearch/reference/current/indices-aliases.html).
- **CUMULUS-519:** ECS tasks are no longer restarted after each CF deployment unless `ecs.restartTasksOnDeploy` is set to true
- **CUMULUS-298:** Updated log filterPattern to include all CloudWatch logs in ElasticSearch
- **CUMULUS-518:** Updates to the SyncGranule config schema
  - `granuleIdExtraction` is no longer a property
  - `process` is now an optional property
  - `provider_path` is no longer a property

### Fixed

- **CUMULUS-455 "Kes deployments using only an updated message adapter do not get automatically deployed"**
  - prepended the hash value of cumulus-message-adapter.zip file to the zip file name of lambda which uses message adapter.
  - the lambda function will be redeployed when message adapter or lambda function are updated
- Fixed a bug in the bootstrap lambda function where it stuck during update process
- Fixed a bug where the sf-sns-report task did not return the payload of the incoming message as the output of the task [CUMULUS-441]

### Added

- **CUMULUS-352:** Add reindex CLI to the API package.
- **CUMULUS-465:** Added mock http/ftp/sftp servers to the integration tests
- Added a `delete` method to the `@common/CollectionConfigStore` class
- **CUMULUS-467 "@cumulus/integration-tests or cumulus-integration-tests should seed provider and collection in deployed DynamoDB"**
  - `example` integration-tests populates providers and collections to database
  - `example` workflow messages are populated from workflow templates in s3, provider and collection information in database, and input payloads. Input templates are removed.
  - added `https` protocol to provider schema

## [v1.4.1] - 2018-04-11

### Fixed

- Sync-granule install

## [v1.4.0] - 2018-04-09

### Fixed

- **CUMULUS-392 "queue-granules not returning the sfn-execution-arns queued"**
  - updated queue-granules to return the sfn-execution-arns queued and pdr if exists.
  - added pdr to ingest message meta.pdr instead of payload, so the pdr information doesn't get lost in the ingest workflow, and ingested granule in elasticsearch has pdr name.
  - fixed sf-sns-report schema, remove the invalid part
  - fixed pdr-status-check schema, the failed execution contains arn and reason
- **CUMULUS-206** make sure homepage and repository urls exist in package.json files of tasks and packages

### Added

- Example folder with a cumulus deployment example

### Changed

- [CUMULUS-450](https://bugs.earthdata.nasa.gov/browse/CUMULUS-450) - Updated
  the config schema of the **queue-granules** task
  - The config no longer takes a "collection" property
  - The config now takes an "internalBucket" property
  - The config now takes a "stackName" property
- [CUMULUS-450](https://bugs.earthdata.nasa.gov/browse/CUMULUS-450) - Updated
  the config schema of the **parse-pdr** task
  - The config no longer takes a "collection" property
  - The "stack", "provider", and "bucket" config properties are now
    required
- **CUMULUS-469** Added a lambda to the API package to prototype creating an S3 bucket policy for direct, in-region S3 access for the prototype bucket

### Removed

- Removed the `findTmpTestDataDirectory()` function from
  `@cumulus/common/test-utils`

### Fixed

- [CUMULUS-450](https://bugs.earthdata.nasa.gov/browse/CUMULUS-450)
  - The **queue-granules** task now enqueues a **sync-granule** task with the
    correct collection config for that granule based on the granule's
    data-type. It had previously been using the collection config from the
    config of the **queue-granules** task, which was a problem if the granules
    being queued belonged to different data-types.
  - The **parse-pdr** task now handles the case where a PDR contains granules
    with different data types, and uses the correct granuleIdExtraction for
    each granule.

### Added

- **CUMULUS-448** Add code coverage checking using [nyc](https://github.com/istanbuljs/nyc).

## [v1.3.0] - 2018-03-29

### Deprecated

- discover-s3-granules is deprecated. The functionality is provided by the discover-granules task

### Fixed

- **CUMULUS-331:** Fix aws.downloadS3File to handle non-existent key
- Using test ftp provider for discover-granules testing [CUMULUS-427]
- **CUMULUS-304: "Add AWS API throttling to pdr-status-check task"** Added concurrency limit on SFN API calls. The default concurrency is 10 and is configurable through Lambda environment variable CONCURRENCY.
- **CUMULUS-414: "Schema validation not being performed on many tasks"** revised npm build scripts of tasks that use cumulus-message-adapter to place schema directories into dist directories.
- **CUMULUS-301:** Update all tests to use test-data package for testing data.
- **CUMULUS-271: "Empty response body from rules PUT endpoint"** Added the updated rule to response body.
- Increased memory allotment for `CustomBootstrap` lambda function. Resolves failed deployments where `CustomBootstrap` lambda function was failing with error `Process exited before completing request`. This was causing deployments to stall, fail to update and fail to rollback. This error is thrown when the lambda function tries to use more memory than it is allotted.
- Cumulus repository folders structure updated:
  - removed the `cumulus` folder altogether
  - moved `cumulus/tasks` to `tasks` folder at the root level
  - moved the tasks that are not converted to use CMA to `tasks/.not_CMA_compliant`
  - updated paths where necessary

### Added

- `@cumulus/integration-tests` - Added support for testing the output of an ECS activity as well as a Lambda function.

## [v1.2.0] - 2018-03-20

### Fixed

- Update vulnerable npm packages [CUMULUS-425]
- `@cumulus/api`: `kinesis-consumer.js` uses `sf-scheduler.js#schedule` instead of placing a message directly on the `startSF` SQS queue. This is a fix for [CUMULUS-359](https://bugs.earthdata.nasa.gov/browse/CUMULUS-359) because `sf-scheduler.js#schedule` looks up the provider and collection data in DynamoDB and adds it to the `meta` object of the enqueued message payload.
- `@cumulus/api`: `kinesis-consumer.js` catches and logs errors instead of doing an error callback. Before this change, `kinesis-consumer` was failing to process new records when an existing record caused an error because it would call back with an error and stop processing additional records. It keeps trying to process the record causing the error because it's "position" in the stream is unchanged. Catching and logging the errors is part 1 of the fix. Proposed part 2 is to enqueue the error and the message on a "dead-letter" queue so it can be processed later ([CUMULUS-413](https://bugs.earthdata.nasa.gov/browse/CUMULUS-413)).
- **CUMULUS-260: "PDR page on dashboard only shows zeros."** The PDR stats in LPDAAC are all 0s, even if the dashboard has been fixed to retrieve the correct fields. The current version of pdr-status-check has a few issues.
  - pdr is not included in the input/output schema. It's available from the input event. So the pdr status and stats are not updated when the ParsePdr workflow is complete. Adding the pdr to the input/output of the task will fix this.
  - pdr-status-check doesn't update pdr stats which prevent the real time pdr progress from showing up in the dashboard. To solve this, added lambda function sf-sns-report which is copied from @cumulus/api/lambdas/sf-sns-broadcast with modification, sf-sns-report can be used to report step function status anywhere inside a step function. So add step sf-sns-report after each pdr-status-check, we will get the PDR status progress at real time.
  - It's possible an execution is still in the queue and doesn't exist in sfn yet. Added code to handle 'ExecutionDoesNotExist' error when checking the execution status.
- Fixed `aws.cloudwatchevents()` typo in `packages/ingest/aws.js`. This typo was the root cause of the error: `Error: Could not process scheduled_ingest, Error: : aws.cloudwatchevents is not a constructor` seen when trying to update a rule.

### Removed

- `@cumulus/ingest/aws`: Remove queueWorkflowMessage which is no longer being used by `@cumulus/api`'s `kinesis-consumer.js`.

## [v1.1.4] - 2018-03-15

### Added

- added flag `useList` to parse-pdr [CUMULUS-404]

### Fixed

- Pass encrypted password to the ApiGranule Lambda function [CUMULUS-424]

## [v1.1.3] - 2018-03-14

### Fixed

- Changed @cumulus/deployment package install behavior. The build process will happen after installation

## [v1.1.2] - 2018-03-14

### Added

- added tools to @cumulus/integration-tests for local integration testing
- added end to end testing for discovering and parsing of PDRs
- `yarn e2e` command is available for end to end testing

### Fixed

- **CUMULUS-326: "Occasionally encounter "Too Many Requests" on deployment"** The api gateway calls will handle throttling errors
- **CUMULUS-175: "Dashboard providers not in sync with AWS providers."** The root cause of this bug - DynamoDB operations not showing up in Elasticsearch - was shared by collections and rules. The fix was to update providers', collections' and rules; POST, PUT and DELETE endpoints to operate on DynamoDB and using DynamoDB streams to update Elasticsearch. The following packages were made:
  - `@cumulus/deployment` deploys DynamoDB streams for the Collections, Providers and Rules tables as well as a new lambda function called `dbIndexer`. The `dbIndexer` lambda has an event source mapping which listens to each of the DynamoDB streams. The dbIndexer lambda receives events referencing operations on the DynamoDB table and updates the elasticsearch cluster accordingly.
  - The `@cumulus/api` endpoints for collections, providers and rules _only_ query DynamoDB, with the exception of LIST endpoints and the collections' GET endpoint.

### Updated

- Broke up `kes.override.js` of @cumulus/deployment to multiple modules and moved to a new location
- Expanded @cumulus/deployment test coverage
- all tasks were updated to use cumulus-message-adapter-js 1.0.1
- added build process to integration-tests package to babelify it before publication
- Update @cumulus/integration-tests lambda.js `getLambdaOutput` to return the entire lambda output. Previously `getLambdaOutput` returned only the payload.

## [v1.1.1] - 2018-03-08

### Removed

- Unused queue lambda in api/lambdas [CUMULUS-359]

### Fixed

- Kinesis message content is passed to the triggered workflow [CUMULUS-359]
- Kinesis message queues a workflow message and does not write to rules table [CUMULUS-359]

## [v1.1.0] - 2018-03-05

### Added

- Added a `jlog` function to `common/test-utils` to aid in test debugging
- Integration test package with command line tool [CUMULUS-200] by @laurenfrederick
- Test for FTP `useList` flag [CUMULUS-334] by @kkelly51

### Updated

- The `queue-pdrs` task now uses the [cumulus-message-adapter-js](https://github.com/nasa/cumulus-message-adapter-js)
  library
- Updated the `queue-pdrs` JSON schemas
- The test-utils schema validation functions now throw an error if validation
  fails
- The `queue-granules` task now uses the [cumulus-message-adapter-js](https://github.com/nasa/cumulus-message-adapter-js)
  library
- Updated the `queue-granules` JSON schemas

### Removed

- Removed the `getSfnExecutionByName` function from `common/aws`
- Removed the `getGranuleStatus` function from `common/aws`

## [v1.0.1] - 2018-02-27

### Added

- More tests for discover-pdrs, dicover-granules by @yjpa7145
- Schema validation utility for tests by @yjpa7145

### Changed

- Fix an FTP listing bug for servers that do not support STAT [CUMULUS-334] by @kkelly51

## [v1.0.0] - 2018-02-23

[unreleased]: https://github.com/nasa/cumulus/compare/v9.8.0...HEAD
[v9.8.0]: https://github.com/nasa/cumulus/compare/v9.7.0...v9.8.0
[v9.7.0]: https://github.com/nasa/cumulus/compare/v9.6.0...v9.7.0
[v9.6.0]: https://github.com/nasa/cumulus/compare/v9.5.0...v9.6.0
[v9.5.0]: https://github.com/nasa/cumulus/compare/v9.4.0...v9.5.0
[v9.4.0]: https://github.com/nasa/cumulus/compare/v9.3.0...v9.4.0
[v9.3.0]: https://github.com/nasa/cumulus/compare/v9.2.2...v9.3.0
[v9.2.2]: https://github.com/nasa/cumulus/compare/v9.2.1...v9.2.2
[v9.2.1]: https://github.com/nasa/cumulus/compare/v9.2.0...v9.2.1
[v9.2.0]: https://github.com/nasa/cumulus/compare/v9.1.0...v9.2.0
[v9.1.0]: https://github.com/nasa/cumulus/compare/v9.0.1...v9.1.0
[v9.0.1]: https://github.com/nasa/cumulus/compare/v9.0.0...v9.0.1
[v9.0.0]: https://github.com/nasa/cumulus/compare/v8.1.0...v9.0.0
[v8.1.0]: https://github.com/nasa/cumulus/compare/v8.0.0...v8.1.0
[v8.0.0]: https://github.com/nasa/cumulus/compare/v7.2.0...v8.0.0
[v7.2.0]: https://github.com/nasa/cumulus/compare/v7.1.0...v7.2.0
[v7.1.0]: https://github.com/nasa/cumulus/compare/v7.0.0...v7.1.0
[v7.0.0]: https://github.com/nasa/cumulus/compare/v6.0.0...v7.0.0
[v6.0.0]: https://github.com/nasa/cumulus/compare/v5.0.1...v6.0.0
[v5.0.1]: https://github.com/nasa/cumulus/compare/v5.0.0...v5.0.1
[v5.0.0]: https://github.com/nasa/cumulus/compare/v4.0.0...v5.0.0
[v4.0.0]: https://github.com/nasa/cumulus/compare/v3.0.1...v4.0.0
[v3.0.1]: https://github.com/nasa/cumulus/compare/v3.0.0...v3.0.1
[v3.0.0]: https://github.com/nasa/cumulus/compare/v2.0.1...v3.0.0
[v2.0.7]: https://github.com/nasa/cumulus/compare/v2.0.6...v2.0.7
[v2.0.6]: https://github.com/nasa/cumulus/compare/v2.0.5...v2.0.6
[v2.0.5]: https://github.com/nasa/cumulus/compare/v2.0.4...v2.0.5
[v2.0.4]: https://github.com/nasa/cumulus/compare/v2.0.3...v2.0.4
[v2.0.3]: https://github.com/nasa/cumulus/compare/v2.0.2...v2.0.3
[v2.0.2]: https://github.com/nasa/cumulus/compare/v2.0.1...v2.0.2
[v2.0.1]: https://github.com/nasa/cumulus/compare/v1.24.0...v2.0.1
[v2.0.0]: https://github.com/nasa/cumulus/compare/v1.24.0...v2.0.0
[v1.24.0]: https://github.com/nasa/cumulus/compare/v1.23.2...v1.24.0
[v1.23.2]: https://github.com/nasa/cumulus/compare/v1.22.1...v1.23.2
[v1.22.1]: https://github.com/nasa/cumulus/compare/v1.21.0...v1.22.1
[v1.21.0]: https://github.com/nasa/cumulus/compare/v1.20.0...v1.21.0
[v1.20.0]: https://github.com/nasa/cumulus/compare/v1.19.0...v1.20.0
[v1.19.0]: https://github.com/nasa/cumulus/compare/v1.18.0...v1.19.0
[v1.18.0]: https://github.com/nasa/cumulus/compare/v1.17.0...v1.18.0
[v1.17.0]: https://github.com/nasa/cumulus/compare/v1.16.1...v1.17.0
[v1.16.1]: https://github.com/nasa/cumulus/compare/v1.16.0...v1.16.1
[v1.16.0]: https://github.com/nasa/cumulus/compare/v1.15.0...v1.16.0
[v1.15.0]: https://github.com/nasa/cumulus/compare/v1.14.5...v1.15.0
[v1.14.5]: https://github.com/nasa/cumulus/compare/v1.14.4...v1.14.5
[v1.14.4]: https://github.com/nasa/cumulus/compare/v1.14.3...v1.14.4
[v1.14.3]: https://github.com/nasa/cumulus/compare/v1.14.2...v1.14.3
[v1.14.2]: https://github.com/nasa/cumulus/compare/v1.14.1...v1.14.2
[v1.14.1]: https://github.com/nasa/cumulus/compare/v1.14.0...v1.14.1
[v1.14.0]: https://github.com/nasa/cumulus/compare/v1.13.5...v1.14.0
[v1.13.5]: https://github.com/nasa/cumulus/compare/v1.13.4...v1.13.5
[v1.13.4]: https://github.com/nasa/cumulus/compare/v1.13.3...v1.13.4
[v1.13.3]: https://github.com/nasa/cumulus/compare/v1.13.2...v1.13.3
[v1.13.2]: https://github.com/nasa/cumulus/compare/v1.13.1...v1.13.2
[v1.13.1]: https://github.com/nasa/cumulus/compare/v1.13.0...v1.13.1
[v1.13.0]: https://github.com/nasa/cumulus/compare/v1.12.1...v1.13.0
[v1.12.1]: https://github.com/nasa/cumulus/compare/v1.12.0...v1.12.1
[v1.12.0]: https://github.com/nasa/cumulus/compare/v1.11.3...v1.12.0
[v1.11.3]: https://github.com/nasa/cumulus/compare/v1.11.2...v1.11.3
[v1.11.2]: https://github.com/nasa/cumulus/compare/v1.11.1...v1.11.2
[v1.11.1]: https://github.com/nasa/cumulus/compare/v1.11.0...v1.11.1
[v1.11.0]: https://github.com/nasa/cumulus/compare/v1.10.4...v1.11.0
[v1.10.4]: https://github.com/nasa/cumulus/compare/v1.10.3...v1.10.4
[v1.10.3]: https://github.com/nasa/cumulus/compare/v1.10.2...v1.10.3
[v1.10.2]: https://github.com/nasa/cumulus/compare/v1.10.1...v1.10.2
[v1.10.1]: https://github.com/nasa/cumulus/compare/v1.10.0...v1.10.1
[v1.10.0]: https://github.com/nasa/cumulus/compare/v1.9.1...v1.10.0
[v1.9.1]: https://github.com/nasa/cumulus/compare/v1.9.0...v1.9.1
[v1.9.0]: https://github.com/nasa/cumulus/compare/v1.8.1...v1.9.0
[v1.8.1]: https://github.com/nasa/cumulus/compare/v1.8.0...v1.8.1
[v1.8.0]: https://github.com/nasa/cumulus/compare/v1.7.0...v1.8.0
[v1.7.0]: https://github.com/nasa/cumulus/compare/v1.6.0...v1.7.0
[v1.6.0]: https://github.com/nasa/cumulus/compare/v1.5.5...v1.6.0
[v1.5.5]: https://github.com/nasa/cumulus/compare/v1.5.4...v1.5.5
[v1.5.4]: https://github.com/nasa/cumulus/compare/v1.5.3...v1.5.4
[v1.5.3]: https://github.com/nasa/cumulus/compare/v1.5.2...v1.5.3
[v1.5.2]: https://github.com/nasa/cumulus/compare/v1.5.1...v1.5.2
[v1.5.1]: https://github.com/nasa/cumulus/compare/v1.5.0...v1.5.1
[v1.5.0]: https://github.com/nasa/cumulus/compare/v1.4.1...v1.5.0
[v1.4.1]: https://github.com/nasa/cumulus/compare/v1.4.0...v1.4.1
[v1.4.0]: https://github.com/nasa/cumulus/compare/v1.3.0...v1.4.0
[v1.3.0]: https://github.com/nasa/cumulus/compare/v1.2.0...v1.3.0
[v1.2.0]: https://github.com/nasa/cumulus/compare/v1.1.4...v1.2.0
[v1.1.4]: https://github.com/nasa/cumulus/compare/v1.1.3...v1.1.4
[v1.1.3]: https://github.com/nasa/cumulus/compare/v1.1.2...v1.1.3
[v1.1.2]: https://github.com/nasa/cumulus/compare/v1.1.1...v1.1.2
[v1.1.1]: https://github.com/nasa/cumulus/compare/v1.0.1...v1.1.1
[v1.1.0]: https://github.com/nasa/cumulus/compare/v1.0.1...v1.1.0
[v1.0.1]: https://github.com/nasa/cumulus/compare/v1.0.0...v1.0.1
[v1.0.0]: https://github.com/nasa/cumulus/compare/pre-v1-release...v1.0.0

[thin-egress-app]: <https://github.com/asfadmin/thin-egress-app> "Thin Egress App"<|MERGE_RESOLUTION|>--- conflicted
+++ resolved
@@ -8,17 +8,14 @@
 
 ### Added
 
-<<<<<<< HEAD
-- **CUMULUS-2640**
-  - Added Elasticsearch client scroll setting to the CreateReconciliationReport lambda function.
-  - Added `elasticsearch_client_config` tfvars to the archive and cumulus terraform modules.
-=======
 - [**PR #2535**](https://github.com/nasa/cumulus/pull/2535)
   - NSIDC and other cumulus users had desire for returning formatted dates for
     the 'url_path' date extraction utilities. Added 'dateFormat' function as
     an option for extracting and formating the entire date. See
     docs/workflow/workflow-configuration-how-to.md for more information.
->>>>>>> 485bae19
+- **CUMULUS-2640**
+  - Added Elasticsearch client scroll setting to the CreateReconciliationReport lambda function.
+  - Added `elasticsearch_client_config` tfvars to the archive and cumulus terraform modules.
 
 ## [v9.8.0] 2021-10-19
 
