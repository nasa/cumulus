--- conflicted
+++ resolved
@@ -6,7 +6,6 @@
 
 ## Unreleased
 
-<<<<<<< HEAD
 ### Added
 
 ### Changed
@@ -32,14 +31,11 @@
     - `tasks/lzards-backup`
     - `tasks/sync-granule`
 
-## [v11.1.0] 2022-04-07
-
-=======
 - **CUMULUS-2920**
   - Update npm version for Core build to 8.6
 
-## [v11.1.0] 2022-03-24
->>>>>>> 6ac4c977
+## [v11.1.0] 2022-04-07
+
 ### MIGRATION NOTES
 - 11.1.0 is an amendment release and supersedes 11.0.0. However, follow the migration steps for 11.0.0.
 
