--- conflicted
+++ resolved
@@ -66,14 +66,11 @@
   - Created api types for `reconciliation_reports` in `@cumulus/types/api`
   - Updated reconciliation reports lambda to write to new RDS table instead of Dynamo
   - Updated `@cumulus/api/endpoints/reconciliation-reports` `getReport` and `deleteReport` to work with the new RDS table instead of Dynamo
-<<<<<<< HEAD
-- **CUMULUS-3859**
-  - Updated `@cumulus/api/bin/serveUtils` to no longer add records to ElasticSearch
-=======
 - **CUMULUS-3718**
   - Updated `reconciliation_reports` list api endpoint and added `ReconciliationReportSearch` class to query postgres
   - Added `reconciliationReports` type to stats endpoint, so `aggregate` query will work for reconciliation reports
->>>>>>> d548a74e
+- **CUMULUS-3859**
+  - Updated `@cumulus/api/bin/serveUtils` to no longer add records to ElasticSearch
 
 ## [Unreleased]
 
