--- conflicted
+++ resolved
@@ -36,6 +36,9 @@
 
 ### Fixed
 
+- **CUMULUS-3933**
+  - Update example/bamboo/integration-tests.sh to properly exit if lock-stack
+    errors/detects another stack lock
 - **CUMULUS-3876**
   - Fixed `s3-replicator` lambda cross region write failure
   - Added `target_region` variable to `tf-modules/s3-replicator` module
@@ -85,14 +88,8 @@
 
 ### Fixed
 
-<<<<<<< HEAD
-- **CUMULUS-3933**
-  - Update example/bamboo/integration-tests.sh to properly exit if lock-stack
-    errors/detects another stack lock
-=======
 - **CUMULUS-3904**
   - Passed sqs_message_consumer_watcher_message_limit and sqs_message_consumer_watcher_time_limit through the cumulus terraform module to the ingest terraform module.
->>>>>>> 7730d996
 - **CUMULUS-3902**
   - Update error handling to use AWS SDK V3 error classes instead of properties on js objects
 
