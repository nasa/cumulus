--- conflicted
+++ resolved
@@ -352,15 +352,12 @@
     - Updated POST `/executions` endpoint to publish SNS message of created record to executions SNS topic
   - **CUMULUS-2661**
     - Updated PUT `/executions/<arn>` endpoint to publish SNS message of updated record to executions SNS topic
-<<<<<<< HEAD
   - **CUMULUS-2765**
     - Updated `updateGranuleStatusToQueued` in `write-granules` to write to
       Elasticsearch and publish SNS message to granules topic.
-=======
   - **CUMULUS-2774**
     - Updated `constructGranuleSnsMessage` and `constructCollectionSnsMessage`
       to throw error if `eventType` is invalid or undefined.
->>>>>>> b76a9328
 
 ## [v9.9.0] 2021-11-03
 
