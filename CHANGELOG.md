--- conflicted
+++ resolved
@@ -5,6 +5,14 @@
 The format is based on [Keep a Changelog](http://keepachangelog.com/en/1.0.0/).
 
 ## Phase 2 Release
+
+### Breaking Changes
+
+- **CUMULUS-3698**
+  - GranuleSearch retrieving files/execution is toggled
+      by setting "includeFullRecord" field to 'true' in relevant api endpoint params
+  - GranuleSearch does *not* retrieve files/execution by default unless includeFullRecord is set to 'true'
+  - @cumulus/db function getExecutionArnByGranuleCumulusId is removed. To replace this function use getExecutionInfoByGranuleCumulusId with parameter executionColumns set to ['arn'] or unset (['arn'] is the default argument)
 
 ### Migration Notes
 
@@ -39,6 +47,9 @@
     Elasticsearch
   - Update `@cumlus/api/ecs/async-operation` to not update Elasticsearch index when
     reporting status of async operation
+- **CUMULUS-3698**
+  - GranuleSearch now can retrieve associated files for granules
+  - GranuleSearch now can retrieve latest associated execution for granules
 - **CUMULUS-3806**
   - Update `@cumulus/db/search` to allow for ordered collation as a
     dbQueryParameter
@@ -78,20 +89,12 @@
 
 ### Breaking Changes
 
-<<<<<<< HEAD
-- **CUMULUS-3698**
-  - GranuleSearch retrieving files/execution is toggled
-      by setting "includeFullRecord" field to 'true' in relevant api endpoint params
-  - GranuleSearch does *not* retrieve files/execution by default unless includeFullRecord is set to 'true'
-  - @cumulus/db function getExecutionArnByGranuleCumulusId is removed. To replace this function use getExecutionInfoByGranuleCumulusId with parameter executionColumns set to ['arn'] or unset (['arn'] is the default argument)
-=======
 - **CUMULUS-3934**
   - Removed `ecs_cluster_instance_allow_ssh` resource.
   - The `ecs_cluster_instance_allow_ssh` was implemented before SSM hosts were deployed
     to NGAP accounts and allowed for SSHing into an instance from an SSH bastion, which no longer exists.
   - Tunneling into an EC2 via SSM is still supported. Users relying solely on SSH will need to transition to SSM.
 
->>>>>>> 6135a6c2
 - **CUMULUS-2564**
   - Updated `sync-granule` task to add `useGranIdPath` as a configuration flag.
     This modifies the task behavior to stage granules to
@@ -108,9 +111,6 @@
 
 ### Added
 
-- **CUMULUS-3698**
-  - GranuleSearch now can retrieve associated files for granules
-  - GranuleSearch now can retrieve latest associated execution for granules
 - **CUMULUS-3919**
   - Added terraform variables `disableSSL` and `rejectUnauthorized` to `tf-modules/cumulus-rds-tf` module.
 
