# Changelog

All notable changes to this project will be documented in this file.

The format is based on [Keep a Changelog](http://keepachangelog.com/en/1.0.0/).

## [Unreleased]

### Migration Notes

### Added

- **CUMULUS-3020**
  - Updated sfEventSqsToDbRecords to allow override of the default value
   (var.rds_connection_timing_configuration.acquireTimeoutMillis / 1000) + 60)
   via a key 'sfEventSqsToDbRecords' on `var.lambda_timeouts` on the main cumulus module/archive module

  **Please note** - updating this configuration is for adavanced users only.  Value changes will modify the visibility
  timeout on `sfEventSqsToDbRecordsDeadLetterQueue` and `sfEventSqsToDbRecordsInputQueue` and may lead to system
  instability.

### Changed
<<<<<<< HEAD
- **CUMULUS-3838**
  - Updated python dependencies to latest:
    - cumulus-process-py 1.4.0
    - cumulus-message-adapter-python 2.3.0
    
- **CUMULUS-3725**
  - Updated the default parameter group for `cumulus-rds-tf` to set `force_ssl`
    to 0. This setting for the Aurora Serverless v2 database allows non-SSL
    connections to the database, and is intended to be a temporary solution
    until Cumulus has been updated to import the RDS rds-ca-rsa2048-g1 CA bundles in Lambda environments.
    See [CUMULUS-3724](https://bugs.earthdata.nasa.gov/browse/CUMULUS-3724).
=======

- **CUMULUS-3906**
  - Bumps example ORCA deployment to version v10.0.0.
>>>>>>> 151ec9cf

### Fixed

- **CUMULUS-3902**
  - Update error handling to use AWS SDK V3 error classes instead of properties on js objects

## [v19.0.0] 2024-08-28

### Breaking Changes

- This release includes `Replace ElasicSearch Phase 1` updates, we no longer save `collection/granule/execution` records to
ElasticSearch, the `collections/granules/executions` API endpoints are updated to perform operations on the postgres database.

### Migration Notes

#### CUMULUS-3792 Add database indexes. Please follow the instructions before upgrading Cumulus

- The updates in CUMULUS-3792 require a manual update to the postgres database in the production environment.
  Please follow [Update Table Indexes for CUMULUS-3792]
  (https://nasa.github.io/cumulus/docs/next/upgrade-notes/update_table_indexes_CUMULUS_3792)

### Replace ElasticSearch Phase 1

- **CUMULUS-3238**
  - Removed elasticsearch dependency from collections endpoint
- **CUMULUS-3239**
  - Updated `executions` list api endpoint and added `ExecutionSearch` class to query postgres
- **CUMULUS-3240**
  - Removed Elasticsearch dependency from `executions` endpoints
- **CUMULUS-3639**
  - Updated `/collections/active` endpoint to query postgres
- **CUMULUS-3640**
  - Removed elasticsearch dependency from granules endpoint
- **CUMULUS-3641**
  - Updated `collections` api endpoint to query postgres instead of elasticsearch except if `includeStats` is in the query parameters
- **CUMULUS-3642**
  - Adjusted queries to improve performance:
    - Used count(*) over count(id) to count rows
    - Estimated row count for large tables (granules and executions) by default for basic query
  - Updated stats summary to default to the last day
  - Updated ExecutionSearch to not include asyncOperationId by default
- **CUMULUS-3688**
  - Updated `stats` api endpoint to query postgres instead of elasticsearch
- **CUMULUS-3689**
  - Updated `stats/aggregate` api endpoint to query postgres instead of elasticsearch
  - Created a new StatsSearch class for querying postgres with the stats endpoint
- **CUMULUS-3692**
  - Added `@cumulus/db/src/search` `BaseSearch` and `GranuleSearch` classes to
    support basic queries for granules
  - Updated granules List endpoint to query postgres for basic queries
- **CUMULUS-3693**
  - Added functionality to `@cumulus/db/src/search` to support range queries
- **CUMULUS-3694**
  - Added functionality to `@cumulus/db/src/search` to support term queries
  - Updated `BaseSearch` and `GranuleSearch` classes to support term queries for granules
  - Updated granules List endpoint to search postgres
- **CUMULUS-3695**
  - Updated `granule` list api endpoint and BaseSearch class to handle sort fields
- **CUMULUS-3696**
  - Added functionality to `@cumulus/db/src/search` to support terms, `not` and `exists` queries
- **CUMULUS-3699**
  - Updated `collections` api endpoint to be able to support `includeStats` query string parameter
- **CUMULUS-3792**
  - Added database indexes to improve search performance

## [v18.5.0] 2024-10-03

### Migration Notes

#### CUMULUS-3536 Upgrading from Aurora Serverless V1 to V2

- The updates in CUMULUS-3536 require an upgrade of the postgres database.
  Please follow [Upgrading from Aurora Serverless V1 to V2]
  (https://nasa.github.io/cumulus/docs/next/upgrade-notes/serverless-v2-upgrade)

### Added

- **CUMULUS-3536**
  - Added `rejectUnauthorized` = false to db-provision-user-database as the Lambda
    does not have the Serverless v2 SSL certifications installed.

### Changed

- **CUMULUS-3725**
  - Updated the default parameter group for `cumulus-rds-tf` to set `force_ssl`
    to 0. This setting for the Aurora Serverless v2 database allows non-SSL
    connections to the database, and is intended to be a temporary solution
    until Cumulus has been updated to import the RDS rds-ca-rsa2048-g1 CA bundles in Lambda environments.
    See [CUMULUS-3724](https://bugs.earthdata.nasa.gov/browse/CUMULUS-3724).

### Fixed

- **CUMULUS-3901**
  - Fix error checking in @cumulus/errors to use Error.name in addition to Error.code
- **CUMULUS-3824**
  - Added the missing double quote in ecs_cluster autoscaling cf template
- **CUMULUS-3846**
  - improve reliability of unit tests
    - tests for granules api get requests separated out to new file
    - cleanup of granule database resources to ensure no overlap
    - ensure uniqueness of execution names from getWorkflowNameIntersectFromGranuleIds
    - increase timeout in aws-client tests
- **Snyk**
  - Upgraded moment from 2.29.4 to 2.30.1
  - Upgraded pg from ~8.10 to ~8.12

## [v18.4.0] 2024-08-16

### Migration Notes

#### CUMULUS-3320 Update executions table

The work for CUMULUS-3320 required index updates as well as a modification of a
table constraint.   To install the update containing these changes you should:

- Pre-generate the indexes on the execution table.  This can be done via manual
  procedure prior to upgrading without downtime, or done more quickly before or
  during upgrade with downtime.
- Update the `executions_parent_cumulus_id_foreign` constraint.   This will
  require downtime as updating the constraint requires a table write lock, and
  the update may take some time.

Deployments with low volume databases and low activity and/or test/development
environments should be able to install these updates via the normal automatic
Cumulus deployment process.

Please *carefully* review the migration [process documentation](https://nasa.github.io/cumulus/docs/next/upgrade-notes/upgrade_execution_table_CUMULUS_3320).    Failure to
make these updates properly will likely result in deployment failure and/or
degraded execution table operations.

#### CUMULUS-3449 Please follow the instructions before upgrading Cumulus

- The updates in CUMULUS-3449 requires manual update to postgres database in
  production environment. Please follow [Update Cumulus_id Type and
  Indexes](https://nasa.github.io/cumulus/docs/next/upgrade-notes/update-cumulus_id-type-indexes-CUMULUS-3449)

### Breaking Changes

### Added

- **CUMULUS-3320**
  - Added endpoint `/executions/bulkDeleteExecutionsByCollection` to allow
    bulk deletion of executions from elasticsearch by collectionId
  - Added `Bulk Execution Delete` migration type to async operations types
- **CUMULUS-3608**
  - Exposes variables for sqs_message_consumer_watcher messageLimit and timeLimit configurations. Descriptions
    of the variables [here](tf-modules/ingest/variables.tf) include notes on usage and what users should
    consider if configuring something other than the default values.
- **CUMULUS-3449**
  - Updated the following database columns to BIGINT: executions.cumulus_id, executions.parent_cumulus_id,
    files.granule_cumulus_id, granules_executions.granule_cumulus_id, granules_executions.execution_cumulus_id
    and pdrs.execution_cumulus_id
  - Changed granules table unique constraint to granules_collection_cumulus_id_granule_id_unique
  - Added indexes granules_granule_id_index and granules_provider_collection_cumulus_id_granule_id_index
    to granules table

### Changed

- **CUMULUS-3320**
  - Updated executions table (please see Migration section and Upgrade
    Instructions for more information) to:
    - Add index on `collection_cumulus_id`
    - Add index on `parent_cumulus_id`
    - Update `executions_parent_cumulus_id_foreign` constraint to add `ON DELETE
      SET NULL`.  This change will cause deletions in the execution table to
      allow deletion of parent executions, when this occurs the child will have
      it's parent reference set to NULL as part of the deletion operations.
- **CUMULUS-3449**
  - Updated `@cumulus/db` package and configure knex hook postProcessResponse to convert the return string
    from columns ending with "cumulus_id" to number.
- **CUMULUS-3841**
  - Increased `fetchRules` page size to default to 100 instead of 10. This improves overall query time when
    fetching all rules such as in `sqsMessageConsumer`.

### Fixed

- **CUMULUS-3817**
  - updated applicable @aws-sdk dependencies to 3.621.0 to remove inherited vulnerability from fast-xml-parser
- **CUMULUS-3320**
  - Execution database deletions by `cumulus_id` should have greatly improved
    performance as a table scan will no longer be required for each record
    deletion to validate parent-child relationships
- **CUMULUS-3818**
  - Fixes default value (updated to tag 52) for async-operation-image in tf-modules/cumulus.
- **CUMULUS-3840**
  - Fixed `@cumulus/api/bin/serve` to correctly use EsClient.

## [v18.3.4] 2024-08-27

**Please note** changes in v18.3.4 may not yet be released in future versions, as this
is a backport/patch release on the v18.3.x series of releases.  Updates that are
included in the future will have a corresponding CHANGELOG entry in future releases.

### Changed

- **CUMULUS-3841**
  - Increased `fetchRules` page size to default to 100 instead of 10. This improves overall query time when fetching all rules such as in `sqsMessageConsumer`.

## [v18.3.3] 2024-08-09

**Please note** changes in v18.3.3 may not yet be released in future versions, as this
is a backport/patch release on the v18.3.x series of releases.  Updates that are
included in the future will have a corresponding CHANGELOG entry in future releases.

### Fixed

- **CUMULUS-3824**
  - Changed the ECS docker storage driver to `overlay2`, since `devicemapper` is removed in Docker Engine v25.0.
  - Removed `ecs_docker_storage_driver` property from cumulus module.
- **CUMULUS-3836**
  - Terraform configuration for cleanExecutions now correctly configures ES_HOST and lambda security group

## [v18.3.2] 2024-07-24

### Added

- **CUMULUS-3700**
  - Added `volume_type` option to `elasticsearch_config` in the
    `data-persistance` module to allow configuration of the EBS volume type for
    Elasticsarch; default remains `gp2`.
- **CUMULUS-3424**
  - Exposed `auto_pause` and `seconds_until_auto_pause` variables in
    `cumulus-rds-tf` module to modify `aws_rds_cluster` scaling_configuration
- **CUMULUS-3760**
  - Added guidance for handling large backlog of es executions
- **CUMULUS-3742**
  - Script for dumping data into postgres database for testing and replicating issues
- **CUMULUS-3385**
  - Added generate_db_executions to dump large scale postgres executions

### Changed

- **CUMULUS-3385**
  - updated cleanExecutions lambda to clean up postgres execution payloads
  - updated cleanExecutions lambda with configurable limit to control for large size
- **NDCUM-1051**
  - Modified addHyraxUrlToUmmG to test whether the provide Hyrax URL is already included in the metadata, and if so return the metadata unaltered.
  - Modified addHyraxUrlToEcho10 to test whether the provide Hyrax URL is already included in the metadata, and if so return the metadata unaltered.

### Fixed

- **CUMULUS-3807**
  - Pinned @aws-sdk/client-s3 to 3.614 to address timeout/bug in s3().listObjectsV2
- **CUMULUS-3787**
  - Fixed developer-side bug causing some ts errors to be swallowed in CI
- **CUMULUS-3785**
  - Fixed `SftpProviderClient` not awaiting `decryptBase64String` with AWS KMS
  - Fixed method typo in `@cumulus/api/endpoints/dashboard.js`
- **CUMULUS-3385**
  - fixed cleanExecutions lambda to clean up elasticsearch execution payloads
- **CUMULUS-3326**
  - Updated update-granules-cmr-metadata-file-links task to update the file size of the update metadata file and remove the invalidated checksum associated with this file.

## [v18.3.1] 2024-07-08

### Migration Notes

#### CUMULUS-3433 Update to node.js v20

The following applies only to users with a custom value configured for
`async-operation`:

- As part of the node v20 update process, a new version (52) of the Core
  async-operation container was published - [cumuluss/async
  operation](https://hub.docker.com/layers/cumuluss/async-operation/52/images/sha256-78c05f9809c29707f9da87c0fc380d39a71379669cbebd227378c8481eb11c3a?context=explore)  The
  default value for `async-operation` has been updated in the `cumulus`
  module, however if you are using an internal image repository such as ECR,
  please make sure to update your deployment configuration with the newly
  provided image.

  Users making use of a custom image configuration should note the base image
  for Core async operations must support node v20.x.

#### CUMULUS-3617 Migration of DLA messages should be performed after Cumulus is upgraded

Instructions for migrating old DLA (Dead Letter Archive) messages to new format:

- `YYYY-MM-DD` subfolders to organize by date
- new top level fields for simplified search and analysis
- captured error message

To invoke the Lambda and start the DLA migration, you can use the AWS Console or CLI:

```bash
aws lambda invoke --function-name $PREFIX-migrationHelperAsyncOperation \
  --payload $(echo '{"operationType": "DLA Migration"}' | base64) $OUTFILE
```

- `PREFIX` is your Cumulus deployment prefix.
- `OUTFILE` (**optional**) is the filepath where the Lambda output will be saved.

The Lambda will trigger an Async Operation and return an `id` such as:

```json
{"id":"41c9fbbf-a031-4dd8-91cc-8ec2d8b5e31a","description":"Migrate Dead Letter Archive Messages",
"operationType":"DLA Migration","status":"RUNNING",
"taskArn":"arn:aws:ecs:us-east-1:AWSID:task/$PREFIX-CumulusECSCluster/123456789"}
```

which you can then query the Async Operations [API
Endpoint](https://nasa.github.io/cumulus-api/#retrieve-async-operation) for the
output or status of your request. If you want to directly observe the progress
of the migration as it runs, you can view the CloudWatch logs for your async
operations (e.g. `PREFIX-AsyncOperationEcsLogs`).

#### CUMULUS-3779 async_operations Docker image version upgrade

The `async-operation` Docker image has been updated to support Node v20 and `aws-sdk` v3. Users of the image will need
to update to at least [async-operations:52](https://hub.docker.com/layers/cumuluss/async-operation/52/images/sha256-78c05f9809c29707f9da87c0fc380d39a71379669cbebd227378c8481eb11c3a?context=explore).

#### CUMULUS-3776 cumulus-ecs-task Docker image version upgrade

The `cumulus-ecs-task` Docker image has been updated to support Node v20 and `aws-sdk` v3. Users of the image will need
to update to at least [cumulus-ecs-task:2.1.0](https://hub.docker.com/layers/cumuluss/cumulus-ecs-task/2.1.0/images/sha256-17bebae3e55171c96272eeb533293b98e573be11dd5371310156b7c2564e691a?context=explore).

### Breaking Changes

- **CUMULUS-3618**
  - Modified @cumulus/es-client/search.BaseSearch:
    - Removed static class method `es` in favor of new class for managing
       elasticsearch clients `EsClient` which allows for credential
       refresh/reset.  Updated api/es-client code to
       utilize new pattern.    Users making use of @cumulus/es-client should
       update their code to make use of the new EsClient create/initialize pattern.
    - Added helper method getEsClient to encapsulate logic to create/initialize
      a new EsClient.

- **CUMULUS-2889**
  - Removed unused CloudWatch Logs AWS SDK client. This change removes the CloudWatch Logs
    client from the `@cumulus/aws-client` package.
- **CUMULUS-2890**
  - Removed unused CloudWatch AWS SDK client. This change removes the CloudWatch client
    from the `@cumulus/aws-client` package.
- **CUMULUS-3323**
  - Updated `@cumulus/db` to by default set the `ssl` option for knex, and
    reject non-SSL connections via use of the `rejectUnauthorized` configuration
    flag.   This causes all Cumulus database connections to require SSL (CA or
    self-signed) and reject connectivity if the database does not provide SSL.
    Users using serverless v1/`cumulus-rds-tf` should not be impacted by this
    change as certs are provided by default.   Users using databases that do not
    provide SSL should update their database secret with the optional value
    `disableSSL` set to `true`
  - Updated `cumulus-rds-tf` to set `rds.force_ssl` to `1`, forcing SSL enabled
    connections in the `db_parameters` configuration.   Users of this module
    defining their own `db_parameters` should make this configuration change to allow only SSL
    connections to the RDS datastore.
- **CUMULUS-2897**
  - Removed unused Systems Manager AWS SDK client. This change removes the Systems Manager client
    from the `@cumulus/aws-client` package.
- **CUMULUS-3779**
  - Updates async_operations Docker image to Node v20 and bumps its cumulus dependencies to v18.3.0 to
    support `aws-sdk` v3 changes.

### Added

- **CUMULUS-3614**
  - `tf-modules/monitoring` module now deploys Glue table for querying dead-letter-archive messages.
- **CUMULUS-3616**
  - Added user guide on querying dead-letter-archive messages using AWS Athena.
- **CUMULUS-3433**
  - Added `importGot` helper method to import `got` as an ESM module in
    CommmonJS typescript/webpack clients.
- **CUMULUS-3606**
  - Updated  with additional documentation covering tunneling configuration
    using a PKCS11 provider

### Changed

- **CUMULUS-3735**
  - Remove unused getGranuleIdsForPayload from `@cumulus/api/lib`
- **CUMULUS-3746**
  - cicd unit test error log changed to environment unique name
- **CUMULUS-3717**
  - Update `@cumulus/ingest/HttpProviderClient` to use direct injection test mocks, and remove rewire from unit tests
- **CUMULUS-3720**
  - add cicd unit test error logging to s3 for testing improvements
- **CUMULUS-3433**
  - Updated all node.js lambda dependencies to node 20.x/20.12.2
  - Modified `@cumulus/ingest` unit test HTTPs server to accept localhost POST
    requests, and removed nock dependency from tests involving `fs.Readstream`
    and `got` due to a likely incompatibility with changes in node v18, `got`,
    fs.Readstream and nock when used in combination in units
    (https://github.com/sindresorhus/got/issues/2341)
  - Updated `got` dependency in `@cumulus/ingest` to use `@cumulus/common`
    dynamic import helper / `got` > v10 in CommonJS.
  - Updated all Core lambdas to use [cumulus-message-adapter-js](https://github.com/nasa/cumulus-message-adapter-js) v2.2.0
- **CUMULUS-3629**
  - dla guarantees de-nested SQS message bodies, preferring outermost metadata as found.
  - dla uses execution Name as filename and ensures no ':' or '/' characters in name
- **CUMULUS-3570**
  - Updated Kinesis docs to support latest AWS UI and recommend server-side encryption.
- **CUMULUS-3519**
  - Updates SQS and SNS code to AWS SDK V3 Syntax
- **CUMULUS-3609**
  - Adds dla-migration lambda to async-operations to be used for updating existing DLA records
  - Moved hoistCumulusMessageDetails function from write-db-dlq-records-to-s3 lambda to @cumulus/message/DeadLetterMessage
- **CUMULUS-3613**
  - Updated writeDbRecordsDLQtoS3 lambda to write messages to `YYYY-MM-DD` subfolder of S3 dead letter archive.
- **CUMULUS-3518**
  - Update existing usage of `@cumulus/aws-client` lambda service to use AWS SDK v3 `send` syntax
  - Update Discover Granules lambda default memory to 1024 MB
- **CUMULUS-3600**
  - Update docs to clarify CloudFront HTTPS DIT requirements.
- **CUMULUS-2892**
  - Updates `aws-client`'s EC2 client to use AWS SDK v3.
- **CUMULUS-2896**
  - Updated Secrets Manager code to AWS SDK v3.
- **CUMULUS-2901**
  - Updated STS code to AWS SDK v3.
- **CUMULUS-2898**
  - Update Step Functions code to AWS SDK v3
- **CUMULUS-2902**
  - Removes `aws-sdk` from `es-client` package by replacing credential fetching with
  the `@aws-sdk/credential-providers` AWS SDK v3 package.
  - Removes `aws-sdk` from all cumulus packages and replaces usages with AWS SDK v3 clients.
- **CUMULUS-3456**
  - Added stateMachineArn, executionArn, collectionId, providerId, granules, status, time, and error fields to Dead Letter Archive message
  - Added cumulusError field to records in sfEventSqsToDbRecordsDeadLetterQueue
- **CUMULUS-3323**
  - Added `disableSSL` as a valid database secret key - setting this in your database credentials will
    disable SSL for all Core database connection attempts.
  - Added `rejectUnauthorized` as a valid database secret key - setting
    this to `false` in your database credentials will allow self-signed certs/certs with an unrecognized authority.
  - Updated the default parameter group for `cumulus-rds-tf` to set `force_ssl`
    to 1.   This setting for the Aurora Serverless v1 database disallows non-SSL
    connections to the database, and is intended to help enforce security
    compliance rules.  This update can be opted-out by supplying a non-default
    `db_parameters` set in the terraform configuration.
- **CUMULUS-3425**
  - Update `@cumulus/lzards-backup` task to either respect the `lzards_provider`
    terraform configuration value or utilize `lzardsProvider` as part of the task
    workflow configuration
  - Minor refactor of `@cumulus/lzards-api-client` to:
    - Use proper ECMAScript import for `@cumulus/launchpad-auth`
    - Update incorrect docstring
- **CUMULUS-3497**
  - Updated `example/cumulus-tf/orca.tf` to use v9.0.4
- **CUMULUS-3610**
  - Updated `aws-client`'s ES client to use AWS SDK v3.
- **CUMULUS-3617**
  - Added lambdas to migrate DLA messages to `YYYY-MM-DD` subfolder
  - Updated `@cumulus/aws-client/S3/recursivelyDeleteS3Bucket` to handle bucket with more than 1000 objects.
- **CUMULUS-2891**
  - Updated ECS code to aws sdk v3

### Fixed

- **CUMULUS-3715**
  - Update `ProvisionUserDatabase` lambda to correctly pass in knex/node debug
    flags to knex custom code
- **CUMULUS-3721**
  - Update lambda:GetFunctionConfiguration policy statement to fix error related to resource naming
- **CUMULUS-3701**
  - Updated `@cumulus/api` to no longer improperly pass PATCH/PUT null values to Eventbridge rules
- **CUMULUS-3618**
  - Fixed `@cumulus/es-client` credentialing issue in instance where
    lambda/Fargate task runtime would exceed the timeout for the es-client. Added retry/credential
    refresh behavior to `@cumulus/es-client/indexer.genericRecordUpdate` to ensure record indexing
    does not fail in those instances.
  - Updated `index-from-database` lambda to utilize updated es-client to prevent
    credentialing timeout in long-running ECS jobs.
- **CUMULUS-3323**
  - Minor edits to errant integration test titles (dyanmo->postgres)
- **AWS-SDK v3 Exclusion (v18.3.0 fix)***
  - Excludes aws-sdk v3 from packages to reduce overall package size. With the requirement of Node v20
    packaging the aws-sdk v3 with our code is no longer necessary and prevented some packages from being
    published to npm.

## [v18.2.2] 2024-06-4

### Migration Notes

#### CUMULUS-3591 - SNS topics set to use encrypted storage

As part of the requirements for this ticket Cumulus Core created SNS topics are
being updated to use server-side encryption with an AWS managed key.    No user
action is required, this note is being added to increase visibility re: this
modification.

### Changed

- **CUMULUS-3591**
  - Enable server-side encryption for all SNS topcis deployed by Cumulus Core
  - Update all integration/unit tests to use encrypted SNS topics

### Fixed

- **CUMULUS-3547**
  - Updated ECS Cluster `/dev/xvdcz` EBS volumes so they're encrypted.
- **CUMULUS-3527**
  - Added suppport for additional kex algorithms in the sftp-client.
- **CUMULUS-3587**
  - Ported https://github.com/scottcorgan/express-boom into API/lib to allow
    updates of sub-dependencies and maintain without refactoring errors in
    API/etc wholesale
  - Addresses [CVE-2020-36604](https://github.com/advisories/GHSA-c429-5p7v-vgjp)
- **CUMULUS-3673**
  - Fixes Granules API so that paths containing a granule and/or collection ID properly URI encode the ID.
- **Audit Issues**
  - Addressed [CVE-2023-45133](https://github.com/advisories/GHSA-67hx-6x53-jw92) by
    updating babel packages and .babelrc

## [v18.2.1] 2024-05-08

**Please note** changes in 18.2.1 may not yet be released in future versions, as this
is a backport/patch release on the 18.2.x series of releases.  Updates that are
included in the future will have a corresponding CHANGELOG entry in future releases.

### Fixed

- **CUMULUS-3721**
  - Update lambda:GetFunctionConfiguration policy statement to fix error related to resource naming
- **CUMULUS-3701**
  - Updated `@cumulus/api` to no longer improperly pass PATCH/PUT null values to Eventbridge rules

## [v18.2.0] 2024-02-02

### Migration Notes

From this release forward, Cumulus Core will be tested against PostgreSQL v13. Users
should migrate their datastores to Aurora PostgreSQL 13.9+ compatible data
stores as soon as possible after upgrading to this release.

#### Database Upgrade

Users utilizing the `cumulus-rds-tf` module should reference [cumulus-rds-tf
upgrade
instructions](https://nasa.github.io/cumulus/docs/upgrade-notes/upgrade-rds-cluster-tf-postgres-13).

### Breaking Changes

- **CUMULUS-2889**
  - Removed unused CloudWatch Logs AWS SDK client. This change removes the CloudWatch Logs
    client from the `@cumulus/aws-client` package.
- **CUMULUS-2890**
  - Removed unused CloudWatch AWS SDK client. This change removes the CloudWatch client
    from the `@cumulus/aws-client` package.

### Changed

- **CUMULUS-3492**
  - add teclark to select-stack.js
- **CUMULUS-3444**
  - Update `cumulus-rds-tf` module to take additional parameters in support of
    migration from Aurora PostgreSQl v11 to v13.   See Migration Notes for more details
- **CUMULUS-3564**
  - Update webpack configuration to explicitly disable chunking
- **CUMULUS-2895**
  - Updated KMS code to aws sdk v3
- **CUMULUS-2888**
  - Update CloudWatch Events code to AWS SDK v3
- **CUMULUS-2893**
  - Updated Kinesis code to AWS SDK v3
- **CUMULUS-3555**
  - Revert 3540, un-stubbing cmr facing tests
  - Raise memory_size of ftpPopulateTestLambda to 512MB
- **CUMULUS-2887**
  - Updated CloudFormation code to aws sdk v3
- **CUMULUS-2899**
  - Updated SNS code to aws sdk v3
- **CUMULUS_3499**
  - Update AWS-SDK dependency pin to "2.1490" to prevent SQS issue.  Dependency
    pin expected to be changed with the resolution to CUMULUS-2900
- **CUMULUS-2894**
  - Update Lambda code to AWS SDK v3
- **CUMULUS-3432**
  - Update `cumulus-rds-tf` `engine_version` to `13.9`
  - Update `cumulus-rds-tf` `parameter_group_family` to `aurora-postgresql13`
  - Update development/local stack postgres image version to postgres:13.9-alpine
- **CUMULUS-2900**
  - Update SQS code to AWS SDK v3
- **CUMULUS-3352**
  - Update example project to use CMA v2.0.3 for integration testing
  - Update example deployment to deploy cnmResponse lambda version
    2.1.1-aplha.2-SNAPSHOT
  - Update example deployment to deploy cnmToGranule lambda
    version 1.7.0-alpha.2-SNAPSHOT
- **CUMULUS-3501**
  - Updated CreateReconciliationReport lambda to save report record to Elasticsearch.
  - Created docker image cumuluss/async-operation:48 from v16.1.2, and used it as default async_operation_image.
- **CUMULUS-3502**
  - Upgraded localstack to v3.0.0 to support recent aws-sdk releases and update unit tests.
- **CUMULUS-3540**
  - stubbed cmr interfaces in integration tests allow integration tests to pass
  - needed while cmr is failing to continue needed releases and progress
  - this change should be reverted ASAP when cmr is working as needed again

### Fixed

- **CUMULUS-3177**
  - changed `_removeGranuleFromCmr` function for granule `bulkDelete` to not throw an error and instead catch the error when the granule is not found in CMR
- **CUMULUS-3293**
  - Process Dead Letter Archive is fixed to properly copy objects from `/sqs/` to `/failed-sqs/` location
- **CUMULUS-3467**
  - Added `childWorkflowMeta` to `QueueWorkflow` task configuration
- **CUMULUS-3474**
  - Fixed overridden changes to `rules.buildPayload' to restore changes from ticket `CUMULUS-2969` which limited the definition object to `name` and `arn` to
    account for AWS character limits.
- **CUMULUS-3479**
  - Fixed typo in s3-replicator resource declaration where `var.lambda_memory_size` is supposed to be `var.lambda_memory_sizes`
- **CUMULUS-3510**
  - Fixed `@cumulus/api` `validateAndUpdateSqsRule` method to allow 0 retries and 0 visibilityTimeout
    in rule's meta.  This fix from CUMULUS-2863 was not in release 16 and later.
- **CUMULUS-3562**
  - updated crypto-js to 4.2.0
  - updated aws-sdk/client-api-gateway to 3.499 to avoid older crypto-js dependency

## [v18.1.0] 2023-10-25

### MIGRATION notes

#### Rules API Endpoint Versioning

As part of the work on CUMULUS-3095, we have added a required header for the
rules PUT/PATCH endpoints -- to ensure that older clients/utilities do not
unexpectedly make destructive use of those endpoints, a validation check of a
header value against supported versions has been implemented.

Moving forward, if a breaking change is made to an existing endpoint that
requires user updates, as part of that update we will set the current version of
the core API and require a header that confirms the client is compatible with
the version required or greater.

In this instance, the rules PUT/PATCH
endpoints will require a `Cumulus-API-Version` value of at least `2`.

```bash
 curl --request PUT https://example.com/rules/repeat_test\
 --header 'Cumulus-API-Version: 2'\
 --header 'Content-Type: application/json'\
 --header 'Authorization: Bearer ReplaceWithToken'\
 --data ...
```

Users/clients that do not make use of these endpoints will not be impacted.

### Breaking Changes

- **CUMULUS-3427**
  - Changed the naming conventions for memory size and timeouts configuration to simply the lambda name

### Notable Changes

- **CUMULUS-3095**
  - Added `PATCH` rules endpoint to update rule which works as the existing `PUT` endpoint.
  - Updated `PUT` rules endpoint to replace rule.

### Added

- **CUMULUS-3218**
  - Added optional `maxDownloadTime` field to `provider` schema
  - Added `max_download_time` column to PostgreSQL `providers` table
  - Updated `@cumulus/ingest/lock` to check expired locks based on `provider.maxDownloadTime`

### Changed

- **CUMULUS-3095**
  - Updated `@cumulus/api-client/rules` to have`replaceRule` and `updateRule` methods.
  - Updated mapping for rule Elasticsearch records to prevent dynamic field for keys under
    `meta` and `payload`, and fixed `rule` field mapping.
- **CUMULUS-3351**
  - Updated `constructOnlineAccessUrls()` to group CMR online access URLs by link type.
- **CUMULUS-3377**
  - Added configuration option to cumulus-tf/terraform.tfvars to include sns:Subscribe access policy for
    executions, granules, collections, and PDRs report topics.
- **CUMULUS-3392**
  - Modify cloudwatch rule by deleting `custom`
- **CUMULUS-3434**
  - Updated `@cumulus/orca-recovery-adapter` task to output both input granules and recovery output.
  - Updated `example/cumulus-tf/orca.tf` to use v9.0.0.

### Fixed

- **CUMULUS-3095**
  - Added back `rule` schema validation which is missing after RDS phase 3.
  - Fixed a bug for creating rule with tags.
- **CUMULUS-3286**
  - Fixed `@cumulus/cmrjs/cmr-utils/getGranuleTemporalInfo` and `@cumulus/message/Granules/getGranuleCmrTemporalInfo`
    to handle non-existing cmr file.
  - Updated mapping for granule and deletedgranule Elasticsearch records to prevent dynamic field for keys under
    `queryFields`.
  - Updated mapping for collection Elasticsearch records to prevent dynamic field for keys under `meta`.
- **CUMULUS-3393**
  - Fixed `PUT` collection endpoint to update collection configuration in S3.
- **CUMULUS-3427**
  - Fixed issue where some lambda and task memory sizes and timeouts were not configurable
- **@aws-sdk upgrade**
  - Fixed TS compilation error on aws-client package caused by @aws-sdk/client-dynamodb 3.433.0 upgrade

## [v18.0.0] 2023-08-28

### Notable Changes

- **CUMULUS-3270**
  - update python lambdas to use python3.10
  - update dependencies to use python3.10 including cumulus-message-adapter, cumulus-message-adapter-python and cumulus-process-py
- **CUMULUS-3259**
  - Updated Terraform version from 0.13.6 to 1.5.3. Please see the [instructions to upgrade your deployments](https://github.com/nasa/cumulus/blob/master/docs/upgrade-notes/upgrading-tf-version-1.5.3.md).

### Changed

- **CUMULUS-3366**
  - Added logging to the `collectionRuleMatcher` Rules Helper, which is used by the sqs-message-consumer and message-consumer Lambdas,
    to report when an incoming message's collection does not match any rules.

## [v17.0.0] 2023-08-09

### MIGRATION notes

- This release updates the `hashicorp/aws` provider required by Cumulus to `~> 5.0`
  which in turn requires updates to all modules deployed with Core in the same stack
  to use a compatible provider version.
- This update is *not* compatible with prior stack states - Terraform will not
  allow redeployment of a prior version of Cumulus using an older version of
  the provider.  Please be sure to validate the install changeset is what you
  expect prior to upgrading to this version.
- Upgrading Cumulus to v17 from prior versions should only require the usual
  terraform init/apply steps.  As always **be sure** to inspect the `terraform plan` or
  `terraform apply` changeset to ensure the changes between providers are what
  you're expecting for all modules you've chosen to deploy with Cumulus

### Notable Changes

- **CUMULUS-3258**
  - @cumulus/api is now compatible *only* with Orca >= 8.1.0.    Prior versions of
    Orca are not compatible with Cumulus 17+
  - Updated all hashicorp terraform AWS provider configs to ~> 5.0
    - Upstream/downstream terraform modules will need to utilize an AWS provider
      that matches this range

### Breaking Changes

- **CUMULUS-3258**
  - Update @cumulus/api/lib/orca/getOrcaRecoveryStatusByGranuleCollection
    to @cumulus/api/lib/orca/getOrcaRecoveryStatusByGranuleIdAndCollection and
    add collectionId to arguments to support Orca v8+ required use of
    collectionId

  - Updated all terraform AWS providers to ~> 5.0

### Changed

- **CUMULUS-3258**
  - Update all Core integration tests/integrations to be compatible with Orca >=
    v8.1.0 only

### Fixed

- **CUMULUS-3319**
  - Removed @cumulus/api/models/schema and changed all references to
    @cumulus/api/lib/schema in docs and related models
  - Removed @cumulus/api/models/errors.js
  - Updated API granule write logic to cause postgres schema/db write failures on an individual granule file write to result  in a thrown error/400 return instead of a 200 return and a 'silent' update of the granule to failed status.
  - Update api/lib/_writeGranule/_writeGranulefiles logic to allow for schema failures on individual granule writes via an optional method parameter in _writeGranules, and an update to the API granule write calls.
  - Updated thrown error to include information related to automatic failure behavior in addition to the stack trace.

## [v16.1.3] 2024-1-15

**Please note** changes in 16.1.3 may not yet be released in future versions, as this
is a backport/patch release on the 16.x series of releases.  Updates that are
included in the future will have a corresponding CHANGELOG entry in future releases.

### Changed

- **CUMULUS_3499
  - Update AWS-SDK dependency pin to "2.1490" to prevent SQS issue.  Dependency
    pin expected to be changed with the resolution to CUMULUS-2900

### Fixed

- **CUMULUS-3474**
  - Fixed overriden changes to `rules.buildPayload' to restore changes from
    ticket `CUMULUS-2969` which limited the definition object to `name` and `arn` to
    account for AWS character limits.
- **CUMULUS-3501**
  - Updated CreateReconciliationReport lambda to save report record to Elasticsearch.
  - Created docker image cumuluss/async-operation:48 from v16.1.2, and used it as default async_operation_image.
- **CUMULUS-3510**
  - Fixed `@cumulus/api` `validateAndUpdateSqsRule` method to allow 0 retries and 0 visibilityTimeout
    in rule's meta.  This fix from CUMULUS-2863 was not in release 16 and later.
- **CUMULUS-3540**
  - stubbed cmr interfaces in integration tests allow integration tests to pass
  - needed while cmr is failing to continue needed releases and progress
  - this change should be reverted ASAP when cmr is working as needed again

## [v16.1.2] 2023-11-01

**Please note** changes in 16.1.2 may not yet be released in future versions, as this
is a backport/patch release on the 16.x series of releases.  Updates that are
included in the future will have a corresponding CHANGELOG entry in future releases.

### Added

- **CUMULUS-3218**
  - Added optional `maxDownloadTime` field to `provider` schema
  - Added `max_download_time` column to PostgreSQL `providers` table
  - Updated `@cumulus/ingest/lock` to check expired locks based on `provider.maxDownloadTime`

### Fixed

- **@aws-sdk upgrade**
  - Fixed TS compilation error on aws-client package caused by @aws-sdk/client-dynamodb 3.433.0 upgrade
  - Updated mapping for collection Elasticsearch records to prevent dynamic field for keys under `meta`.
- **CUMULUS-3286**
  - Fixed `@cumulus/cmrjs/cmr-utils/getGranuleTemporalInfo` and `@cumulus/message/Granules/getGranuleCmrTemporalInfo`
    to handle non-existing cmr file.
  - Updated mapping for granule and deletedgranule Elasticsearch records to prevent dynamic field for keys under
    `queryFields`.
- **CUMULUS-3293**
  - Process Dead Letter Archive is fixed to properly copy objects from `/sqs/` to `/failed-sqs/` location
- **CUMULUS-3393**
  - Fixed `PUT` collection endpoint to update collection configuration in S3.
- **CUMULUS-3467**
  - Added `childWorkflowMeta` to `QueueWorkflow` task configuration

## [v16.1.1] 2023-08-03

### Notable Changes

- The async_operation_image property of cumulus module should be updated to pull
  the ECR image for cumuluss/async-operation:47

### Added

- **CUMULUS-3298**
  - Added extra time to the buffer for replacing the launchpad token before it
    expires to alleviate CMR error messages
- **CUMULUS-3220**
  - Created a new send-pan task
- **CUMULUS-3287**
  - Added variable to allow the aws_ecs_task_definition health check to be configurable.
  - Added clarity to how the bucket field needs to be configured for the
    move-granules task definition

### Changed

- Security upgrade node from 14.19.3-buster to 14.21.1-buster
- **CUMULUS-2985**
  - Changed `onetime` rules RuleTrigger to only execute when the state is `ENABLED` and updated documentation to reflect the change
  - Changed the `invokeRerun` function to only re-run enabled rules
- **CUMULUS-3188**
  - Updated QueueGranules to support queueing granules that meet the required API granule schema.
  - Added optional additional properties to queue-granules input schema
- **CUMULUS-3252**
  - Updated example/cumulus-tf/orca.tf to use orca v8.0.1
  - Added cumulus task `@cumulus/orca-copy-to-archive-adapter`, and add the task to `tf-modules/ingest`
  - Updated `tf-modules/cumulus` module to take variable `orca_lambda_copy_to_archive_arn` and pass to `tf-modules/ingest`
  - Updated `example/cumulus-tf/ingest_and_publish_granule_with_orca_workflow.tf` `CopyToGlacier` (renamed to `CopyToArchive`) step to call
    `orca_copy_to_archive_adapter_task`
- **CUMULUS-3253**
  - Added cumulus task `@cumulus/orca-recovery-adapter`, and add the task to `tf-modules/ingest`
  - Updated `tf-modules/cumulus` module to take variable `orca_sfn_recovery_workflow_arn` and pass to `tf-modules/ingest`
  - Added `example/cumulus-tf/orca_recovery_adapter_workflow.tf`, `OrcaRecoveryAdapterWorkflow` workflow has `OrcaRecoveryAdapter` task
    to call the ORCA recovery step-function.
  - Updated `example/data/collections/` collection configuration `meta.granuleRecoveryWorkflow` to use `OrcaRecoveryAdapterWorkflow`
- **CUMULUS-3215**
  - Create reconciliation reports will properly throw errors and set the async
    operation status correctly to failed if there is an error.
  - Knex calls relating to reconciliation reports will retry if there is a
    connection terminated unexpectedly error
  - Improved logging for async operation
  - Set default async_operation_image_version to 47
- **CUMULUS-3024**
  - Combined unit testing of @cumulus/api/lib/rulesHelpers to a single test file
    `api/tests/lib/test-rulesHelpers` and removed extraneous test files.
- **CUMULUS-3209**
  - Apply brand color with high contrast settings for both (light and dark) themes.
  - Cumulus logo can be seen when scrolling down.
  - "Back to Top" button matches the brand color for both themes.
  - Update "note", "info", "tip", "caution", and "warning" components to [new admonition styling](https://docusaurus.io/docs/markdown-features/admonitions).
  - Add updated arch diagram for both themes.
- **CUMULUS-3203**
  - Removed ACL setting of private on S3.multipartCopyObject() call
  - Removed ACL setting of private for s3PutObject()
  - Removed ACL confguration on sync-granules task
  - Update documentation on dashboard deployment to exclude ACL public-read setting
- **CUMULUS-3245**
  - Update SQS consumer logic to catch ExecutionAlreadyExists error and
    delete SQS message accordingly.
  - Add ReportBatchItemFailures to event source mapping start_sf_mapping
- **CUMULUS-3357**
  - `@cumulus/queue-granules` is now written in TypeScript
  - `@cumulus/schemas` can now generate TypeScript interfaces for the task input, output and config.
- Added missing name to throttle_queue_watcher Cloudwatch event in `throttled-queue.tf`


### Fixed

- **CUMULUS-3258**
  - Fix un-prefixed s3 lifecycle configuration ID from CUMULUS-2915
- **CUMULUS-2625**
  - Optimized heap memory and api load in queue-granules task to scale to larger workloads.
- **CUMULUS-3265**
  - Fixed `@cumulus/api` `getGranulesForPayload` function to query cloud metrics es when needed.
- **CUMULUS-3389**
  - Updated runtime of `send-pan` and `startAsyncOperation` lambdas to `nodejs16.x`

## [v16.0.0] 2023-05-09

### Notable Changes

- The async_operation_image property of cumulus module should be updated to pull
  the ECR image for cumuluss/async-operation:46

### MIGRATION notes

#### PI release version

When updating directly to v16 from prior releases older that V15, please make sure to
read through all prior release notes.

Notable migration concerns since the last PI release version (11.1.x):

- [v14.1.0] - Postgres compatibility update to Aurora PostgreSQL 11.13.
- [v13.1.0] - Postgres update to add `files_granules_cumulus_id_index` to the
  `files` table may require manual steps depending on load.

#### RDS Phase 3 migration notes

This release includes updates that remove existing DynamoDB tables as part of
release deployment process.   This release *cannot* be properly rolled back in
production as redeploying a prior version of Cumulus will not recover the
associated Dynamo tables.

Please read the full change log for RDS Phase 3 and consult the [RDS Phase 3 update
documentation](https://nasa.github.io/cumulus/docs/next/upgrade-notes/upgrade-rds-phase-3-release)

#### API Endpoint Versioning

As part of the work on CUMULUS-3072, we have added a required header for the
granule PUT/PATCH endpoints -- to ensure that older clients/utilities do not
unexpectedly make destructive use of those endpoints, a validation check of a
header value against supported versions has been implemented.

Moving forward, if a breaking change is made to an existing endpoint that
requires user updates, as part of that update we will set the current version of
the core API and require a header that confirms the client is compatible with
the version required or greater.

In this instance, the granule PUT/PATCH
endpoints will require a `Cumulus-API-Version` value of at least `2`.

```bash
 curl --request PUT https://example.com/granules/granuleId.A19990103.006.1000\
 --header 'Cumulus-API-Version: 2'\
 --header 'Content-Type: application/json'\
 --header 'Authorization: Bearer ReplaceWithToken'\
 --data ...
```

Users/clients that do not make use of these endpoints will not be impacted.

### RDS Phase 3
#### Breaking Changes

- **CUMULUS-2688**
  - Updated bulk operation logic to use collectionId in addition to granuleId to fetch granules.
  - Tasks using the `bulk-operation` Lambda should provide collectionId and granuleId e.g. { granuleId: xxx, collectionId: xxx }
- **CUMULUS-2856**
  - Update execution PUT endpoint to no longer respect message write constraints and update all values passed in

#### Changed

- **CUMULUS-3282**
  - Updated internal granule endpoint parameters from :granuleName to :granuleId
    for maintenance/consistency reasons
- **CUMULUS-2312** - RDS Migration Epic Phase 3
  - **CUMULUS-2645**
    - Removed unused index functionality for all tables other than
      `ReconciliationReportsTable` from `dbIndexer` lambda
  - **CUMULUS-2398**
    - Remove all dynamoDB updates for `@cumulus/api/ecs/async-operation/*`
    - Updates all api endpoints with updated signature for
      `asyncOperationsStart` calls
    - Remove all dynamoDB models calls from async-operations api endpoints
  - **CUMULUS-2801**
    - Move `getFilesExistingAtLocation`from api granules model to api/lib, update granules put
      endpoint to remove model references
  - **CUMULUS-2804**
    - Updates api/lib/granule-delete.deleteGranuleAndFiles:
      - Updates dynamoGranule -> apiGranule in the signature and throughout the dependent code
      - Updates logic to make apiGranule optional, but pgGranule required, and
        all lookups use postgres instead of ES/implied apiGranule values
      - Updates logic to make pgGranule optional - in this case the logic removes the entry from ES only
    - Removes all dynamo model logic from api/endpoints/granules
    - Removes dynamo write logic from api/lib/writeRecords.*
    - Removes dynamo write logic from api/lib/ingest.*
    - Removes all granule model calls from api/lambdas/bulk-operations and any dependencies
    - Removes dynamo model calls from api/lib/granule-remove-from-cmr.unpublishGranule
    - Removes Post Deployment execution check from sf-event-sqs-to-db-records
    - Moves describeGranuleExecution from api granule model to api/lib/executions.js
  - **CUMULUS-2806**
    - Remove DynamoDB logic from executions `POST` endpoint
    - Remove DynamoDB logic from sf-event-sqs-to-db-records lambda execution writes.
    - Remove DynamoDB logic from executions `PUT` endpoint
  - **CUMULUS-2808**
    - Remove DynamoDB logic from executions `DELETE` endpoint
  - **CUMULUS-2809**
    - Remove DynamoDB logic from providers `PUT` endpoint
    - Updates DB models asyncOperation, provider and rule to return all fields on upsert.
  - **CUMULUS-2810**
    - Removes addition of DynamoDB record from API endpoint POST /provider/<name>
  - **CUMULUS-2811**
    - Removes deletion of DynamoDB record from API endpoint DELETE /provider/<name>
  - **CUMULUS-2817**
    - Removes deletion of DynamoDB record from API endpoint DELETE /collection/<name>/<version>
  - **CUMULUS-2814**
    - Move event resources deletion logic from `rulesModel` to `rulesHelper`
  - **CUMULUS-2815**
    - Move File Config and Core Config validation logic for Postgres Collections from `api/models/collections.js` to `api/lib/utils.js`
  - **CUMULUS-2813**
    - Removes creation and deletion of DynamoDB record from API endpoint POST /rules/
  - **CUMULUS-2816**
    - Removes addition of DynamoDB record from API endpoint POST /collections
  - **CUMULUS-2797**
    - Move rule helper functions to separate rulesHelpers file
  - **CUMULUS-2821**
    - Remove DynamoDB logic from `sfEventSqsToDbRecords` lambda
  - **CUMULUS-2856**
    - Update API/Message write logic to handle nulls as deletion in execution PUT/message write logic

#### Added

- **CUMULUS-2312** - RDS Migration Epic Phase 3
  - **CUMULUS-2813**
    - Added function `create` in the `db` model for Rules
      to return an array of objects containing all columns of the created record.
  - **CUMULUS-2812**
    - Move event resources logic from `rulesModel` to `rulesHelper`
  - **CUMULUS-2820**
    - Remove deletion of DynamoDB record from API endpoint DELETE /pdr/<pdrName>
  - **CUMULUS-2688**
    - Add new endpoint to fetch granules by collectionId as well as granuleId: GET /collectionId/granuleId
    - Add new endpoints to update and delete granules by collectionId as well as
      granuleId

#### Removed

- **CUMULUS-2994**
  - Delete code/lambdas that publish DynamoDB stream events to SNS
- **CUMULUS-3226**
  - Removed Dynamo Async Operations table
- **CUMULUS-3199**
  - Removed DbIndexer lambda and all associated terraform resources
- **CUMULUS-3009**
  - Removed Dynamo PDRs table
- **CUMULUS-3008**
  - Removed DynamoDB Collections table
- **CUMULUS-2815**
  - Remove update of DynamoDB record from API endpoint PUT /collections/<name>/<version>
- **CUMULUS-2814**
  - Remove DynamoDB logic from rules `DELETE` endpoint
- **CUMULUS-2812**
  - Remove DynamoDB logic from rules `PUT` endpoint
- **CUMULUS-2798**
  - Removed AsyncOperations model
- **CUMULUS-2797**
- **CUMULUS-2795**
  - Removed API executions model
- **CUMULUS-2796**
  - Remove API pdrs model and all related test code
  - Remove API Rules model and all related test code
- **CUMULUS-2794**
  - Remove API Collections model and all related test code
  - Remove lambdas/postgres-migration-count-tool, api/endpoints/migrationCounts and api-client/migrationCounts
  - Remove lambdas/data-migration1 tool
  - Remove lambdas/data-migration2 and
    lambdas/postgres-migration-async-operation
- **CUMULUS-2793**
  - Removed Provider Dynamo model and related test code
- **CUMULUS-2792**
  - Remove API Granule model and all related test code
  - Remove granule-csv endpoint
- **CUMULUS-2645**
  - Removed dynamo structural migrations and related code from `@cumulus/api`
  - Removed `executeMigrations` lambda
  - Removed `granuleFilesCacheUpdater` lambda
  - Removed dynamo files table from `data-persistence` module.  *This table and
    all of its data will be removed on deployment*.

### Added
- **CUMULUS-3072**
  - Added `replaceGranule` to `@cumulus/api-client/granules` to add usage of the
    updated RESTful PUT logic
- **CUMULUS-3121**
  - Added a map of variables for the cloud_watch_log retention_in_days for the various cloudwatch_log_groups, as opposed to keeping them hardcoded at 30 days. Can be configured by adding the <module>_<cloudwatch_log_group_name>_log_retention value in days to the cloudwatch_log_retention_groups map variable
- **CUMULUS-3201**
  - Added support for sha512 as checksumType for LZARDs backup task.

### Changed

- **CUMULUS-3315**
  - Updated `@cumulus/api-client/granules.bulkOperation` to remove `ids`
    parameter in favor of `granules` parameter, in the form of a
    `@cumulus/types/ApiGranule` that requires the following keys: `[granuleId, collectionId]`
- **CUMULUS-3307**
  - Pinned cumulus dependency on `pg` to `v8.10.x`
- **CUMULUS-3279**
  - Updated core dependencies on `xml2js` to `v0.5.0`
  - Forcibly updated downstream dependency for `xml2js` in `saml2-js` to
    `v0.5.0`
  - Added audit-ci CVE override until July 1 to allow for Core package releases
- **CUMULUS-3106**
  - Updated localstack version to 1.4.0 and removed 'skip' from all skipped tests
- **CUMULUS-3115**
  - Fixed DiscoverGranules' workflow's duplicateHandling when set to `skip` or `error` to stop retrying
    after receiving a 404 Not Found Response Error from the `cumulus-api`.
- **CUMULUS-3165**
  - Update example/cumulus-tf/orca.tf to use orca v6.0.3

### Fixed

- **CUMULUS-3315**
  - Update CI scripts to use shell logic/GNU timeout to bound test timeouts
    instead of NPM `parallel` package, as timeouts were not resulting in
    integration test failure
- **CUMULUS-3223**
  - Update `@cumulus/cmrjs/cmr-utils.getGranuleTemporalInfo` to handle the error when the cmr file s3url is not available
  - Update `sfEventSqsToDbRecords` lambda to return [partial batch failure](https://docs.aws.amazon.com/lambda/latest/dg/with-sqs.html#services-sqs-batchfailurereporting),
    and only reprocess messages when cumulus message can't be retrieved from the execution events.
  - Update `@cumulus/cumulus-message-adapter-js` to `2.0.5` for all cumulus tasks

## [v15.0.4] 2023-06-23

### Changed

- **CUMULUS-3307**
  - Pinned cumulus dependency on `pg` to `v8.10.x`

### Fixed

- **CUMULUS-3115**
  - Fixed DiscoverGranules' workflow's duplicateHandling when set to `skip` or `error` to stop retrying
    after receiving a 404 Not Found Response Error from the `cumulus-api`.
- **CUMULUS-3315**
  - Update CI scripts to use shell logic/GNU timeout to bound test timeouts
    instead of NPM `parallel` package, as timeouts were not resulting in
    integration test failure
- **CUMULUS-3223**
  - Update `@cumulus/cmrjs/cmr-utils.getGranuleTemporalInfo` to handle the error when the cmr file s3url is not available
  - Update `sfEventSqsToDbRecords` lambda to return [partial batch failure](https://docs.aws.amazon.com/lambda/latest/dg/with-sqs.html#services-sqs-batchfailurereporting),
    and only reprocess messages when cumulus message can't be retrieved from the execution events.
  - Update `@cumulus/cumulus-message-adapter-js` to `2.0.5` for all cumulus tasks

## [v15.0.3] 2023-04-28

### Fixed

- **CUMULUS-3243**
  - Updated granule delete logic to delete granule which is not in DynamoDB
  - Updated granule unpublish logic to handle granule which is not in DynamoDB and/or CMR

## [v15.0.2] 2023-04-25

### Fixed

- **CUMULUS-3120**
  - Fixed a bug by adding in `default_log_retention_periods` and `cloudwatch_log_retention_periods`
  to Cumulus modules so they can be used during deployment for configuring cloudwatch retention periods, for more information check here: [retention document](https://nasa.github.io/cumulus/docs/configuration/cloudwatch-retention)
  - Updated cloudwatch retention documentation to reflect the bugfix changes

## [v15.0.1] 2023-04-20

### Changed

- **CUMULUS-3279**
  - Updated core dependencies on `xml2js` to `v0.5.0`
  - Forcibly updated downstream dependency for `xml2js` in `saml2-js` to
    `v0.5.0`
  - Added audit-ci CVE override until July 1 to allow for Core package releases

## Fixed

- **CUMULUS-3285**
  - Updated `api/lib/distribution.js isAuthBearTokenRequest` to handle non-Bearer authorization header

## [v15.0.0] 2023-03-10

### Breaking Changes

- **CUMULUS-3147**
  - The minimum supported version for all published Cumulus Core npm packages is now Node 16.19.0
  - Tasks using the `cumuluss/cumulus-ecs-task` Docker image must be updated to `cumuluss/cumulus-ecs-task:1.9.0.` which is built with node:16.19.0-alpine.  This can be done by updating the `image` property of any tasks defined using the `cumulus_ecs_service` Terraform module.
  - Updated Dockerfile of async operation docker image to build from node:16.19.0-buster
  - Published new tag [`44` of `cumuluss/async-operation` to Docker Hub](https://hub.docker.com/layers/cumuluss/async-operation/44/images/sha256-8d757276714153e4ab8c24a2b7b6b9ffee14cc78b482d9924e7093af88362b04?context=explore).
  - The `async_operation_image` property of `cumulus` module must be updated to pull the ECR image for `cumuluss/async-operation:44`.

### Changed

- **CUMULUS-2997**
  - Migrate Cumulus Docs to Docusaurus v2 and DocSearch v3.
- **CUMULUS-3044**
  - Deployment section:
    - Consolidate and migrate Cumulus deployment (public facing) content from wiki to Cumulus Docs in GitHub.
    - Update links to make sure that the user can maintain flow between the wiki and GitHub deployment documentation.
    - Organize and update sidebar to include categories for similar deployment topics.
- **CUMULUS-3147**
  - Set example/cumulus-tf default async_operation_image_version to 44.
  - Set example/cumulus-tf default ecs_task_image_version to 1.9.0.
- **CUMULUS-3166**
  - Updated example/cumulus-tf/thin_egress_app.tf to use tea 1.3.2

### Fixed

- **CUMULUS-3187**
  - Restructured Earthdata Login class to be individual methods as opposed to a Class Object
  - Removed typescript no-checks and reformatted EarthdataLogin code to be more type friendly

## [v14.1.0] 2023-02-27

### MIGRATION notes

#### PostgreSQL compatibility update

From this release forward Core will be tested against PostgreSQL 11   Existing
release compatibility testing was done for release 11.1.8/14.0.0+.   Users
should migrate their datastores to Aurora PostgreSQL 11.13+ compatible data stores
as soon as possible.

Users utilizing the `cumulus-rds-tf` module will have upgraded/had their
database clusters forcibly upgraded at the next maintenance window after 31 Jan
2023.   Our guidance to mitigate this issue is to do a manual (outside of
terraform) upgrade.   This will result in the cluster being upgraded with a
manually set parameter group not managed by terraform.

If you manually upgraded and the cluster is now on version 11.13, to continue
using the `cumulus-rds-tf` module *once upgraded* update following module
configuration values if set, or allow their defaults to be utilized:

```terraform
parameter_group_family = "aurora-postgresql11"
engine_version = 11.13
```

When you apply this update, the original PostgreSQL v10 parameter group will be
removed, and recreated using PG11 defaults/configured terraform values and
update the database cluster to use the new configuration.

### Added

- **CUMULUS-3193**
  - Add a Python version file
- **CUMULUS-3121**
  - Added a map of variables in terraform for custom configuration of cloudwatch_log_groups' retention periods.
    Please refer to the [Cloudwatch-Retention] (https://nasa.github.io/cumulus/docs/configuration/cloudwatch-retention)
    section of the Cumulus documentation in order for more detailed information and an example into how to do this.
- **CUMULUS-3071**
  - Added 'PATCH' granules endpoint as an exact duplicate of the existing `PUT`
    endpoint.    In future releases the `PUT` endpoint will be replaced with valid PUT logic
    behavior (complete overwrite) in a future release.   **The existing PUT
    implementation is deprecated** and users should move all existing usage of
    `PUT` to `PATCH` before upgrading to a release with `CUMULUS-3072`.

### Fixed

- **CUMULUS-3033**
  - Fixed `granuleEsQuery` to properly terminate if `body.hit.total.value` is 0.

- The `getLambdaAliases` function has been removed from the `@cumulus/integration-tests` package
- The `getLambdaVersions` function has been removed from the `@cumulus/integration-tests` package
- **CUMULUS-3117**
  - Update `@cumulus/es-client/indexer.js` to properly handle framework write
    constraints for queued granules.    Queued writes will now be properly
    dropped from elasticsearch writes along with the primary datastore(s) when
    write constraints apply
- **CUMULUS-3134**
  - Get tests working on M1 Macs
- **CUMULUS-3148**:
  - Updates cumulus-rds-tf to use defaults for PostgreSQL 11.13
  - Update IngestGranuleSuccessSpec as test was dependant on file ordering and
    PostgreSQL 11 upgrade exposed dependency on database results in the API return
  - Update unit test container to utilize PostgreSQL 11.13 container
- **CUMULUS-3149**
  - Updates the api `/granules/bulkDelete` endpoint to take the
    following configuration keys for the bulkDelete:
    - concurrency - Number of concurrent bulk deletions to process at a time.
            Defaults to 10, increasing this value may improve throughput at the cost
            of additional database/CMR/etc load.
    - maxDbConnections - Defaults to `concurrency`, and generally should not be
        changed unless troubleshooting performance concerns.
  - Updates all bulk api endpoints to add knexDebug boolean query parameter to
    allow for debugging of database connection issues in the future.  Defaults
    to false.
  - Fixed logic defect in bulk deletion logic where an information query was
    nested in a transaction call, resulting in transactions holding knex
    connection pool connections in a blocking way that would not resolve,
    resulting in deletion failures.
- **CUMULUS-3142**
  - Fix issue from CUMULUS-3070 where undefined values for status results in
    unexpected insertion failure on PATCH.
- **CUMULUS-3181**
  - Fixed `sqsMessageRemover` lambda to correctly retrieve ENABLED sqs rules.

- **CUMULUS-3189**
  - Upgraded `cumulus-process` and `cumulus-message-adapter-python` versions to
    support pip 23.0
- **CUMULUS-3196**
  - Moved `createServer` initialization outside the `s3-credentials-endpoint` lambda
    handler to reduce file descriptor usage
- README shell snippets better support copying
- **CUMULUS-3111**
  - Fix issue where if granule update dropped due to write constraints for writeGranuleFromMessage, still possible for granule files to be written
  - Fix issue where if granule update is limited to status and timestamp values due to write constraints for writeGranuleFromMessage, Dynamo or ES granules could be out of sync with PG

### Breaking Changes

- **CUMULUS-3072**
  - Removed original PUT granule endpoint logic (in favor of utilizing new PATCH
    endpoint introduced in CUMULUS-3071)
  - Updated PUT granule endpoint to expected RESTful behavior:
    - PUT will now overwrite all non-provided fields as either non-defined or
      defaults, removing existing related database records (e.g. files,
      granule-execution linkages ) as appropriate.
    - PUT will continue to overwrite fields that are provided in the payload,
      excepting collectionId and granuleId which cannot be modified.
    - PUT will create a new granule record if one does not already exist
    - Like PATCH, the execution field is additive only - executions, once
      associated with a granule record cannot be unassociated via the granule
      endpoint.
  - /granule PUT and PATCH endpoints now require a header with values `{
    version: 2 }`
  - PUT endpoint will now only support /:collectionId/:granuleId formatted
    queries
  - `@cumulus/api-client.replaceGranule now utilizes body.collectionId to
    utilize the correct API PUT endpoint
  - Cumulus API version updated to `2`

### Changed

- **Snyk Security**
  - Upgraded jsonwebtoken from 8.5.1 to 9.0.0
  - CUMULUS-3160: Upgrade knex from 0.95.15 to 2.4.1
  - Upgraded got from 11.8.3 to ^11.8.5
- **Dependabot Security**
  - Upgraded the python package dependencies of the example lambdas
- **CUMULUS-3043**
  - Organize & link Getting Started public docs for better user guidance
  - Update Getting Started sections with current content
- **CUMULUS-3046**
  - Update 'Deployment' public docs
  - Apply grammar, link fixes, and continuity/taxonomy standards
- **CUMULUS-3071**
  - Updated `@cumulus/api-client` packages to use `PATCH` protocol for existing
    granule `PUT` calls, this change should not require user updates for
    `api-client` users.
    - `@cumulus/api-client/granules.updateGranule`
    - `@cumulus/api-client/granules.moveGranule`
    - `@cumulus/api-client/granules.updateGranule`
    - `@cumulus/api-client/granules.reingestGranule`
    - `@cumulus/api-client/granules.removeFromCMR`
    - `@cumulus/api-client/granules.applyWorkflow`
- **CUMULUS-3097**
  - Changed `@cumulus/cmr-client` package's token from Echo-Token to Earthdata Login (EDL) token in updateToken method
  - Updated CMR header and token tests to reflect the Earthdata Login changes
- **CUMULUS-3144**
  - Increased the memory of API lambda to 1280MB
- **CUMULUS-3140**
  - Update release note to include cumulus-api release
- **CUMULUS-3193**
  - Update eslint config to better support typing
- Improve linting of TS files

### Removed

- **CUMULUS-2798**
  - Removed AsyncOperations model

### Removed

- **CUMULUS-3009**
  - Removed Dynamo PDRs table

## [v14.0.0] 2022-12-08

### Breaking Changes

- **CUMULUS-2915**
  - API endpoint GET `/executions/status/${executionArn}` returns `presignedS3Url` and `data`
  - The user (dashboard) must read the `s3SignedURL` and `data` from the return
- **CUMULUS-3070/3074**
  - Updated granule PUT/POST endpoints to no longer respect message write
    constraints.  Functionally this means that:
    - Granules with older createdAt values will replace newer ones, instead of
        ignoring the write request
    - Granules that attempt to set a non-complete state (e.g. 'queued' and
        'running') will now ignore execution state/state change and always write
    - Granules being set to non-complete state will update all values passed in,
      instead of being restricted to `['createdAt', 'updatedAt', 'timestamp',
      'status', 'execution']`

### Added

- **CUMULUS-3070**
  - Remove granules dynamoDb model logic that sets default publish value on record
    validation
  - Update API granule write logic to not set default publish value on record
    updates to avoid overwrite (PATCH behavior)
  - Update API granule write logic to publish to false on record
    creation if not specified
  - Update message granule write logic to set default publish value on record
    creation update.
  - Update granule write logic to set published to default value of `false` if
    `null` is explicitly set with intention to delete the value.
  - Removed dataType/version from api granule schema
  - Added `@cumulus/api/endpoints/granules` unit to cover duration overwrite
    logic for PUT/PATCH endpoint.
- **CUMULUS-3098**
  - Added task configuration setting named `failTaskWhenFileBackupFail` to the
    `lzards-backup` task. This setting is `false` by default, but when set to
    `true`, task will fail if one of the file backup request fails.

### Changed

- Updated CI deploy process to utilize the distribution module in the published zip file which
    will be run against for the integration tests
- **CUMULUS-2915**
  - Updated API endpoint GET `/executions/status/${executionArn}` to return the
    presigned s3 URL in addition to execution status data
- **CUMULUS-3045**
  - Update GitHub FAQs:
    - Add new and refreshed content for previous sections
    - Add new dedicated Workflows section
- **CUMULUS-3070**
  - Updated API granule write logic to no longer require createdAt value in
    dynamo/API granule validation.   Write-time createdAt defaults will be set in the case
    of new API granule writes without the value set, and createdAt will be
    overwritten if it already exists.
  - Refactored granule write logic to allow PATCH behavior on API granule update
    such that existing createdAt values will be retained in case of overwrite
    across all API granule writes.
  - Updated granule write code to validate written createdAt is synced between
    datastores in cases where granule.createdAt is not provided for a new
    granule.
  - Updated @cumulus/db/translate/granules.translateApiGranuleToPostgresGranuleWithoutNilsRemoved to validate incoming values to ensure values that can't be set to null are not
  - Updated @cumulus/db/translate/granules.translateApiGranuleToPostgresGranuleWithoutNilsRemoved to handle null values in incoming ApiGranule
  - Updated @cumulus/db/types/granules.PostgresGranule typings to allow for null values
  - Added ApiGranuleRecord to @cumulus/api/granule type to represent a written/retrieved from datastore API granule record.
  - Update API/Message write logic to handle nulls as deletion in granule PUT/message write logic
- **CUMULUS-3075**
  - Changed the API endpoint return value for a granule with no files. When a granule has no files, the return value beforehand for
    the translatePostgresGranuletoApiGranule, the function which does the translation of a Postgres granule to an API granule, was
    undefined, now changed to an empty array.
  - Existing behavior which relied on the pre-disposed undefined value was changed to instead accept the empty array.
  - Standardized tests in order to expect an empty array for a granule with no files files' object instead of undefined.
- **CUMULUS-3077**
  - Updated `lambdas/data-migration2` granule and files migration to have a `removeExcessFiles` function like in write-granules that will remove file records no longer associated with a granule being migrated
- **CUMULUS-3080**
  - Changed the retention period in days from 14 to 30 for cloudwatch logs for NIST-5 compliance
- **CUMULUS-3100**
  - Updated `POST` granules endpoint to check if granuleId exists across all collections rather than a single collection.
  - Updated `PUT` granules endpoint to check if granuleId exists across a different collection and throw conflict error if so.
  - Updated logic for writing granules from a message to check if granuleId exists across a different collection and throw conflict error if so.

### Fixed

- **CUMULUS-3070**
  - Fixed inaccurate typings for PostgresGranule in @cumulus/db/types/granule
  - Fixed inaccurate typings for @cumulus/api/granules.ApiGranule and updated to
    allow null
- **CUMULUS-3104**
  - Fixed TS compilation error on aws-client package caused by @aws-sdk/client-s3 3.202.0 upgrade
- **CUMULUS-3116**
  - Reverted the default ElasticSearch sorting behavior to the pre-13.3.0 configuration
  - Results from ElasticSearch are sorted by default by the `timestamp` field. This means that the order
  is not guaranteed if two or more records have identical timestamps as there is no secondary sort/tie-breaker.

## [v13.4.0] 2022-10-31

### Notable changes

- **CUMULUS-3104**
  - Published new tag [`43` of `cumuluss/async-operation` to Docker Hub](https://hub.docker.com/layers/cumuluss/async-operation/43/images/sha256-5f989c7d45db3dde87c88c553182d1e4e250a1e09af691a84ff6aa683088b948?context=explore) which was built with node:14.19.3-buster.

### Added

- **CUMULUS-2998**
  - Added Memory Size and Timeout terraform variable configuration for the following Cumulus tasks:
    - fake_processing_task_timeout and fake_processing_task_memory_size
    - files_to_granules_task_timeout and files_to_granule_task_memory_size
    - hello_world_task_timeout and hello_world_task_memory_size
    - sf_sqs_report_task_timeout and sf_sqs_report_task_memory_size
- **CUMULUS-2986**
  - Adds Terraform memory_size configurations to lambda functions with customizable timeouts enabled (the minimum default size has also been raised from 256 MB to 512 MB)
    allowed properties include:
      - add_missing_file_checksums_task_memory_size
      - discover_granules_task_memory_size
      - discover_pdrs_task_memory_size
      - hyrax_metadata_updates_task_memory_size
      - lzards_backup_task_memory_size
      - move_granules_task_memory_size
      - parse_pdr_task_memory_size
      - pdr_status_check_task_memory_size
      - post_to_cmr_task_memory_size
      - queue_granules_task_memory_size
      - queue_pdrs_task_memory_size
      - queue_workflow_task_memory_size
      - sync_granule_task_memory_size
      - update_cmr_access_constraints_task_memory_size
      - update_granules_cmr_task_memory_size
  - Initializes the lambda_memory_size(s) variable in the Terraform variable list
  - Adds Terraform timeout variable for add_missing_file_checksums_task
- **CUMULUS-2631**
  - Added 'Bearer token' support to s3credentials endpoint
- **CUMULUS-2787**
  - Added `lzards-api-client` package to Cumulus with `submitQueryToLzards` method
- **CUMULUS-2944**
  - Added configuration to increase the limit for body-parser's JSON and URL encoded parsers to allow for larger input payloads

### Changed


- Updated `example/cumulus-tf/variables.tf` to have `cmr_oauth_provider` default to `launchpad`
- **CUMULUS-3024**
  - Update PUT /granules endpoint to operate consistently across datastores
    (PostgreSQL, ElasticSearch, DynamoDB). Previously it was possible, given a
    partial Granule payload to have different data in Dynamo/ElasticSearch and PostgreSQL
  - Given a partial Granule object, the /granules update endpoint now operates
    with behavior more consistent with a PATCH operation where fields not provided
    in the payload will not be updated in the datastores.
  - Granule translation (db/src/granules.ts) now supports removing null/undefined fields when converting from API to Postgres
    granule formats.
  - Update granule write logic: if a `null` files key is provided in an update payload (e.g. `files: null`),
    an error will be thrown. `null` files were not previously supported and would throw potentially unclear errors. This makes the error clearer and more explicit.
  - Update granule write logic: If an empty array is provided for the `files` key, all files will be removed in all datastores
- **CUMULUS-2787**
  - Updated `lzards-backup-task` to send Cumulus provider and granule createdAt values as metadata in LZARDS backup request to support querying LZARDS for reconciliation reports
- **CUMULUS-2913**
  - Changed `process-dead-letter-archive` lambda to put messages from S3 dead
    letter archive that fail to process to new S3 location.
- **CUMULUS-2974**
  - The `DELETE /granules/<granuleId>` endpoint now includes additional details about granule
    deletion, including collection, deleted granule ID, deleted files, and deletion time.
- **CUMULUS-3027**
  - Pinned typescript to ~4.7.x to address typing incompatibility issues
    discussed in https://github.com/knex/knex/pull/5279
  - Update generate-ts-build-cache script to always install root project dependencies
- **CUMULUS-3104**
  - Updated Dockerfile of async operation docker image to build from node:14.19.3-buster
  - Sets default async_operation_image version to 43.
  - Upgraded saml2-js 4.0.0, rewire to 6.0.0 to address security vulnerabilities
  - Fixed TS compilation error caused by @aws-sdk/client-s3 3.190->3.193 upgrade

## [v13.3.2] 2022-10-10 [BACKPORT]

**Please note** changes in 13.3.2 may not yet be released in future versions, as
this is a backport and patch release on the 13.3.x series of releases. Updates that
are included in the future will have a corresponding CHANGELOG entry in future
releases.

### Fixed

- **CUMULUS-2557**
  - Updated `@cumulus/aws-client/S3/moveObject` to handle zero byte files (0 byte files).
- **CUMULUS-2971**
  - Updated `@cumulus/aws-client/S3ObjectStore` class to take string query parameters and
    its methods `signGetObject` and `signHeadObject` to take parameter presignOptions
- **CUMULUS-3021**
  - Updated `@cumulus/api-client/collections` and `@cumulus/integration-tests/api` to encode
    collection version in the URI path
- **CUMULUS-3024**
  - Update PUT /granules endpoint to operate consistently across datastores
    (PostgreSQL, ElasticSearch, DynamoDB). Previously it was possible, given a
    partial Granule payload to have different data in Dynamo/ElasticSearch and PostgreSQL
  - Given a partial Granule object, the /granules update endpoint now operates
    with behavior more consistent with a PATCH operation where fields not provided
    in the payload will not be updated in the datastores.
  - Granule translation (db/src/granules.ts) now supports removing null/undefined fields when converting from API to Postgres
    granule formats.
  - Update granule write logic: if a `null` files key is provided in an update payload (e.g. `files: null`),
    an error will be thrown. `null` files were not previously supported and would throw potentially unclear errors. This makes the error clearer and more explicit.
  - Update granule write logic: If an empty array is provided for the `files` key, all files will be removed in all datastores

## [v13.3.0] 2022-8-19

### Notable Changes

- **CUMULUS-2930**
  - The `GET /granules` endpoint has a new optional query parameter:
    `searchContext`, which is used to resume listing within the same search
    context. It is provided in every response from the endpoint as
    `meta.searchContext`. The searchContext value must be submitted with every
    consequent API call, and must be fetched from each new response to maintain
    the context.
  - Use of the `searchContext` query string parameter allows listing past 10,000 results.
  - Note that using the `from` query param in a request will cause the `searchContext` to
    be ignored and also make the query subject to the 10,000 results cap again.
  - Updated `GET /granules` endpoint to leverage ElasticSearch search-after API.
    The endpoint will only use search-after when the `searchContext` parameter
    is provided in a request.

## [v13.2.1] 2022-8-10 [BACKPORT]

### Notable changes

- **CUMULUS-3019**
  - Fix file write logic to delete files by `granule_cumulus_id` instead of
    `cumulus_id`. Previous logic removed files by matching `file.cumulus_id`
    to `granule.cumulus_id`.

## [v13.2.0] 2022-8-04

### Changed

- **CUMULUS-2940**
  - Updated bulk operation lambda to utilize system wide rds_connection_timing
    configuration parameters from the main `cumulus` module
- **CUMULUS-2980**
  - Updated `ingestPdrWithNodeNameSpec.js` to use `deleteProvidersAndAllDependenciesByHost` function.
  - Removed `deleteProvidersByHost`function.
- **CUMULUS-2954**
  - Updated Backup LZARDS task to run as a single task in a step function workflow.
  - Updated task to allow user to provide `collectionId` in workflow input and
    updated task to use said `collectionId` to look up the corresponding collection record in RDS.

## [v13.1.0] 2022-7-22

### MIGRATION notes

- The changes introduced in CUMULUS-2962 will re-introduce a
  `files_granules_cumulus_id_index` on the `files` table in the RDS database.
  This index will be automatically created as part of the bootstrap lambda
  function *on deployment* of the `data-persistence` module.

  *In cases where the index is already applied, this update will have no effect*.

  **Please Note**: In some cases where ingest is occurring at high volume levels and/or the
  files table has > 150M file records, the migration may
  fail on deployment due to timing required to both acquire the table state needed for the
  migration and time to create the index given the resources available.

  For reference a rx.5 large Aurora/RDS database
  with *no activity* took roughly 6 minutes to create the index for a file table with 300M records and no active ingest, however timed out when the same migration was attempted
  in production with possible activity on the table.

  If you believe you are subject to the above consideration, you may opt to
  manually create the `files` table index *prior* to deploying this version of
  Core with the following procedure:

  -----

  - Verify you do not have the index:

  ```text
  select * from pg_indexes where tablename = 'files';

   schemaname | tablename |        indexname        | tablespace |                                       indexdef
  ------------+-----------+-------------------------+------------+---------------------------------------------------------------------------------------
   public     | files     | files_pkey              |            | CREATE UNIQUE INDEX files_pkey ON public.files USING btree (cumulus_id)
   public     | files     | files_bucket_key_unique |            | CREATE UNIQUE INDEX files_bucket_key_unique ON public.files USING btree (bucket, key)
  ```

  In this instance you should not see an `indexname` row with
  `files_granules_cumulus_id_index` as the value.     If you *do*, you should be
  clear to proceed with the installation.
  - Quiesce ingest

  Stop all ingest operations in Cumulus Core according to your operational
  procedures.    You should validate that it appears there are no active queries that
  appear to be inserting granules/files into the database as a secondary method
  of evaluating the database system state:

  ```text
  select pid, query, state, wait_event_type, wait_event from pg_stat_activity where state = 'active';
  ```

  If query rows are returned with a `query` value that involves the files table,
  make sure ingest is halted and no other granule-update activity is running on
  the system.

  Note: In rare instances if there are hung queries that are unable to resolve, it may be necessary to
  manually use psql [Server Signaling
  Functions](https://www.postgresql.org/docs/10/functions-admin.html#FUNCTIONS-ADMIN-SIGNAL)
  `pg_cancel_backend` and/or
  `pg_terminate_backend` if the migration will not complete in the next step.

  - Create the Index

  Run the following query to create the index.    Depending on the situation
  this may take many minutes to complete, and you will note your CPU load and
  disk I/O rates increase on your cluster:

  ```text
  CREATE INDEX files_granule_cumulus_id_index ON files (granule_cumulus_id);
  ```

  You should see a response like:

  ```text
  CREATE INDEX
  ```

  and can verify the index `files_granule_cumulus_id_index` was created:

  ```text
  => select * from pg_indexes where tablename = 'files';
  schemaname | tablename |           indexname            | tablespace |                                           indexdef
   ------------+-----------+--------------------------------+------------+----------------------------------------------------------------------------------------------
   public     | files     | files_pkey                     |            | CREATE UNIQUE INDEX files_pkey ON public.files USING btree (cumulus_id)
   public     | files     | files_bucket_key_unique        |            | CREATE UNIQUE INDEX files_bucket_key_unique ON public.files USING btree (bucket, key)
   public     | files     | files_granule_cumulus_id_index |            | CREATE INDEX files_granule_cumulus_id_index ON public.files USING btree (granule_cumulus_id)
  (3 rows)
  ```

  - Once this is complete, you may deploy this version of Cumulus as you
    normally would.
  **If you are unable to stop ingest for the above procedure** *and* cannot
  migrate with deployment, you may be able to manually create the index while
  writes are ongoing using postgres's `CONCURRENTLY` option for `CREATE INDEX`.
  This can have significant impacts on CPU/write IO, particularly if you are
  already using a significant amount of your cluster resources, and may result
  in failed writes or an unexpected index/database state.

  PostgreSQL's
  [documentation](https://www.postgresql.org/docs/10/sql-createindex.html#SQL-CREATEINDEX-CONCURRENTLY)
  provides more information on this option.   Please be aware it is
  **unsupported** by Cumulus at this time, so community members that opt to go
  this route should proceed with caution.

  -----

### Notable changes

- **CUMULUS-2962**
  - Re-added database structural migration to `files` table to add an index on `granule_cumulus_id`
- **CUMULUS-2929**
  - Updated `move-granule` task to check the optional collection configuration parameter
    `meta.granuleMetadataFileExtension` to determine the granule metadata file.
    If none is specified, the granule CMR metadata or ISO metadata file is used.

### Changed

- Updated Moment.js package to 2.29.4 to address security vulnerability
- **CUMULUS-2967**
  - Added fix example/spec/helpers/Provider that doesn't fail deletion 404 in
    case of deletion race conditions
### Fixed

- **CUMULUS-2995**
  - Updated Lerna package to 5.1.8 to address security vulnerability

- **CUMULUS-2863**
  - Fixed `@cumulus/api` `validateAndUpdateSqsRule` method to allow 0 retries and 0 visibilityTimeout
    in rule's meta.

- **CUMULUS-2959**
  - Fixed `@cumulus/api` `granules` module to convert numeric productVolume to string
    when an old granule record is retrieved from DynamoDB
- Fixed the following links on Cumulus docs' [Getting Started](https://nasa.github.io/cumulus/docs/getting-started) page:
    * Cumulus Deployment
    * Terraform Best Practices
    * Integrator Common Use Cases
- Also corrected the _How to Deploy Cumulus_ link in the [Glossary](https://nasa.github.io/cumulus/docs/glossary)


## [v13.0.1] 2022-7-12

- **CUMULUS-2995**
  - Updated Moment.js package to 2.29.4 to address security vulnerability

## [v13.0.0] 2022-06-13

### MIGRATION NOTES

- The changes introduced in CUMULUS-2955 should result in removal of
  `files_granule_cumulus_id_index` from the `files` table (added in the v11.1.1
  release).  The success of this operation is dependent on system ingest load.

  In rare cases where data-persistence deployment fails because the
  `postgres-db-migration` times out, it may be required to manually remove the
  index and then redeploy:

  ```text
  DROP INDEX IF EXISTS files_granule_cumulus_id_index;
  ```

### Breaking Changes

- **CUMULUS-2931**

  - Updates CustomBootstrap lambda to default to failing if attempting to remove
    a pre-existing `cumulus-alias` index that would collide with the required
    `cumulus-alias` *alias*.   A configuration parameter
    `elasticsearch_remove_index_alias_conflict`  on the `cumulus` and
    `archive` modules has been added to enable the original behavior that would
    remove the invalid index (and all it's data).
  - Updates `@cumulus/es-client.bootstrapElasticSearch` signature to be
    parameterized and accommodate a new parameter `removeAliasConflict` which
    allows/disallows the deletion of a conflicting `cumulus-alias` index

### Notable changes

- **CUMULUS-2929**
  - Updated `move-granule` task to check the optional collection configuration parameter
    `meta.granuleMetadataFileExtension` to determine the granule metadata file.
    If none is specified, the granule CMR metadata or ISO metadata file is used.

### Added

- **CUMULUS-2929**
  - Added optional collection configuration `meta.granuleMetadataFileExtension` to specify CMR metadata
    file extension for tasks that utilize metadata file lookups

- **CUMULUS-2939**
  - Added `@cumulus/api/lambdas/start-async-operation` to start an async operation

- **CUMULUS-2953**
  - Added `skipMetadataCheck` flag to config for Hyrax metadata updates task.
  - If this config flag is set to `true`, and a granule has no CMR file, the task will simply return the input values.

- **CUMULUS-2966**
  - Added extractPath operation and support of nested string replacement to `url_path` in the collection configuration

### Changed

- **CUMULUS-2965**
  - Update `cumulus-rds-tf` module to ignore `engine_version` lifecycle changes
- **CUMULUS-2967**
  - Added fix example/spec/helpers/Provider that doesn't fail deletion 404 in
    case of deletion race conditions
- **CUMULUS-2955**
  - Updates `20220126172008_files_granule_id_index` to *not* create an index on
    `granule_cumulus_id` on the files table.
  - Adds `20220609024044_remove_files_granule_id_index` migration to revert
    changes from `20220126172008_files_granule_id_index` on any deployed stacks
    that might have the index to ensure consistency in deployed stacks

- **CUMULUS-2923**
  - Changed public key setup for SFTP local testing.
- **CUMULUS-2939**
  - Updated `@cumulus/api` `granules/bulk*`, `elasticsearch/index-from-database` and
    `POST reconciliationReports` endpoints to invoke StartAsyncOperation lambda

### Fixed

- **CUMULUS-2863**
  - Fixed `@cumulus/api` `validateAndUpdateSqsRule` method to allow 0 retries
    and 0 visibilityTimeout in rule's meta.
- **CUMULUS-2961**
  - Fixed `data-migration2` granule migration logic to allow for DynamoDb granules that have a null/empty string value for `execution`.   The migration will now migrate them without a linked execution.
  - Fixed `@cumulus/api` `validateAndUpdateSqsRule` method to allow 0 retries and 0 visibilityTimeout
    in rule's meta.

- **CUMULUS-2959**
  - Fixed `@cumulus/api` `granules` module to convert numeric productVolume to string
    when an old granule record is retrieved from DynamoDB.

## [v12.0.3] 2022-10-03 [BACKPORT]

**Please note** changes in 12.0.3 may not yet be released in future versions, as
this is a backport and patch release on the 12.0.x series of releases. Updates that
are included in the future will have a corresponding CHANGELOG entry in future
releases.

### Fixed

- **CUMULUS-3024**
  - Update PUT /granules endpoint to operate consistently across datastores
    (PostgreSQL, ElasticSearch, DynamoDB). Previously it was possible, given a
    partial Granule payload to have different data in Dynamo/ElasticSearch and PostgreSQL
  - Given a partial Granule object, the /granules update endpoint now operates
    with behavior more consistent with a PATCH operation where fields not provided
    in the payload will not be updated in the datastores.
  - Granule translation (db/src/granules.ts) now supports removing null/undefined fields when converting from API to Postgres
    granule formats.
  - Update granule write logic: if a `null` files key is provided in an update payload (e.g. `files: null`),
    an error will be thrown. `null` files were not previously supported and would throw potentially unclear errors. This makes the error clearer and more explicit.
  - Update granule write logic: If an empty array is provided for the `files` key, all files will be removed in all datastores
- **CUMULUS-2971**
  - Updated `@cumulus/aws-client/S3ObjectStore` class to take string query parameters and
    its methods `signGetObject` and `signHeadObject` to take parameter presignOptions
- **CUMULUS-2557**
  - Updated `@cumulus/aws-client/S3/moveObject` to handle zero byte files (0 byte files).
- **CUMULUS-3021**
  - Updated `@cumulus/api-client/collections` and `@cumulus/integration-tests/api` to encode
    collection version in the URI path

## [v12.0.2] 2022-08-10 [BACKPORT]

**Please note** changes in 12.0.2 may not yet be released in future versions, as
this is a backport and patch release on the 12.0.x series of releases. Updates that
are included in the future will have a corresponding CHANGELOG entry in future
releases.

### Notable Changes

- **CUMULUS-3019**
  - Fix file write logic to delete files by `granule_cumulus_id` instead of
      `cumulus_id`. Previous logic removed files by matching `file.cumulus_id`
      to `granule.cumulus_id`.

## [v12.0.1] 2022-07-18

- **CUMULUS-2995**
  - Updated Moment.js package to 2.29.4 to address security vulnerability

## [v12.0.0] 2022-05-20

### Breaking Changes

- **CUMULUS-2903**

  - The minimum supported version for all published Cumulus Core npm packages is now Node 14.19.1
  - Tasks using the `cumuluss/cumulus-ecs-task` Docker image must be updated to
    `cumuluss/cumulus-ecs-task:1.8.0`. This can be done by updating the `image`
    property of any tasks defined using the `cumulus_ecs_service` Terraform
    module.

### Changed

- **CUMULUS-2932**

  - Updates `SyncGranule` task to include `disableOrDefaultAcl` function that uses
    the configuration ACL parameter to set ACL to private by default or disable ACL.
  - Updates `@cumulus/sync-granule` `download()` function to take in ACL parameter
  - Updates `@cumulus/ingest` `proceed()` function to take in ACL parameter
  - Updates `@cumulus/ingest` `addLock()` function to take in an optional ACL parameter
  - Updates `SyncGranule` example worfklow config
    `example/cumulus-tf/sync_granule_workflow.asl.json` to include `ACL`
    parameter.

## [v11.1.8] 2022-11-07 [BACKPORT]

**Please note** changes in 11.1.7 may not yet be released in future versions, as
this is a backport and patch release on the 11.1.x series of releases. Updates that
are included in the future will have a corresponding CHANGELOG entry in future
releases.

### Breaking Changes

- **CUMULUS-2903**
  - The minimum supported version for all published Cumulus Core npm packages is now Node 14.19.1
  - Tasks using the `cumuluss/cumulus-ecs-task` Docker image must be updated to
    `cumuluss/cumulus-ecs-task:1.8.0`. This can be done by updating the `image`
    property of any tasks defined using the `cumulus_ecs_service` Terraform
    module.

### Notable changes

- Published new tag [`43` of `cumuluss/async-operation` to Docker Hub](https://hub.docker.com/layers/cumuluss/async-operation/43/images/sha256-5f989c7d45db3dde87c88c553182d1e4e250a1e09af691a84ff6aa683088b948?context=explore) which was built with node:14.19.3-buster.

### Changed

- **CUMULUS-3104**
  - Updated Dockerfile of async operation docker image to build from node:14.19.3-buster
  - Sets default async_operation_image version to 43.
  - Upgraded saml2-js 4.0.0, rewire to 6.0.0 to address security vulnerabilities
  - Fixed TS compilation error on aws-client package caused by @aws-sdk/client-s3 3.202.0 upgrade

- **CUMULUS-3080**
  - Changed the retention period in days from 14 to 30 for cloudwatch logs for NIST-5 compliance

## [v11.1.7] 2022-10-05 [BACKPORT]

**Please note** changes in 11.1.7 may not yet be released in future versions, as
this is a backport and patch release on the 11.1.x series of releases. Updates that
are included in the future will have a corresponding CHANGELOG entry in future
releases.

### Fixed

- **CUMULUS-3024**
  - Update PUT /granules endpoint to operate consistently across datastores
    (PostgreSQL, ElasticSearch, DynamoDB). Previously it was possible, given a
    partial Granule payload to have different data in Dynamo/ElasticSearch and PostgreSQL
  - Given a partial Granule object, the /granules update endpoint now operates
    with behavior more consistent with a PATCH operation where fields not provided
    in the payload will not be updated in the datastores.
  - Granule translation (db/src/granules.ts) now supports removing null/undefined fields when converting from API to Postgres
    granule formats.
  - Update granule write logic: if a `null` files key is provided in an update payload (e.g. `files: null`),
    an error will be thrown. `null` files were not previously supported and would throw potentially unclear errors. This makes the error clearer and more explicit.
  - Update granule write logic: If an empty array is provided for the `files` key, all files will be removed in all datastores
- **CUMULUS-2971**
  - Updated `@cumulus/aws-client/S3ObjectStore` class to take string query parameters and
    its methods `signGetObject` and `signHeadObject` to take parameter presignOptions
- **CUMULUS-2557**
  - Updated `@cumulus/aws-client/S3/moveObject` to handle zero byte files (0 byte files).
- **CUMULUS-3021**
  - Updated `@cumulus/api-client/collections` and `@cumulus/integration-tests/api` to encode
    collection version in the URI path
- **CUMULUS-3027**
  - Pinned typescript to ~4.7.x to address typing incompatibility issues
    discussed in https://github.com/knex/knex/pull/5279
  - Update generate-ts-build-cache script to always install root project dependencies

## [v11.1.5] 2022-08-10 [BACKPORT]

**Please note** changes in 11.1.5 may not yet be released in future versions, as
this is a backport and patch release on the 11.1.x series of releases. Updates that
are included in the future will have a corresponding CHANGELOG entry in future
releases.

### Notable changes

- **CUMULUS-3019**
  - Fix file write logic to delete files by `granule_cumulus_id` instead of
      `cumulus_id`. Previous logic removed files by matching `file.cumulus_id`
      to `granule.cumulus_id`.

## [v11.1.4] 2022-07-18

**Please note** changes in 11.1.4 may not yet be released in future versions, as
this is a backport and patch release on the 11.1.x series of releases. Updates that
are included in the future will have a corresponding CHANGELOG entry in future
releases.

### MIGRATION notes


- The changes introduced in CUMULUS-2962 will re-introduce a
  `files_granules_cumulus_id_index` on the `files` table in the RDS database.
  This index will be automatically created as part of the bootstrap lambda
  function *on deployment* of the `data-persistence` module.

  *In cases where the index is already applied, this update will have no effect*.

  **Please Note**: In some cases where ingest is occurring at high volume levels and/or the
  files table has > 150M file records, the migration may
  fail on deployment due to timing required to both acquire the table state needed for the
  migration and time to create the index given the resources available.

  For reference a rx.5 large Aurora/RDS database
  with *no activity* took roughly 6 minutes to create the index for a file table with 300M records and no active ingest, however timed out when the same migration was attempted
  in production with possible activity on the table.

  If you believe you are subject to the above consideration, you may opt to
  manually create the `files` table index *prior* to deploying this version of
  Core with the following procedure:

  -----

  - Verify you do not have the index:

  ```text
  select * from pg_indexes where tablename = 'files';

   schemaname | tablename |        indexname        | tablespace |                                       indexdef
  ------------+-----------+-------------------------+------------+---------------------------------------------------------------------------------------
   public     | files     | files_pkey              |            | CREATE UNIQUE INDEX files_pkey ON public.files USING btree (cumulus_id)
   public     | files     | files_bucket_key_unique |            | CREATE UNIQUE INDEX files_bucket_key_unique ON public.files USING btree (bucket, key)
  ```

  In this instance you should not see an `indexname` row with
  `files_granules_cumulus_id_index` as the value.     If you *do*, you should be
  clear to proceed with the installation.
  - Quiesce ingest

  Stop all ingest operations in Cumulus Core according to your operational
  procedures.    You should validate that it appears there are no active queries that
  appear to be inserting granules/files into the database as a secondary method
  of evaluating the database system state:

  ```text
  select pid, query, state, wait_event_type, wait_event from pg_stat_activity where state = 'active';
  ```

  If query rows are returned with a `query` value that involves the files table,
  make sure ingest is halted and no other granule-update activity is running on
  the system.

  Note: In rare instances if there are hung queries that are unable to resolve, it may be necessary to
  manually use psql [Server Signaling
  Functions](https://www.postgresql.org/docs/10/functions-admin.html#FUNCTIONS-ADMIN-SIGNAL)
  `pg_cancel_backend` and/or
  `pg_terminate_backend` if the migration will not complete in the next step.

  - Create the Index

  Run the following query to create the index.    Depending on the situation
  this may take many minutes to complete, and you will note your CPU load and
  disk I/O rates increase on your cluster:

  ```text
  CREATE INDEX files_granule_cumulus_id_index ON files (granule_cumulus_id);
  ```

  You should see a response like:

  ```text
  CREATE INDEX
  ```

  and can verify the index `files_granule_cumulus_id_index` was created:

  ```text
  => select * from pg_indexes where tablename = 'files';
  schemaname | tablename |           indexname            | tablespace |                                           indexdef
   ------------+-----------+--------------------------------+------------+----------------------------------------------------------------------------------------------
   public     | files     | files_pkey                     |            | CREATE UNIQUE INDEX files_pkey ON public.files USING btree (cumulus_id)
   public     | files     | files_bucket_key_unique        |            | CREATE UNIQUE INDEX files_bucket_key_unique ON public.files USING btree (bucket, key)
   public     | files     | files_granule_cumulus_id_index |            | CREATE INDEX files_granule_cumulus_id_index ON public.files USING btree (granule_cumulus_id)
  (3 rows)
  ```

  - Once this is complete, you may deploy this version of Cumulus as you
    normally would.
  **If you are unable to stop ingest for the above procedure** *and* cannot
  migrate with deployment, you may be able to manually create the index while
  writes are ongoing using postgres's `CONCURRENTLY` option for `CREATE INDEX`.
  This can have significant impacts on CPU/write IO, particularly if you are
  already using a significant amount of your cluster resources, and may result
  in failed writes or an unexpected index/database state.

  PostgreSQL's
  [documentation](https://www.postgresql.org/docs/10/sql-createindex.html#SQL-CREATEINDEX-CONCURRENTLY)
  provides more information on this option.   Please be aware it is
  **unsupported** by Cumulus at this time, so community members that opt to go
  this route should proceed with caution.

  -----

### Changed

- Updated Moment.js package to 2.29.4 to address security vulnerability

## [v11.1.3] 2022-06-24

**Please note** changes in 11.1.3 may not yet be released in future versions, as
this is a backport and patch release on the 11.1.x series of releases. Updates that
are included in the future will have a corresponding CHANGELOG entry in future
releases.

### Notable changes

- **CUMULUS-2929**
  - Updated `move-granule` task to check the optional collection configuration parameter
    `meta.granuleMetadataFileExtension` to determine the granule metadata file.
    If none is specified, the granule CMR metadata or ISO metadata file is used.

### Added

- **CUMULUS-2929**
  - Added optional collection configuration `meta.granuleMetadataFileExtension` to specify CMR metadata
    file extension for tasks that utilize metadata file lookups
- **CUMULUS-2966**
  - Added extractPath operation and support of nested string replacement to `url_path` in the collection configuration
### Fixed

- **CUMULUS-2863**
  - Fixed `@cumulus/api` `validateAndUpdateSqsRule` method to allow 0 retries
    and 0 visibilityTimeout in rule's meta.
- **CUMULUS-2959**
  - Fixed `@cumulus/api` `granules` module to convert numeric productVolume to string
    when an old granule record is retrieved from DynamoDB.
- **CUMULUS-2961**
  - Fixed `data-migration2` granule migration logic to allow for DynamoDb granules that have a null/empty string value for `execution`.   The migration will now migrate them without a linked execution.

## [v11.1.2] 2022-06-13

**Please note** changes in 11.1.2 may not yet be released in future versions, as
this is a backport and patch release on the 11.1.x series of releases. Updates that
are included in the future will have a corresponding CHANGELOG entry in future
releases.

### MIGRATION NOTES

- The changes introduced in CUMULUS-2955 should result in removal of
  `files_granule_cumulus_id_index` from the `files` table (added in the v11.1.1
  release).  The success of this operation is dependent on system ingest load

  In rare cases where data-persistence deployment fails because the
  `postgres-db-migration` times out, it may be required to manually remove the
  index and then redeploy:

  ```text
  > DROP INDEX IF EXISTS postgres-db-migration;
  DROP INDEX
  ```

### Changed

- **CUMULUS-2955**
  - Updates `20220126172008_files_granule_id_index` to *not* create an index on
    `granule_cumulus_id` on the files table.
  - Adds `20220609024044_remove_files_granule_id_index` migration to revert
    changes from `20220126172008_files_granule_id_index` on any deployed stacks
    that might have the index to ensure consistency in deployed stacks

## [v11.1.1] 2022-04-26

### Added

### Changed

- **CUMULUS-2885**
  - Updated `@cumulus/aws-client` to use new AWS SDK v3 packages for S3 requests:
    - `@aws-sdk/client-s3`
    - `@aws-sdk/lib-storage`
    - `@aws-sdk/s3-request-presigner`
  - Updated code for compatibility with updated `@cumulus/aws-client` and AWS SDK v3 S3 packages:
    - `@cumulus/api`
    - `@cumulus/async-operations`
    - `@cumulus/cmrjs`
    - `@cumulus/common`
    - `@cumulus/collection-config-store`
    - `@cumulus/ingest`
    - `@cumulus/launchpad-auth`
    - `@cumulus/sftp-client`
    - `@cumulus/tf-inventory`
    - `lambdas/data-migration2`
    - `tasks/add-missing-file-checksums`
    - `tasks/hyrax-metadata-updates`
    - `tasks/lzards-backup`
    - `tasks/sync-granule`
- **CUMULUS-2886**
  - Updated `@cumulus/aws-client` to use new AWS SDK v3 packages for API Gateway requests:
    - `@aws-sdk/client-api-gateway`
- **CUMULUS-2920**
  - Update npm version for Core build to 8.6
- **CUMULUS-2922**
  - Added `@cumulus/example-lib` package to example project to allow unit tests `example/script/lib` dependency.
  - Updates Mutex unit test to address changes made in [#2902](https://github.com/nasa/cumulus/pull/2902/files)
- **CUMULUS-2924**
  - Update acquireTimeoutMillis to 400 seconds for the db-provision-lambda module to address potential timeout issues on RDS database start
- **CUMULUS-2925**
  - Updates CI to utilize `audit-ci` v6.2.0
  - Updates CI to utilize a on-container filesystem when building Core in 'uncached' mode
  - Updates CI to selectively bootstrap Core modules in the cleanup job phase
- **CUMULUS-2934**
  - Update CI Docker container build to install pipenv to prevent contention on parallel lambda builds


## [v11.1.0] 2022-04-07

### MIGRATION NOTES

- 11.1.0 is an amendment release and supersedes 11.0.0. However, follow the migration steps for 11.0.0.

- **CUMULUS-2905**
  - Updates migration script with new `migrateAndOverwrite` and
    `migrateOnlyFiles` options.

### Added

- **CUMULUS-2860**
  - Added an optional configuration parameter `skipMetadataValidation` to `hyrax-metadata-updates` task
- **CUMULUS-2870**
  - Added `last_modified_date` as output to all tasks in Terraform `ingest` module.
- **CUMULUS-NONE**
  - Added documentation on choosing and configuring RDS at `deployment/choosing_configuring_rds`.

### Changed

- **CUMULUS-2703**
  - Updated `ORCA Backup` reconciliation report to report `cumulusFilesCount` and `orcaFilesCount`
- **CUMULUS-2849**
  - Updated `@cumulus/aws-client` to use new AWS SDK v3 packages for DynamoDB requests:
    - `@aws-sdk/client-dynamodb`
    - `@aws-sdk/lib-dynamodb`
    - `@aws-sdk/util-dynamodb`
  - Updated code for compatibility with AWS SDK v3 Dynamo packages
    - `@cumulus/api`
    - `@cumulus/errors`
    - `@cumulus/tf-inventory`
    - `lambdas/data-migration2`
    - `packages/api/ecs/async-operation`
- **CUMULUS-2864**
  - Updated `@cumulus/cmr-client/ingestUMMGranule` and `@cumulus/cmr-client/ingestConcept`
    functions to not perform separate validation request
- **CUMULUS-2870**
  - Updated `hello_world_service` module to pass in `lastModified` parameter in command list to trigger a Terraform state change when the `hello_world_task` is modified.

### Fixed

- **CUMULUS-2849**
  - Fixed AWS service client memoization logic in `@cumulus/aws-client`

## [v11.0.0] 2022-03-24 [STABLE]

### v9.9->v11.0 MIGRATION NOTES

Release v11.0 is a maintenance release series, replacing v9.9.   If you are
upgrading to or past v11 from v9.9.x to this release, please pay attention to the following
migration notes from prior releases:

#### Migration steps

##### **After deploying the `data-persistence` module, but before deploying the main `cumulus` module**

- Due to a bug in the PUT `/rules/<name>` endpoint, the rule records in PostgreSQL may be
out of sync with records in DynamoDB. In order to bring the records into sync, re-deploy and re-run the
[`data-migration1` Lambda](https://nasa.github.io/cumulus/docs/upgrade-notes/upgrade-rds#3-deploy-and-run-data-migration1) with a payload of
`{"forceRulesMigration": true}`:

```shell
aws lambda invoke --function-name $PREFIX-data-migration1 \
  --payload $(echo '{"forceRulesMigration": true}' | base64) $OUTFILE
```

##### As part of the `cumulus` deployment

- Please read the [documentation on the updates to the granule files schema for our Cumulus workflow tasks and how to upgrade your deployment for compatibility](https://nasa.github.io/cumulus/docs/upgrade-notes/update-task-file-schemas).
- (Optional) Update the `task-config` for all workflows that use the `sync-granule` task to include `workflowStartTime` set to
`{$.cumulus_meta.workflow_start_time}`. See [here](https://github.com/nasa/cumulus/blob/master/example/cumulus-tf/sync_granule_workflow.asl.json#L9) for an example.

##### After the `cumulus` deployment

As part of the work on the RDS Phase 2 feature, it was decided to re-add the
granule file `type` property on the file table (detailed reasoning
https://wiki.earthdata.nasa.gov/pages/viewpage.action?pageId=219186829).  This
change was implemented as part of CUMULUS-2672/CUMULUS-2673, however granule
records ingested prior to v11 will *not* have the file.type property stored in the
PostGreSQL database, and on installation of v11 API calls to get granule.files
will not return this value. We anticipate most users are impacted by this issue.

Users that are impacted by these changes should re-run the granule migration
lambda to *only* migrate granule file records:

```shell
PAYLOAD=$(echo '{"migrationsList": ["granules"], "granuleMigrationParams": {"migrateOnlyFiles": "true"}}' | base64)
aws lambda invoke --function-name $PREFIX-postgres-migration-async-operation \
--payload $PAYLOAD $OUTFILE
```

You should note that this will *only* move files for granule records in
PostgreSQL.  **If you have not completed the phase 1 data migration or
have granule records in dynamo that are not in PostgreSQL, the migration will
report failure for both the DynamoDB granule and all the associated files and the file
records will not be updated**.

If you prefer to do a full granule and file migration, you may instead
opt to run the migration with the `migrateAndOverwrite` option instead, this will re-run a
full granule/files migration and overwrite all values in the PostgreSQL database from
what is in DynamoDB for both granules and associated files:

```shell
PAYLOAD=$(echo '{"migrationsList": ["granules"], "granuleMigrationParams": {"migrateAndOverwrite": "true"}}' | base64)
aws lambda invoke --function-name $PREFIX-postgres-migration-async-operation \
--payload $PAYLOAD $OUTFILE
```

*Please note*: Since this data migration is copying all of your granule data
from DynamoDB to PostgreSQL, it can take multiple hours (or even days) to run,
depending on how much data you have and how much parallelism you configure the
migration to use. In general, the more parallelism you configure the migration
to use, the faster it will go, but the higher load it will put on your
PostgreSQL database. Excessive database load can cause database outages and
result in data loss/recovery scenarios. Thus, the parallelism settings for the
migration are intentionally set by default to conservative values but are
configurable.      If this impacts only some of your data products you may want
to consider using other `granuleMigrationParams`.

Please see [the second data migration
docs](https://nasa.github.io/cumulus/docs/upgrade-notes/upgrade-rds#5-run-the-second-data-migration)
for more on this tool if you are unfamiliar with the various options.

### Notable changes

- **CUMULUS-2703**
  - `ORCA Backup` is now a supported `reportType` for the `POST /reconciliationReports` endpoint

### Added

- **CUMULUS-2311** - RDS Migration Epic Phase 2
  - **CUMULUS-2208**
    - Added `@cumulus/message/utils.parseException` to parse exception objects
    - Added helpers to `@cumulus/message/Granules`:
      - `getGranuleProductVolume`
      - `getGranuleTimeToPreprocess`
      - `getGranuleTimeToArchive`
      - `generateGranuleApiRecord`
    - Added `@cumulus/message/PDRs/generatePdrApiRecordFromMessage` to generate PDR from Cumulus workflow message
    - Added helpers to `@cumulus/es-client/indexer`:
      - `deleteAsyncOperation` to delete async operation records from Elasticsearch
      - `updateAsyncOperation` to update an async operation record in Elasticsearch
    - Added granules `PUT` endpoint to Cumulus API for updating a granule.
    Requests to this endpoint should be submitted **without an `action`**
    attribute in the request body.
    - Added `@cumulus/api-client/granules.updateGranule` to update granule via the API
  - **CUMULUS-2303**
    - Add translatePostgresProviderToApiProvider method to `@cumulus/db/translate/providers`
  - **CUMULUS-2306**
    - Updated API execution GET endpoint to read individual execution records
      from PostgreSQL database instead of DynamoDB
    - Updated API execution-status endpoint to read execution records from
      PostgreSQL database instead of DynamoDB
  - **CUMULUS-2302**
    - Added translatePostgresCollectionToApiCollection method to
      `@cumulus/db/translate/collections`
    - Added `searchWithUpdatedAtRange` method to
      `@cumulus/db/models/collections`
  - **CUMULUS-2301**
    - Created API asyncOperations POST endpoint to create async operations.
  - **CUMULUS-2307**
    - Updated API PDR GET endpoint to read individual PDR records from
      PostgreSQL database instead of DynamoDB
    - Added `deletePdr` to `@cumulus/api-client/pdrs`
  - **CUMULUS-2782**
    - Update API granules endpoint `move` action to update granules in the index
      and utilize postgres as the authoritative datastore
  - **CUMULUS-2769**
    - Update collection PUT endpoint to require existance of postgresql record
      and to ignore lack of dynamoDbRecord on update
  - **CUMULUS-2767**
    - Update provider PUT endpoint to require existence of PostgreSQL record
      and to ignore lack of DynamoDB record on update
  - **CUMULUS-2759**
    - Updates collection/provider/rules/granules creation (post) endpoints to
      primarily check for existence/collision in PostgreSQL database instead of DynamoDB
  - **CUMULUS-2714**
    - Added `@cumulus/db/base.deleteExcluding` method to allow for deletion of a
      record set with an exclusion list of cumulus_ids
  - **CUMULUS-2317**
    - Added `@cumulus/db/getFilesAndGranuleInfoQuery()` to build a query for searching file
    records in PostgreSQL and return specified granule information for each file
    - Added `@cumulus/db/QuerySearchClient` library to handle sequentially fetching and paging
    through results for an arbitrary PostgreSQL query
    - Added `insert` method to all `@cumulus/db` models to handle inserting multiple records into
    the database at once
    - Added `@cumulus/db/translatePostgresGranuleResultToApiGranule` helper to
    translate custom PostgreSQL granule result to API granule
  - **CUMULUS-2672**
    - Added migration to add `type` text column to Postgres database `files` table
  - **CUMULUS-2634**
    - Added new functions for upserting data to Elasticsearch:
      - `@cumulus/es-client/indexer.upsertExecution` to upsert an execution
      - `@cumulus/es-client/indexer.upsertPdr` to upsert a PDR
      - `@cumulus/es-client/indexer.upsertGranule` to upsert a granule
  - **CUMULUS-2510**
    - Added `execution_sns_topic_arn` environment variable to
      `sf_event_sqs_to_db_records` lambda TF definition.
    - Added to `sf_event_sqs_to_db_records_lambda` IAM policy to include
      permissions for SNS publish for `report_executions_topic`
    - Added `collection_sns_topic_arn` environment variable to
      `PrivateApiLambda` and `ApiEndpoints` lambdas.
    - Added `updateCollection` to `@cumulus/api-client`.
    - Added to `ecs_cluster` IAM policy to include permissions for SNS publish
      for `report_executions_sns_topic_arn`, `report_pdrs_sns_topic_arn`,
      `report_granules_sns_topic_arn`
    - Added variables for report topic ARNs to `process_dead_letter_archive.tf`
    - Added variable for granule report topic ARN to `bulk_operation.tf`
    - Added `pdr_sns_topic_arn` environment variable to
      `sf_event_sqs_to_db_records` lambda TF definition.
    - Added the new function `publishSnsMessageByDataType` in `@cumulus/api` to
      publish SNS messages to the report topics to PDRs, Collections, and
      Executions.
    - Added the following functions in `publishSnsMessageUtils` to handle
      publishing SNS messages for specific data and event types:
      - `publishCollectionUpdateSnsMessage`
      - `publishCollectionCreateSnsMessage`
      - `publishCollectionDeleteSnsMessage`
      - `publishGranuleUpdateSnsMessage`
      - `publishGranuleDeleteSnsMessage`
      - `publishGranuleCreateSnsMessage`
      - `publishExecutionSnsMessage`
      - `publishPdrSnsMessage`
      - `publishGranuleSnsMessageByEventType`
    - Added to `ecs_cluster` IAM policy to include permissions for SNS publish
      for `report_executions_topic` and `report_pdrs_topic`.
  - **CUMULUS-2315**
    - Added `paginateByCumulusId` to `@cumulus/db` `BasePgModel` to allow for paginated
      full-table select queries in support of elasticsearch indexing.
    - Added `getMaxCumulusId` to `@cumulus/db` `BasePgModel` to allow all
      derived table classes to support querying the current max `cumulus_id`.
  - **CUMULUS-2673**
    - Added `ES_HOST` environment variable to `postgres-migration-async-operation`
    Lambda using value of `elasticsearch_hostname` Terraform variable.
    - Added `elasticsearch_security_group_id` to security groups for
      `postgres-migration-async-operation` lambda.
    - Added permission for `DynamoDb:DeleteItem` to
      `postgres-migration-async-operation` lambda.
  - **CUMULUS-2778**
    - Updated default value of `async_operation_image` in
      `tf-modules/cumulus/variables.tf` to `cumuluss/async-operation:41`
    - Added `ES_HOST` environment variable to async operation ECS task
      definition to ensure that async operation tasks write to the correct
      Elasticsearch domain
- **CUMULUS-2642**
  - Reduces the reconcilation report's default maxResponseSize that returns
     the full report rather than an s3 signed url. Reports very close to the
     previous limits were failing to download, so the limit has been lowered to
     ensure all files are handled properly.
- **CUMULUS-2703**
  - Added `@cumulus/api/lambdas/reports/orca-backup-reconciliation-report` to create
    `ORCA Backup` reconciliation report

### Removed

- **CUMULUS-2311** - RDS Migration Epic Phase 2
  - **CUMULUS-2208**
    - Removed trigger for `dbIndexer` Lambda for DynamoDB tables:
      - `<prefix>-AsyncOperationsTable`
      - `<prefix>-CollectionsTable`
      - `<prefix>-ExecutionsTable`
      - `<prefix>-GranulesTable`
      - `<prefix>-PdrsTable`
      - `<prefix>-ProvidersTable`
      - `<prefix>-RulesTable`
  - **CUMULUS-2782**
    - Remove deprecated `@ingest/granule.moveGranuleFiles`
  - **CUMULUS-2770**
    - Removed `waitForModelStatus` from `example/spec/helpers/apiUtils` integration test helpers
  - **CUMULUS-2510**
    - Removed `stream_enabled` and `stream_view_type` from `executions_table` TF
      definition.
    - Removed `aws_lambda_event_source_mapping` TF definition on executions
      DynamoDB table.
    - Removed `stream_enabled` and `stream_view_type` from `collections_table`
      TF definition.
    - Removed `aws_lambda_event_source_mapping` TF definition on collections
      DynamoDB table.
    - Removed lambda `publish_collections` TF resource.
    - Removed `aws_lambda_event_source_mapping` TF definition on granules
    - Removed `stream_enabled` and `stream_view_type` from `pdrs_table` TF
      definition.
    - Removed `aws_lambda_event_source_mapping` TF definition on PDRs
      DynamoDB table.
  - **CUMULUS-2694**
    - Removed `@cumulus/api/models/granules.storeGranulesFromCumulusMessage()` method
  - **CUMULUS-2662**
    - Removed call to `addToLocalES` in POST `/granules` endpoint since it is
      redundant.
    - Removed call to `addToLocalES` in POST and PUT `/executions` endpoints
      since it is redundant.
    - Removed function `addToLocalES` from `es-client` package since it is no
      longer used.
  - **CUMULUS-2771**
    - Removed `_updateGranuleStatus` to update granule to "running" from `@cumulus/api/lib/ingest.reingestGranule`
    and `@cumulus/api/lib/ingest.applyWorkflow`

### Changed

- CVE-2022-2477
  - Update node-forge to 1.3.0 in `@cumulus/common` to address CVE-2022-2477
- **CUMULUS-2311** - RDS Migration Epic Phase 2
  - **CUMULUS_2641**
    - Update API granule schema to set productVolume as a string value
    - Update `@cumulus/message` package to set productVolume as string
      (calculated with `file.size` as a `BigInt`) to match API schema
    - Update `@cumulus/db` granule translation to translate `granule` objects to
      match the updated API schema
  - **CUMULUS-2714**
    - Updated
      - @cumulus/api/lib.writeRecords.writeGranulesFromMessage
      - @cumulus/api/lib.writeRecords.writeGranuleFromApi
      - @cumulus/api/lib.writeRecords.createGranuleFromApi
      - @cumulus/api/lib.writeRecords.updateGranuleFromApi
    - These methods now remove postgres file records that aren't contained in
        the write/update action if such file records exist.  This update
        maintains consistency with the writes to elasticsearch/dynamodb.
  - **CUMULUS-2672**
    - Updated `data-migration2` lambda to migrate Dynamo `granule.files[].type`
      instead of dropping it.
    - Updated `@cumlus/db` `translateApiFiletoPostgresFile` to retain `type`
    - Updated `@cumulus/db` `translatePostgresFileToApiFile` to retain `type`
    - Updated `@cumulus/types.api.file` to add `type` to the typing.
  - **CUMULUS-2315**
    - Update `index-from-database` lambda/ECS task and elasticsearch endpoint to read
      from PostgreSQL database
    - Update `index-from-database` endpoint to add the following configuration
      tuning parameters:
      - postgresResultPageSize -- The number of records to read from each
        postgres table per request.   Default is 1000.
      - postgresConnectionPoolSize -- The max number of connections to allow the
        index function to make to the database.  Default is 10.
      - esRequestConcurrency -- The maximium number of concurrent record
        translation/ES record update requests.   Default is 10.
  - **CUMULUS-2308**
    - Update `/granules/<granule_id>` GET endpoint to return PostgreSQL Granules instead of DynamoDB Granules
    - Update `/granules/<granule_id>` PUT endpoint to use PostgreSQL Granule as source rather than DynamoDB Granule
    - Update `unpublishGranule` (used in /granules PUT) to use PostgreSQL Granule as source rather than DynamoDB Granule
    - Update integration tests to use `waitForApiStatus` instead of `waitForModelStatus`
    - Update Granule ingest to update the Postgres Granule status as well as the DynamoDB Granule status
  - **CUMULUS-2302**
    - Update API collection GET endpoint to read individual provider records from
      PostgreSQL database instead of DynamoDB
    - Update sf-scheduler lambda to utilize API endpoint to get provider record
      from database via Private API lambda
    - Update API granule `reingest` endpoint to read collection from PostgreSQL
      database instead of DynamoDB
    - Update internal-reconciliation report to base report Collection comparison
      on PostgreSQL instead of DynamoDB
    - Moved createGranuleAndFiles `@cumulus/api` unit helper from `./lib` to
      `.test/helpers`
  - **CUMULUS-2208**
    - Moved all `@cumulus/api/es/*` code to new `@cumulus/es-client` package
    - Updated logic for collections API POST/PUT/DELETE to create/update/delete
      records directly in Elasticsearch in parallel with updates to
      DynamoDb/PostgreSQL
    - Updated logic for rules API POST/PUT/DELETE to create/update/delete
      records directly in Elasticsearch in parallel with updates to
      DynamoDb/PostgreSQL
    - Updated logic for providers API POST/PUT/DELETE to create/update/delete
      records directly in  Elasticsearch in parallel with updates to
      DynamoDb/PostgreSQL
    - Updated logic for PDRs API DELETE to delete records directly in
      Elasticsearch in parallel with deletes to DynamoDB/PostgreSQL
    - Updated logic for executions API DELETE to delete records directly in
      Elasticsearch in parallel with deletes to DynamoDB/PostgreSQL
    - Updated logic for granules API DELETE to delete records directly in
      Elasticsearch in parallel with deletes to DynamoDB/PostgreSQL
    - `sfEventSqsToDbRecords` Lambda now writes following data directly to
      Elasticsearch in parallel with writes to DynamoDB/PostgreSQL:
      - executions
      - PDRs
      - granules
    - All async operations are now written directly to Elasticsearch in parallel
      with DynamoDB/PostgreSQL
    - Updated logic for async operation API DELETE to delete records directly in
      Elasticsearch in parallel with deletes to DynamoDB/PostgreSQL
    - Moved:
      - `packages/api/lib/granules.getGranuleProductVolume` ->
      `@cumulus/message/Granules.getGranuleProductVolume`
      - `packages/api/lib/granules.getGranuleTimeToPreprocess`
      -> `@cumulus/message/Granules.getGranuleTimeToPreprocess`
      - `packages/api/lib/granules.getGranuleTimeToArchive` ->
      `@cumulus/message/Granules.getGranuleTimeToArchive`
      - `packages/api/models/Granule.generateGranuleRecord`
      -> `@cumulus/message/Granules.generateGranuleApiRecord`
  - **CUMULUS-2306**
    - Updated API local serve (`api/bin/serve.js`) setup code to add cleanup/executions
    related records
    - Updated @cumulus/db/models/granules-executions to add a delete method in
      support of local cleanup
    - Add spec/helpers/apiUtils/waitForApiStatus integration helper to retry API
      record retrievals on status in lieu of using `waitForModelStatus`
  - **CUMULUS-2303**
    - Update API provider GET endpoint to read individual provider records from
      PostgreSQL database instead of DynamoDB
    - Update sf-scheduler lambda to utilize API endpoint to get provider record
      from database via Private API lambda
  - **CUMULUS-2301**
    - Updated `getAsyncOperation` to read from PostgreSQL database instead of
      DynamoDB.
    - Added `translatePostgresAsyncOperationToApiAsyncOperation` function in
      `@cumulus/db/translate/async-operation`.
    - Updated `translateApiAsyncOperationToPostgresAsyncOperation` function to
      ensure that `output` is properly translated to an object for the
      PostgreSQL record for the following cases of `output` on the incoming API
      record:
      - `record.output` is a JSON stringified object
      - `record.output` is a JSON stringified array
      - `record.output` is a JSON stringified string
      - `record.output` is a string
  - **CUMULUS-2317**
    - Changed reconciliation reports to read file records from PostgreSQL instead of DynamoDB
  - **CUMULUS-2304**
    - Updated API rule GET endpoint to read individual rule records from
      PostgreSQL database instead of DynamoDB
    - Updated internal consumer lambdas for SNS, SQS and Kinesis to read
      rules from PostgreSQL.
  - **CUMULUS-2634**
    - Changed `sfEventSqsToDbRecords` Lambda to use new upsert helpers for executions, granules, and PDRs
    to ensure out-of-order writes are handled correctly when writing to Elasticsearch
  - **CUMULUS-2510**
    - Updated `@cumulus/api/lib/writeRecords/write-execution` to publish SNS
      messages after a successful write to Postgres, DynamoDB, and ES.
    - Updated functions `create` and `upsert` in the `db` model for Executions
      to return an array of objects containing all columns of the created or
      updated records.
    - Updated `@cumulus/api/endpoints/collections` to publish an SNS message
      after a successful collection delete, update (PUT), create (POST).
    - Updated functions `create` and `upsert` in the `db` model for Collections
      to return an array of objects containing all columns for the created or
      updated records.
    - Updated functions `create` and `upsert` in the `db` model for Granules
      to return an array of objects containing all columns for the created or
      updated records.
    - Updated `@cumulus/api/lib/writeRecords/write-granules` to publish SNS
      messages after a successful write to Postgres, DynamoDB, and ES.
    - Updated `@cumulus/api/lib/writeRecords/write-pdr` to publish SNS
      messages after a successful write to Postgres, DynamoDB, and ES.
  - **CUMULUS-2733**
    - Updated `_writeGranuleFiles` function creates an aggregate error which
      contains the workflow error, if any, as well as any error that may occur
      from writing granule files.
  - **CUMULUS-2674**
    - Updated `DELETE` endpoints for the following data types to check that record exists in
      PostgreSQL or Elasticsearch before proceeding with deletion:
      - `provider`
      - `async operations`
      - `collections`
      - `granules`
      - `executions`
      - `PDRs`
      - `rules`
  - **CUMULUS-2294**
    - Updated architecture and deployment documentation to reference RDS
  - **CUMULUS-2642**
    - Inventory and Granule Not Found Reconciliation Reports now compare
      Databse against S3 in on direction only, from Database to S3
      Objects. This means that only files in the database are compared against
      objects found on S3 and the filesInCumulus.onlyInS3 report key will
      always be empty. This significantly decreases the report output size and
      aligns with a users expectations.
    - Updates getFilesAndGranuleInfoQuery to take additional optional
      parameters `collectionIds`, `granuleIds`, and `providers` to allow
      targeting/filtering of the results.

  - **CUMULUS-2694**
    - Updated database write logic in `sfEventSqsToDbRccords` to log message if Cumulus
    workflow message is from pre-RDS deployment but still attempt parallel writing to DynamoDB
    and PostgreSQL
    - Updated database write logic in `sfEventSqsToDbRccords` to throw error if requirements to write execution to PostgreSQL cannot be met
  - **CUMULUS-2660**
    - Updated POST `/executions` endpoint to publish SNS message of created record to executions SNS topic
  - **CUMULUS-2661**
    - Updated PUT `/executions/<arn>` endpoint to publish SNS message of updated record to executions SNS topic
  - **CUMULUS-2765**
    - Updated `updateGranuleStatusToQueued` in `write-granules` to write to
      Elasticsearch and publish SNS message to granules topic.
  - **CUMULUS-2774**
    - Updated `constructGranuleSnsMessage` and `constructCollectionSnsMessage`
      to throw error if `eventType` is invalid or undefined.
  - **CUMULUS-2776**
    - Updated `getTableIndexDetails` in `db-indexer` to use correct
      `deleteFnName` for reconciliation reports.
  - **CUMULUS-2780**
    - Updated bulk granule reingest operation to read granules from PostgreSQL instead of DynamoDB.
  - **CUMULUS-2778**
    - Updated default value of `async_operation_image` in `tf-modules/cumulus/variables.tf` to `cumuluss/async-operation:38`
  - **CUMULUS-2854**
    - Updated rules model to decouple `createRuleTrigger` from `create`.
    - Updated rules POST endpoint to call `rulesModel.createRuleTrigger` directly to create rule trigger.
    - Updated rules PUT endpoints to call `rulesModel.createRuleTrigger` if update fails and reversion needs to occur.

### Fixed

- **CUMULUS-2311** - RDS Migration Epic Phase 2
  - **CUMULUS-2810**
    - Updated @cumulus/db/translate/translatePostgresProviderToApiProvider to
      correctly return provider password and updated tests to prevent
      reintroduction.
  - **CUMULUS-2778**
    - Fixed async operation docker image to correctly update record status in
    Elasticsearch
  - Updated localAPI to set additional env variable, and fixed `GET /executions/status` response
  - **CUMULUS-2877**
    - Ensure database records receive a timestamp when writing granules.

## [v10.1.3] 2022-06-28 [BACKPORT]

### Added

- **CUMULUS-2966**
  - Added extractPath operation and support of nested string replacement to `url_path` in the collection configuration

## [v10.1.2] 2022-03-11

### Added

- **CUMULUS-2859**
  - Update `postgres-db-migration` lambda timeout to default 900 seconds
  - Add `db_migration_lambda_timeout` variable to `data-persistence` module to
    allow this timeout to be user configurable
- **CUMULUS-2868**
  - Added `iam:PassRole` permission to `step_policy` in `tf-modules/ingest/iam.tf`

## [v10.1.1] 2022-03-04

### Migration steps

- Due to a bug in the PUT `/rules/<name>` endpoint, the rule records in PostgreSQL may be
out of sync with records in DynamoDB. In order to bring the records into sync, re-run the
[previously deployed `data-migration1` Lambda](https://nasa.github.io/cumulus/docs/upgrade-notes/upgrade-rds#3-deploy-and-run-data-migration1) with a payload of
`{"forceRulesMigration": true}`:

```shell
aws lambda invoke --function-name $PREFIX-data-migration1 \
  --payload $(echo '{"forceRulesMigration": true}' | base64) $OUTFILE
```

### Added

- **CUMULUS-2841**
  - Add integration test to validate PDR node provider that requires password
    credentials succeeds on ingest

- **CUMULUS-2846**
  - Added `@cumulus/db/translate/rule.translateApiRuleToPostgresRuleRaw` to translate API rule to PostgreSQL rules and
  **keep undefined fields**

### Changed

- **CUMULUS-NONE**
  - Adds logging to ecs/async-operation Docker container that launches async
    tasks on ECS. Sets default async_operation_image_version to 39.

- **CUMULUS-2845**
  - Updated rules model to decouple `createRuleTrigger` from `create`.
  - Updated rules POST endpoint to call `rulesModel.createRuleTrigger` directly to create rule trigger.
  - Updated rules PUT endpoints to call `rulesModel.createRuleTrigger` if update fails and reversion needs to occur.
- **CUMULUS-2846**
  - Updated version of `localstack/localstack` used in local unit testing to `0.11.5`

### Fixed

- Upgraded lodash to version 4.17.21 to fix vulnerability
- **CUMULUS-2845**
  - Fixed bug in POST `/rules` endpoint causing rule records to be created
  inconsistently in DynamoDB and PostgreSQL
- **CUMULUS-2846**
  - Fixed logic for `PUT /rules/<name>` endpoint causing rules to be saved
  inconsistently between DynamoDB and PostgreSQL
- **CUMULUS-2854**
  - Fixed queue granules behavior where the task was not accounting for granules that
  *already* had createdAt set. Workflows downstream in this scenario should no longer
  fail to write their granules due to order-of-db-writes constraints in the database
  update logic.

## [v10.1.0] 2022-02-23

### Added

- **CUMULUS-2775**
  - Added a configurable parameter group for the RDS serverless database cluster deployed by `tf-modules/rds-cluster-tf`. The allowed parameters for the parameter group can be found in the AWS documentation of [allowed parameters for an Aurora PostgreSQL cluster](https://docs.aws.amazon.com/AmazonRDS/latest/AuroraUserGuide/AuroraPostgreSQL.Reference.ParameterGroups.html). By default, the following parameters are specified:
    - `shared_preload_libraries`: `pg_stat_statements,auto_explain`
    - `log_min_duration_statement`: `250`
    - `auto_explain.log_min_duration`: `250`
- **CUMULUS-2781**
  - Add api_config secret to hold API/Private API lambda configuration values
- **CUMULUS-2840**
  - Added an index on `granule_cumulus_id` to the RDS files table.

### Changed

- **CUMULUS-2492**
  - Modify collectionId logic to accomodate trailing underscores in collection short names. e.g. `shortName____`
- **CUMULUS-2847**
  - Move DyanmoDb table name into API keystore and initialize only on lambda cold start
- **CUMULUS-2833**
  - Updates provider model schema titles to display on the dashboard.
- **CUMULUS-2837**
  - Update process-s3-dead-letter-archive to unpack SQS events in addition to
    Cumulus Messages
  - Update process-s3-dead-letter-archive to look up execution status using
    getCumulusMessageFromExecutionEvent (common method with sfEventSqsToDbRecords)
  - Move methods in api/lib/cwSfExecutionEventUtils to
    @cumulus/message/StepFunctions
- **CUMULUS-2775**
  - Changed the `timeout_action` to `ForceApplyCapacityChange` by default for the RDS serverless database cluster `tf-modules/rds-cluster-tf`
- **CUMULUS-2781**
  - Update API lambda to utilize api_config secret for initial environment variables

### Fixed

- **CUMULUS-2853**
  - Move OAUTH_PROVIDER to lambda env variables to address regression in CUMULUS-2781
  - Add logging output to api app router
- Added Cloudwatch permissions to `<prefix>-steprole` in `tf-modules/ingest/iam.tf` to address the
`Error: error creating Step Function State Machine (xxx): AccessDeniedException: 'arn:aws:iam::XXX:role/xxx-steprole' is not authorized to create managed-rule`
error in non-NGAP accounts:
  - `events:PutTargets`
  - `events:PutRule`
  - `events:DescribeRule`

## [v10.0.1] 2022-02-03

### Fixed

- Fixed IAM permissions issue with `<prefix>-postgres-migration-async-operation` Lambda
which prevented it from running a Fargate task for data migration.

## [v10.0.0] 2022-02-01

### Migration steps

- Please read the [documentation on the updates to the granule files schema for our Cumulus workflow tasks and how to upgrade your deployment for compatibility](https://nasa.github.io/cumulus/docs/upgrade-notes/update-task-file-schemas).
- (Optional) Update the `task-config` for all workflows that use the `sync-granule` task to include `workflowStartTime` set to
`{$.cumulus_meta.workflow_start_time}`. See [here](https://github.com/nasa/cumulus/blob/master/example/cumulus-tf/sync_granule_workflow.asl.json#L9) for an example.

### BREAKING CHANGES

- **NDCUM-624**
  - Functions in @cumulus/cmrjs renamed for consistency with `isCMRFilename` and `isCMRFile`
    - `isECHO10File` -> `isECHO10Filename`
    - `isUMMGFile` -> `isUMMGFilename`
    - `isISOFile` -> `isCMRISOFilename`
- **CUMULUS-2388**
  - In order to standardize task messaging formats, please note the updated input, output and config schemas for the following Cumulus workflow tasks:
    - add-missing-file-checksums
    - files-to-granules
    - hyrax-metadata-updates
    - lzards-backup
    - move-granules
    - post-to-cmr
    - sync-granule
    - update-cmr-access-constraints
    - update-granules-cmr-metadata-file-links
  The primary focus of the schema updates was to standardize the format of granules, and
  particularly their files data. The granule `files` object now matches the file schema in the
  Cumulus database and thus also matches the `files` object produced by the API with use cases like
  `applyWorkflow`. This includes removal of `name` and `filename` in favor of `bucket` and `key`,
  removal of certain properties such as `etag` and `duplicate_found` and outputting them as
  separate objects stored in `meta`.
  - Checksum values calculated by `@cumulus/checksum` are now converted to string to standardize
  checksum formatting across the Cumulus library.

### Notable changes

- **CUMULUS-2718**
  - The `sync-granule` task has been updated to support an optional configuration parameter `workflowStartTime`. The output payload of `sync-granule` now includes a `createdAt` time for each granule which is set to the
  provided `workflowStartTime` or falls back to `Date.now()` if not provided. Workflows using
  `sync-granule` may be updated to include this parameter with the value of `{$.cumulus_meta.workflow_start_time}` in the `task_config`.
- Updated version of `@cumulus/cumulus-message-adapter-js` from `2.0.3` to `2.0.4` for
all Cumulus workflow tasks
- **CUMULUS-2783**
  - A bug in the ECS cluster autoscaling configuration has been
resolved. ECS clusters should now correctly autoscale by adding new cluster
instances according to the [policy configuration](https://github.com/nasa/cumulus/blob/master/tf-modules/cumulus/ecs_cluster.tf).
  - Async operations that are started by these endpoints will be run as ECS tasks
  with a launch type of Fargate, not EC2:
    - `POST /deadLetterArchive/recoverCumulusMessages`
    - `POST /elasticsearch/index-from-database`
    - `POST /granules/bulk`
    - `POST /granules/bulkDelete`
    - `POST /granules/bulkReingest`
    - `POST /migrationCounts`
    - `POST /reconciliationReports`
    - `POST /replays`
    - `POST /replays/sqs`

### Added

- Upgraded version of dependencies on `knex` package from `0.95.11` to `0.95.15`
- Added Terraform data sources to `example/cumulus-tf` module to retrieve default VPC and subnets in NGAP accounts
  - Added `vpc_tag_name` variable which defines the tags used to look up a VPC. Defaults to VPC tag name used in NGAP accounts
  - Added `subnets_tag_name` variable which defines the tags used to look up VPC subnets. Defaults to a subnet tag name used in NGAP accounts
- Added Terraform data sources to `example/data-persistence-tf` module to retrieve default VPC and subnets in NGAP accounts
  - Added `vpc_tag_name` variable which defines the tags used to look up a VPC. Defaults to VPC tag name used in NGAP accounts
  - Added `subnets_tag_name` variable which defines the tags used to look up VPC subnets. Defaults to a subnet tag name used in NGAP accounts
- Added Terraform data sources to `example/rds-cluster-tf` module to retrieve default VPC and subnets in NGAP accounts
  - Added `vpc_tag_name` variable which defines the tags used to look up a VPC. Defaults to VPC tag name used in NGAP accounts
  - Added `subnets_tag_name` variable which defines the tags used to look up VPC subnets. Defaults to tag names used in subnets in for NGAP accounts
- **CUMULUS-2299**
  - Added support for SHA checksum types with hyphens (e.g. `SHA-256` vs `SHA256`) to tasks that calculate checksums.
- **CUMULUS-2439**
  - Added CMR search client setting to the CreateReconciliationReport lambda function.
  - Added `cmr_search_client_config` tfvars to the archive and cumulus terraform modules.
  - Updated CreateReconciliationReport lambda to search CMR collections with CMRSearchConceptQueue.
- **CUMULUS-2441**
  - Added support for 'PROD' CMR environment.
- **CUMULUS-2456**
  - Updated api lambdas to query ORCA Private API
  - Updated example/cumulus-tf/orca.tf to the ORCA release v4.0.0-Beta3
- **CUMULUS-2638**
  - Adds documentation to clarify bucket config object use.
- **CUMULUS-2684**
  - Added optional collection level parameter `s3MultipartChunksizeMb` to collection's `meta` field
  - Updated `move-granules` task to take in an optional config parameter s3MultipartChunksizeMb
- **CUMULUS-2747**
  - Updated data management type doc to include additional fields for provider configurations
- **CUMULUS-2773**
  - Added a document to the workflow-tasks docs describing deployment, configuration and usage of the LZARDS backup task.

### Changed

- Made `vpc_id` variable optional for `example/cumulus-tf` module
- Made `vpc_id` and `subnet_ids` variables optional for `example/data-persistence-tf` module
- Made `vpc_id` and `subnets` variables optional for `example/rds-cluster-tf` module
- Changes audit script to handle integration test failure when `USE\_CACHED\_BOOTSTRAP` is disabled.
- Increases wait time for CMR to return online resources in integration tests
- **CUMULUS-1823**
  - Updates to Cumulus rule/provider schemas to improve field titles and descriptions.
- **CUMULUS-2638**
  - Transparent to users, remove typescript type `BucketType`.
- **CUMULUS-2718**
  - Updated config for SyncGranules to support optional `workflowStartTime`
  - Updated SyncGranules to provide `createdAt` on output based on `workflowStartTime` if provided,
  falling back to `Date.now()` if not provided.
  - Updated `task_config` of SyncGranule in example workflows
- **CUMULUS-2735**
  - Updated reconciliation reports to write formatted JSON to S3 to improve readability for
    large reports
  - Updated TEA version from 102 to 121 to address TEA deployment issue with the max size of
    a policy role being exceeded
- **CUMULUS-2743**
  - Updated bamboo Dockerfile to upgrade pip as part of the image creation process
- **CUMULUS-2744**
  - GET executions/status returns associated granules for executions retrieved from the Step Function API
- **CUMULUS-2751**
  - Upgraded all Cumulus (node.js) workflow tasks to use
    `@cumulus/cumulus-message-adapter-js` version `2.0.3`, which includes an
    update cma-js to better expose CMA stderr stream output on lambda timeouts
    as well as minor logging enhancements.
- **CUMULUS-2752**
  - Add new mappings for execution records to prevent dynamic field expansion from exceeding
  Elasticsearch field limits
    - Nested objects under `finalPayload.*` will not dynamically add new fields to mapping
    - Nested objects under `originalPayload.*` will not dynamically add new fields to mapping
    - Nested keys under `tasks` will not dynamically add new fields to mapping
- **CUMULUS-2753**
  - Updated example/cumulus-tf/orca.tf to the latest ORCA release v4.0.0-Beta2 which is compatible with granule.files file schema
  - Updated /orca/recovery to call new lambdas request_status_for_granule and request_status_for_job.
  - Updated orca integration test
- [**PR #2569**](https://github.com/nasa/cumulus/pull/2569)
  - Fixed `TypeError` thrown by `@cumulus/cmrjs/cmr-utils.getGranuleTemporalInfo` when
    a granule's associated UMM-G JSON metadata file does not contain a `ProviderDates`
    element that has a `Type` of either `"Update"` or `"Insert"`.  If neither are
    present, the granule's last update date falls back to the `"Create"` type
    provider date, or `undefined`, if none is present.
- **CUMULUS-2775**
  - Changed `@cumulus/api-client/invokeApi()` to accept a single accepted status code or an array
  of accepted status codes via `expectedStatusCodes`
- [**PR #2611**](https://github.com/nasa/cumulus/pull/2611)
  - Changed `@cumulus/launchpad-auth/LaunchpadToken.requestToken` and `validateToken`
    to use the HTTPS request option `https.pfx` instead of the deprecated `pfx` option
    for providing the certificate.
- **CUMULUS-2836**
  - Updates `cmr-utils/getGranuleTemporalInfo` to search for a SingleDateTime
    element, when beginningDateTime value is not
    found in the metadata file.  The granule's temporal information is
    returned so that both beginningDateTime and endingDateTime are set to the
    discovered singleDateTimeValue.
- **CUMULUS-2756**
  - Updated `_writeGranule()` in `write-granules.js` to catch failed granule writes due to schema validation, log the failure and then attempt to set the status of the granule to `failed` if it already exists to prevent a failure from allowing the granule to get "stuck" in a non-failed status.

### Fixed

- **CUMULUS-2775**
  - Updated `@cumulus/api-client` to not log an error for 201 response from `updateGranule`
- **CUMULUS-2783**
  - Added missing lower bound on scale out policy for ECS cluster to ensure that
  the cluster will autoscale correctly.
- **CUMULUS-2835**
  - Updated `hyrax-metadata-updates` task to support reading the DatasetId from ECHO10 XML, and the EntryTitle from UMM-G JSON; these are both valid alternatives to the shortname and version ID.

## [v9.9.3] 2021-02-17 [BACKPORT]

**Please note** changes in 9.9.3 may not yet be released in future versions, as
this is a backport and patch release on the 9.9.x series of releases. Updates that
are included in the future will have a corresponding CHANGELOG entry in future
releases.

- **CUMULUS-2853**
  - Move OAUTH_PROVIDER to lambda env variables to address regression in 9.9.2/CUMULUS-2275
  - Add logging output to api app router

## [v9.9.2] 2021-02-10 [BACKPORT]

**Please note** changes in 9.9.2 may not yet be released in future versions, as
this is a backport and patch release on the 9.9.x series of releases. Updates that
are included in the future will have a corresponding CHANGELOG entry in future
releases.### Added

- **CUMULUS-2775**
  - Added a configurable parameter group for the RDS serverless database cluster deployed by `tf-modules/rds-cluster-tf`. The allowed parameters for the parameter group can be found in the AWS documentation of [allowed parameters for an Aurora PostgreSQL cluster](https://docs.aws.amazon.com/AmazonRDS/latest/AuroraUserGuide/AuroraPostgreSQL.Reference.ParameterGroups.html). By default, the following parameters are specified:
    - `shared_preload_libraries`: `pg_stat_statements,auto_explain`
    - `log_min_duration_statement`: `250`
    - `auto_explain.log_min_duration`: `250`
- **CUMULUS-2840**
  - Added an index on `granule_cumulus_id` to the RDS files table.

### Changed

- **CUMULUS-2847**
  - Move DyanmoDb table name into API keystore and initialize only on lambda cold start
- **CUMULUS-2781**
  - Add api_config secret to hold API/Private API lambda configuration values
- **CUMULUS-2775**
  - Changed the `timeout_action` to `ForceApplyCapacityChange` by default for the RDS serverless database cluster `tf-modules/rds-cluster-tf`

## [v9.9.1] 2021-02-10 [BACKPORT]

**Please note** changes in 9.9.1 may not yet be released in future versions, as
this is a backport and patch release on the 9.9.x series of releases. Updates that
are included in the future will have a corresponding CHANGELOG entry in future
releases.

### Fixed

- **CUMULUS-2775**
  - Updated `@cumulus/api-client` to not log an error for 201 response from `updateGranule`

### Changed

- Updated version of `@cumulus/cumulus-message-adapter-js` from `2.0.3` to `2.0.4` for
all Cumulus workflow tasks
- **CUMULUS-2775**
  - Changed `@cumulus/api-client/invokeApi()` to accept a single accepted status code or an array
  of accepted status codes via `expectedStatusCodes`
- **CUMULUS-2837**
  - Update process-s3-dead-letter-archive to unpack SQS events in addition to
    Cumulus Messages
  - Update process-s3-dead-letter-archive to look up execution status using
    getCumulusMessageFromExecutionEvent (common method with sfEventSqsToDbRecords)
  - Move methods in api/lib/cwSfExecutionEventUtils to
    @cumulus/message/StepFunctions

## [v9.9.0] 2021-11-03

### Added

- **NDCUM-624**: Add support for ISO metadata files for the `MoveGranules` step
  - Add function `isISOFile` to check if a given file object is an ISO file
  - `granuleToCmrFileObject` and `granulesToCmrFileObjects` now take a
    `filterFunc` argument
    - `filterFunc`'s default value is `isCMRFile`, so the previous behavior is
      maintained if no value is given for this argument
    - `MoveGranules` passes a custom filter function to
      `granulesToCmrFileObjects` to check for `isISOFile` in addition to
      `isCMRFile`, so that metadata from `.iso.xml` files can be used in the
      `urlPathTemplate`
- [**PR #2535**](https://github.com/nasa/cumulus/pull/2535)
  - NSIDC and other cumulus users had desire for returning formatted dates for
    the 'url_path' date extraction utilities. Added 'dateFormat' function as
    an option for extracting and formating the entire date. See
    docs/workflow/workflow-configuration-how-to.md for more information.
- [**PR #2548**](https://github.com/nasa/cumulus/pull/2548)
  - Updated webpack configuration for html-loader v2
- **CUMULUS-2640**
  - Added Elasticsearch client scroll setting to the CreateReconciliationReport lambda function.
  - Added `elasticsearch_client_config` tfvars to the archive and cumulus terraform modules.
- **CUMULUS-2683**
  - Added `default_s3_multipart_chunksize_mb` setting to the `move-granules` lambda function.
  - Added `default_s3_multipart_chunksize_mb` tfvars to the cumulus and ingest terraform modules.
  - Added optional parameter `chunkSize` to `@cumulus/aws-client/S3.moveObject` and
    `@cumulus/aws-client/S3.multipartCopyObject` to set the chunk size of the S3 multipart uploads.
  - Renamed optional parameter `maxChunkSize` to `chunkSize` in
    `@cumulus/aws-client/lib/S3MultipartUploads.createMultipartChunks`.

### Changed

- Upgraded all Cumulus workflow tasks to use `@cumulus/cumulus-message-adapter-js` version `2.0.1`
- **CUMULUS-2725**
  - Updated providers endpoint to return encrypted password
  - Updated providers model to try decrypting credentials before encryption to allow for better handling of updating providers
- **CUMULUS-2734**
  - Updated `@cumulus/api/launchpadSaml.launchpadPublicCertificate` to correctly retrieve
    certificate from launchpad IdP metadata with and without namespace prefix.

## [v9.8.0] 2021-10-19

### Notable changes

- Published new tag [`36` of `cumuluss/async-operation` to Docker Hub](https://hub.docker.com/layers/cumuluss/async-operation/35/images/sha256-cf777a6ef5081cd90a0f9302d45243b6c0a568e6d977c0ee2ccc5a90b12d45d0?context=explore) for compatibility with
upgrades to `knex` package and to address security vulnerabilities.

### Added

- Added `@cumulus/db/createRejectableTransaction()` to handle creating a Knex transaction that **will throw an error** if the transaction rolls back. [As of Knex 0.95+, promise rejection on transaction rollback is no longer the default behavior](https://github.com/knex/knex/blob/master/UPGRADING.md#upgrading-to-version-0950).

- **CUMULUS-2639**
  - Increases logging on reconciliation reports.

- **CUMULUS-2670**
  - Updated `lambda_timeouts` string map variable for `cumulus` module to accept a
  `update_granules_cmr_metadata_file_links_task_timeout` property
- **CUMULUS-2598**
  - Add unit and integration tests to describe queued granules as ignored when
    duplicate handling is 'skip'

### Changed

- Updated `knex` version from 0.23.11 to 0.95.11 to address security vulnerabilities
- Updated default version of async operations Docker image to `cumuluss/async-operation:36`
- **CUMULUS-2590**
  - Granule applyWorkflow, Reingest actions and Bulk operation now update granule status to `queued` when scheduling the granule.
- **CUMULUS-2643**
  - relocates system file `buckets.json` out of the
    `s3://internal-bucket/workflows` directory into
    `s3://internal-bucket/buckets`.


## [v9.7.1] 2021-12-08 [Backport]

Please note changes in 9.7.0 may not yet be released in future versions, as this is a backport and patch release on the 9.7.x series of releases. Updates that are included in the future will have a corresponding CHANGELOG entry in future releases.
Fixed

- **CUMULUS-2751**
  - Update all tasks to update to use cumulus-message-adapter-js version 2.0.4

## [v9.7.0] 2021-10-01

### Notable Changes

- **CUMULUS-2583**
  - The `queue-granules` task now updates granule status to `queued` when a granule is queued. In order to prevent issues with the private API endpoint and Lambda API request and concurrency limits, this functionality runs with limited concurrency, which may increase the task's overall runtime when large numbers of granules are being queued. If you are facing Lambda timeout errors with this task, we recommend converting your `queue-granules` task to an ECS activity. This concurrency is configurable via the task config's `concurrency` value.
- **CUMULUS-2676**
  - The `discover-granules` task has been updated to limit concurrency on checks to identify and skip already ingested granules in order to prevent issues with the private API endpoint and Lambda API request and concurrency limits. This may increase the task's overall runtime when large numbers of granules are discovered. If you are facing Lambda timeout errors with this task, we recommend converting your `discover-granules` task to an ECS activity. This concurrency is configurable via the task config's `concurrency` value.
- Updated memory of `<prefix>-sfEventSqsToDbRecords` Lambda to 1024MB

### Added

- **CUMULUS-2000**
  - Updated `@cumulus/queue-granules` to respect a new config parameter: `preferredQueueBatchSize`. Queue-granules will respect this batchsize as best as it can to batch granules into workflow payloads. As workflows generally rely on information such as collection and provider expected to be shared across all granules in a workflow, queue-granules will break batches up by collection, as well as provider if there is a `provider` field on the granule. This may result in batches that are smaller than the preferred size, but never larger ones. The default value is 1, which preserves current behavior of queueing 1 granule per workflow.
- **CUMULUS-2630**
  - Adds a new workflow `DiscoverGranulesToThrottledQueue` that discovers and writes
    granules to a throttled background queue.  This allows discovery and ingest
    of larger numbers of granules without running into limits with lambda
    concurrency.

### Changed

- **CUMULUS-2720**
  - Updated Core CI scripts to validate CHANGELOG diffs as part of the lint process
- **CUMULUS-2695**
  - Updates the example/cumulus-tf deployment to change
    `archive_api_reserved_concurrency` from 8 to 5 to use fewer reserved lambda
    functions. If you see throttling errors on the `<stack>-apiEndpoints` you
    should increase this value.
  - Updates cumulus-tf/cumulus/variables.tf to change
    `archive_api_reserved_concurrency` from 8 to 15 to prevent throttling on
    the dashboard for default deployments.
- **CUMULUS-2584**
  - Updates `api/endpoints/execution-status.js` `get` method to include associated granules, as
    an array, for the provided execution.
  - Added `getExecutionArnsByGranuleCumulusId` returning a list of executionArns sorted by most recent first,
    for an input Granule Cumulus ID in support of the move of `translatePostgresGranuleToApiGranule` from RDS-Phase2
    feature branch
  - Added `getApiExecutionCumulusIds` returning cumulus IDs for a given list of executions
- **CUMULUS-NONE**
  - Downgrades elasticsearch version in testing container to 5.3 to match AWS version.
  - Update serve.js -> `eraseDynamoTables()`. Changed the call `Promise.all()` to `Promise.allSettled()` to ensure all dynamo records (provider records in particular) are deleted prior to reseeding.

### Fixed

- **CUMULUS-2583**
  - Fixed a race condition where granules set as “queued” were not able to be set as “running” or “completed”

## [v9.6.0] 2021-09-20

### Added

- **CUMULUS-2576**
  - Adds `PUT /granules` API endpoint to update a granule
  - Adds helper `updateGranule` to `@cumulus/api-client/granules`
- **CUMULUS-2606**
  - Adds `POST /granules/{granuleId}/executions` API endpoint to associate an execution with a granule
  - Adds helper `associateExecutionWithGranule` to `@cumulus/api-client/granules`
- **CUMULUS-2583**
  - Adds `queued` as option for granule's `status` field

### Changed

- Moved `ssh2` package from `@cumulus/common` to `@cumulus/sftp-client` and
  upgraded package from `^0.8.7` to `^1.0.0` to address security vulnerability
  issue in previous version.
- **CUMULUS-2583**
  - `QueueGranules` task now updates granule status to `queued` once it is added to the queue.

- **CUMULUS-2617**
  - Use the `Authorization` header for CMR Launchpad authentication instead of the deprecated `Echo-Token` header.

### Fixed

- Added missing permission for `<prefix>_ecs_cluster_instance_role` IAM role (used when running ECS services/tasks)
to allow `kms:Decrypt` on the KMS key used to encrypt provider credentials. Adding this permission fixes the `sync-granule` task when run as an ECS activity in a Step Function, which previously failed trying to decrypt credentials for providers.

- **CUMULUS-2576**
  - Adds default value to granule's timestamp when updating a granule via API.

## [v9.5.0] 2021-09-07

### BREAKING CHANGES

- Removed `logs` record type from mappings from Elasticsearch. This change **should not have**
any adverse impact on existing deployments, even those which still contain `logs` records,
but technically it is a breaking change to the Elasticsearch mappings.
- Changed `@cumulus/api-client/asyncOperations.getAsyncOperation` to return parsed JSON body
of response and not the raw API endpoint response

### Added

- **CUMULUS-2670**
  - Updated core `cumulus` module to take lambda_timeouts string map variable that allows timeouts of ingest tasks to be configurable. Allowed properties for the mapping include:
  - discover_granules_task_timeout
  - discover_pdrs_task_timeout
  - hyrax_metadata_update_tasks_timeout
  - lzards_backup_task_timeout
  - move_granules_task_timeout
  - parse_pdr_task_timeout
  - pdr_status_check_task_timeout
  - post_to_cmr_task_timeout
  - queue_granules_task_timeout
  - queue_pdrs_task_timeout
  - queue_workflow_task_timeout
  - sync_granule_task_timeout
- **CUMULUS-2575**
  - Adds `POST /granules` API endpoint to create a granule
  - Adds helper `createGranule` to `@cumulus/api-client`
- **CUMULUS-2577**
  - Adds `POST /executions` endpoint to create an execution
- **CUMULUS-2578**
  - Adds `PUT /executions` endpoint to update an execution
- **CUMULUS-2592**
  - Adds logging when messages fail to be added to queue
- **CUMULUS-2644**
  - Pulled `delete` method for `granules-executions.ts` implemented as part of CUMULUS-2306
  from the RDS-Phase-2 feature branch in support of CUMULUS-2644.
  - Pulled `erasePostgresTables` method in `serve.js` implemented as part of CUMULUS-2644,
  and CUMULUS-2306 from the RDS-Phase-2 feature branch in support of CUMULUS-2644
  - Added `resetPostgresDb` method to support resetting between integration test suite runs

### Changed

- Updated `processDeadLetterArchive` Lambda to return an object where
`processingSucceededKeys` is an array of the S3 keys for successfully
processed objects and `processingFailedKeys` is an array of S3 keys
for objects that could not be processed
- Updated async operations to handle writing records to the databases
when output of the operation is `undefined`

- **CUMULUS-2644**
  - Moved `migration` directory from the `db-migration-lambda` to the `db` package and
  updated unit test references to migrationDir to be pulled from `@cumulus/db`
  - Updated `@cumulus/api/bin/serveUtils` to write records to PostgreSQL tables

- **CUMULUS-2575**
  - Updates model/granule to allow a granule created from API to not require an
    execution to be associated with it. This is a backwards compatible change
    that will not affect granules created in the normal way.
  - Updates `@cumulus/db/src/model/granules` functions `get` and `exists` to
    enforce parameter checking so that requests include either (granule\_id
    and collection\_cumulus\_id) or (cumulus\_id) to prevent incorrect results.
  - `@cumulus/message/src/Collections.deconstructCollectionId` has been
    modified to throw a descriptive error if the input `collectionId` is
    undefined rather than `TypeError: Cannot read property 'split' of
    undefined`. This function has also been updated to throw descriptive errors
    if an incorrectly formatted collectionId is input.

## [v9.4.1] 2022-02-14 [BACKPORT]

**Please note** changes in 9.4.1 may not yet be released in future versions, as
this is a backport and patch release on the 9.4.x series of releases. Updates that
are included in the future will have a corresponding CHANGELOG entry in future
releases.

- **CUMULUS-2847**
  - Update dynamo configuration to read from S3 instead of System Manager
    Parameter Store
  - Move api configuration initialization outside the lambda handler to
    eliminate unneded S3 calls/require config on cold-start only
  - Moved `ssh2` package from `@cumulus/common` to `@cumulus/sftp-client` and
    upgraded package from `^0.8.7` to `^1.0.0` to address security vulnerability
    issue in previous version.
  - Fixed hyrax task package.json dev dependency
  - Update CNM lambda dependencies for Core tasks
    - cumulus-cnm-response-task: 1.4.4
    - cumulus-cnm-to-granule: 1.5.4
  - Whitelist ssh2 re: https://github.com/advisories/GHSA-652h-xwhf-q4h6

## [v9.4.0] 2021-08-16

### Notable changes

- `@cumulus/sync-granule` task should now properly handle
syncing files from HTTP/HTTPS providers where basic auth is
required and involves a redirect to a different host (e.g.
downloading files protected by Earthdata Login)

### Added

- **CUMULUS-2591**
  - Adds `failedExecutionStepName` to failed execution's jsonb error records.
    This is the name of the Step Function step for the last failed event in the
    execution's event history.
- **CUMULUS-2548**
  - Added `allowed_redirects` field to PostgreSQL `providers` table
  - Added `allowedRedirects` field to DynamoDB `<prefix>-providers` table
  - Added `@cumulus/aws-client/S3.streamS3Upload` to handle uploading the contents
  of a readable stream to S3 and returning a promise
- **CUMULUS-2373**
  - Added `replaySqsMessages` lambda to replay archived incoming SQS
    messages from S3.
  - Added `/replays/sqs` endpoint to trigger an async operation for
    the `replaySqsMessages` lambda.
  - Added unit tests and integration tests for new endpoint and lambda.
  - Added `getS3PrefixForArchivedMessage` to `ingest/sqs` package to get prefix
    for an archived message.
  - Added new `async_operation` type `SQS Replay`.
- **CUMULUS-2460**
  - Adds `POST` /executions/workflows-by-granules for retrieving workflow names common to a set of granules
  - Adds `workflowsByGranules` to `@cumulus/api-client/executions`
- **CUMULUS-2635**
  - Added helper functions:
    - `@cumulus/db/translate/file/translateApiPdrToPostgresPdr`

### Fixed

- **CUMULUS-2548**
  - Fixed `@cumulus/ingest/HttpProviderClient.sync` to
properly handle basic auth when redirecting to a different
host and/or host with a different port
- **CUMULUS-2626**
  - Update [PDR migration](https://github.com/nasa/cumulus/blob/master/lambdas/data-migration2/src/pdrs.ts) to correctly find Executions by a Dynamo PDR's `execution` field
- **CUMULUS-2635**
  - Update `data-migration2` to migrate PDRs before migrating granules.
  - Update `data-migration2` unit tests testing granules migration to reference
    PDR records to better model the DB schema.
  - Update `migratePdrRecord` to use `translateApiPdrToPostgresPdr` function.

### Changed

- **CUMULUS-2373**
  - Updated `getS3KeyForArchivedMessage` in `ingest/sqs` to store SQS messages
    by `queueName`.
- **CUMULUS-2630**
  - Updates the example/cumulus-tf deployment to change
    `archive_api_reserved_concurrency` from 2 to 8 to prevent throttling with
    the dashboard.

## [v9.3.0] 2021-07-26

### BREAKING CHANGES

- All API requests made by `@cumulus/api-client` will now throw an error if the status code
does not match the expected response (200 for most requests and 202 for a few requests that
trigger async operations). Previously the helpers in this package would return the response
regardless of the status code, so you may need to update any code using helpers from this
package to catch or to otherwise handle errors that you may encounter.
- The Cumulus API Lambda function has now been configured with reserved concurrency to ensure
availability in a high-concurrency environment. However, this also caps max concurrency which
may result in throttling errors if trying to reach the Cumulus API multiple times in a short
period. Reserved concurrency can be configured with the `archive_api_reserved_concurrency`
terraform variable on the Cumulus module and increased if you are seeing throttling errors.
The default reserved concurrency value is 8.

### Notable changes

- `cmr_custom_host` variable for `cumulus` module can now be used to configure Cumulus to
  integrate with a custom CMR host name and protocol (e.g.
  `http://custom-cmr-host.com`). Note that you **must** include a protocol
  (`http://` or `https://)  if specifying a value for this variable.
- The cumulus module configuration value`rds_connetion_heartbeat` and it's
  behavior has been replaced by a more robust database connection 'retry'
  solution.   Users can remove this value from their configuration, regardless
  of value.  See the `Changed` section notes on CUMULUS-2528 for more details.

### Added

- Added user doc describing new features related to the Cumulus dead letter archive.
- **CUMULUS-2327**
  - Added reserved concurrency setting to the Cumulus API lambda function.
  - Added relevant tfvars to the archive and cumulus terraform modules.
- **CUMULUS-2460**
  - Adds `POST` /executions/search-by-granules for retrieving executions from a list of granules or granule query
  - Adds `searchExecutionsByGranules` to `@cumulus/api-client/executions`
- **CUMULUS-2475**
  - Adds `GET` endpoint to distribution API
- **CUMULUS-2463**
  - `PUT /granules` reingest action allows a user to override the default execution
    to use by providing an optional `workflowName` or `executionArn` parameter on
    the request body.
  - `PUT /granules/bulkReingest` action allows a user to override the default
    execution/workflow combination to reingest with by providing an optional
    `workflowName` on the request body.
- Adds `workflowName` and `executionArn` params to @cumulus/api-client/reingestGranules
- **CUMULUS-2476**
  - Adds handler for authenticated `HEAD` Distribution requests replicating current behavior of TEA
- **CUMULUS-2478**
  - Implemented [bucket map](https://github.com/asfadmin/thin-egress-app#bucket-mapping).
  - Implemented /locate endpoint
  - Cumulus distribution API checks the file request against bucket map:
    - retrieves the bucket and key from file path
    - determines if the file request is public based on the bucket map rather than the bucket type
    - (EDL only) restricts download from PRIVATE_BUCKETS to users who belong to certain EDL User Groups
    - bucket prefix and object prefix are supported
  - Add 'Bearer token' support as an authorization method
- **CUMULUS-2486**
  - Implemented support for custom headers
  - Added 'Bearer token' support as an authorization method
- **CUMULUS-2487**
  - Added integration test for cumulus distribution API
- **CUMULUS-2569**
  - Created bucket map cache for cumulus distribution API
- **CUMULUS-2568**
  - Add `deletePdr`/PDR deletion functionality to `@cumulus/api-client/pdrs`
  - Add `removeCollectionAndAllDependencies` to integration test helpers
  - Added `example/spec/apiUtils.waitForApiStatus` to wait for a
  record to be returned by the API with a specific value for
  `status`
  - Added `example/spec/discoverUtils.uploadS3GranuleDataForDiscovery` to upload granule data fixtures
  to S3 with a randomized granule ID for `discover-granules` based
  integration tests
  - Added `example/spec/Collections.removeCollectionAndAllDependencies` to remove a collection and
  all dependent objects (e.g. PDRs, granules, executions) from the
  database via the API
  - Added helpers to `@cumulus/api-client`:
    - `pdrs.deletePdr` - Delete a PDR via the API
    - `replays.postKinesisReplays` - Submit a POST request to the `/replays` endpoint for replaying Kinesis messages

- `@cumulus/api-client/granules.getGranuleResponse` to return the raw endpoint response from the GET `/granules/<granuleId>` endpoint

### Changed

- Moved functions from `@cumulus/integration-tests` to `example/spec/helpers/workflowUtils`:
  - `startWorkflowExecution`
  - `startWorkflow`
  - `executeWorkflow`
  - `buildWorkflow`
  - `testWorkflow`
  - `buildAndExecuteWorkflow`
  - `buildAndStartWorkflow`
- `example/spec/helpers/workflowUtils.executeWorkflow` now uses
`waitForApiStatus` to ensure that the execution is `completed` or
`failed` before resolving
- `example/spec/helpers/testUtils.updateAndUploadTestFileToBucket`
now accepts an object of parameters rather than positional
arguments
- Removed PDR from the `payload` in the input payload test fixture for reconciliation report integration tests
- The following integration tests for PDR-based workflows were
updated to use randomized granule IDs:
  - `example/spec/parallel/ingest/ingestFromPdrSpec.js`
  - `example/spec/parallel/ingest/ingestFromPdrWithChildWorkflowMetaSpec.js`
  - `example/spec/parallel/ingest/ingestFromPdrWithExecutionNamePrefixSpec.js`
  - `example/spec/parallel/ingest/ingestPdrWithNodeNameSpec.js`
- Updated the `@cumulus/api-client/CumulusApiClientError` error class to include new properties that can be accessed directly on
the error object:
  - `statusCode` - The HTTP status code of the API response
  - `apiMessage` - The message from the API response
- Added `params.pRetryOptions` parameter to
`@cumulus/api-client/granules.deleteGranule` to control the retry
behavior
- Updated `cmr_custom_host` variable to accept a full protocol and host name
(e.g. `http://cmr-custom-host.com`), whereas it previously only accepted a host name
- **CUMULUS-2482**
  - Switches the default distribution app in the `example/cumulus-tf` deployment to the new Cumulus Distribution
  - TEA is still available by following instructions in `example/README.md`
- **CUMULUS-2463**
  - Increases the duration of allowed backoff times for a successful test from
    0.5 sec to 1 sec.
- **CUMULUS-2528**
  - Removed `rds_connection_heartbeat` as a configuration option from all
    Cumulus terraform modules
  - Removed `dbHeartBeat` as an environmental switch from
    `@cumulus/db.getKnexClient` in favor of more comprehensive general db
    connect retry solution
  - Added new `rds_connection_timing_configuration` string map to allow for
    configuration and tuning of Core's internal database retry/connection
    timeout behaviors.  These values map to connection pool configuration
    values for tarn (https://github.com/vincit/tarn.js/) which Core's database
    module / knex(https://www.npmjs.com/package/knex) use for this purpose:
    - acquireTimeoutMillis
    - createRetryIntervalMillis
    - createTimeoutMillis
    - idleTimeoutMillis
    - reapIntervalMillis
      Connection errors will result in a log line prepended with 'knex failed on
      attempted connection error' and sent from '@cumulus/db/connection'
  - Updated `@cumulus/db` and all terraform mdules to set default retry
    configuration values for the database module to cover existing database
    heartbeat connection failures as well as all other knex/tarn connection
    creation failures.

### Fixed

- Fixed bug where `cmr_custom_host` variable was not properly forwarded into `archive`, `ingest`, and `sqs-message-remover` modules from `cumulus` module
- Fixed bug where `parse-pdr` set a granule's provider to the entire provider record when a `NODE_NAME`
  is present. Expected behavior consistent with other tasks is to set the provider name in that field.
- **CUMULUS-2568**
  - Update reconciliation report integration test to have better cleanup/failure behavior
  - Fixed `@cumulus/api-client/pdrs.getPdr` to request correct endpoint for returning a PDR from the API
- **CUMULUS-2620**
  - Fixed a bug where a granule could be removed from CMR but still be set as
  `published: true` and with a CMR link in the Dynamo/PostgreSQL databases. Now,
  the CMR deletion and the Dynamo/PostgreSQL record updates will all succeed or fail
  together, preventing the database records from being out of sync with CMR.
  - Fixed `@cumulus/api-client/pdrs.getPdr` to request correct
  endpoint for returning a PDR from the API

## [v9.2.2] 2021-08-06 - [BACKPORT]

**Please note** changes in 9.2.2 may not yet be released in future versions, as
this is a backport and patch release on the 9.2.x series of releases. Updates that
are included in the future will have a corresponding CHANGELOG entry in future
releases.

### Added

- **CUMULUS-2635**
  - Added helper functions:
    - `@cumulus/db/translate/file/translateApiPdrToPostgresPdr`

### Fixed

- **CUMULUS-2635**
  - Update `data-migration2` to migrate PDRs before migrating granules.
  - Update `data-migration2` unit tests testing granules migration to reference
    PDR records to better model the DB schema.
  - Update `migratePdrRecord` to use `translateApiPdrToPostgresPdr` function.

## [v9.2.1] 2021-07-29 - [BACKPORT]

### Fixed

- **CUMULUS-2626**
  - Update [PDR migration](https://github.com/nasa/cumulus/blob/master/lambdas/data-migration2/src/pdrs.ts) to correctly find Executions by a Dynamo PDR's `execution` field

## [v9.2.0] 2021-06-22

### Added

- **CUMULUS-2475**
  - Adds `GET` endpoint to distribution API
- **CUMULUS-2476**
  - Adds handler for authenticated `HEAD` Distribution requests replicating current behavior of TEA

### Changed

- **CUMULUS-2482**
  - Switches the default distribution app in the `example/cumulus-tf` deployment to the new Cumulus Distribution
  - TEA is still available by following instructions in `example/README.md`

### Fixed

- **CUMULUS-2520**
  - Fixed error that prevented `/elasticsearch/index-from-database` from starting.
- **CUMULUS-2558**
  - Fixed issue where executions original_payload would not be retained on successful execution

## [v9.1.0] 2021-06-03

### BREAKING CHANGES

- @cumulus/api-client/granules.getGranule now returns the granule record from the GET /granules/<granuleId> endpoint, not the raw endpoint response
- **CUMULUS-2434**
  - To use the updated `update-granules-cmr-metadata-file-links` task, the
    granule  UMM-G metadata should have version 1.6.2 or later, since CMR s3
    link type 'GET DATA VIA DIRECT ACCESS' is not valid until UMM-G version
    [1.6.2](https://cdn.earthdata.nasa.gov/umm/granule/v1.6.2/umm-g-json-schema.json)
- **CUMULUS-2488**
  - Removed all EMS reporting including lambdas, endpoints, params, etc as all
    reporting is now handled through Cloud Metrics
- **CUMULUS-2472**
  - Moved existing `EarthdataLoginClient` to
    `@cumulus/oauth-client/EarthdataLoginClient` and updated all references in
    Cumulus Core.
  - Rename `EarthdataLoginClient` property from `earthdataLoginUrl` to
    `loginUrl for consistency with new OAuth clients. See example in
    [oauth-client
    README](https://github.com/nasa/cumulus/blob/master/packages/oauth-client/README.md)

### Added

- **HYRAX-439** - Corrected README.md according to a new Hyrax URL format.
- **CUMULUS-2354**
  - Adds configuration options to allow `/s3credentials` endpoint to distribute
    same-region read-only tokens based on a user's CMR ACLs.
  - Configures the example deployment to enable this feature.
- **CUMULUS-2442**
  - Adds option to generate cloudfront URL to lzards-backup task. This will require a few new task config options that have been documented in the [task README](https://github.com/nasa/cumulus/blob/master/tasks/lzards-backup/README.md).
- **CUMULUS-2470**
  - Added `/s3credentials` endpoint for distribution API
- **CUMULUS-2471**
  - Add `/s3credentialsREADME` endpoint to distribution API
- **CUMULUS-2473**
  - Updated `tf-modules/cumulus_distribution` module to take earthdata or cognito credentials
  - Configured `example/cumulus-tf/cumulus_distribution.tf` to use CSDAP credentials
- **CUMULUS-2474**
  - Add `S3ObjectStore` to `aws-client`. This class allows for interaction with the S3 object store.
  - Add `object-store` package which contains abstracted object store functions for working with various cloud providers
- **CUMULUS-2477**
  - Added `/`, `/login` and `/logout` endpoints to cumulus distribution api
- **CUMULUS-2479**
  - Adds /version endpoint to distribution API
- **CUMULUS-2497**
  - Created `isISOFile()` to check if a CMR file is a CMR ISO file.
- **CUMULUS-2371**
  - Added helpers to `@cumulus/ingest/sqs`:
    - `archiveSqsMessageToS3` - archives an incoming SQS message to S3
    - `deleteArchivedMessageFromS3` - deletes a processed SQS message from S3
  - Added call to `archiveSqsMessageToS3` to `sqs-message-consumer` which
    archives all incoming SQS messages to S3.
  - Added call to `deleteArchivedMessageFrom` to `sqs-message-remover` which
    deletes archived SQS message from S3 once it has been processed.

### Changed

- **[PR2224](https://github.com/nasa/cumulus/pull/2244)**
- **CUMULUS-2208**
  - Moved all `@cumulus/api/es/*` code to new `@cumulus/es-client` package
- Changed timeout on `sfEventSqsToDbRecords` Lambda to 60 seconds to match
  timeout for Knex library to acquire database connections
- **CUMULUS-2517**
  - Updated postgres-migration-count-tool default concurrency to '1'
- **CUMULUS-2489**
  - Updated docs for Terraform references in FAQs, glossary, and in Deployment sections
- **CUMULUS-2434**
  - Updated `@cumulus/cmrjs` `updateCMRMetadata` and related functions to add
    both HTTPS URLS and S3 URIs to CMR metadata.
  - Updated `update-granules-cmr-metadata-file-links` task to add both HTTPS
    URLs and S3 URIs to the OnlineAccessURLs field of CMR metadata. The task
    configuration parameter `cmrGranuleUrlType` now has default value `both`.
  - To use the updated `update-granules-cmr-metadata-file-links` task, the
    granule UMM-G metadata should have version 1.6.2 or later, since CMR s3 link
    type 'GET DATA VIA DIRECT ACCESS' is not valid until UMM-G version
    [1.6.2](https://cdn.earthdata.nasa.gov/umm/granule/v1.6.2/umm-g-json-schema.json)
- **CUMULUS-2472**
  - Renamed `@cumulus/earthdata-login-client` to more generic
    `@cumulus/oauth-client` as a parent  class for new OAuth clients.
  - Added `@cumulus/oauth-client/CognitoClient` to interface with AWS cognito login service.
- **CUMULUS-2497**
  - Changed the `@cumulus/cmrjs` package:
    - Updated `@cumulus/cmrjs/cmr-utils.getGranuleTemporalInfo()` so it now
      returns temporal info for CMR ISO 19115 SMAP XML files.
    - Updated `@cumulus/cmrjs/cmr-utils.isCmrFilename()` to include
      `isISOFile()`.
- **CUMULUS-2532**
  - Changed integration tests to use `api-client/granules` functions as opposed to granulesApi from `@cumulus/integration-tests`.

### Fixed

- **CUMULUS-2519**
  - Update @cumulus/integration-tests.buildWorkflow to fail if provider/collection API response is not successful
- **CUMULUS-2518**
  - Update sf-event-sqs-to-db-records to not throw if a collection is not
    defined on a payload that has no granules/an empty granule payload object
- **CUMULUS-2512**
  - Updated ingest package S3 provider client to take additional parameter
    `remoteAltBucket` on `download` method to allow for per-file override of
    provider bucket for checksum
  - Updated @cumulus/ingest.fetchTextFile's signature to be parameterized and
    added `remoteAltBucket`to allow for an override of the passed in provider
    bucket for the source file
  - Update "eslint-plugin-import" to be pinned to 2.22.1
- **CUMULUS-2520**
  - Fixed error that prevented `/elasticsearch/index-from-database` from starting.
- **CUMULUS-2532**
  - Fixed integration tests to have granule deletion occur before provider and
    collection deletion in test cleanup.
- **[2231](https://github.com/nasa/cumulus/issues/2231)**
  - Fixes broken relative path links in `docs/README.md`

### Removed

- **CUMULUS-2502**
  - Removed outdated documentation regarding Kibana index patterns for metrics.

## [v9.0.1] 2021-05-07

### Migration Steps

Please review the migration steps for 9.0.0 as this release is only a patch to
correct a failure in our build script and push out corrected release artifacts. The previous migration steps still apply.

### Changed

- Corrected `@cumulus/db` configuration to correctly build package.

## [v9.0.0] 2021-05-03

### Migration steps

- This release of Cumulus enables integration with a PostgreSQL database for archiving Cumulus data. There are several upgrade steps involved, **some of which need to be done before redeploying Cumulus**. See the [documentation on upgrading to the RDS release](https://nasa.github.io/cumulus/docs/upgrade-notes/upgrade-rds).

### BREAKING CHANGES

- **CUMULUS-2185** - RDS Migration Epic
  - **CUMULUS-2191**
    - Removed the following from the `@cumulus/api/models.asyncOperation` class in
      favor of the added `@cumulus/async-operations` module:
      - `start`
      - `startAsyncOperations`
  - **CUMULUS-2187**
    - The `async-operations` endpoint will now omit `output` instead of
      returning `none` when the operation did not return output.
  - **CUMULUS-2309**
    - Removed `@cumulus/api/models/granule.unpublishAndDeleteGranule` in favor
      of `@cumulus/api/lib/granule-remove-from-cmr.unpublishGranule` and
      `@cumulus/api/lib/granule-delete.deleteGranuleAndFiles`.
  - **CUMULUS-2385**
    - Updated `sf-event-sqs-to-db-records` to write a granule's files to
      PostgreSQL only after the workflow has exited the `Running` status.
      Please note that any workflow that uses `sf_sqs_report_task` for
      mid-workflow updates will be impacted.
    - Changed PostgreSQL `file` schema and TypeScript type definition to require
      `bucket` and `key` fields.
    - Updated granule/file write logic to mark a granule's status as "failed"
  - **CUMULUS-2455**
    - API `move granule` endpoint now moves granule files on a per-file basis
    - API `move granule` endpoint on granule file move failure will retain the
      file at it's original location, but continue to move any other granule
      files.
    - Removed the `move` method from the `@cumulus/api/models.granule` class.
      logic is now handled in `@cumulus/api/endpoints/granules` and is
      accessible via the Core API.

### Added

- **CUMULUS-2185** - RDS Migration Epic
  - **CUMULUS-2130**
    - Added postgres-migration-count-tool lambda/ECS task to allow for
      evaluation of database state
    - Added /migrationCounts api endpoint that allows running of the
      postgres-migration-count-tool as an asyncOperation
  - **CUMULUS-2394**
    - Updated PDR and Granule writes to check the step function
      workflow_start_time against the createdAt field for each record to ensure
      old records do not overwrite newer ones for legacy Dynamo and PostgreSQL
      writes
  - **CUMULUS-2188**
    - Added `data-migration2` Lambda to be run after `data-migration1`
    - Added logic to `data-migration2` Lambda for migrating execution records
      from DynamoDB to PostgreSQL
  - **CUMULUS-2191**
    - Added `@cumulus/async-operations` to core packages, exposing
      `startAsyncOperation` which will handle starting an async operation and
      adding an entry to both PostgreSQL and DynamoDb
  - **CUMULUS-2127**
    - Add schema migration for `collections` table
  - **CUMULUS-2129**
    - Added logic to `data-migration1` Lambda for migrating collection records
      from Dynamo to PostgreSQL
  - **CUMULUS-2157**
    - Add schema migration for `providers` table
    - Added logic to `data-migration1` Lambda for migrating provider records
      from Dynamo to PostgreSQL
  - **CUMULUS-2187**
    - Added logic to `data-migration1` Lambda for migrating async operation
      records from Dynamo to PostgreSQL
  - **CUMULUS-2198**
    - Added logic to `data-migration1` Lambda for migrating rule records from
      DynamoDB to PostgreSQL
  - **CUMULUS-2182**
    - Add schema migration for PDRs table
  - **CUMULUS-2230**
    - Add schema migration for `rules` table
  - **CUMULUS-2183**
    - Add schema migration for `asyncOperations` table
  - **CUMULUS-2184**
    - Add schema migration for `executions` table
  - **CUMULUS-2257**
    - Updated PostgreSQL table and column names to snake_case
    - Added `translateApiAsyncOperationToPostgresAsyncOperation` function to `@cumulus/db`
  - **CUMULUS-2186**
    - Added logic to `data-migration2` Lambda for migrating PDR records from
      DynamoDB to PostgreSQL
  - **CUMULUS-2235**
    - Added initial ingest load spec test/utility
  - **CUMULUS-2167**
    - Added logic to `data-migration2` Lambda for migrating Granule records from
      DynamoDB to PostgreSQL and parse Granule records to store File records in
      RDS.
  - **CUMULUS-2367**
    - Added `granules_executions` table to PostgreSQL schema to allow for a
      many-to-many relationship between granules and executions
      - The table refers to granule and execution records using foreign keys
        defined with ON CASCADE DELETE, which means that any time a granule or
        execution record is deleted, all of the records in the
        `granules_executions` table referring to that record will also be
        deleted.
    - Added `upsertGranuleWithExecutionJoinRecord` helper to `@cumulus/db` to
      allow for upserting a granule record and its corresponding
      `granules_execution` record
  - **CUMULUS-2128**
    - Added helper functions:
      - `@cumulus/db/translate/file/translateApiFiletoPostgresFile`
      - `@cumulus/db/translate/file/translateApiGranuletoPostgresGranule`
      - `@cumulus/message/Providers/getMessageProvider`
  - **CUMULUS-2190**
    - Added helper functions:
      - `@cumulus/message/Executions/getMessageExecutionOriginalPayload`
      - `@cumulus/message/Executions/getMessageExecutionFinalPayload`
      - `@cumulus/message/workflows/getMessageWorkflowTasks`
      - `@cumulus/message/workflows/getMessageWorkflowStartTime`
      - `@cumulus/message/workflows/getMessageWorkflowStopTime`
      - `@cumulus/message/workflows/getMessageWorkflowName`
  - **CUMULUS-2192**
    - Added helper functions:
      - `@cumulus/message/PDRs/getMessagePdrRunningExecutions`
      - `@cumulus/message/PDRs/getMessagePdrCompletedExecutions`
      - `@cumulus/message/PDRs/getMessagePdrFailedExecutions`
      - `@cumulus/message/PDRs/getMessagePdrStats`
      - `@cumulus/message/PDRs/getPdrPercentCompletion`
      - `@cumulus/message/workflows/getWorkflowDuration`
  - **CUMULUS-2199**
    - Added `translateApiRuleToPostgresRule` to `@cumulus/db` to translate API
      Rule to conform to Postgres Rule definition.
  - **CUMUlUS-2128**
    - Added "upsert" logic to the `sfEventSqsToDbRecords` Lambda for granule and
      file writes to the core PostgreSQL database
  - **CUMULUS-2199**
    - Updated Rules endpoint to write rules to core PostgreSQL database in
      addition to DynamoDB and to delete rules from the PostgreSQL database in
      addition to DynamoDB.
    - Updated `create` in Rules Model to take in optional `createdAt` parameter
      which sets the value of createdAt if not specified during function call.
  - **CUMULUS-2189**
    - Updated Provider endpoint logic to write providers in parallel to Core
      PostgreSQL database
    - Update integration tests to utilize API calls instead of direct
      api/model/Provider calls
  - **CUMULUS-2191**
    - Updated cumuluss/async-operation task to write async-operations to the
      PostgreSQL database.
  - **CUMULUS-2228**
    - Added logic to the `sfEventSqsToDbRecords` Lambda to write execution, PDR,
      and granule records to the core PostgreSQL database in parallel with
      writes to DynamoDB
  - **CUMUlUS-2190**
    - Added "upsert" logic to the `sfEventSqsToDbRecords` Lambda for PDR writes
      to the core PostgreSQL database
  - **CUMUlUS-2192**
    - Added "upsert" logic to the `sfEventSqsToDbRecords` Lambda for execution
      writes to the core PostgreSQL database
  - **CUMULUS-2187**
    - The `async-operations` endpoint will now omit `output` instead of
      returning `none` when the operation did not return output.
  - **CUMULUS-2167**
    - Change PostgreSQL schema definition for `files` to remove `filename` and
      `name` and only support `file_name`.
    - Change PostgreSQL schema definition for `files` to remove `size` to only
      support `file_size`.
    - Change `PostgresFile` to remove duplicate fields `filename` and `name` and
      rename `size` to `file_size`.
  - **CUMULUS-2266**
    - Change `sf-event-sqs-to-db-records` behavior to discard and not throw an
      error on an out-of-order/delayed message so as not to have it be sent to
      the DLQ.
  - **CUMULUS-2305**
    - Changed `DELETE /pdrs/{pdrname}` API behavior to also delete record from
      PostgreSQL database.
  - **CUMULUS-2309**
    - Changed `DELETE /granules/{granuleName}` API behavior to also delete
      record from PostgreSQL database.
    - Changed `Bulk operation BULK_GRANULE_DELETE` API behavior to also delete
      records from PostgreSQL database.
  - **CUMULUS-2367**
    - Updated `granule_cumulus_id` foreign key to granule in PostgreSQL `files`
      table to use a CASCADE delete, so records in the files table are
      automatically deleted by the database when the corresponding granule is
      deleted.
  - **CUMULUS-2407**
    - Updated data-migration1 and data-migration2 Lambdas to use UPSERT instead
      of UPDATE when migrating dynamoDB records to PostgreSQL.
    - Changed data-migration1 and data-migration2 logic to only update already
      migrated records if the incoming record update has a newer timestamp
  - **CUMULUS-2329**
    - Add `write-db-dlq-records-to-s3` lambda.
    - Add terraform config to automatically write db records DLQ messages to an
      s3 archive on the system bucket.
    - Add unit tests and a component spec test for the above.
  - **CUMULUS-2380**
    - Add `process-dead-letter-archive` lambda to pick up and process dead letters in the S3 system bucket dead letter archive.
    - Add `/deadLetterArchive/recoverCumulusMessages` endpoint to trigger an async operation to leverage this capability on demand.
    - Add unit tests and integration test for all of the above.
  - **CUMULUS-2406**
    - Updated parallel write logic to ensure that updatedAt/updated_at
      timestamps are the same in Dynamo/PG on record write for the following
      data types:
      - async operations
      - granules
      - executions
      - PDRs
  - **CUMULUS-2446**
    - Remove schema validation check against DynamoDB table for collections when
      migrating records from DynamoDB to core PostgreSQL database.
  - **CUMULUS-2447**
    - Changed `translateApiAsyncOperationToPostgresAsyncOperation` to call
      `JSON.stringify` and then `JSON.parse` on output.
  - **CUMULUS-2313**
    - Added `postgres-migration-async-operation` lambda to start an ECS task to
      run a the `data-migration2` lambda.
    - Updated `async_operations` table to include `Data Migration 2` as a new
      `operation_type`.
    - Updated `cumulus-tf/variables.tf` to include `optional_dynamo_tables` that
      will be merged with `dynamo_tables`.
  - **CUMULUS-2451**
    - Added summary type file `packages/db/src/types/summary.ts` with
      `MigrationSummary` and `DataMigration1` and `DataMigration2` types.
    - Updated `data-migration1` and `data-migration2` lambdas to return
      `MigrationSummary` objects.
    - Added logging for every batch of 100 records processed for executions,
      granules and files, and PDRs.
    - Removed `RecordAlreadyMigrated` logs in `data-migration1` and
      `data-migration2`
  - **CUMULUS-2452**
    - Added support for only migrating certain granules by specifying the
      `granuleSearchParams.granuleId` or `granuleSearchParams.collectionId`
      properties in the payload for the
      `<prefix>-postgres-migration-async-operation` Lambda
    - Added support for only running certain migrations for data-migration2 by
      specifying the `migrationsList` property in the payload for the
      `<prefix>-postgres-migration-async-operation` Lambda
  - **CUMULUS-2453**
    - Created `storeErrors` function which stores errors in system bucket.
    - Updated `executions` and `granulesAndFiles` data migrations to call `storeErrors` to store migration errors.
    - Added `system_bucket` variable to `data-migration2`.
  - **CUMULUS-2455**
    - Move granules API endpoint records move updates for migrated granule files
      if writing any of the granule files fails.
  - **CUMULUS-2468**
    - Added support for doing [DynamoDB parallel scanning](https://docs.aws.amazon.com/amazondynamodb/latest/developerguide/Scan.html#Scan.ParallelScan) for `executions` and `granules` migrations to improve performance. The behavior of the parallel scanning and writes can be controlled via the following properties on the event input to the `<prefix>-postgres-migration-async-operation` Lambda:
      - `granuleMigrationParams.parallelScanSegments`: How many segments to divide your granules DynamoDB table into for parallel scanning
      - `granuleMigrationParams.parallelScanLimit`: The maximum number of granule records to evaluate for each parallel scanning segment of the DynamoDB table
      - `granuleMigrationParams.writeConcurrency`: The maximum number of concurrent granule/file writes to perform to the PostgreSQL database across all DynamoDB segments
      - `executionMigrationParams.parallelScanSegments`: How many segments to divide your executions DynamoDB table into for parallel scanning
      - `executionMigrationParams.parallelScanLimit`: The maximum number of execution records to evaluate for each parallel scanning segment of the DynamoDB table
      - `executionMigrationParams.writeConcurrency`: The maximum number of concurrent execution writes to perform to the PostgreSQL database across all DynamoDB segments
  - **CUMULUS-2468** - Added `@cumulus/aws-client/DynamoDb.parallelScan` helper to perform [parallel scanning on DynamoDb tables](https://docs.aws.amazon.com/amazondynamodb/latest/developerguide/Scan.html#Scan.ParallelScan)
  - **CUMULUS-2507**
    - Updated granule record write logic to set granule status to `failed` in both Postgres and DynamoDB if any/all of its files fail to write to the database.

### Deprecated

- **CUMULUS-2185** - RDS Migration Epic
  - **CUMULUS-2455**
    - `@cumulus/ingest/moveGranuleFiles`

## [v8.1.2] 2021-07-29

**Please note** changes in 8.1.2 may not yet be released in future versions, as this
is a backport/patch release on the 8.x series of releases.  Updates that are
included in the future will have a corresponding CHANGELOG entry in future releases.

### Notable changes

- `cmr_custom_host` variable for `cumulus` module can now be used to configure Cumulus to
integrate with a custom CMR host name and protocol (e.g. `http://custom-cmr-host.com`). Note
that you **must** include a protocol (`http://` or `https://`) if specifying a value for this
variable.
- `@cumulus/sync-granule` task should now properly handle
syncing files from HTTP/HTTPS providers where basic auth is
required and involves a redirect to a different host (e.g.
downloading files protected by Earthdata Login)

### Added

- **CUMULUS-2548**
  - Added `allowed_redirects` field to PostgreSQL `providers` table
  - Added `allowedRedirects` field to DynamoDB `<prefix>-providers` table
  - Added `@cumulus/aws-client/S3.streamS3Upload` to handle uploading the contents
  of a readable stream to S3 and returning a promise

### Changed

- Updated `cmr_custom_host` variable to accept a full protocol and host name
(e.g. `http://cmr-custom-host.com`), whereas it previously only accepted a host name

### Fixed

- Fixed bug where `cmr_custom_host` variable was not properly forwarded into `archive`, `ingest`, and `sqs-message-remover` modules from `cumulus` module
- **CUMULUS-2548**
  - Fixed `@cumulus/ingest/HttpProviderClient.sync` to
properly handle basic auth when redirecting to a different
host and/or host with a different port

## [v8.1.1] 2021-04-30 -- Patch Release

**Please note** changes in 8.1.1 may not yet be released in future versions, as this
is a backport/patch release on the 8.x series of releases.  Updates that are
included in the future will have a corresponding CHANGELOG entry in future releases.

### Added

- **CUMULUS-2497**
  - Created `isISOFile()` to check if a CMR file is a CMR ISO file.

### Fixed

- **CUMULUS-2512**
  - Updated ingest package S3 provider client to take additional parameter
    `remoteAltBucket` on `download` method to allow for per-file override of
    provider bucket for checksum
  - Updated @cumulus/ingest.fetchTextFile's signature to be parameterized and
    added `remoteAltBucket`to allow for an override of the passed in provider
    bucket for the source file
  - Update "eslint-plugin-import" to be pinned to 2.22.1

### Changed

- **CUMULUS-2497**
  - Changed the `@cumulus/cmrjs` package:
    - Updated `@cumulus/cmrjs/cmr-utils.getGranuleTemporalInfo()` so it now
      returns temporal info for CMR ISO 19115 SMAP XML files.
    - Updated `@cumulus/cmrjs/cmr-utils.isCmrFilename()` to include
      `isISOFile()`.

- **[2216](https://github.com/nasa/cumulus/issues/2216)**
  - Removed "node-forge", "xml-crypto" from audit whitelist, added "underscore"

## [v8.1.0] 2021-04-29

### Added

- **CUMULUS-2348**
  - The `@cumulus/api` `/granules` and `/granules/{granuleId}` endpoints now take `getRecoveryStatus` parameter
  to include recoveryStatus in result granule(s)
  - The `@cumulus/api-client.granules.getGranule` function takes a `query` parameter which can be used to
  request additional granule information.
  - Published `@cumulus/api@7.2.1-alpha.0` for dashboard testing
- **CUMULUS-2469**
  - Added `tf-modules/cumulus_distribution` module to standup a skeleton
    distribution api

## [v8.0.0] 2021-04-08

### BREAKING CHANGES

- **CUMULUS-2428**
  - Changed `/granules/bulk` to use `queueUrl` property instead of a `queueName` property for setting the queue to use for scheduling bulk granule workflows

### Notable changes

- Bulk granule operations endpoint now supports setting a custom queue for scheduling workflows via the `queueUrl` property in the request body. If provided, this value should be the full URL for an SQS queue.

### Added

- **CUMULUS-2374**
  - Add cookbok entry for queueing PostToCmr step
  - Add example workflow to go with cookbook
- **CUMULUS-2421**
  - Added **experimental** `ecs_include_docker_cleanup_cronjob` boolean variable to the Cumulus module to enable cron job to clean up docker root storage blocks in ECS cluster template for non-`device-mapper` storage drivers. Default value is `false`. This fulfills a specific user support request. This feature is otherwise untested and will remain so until we can iterate with a better, more general-purpose solution. Use of this feature is **NOT** recommended unless you are certain you need it.

- **CUMULUS-1808**
  - Add additional error messaging in `deleteSnsTrigger` to give users more context about where to look to resolve ResourceNotFound error when disabling or deleting a rule.

### Fixed

- **CUMULUS-2281**
  - Changed discover-granules task to write discovered granules directly to
    logger, instead of via environment variable. This fixes a problem where a
    large number of found granules prevents this lambda from running as an
    activity with an E2BIG error.

## [v7.2.0] 2021-03-23

### Added

- **CUMULUS-2346**
  - Added orca API endpoint to `@cumulus/api` to get recovery status
  - Add `CopyToGlacier` step to [example IngestAndPublishGranuleWithOrca workflow](https://github.com/nasa/cumulus/blob/master/example/cumulus-tf/ingest_and_publish_granule_with_orca_workflow.tf)

### Changed

- **HYRAX-357**
  - Format of NGAP OPeNDAP URL changed and by default now is referring to concept id and optionally can include short name and version of collection.
  - `addShortnameAndVersionIdToConceptId` field has been added to the config inputs of the `hyrax-metadata-updates` task

## [v7.1.0] 2021-03-12

### Notable changes

- `sync-granule` task will now properly handle syncing 0 byte files to S3
- SQS/Kinesis rules now support scheduling workflows to a custom queue via the `rule.queueUrl` property. If provided, this value should be the full URL for an SQS queue.

### Added

- `tf-modules/cumulus` module now supports a `cmr_custom_host` variable that can
  be used to set to an arbitrary  host for making CMR requests (e.g.
  `https://custom-cmr-host.com`).
- Added `buckets` variable to `tf-modules/archive`
- **CUMULUS-2345**
  - Deploy ORCA with Cumulus, see `example/cumulus-tf/orca.tf` and `example/cumulus-tf/terraform.tfvars.example`
  - Add `CopyToGlacier` step to [example IngestAndPublishGranule workflow](https://github.com/nasa/cumulus/blob/master/example/cumulus-tf/ingest_and_publish_granule_workflow.asl.json)
- **CUMULUS-2424**
  - Added `childWorkflowMeta` to `queue-pdrs` config. An object passed to this config value will be merged into a child workflow message's `meta` object. For an example of how this can be used, see `example/cumulus-tf/discover_and_queue_pdrs_with_child_workflow_meta_workflow.asl.json`.
- **CUMULUS-2427**
  - Added support for using a custom queue with SQS and Kinesis rules. Whatever queue URL is set on the `rule.queueUrl` property will be used to schedule workflows for that rule. This change allows SQS/Kinesis rules to use [any throttled queues defined for a deployment](https://nasa.github.io/cumulus/docs/data-cookbooks/throttling-queued-executions).

### Fixed

- **CUMULUS-2394**
  - Updated PDR and Granule writes to check the step function `workflow_start_time` against
      the `createdAt` field  for each record to ensure old records do not
      overwrite newer ones

### Changed

- `<prefix>-lambda-api-gateway` IAM role used by API Gateway Lambda now
  supports accessing all buckets defined in your `buckets` variable except
  "internal" buckets
- Updated the default scroll duration used in ESScrollSearch and part of the
  reconciliation report functions as a result of testing and seeing timeouts
  at its current value of 2min.
- **CUMULUS-2355**
  - Added logic to disable `/s3Credentials` endpoint based upon value for
    environment variable `DISABLE_S3_CREDENTIALS`. If set to "true", the
    endpoint will not dispense S3 credentials and instead return a message
    indicating that the endpoint has been disabled.
- **CUMULUS-2397**
  - Updated `/elasticsearch` endpoint's `reindex` function to prevent
    reindexing when source and destination indices are the same.
- **CUMULUS-2420**
  - Updated test function `waitForAsyncOperationStatus` to take a retryObject
    and use exponential backoff.  Increased the total test duration for both
    AsycOperation specs and the ReconciliationReports tests.
  - Updated the default scroll duration used in ESScrollSearch and part of the
    reconciliation report functions as a result of testing and seeing timeouts
    at its current value of 2min.
- **CUMULUS-2427**
  - Removed `queueUrl` from the parameters object for `@cumulus/message/Build.buildQueueMessageFromTemplate`
  - Removed `queueUrl` from the parameters object for `@cumulus/message/Build.buildCumulusMeta`

### Fixed

- Fixed issue in `@cumulus/ingest/S3ProviderClient.sync()` preventing 0 byte files from being synced to S3.

### Removed

- Removed variables from `tf-modules/archive`:
  - `private_buckets`
  - `protected_buckets`
  - `public_buckets`

## [v7.0.0] 2021-02-22

### BREAKING CHANGES

- **CUMULUS-2362** - Endpoints for the logs (/logs) will now throw an error unless Metrics is set up

### Added

- **CUMULUS-2345**
  - Deploy ORCA with Cumulus, see `example/cumulus-tf/orca.tf` and `example/cumulus-tf/terraform.tfvars.example`
  - Add `CopyToGlacier` step to [example IngestAndPublishGranule workflow](https://github.com/nasa/cumulus/blob/master/example/cumulus-tf/ingest_and_publish_granule_workflow.asl.json)
- **CUMULUS-2376**
  - Added `cmrRevisionId` as an optional parameter to `post-to-cmr` that will be used when publishing metadata to CMR.
- **CUMULUS-2412**
  - Adds function `getCollectionsByShortNameAndVersion` to @cumulus/cmrjs that performs a compound query to CMR to retrieve collection information on a list of collections. This replaces a series of calls to the CMR for each collection with a single call on the `/collections` endpoint and should improve performance when CMR return times are increased.

### Changed

- **CUMULUS-2362**
  - Logs endpoints only work with Metrics set up
- **CUMULUS-2376**
  - Updated `publishUMMGJSON2CMR` to take in an optional `revisionId` parameter.
  - Updated `publishUMMGJSON2CMR` to throw an error if optional `revisionId` does not match resulting revision ID.
  - Updated `publishECHO10XML2CMR` to take in an optional `revisionId` parameter.
  - Updated `publishECHO10XML2CMR` to throw an error if optional `revisionId` does not match resulting revision ID.
  - Updated `publish2CMR` to take in optional `cmrRevisionId`.
  - Updated `getWriteHeaders` to take in an optional CMR Revision ID.
  - Updated `ingestGranule` to take in an optional CMR Revision ID to pass to `getWriteHeaders`.
  - Updated `ingestUMMGranule` to take in an optional CMR Revision ID to pass to `getWriteHeaders`.
- **CUMULUS-2350**
  - Updates the examples on the `/s3credentialsREADME`, to include Python and
    JavaScript code demonstrating how to refrsh  the s3credential for
    programatic access.
- **CUMULUS-2383**
  - PostToCMR task will return CMRInternalError when a `500` status is returned from CMR

## [v6.0.0] 2021-02-16

### MIGRATION NOTES

- **CUMULUS-2255** - Cumulus has upgraded its supported version of Terraform
  from **0.12.12** to **0.13.6**. Please see the [instructions to upgrade your
  deployments](https://github.com/nasa/cumulus/blob/master/docs/upgrade-notes/upgrading-tf-version-0.13.6.md).

- **CUMULUS-2350**
  - If the  `/s3credentialsREADME`, does not appear to be working after
    deployment, [manual redeployment](https://docs.aws.amazon.com/apigateway/latest/developerguide/how-to-deploy-api-with-console.html)
    of the API-gateway stage may be necessary to finish the deployment.

### BREAKING CHANGES

- **CUMULUS-2255** - Cumulus has upgraded its supported version of Terraform from **0.12.12** to **0.13.6**.

### Added

- **CUMULUS-2291**
  - Add provider filter to Granule Inventory Report
- **CUMULUS-2300**
  - Added `childWorkflowMeta` to `queue-granules` config. Object passed to this
    value will be merged into a child workflow message's  `meta` object. For an
    example of how this can be used, see
    `example/cumulus-tf/discover_granules_workflow.asl.json`.
- **CUMULUS-2350**
  - Adds an unprotected endpoint, `/s3credentialsREADME`, to the
    s3-credentials-endpoint that displays  information on how to use the
    `/s3credentials` endpoint
- **CUMULUS-2368**
  - Add QueueWorkflow task
- **CUMULUS-2391**
  - Add reportToEms to collections.files file schema
- **CUMULUS-2395**
  - Add Core module parameter `ecs_custom_sg_ids` to Cumulus module to allow for
    custom security group mappings
- **CUMULUS-2402**
  - Officially expose `sftp()` for use in `@cumulus/sftp-client`

### Changed

- **CUMULUS-2323**
  - The sync granules task when used with the s3 provider now uses the
    `source_bucket` key in `granule.files` objects.  If incoming payloads using
    this task have a `source_bucket` value for a file using the s3 provider, the
    task will attempt to sync from the bucket defined in the file's
    `source_bucket` key instead of the `provider`.
    - Updated `S3ProviderClient.sync` to allow for an optional bucket parameter
      in support of the changed behavior.
  - Removed `addBucketToFile` and related code from sync-granules task

- **CUMULUS-2255**
  - Updated Terraform deployment code syntax for compatibility with version 0.13.6
- **CUMULUS-2321**
  - Updated API endpoint GET `/reconciliationReports/{name}` to return the
    presigned s3 URL in addition to report data

### Fixed

- Updated `hyrax-metadata-updates` task so the opendap url has Type 'USE SERVICE API'

- **CUMULUS-2310**
  - Use valid filename for reconciliation report
- **CUMULUS-2351**
  - Inventory report no longer includes the File/Granule relation object in the
    okCountByGranules key of a report.  The information is only included when a
    'Granule Not Found' report is run.

### Removed

- **CUMULUS-2364**
  - Remove the internal Cumulus logging lambda (log2elasticsearch)

## [v5.0.1] 2021-01-27

### Changed

- **CUMULUS-2344**
  - Elasticsearch API now allows you to reindex to an index that already exists
  - If using the Change Index operation and the new index doesn't exist, it will be created
  - Regarding instructions for CUMULUS-2020, you can now do a change index
    operation before a reindex operation. This will
    ensure that new data will end up in the new index while Elasticsearch is reindexing.

- **CUMULUS-2351**
  - Inventory report no longer includes the File/Granule relation object in the okCountByGranules key of a report. The information is only included when a 'Granule Not Found' report is run.

### Removed

- **CUMULUS-2367**
  - Removed `execution_cumulus_id` column from granules RDS schema and data type

## [v5.0.0] 2021-01-12

### BREAKING CHANGES

- **CUMULUS-2020**
  - Elasticsearch data mappings have been updated to improve search and the API
    has been update to reflect those changes. See Migration notes on how to
    update the Elasticsearch mappings.

### Migration notes

- **CUMULUS-2020**
  - Elasticsearch data mappings have been updated to improve search. For
    example, case insensitive searching will now work (e.g. 'MOD' and 'mod' will
    return the same granule results). To use the improved Elasticsearch queries,
    [reindex](https://nasa.github.io/cumulus-api/#reindex) to create a new index
    with the correct types. Then perform a [change
    index](https://nasa.github.io/cumulus-api/#change-index) operation to use
    the new index.
- **CUMULUS-2258**
  - Because the `egress_lambda_log_group` and
    `egress_lambda_log_subscription_filter` resource were removed from the
    `cumulus` module, new definitions for these resources must be added to
    `cumulus-tf/main.tf`. For reference on how to define these resources, see
    [`example/cumulus-tf/thin_egress_app.tf`](https://github.com/nasa/cumulus/blob/master/example/cumulus-tf/thin_egress_app.tf).
  - The `tea_stack_name` variable being passed into the `cumulus` module should be removed
- **CUMULUS-2344**
  - Regarding instructions for CUMULUS-2020, you can now do a change index operation before a reindex operation. This will
    ensure that new data will end up in the new index while Elasticsearch is reindexing.

### BREAKING CHANGES

- **CUMULUS-2020**
  - Elasticsearch data mappings have been updated to improve search and the API has been updated to reflect those changes. See Migration notes on how to update the Elasticsearch mappings.

### Added

- **CUMULUS-2318**
  - Added`async_operation_image` as `cumulus` module variable to allow for override of the async_operation container image.  Users can optionally specify a non-default docker image for use with Core async operations.
- **CUMULUS-2219**
  - Added `lzards-backup` Core task to facilitate making LZARDS backup requests in Cumulus ingest workflows
- **CUMULUS-2092**
  - Add documentation for Granule Not Found Reports
- **HYRAX-320**
  - `@cumulus/hyrax-metadata-updates`Add component URI encoding for entry title id and granule ur to allow for values with special characters in them. For example, EntryTitleId 'Sentinel-6A MF/Jason-CS L2 Advanced Microwave Radiometer (AMR-C) NRT Geophysical Parameters' Now, URLs generated from such values will be encoded correctly and parsable by HyraxInTheCloud
- **CUMULUS-1370**
  - Add documentation for Getting Started section including FAQs
- **CUMULUS-2092**
  - Add documentation for Granule Not Found Reports
- **CUMULUS-2219**
  - Added `lzards-backup` Core task to facilitate making LZARDS backup requests in Cumulus ingest workflows
- **CUMULUS-2280**
  - In local api, retry to create tables if they fail to ensure localstack has had time to start fully.
- **CUMULUS-2290**
  - Add `queryFields` to granule schema, and this allows workflow tasks to add queryable data to granule record. For reference on how to add data to `queryFields` field, see [`example/cumulus-tf/kinesis_trigger_test_workflow.tf`](https://github.com/nasa/cumulus/blob/master/example/cumulus-tf/kinesis_trigger_test_workflow.tf).
- **CUMULUS-2318**
  - Added`async_operation_image` as `cumulus` module variable to allow for override of the async_operation container image.  Users can optionally specify a non-default docker image for use with Core async operations.

### Changed

- **CUMULUS-2020**
  - Updated Elasticsearch mappings to support case-insensitive search
- **CUMULUS-2124**
  - cumulus-rds-tf terraform module now takes engine_version as an input variable.
- **CUMULUS-2279**
  - Changed the formatting of granule CMR links: instead of a link to the `/search/granules.json` endpoint, now it is a direct link to `/search/concepts/conceptid.format`
- **CUMULUS-2296**
  - Improved PDR spec compliance of `parse-pdr` by updating `@cumulus/pvl` to parse fields in a manner more consistent with the PDR ICD, with respect to numbers and dates. Anything not matching the ICD expectations, or incompatible with Javascript parsing, will be parsed as a string instead.
- **CUMULUS-2344**
  - Elasticsearch API now allows you to reindex to an index that already exists
  - If using the Change Index operation and the new index doesn't exist, it will be created

### Removed

- **CUMULUS-2258**
  - Removed `tea_stack_name` variable from `tf-modules/distribution/variables.tf` and `tf-modules/cumulus/variables.tf`
  - Removed `egress_lambda_log_group` and `egress_lambda_log_subscription_filter` resources from `tf-modules/distribution/main.tf`

## [v4.0.0] 2020-11-20

### Migration notes

- Update the name of your `cumulus_message_adapter_lambda_layer_arn` variable for the `cumulus` module to `cumulus_message_adapter_lambda_layer_version_arn`. The value of the variable should remain the same (a layer version ARN of a Lambda layer for the [`cumulus-message-adapter`](https://github.com/nasa/cumulus-message-adapter/).
- **CUMULUS-2138** - Update all workflows using the `MoveGranules` step to add `UpdateGranulesCmrMetadataFileLinksStep`that runs after it. See the example [`IngestAndPublishWorkflow`](https://github.com/nasa/cumulus/blob/master/example/cumulus-tf/ingest_and_publish_granule_workflow.asl.json) for reference.
- **CUMULUS-2251**
  - Because it has been removed from the `cumulus` module, a new resource definition for `egress_api_gateway_log_subscription_filter` must be added to `cumulus-tf/main.tf`. For reference on how to define this resource, see [`example/cumulus-tf/main.tf`](https://github.com/nasa/cumulus/blob/master/example/cumulus-tf/main.tf).

### Added

- **CUMULUS-2248**
  - Updates Integration Tests README to point to new fake provider template.
- **CUMULUS-2239**
  - Add resource declaration to create a VPC endpoint in tea-map-cache module if `deploy_to_ngap` is false.
- **CUMULUS-2063**
  - Adds a new, optional query parameter to the `/collections[&getMMT=true]` and `/collections/active[&getMMT=true]` endpoints. When a user provides a value of `true` for `getMMT` in the query parameters, the endpoint will search CMR and update each collection's results with new key `MMTLink` containing a link to the MMT (Metadata Management Tool) if a CMR collection id is found.
- **CUMULUS-2170**
  - Adds ability to filter granule inventory reports
- **CUMULUS-2211**
  - Adds `granules/bulkReingest` endpoint to `@cumulus/api`
- **CUMULUS-2251**
  - Adds `log_api_gateway_to_cloudwatch` variable to `example/cumulus-tf/variables.tf`.
  - Adds `log_api_gateway_to_cloudwatch` variable to `thin_egress_app` module definition.

### Changed

- **CUMULUS-2216**
  - `/collection` and `/collection/active` endpoints now return collections without granule aggregate statistics by default. The original behavior is preserved and can be found by including a query param of `includeStats=true` on the request to the endpoint.
  - The `es/collections` Collection class takes a new parameter includeStats. It no longer appends granule aggregate statistics to the returned results by default. One must set the new parameter to any non-false value.
- **CUMULUS-2201**
  - Update `dbIndexer` lambda to process requests in serial
  - Fixes ingestPdrWithNodeNameSpec parsePdr provider error
- **CUMULUS-2251**
  - Moves Egress Api Gateway Log Group Filter from `tf-modules/distribution/main.tf` to `example/cumulus-tf/main.tf`

### Fixed

- **CUMULUS-2251**
  - This fixes a deployment error caused by depending on the `thin_egress_app` module output for a resource count.

### Removed

- **CUMULUS-2251**
  - Removes `tea_api_egress_log_group` variable from `tf-modules/distribution/variables.tf` and `tf-modules/cumulus/variables.tf`.

### BREAKING CHANGES

- **CUMULUS-2138** - CMR metadata update behavior has been removed from the `move-granules` task into a
new `update-granules-cmr-metadata-file-links` task.
- **CUMULUS-2216**
  - `/collection` and `/collection/active` endpoints now return collections without granule aggregate statistics by default. The original behavior is preserved and can be found by including a query param of `includeStats=true` on the request to the endpoint.  This is likely to affect the dashboard only but included here for the change of behavior.
- **[1956](https://github.com/nasa/cumulus/issues/1956)**
  - Update the name of the `cumulus_message_adapter_lambda_layer_arn` output from the `cumulus-message-adapter` module to `cumulus_message_adapter_lambda_layer_version_arn`. The output value has changed from being the ARN of the Lambda layer **without a version** to the ARN of the Lambda layer **with a version**.
  - Update the variable name in the `cumulus` and `ingest` modules from `cumulus_message_adapter_lambda_layer_arn` to `cumulus_message_adapter_lambda_layer_version_arn`

## [v3.0.1] 2020-10-21

- **CUMULUS-2203**
  - Update Core tasks to use
    [cumulus-message-adapter-js](https://github.com/nasa/cumulus-message-adapter-js)
    v2.0.0 to resolve memory leak/lambda ENOMEM constant failure issue.   This
    issue caused lambdas to slowly use all memory in the run environment and
    prevented AWS from halting/restarting warmed instances when task code was
    throwing consistent errors under load.

- **CUMULUS-2232**
  - Updated versions for `ajv`, `lodash`, `googleapis`, `archiver`, and
    `@cumulus/aws-client` to remediate vulnerabilities found in SNYK scan.

### Fixed

- **CUMULUS-2233**
  - Fixes /s3credentials bug where the expiration time on the cookie was set to a time that is always expired, so authentication was never being recognized as complete by the API. Consequently, the user would end up in a redirect loop and requests to /s3credentials would never complete successfully. The bug was caused by the fact that the code setting the expiration time for the cookie was expecting a time value in milliseconds, but was receiving the expirationTime from the EarthdataLoginClient in seconds. This bug has been fixed by converting seconds into milliseconds. Unit tests were added to test that the expiration time has been converted to milliseconds and checking that the cookie's expiration time is greater than the current time.

## [v3.0.0] 2020-10-7

### MIGRATION STEPS

- **CUMULUS-2099**
  - All references to `meta.queues` in workflow configuration must be replaced with references to queue URLs from Terraform resources. See the updated [data cookbooks](https://nasa.github.io/cumulus/docs/data-cookbooks/about-cookbooks) or example [Discover Granules workflow configuration](https://github.com/nasa/cumulus/blob/master/example/cumulus-tf/discover_granules_workflow.asl.json).
  - The steps for configuring queued execution throttling have changed. See the [updated documentation](https://nasa.github.io/cumulus/docs/data-cookbooks/throttling-queued-executions).
  - In addition to the configuration for execution throttling, the internal mechanism for tracking executions by queue has changed. As a result, you should **disable any rules or workflows scheduling executions via a throttled queue** before upgrading. Otherwise, you may be at risk of having **twice as many executions** as are configured for the queue while the updated tracking is deployed. You can re-enable these rules/workflows once the upgrade is complete.

- **CUMULUS-2111**
  - **Before you re-deploy your `cumulus-tf` module**, note that the [`thin-egress-app`][thin-egress-app] is no longer deployed by default as part of the `cumulus` module, so you must add the TEA module to your deployment and manually modify your Terraform state **to avoid losing your API gateway and impacting any Cloudfront endpoints pointing to those gateways**. If you don't care about losing your API gateway and impacting Cloudfront endpoints, you can ignore the instructions for manually modifying state.

    1. Add the [`thin-egress-app`][thin-egress-app] module to your `cumulus-tf` deployment as shown in the [Cumulus example deployment](https://github.com/nasa/cumulus/tree/master/example/cumulus-tf/main.tf).

         - Note that the values for `tea_stack_name` variable to the `cumulus` module and the `stack_name` variable to the `thin_egress_app` module **must match**
         - Also, if you are specifying the `stage_name` variable to the `thin_egress_app` module, **the value of the `tea_api_gateway_stage` variable to the `cumulus` module must match it**

    2. **If you want to preserve your existing `thin-egress-app` API gateway and avoid having to update your Cloudfront endpoint for distribution, then you must follow these instructions**: <https://nasa.github.io/cumulus/docs/upgrade-notes/migrate_tea_standalone>. Otherwise, you can re-deploy as usual.

  - If you provide your own custom bucket map to TEA as a standalone module, **you must ensure that your custom bucket map includes mappings for the `protected` and `public` buckets specified in your `cumulus-tf/terraform.tfvars`, otherwise Cumulus may not be able to determine the correct distribution URL for ingested files and you may encounter errors**

- **CUMULUS-2197**
  - EMS resources are now optional, and `ems_deploy` is set to `false` by default, which will delete your EMS resources.
  - If you would like to keep any deployed EMS resources, add the `ems_deploy` variable set to `true` in your `cumulus-tf/terraform.tfvars`

### BREAKING CHANGES

- **CUMULUS-2200**
  - Changes return from 303 redirect to 200 success for `Granule Inventory`'s
    `/reconciliationReport` returns.  The user (dashboard) must read the value
    of `url` from the return to get the s3SignedURL and then download the report.
- **CUMULUS-2099**
  - `meta.queues` has been removed from Cumulus core workflow messages.
  - `@cumulus/sf-sqs-report` workflow task no longer reads the reporting queue URL from `input.meta.queues.reporting` on the incoming event. Instead, it requires that the queue URL be set as the `reporting_queue_url` environment variable on the deployed Lambda.
- **CUMULUS-2111**
  - The deployment of the `thin-egress-app` module has be removed from `tf-modules/distribution`, which is a part of the `tf-modules/cumulus` module. Thus, the `thin-egress-app` module is no longer deployed for you by default. See the migration steps for details about how to add deployment for the `thin-egress-app`.
- **CUMULUS-2141**
  - The `parse-pdr` task has been updated to respect the `NODE_NAME` property in
    a PDR's `FILE_GROUP`. If a `NODE_NAME` is present, the task will query the
    Cumulus API for a provider with that host. If a provider is found, the
    output granule from the task will contain a `provider` property containing
    that provider. If `NODE_NAME` is set but a provider with that host cannot be
    found in the API, or if multiple providers are found with that same host,
    the task will fail.
  - The `queue-granules` task has been updated to expect an optional
    `granule.provider` property on each granule. If present, the granule will be
    enqueued using that provider. If not present, the task's `config.provider`
    will be used instead.
- **CUMULUS-2197**
  - EMS resources are now optional and will not be deployed by default. See migration steps for information
    about how to deploy EMS resources.

#### CODE CHANGES

- The `@cumulus/api-client.providers.getProviders` function now takes a
  `queryStringParameters` parameter which can be used to filter the providers
  which are returned
- The `@cumulus/aws-client/S3.getS3ObjectReadStreamAsync` function has been
  removed. It read the entire S3 object into memory before returning a read
  stream, which could cause Lambdas to run out of memory. Use
  `@cumulus/aws-client/S3.getObjectReadStream` instead.
- The `@cumulus/ingest/util.lookupMimeType` function now returns `undefined`
  rather than `null` if the mime type could not be found.
- The `@cumulus/ingest/lock.removeLock` function now returns `undefined`
- The `@cumulus/ingest/granule.generateMoveFileParams` function now returns
  `source: undefined` and `target :undefined` on the response object if either could not be
  determined. Previously, `null` had been returned.
- The `@cumulus/ingest/recursion.recursion` function must now be imported using
  `const { recursion } = require('@cumulus/ingest/recursion');`
- The `@cumulus/ingest/granule.getRenamedS3File` function has been renamed to
  `listVersionedObjects`
- `@cumulus/common.http` has been removed
- `@cumulus/common/http.download` has been removed

### Added

- **CUMULUS-1855**
  - Fixed SyncGranule task to return an empty granules list when given an empty
    (or absent) granules list on input, rather than throwing an exception
- **CUMULUS-1955**
  - Added `@cumulus/aws-client/S3.getObject` to get an AWS S3 object
  - Added `@cumulus/aws-client/S3.waitForObject` to get an AWS S3 object,
    retrying, if necessary
- **CUMULUS-1961**
  - Adds `startTimestamp` and `endTimestamp` parameters to endpoint
    `reconcilationReports`.  Setting these values will filter the returned
    report to cumulus data that falls within the timestamps. It also causes the
    report to be one directional, meaning cumulus is only reconciled with CMR,
    but not the other direction. The Granules will be filtered by their
    `updatedAt` values. Collections are filtered by the updatedAt time of their
    granules, i.e. Collections with granules that are updatedAt a time between
    the time parameters will be returned in the reconciliation reports.
  - Adds `startTimestamp` and `endTimestamp` parameters to create-reconciliation-reports
    lambda function. If either of these params is passed in with a value that can be
    converted to a date object, the inter-platform comparison between Cumulus and CMR will
    be one way.  That is, collections, granules, and files will be filtered by time for
    those found in Cumulus and only those compared to the CMR holdings. For the moment
    there is not enough information to change the internal consistency check, and S3 vs
    Cumulus comparisons are unchanged by the timestamps.
- **CUMULUS-1962**
  - Adds `location` as parameter to `/reconciliationReports` endpoint. Options are `S3`
    resulting in a S3 vs. Cumulus database search or `CMR` resulting in CMR vs. Cumulus database search.
- **CUMULUS-1963**
  - Adds `granuleId` as input parameter to `/reconcilationReports`
    endpoint. Limits inputs parameters to either `collectionId` or `granuleId`
    and will fail to create the report if both are provided.  Adding granuleId
    will find collections in Cumulus by granuleId and compare those one way
    with those in CMR.
  - `/reconciliationReports` now validates any input json before starting the
    async operation and the lambda handler no longer validates input
    parameters.
- **CUMULUS-1964**
  - Reports can now be filtered on provider
- **CUMULUS-1965**
  - Adds `collectionId` parameter to the `/reconcilationReports`
    endpoint. Setting this value will limit the scope of the reconcilation
    report to only the input collectionId when comparing Cumulus and
    CMR. `collectionId` is provided an array of strings e.g. `[shortname___version, shortname2___version2]`
- **CUMULUS-2107**
  - Added a new task, `update-cmr-access-constraints`, that will set access constraints in CMR Metadata.
    Currently supports UMMG-JSON and Echo10XML, where it will configure `AccessConstraints` and
    `RestrictionFlag/RestrictionComment`, respectively.
  - Added an operator doc on how to configure and run the access constraint update workflow, which will update the metadata using the new task, and then publish the updated metadata to CMR.
  - Added an operator doc on bulk operations.
- **CUMULUS-2111**
  - Added variables to `cumulus` module:
    - `tea_api_egress_log_group`
    - `tea_external_api_endpoint`
    - `tea_internal_api_endpoint`
    - `tea_rest_api_id`
    - `tea_rest_api_root_resource_id`
    - `tea_stack_name`
  - Added variables to `distribution` module:
    - `tea_api_egress_log_group`
    - `tea_external_api_endpoint`
    - `tea_internal_api_endpoint`
    - `tea_rest_api_id`
    - `tea_rest_api_root_resource_id`
    - `tea_stack_name`
- **CUMULUS-2112**
  - Added `@cumulus/api/lambdas/internal-reconciliation-report`, so create-reconciliation-report
    lambda can create `Internal` reconciliation report
- **CUMULUS-2116**
  - Added `@cumulus/api/models/granule.unpublishAndDeleteGranule` which
  unpublishes a granule from CMR and deletes it from Cumulus, but does not
  update the record to `published: false` before deletion
- **CUMULUS-2113**
  - Added Granule not found report to reports endpoint
  - Update reports to return breakdown by Granule of files both in DynamoDB and S3
- **CUMULUS-2123**
  - Added `cumulus-rds-tf` DB cluster module to `tf-modules` that adds a
    serverless RDS Aurora/PostgreSQL database cluster to meet the PostgreSQL
    requirements for future releases.
  - Updated the default Cumulus module to take the following new required variables:
    - rds_user_access_secret_arn:
      AWS Secrets Manager secret ARN containing a JSON string of DB credentials
      (containing at least host, password, port as keys)
    - rds_security_group:
      RDS Security Group that provides connection access to the RDS cluster
  - Updated API lambdas and default ECS cluster to add them to the
    `rds_security_group` for database access
- **CUMULUS-2126**
  - The collections endpoint now writes to the RDS database
- **CUMULUS-2127**
  - Added migration to create collections relation for RDS database
- **CUMULUS-2129**
  - Added `data-migration1` Terraform module and Lambda to migrate data from Dynamo to RDS
    - Added support to Lambda for migrating collections data from Dynamo to RDS
- **CUMULUS-2155**
  - Added `rds_connection_heartbeat` to `cumulus` and `data-migration` tf
    modules.  If set to true, this diagnostic variable instructs Core's database
    code to fire off a connection 'heartbeat' query and log the timing/results
    for diagnostic purposes, and retry certain connection timeouts once.
    This option is disabled by default
- **CUMULUS-2156**
  - Support array inputs parameters for `Internal` reconciliation report
- **CUMULUS-2157**
  - Added support to `data-migration1` Lambda for migrating providers data from Dynamo to RDS
    - The migration process for providers will convert any credentials that are stored unencrypted or encrypted with an S3 keypair provider to be encrypted with a KMS key instead
- **CUMULUS-2161**
  - Rules now support an `executionNamePrefix` property. If set, any executions
    triggered as a result of that rule will use that prefix in the name of the
    execution.
  - The `QueueGranules` task now supports an `executionNamePrefix` property. Any
    executions queued by that task will use that prefix in the name of the
    execution. See the
    [example workflow](./example/cumulus-tf/discover_granules_with_execution_name_prefix_workflow.asl.json)
    for usage.
  - The `QueuePdrs` task now supports an `executionNamePrefix` config property.
    Any executions queued by that task will use that prefix in the name of the
    execution. See the
    [example workflow](./example/cumulus-tf/discover_and_queue_pdrs_with_execution_name_prefix_workflow.asl.json)
    for usage.
- **CUMULUS-2162**
  - Adds new report type to `/reconciliationReport` endpoint.  The new report
    is `Granule Inventory`. This report is a CSV file of all the granules in
    the Cumulus DB. This report will eventually replace the existing
    `granules-csv` endpoint which has been deprecated.
- **CUMULUS-2197**
  - Added `ems_deploy` variable to the `cumulus` module. This is set to false by default, except
    for our example deployment, where it is needed for integration tests.

### Changed

- Upgraded version of [TEA](https://github.com/asfadmin/thin-egress-app/) deployed with Cumulus to build 88.
- **CUMULUS-2107**
  - Updated the `applyWorkflow` functionality on the granules endpoint to take a `meta` property to pass into the workflow message.
  - Updated the `BULK_GRANULE` functionality on the granules endpoint to support the above `applyWorkflow` change.
- **CUMULUS-2111**
  - Changed `distribution_api_gateway_stage` variable for `cumulus` module to `tea_api_gateway_stage`
  - Changed `api_gateway_stage` variable for `distribution` module to `tea_api_gateway_stage`
- **CUMULUS-2224**
  - Updated `/reconciliationReport`'s file reconciliation to include `"EXTENDED METADATA"` as a valid CMR relatedUrls Type.

### Fixed

- **CUMULUS-2168**
  - Fixed issue where large number of documents (generally logs) in the
    `cumulus` elasticsearch index results in the collection granule stats
    queries failing for the collections list api endpoint
- **CUMULUS-1955**
  - Due to AWS's eventual consistency model, it was possible for PostToCMR to
    publish an earlier version of a CMR metadata file, rather than the latest
    version created in a workflow.  This fix guarantees that the latest version
    is published, as expected.
- **CUMULUS-1961**
  - Fixed `activeCollections` query only returning 10 results
- **CUMULUS-2201**
  - Fix Reconciliation Report integration test failures by waiting for collections appear
    in es list and ingesting a fake granule xml file to CMR
- **CUMULUS-2015**
  - Reduced concurrency of `QueueGranules` task. That task now has a
    `config.concurrency` option that defaults to `3`.
- **CUMULUS-2116**
  - Fixed a race condition with bulk granule delete causing deleted granules to still appear in Elasticsearch. Granules removed via bulk delete should now be removed from Elasticsearch.
- **CUMULUS-2163**
  - Remove the `public-read` ACL from the `move-granules` task
- **CUMULUS-2164**
  - Fix issue where `cumulus` index is recreated and attached to an alias if it has been previously deleted
- **CUMULUS-2195**
  - Fixed issue with redirect from `/token` not working when using a Cloudfront endpoint to access the Cumulus API with Launchpad authentication enabled. The redirect should now work properly whether you are using a plain API gateway URL or a Cloudfront endpoint pointing at an API gateway URL.
- **CUMULUS-2200**
  - Fixed issue where __in and __not queries were stripping spaces from values

### Deprecated

- **CUMULUS-1955**
  - `@cumulus/aws-client/S3.getS3Object()`
  - `@cumulus/message/Queue.getQueueNameByUrl()`
  - `@cumulus/message/Queue.getQueueName()`
- **CUMULUS-2162**
  - `@cumulus/api/endpoints/granules-csv/list()`

### Removed

- **CUMULUS-2111**
  - Removed `distribution_url` and `distribution_redirect_uri` outputs from the `cumulus` module
  - Removed variables from the `cumulus` module:
    - `distribution_url`
    - `log_api_gateway_to_cloudwatch`
    - `thin_egress_cookie_domain`
    - `thin_egress_domain_cert_arn`
    - `thin_egress_download_role_in_region_arn`
    - `thin_egress_jwt_algo`
    - `thin_egress_jwt_secret_name`
    - `thin_egress_lambda_code_dependency_archive_key`
    - `thin_egress_stack_name`
  - Removed outputs from the `distribution` module:
    - `distribution_url`
    - `internal_tea_api`
    - `rest_api_id`
    - `thin_egress_app_redirect_uri`
  - Removed variables from the `distribution` module:
    - `bucket_map_key`
    - `distribution_url`
    - `log_api_gateway_to_cloudwatch`
    - `thin_egress_cookie_domain`
    - `thin_egress_domain_cert_arn`
    - `thin_egress_download_role_in_region_arn`
    - `thin_egress_jwt_algo`
    - `thin_egress_jwt_secret_name`
    - `thin_egress_lambda_code_dependency_archive_key`
- **CUMULUS-2157**
  - Removed `providerSecretsMigration` and `verifyProviderSecretsMigration` lambdas
- Removed deprecated `@cumulus/sf-sns-report` task
- Removed code:
  - `@cumulus/aws-client/S3.calculateS3ObjectChecksum`
  - `@cumulus/aws-client/S3.getS3ObjectReadStream`
  - `@cumulus/cmrjs.getFullMetadata`
  - `@cumulus/cmrjs.getMetadata`
  - `@cumulus/common/util.isNil`
  - `@cumulus/common/util.isNull`
  - `@cumulus/common/util.isUndefined`
  - `@cumulus/common/util.lookupMimeType`
  - `@cumulus/common/util.mkdtempSync`
  - `@cumulus/common/util.negate`
  - `@cumulus/common/util.noop`
  - `@cumulus/common/util.omit`
  - `@cumulus/common/util.renameProperty`
  - `@cumulus/common/util.sleep`
  - `@cumulus/common/util.thread`
  - `@cumulus/ingest/granule.copyGranuleFile`
  - `@cumulus/ingest/granule.moveGranuleFile`
  - `@cumulus/integration-tests/api/rules.deleteRule`
  - `@cumulus/integration-tests/api/rules.getRule`
  - `@cumulus/integration-tests/api/rules.listRules`
  - `@cumulus/integration-tests/api/rules.postRule`
  - `@cumulus/integration-tests/api/rules.rerunRule`
  - `@cumulus/integration-tests/api/rules.updateRule`
  - `@cumulus/integration-tests/sfnStep.parseStepMessage`
  - `@cumulus/message/Queue.getQueueName`
  - `@cumulus/message/Queue.getQueueNameByUrl`

## v2.0.2+ Backport releases

Release v2.0.1 was the last release on the 2.0.x release series.

Changes after this version on the 2.0.x release series are limited
security/requested feature patches and will not be ported forward to future
releases unless there is a corresponding CHANGELOG entry.

For up-to-date CHANGELOG for the maintenance release branch see
[CHANGELOG.md](https://github.com/nasa/cumulus/blob/release-2.0.x/CHANGELOG.md)
from the 2.0.x branch.

For the most recent release information for the maintenance branch please see
the [release page](https://github.com/nasa/cumulus/releases)

## [v2.0.7] 2020-10-1 - [BACKPORT]

### Fixed

- CVE-2020-7720
  - Updated common `node-forge` dependency to 0.10.0 to address CVE finding

### [v2.0.6] 2020-09-25 - [BACKPORT]

### Fixed

- **CUMULUS-2168**
  - Fixed issue where large number of documents (generally logs) in the
    `cumulus` elasticsearch index results in the collection granule stats
    queries failing for the collections list api endpoint

### [v2.0.5] 2020-09-15 - [BACKPORT]

#### Added

- Added `thin_egress_stack_name` variable to `cumulus` and `distribution` Terraform modules to allow overriding the default Cloudformation stack name used for the `thin-egress-app`. **Please note that if you change/set this value for an existing deployment, it will destroy and re-create your API gateway for the `thin-egress-app`.**

#### Fixed

- Fix collection list queries. Removed fixes to collection stats, which break queries for a large number of granules.

### [v2.0.4] 2020-09-08 - [BACKPORT]

#### Changed

- Upgraded version of [TEA](https://github.com/asfadmin/thin-egress-app/) deployed with Cumulus to build 88.

### [v2.0.3] 2020-09-02 - [BACKPORT]

#### Fixed

- **CUMULUS-1961**
  - Fixed `activeCollections` query only returning 10 results

- **CUMULUS-2039**
  - Fix issue causing SyncGranules task to run out of memory on large granules

#### CODE CHANGES

- The `@cumulus/aws-client/S3.getS3ObjectReadStreamAsync` function has been
  removed. It read the entire S3 object into memory before returning a read
  stream, which could cause Lambdas to run out of memory. Use
  `@cumulus/aws-client/S3.getObjectReadStream` instead.

### [v2.0.2] 2020-08-17 - [BACKPORT]

#### CODE CHANGES

- The `@cumulus/ingest/util.lookupMimeType` function now returns `undefined`
  rather than `null` if the mime type could not be found.
- The `@cumulus/ingest/lock.removeLock` function now returns `undefined`

#### Added

- **CUMULUS-2116**
  - Added `@cumulus/api/models/granule.unpublishAndDeleteGranule` which
  unpublishes a granule from CMR and deletes it from Cumulus, but does not
  update the record to `published: false` before deletion

### Fixed

- **CUMULUS-2116**
  - Fixed a race condition with bulk granule delete causing deleted granules to still appear in Elasticsearch. Granules removed via bulk delete should now be removed from Elasticsearch.

## [v2.0.1] 2020-07-28

### Added

- **CUMULUS-1886**
  - Added `multiple sort keys` support to `@cumulus/api`
- **CUMULUS-2099**
  - `@cumulus/message/Queue.getQueueUrl` to get the queue URL specified in a Cumulus workflow message, if any.

### Fixed

- **[PR 1790](https://github.com/nasa/cumulus/pull/1790)**
  - Fixed bug with request headers in `@cumulus/launchpad-auth` causing Launchpad token requests to fail

## [v2.0.0] 2020-07-23

### BREAKING CHANGES

- Changes to the `@cumulus/api-client` package
  - The `CumulusApiClientError` class must now be imported using
    `const { CumulusApiClientError } = require('@cumulus/api-client/CumulusApiClientError')`
- The `@cumulus/sftp-client/SftpClient` class must now be imported using
  `const { SftpClient } = require('@cumulus/sftp-client');`
- Instances of `@cumulus/ingest/SftpProviderClient` no longer implicitly connect
  when `download`, `list`, or `sync` are called. You must call `connect` on the
  provider client before issuing one of those calls. Failure to do so will
  result in a "Client not connected" exception being thrown.
- Instances of `@cumulus/ingest/SftpProviderClient` no longer implicitly
  disconnect from the SFTP server when `list` is called.
- Instances of `@cumulus/sftp-client/SftpClient` must now be explicitly closed
  by calling `.end()`
- Instances of `@cumulus/sftp-client/SftpClient` no longer implicitly connect to
  the server when `download`, `unlink`, `syncToS3`, `syncFromS3`, and `list` are
  called. You must explicitly call `connect` before calling one of those
  methods.
- Changes to the `@cumulus/common` package
  - `cloudwatch-event.getSfEventMessageObject()` now returns `undefined` if the
    message could not be found or could not be parsed. It previously returned
    `null`.
  - `S3KeyPairProvider.decrypt()` now throws an exception if the bucket
    containing the key cannot be determined.
  - `S3KeyPairProvider.decrypt()` now throws an exception if the stack cannot be
    determined.
  - `S3KeyPairProvider.encrypt()` now throws an exception if the bucket
    containing the key cannot be determined.
  - `S3KeyPairProvider.encrypt()` now throws an exception if the stack cannot be
    determined.
  - `sns-event.getSnsEventMessageObject()` now returns `undefined` if it could
    not be parsed. It previously returned `null`.
  - The `aws` module has been removed.
  - The `BucketsConfig.buckets` property is now read-only and private
  - The `test-utils.validateConfig()` function now resolves to `undefined`
    rather than `true`.
  - The `test-utils.validateInput()` function now resolves to `undefined` rather
    than `true`.
  - The `test-utils.validateOutput()` function now resolves to `undefined`
    rather than `true`.
  - The static `S3KeyPairProvider.retrieveKey()` function has been removed.
- Changes to the `@cumulus/cmrjs` package
  - `@cumulus/cmrjs.constructOnlineAccessUrl()` and
    `@cumulus/cmrjs/cmr-utils.constructOnlineAccessUrl()` previously took a
    `buckets` parameter, which was an instance of
    `@cumulus/common/BucketsConfig`. They now take a `bucketTypes` parameter,
    which is a simple object mapping bucket names to bucket types. Example:
    `{ 'private-1': 'private', 'public-1': 'public' }`
  - `@cumulus/cmrjs.reconcileCMRMetadata()` and
    `@cumulus/cmrjs/cmr-utils.reconcileCMRMetadata()` now take a **required**
    `bucketTypes` parameter, which is a simple object mapping bucket names to
    bucket types. Example: `{ 'private-1': 'private', 'public-1': 'public' }`
  - `@cumulus/cmrjs.updateCMRMetadata()` and
    `@cumulus/cmrjs/cmr-utils.updateCMRMetadata()` previously took an optional
    `inBuckets` parameter, which was an instance of
    `@cumulus/common/BucketsConfig`. They now take a **required** `bucketTypes`
    parameter, which is a simple object mapping bucket names to bucket types.
    Example: `{ 'private-1': 'private', 'public-1': 'public' }`
- The minimum supported version of all published Cumulus packages is now Node
  12.18.0
  - Tasks using the `cumuluss/cumulus-ecs-task` Docker image must be updated to
    `cumuluss/cumulus-ecs-task:1.7.0`. This can be done by updating the `image`
    property of any tasks defined using the `cumulus_ecs_service` Terraform
    module.
- Changes to `@cumulus/aws-client/S3`
  - The signature of the `getObjectSize` function has changed. It now takes a
    params object with three properties:
    - **s3**: an instance of an AWS.S3 object
    - **bucket**
    - **key**
  - The `getObjectSize` function will no longer retry if the object does not
    exist
- **CUMULUS-1861**
  - `@cumulus/message/Collections.getCollectionIdFromMessage` now throws a
    `CumulusMessageError` if `collectionName` and `collectionVersion` are missing
    from `meta.collection`.   Previously this method would return
    `'undefined___undefined'` instead
  - `@cumulus/integration-tests/addCollections` now returns an array of collections that
    were added rather than the count of added collections
- **CUMULUS-1930**
  - The `@cumulus/common/util.uuid()` function has been removed
- **CUMULUS-1955**
  - `@cumulus/aws-client/S3.multipartCopyObject` now returns an object with the
    AWS `etag` of the destination object
  - `@cumulus/ingest/S3ProviderClient.list` now sets a file object's `path`
    property to `undefined` instead of `null` when the file is at the top level
    of its bucket
  - The `sync` methods of the following classes in the `@cumulus/ingest` package
    now return an object with the AWS `s3uri` and `etag` of the destination file
    (they previously returned only a string representing the S3 URI)
    - `FtpProviderClient`
    - `HttpProviderClient`
    - `S3ProviderClient`
    - `SftpProviderClient`
- **CUMULUS-1958**
  - The following methods exported from `@cumulus/cmr-js/cmr-utils` were made
    async, and added distributionBucketMap as a parameter:
    - constructOnlineAccessUrl
    - generateFileUrl
    - reconcileCMRMetadata
    - updateCMRMetadata
- **CUMULUS-1969**
  - The `DiscoverPdrs` task now expects `provider_path` to be provided at
    `event.config.provider_path`, not `event.config.collection.provider_path`
  - `event.config.provider_path` is now a required parameter of the
    `DiscoverPdrs` task
  - `event.config.collection` is no longer a parameter to the `DiscoverPdrs`
    task
  - Collections no longer support the `provider_path` property. The tasks that
    relied on that property are now referencing `config.meta.provider_path`.
    Workflows should be updated accordingly.
- **CUMULUS-1977**
  - Moved bulk granule deletion endpoint from `/bulkDelete` to
    `/granules/bulkDelete`
- **CUMULUS-1991**
  - Updated CMR metadata generation to use "Download file.hdf" (where `file.hdf` is the filename of the given resource) as the resource description instead of "File to download"
  - CMR metadata updates now respect changes to resource descriptions (previously only changes to resource URLs were respected)

### MIGRATION STEPS

- Due to an issue with the AWS API Gateway and how the Thin Egress App Cloudformation template applies updates, you may need to redeploy your
  `thin-egress-app-EgressGateway` manually as a one time migration step.    If your deployment fails with an
  error similar to:

  ```bash
  Error: Lambda function (<stack>-tf-TeaCache) returned error: ({"errorType":"HTTPError","errorMessage":"Response code 404 (Not Found)"})
  ```

  Then follow the [AWS
  instructions](https://docs.aws.amazon.com/apigateway/latest/developerguide/how-to-deploy-api-with-console.html)
  to `Redeploy a REST API to a stage` for your egress API and re-run `terraform
  apply`.

### Added

- **CUMULUS-2081**
  - Add Integrator Guide section for onboarding
  - Add helpful tips documentation

- **CUMULUS-1902**
  - Add Common Use Cases section under Operator Docs

- **CUMULUS-2058**
  - Added `lambda_processing_role_name` as an output from the `cumulus` module
    to provide the processing role name
- **CUMULUS-1417**
  - Added a `checksumFor` property to collection `files` config. Set this
    property on a checksum file's definition matching the `regex` of the target
    file. More details in the ['Data Cookbooks
    Setup'](https://nasa.github.io/cumulus/docs/next/data-cookbooks/setup)
    documentation.
  - Added `checksumFor` validation to collections model.
- **CUMULUS-1956**
  - Added `@cumulus/earthata-login-client` package
  - The `/s3credentials` endpoint that is deployed as part of distribution now
    supports authentication using tokens created by a different application. If
    a request contains the `EDL-ClientId` and `EDL-Token` headers,
    authentication will be handled using that token rather than attempting to
    use OAuth.
  - `@cumulus/earthata-login-client.getTokenUsername()` now accepts an
    `xRequestId` argument, which will be included as the `X-Request-Id` header
    when calling Earthdata Login.
  - If the `s3Credentials` endpoint is invoked with an EDL token and an
    `X-Request-Id` header, that `X-Request-Id` header will be forwarded to
    Earthata Login.
- **CUMULUS-1957**
  - If EDL token authentication is being used, and the `EDL-Client-Name` header
    is set, `@the-client-name` will be appended to the end of the Earthdata
    Login username that is used as the `RoleSessionName` of the temporary IAM
    credentials. This value will show up in the AWS S3 server access logs.
- **CUMULUS-1958**
  - Add the ability for users to specify a `bucket_map_key` to the `cumulus`
    terraform module as an override for the default .yaml values that are passed
    to TEA by Core.    Using this option *requires* that each configured
    Cumulus 'distribution' bucket (e.g. public/protected buckets) have a single
    TEA mapping.  Multiple maps per bucket are not supported.
  - Updated Generating a distribution URL, the MoveGranules task and all CMR
    reconciliation functionality to utilize the TEA bucket map override.
  - Updated deploy process to utilize a bootstrap 'tea-map-cache' lambda that
    will, after deployment of Cumulus Core's TEA instance, query TEA for all
    protected/public buckets and generate a mapping configuration used
    internally by Core.  This object is also exposed as an output of the Cumulus
    module as `distribution_bucket_map`.
- **CUMULUS-1961**
  - Replaces DynamoDB for Elasticsearch for reconciliationReportForCumulusCMR
    comparisons between Cumulus and CMR.
- **CUMULUS-1970**
  - Created the `add-missing-file-checksums` workflow task
  - Added `@cumulus/aws-client/S3.calculateObjectHash()` function
  - Added `@cumulus/aws-client/S3.getObjectReadStream()` function
- **CUMULUS-1887**
  - Add additional fields to the granule CSV download file
- **CUMULUS-2019**
  - Add `infix` search to es query builder `@cumulus/api/es/es/queries` to
    support partial matching of the keywords

### Changed

- **CUMULUS-2032**
  - Updated @cumulus/ingest/HttpProviderClient to utilize a configuration key
    `httpListTimeout` to set the default timeout for discovery HTTP/HTTPS
    requests, and updates the default for the provider to 5 minutes (300 seconds).
  - Updated the DiscoverGranules and DiscoverPDRs tasks to utilize the updated
    configuration value if set via workflow config, and updates the default for
    these tasks to 5 minutes (300 seconds).

- **CUMULUS-176**
  - The API will now respond with a 400 status code when a request body contains
    invalid JSON. It had previously returned a 500 status code.
- **CUMULUS-1861**
  - Updates Rule objects to no longer require a collection.
  - Changes the DLQ behavior for `sfEventSqsToDbRecords` and
    `sfEventSqsToDbRecordsInputQueue`. Previously failure to write a database
    record would result in lambda success, and an error log in the CloudWatch
    logs.   The lambda has been updated to manually add a record to
    the `sfEventSqsToDbRecordsDeadLetterQueue` if the granule, execution, *or*
    pdr record fails to write, in addition to the previous error logging.
- **CUMULUS-1956**
  - The `/s3credentials` endpoint that is deployed as part of distribution now
    supports authentication using tokens created by a different application. If
    a request contains the `EDL-ClientId` and `EDL-Token` headers,
    authentication will be handled using that token rather than attempting to
    use OAuth.
- **CUMULUS-1977**
  - API endpoint POST `/granules/bulk` now returns a 202 status on a successful
    response instead of a 200 response
  - API endpoint DELETE `/granules/<granule-id>` now returns a 404 status if the
    granule record was already deleted
  - `@cumulus/api/models/Granule.update()` now returns the updated granule
    record
  - Implemented POST `/granules/bulkDelete` API endpoint to support deleting
    granules specified by ID or returned by the provided query in the request
    body. If the request is successful, the endpoint returns the async operation
    ID that has been started to remove the granules.
    - To use a query in the request body, your deployment must be
      [configured to access the Elasticsearch host for ESDIS metrics](https://nasa.github.io/cumulus/docs/additional-deployment-options/cloudwatch-logs-delivery#esdis-metrics)
      in your environment
  - Added `@cumulus/api/models/Granule.getRecord()` method to return raw record
    from DynamoDB
  - Added `@cumulus/api/models/Granule.delete()` method which handles deleting
    the granule record from DynamoDB and the granule files from S3
- **CUMULUS-1982**
  - The `globalConnectionLimit` property of providers is now optional and
    defaults to "unlimited"
- **CUMULUS-1997**
  - Added optional `launchpad` configuration to `@cumulus/hyrax-metadata-updates` task config schema.
- **CUMULUS-1991**
  - `@cumulus/cmrjs/src/cmr-utils/constructOnlineAccessUrls()` now throws an error if `cmrGranuleUrlType = "distribution"` and no distribution endpoint argument is provided
- **CUMULUS-2011**
  - Reconciliation reports are now generated within an AsyncOperation
- **CUMULUS-2016**
  - Upgrade TEA to version 79

### Fixed

- **CUMULUS-1991**
  - Added missing `DISTRIBUTION_ENDPOINT` environment variable for API lambdas. This environment variable is required for API requests to move granules.

- **CUMULUS-1961**
  - Fixed granules and executions query params not getting sent to API in granule list operation in `@cumulus/api-client`

### Deprecated

- `@cumulus/aws-client/S3.calculateS3ObjectChecksum()`
- `@cumulus/aws-client/S3.getS3ObjectReadStream()`
- `@cumulus/common/log.convertLogLevel()`
- `@cumulus/collection-config-store`
- `@cumulus/common/util.sleep()`

- **CUMULUS-1930**
  - `@cumulus/common/log.convertLogLevel()`
  - `@cumulus/common/util.isNull()`
  - `@cumulus/common/util.isUndefined()`
  - `@cumulus/common/util.negate()`
  - `@cumulus/common/util.noop()`
  - `@cumulus/common/util.isNil()`
  - `@cumulus/common/util.renameProperty()`
  - `@cumulus/common/util.lookupMimeType()`
  - `@cumulus/common/util.thread()`
  - `@cumulus/common/util.mkdtempSync()`

### Removed

- The deprecated `@cumulus/common.bucketsConfigJsonObject` function has been
  removed
- The deprecated `@cumulus/common.CollectionConfigStore` class has been removed
- The deprecated `@cumulus/common.concurrency` module has been removed
- The deprecated `@cumulus/common.constructCollectionId` function has been
  removed
- The deprecated `@cumulus/common.launchpad` module has been removed
- The deprecated `@cumulus/common.LaunchpadToken` class has been removed
- The deprecated `@cumulus/common.Semaphore` class has been removed
- The deprecated `@cumulus/common.stringUtils` module has been removed
- The deprecated `@cumulus/common/aws.cloudwatchlogs` function has been removed
- The deprecated `@cumulus/common/aws.deleteS3Files` function has been removed
- The deprecated `@cumulus/common/aws.deleteS3Object` function has been removed
- The deprecated `@cumulus/common/aws.dynamodb` function has been removed
- The deprecated `@cumulus/common/aws.dynamodbDocClient` function has been
  removed
- The deprecated `@cumulus/common/aws.getExecutionArn` function has been removed
- The deprecated `@cumulus/common/aws.headObject` function has been removed
- The deprecated `@cumulus/common/aws.listS3ObjectsV2` function has been removed
- The deprecated `@cumulus/common/aws.parseS3Uri` function has been removed
- The deprecated `@cumulus/common/aws.promiseS3Upload` function has been removed
- The deprecated `@cumulus/common/aws.recursivelyDeleteS3Bucket` function has
  been removed
- The deprecated `@cumulus/common/aws.s3CopyObject` function has been removed
- The deprecated `@cumulus/common/aws.s3ObjectExists` function has been removed
- The deprecated `@cumulus/common/aws.s3PutObject` function has been removed
- The deprecated `@cumulus/common/bucketsConfigJsonObject` function has been
  removed
- The deprecated `@cumulus/common/CloudWatchLogger` class has been removed
- The deprecated `@cumulus/common/collection-config-store.CollectionConfigStore`
  class has been removed
- The deprecated `@cumulus/common/collection-config-store.constructCollectionId`
  function has been removed
- The deprecated `@cumulus/common/concurrency.limit` function has been removed
- The deprecated `@cumulus/common/concurrency.mapTolerant` function has been
  removed
- The deprecated `@cumulus/common/concurrency.promiseUrl` function has been
  removed
- The deprecated `@cumulus/common/concurrency.toPromise` function has been
  removed
- The deprecated `@cumulus/common/concurrency.unless` function has been removed
- The deprecated `@cumulus/common/config.parseConfig` function has been removed
- The deprecated `@cumulus/common/config.resolveResource` function has been
  removed
- The deprecated `@cumulus/common/DynamoDb.get` function has been removed
- The deprecated `@cumulus/common/DynamoDb.scan` function has been removed
- The deprecated `@cumulus/common/FieldPattern` class has been removed
- The deprecated `@cumulus/common/launchpad.getLaunchpadToken` function has been
  removed
- The deprecated `@cumulus/common/launchpad.validateLaunchpadToken` function has
  been removed
- The deprecated `@cumulus/common/LaunchpadToken` class has been removed
- The deprecated `@cumulus/common/message.buildCumulusMeta` function has been
  removed
- The deprecated `@cumulus/common/message.buildQueueMessageFromTemplate`
  function has been removed
- The deprecated `@cumulus/common/message.getCollectionIdFromMessage` function
  has been removed
- The deprecated `@cumulus/common/message.getMaximumExecutions` function has
  been removed
- The deprecated `@cumulus/common/message.getMessageExecutionArn` function has
  been removed
- The deprecated `@cumulus/common/message.getMessageExecutionName` function has
  been removed
- The deprecated `@cumulus/common/message.getMessageFromTemplate` function has
  been removed
- The deprecated `@cumulus/common/message.getMessageGranules` function has been
  removed
- The deprecated `@cumulus/common/message.getMessageStateMachineArn` function
  has been removed
- The deprecated `@cumulus/common/message.getQueueName` function has been
  removed
- The deprecated `@cumulus/common/message.getQueueNameByUrl` function has been
  removed
- The deprecated `@cumulus/common/message.hasQueueAndExecutionLimit` function
  has been removed
- The deprecated `@cumulus/common/Semaphore` class has been removed
- The deprecated `@cumulus/common/string.globalReplace` function has been removed
- The deprecated `@cumulus/common/string.isNonEmptyString` function has been
  removed
- The deprecated `@cumulus/common/string.isValidHostname` function has been
  removed
- The deprecated `@cumulus/common/string.match` function has been removed
- The deprecated `@cumulus/common/string.matches` function has been removed
- The deprecated `@cumulus/common/string.replace` function has been removed
- The deprecated `@cumulus/common/string.toLower` function has been removed
- The deprecated `@cumulus/common/string.toUpper` function has been removed
- The deprecated `@cumulus/common/testUtils.getLocalstackEndpoint` function has been removed
- The deprecated `@cumulus/common/util.setErrorStack` function has been removed
- The `@cumulus/common/util.uuid` function has been removed
- The deprecated `@cumulus/common/workflows.getWorkflowArn` function has been
  removed
- The deprecated `@cumulus/common/workflows.getWorkflowFile` function has been
  removed
- The deprecated `@cumulus/common/workflows.getWorkflowList` function has been
  removed
- The deprecated `@cumulus/common/workflows.getWorkflowTemplate` function has
  been removed
- `@cumulus/aws-client/StepFunctions.toSfnExecutionName()`
- `@cumulus/aws-client/StepFunctions.fromSfnExecutionName()`
- `@cumulus/aws-client/StepFunctions.getExecutionArn()`
- `@cumulus/aws-client/StepFunctions.getExecutionUrl()`
- `@cumulus/aws-client/StepFunctions.getStateMachineArn()`
- `@cumulus/aws-client/StepFunctions.pullStepFunctionEvent()`
- `@cumulus/common/test-utils/throttleOnce()`
- `@cumulus/integration-tests/api/distribution.invokeApiDistributionLambda()`
- `@cumulus/integration-tests/api/distribution.getDistributionApiRedirect()`
- `@cumulus/integration-tests/api/distribution.getDistributionApiFileStream()`

## [v1.24.0] 2020-06-03

### BREAKING CHANGES

- **CUMULUS-1969**
  - The `DiscoverPdrs` task now expects `provider_path` to be provided at
    `event.config.provider_path`, not `event.config.collection.provider_path`
  - `event.config.provider_path` is now a required parameter of the
    `DiscoverPdrs` task
  - `event.config.collection` is no longer a parameter to the `DiscoverPdrs`
    task
  - Collections no longer support the `provider_path` property. The tasks that
    relied on that property are now referencing `config.meta.provider_path`.
    Workflows should be updated accordingly.

- **CUMULUS-1997**
  - `@cumulus/cmr-client/CMRSearchConceptQueue` parameters have been changed to take a `cmrSettings` object containing clientId, provider, and auth information. This can be generated using `@cumulus/cmrjs/cmr-utils/getCmrSettings`. The `cmrEnvironment` variable has been removed.

### Added

- **CUMULUS-1800**
  - Added task configuration setting named `syncChecksumFiles` to the
    SyncGranule task. This setting is `false` by default, but when set to
    `true`, all checksum files associated with data files that are downloaded
    will be downloaded as well.
- **CUMULUS-1952**
  - Updated HTTP(S) provider client to accept username/password for Basic authorization. This change adds support for Basic Authorization such as Earthdata login redirects to ingest (i.e. as implemented in SyncGranule), but not to discovery (i.e. as implemented in DiscoverGranules). Discovery still expects the provider's file system to be publicly accessible, but not the individual files and their contents.
  - **NOTE**: Using this in combination with the HTTP protocol may expose usernames and passwords to intermediary network entities. HTTPS is highly recommended.
- **CUMULUS-1997**
  - Added optional `launchpad` configuration to `@cumulus/hyrax-metadata-updates` task config schema.

### Fixed

- **CUMULUS-1997**
  - Updated all CMR operations to use configured authentication scheme
- **CUMULUS-2010**
  - Updated `@cumulus/api/launchpadSaml` to support multiple userGroup attributes from the SAML response

## [v1.23.2] 2020-05-22

### BREAKING CHANGES

- Updates to the Cumulus archive API:
  - All endpoints now return a `401` response instead of a `403` for any request where the JWT passed as a Bearer token is invalid.
  - POST `/refresh` and DELETE `/token/<token>` endpoints now return a `401` response for requests with expired tokens

- **CUMULUS-1894**
  - `@cumulus/ingest/granule.handleDuplicateFile()`
    - The `copyOptions` parameter has been removed
    - An `ACL` parameter has been added
  - `@cumulus/ingest/granule.renameS3FileWithTimestamp()`
    - Now returns `undefined`

- **CUMULUS-1896**
  Updated all Cumulus core lambdas to utilize the new message adapter streaming interface via [cumulus-message-adapter-js v1.2.0](https://github.com/nasa/cumulus-message-adapter-js/releases/tag/v1.2.0).   Users of this version of Cumulus (or later) must utilize version 1.3.0 or greater of the [cumulus-message-adapter](https://github.com/nasa/cumulus-message-adapter) to support core lambdas.

- **CUMULUS-1912**
  - `@cumulus/api` reconciliationReports list endpoint returns a list of reconciliationReport records instead of S3Uri.

- **CUMULUS-1969**
  - The `DiscoverGranules` task now expects `provider_path` to be provided at
    `event.config.provider_path`, not `event.config.collection.provider_path`
  - `config.provider_path` is now a required parameter of the `DiscoverGranules`
    task

### MIGRATION STEPS

- To take advantage of the new TTL-based access token expiration implemented in CUMULUS-1777 (see notes below) and clear out existing records in your access tokens table, do the following:
  1. Log out of any active dashboard sessions
  2. Use the AWS console or CLI to delete your `<prefix>-AccessTokensTable` DynamoDB table
  3. [Re-deploy your `data-persistence` module](https://nasa.github.io/cumulus/docs/deployment/upgrade-readme#update-data-persistence-resources), which should re-create the `<prefix>-AccessTokensTable` DynamoDB table
  4. Return to using the Cumulus API/dashboard as normal
- This release requires the Cumulus Message Adapter layer deployed with Cumulus Core to be at least 1.3.0, as the core lambdas have updated to [cumulus-message-adapter-js v1.2.0](https://github.com/nasa/cumulus-message-adapter-js/releases/tag/v1.2.0) and the new CMA interface.  As a result, users should:
  1. Follow the [Cumulus Message Adapter (CMA) deployment instructions](https://nasa.github.io/cumulus/docs/deployment/deployment-readme#deploy-the-cumulus-message-adapter-layer) and install a CMA layer version >=1.3.0
  2. If you are using any custom Node.js Lambdas in your workflows **and** the Cumulus CMA layer/`cumulus-message-adapter-js`, you must update your lambda to use [cumulus-message-adapter-js v1.2.0](https://github.com/nasa/cumulus-message-adapter-js/releases/tag/v1.2.0) and follow the migration instructions in the release notes. Prior versions of `cumulus-message-adapter-js` are not compatible with CMA >= 1.3.0.
- Migrate existing s3 reconciliation report records to database (CUMULUS-1911):
  - After update your `data persistence` module and Cumulus resources, run the command:

  ```bash
  ./node_modules/.bin/cumulus-api migrate --stack `<your-terraform-deployment-prefix>` --migrationVersion migration5
  ```

### Added

- Added a limit for concurrent Elasticsearch requests when doing an index from database operation
- Added the `es_request_concurrency` parameter to the archive and cumulus Terraform modules

- **CUMULUS-1995**
  - Added the `es_index_shards` parameter to the archive and cumulus Terraform modules to configure the number of shards for the ES index
    - If you have an existing ES index, you will need to [reindex](https://nasa.github.io/cumulus-api/#reindex) and then [change index](https://nasa.github.io/cumulus-api/#change-index) to take advantage of shard updates

- **CUMULUS-1894**
  - Added `@cumulus/aws-client/S3.moveObject()`

- **CUMULUS-1911**
  - Added ReconciliationReports table
  - Updated CreateReconciliationReport lambda to save Reconciliation Report records to database
  - Updated dbIndexer and IndexFromDatabase lambdas to index Reconciliation Report records to Elasticsearch
  - Added migration_5 to migrate existing s3 reconciliation report records to database and Elasticsearch
  - Updated `@cumulus/api` package, `tf-modules/archive` and `tf-modules/data-persistence` Terraform modules

- **CUMULUS-1916**
  - Added util function for seeding reconciliation reports when running API locally in dashboard

### Changed

- **CUMULUS-1777**
  - The `expirationTime` property is now a **required field** of the access tokens model.
  - Updated the `AccessTokens` table to set a [TTL](https://docs.aws.amazon.com/amazondynamodb/latest/developerguide/howitworks-ttl.html) on the `expirationTime` field in `tf-modules/data-persistence/dynamo.tf`. As a result, access token records in this table whose `expirationTime` has passed should be **automatically deleted by DynamoDB**.
  - Updated all code creating access token records in the Dynamo `AccessTokens` table to set the `expirationTime` field value in seconds from the epoch.
- **CUMULUS-1912**
  - Updated reconciliationReports endpoints to query against Elasticsearch, delete report from both database and s3
  - Added `@cumulus/api-client/reconciliationReports`
- **CUMULUS-1999**
  - Updated `@cumulus/common/util.deprecate()` so that only a single deprecation notice is printed for each name/version combination

### Fixed

- **CUMULUS-1894**
  - The `SyncGranule` task can now handle files larger than 5 GB
- **CUMULUS-1987**
  - `Remove granule from CMR` operation in `@cumulus/api` now passes token to CMR when fetching granule metadata, allowing removal of private granules
- **CUMULUS-1993**
  - For a given queue, the `sqs-message-consumer` Lambda will now only schedule workflows for rules matching the queue **and the collection information in each queue message (if any)**
    - The consumer also now only reads each queue message **once per Lambda invocation**, whereas previously each message was read **once per queue rule per Lambda invocation**
  - Fixed bug preventing the deletion of multiple SNS rules that share the same SNS topic

### Deprecated

- **CUMULUS-1894**
  - `@cumulus/ingest/granule.copyGranuleFile()`
  - `@cumulus/ingest/granule.moveGranuleFile()`

- **CUMULUS-1987** - Deprecated the following functions:
  - `@cumulus/cmrjs/getMetadata(cmrLink)` -> `@cumulus/cmr-client/CMR.getGranuleMetadata(cmrLink)`
  - `@cumulus/cmrjs/getFullMetadata(cmrLink)`

## [v1.22.1] 2020-05-04

**Note**: v1.22.0 was not released as a package due to npm/release concerns.  Users upgrading to 1.22.x should start with 1.22.1

### Added

- **CUMULUS-1894**
  - Added `@cumulus/aws-client/S3.multipartCopyObject()`
- **CUMULUS-408**
  - Added `certificateUri` field to provider schema. This optional field allows operators to specify an S3 uri to a CA bundle to use for HTTPS requests.
- **CUMULUS-1787**
  - Added `collections/active` endpoint for returning collections with active granules in `@cumulus/api`
- **CUMULUS-1799**
  - Added `@cumulus/common/stack.getBucketsConfigKey()` to return the S3 key for the buckets config object
  - Added `@cumulus/common/workflows.getWorkflowFileKey()` to return the S3 key for a workflow definition object
  - Added `@cumulus/common/workflows.getWorkflowsListKeyPrefix()` to return the S3 key prefix for objects containing workflow definitions
  - Added `@cumulus/message` package containing utilities for building and parsing Cumulus messages
- **CUMULUS-1850**
  - Added `@cumulus/aws-client/Kinesis.describeStream()` to get a Kinesis stream description
- **CUMULUS-1853**
  - Added `@cumulus/integration-tests/collections.createCollection()`
  - Added `@cumulus/integration-tests/executions.findExecutionArn()`
  - Added `@cumulus/integration-tests/executions.getExecutionWithStatus()`
  - Added `@cumulus/integration-tests/granules.getGranuleWithStatus()`
  - Added `@cumulus/integration-tests/providers.createProvider()`
  - Added `@cumulus/integration-tests/rules.createOneTimeRule()`

### Changed

- **CUMULUS-1682**
  - Moved all `@cumulus/ingest/parse-pdr` code into the `parse-pdr` task as it had become tightly coupled with that task's handler and was not used anywhere else. Unit tests also restored.
- **CUMULUS-1820**
  - Updated the Thin Egress App module used in `tf-modules/distribution/main.tf` to build 74. [See the release notes](https://github.com/asfadmin/thin-egress-app/releases/tag/tea-build.74).
- **CUMULUS-1852**
  - Updated POST endpoints for `/collections`, `/providers`, and `/rules` to log errors when returning a 500 response
  - Updated POST endpoint for `/collections`:
    - Return a 400 response when the `name` or `version` fields are missing
    - Return a 409 response if the collection already exists
    - Improved error messages to be more explicit
  - Updated POST endpoint for `/providers`:
    - Return a 400 response if the `host` field value is invalid
    - Return a 409 response if the provider already exists
  - Updated POST endpoint for `/rules`:
    - Return a 400 response if rule `name` is invalid
    - Return a 400 response if rule `type` is invalid
- **CUMULUS-1891**
  - Updated the following endpoints using async operations to return a 503 error if the ECS task  cannot be started and a 500 response for a non-specific error:
    - POST `/replays`
    - POST `/bulkDelete`
    - POST `/elasticsearch/index-from-database`
    - POST `/granules/bulk`

### Fixed

- **CUMULUS-408**
  - Fixed HTTPS discovery and ingest.

- **CUMULUS-1850**
  - Fixed a bug in Kinesis event processing where the message consumer would not properly filter available rules based on the collection information in the event and the Kinesis stream ARN

- **CUMULUS-1853**
  - Fixed a bug where attempting to create a rule containing a payload property
    would fail schema validation.

- **CUMULUS-1854**
  - Rule schema is validated before starting workflows or creating event source mappings

- **CUMULUS-1974**
  - Fixed @cumulus/api webpack config for missing underscore object due to underscore update

- **CUMULUS-2210**
  - Fixed `cmr_oauth_provider` variable not being propagated to reconciliation reports

### Deprecated

- **CUMULUS-1799** - Deprecated the following code. For cases where the code was moved into another package, the new code location is noted:
  - `@cumulus/aws-client/StepFunctions.fromSfnExecutionName()`
  - `@cumulus/aws-client/StepFunctions.toSfnExecutionName()`
  - `@cumulus/aws-client/StepFunctions.getExecutionArn()` -> `@cumulus/message/Executions.buildExecutionArn()`
  - `@cumulus/aws-client/StepFunctions.getExecutionUrl()` -> `@cumulus/message/Executions.getExecutionUrlFromArn()`
  - `@cumulus/aws-client/StepFunctions.getStateMachineArn()` -> `@cumulus/message/Executions.getStateMachineArnFromExecutionArn()`
  - `@cumulus/aws-client/StepFunctions.pullStepFunctionEvent()` -> `@cumulus/message/StepFunctions.pullStepFunctionEvent()`
  - `@cumulus/common/bucketsConfigJsonObject()`
  - `@cumulus/common/CloudWatchLogger`
  - `@cumulus/common/collection-config-store/CollectionConfigStore` -> `@cumulus/collection-config-store`
  - `@cumulus/common/collection-config-store.constructCollectionId()` -> `@cumulus/message/Collections.constructCollectionId`
  - `@cumulus/common/concurrency.limit()`
  - `@cumulus/common/concurrency.mapTolerant()`
  - `@cumulus/common/concurrency.promiseUrl()`
  - `@cumulus/common/concurrency.toPromise()`
  - `@cumulus/common/concurrency.unless()`
  - `@cumulus/common/config.buildSchema()`
  - `@cumulus/common/config.parseConfig()`
  - `@cumulus/common/config.resolveResource()`
  - `@cumulus/common/config.resourceToArn()`
  - `@cumulus/common/FieldPattern`
  - `@cumulus/common/launchpad.getLaunchpadToken()` -> `@cumulus/launchpad-auth/index.getLaunchpadToken()`
  - `@cumulus/common/LaunchpadToken` -> `@cumulus/launchpad-auth/LaunchpadToken`
  - `@cumulus/common/launchpad.validateLaunchpadToken()` -> `@cumulus/launchpad-auth/index.validateLaunchpadToken()`
  - `@cumulus/common/message.buildCumulusMeta()` -> `@cumulus/message/Build.buildCumulusMeta()`
  - `@cumulus/common/message.buildQueueMessageFromTemplate()` -> `@cumulus/message/Build.buildQueueMessageFromTemplate()`
  - `@cumulus/common/message.getCollectionIdFromMessage()` -> `@cumulus/message/Collections.getCollectionIdFromMessage()`
  - `@cumulus/common/message.getMessageExecutionArn()` -> `@cumulus/message/Executions.getMessageExecutionArn()`
  - `@cumulus/common/message.getMessageExecutionName()` -> `@cumulus/message/Executions.getMessageExecutionName()`
  - `@cumulus/common/message.getMaximumExecutions()` -> `@cumulus/message/Queue.getMaximumExecutions()`
  - `@cumulus/common/message.getMessageFromTemplate()`
  - `@cumulus/common/message.getMessageStateMachineArn()` -> `@cumulus/message/Executions.getMessageStateMachineArn()`)
  - `@cumulus/common/message.getMessageGranules()` -> `@cumulus/message/Granules.getMessageGranules()`
  - `@cumulus/common/message.getQueueNameByUrl()` -> `@cumulus/message/Queue.getQueueNameByUrl()`
  - `@cumulus/common/message.getQueueName()` -> `@cumulus/message/Queue.getQueueName()`)
  - `@cumulus/common/message.hasQueueAndExecutionLimit()` -> `@cumulus/message/Queue.hasQueueAndExecutionLimit()`
  - `@cumulus/common/Semaphore`
  - `@cumulus/common/test-utils.throttleOnce()`
  - `@cumulus/common/workflows.getWorkflowArn()`
  - `@cumulus/common/workflows.getWorkflowFile()`
  - `@cumulus/common/workflows.getWorkflowList()`
  - `@cumulus/common/workflows.getWorkflowTemplate()`
  - `@cumulus/integration-tests/sfnStep/SfnStep.parseStepMessage()` -> `@cumulus/message/StepFunctions.parseStepMessage()`
- **CUMULUS-1858** - Deprecated the following functions.
  - `@cumulus/common/string.globalReplace()`
  - `@cumulus/common/string.isNonEmptyString()`
  - `@cumulus/common/string.isValidHostname()`
  - `@cumulus/common/string.match()`
  - `@cumulus/common/string.matches()`
  - `@cumulus/common/string.replace()`
  - `@cumulus/common/string.toLower()`
  - `@cumulus/common/string.toUpper()`

### Removed

- **CUMULUS-1799**: Deprecated code removals:
  - Removed from `@cumulus/common/aws`:
    - `pullStepFunctionEvent()`
  - Removed `@cumulus/common/sfnStep`
  - Removed `@cumulus/common/StepFunctions`

## [v1.21.0] 2020-03-30

### PLEASE NOTE

- **CUMULUS-1762**: the `messageConsumer` for `sns` and `kinesis`-type rules now fetches
  the collection information from the message. You should ensure that your rule's collection
  name and version match what is in the message for these ingest messages to be processed.
  If no matching rule is found, an error will be thrown and logged in the
  `messageConsumer` Lambda function's log group.

### Added

- **CUMULUS-1629**`
  - Updates discover-granules task to respect/utilize duplicateHandling configuration such that
    - skip:               Duplicates will be filtered from the granule list
    - error:              Duplicates encountered will result in step failure
    - replace, version:   Duplicates will be ignored and handled as normal.
  - Adds a new copy of the API lambda `PrivateApiLambda()` which is configured to not require authentication. This Lambda is not connected to an API gateway
  - Adds `@cumulus/api-client` with functions for use by workflow lambdas to call the API when needed

- **CUMULUS-1732**
  - Added Python task/activity workflow and integration test (`PythonReferenceSpec`) to test `cumulus-message-adapter-python`and `cumulus-process-py` integration.
- **CUMULUS-1795**
  - Added an IAM policy on the Cumulus EC2 creation to enable SSM when the `deploy_to_ngap` flag is true

### Changed

- **CUMULUS-1762**
  - the `messageConsumer` for `sns` and `kinesis`-type rules now fetches the collection
    information from the message.

### Deprecated

- **CUMULUS-1629**
  - Deprecate `granulesApi`, `rulesApi`, `emsApi`, `executionsAPI` from `@cumulus/integration-test/api` in favor of code moved to `@cumulus/api-client`

### Removed

- **CUMULUS-1799**: Deprecated code removals
  - Removed deprecated method `@cumulus/api/models/Granule.createGranulesFromSns()`
  - Removed deprecated method `@cumulus/api/models/Granule.removeGranuleFromCmr()`
  - Removed from `@cumulus/common/aws`:
    - `apigateway()`
    - `buildS3Uri()`
    - `calculateS3ObjectChecksum()`
    - `cf()`
    - `cloudwatch()`
    - `cloudwatchevents()`
    - `cloudwatchlogs()`
    - `createAndWaitForDynamoDbTable()`
    - `createQueue()`
    - `deleteSQSMessage()`
    - `describeCfStackResources()`
    - `downloadS3File()`
    - `downloadS3Files()`
    - `DynamoDbSearchQueue` class
    - `dynamodbstreams()`
    - `ec2()`
    - `ecs()`
    - `fileExists()`
    - `findResourceArn()`
    - `fromSfnExecutionName()`
    - `getFileBucketAndKey()`
    - `getJsonS3Object()`
    - `getQueueUrl()`
    - `getObjectSize()`
    - `getS3ObjectReadStream()`
    - `getSecretString()`
    - `getStateMachineArn()`
    - `headObject()`
    - `isThrottlingException()`
    - `kinesis()`
    - `lambda()`
    - `listS3Objects()`
    - `promiseS3Upload()`
    - `publishSnsMessage()`
    - `putJsonS3Object()`
    - `receiveSQSMessages()`
    - `s3CopyObject()`
    - `s3GetObjectTagging()`
    - `s3Join()`
    - `S3ListObjectsV2Queue` class
    - `s3TagSetToQueryString()`
    - `s3PutObjectTagging()`
    - `secretsManager()`
    - `sendSQSMessage()`
    - `sfn()`
    - `sns()`
    - `sqs()`
    - `sqsQueueExists()`
    - `toSfnExecutionName()`
    - `uploadS3FileStream()`
    - `uploadS3Files()`
    - `validateS3ObjectChecksum()`
  - Removed `@cumulus/common/CloudFormationGateway` class
  - Removed `@cumulus/common/concurrency/Mutex` class
  - Removed `@cumulus/common/errors`
  - Removed `@cumulus/common/sftp`
  - Removed `@cumulus/common/string.unicodeEscape`
  - Removed `@cumulus/cmrjs/cmr-utils.getGranuleId()`
  - Removed `@cumulus/cmrjs/cmr-utils.getCmrFiles()`
  - Removed `@cumulus/cmrjs/cmr/CMR` class
  - Removed `@cumulus/cmrjs/cmr/CMRSearchConceptQueue` class
  - Removed `@cumulus/cmrjs/utils.getHost()`
  - Removed `@cumulus/cmrjs/utils.getIp()`
  - Removed `@cumulus/cmrjs/utils.hostId()`
  - Removed `@cumulus/cmrjs/utils/ummVersion()`
  - Removed `@cumulus/cmrjs/utils.updateToken()`
  - Removed `@cumulus/cmrjs/utils.validateUMMG()`
  - Removed `@cumulus/ingest/aws.getEndpoint()`
  - Removed `@cumulus/ingest/aws.getExecutionUrl()`
  - Removed `@cumulus/ingest/aws/invoke()`
  - Removed `@cumulus/ingest/aws/CloudWatch` class
  - Removed `@cumulus/ingest/aws/ECS` class
  - Removed `@cumulus/ingest/aws/Events` class
  - Removed `@cumulus/ingest/aws/SQS` class
  - Removed `@cumulus/ingest/aws/StepFunction` class
  - Removed `@cumulus/ingest/util.normalizeProviderPath()`
  - Removed `@cumulus/integration-tests/index.listCollections()`
  - Removed `@cumulus/integration-tests/index.listProviders()`
  - Removed `@cumulus/integration-tests/index.rulesList()`
  - Removed `@cumulus/integration-tests/api/api.addCollectionApi()`

## [v1.20.0] 2020-03-12

### BREAKING CHANGES

- **CUMULUS-1714**
  - Changed the format of the message sent to the granule SNS Topic. Message includes the granule record under `record` and the type of event under `event`. Messages with `deleted` events will have the record that was deleted with a `deletedAt` timestamp. Options for `event` are `Create | Update | Delete`
- **CUMULUS-1769** - `deploy_to_ngap` is now a **required** variable for the `tf-modules/cumulus` module. **For those deploying to NGAP environments, this variable should always be set to `true`.**

### Notable changes

- **CUMULUS-1739** - You can now exclude Elasticsearch from your `tf-modules/data-persistence` deployment (via `include_elasticsearch = false`) and your `tf-modules/cumulus` module will still deploy successfully.

- **CUMULUS-1769** - If you set `deploy_to_ngap = true` for the `tf-modules/archive` Terraform module, **you can only deploy your archive API gateway as `PRIVATE`**, not `EDGE`.

### Added

- Added `@cumulus/aws-client/S3.getS3ObjectReadStreamAsync()` to deal with S3 eventual consistency issues by checking for the existence an S3 object with retries before getting a readable stream for that object.
- **CUMULUS-1769**
  - Added `deploy_to_ngap` boolean variable for the `tf-modules/cumulus` and `tf-modules/archive` Terraform modules. This variable is required. **For those deploying to NGAP environments, this variable should always be set to `true`.**
- **HYRAX-70**
  - Add the hyrax-metadata-update task

### Changed

- [`AccessToken.get()`](https://github.com/nasa/cumulus/blob/master/packages/api/models/access-tokens.js) now enforces [strongly consistent reads from DynamoDB](https://docs.aws.amazon.com/amazondynamodb/latest/developerguide/HowItWorks.ReadConsistency.html)
- **CUMULUS-1739**
  - Updated `tf-modules/data-persistence` to make Elasticsearch alarm resources and outputs conditional on the `include_elasticsearch` variable
  - Updated `@cumulus/aws-client/S3.getObjectSize` to include automatic retries for any failures from `S3.headObject`
- **CUMULUS-1784**
  - Updated `@cumulus/api/lib/DistributionEvent.remoteIP()` to parse the IP address in an S3 access log from the `A-sourceip` query parameter if present, otherwise fallback to the original parsing behavior.
- **CUMULUS-1768**
  - The `stats/summary` endpoint reports the distinct collections for the number of granules reported

### Fixed

- **CUMULUS-1739** - Fixed the `tf-modules/cumulus` and `tf-modules/archive` modules to make these Elasticsearch variables truly optional:
  - `elasticsearch_domain_arn`
  - `elasticsearch_hostname`
  - `elasticsearch_security_group_id`

- **CUMULUS-1768**
  - Fixed the `stats/` endpoint so that data is correctly filtered by timestamp and `processingTime` is calculated correctly.

- **CUMULUS-1769**
  - In the `tf-modules/archive` Terraform module, the `lifecycle` block ignoring changes to the `policy` of the archive API gateway is now only enforced if `deploy_to_ngap = true`. This fixes a bug where users deploying outside of NGAP could not update their API gateway's resource policy when going from `PRIVATE` to `EDGE`, preventing their API from being accessed publicly.

- **CUMULUS-1775**
  - Fix/update api endpoint to use updated google auth endpoints such that it will work with new accounts

### Removed

- **CUMULUS-1768**
  - Removed API endpoints `stats/histogram` and `stats/average`. All advanced stats needs should be acquired from Cloud Metrics or similarly configured ELK stack.

## [v1.19.0] 2020-02-28

### BREAKING CHANGES

- **CUMULUS-1736**
  - The `@cumulus/discover-granules` task now sets the `dataType` of discovered
    granules based on the `name` of the configured collection, not the
    `dataType`.
  - The config schema of the `@cumulus/discover-granules` task now requires that
    collections contain a `version`.
  - The `@cumulus/sync-granule` task will set the `dataType` and `version` of a
    granule based on the configured collection if those fields are not already
    set on the granule. Previously it was using the `dataType` field of the
    configured collection, then falling back to the `name` field of the
    collection. This update will just use the `name` field of the collection to
    set the `dataType` field of the granule.

- **CUMULUS-1446**
  - Update the `@cumulus/integration-tests/api/executions.getExecution()`
    function to parse the response and return the execution, rather than return
    the full API response.

- **CUMULUS-1672**
  - The `cumulus` Terraform module in previous releases set a
    `Deployment = var.prefix` tag on all resources that it managed. In this
    release, a `tags` input variable has been added to the `cumulus` Terraform
    module to allow resource tagging to be customized. No default tags will be
    applied to Cumulus-managed resources. To replicate the previous behavior,
    set `tags = { Deployment: var.prefix }` as an input variable for the
    `cumulus` Terraform module.

- **CUMULUS-1684 Migration Instructions**
  - In previous releases, a provider's username and password were encrypted
    using a custom encryption library. That has now been updated to use KMS.
    This release includes a Lambda function named
    `<prefix>-ProviderSecretsMigration`, which will re-encrypt existing
    provider credentials to use KMS. After this release has been deployed, you
    will need to manually invoke that Lambda function using either the AWS CLI
    or AWS Console. It should only need to be successfully run once.
  - Future releases of Cumulus will invoke a
    `<prefix>-VerifyProviderSecretsMigration` Lambda function as part of the
    deployment, which will cause the deployment to fail if the migration
    Lambda has not been run.

- **CUMULUS-1718**
  - The `@cumulus/sf-sns-report` task for reporting mid-workflow updates has been retired.
  This task was used as the `PdrStatusReport` task in our ParsePdr example workflow.
  If you have a ParsePdr or other workflow using this task, use `@cumulus/sf-sqs-report` instead.
  Trying to deploy the old task will result in an error as the cumulus module no longer exports `sf_sns_report_task`.
  - Migration instruction: In your workflow definition, for each step using the old task change:
  `"Resource": "${module.cumulus.sf_sns_report_task.task_arn}"`
  to
  `"Resource": "${module.cumulus.sf_sqs_report_task.task_arn}"`

- **CUMULUS-1755**
  - The `thin_egress_jwt_secret_name` variable for the `tf-modules/cumulus` Terraform module is now **required**. This variable is passed on to the Thin Egress App in `tf-modules/distribution/main.tf`, which uses the keys stored in the secret to sign JWTs. See the [Thin Egress App documentation on how to create a value for this secret](https://github.com/asfadmin/thin-egress-app#setting-up-the-jwt-cookie-secrets).

### Added

- **CUMULUS-1446**
  - Add `@cumulus/common/FileUtils.readJsonFile()` function
  - Add `@cumulus/common/FileUtils.readTextFile()` function
  - Add `@cumulus/integration-tests/api/collections.createCollection()` function
  - Add `@cumulus/integration-tests/api/collections.deleteCollection()` function
  - Add `@cumulus/integration-tests/api/collections.getCollection()` function
  - Add `@cumulus/integration-tests/api/providers.getProvider()` function
  - Add `@cumulus/integration-tests/index.getExecutionOutput()` function
  - Add `@cumulus/integration-tests/index.loadCollection()` function
  - Add `@cumulus/integration-tests/index.loadProvider()` function
  - Add `@cumulus/integration-tests/index.readJsonFilesFromDir()` function

- **CUMULUS-1672**
  - Add a `tags` input variable to the `archive` Terraform module
  - Add a `tags` input variable to the `cumulus` Terraform module
  - Add a `tags` input variable to the `cumulus_ecs_service` Terraform module
  - Add a `tags` input variable to the `data-persistence` Terraform module
  - Add a `tags` input variable to the `distribution` Terraform module
  - Add a `tags` input variable to the `ingest` Terraform module
  - Add a `tags` input variable to the `s3-replicator` Terraform module

- **CUMULUS-1707**
  - Enable logrotate on ECS cluster

- **CUMULUS-1684**
  - Add a `@cumulus/aws-client/KMS` library of KMS-related functions
  - Add `@cumulus/aws-client/S3.getTextObject()`
  - Add `@cumulus/sftp-client` package
  - Create `ProviderSecretsMigration` Lambda function
  - Create `VerifyProviderSecretsMigration` Lambda function

- **CUMULUS-1548**
  - Add ability to put default Cumulus logs in Metrics' ELK stack
  - Add ability to add custom logs to Metrics' ELK Stack

- **CUMULUS-1702**
  - When logs are sent to Metrics' ELK stack, the logs endpoints will return results from there

- **CUMULUS-1459**
  - Async Operations are indexed in Elasticsearch
  - To index any existing async operations you'll need to perform an index from
    database function.

- **CUMULUS-1717**
  - Add `@cumulus/aws-client/deleteAndWaitForDynamoDbTableNotExists`, which
    deletes a DynamoDB table and waits to ensure the table no longer exists
  - Added `publishGranules` Lambda to handle publishing granule messages to SNS when granule records are written to DynamoDB
  - Added `@cumulus/api/models/Granule.storeGranulesFromCumulusMessage` to store granules from a Cumulus message to DynamoDB

- **CUMULUS-1718**
  - Added `@cumulus/sf-sqs-report` task to allow mid-workflow reporting updates.
  - Added `stepfunction_event_reporter_queue_url` and `sf_sqs_report_task` outputs to the `cumulus` module.
  - Added `publishPdrs` Lambda to handle publishing PDR messages to SNS when PDR records are written to DynamoDB.
  - Added `@cumulus/api/models/Pdr.storePdrFromCumulusMessage` to store PDRs from a Cumulus message to DynamoDB.
  - Added `@cumulus/aws-client/parseSQSMessageBody` to parse an SQS message body string into an object.

- **Ability to set custom backend API url in the archive module**
  - Add `api_url` definition in `tf-modules/cumulus/archive.tf`
  - Add `archive_api_url` variable in `tf-modules/cumulus/variables.tf`

- **CUMULUS-1741**
  - Added an optional `elasticsearch_security_group_ids` variable to the
    `data-persistence` Terraform module to allow additional security groups to
    be assigned to the Elasticsearch Domain.

- **CUMULUS-1752**
  - Added `@cumulus/integration-tests/api/distribution.invokeTEADistributionLambda` to simulate a request to the [Thin Egress App](https://github.com/asfadmin/thin-egress-app) by invoking the Lambda and getting a response payload.
  - Added `@cumulus/integration-tests/api/distribution.getTEARequestHeaders` to generate necessary request headers for a request to the Thin Egress App
  - Added `@cumulus/integration-tests/api/distribution.getTEADistributionApiFileStream` to get a response stream for a file served by Thin Egress App
  - Added `@cumulus/integration-tests/api/distribution.getTEADistributionApiRedirect` to get a redirect response from the Thin Egress App

- **CUMULUS-1755**
  - Added `@cumulus/aws-client/CloudFormation.describeCfStack()` to describe a Cloudformation stack
  - Added `@cumulus/aws-client/CloudFormation.getCfStackParameterValues()` to get multiple parameter values for a Cloudformation stack

### Changed

- **CUMULUS-1725**
  - Moved the logic that updates the granule files cache Dynamo table into its
    own Lambda function called `granuleFilesCacheUpdater`.

- **CUMULUS-1736**
  - The `collections` model in the API package now determines the name of a
    collection based on the `name` property, rather than using `dataType` and
    then falling back to `name`.
  - The `@cumulus/integration-tests.loadCollection()` function no longer appends
    the postfix to the end of the collection's `dataType`.
  - The `@cumulus/integration-tests.addCollections()` function no longer appends
    the postfix to the end of the collection's `dataType`.

- **CUMULUS-1672**
  - Add a `retryOptions` parameter to the `@cumulus/aws-client/S3.headObject`
     function, which will retry if the object being queried does not exist.

- **CUMULUS-1446**
  - Mark the `@cumulus/integration-tests/api.addCollectionApi()` function as
    deprecated
  - Mark the `@cumulus/integration-tests/index.listCollections()` function as
    deprecated
  - Mark the `@cumulus/integration-tests/index.listProviders()` function as
    deprecated
  - Mark the `@cumulus/integration-tests/index.rulesList()` function as
    deprecated

- **CUMULUS-1672**
  - Previously, the `cumulus` module defaulted to setting a
    `Deployment = var.prefix` tag on all resources that it managed. In this
    release, the `cumulus` module will now accept a `tags` input variable that
    defines the tags to be assigned to all resources that it manages.
  - Previously, the `data-persistence` module defaulted to setting a
    `Deployment = var.prefix` tag on all resources that it managed. In this
    release, the `data-persistence` module will now accept a `tags` input
    variable that defines the tags to be assigned to all resources that it
    manages.
  - Previously, the `distribution` module defaulted to setting a
    `Deployment = var.prefix` tag on all resources that it managed. In this
    release, the `distribution` module will now accept a `tags` input variable
    that defines the tags to be assigned to all resources that it manages.
  - Previously, the `ingest` module defaulted to setting a
    `Deployment = var.prefix` tag on all resources that it managed. In this
    release, the `ingest` module will now accept a `tags` input variable that
    defines the tags to be assigned to all resources that it manages.
  - Previously, the `s3-replicator` module defaulted to setting a
    `Deployment = var.prefix` tag on all resources that it managed. In this
    release, the `s3-replicator` module will now accept a `tags` input variable
    that defines the tags to be assigned to all resources that it manages.

- **CUMULUS-1684**
  - Update the API package to encrypt provider credentials using KMS instead of
    using RSA keys stored in S3

- **CUMULUS-1717**
  - Changed name of `cwSfExecutionEventToDb` Lambda to `cwSfEventToDbRecords`
  - Updated `cwSfEventToDbRecords` to write granule records to DynamoDB from the incoming Cumulus message

- **CUMULUS-1718**
  - Renamed `cwSfEventToDbRecords` to `sfEventSqsToDbRecords` due to architecture change to being a consumer of an SQS queue of Step Function Cloudwatch events.
  - Updated `sfEventSqsToDbRecords` to write PDR records to DynamoDB from the incoming Cumulus message
  - Moved `data-cookbooks/sns.md` to `data-cookbooks/ingest-notifications.md` and updated it to reflect recent changes.

- **CUMULUS-1748**
  - (S)FTP discovery tasks now use the provider-path as-is instead of forcing it to a relative path.
  - Improved error handling to catch permission denied FTP errors better and log them properly. Workflows will still fail encountering this error and we intend to consider that approach in a future ticket.

- **CUMULUS-1752**
  - Moved class for parsing distribution events to its own file: `@cumulus/api/lib/DistributionEvent.js`
    - Updated `DistributionEvent` to properly parse S3 access logs generated by requests from the [Thin Egress App](https://github.com/asfadmin/thin-egress-app)

- **CUMULUS-1753** - Changes to `@cumulus/ingest/HttpProviderClient.js`:
  - Removed regex filter in `HttpProviderClient.list()` that was used to return only files with an extension between 1 and 4 characters long. `HttpProviderClient.list()` will now return all files linked from the HTTP provider host.

- **CUMULUS-1755**
  - Updated the Thin Egress App module used in `tf-modules/distribution/main.tf` to build 61. [See the release notes](https://github.com/asfadmin/thin-egress-app/releases/tag/tea-build.61).

- **CUMULUS-1757**
  - Update @cumulus/cmr-client CMRSearchConceptQueue to take optional cmrEnvironment parameter

### Deprecated

- **CUMULUS-1684**
  - Deprecate `@cumulus/common/key-pair-provider/S3KeyPairProvider`
  - Deprecate `@cumulus/common/key-pair-provider/S3KeyPairProvider.encrypt()`
  - Deprecate `@cumulus/common/key-pair-provider/S3KeyPairProvider.decrypt()`
  - Deprecate `@cumulus/common/kms/KMS`
  - Deprecate `@cumulus/common/kms/KMS.encrypt()`
  - Deprecate `@cumulus/common/kms/KMS.decrypt()`
  - Deprecate `@cumulus/common/sftp.Sftp`

- **CUMULUS-1717**
  - Deprecate `@cumulus/api/models/Granule.createGranulesFromSns`

- **CUMULUS-1718**
  - Deprecate `@cumulus/sf-sns-report`.
    - This task has been updated to always throw an error directing the user to use `@cumulus/sf-sqs-report` instead. This was done because there is no longer an SNS topic to which to publish, and no consumers to listen to it.

- **CUMULUS-1748**
  - Deprecate `@cumulus/ingest/util.normalizeProviderPath`

- **CUMULUS-1752**
  - Deprecate `@cumulus/integration-tests/api/distribution.getDistributionApiFileStream`
  - Deprecate `@cumulus/integration-tests/api/distribution.getDistributionApiRedirect`
  - Deprecate `@cumulus/integration-tests/api/distribution.invokeApiDistributionLambda`

### Removed

- **CUMULUS-1684**
  - Remove the deployment script that creates encryption keys and stores them to
    S3

- **CUMULUS-1768**
  - Removed API endpoints `stats/histogram` and `stats/average`. All advanced stats needs should be acquired from Cloud Metrics or similarly configured ELK stack.

### Fixed

- **Fix default values for urs_url in variables.tf files**
  - Remove trailing `/` from default `urs_url` values.

- **CUMULUS-1610** - Add the Elasticsearch security group to the EC2 security groups

- **CUMULUS-1740** - `cumulus_meta.workflow_start_time` is now set in Cumulus
  messages

- **CUMULUS-1753** - Fixed `@cumulus/ingest/HttpProviderClient.js` to properly handle HTTP providers with:
  - Multiple link tags (e.g. `<a>`) per line of source code
  - Link tags in uppercase or lowercase (e.g. `<A>`)
  - Links with filepaths in the link target (e.g. `<a href="/path/to/file.txt">`). These files will be returned from HTTP file discovery **as the file name only** (e.g. `file.txt`).

- **CUMULUS-1768**
  - Fix an issue in the stats endpoints in `@cumulus/api` to send back stats for the correct type

## [v1.18.0] 2020-02-03

### BREAKING CHANGES

- **CUMULUS-1686**

  - `ecs_cluster_instance_image_id` is now a _required_ variable of the `cumulus` module, instead of optional.

- **CUMULUS-1698**

  - Change variable `saml_launchpad_metadata_path` to `saml_launchpad_metadata_url` in the `tf-modules/cumulus` Terraform module.

- **CUMULUS-1703**
  - Remove the unused `forceDownload` option from the `sync-granule` tasks's config
  - Remove the `@cumulus/ingest/granule.Discover` class
  - Remove the `@cumulus/ingest/granule.Granule` class
  - Remove the `@cumulus/ingest/pdr.Discover` class
  - Remove the `@cumulus/ingest/pdr.Granule` class
  - Remove the `@cumulus/ingest/parse-pdr.parsePdr` function

### Added

- **CUMULUS-1040**

  - Added `@cumulus/aws-client` package to provide utilities for working with AWS services and the Node.js AWS SDK
  - Added `@cumulus/errors` package which exports error classes for use in Cumulus workflow code
  - Added `@cumulus/integration-tests/sfnStep` to provide utilities for parsing step function execution histories

- **CUMULUS-1102**

  - Adds functionality to the @cumulus/api package for better local testing.
    - Adds data seeding for @cumulus/api's localAPI.
      - seed functions allow adding collections, executions, granules, pdrs, providers, and rules to a Localstack Elasticsearch and DynamoDB via `addCollections`, `addExecutions`, `addGranules`, `addPdrs`, `addProviders`, and `addRules`.
    - Adds `eraseDataStack` function to local API server code allowing resetting of local datastack for testing (ES and DynamoDB).
    - Adds optional parameters to the @cumulus/api bin serve to allow for launching the api without destroying the current data.

- **CUMULUS-1697**

  - Added the `@cumulus/tf-inventory` package that provides command line utilities for managing Terraform resources in your AWS account

- **CUMULUS-1703**

  - Add `@cumulus/aws-client/S3.createBucket` function
  - Add `@cumulus/aws-client/S3.putFile` function
  - Add `@cumulus/common/string.isNonEmptyString` function
  - Add `@cumulus/ingest/FtpProviderClient` class
  - Add `@cumulus/ingest/HttpProviderClient` class
  - Add `@cumulus/ingest/S3ProviderClient` class
  - Add `@cumulus/ingest/SftpProviderClient` class
  - Add `@cumulus/ingest/providerClientUtils.buildProviderClient` function
  - Add `@cumulus/ingest/providerClientUtils.fetchTextFile` function

- **CUMULUS-1731**

  - Add new optional input variables to the Cumulus Terraform module to support TEA upgrade:
    - `thin_egress_cookie_domain` - Valid domain for Thin Egress App cookie
    - `thin_egress_domain_cert_arn` - Certificate Manager SSL Cert ARN for Thin
      Egress App if deployed outside NGAP/CloudFront
    - `thin_egress_download_role_in_region_arn` - ARN for reading of Thin Egress
      App data buckets for in-region requests
    - `thin_egress_jwt_algo` - Algorithm with which to encode the Thin Egress
      App JWT cookie
    - `thin_egress_jwt_secret_name` - Name of AWS secret where keys for the Thin
      Egress App JWT encode/decode are stored
    - `thin_egress_lambda_code_dependency_archive_key` - Thin Egress App - S3
      Key of packaged python modules for lambda dependency layer

- **CUMULUS-1733**
  - Add `discovery-filtering` operator doc to document previously undocumented functionality.

- **CUMULUS-1737**
  - Added the `cumulus-test-cleanup` module to run a nightly cleanup on resources left over from the integration tests run from the `example/spec` directory.

### Changed

- **CUMULUS-1102**

  - Updates `@cumulus/api/auth/testAuth` to use JWT instead of random tokens.
  - Updates the default AMI for the ecs_cluster_instance_image_id.

- **CUMULUS-1622**

  - Mutex class has been deprecated in `@cumulus/common/concurrency` and will be removed in a future release.

- **CUMULUS-1686**

  - Changed `ecs_cluster_instance_image_id` to be a required variable of the `cumulus` module and removed the default value.
    The default was not available across accounts and regions, nor outside of NGAP and therefore not particularly useful.

- **CUMULUS-1688**

  - Updated `@cumulus/aws.receiveSQSMessages` not to replace `message.Body` with a parsed object. This behavior was undocumented and confusing as received messages appeared to contradict AWS docs that state `message.Body` is always a string.
  - Replaced `sf_watcher` CloudWatch rule from `cloudwatch-events.tf` with an EventSourceMapping on `sqs2sf` mapped to the `start_sf` SQS queue (in `event-sources.tf`).
  - Updated `sqs2sf` with an EventSourceMapping handler and unit test.

- **CUMULUS-1698**

  - Change variable `saml_launchpad_metadata_path` to `saml_launchpad_metadata_url` in the `tf-modules/cumulus` Terraform module.
  - Updated `@cumulus/api/launchpadSaml` to download launchpad IDP metadata from configured location when the metadata in s3 is not valid, and to work with updated IDP metadata and SAML response.

- **CUMULUS-1731**
  - Upgrade the version of the Thin Egress App deployed by Cumulus to v48
    - Note: New variables available, see the 'Added' section of this changelog.

### Fixed

- **CUMULUS-1664**

  - Updated `dbIndexer` Lambda to remove hardcoded references to DynamoDB table names.

- **CUMULUS-1733**
  - Fixed granule discovery recursion algorithm used in S/FTP protocols.

### Removed

- **CUMULUS-1481**
  - removed `process` config and output from PostToCmr as it was not required by the task nor downstream steps, and should still be in the output message's `meta` regardless.

### Deprecated

- **CUMULUS-1040**
  - Deprecated the following code. For cases where the code was moved into another package, the new code location is noted:
    - `@cumulus/common/CloudFormationGateway` -> `@cumulus/aws-client/CloudFormationGateway`
    - `@cumulus/common/DynamoDb` -> `@cumulus/aws-client/DynamoDb`
    - `@cumulus/common/errors` -> `@cumulus/errors`
    - `@cumulus/common/StepFunctions` -> `@cumulus/aws-client/StepFunctions`
    - All of the exported functions in `@cumulus/commmon/aws` (moved into `@cumulus/aws-client`), except:
      - `@cumulus/common/aws/isThrottlingException` -> `@cumulus/errors/isThrottlingException`
      - `@cumulus/common/aws/improveStackTrace` (not deprecated)
      - `@cumulus/common/aws/retryOnThrottlingException` (not deprecated)
    - `@cumulus/common/sfnStep/SfnStep.parseStepMessage` -> `@cumulus/integration-tests/sfnStep/SfnStep.parseStepMessage`
    - `@cumulus/common/sfnStep/ActivityStep` -> `@cumulus/integration-tests/sfnStep/ActivityStep`
    - `@cumulus/common/sfnStep/LambdaStep` -> `@cumulus/integration-tests/sfnStep/LambdaStep`
    - `@cumulus/common/string/unicodeEscape` -> `@cumulus/aws-client/StepFunctions.unicodeEscape`
    - `@cumulus/common/util/setErrorStack` -> `@cumulus/aws-client/util/setErrorStack`
    - `@cumulus/ingest/aws/invoke` -> `@cumulus/aws-client/Lambda/invoke`
    - `@cumulus/ingest/aws/CloudWatch.bucketSize`
    - `@cumulus/ingest/aws/CloudWatch.cw`
    - `@cumulus/ingest/aws/ECS.ecs`
    - `@cumulus/ingest/aws/ECS`
    - `@cumulus/ingest/aws/Events.putEvent` -> `@cumulus/aws-client/CloudwatchEvents.putEvent`
    - `@cumulus/ingest/aws/Events.deleteEvent` -> `@cumulus/aws-client/CloudwatchEvents.deleteEvent`
    - `@cumulus/ingest/aws/Events.deleteTarget` -> `@cumulus/aws-client/CloudwatchEvents.deleteTarget`
    - `@cumulus/ingest/aws/Events.putTarget` -> `@cumulus/aws-client/CloudwatchEvents.putTarget`
    - `@cumulus/ingest/aws/SQS.attributes` -> `@cumulus/aws-client/SQS.getQueueAttributes`
    - `@cumulus/ingest/aws/SQS.deleteMessage` -> `@cumulus/aws-client/SQS.deleteSQSMessage`
    - `@cumulus/ingest/aws/SQS.deleteQueue` -> `@cumulus/aws-client/SQS.deleteQueue`
    - `@cumulus/ingest/aws/SQS.getUrl` -> `@cumulus/aws-client/SQS.getQueueUrlByName`
    - `@cumulus/ingest/aws/SQS.receiveMessage` -> `@cumulus/aws-client/SQS.receiveSQSMessages`
    - `@cumulus/ingest/aws/SQS.sendMessage` -> `@cumulus/aws-client/SQS.sendSQSMessage`
    - `@cumulus/ingest/aws/StepFunction.getExecutionStatus` -> `@cumulus/aws-client/StepFunction.getExecutionStatus`
    - `@cumulus/ingest/aws/StepFunction.getExecutionUrl` -> `@cumulus/aws-client/StepFunction.getExecutionUrl`

## [v1.17.0] - 2019-12-31

### BREAKING CHANGES

- **CUMULUS-1498**
  - The `@cumulus/cmrjs.publish2CMR` function expects that the value of its
    `creds.password` parameter is a plaintext password.
  - Rather than using an encrypted password from the `cmr_password` environment
    variable, the `@cumulus/cmrjs.updateCMRMetadata` function now looks for an
    environment variable called `cmr_password_secret_name` and fetches the CMR
    password from that secret in AWS Secrets Manager.
  - The `@cumulus/post-to-cmr` task now expects a
    `config.cmr.passwordSecretName` value, rather than `config.cmr.password`.
    The CMR password will be fetched from that secret in AWS Secrets Manager.

### Added

- **CUMULUS-630**

  - Added support for replaying Kinesis records on a stream into the Cumulus Kinesis workflow triggering mechanism: either all the records, or some time slice delimited by start and end timestamps.
  - Added `/replays` endpoint to the operator API for triggering replays.
  - Added `Replay Kinesis Messages` documentation to Operator Docs.
  - Added `manualConsumer` lambda function to consume a Kinesis stream. Used by the replay AsyncOperation.

- **CUMULUS-1687**
  - Added new API endpoint for listing async operations at `/asyncOperations`
  - All asyncOperations now include the fields `description` and `operationType`. `operationType` can be one of the following. [`Bulk Delete`, `Bulk Granules`, `ES Index`, `Kinesis Replay`]

### Changed

- **CUMULUS-1626**

  - Updates Cumulus to use node10/CMA 1.1.2 for all of its internal lambdas in prep for AWS node 8 EOL

- **CUMULUS-1498**
  - Remove the DynamoDB Users table. The list of OAuth users who are allowed to
    use the API is now stored in S3.
  - The CMR password and Launchpad passphrase are now stored in Secrets Manager

## [v1.16.1] - 2019-12-6

**Please note**:

- The `region` argument to the `cumulus` Terraform module has been removed. You may see a warning or error if you have that variable populated.
- Your workflow tasks should use the following versions of the CMA libraries to utilize new granule, parentArn, asyncOperationId, and stackName fields on the logs:
  - `cumulus-message-adapter-js` version 1.0.10+
  - `cumulus-message-adapter-python` version 1.1.1+
  - `cumulus-message-adapter-java` version 1.2.11+
- The `data-persistence` module no longer manages the creation of an Elasticsearch service-linked role for deploying Elasticsearch to a VPC. Follow the [deployment instructions on preparing your VPC](https://nasa.github.io/cumulus/docs/deployment/deployment-readme#vpc-subnets-and-security-group) for guidance on how to create the Elasticsearch service-linked role manually.
- There is now a `distribution_api_gateway_stage` variable for the `tf-modules/cumulus` Terraform module that will be used as the API gateway stage name used for the distribution API (Thin Egress App)
- Default value for the `urs_url` variable is now `https://uat.urs.earthdata.nasa.gov/` in the `tf-modules/cumulus` and `tf-modules/archive` Terraform modules. So deploying the `cumulus` module without a `urs_url` variable set will integrate your Cumulus deployment with the UAT URS environment.

### Added

- **CUMULUS-1563**

  - Added `custom_domain_name` variable to `tf-modules/data-persistence` module

- **CUMULUS-1654**
  - Added new helpers to `@cumulus/common/execution-history`:
    - `getStepExitedEvent()` returns the `TaskStateExited` event in a workflow execution history after the given step completion/failure event
    - `getTaskExitedEventOutput()` returns the output message for a `TaskStateExited` event in a workflow execution history

### Changed

- **CUMULUS-1578**

  - Updates SAML launchpad configuration to authorize via configured userGroup.
    [See the NASA specific documentation (protected)](https://wiki.earthdata.nasa.gov/display/CUMULUS/Cumulus+SAML+Launchpad+Integration)

- **CUMULUS-1579**

  - Elasticsearch list queries use `match` instead of `term`. `term` had been analyzing the terms and not supporting `-` in the field values.

- **CUMULUS-1619**

  - Adds 4 new keys to `@cumulus/logger` to display granules, parentArn, asyncOperationId, and stackName.
  - Depends on `cumulus-message-adapter-js` version 1.0.10+. Cumulus tasks updated to use this version.

- **CUMULUS-1654**

  - Changed `@cumulus/common/SfnStep.parseStepMessage()` to a static class method

- **CUMULUS-1641**
  - Added `meta.retries` and `meta.visibilityTimeout` properties to sqs-type rule. To create sqs-type rule, you're required to configure a dead-letter queue on your queue.
  - Added `sqsMessageRemover` lambda which removes the message from SQS queue upon successful workflow execution.
  - Updated `sqsMessageConsumer` lambda to not delete message from SQS queue, and to retry the SQS message for configured number of times.

### Removed

- Removed `create_service_linked_role` variable from `tf-modules/data-persistence` module.

- **CUMULUS-1321**
  - The `region` argument to the `cumulus` Terraform module has been removed

### Fixed

- **CUMULUS-1668** - Fixed a race condition where executions may not have been
  added to the database correctly
- **CUMULUS-1654** - Fixed issue with `publishReports` Lambda not including workflow execution error information for failed workflows with a single step
- Fixed `tf-modules/cumulus` module so that the `urs_url` variable is passed on to its invocation of the `tf-modules/archive` module

## [v1.16.0] - 2019-11-15

### Added

- **CUMULUS-1321**

  - A `deploy_distribution_s3_credentials_endpoint` variable has been added to
    the `cumulus` Terraform module. If true, the NGAP-backed S3 credentials
    endpoint will be added to the Thin Egress App's API. Default: true

- **CUMULUS-1544**

  - Updated the `/granules/bulk` endpoint to correctly query Elasticsearch when
    granule ids are not provided.

- **CUMULUS-1580**
  - Added `/granules/bulk` endpoint to `@cumulus/api` to perform bulk actions on granules given either a list of granule ids or an Elasticsearch query and the workflow to perform.

### Changed

- **CUMULUS-1561**

  - Fix the way that we are handling Terraform provider version requirements
  - Pass provider configs into child modules using the method that the
    [Terraform documentation](https://www.terraform.io/docs/configuration/modules.html#providers-within-modules)
    suggests
  - Remove the `region` input variable from the `s3_access_test` Terraform module
  - Remove the `aws_profile` and `aws_region` input variables from the
    `s3-replicator` Terraform module

- **CUMULUS-1639**
  - Because of
    [S3's Data Consistency Model](https://docs.aws.amazon.com/AmazonS3/latest/dev/Introduction.html#BasicsObjects),
    there may be situations where a GET operation for an object can temporarily
    return a `NoSuchKey` response even if that object _has_ been created. The
    `@cumulus/common/aws.getS3Object()` function has been updated to support
    retries if a `NoSuchKey` response is returned by S3. This behavior can be
    enabled by passing a `retryOptions` object to that function. Supported
    values for that object can be found here:
    <https://github.com/tim-kos/node-retry#retryoperationoptions>

### Removed

- **CUMULUS-1559**
  - `logToSharedDestination` has been migrated to the Terraform deployment as `log_api_gateway_to_cloudwatch` and will ONLY apply to egress lambdas.
    Due to the differences in the Terraform deployment model, we cannot support a global log subscription toggle for a configurable subset of lambdas.
    However, setting up your own log forwarding for a Lambda with Terraform is fairly simple, as you will only need to add SubscriptionFilters to your Terraform configuration, one per log group.
    See [the Terraform documentation](https://www.terraform.io/docs/providers/aws/r/cloudwatch_log_subscription_filter.html) for details on how to do this.
    An empty FilterPattern ("") will capture all logs in a group.

## [v1.15.0] - 2019-11-04

### BREAKING CHANGES

- **CUMULUS-1644** - When a workflow execution begins or ends, the workflow
  payload is parsed and any new or updated PDRs or granules referenced in that
  workflow are stored to the Cumulus archive. The defined interface says that a
  PDR in `payload.pdr` will be added to the archive, and any granules in
  `payload.granules` will also be added to the archive. In previous releases,
  PDRs found in `meta.pdr` and granules found in `meta.input_granules` were also
  added to the archive. This caused unexpected behavior and has been removed.
  Only PDRs from `payload.pdr` and granules from `payload.granules` will now be
  added to the Cumulus archive.

- **CUMULUS-1449** - Cumulus now uses a universal workflow template when
  starting a workflow that contains general information specific to the
  deployment, but not specific to the workflow. Workflow task configs must be
  defined using AWS step function parameters. As part of this change,
  `CumulusConfig` has been retired and task configs must now be defined under
  the `cma.task_config` key in the Parameters section of a step function
  definition.

  **Migration instructions**:

  NOTE: These instructions require the use of Cumulus Message Adapter v1.1.x+.
  Please ensure you are using a compatible version before attempting to migrate
  workflow configurations. When defining workflow steps, remove any
  `CumulusConfig` section, as shown below:

  ```yaml
  ParsePdr:
    CumulusConfig:
      provider: "{$.meta.provider}"
      bucket: "{$.meta.buckets.internal.name}"
      stack: "{$.meta.stack}"
  ```

  Instead, use AWS Parameters to pass `task_config` for the task directly into
  the Cumulus Message Adapter:

  ```yaml
  ParsePdr:
    Parameters:
      cma:
        event.$: "$"
        task_config:
          provider: "{$.meta.provider}"
          bucket: "{$.meta.buckets.internal.name}"
          stack: "{$.meta.stack}"
  ```

  In this example, the `cma` key is used to pass parameters to the message
  adapter. Using `task_config` in combination with `event.$: '$'` allows the
  message adapter to process `task_config` as the `config` passed to the Cumulus
  task. See `example/workflows/sips.yml` in the core repository for further
  examples of how to set the Parameters.

  Additionally, workflow configurations for the `QueueGranules` and `QueuePdrs`
  tasks need to be updated:

  - `queue-pdrs` config changes:
    - `parsePdrMessageTemplateUri` replaced with `parsePdrWorkflow`, which is
      the workflow name (i.e. top-level name in `config.yml`, e.g. 'ParsePdr').
    - `internalBucket` and `stackName` configs now required to look up
      configuration from the deployment. Brings the task config in line with
      that of `queue-granules`.
  - `queue-granules` config change: `ingestGranuleMessageTemplateUri` replaced
    with `ingestGranuleWorkflow`, which is the workflow name (e.g.
    'IngestGranule').

- **CUMULUS-1396** - **Workflow steps at the beginning and end of a workflow
  using the `SfSnsReport` Lambda have now been deprecated (e.g. `StartStatus`,
  `StopStatus`) and should be removed from your workflow definitions**. These
  steps were used for publishing ingest notifications and have been replaced by
  an implementation using Cloudwatch events for Step Functions to trigger a
  Lambda that publishes ingest notifications. For further detail on how ingest
  notifications are published, see the notes below on **CUMULUS-1394**. For
  examples of how to update your workflow definitions, see our
  [example workflow definitions](https://github.com/nasa/cumulus/blob/master/example/workflows/).

- **CUMULUS-1470**
  - Remove Cumulus-defined ECS service autoscaling, allowing integrators to
    better customize autoscaling to meet their needs. In order to use
    autoscaling with ECS services, appropriate
    `AWS::ApplicationAutoScaling::ScalableTarget`,
    `AWS::ApplicationAutoScaling::ScalingPolicy`, and `AWS::CloudWatch::Alarm`
    resources should be defined in a kes overrides file. See
    [this example](https://github.com/nasa/cumulus/blob/release-1.15.x/example/overrides/app/cloudformation.template.yml)
    for an example.
  - The following config parameters are no longer used:
    - ecs.services.\<NAME\>.minTasks
    - ecs.services.\<NAME\>.maxTasks
    - ecs.services.\<NAME\>.scaleInActivityScheduleTime
    - ecs.services.\<NAME\>.scaleInAdjustmentPercent
    - ecs.services.\<NAME\>.scaleOutActivityScheduleTime
    - ecs.services.\<NAME\>.scaleOutAdjustmentPercent
    - ecs.services.\<NAME\>.activityName

### Added

- **CUMULUS-1100**

  - Added 30-day retention properties to all log groups that were missing those policies.

- **CUMULUS-1396**

  - Added `@cumulus/common/sfnStep`:
    - `LambdaStep` - A class for retrieving and parsing input and output to Lambda steps in AWS Step Functions
    - `ActivityStep` - A class for retrieving and parsing input and output to ECS activity steps in AWS Step Functions

- **CUMULUS-1574**

  - Added `GET /token` endpoint for SAML authorization when cumulus is protected by Launchpad.
    This lets a user retrieve a token by hand that can be presented to the API.

- **CUMULUS-1625**

  - Added `sf_start_rate` variable to the `ingest` Terraform module, equivalent to `sqs_consumer_rate` in the old model, but will not be automatically applied to custom queues as that was.

- **CUMULUS-1513**
  - Added `sqs`-type rule support in the Cumulus API `@cumulus/api`
  - Added `sqsMessageConsumer` lambda which processes messages from the SQS queues configured in the `sqs` rules.

### Changed

- **CUMULUS-1639**

  - Because of
    [S3's Data Consistency Model](https://docs.aws.amazon.com/AmazonS3/latest/dev/Introduction.html#BasicsObjects),
    there may be situations where a GET operation for an object can temporarily
    return a `NoSuchKey` response even if that object _has_ been created. The
    `@cumulus/common/aws.getS3Object()` function will now retry up to 10 times
    if a `NoSuchKey` response is returned by S3. This can behavior can be
    overridden by passing `{ retries: 0 }` as the `retryOptions` argument.

- **CUMULUS-1449**

  - `queue-pdrs` & `queue-granules` config changes. Details in breaking changes section.
  - Cumulus now uses a universal workflow template when starting workflow that contains general information specific to the deployment, but not specific to the workflow.
  - Changed the way workflow configs are defined, from `CumulusConfig` to a `task_config` AWS Parameter.

- **CUMULUS-1452**

  - Changed the default ECS docker storage drive to `devicemapper`

- **CUMULUS-1453**
  - Removed config schema for `@cumulus/sf-sns-report` task
  - Updated `@cumulus/sf-sns-report` to always assume that it is running as an intermediate step in a workflow, not as the first or last step

### Removed

- **CUMULUS-1449**
  - Retired `CumulusConfig` as part of step function definitions, as this is an artifact of the way Kes parses workflow definitions that was not possible to migrate to Terraform. Use AWS Parameters and the `task_config` key instead. See change note above.
  - Removed individual workflow templates.

### Fixed

- **CUMULUS-1620** - Fixed bug where `message_adapter_version` does not correctly inject the CMA

- **CUMULUS-1396** - Updated `@cumulus/common/StepFunctions.getExecutionHistory()` to recursively fetch execution history when `nextToken` is returned in response

- **CUMULUS-1571** - Updated `@cumulus/common/DynamoDb.get()` to throw any errors encountered when trying to get a record and the record does exist

- **CUMULUS-1452**
  - Updated the EC2 initialization scripts to use full volume size for docker storage
  - Changed the default ECS docker storage drive to `devicemapper`

## [v1.14.5] - 2019-12-30 - [BACKPORT]

### Updated

- **CUMULUS-1626**
  - Updates Cumulus to use node10/CMA 1.1.2 for all of its internal lambdas in prep for AWS node 8 EOL

## [v1.14.4] - 2019-10-28

### Fixed

- **CUMULUS-1632** - Pinned `aws-elasticsearch-connector` package in `@cumulus/api` to version `8.1.3`, since `8.2.0` includes breaking changes

## [v1.14.3] - 2019-10-18

### Fixed

- **CUMULUS-1620** - Fixed bug where `message_adapter_version` does not correctly inject the CMA

- **CUMULUS-1572** - A granule is now included in discovery results even when
  none of its files has a matching file type in the associated collection
  configuration. Previously, if all files for a granule were unmatched by a file
  type configuration, the granule was excluded from the discovery results.
  Further, added support for a `boolean` property
  `ignoreFilesConfigForDiscovery`, which controls how a granule's files are
  filtered at discovery time.

## [v1.14.2] - 2019-10-08

### BREAKING CHANGES

Your Cumulus Message Adapter version should be pinned to `v1.0.13` or lower in your `app/config.yml` using `message_adapter_version: v1.0.13` OR you should use the workflow migration steps below to work with CMA v1.1.1+.

- **CUMULUS-1394** - The implementation of the `SfSnsReport` Lambda requires additional environment variables for integration with the new ingest notification SNS topics. Therefore, **you must update the definition of `SfSnsReport` in your `lambdas.yml` like so**:

```yaml
SfSnsReport:
  handler: index.handler
  timeout: 300
  source: node_modules/@cumulus/sf-sns-report/dist
  tables:
    - ExecutionsTable
  envs:
    execution_sns_topic_arn:
      function: Ref
      value: reportExecutionsSns
    granule_sns_topic_arn:
      function: Ref
      value: reportGranulesSns
    pdr_sns_topic_arn:
      function: Ref
      value: reportPdrsSns
```

- **CUMULUS-1447** -
  The newest release of the Cumulus Message Adapter (v1.1.1) requires that parameterized configuration be used for remote message functionality. Once released, Kes will automatically bring in CMA v1.1.1 without additional configuration.

  **Migration instructions**
  Oversized messages are no longer written to S3 automatically. In order to utilize remote messaging functionality, configure a `ReplaceConfig` AWS Step Function parameter on your CMA task:

  ```yaml
  ParsePdr:
    Parameters:
      cma:
        event.$: "$"
        ReplaceConfig:
          FullMessage: true
  ```

  Accepted fields in `ReplaceConfig` include `MaxSize`, `FullMessage`, `Path` and `TargetPath`.
  See https://github.com/nasa/cumulus-message-adapter/blob/master/CONTRACT.md#remote-message-configuration for full details.

  As this change is backward compatible in Cumulus Core, users wishing to utilize the previous version of the CMA may opt to transition to using a CMA lambda layer, or set `message_adapter_version` in their configuration to a version prior to v1.1.0.

### PLEASE NOTE

- **CUMULUS-1394** - Ingest notifications are now provided via 3 separate SNS topics for executions, granules, and PDRs, instead of a single `sftracker` SNS topic. Whereas the `sftracker` SNS topic received a full Cumulus execution message, the new topics all receive generated records for the given object. The new topics are only published to if the given object exists for the current execution. For a given execution/granule/PDR, **two messages will be received by each topic**: one message indicating that ingest is running and another message indicating that ingest has completed or failed. The new SNS topics are:

  - `reportExecutions` - Receives 1 message per execution
  - `reportGranules` - Receives 1 message per granule in an execution
  - `reportPdrs` - Receives 1 message per PDR

### Added

- **CUMULUS-639**

  - Adds SAML JWT and launchpad token authentication to Cumulus API (configurable)
    - **NOTE** to authenticate with Launchpad ensure your launchpad user_id is in the `<prefix>-UsersTable`
    - when Cumulus configured to protect API via Launchpad:
      - New endpoints
        - `GET /saml/login` - starting point for SAML SSO creates the login request url and redirects to the SAML Identity Provider Service (IDP)
        - `POST /saml/auth` - SAML Assertion Consumer Service. POST receiver from SAML IDP. Validates response, logs the user in, and returns a SAML-based JWT.
    - Disabled endpoints
      - `POST /refresh`
      - Changes authorization worklow:
      - `ensureAuthorized` now presumes the bearer token is a JWT and tries to validate. If the token is malformed, it attempts to validate the token against Launchpad. This allows users to bring their own token as described here https://wiki.earthdata.nasa.gov/display/CUMULUS/Cumulus+API+with+Launchpad+Authentication. But it also allows dashboard users to manually authenticate via Launchpad SAML to receive a Launchpad-based JWT.

- **CUMULUS-1394**
  - Added `Granule.generateGranuleRecord()` method to granules model to generate a granule database record from a Cumulus execution message
  - Added `Pdr.generatePdrRecord()` method to PDRs model to generate a granule database record from a Cumulus execution message
  - Added helpers to `@cumulus/common/message`:
    - `getMessageExecutionName()` - Get the execution name from a Cumulus execution message
    - `getMessageStateMachineArn()` - Get the state machine ARN from a Cumulus execution message
    - `getMessageExecutionArn()` - Get the execution ARN for a Cumulus execution message
    - `getMessageGranules()` - Get the granules from a Cumulus execution message, if any.
  - Added `@cumulus/common/cloudwatch-event/isFailedSfStatus()` to determine if a Step Function status from a Cloudwatch event is a failed status

### Changed

- **CUMULUS-1308**

  - HTTP PUT of a Collection, Provider, or Rule via the Cumulus API now
    performs full replacement of the existing object with the object supplied
    in the request payload. Previous behavior was to perform a modification
    (partial update) by merging the existing object with the (possibly partial)
    object in the payload, but this did not conform to the HTTP standard, which
    specifies PATCH as the means for modifications rather than replacements.

- **CUMULUS-1375**

  - Migrate Cumulus from deprecated Elasticsearch JS client to new, supported one in `@cumulus/api`

- **CUMULUS-1485** Update `@cumulus/cmr-client` to return error message from CMR for validation failures.

- **CUMULUS-1394**

  - Renamed `Execution.generateDocFromPayload()` to `Execution.generateRecord()` on executions model. The method generates an execution database record from a Cumulus execution message.

- **CUMULUS-1432**

  - `logs` endpoint takes the level parameter as a string and not a number
  - Elasticsearch term query generation no longer converts numbers to boolean

- **CUMULUS-1447**

  - Consolidated all remote message handling code into @common/aws
  - Update remote message code to handle updated CMA remote message flags
  - Update example SIPS workflows to utilize Parameterized CMA configuration

- **CUMULUS-1448** Refactor workflows that are mutating cumulus_meta to utilize meta field

- **CUMULUS-1451**

  - Elasticsearch cluster setting `auto_create_index` will be set to false. This had been causing issues in the bootstrap lambda on deploy.

- **CUMULUS-1456**
  - `@cumulus/api` endpoints default error handler uses `boom` package to format errors, which is consistent with other API endpoint errors.

### Fixed

- **CUMULUS-1432** `logs` endpoint filter correctly filters logs by level
- **CUMULUS-1484** `useMessageAdapter` now does not set CUMULUS_MESSAGE_ADAPTER_DIR when `true`

### Removed

- **CUMULUS-1394**
  - Removed `sfTracker` SNS topic. Replaced by three new SNS topics for granule, execution, and PDR ingest notifications.
  - Removed unused functions from `@cumulus/common/aws`:
    - `getGranuleS3Params()`
    - `setGranuleStatus()`

## [v1.14.1] - 2019-08-29

### Fixed

- **CUMULUS-1455**

  - CMR token links updated to point to CMR legacy services rather than echo

- **CUMULUS-1211**
  - Errors thrown during granule discovery are no longer swallowed and ignored.
    Rather, errors are propagated to allow for proper error-handling and
    meaningful messaging.

## [v1.14.0] - 2019-08-22

### PLEASE NOTE

- We have encountered transient lambda service errors in our integration testing. Please handle transient service errors following [these guidelines](https://docs.aws.amazon.com/step-functions/latest/dg/bp-lambda-serviceexception.html). The workflows in the `example/workflows` folder have been updated with retries configured for these errors.

- **CUMULUS-799** added additional IAM permissions to support reading CloudWatch and API Gateway, so **you will have to redeploy your IAM stack.**

- **CUMULUS-800** Several items:

  - **Delete existing API Gateway stages**: To allow enabling of API Gateway logging, Cumulus now creates and manages a Stage resource during deployment. Before upgrading Cumulus, it is necessary to delete the API Gateway stages on both the Backend API and the Distribution API. Instructions are included in the documentation under [Delete API Gateway Stages](https://nasa.github.io/cumulus/docs/additional-deployment-options/delete-api-gateway-stages).

  - **Set up account permissions for API Gateway to write to CloudWatch**: In a one time operation for your AWS account, to enable CloudWatch Logs for API Gateway, you must first grant the API Gateway permission to read and write logs to CloudWatch for your account. The `AmazonAPIGatewayPushToCloudWatchLogs` managed policy (with an ARN of `arn:aws:iam::aws:policy/service-role/AmazonAPIGatewayPushToCloudWatchLogs`) has all the required permissions. You can find a simple how to in the documentation under [Enable API Gateway Logging.](https://nasa.github.io/cumulus/docs/additional-deployment-options/enable-gateway-logging-permissions)

  - **Configure API Gateway to write logs to CloudWatch** To enable execution logging for the distribution API set `config.yaml` `apiConfigs.distribution.logApigatewayToCloudwatch` value to `true`. More information [Enable API Gateway Logs](https://nasa.github.io/cumulus/docs/additional-deployment-options/enable-api-logs)

  - **Configure CloudWatch log delivery**: It is possible to deliver CloudWatch API execution and access logs to a cross-account shared AWS::Logs::Destination. An operator does this by adding the key `logToSharedDestination` to the `config.yml` at the default level with a value of a writable log destination. More information in the documentation under [Configure CloudWatch Logs Delivery.](https://nasa.github.io/cumulus/docs/additional-deployment-options/configure-cloudwatch-logs-delivery)

  - **Additional Lambda Logging**: It is now possible to configure any lambda to deliver logs to a shared subscriptions by setting `logToSharedDestination` to the ARN of a writable location (either an AWS::Logs::Destination or a Kinesis Stream) on any lambda config. Documentation for [Lambda Log Subscriptions](https://nasa.github.io/cumulus/docs/additional-deployment-options/additional-lambda-logging)

  - **Configure S3 Server Access Logs**: If you are running Cumulus in an NGAP environment you may [configure S3 Server Access Logs](https://nasa.github.io/cumulus/docs/next/deployment/server_access_logging) to be delivered to a shared bucket where the Metrics Team will ingest the logs into their ELK stack. Contact the Metrics team for permission and location.

- **CUMULUS-1368** The Cumulus distribution API has been deprecated and is being replaced by ASF's Thin Egress App. By default, the distribution API will not deploy. Please follow [the instructions for deploying and configuring Thin Egress](https://nasa.github.io/cumulus/docs/deployment/thin_egress_app).

To instead continue to deploy and use the legacy Cumulus distribution app, add the following to your `config.yml`:

```yaml
deployDistributionApi: true
```

If you deploy with no distribution app your deployment will succeed but you may encounter errors in your workflows, particularly in the `MoveGranule` task.

- **CUMULUS-1418** Users who are packaging the CMA in their Lambdas outside of Cumulus may need to update their Lambda configuration. Please see `BREAKING CHANGES` below for details.

### Added

- **CUMULUS-642**
  - Adds Launchpad as an authentication option for the Cumulus API.
  - Updated deployment documentation and added [instructions to setup Cumulus API Launchpad authentication](https://wiki.earthdata.nasa.gov/display/CUMULUS/Cumulus+API+with+Launchpad+Authentication)
- **CUMULUS-1418**
  - Adds usage docs/testing of lambda layers (introduced in PR1125), updates Core example tasks to use the updated `cumulus-ecs-task` and a CMA layer instead of kes CMA injection.
  - Added Terraform module to publish CMA as layer to user account.
- **PR1125** - Adds `layers` config option to support deploying Lambdas with layers
- **PR1128** - Added `useXRay` config option to enable AWS X-Ray for Lambdas.
- **CUMULUS-1345**
  - Adds new variables to the app deployment under `cmr`.
  - `cmrEnvironment` values are `SIT`, `UAT`, or `OPS` with `UAT` as the default.
  - `cmrLimit` and `cmrPageSize` have been added as configurable options.
- **CUMULUS-1273**
  - Added lambda function EmsProductMetadataReport to generate EMS Product Metadata report
- **CUMULUS-1226**
  - Added API endpoint `elasticsearch/index-from-database` to index to an Elasticsearch index from the database for recovery purposes and `elasticsearch/indices-status` to check the status of Elasticsearch indices via the API.
- **CUMULUS-824**
  - Added new Collection parameter `reportToEms` to configure whether the collection is reported to EMS
- **CUMULUS-1357**
  - Added new BackendApi endpoint `ems` that generates EMS reports.
- **CUMULUS-1241**
  - Added information about queues with maximum execution limits defined to default workflow templates (`meta.queueExecutionLimits`)
- **CUMULUS-1311**
  - Added `@cumulus/common/message` with various message parsing/preparation helpers
- **CUMULUS-812**

  - Added support for limiting the number of concurrent executions started from a queue. [See the data cookbook](https://nasa.github.io/cumulus/docs/data-cookbooks/throttling-queued-executions) for more information.

- **CUMULUS-1337**

  - Adds `cumulus.stackName` value to the `instanceMetadata` endpoint.

- **CUMULUS-1368**

  - Added `cmrGranuleUrlType` to the `@cumulus/move-granules` task. This determines what kind of links go in the CMR files. The options are `distribution`, `s3`, or `none`, with the default being distribution. If there is no distribution API being used with Cumulus, you must set the value to `s3` or `none`.

- Added `packages/s3-replicator` Terraform module to allow same-region s3 replication to metrics bucket.

- **CUMULUS-1392**

  - Added `tf-modules/report-granules` Terraform module which processes granule ingest notifications received via SNS and stores granule data to a database. The module includes:
    - SNS topic for publishing granule ingest notifications
    - Lambda to process granule notifications and store data
    - IAM permissions for the Lambda
    - Subscription for the Lambda to the SNS topic

- **CUMULUS-1393**

  - Added `tf-modules/report-pdrs` Terraform module which processes PDR ingest notifications received via SNS and stores PDR data to a database. The module includes:
    - SNS topic for publishing PDR ingest notifications
    - Lambda to process PDR notifications and store data
    - IAM permissions for the Lambda
    - Subscription for the Lambda to the SNS topic
  - Added unit tests for `@cumulus/api/models/pdrs.createPdrFromSns()`

- **CUMULUS-1400**

  - Added `tf-modules/report-executions` Terraform module which processes workflow execution information received via SNS and stores it to a database. The module includes:
    - SNS topic for publishing execution data
    - Lambda to process and store execution data
    - IAM permissions for the Lambda
    - Subscription for the Lambda to the SNS topic
  - Added `@cumulus/common/sns-event` which contains helpers for SNS events:
    - `isSnsEvent()` returns true if event is from SNS
    - `getSnsEventMessage()` extracts and parses the message from an SNS event
    - `getSnsEventMessageObject()` extracts and parses message object from an SNS event
  - Added `@cumulus/common/cloudwatch-event` which contains helpers for Cloudwatch events:
    - `isSfExecutionEvent()` returns true if event is from Step Functions
    - `isTerminalSfStatus()` determines if a Step Function status from a Cloudwatch event is a terminal status
    - `getSfEventStatus()` gets the Step Function status from a Cloudwatch event
    - `getSfEventDetailValue()` extracts a Step Function event detail field from a Cloudwatch event
    - `getSfEventMessageObject()` extracts and parses Step Function detail object from a Cloudwatch event

- **CUMULUS-1429**

  - Added `tf-modules/data-persistence` Terraform module which includes resources for data persistence in Cumulus:
    - DynamoDB tables
    - Elasticsearch with optional support for VPC
    - Cloudwatch alarm for number of Elasticsearch nodes

- **CUMULUS-1379** CMR Launchpad Authentication
  - Added `launchpad` configuration to `@cumulus/deployment/app/config.yml`, and cloudformation templates, workflow message, lambda configuration, api endpoint configuration
  - Added `@cumulus/common/LaunchpadToken` and `@cumulus/common/launchpad` to provide methods to get token and validate token
  - Updated lambdas to use Launchpad token for CMR actions (ingest and delete granules)
  - Updated deployment documentation and added [instructions to setup CMR client for Launchpad authentication](https://wiki.earthdata.nasa.gov/display/CUMULUS/CMR+Launchpad+Authentication)

## Changed

- **CUMULUS-1232**

  - Added retries to update `@cumulus/cmr-client` `updateToken()`

- **CUMULUS-1245 CUMULUS-795**

  - Added additional `ems` configuration parameters for sending the ingest reports to EMS
  - Added functionality to send daily ingest reports to EMS

- **CUMULUS-1241**

  - Removed the concept of "priority levels" and added ability to define a number of maximum concurrent executions per SQS queue
  - Changed mapping of Cumulus message properties for the `sqs2sfThrottle` lambda:
    - Queue name is read from `cumulus_meta.queueName`
    - Maximum executions for the queue is read from `meta.queueExecutionLimits[queueName]`, where `queueName` is `cumulus_meta.queueName`
  - Changed `sfSemaphoreDown` lambda to only attempt decrementing semaphores when:
    - the message is for a completed/failed/aborted/timed out workflow AND
    - `cumulus_meta.queueName` exists on the Cumulus message AND
    - An entry for the queue name (`cumulus_meta.queueName`) exists in the the object `meta.queueExecutionLimits` on the Cumulus message

- **CUMULUS-1338**

  - Updated `sfSemaphoreDown` lambda to be triggered via AWS Step Function Cloudwatch events instead of subscription to `sfTracker` SNS topic

- **CUMULUS-1311**

  - Updated `@cumulus/queue-granules` to set `cumulus_meta.queueName` for queued execution messages
  - Updated `@cumulus/queue-pdrs` to set `cumulus_meta.queueName` for queued execution messages
  - Updated `sqs2sfThrottle` lambda to immediately decrement queue semaphore value if dispatching Step Function execution throws an error

- **CUMULUS-1362**

  - Granule `processingStartTime` and `processingEndTime` will be set to the execution start time and end time respectively when there is no sync granule or post to cmr task present in the workflow

- **CUMULUS-1400**
  - Deprecated `@cumulus/ingest/aws/getExecutionArn`. Use `@cumulus/common/aws/getExecutionArn` instead.

### Fixed

- **CUMULUS-1439**

  - Fix bug with rule.logEventArn deletion on Kinesis rule update and fix unit test to verify

- **CUMULUS-796**

  - Added production information (collection ShortName and Version, granuleId) to EMS distribution report
  - Added functionality to send daily distribution reports to EMS

- **CUMULUS-1319**

  - Fixed a bug where granule ingest times were not being stored to the database

- **CUMULUS-1356**

  - The `Collection` model's `delete` method now _removes_ the specified item
    from the collection config store that was inserted by the `create` method.
    Previously, this behavior was missing.

- **CUMULUS-1374**
  - Addressed audit concerns (https://www.npmjs.com/advisories/782) in api package

### BREAKING CHANGES

### Changed

- **CUMULUS-1418**
  - Adding a default `cmaDir` key to configuration will cause `CUMULUS_MESSAGE_ADAPTER_DIR` to be set by default to `/opt` for any Lambda not setting `useCma` to true, or explicitly setting the CMA environment variable. In lambdas that package the CMA independently of the Cumulus packaging. Lambdas manually packaging the CMA should have their Lambda configuration updated to set the CMA path, or alternately if not using the CMA as a Lambda layer in this deployment set `cmaDir` to `./cumulus-message-adapter`.

### Removed

- **CUMULUS-1337**

  - Removes the S3 Access Metrics package added in CUMULUS-799

- **PR1130**
  - Removed code deprecated since v1.11.1:
    - Removed `@cumulus/common/step-functions`. Use `@cumulus/common/StepFunctions` instead.
    - Removed `@cumulus/api/lib/testUtils.fakeFilesFactory`. Use `@cumulus/api/lib/testUtils.fakeFileFactory` instead.
    - Removed `@cumulus/cmrjs/cmr` functions: `searchConcept`, `ingestConcept`, `deleteConcept`. Use the functions in `@cumulus/cmr-client` instead.
    - Removed `@cumulus/ingest/aws.getExecutionHistory`. Use `@cumulus/common/StepFunctions.getExecutionHistory` instead.

## [v1.13.5] - 2019-08-29 - [BACKPORT]

### Fixed

- **CUMULUS-1455** - CMR token links updated to point to CMR legacy services rather than echo

## [v1.13.4] - 2019-07-29

- **CUMULUS-1411** - Fix deployment issue when using a template override

## [v1.13.3] - 2019-07-26

- **CUMULUS-1345** Full backport of CUMULUS-1345 features - Adds new variables to the app deployment under `cmr`.
  - `cmrEnvironment` values are `SIT`, `UAT`, or `OPS` with `UAT` as the default.
  - `cmrLimit` and `cmrPageSize` have been added as configurable options.

## [v1.13.2] - 2019-07-25

- Re-release of v1.13.1 to fix broken npm packages.

## [v1.13.1] - 2019-07-22

- **CUMULUS-1374** - Resolve audit compliance with lodash version for api package subdependency
- **CUMULUS-1412** - Resolve audit compliance with googleapi package
- **CUMULUS-1345** - Backported CMR environment setting in getUrl to address immediate user need. CMR_ENVIRONMENT can now be used to set the CMR environment to OPS/SIT

## [v1.13.0] - 2019-5-20

### PLEASE NOTE

**CUMULUS-802** added some additional IAM permissions to support ECS autoscaling, so **you will have to redeploy your IAM stack.**
As a result of the changes for **CUMULUS-1193**, **CUMULUS-1264**, and **CUMULUS-1310**, **you must delete your existing stacks (except IAM) before deploying this version of Cumulus.**
If running Cumulus within a VPC and extended downtime is acceptable, we recommend doing this at the end of the day to allow AWS backend resources and network interfaces to be cleaned up overnight.

### BREAKING CHANGES

- **CUMULUS-1228**

  - The default AMI used by ECS instances is now an NGAP-compliant AMI. This
    will be a breaking change for non-NGAP deployments. If you do not deploy to
    NGAP, you will need to find the AMI ID of the
    [most recent Amazon ECS-optimized AMI](https://docs.aws.amazon.com/AmazonECS/latest/developerguide/ecs-optimized_AMI.html),
    and set the `ecs.amiid` property in your config. Instructions for finding
    the most recent NGAP AMI can be found using
    [these instructions](https://wiki.earthdata.nasa.gov/display/ESKB/Select+an+NGAP+Created+AMI).

- **CUMULUS-1310**

  - Database resources (DynamoDB, ElasticSearch) have been moved to an independent `db` stack.
    Migrations for this version will need to be user-managed. (e.g. [elasticsearch](https://docs.aws.amazon.com/elasticsearch-service/latest/developerguide/es-version-migration.html#snapshot-based-migration) and [dynamoDB](https://docs.aws.amazon.com/datapipeline/latest/DeveloperGuide/dp-template-exports3toddb.html)).
    Order of stack deployment is `iam` -> `db` -> `app`.
  - All stacks can now be deployed using a single `config.yml` file, i.e.: `kes cf deploy --kes-folder app --template node_modules/@cumulus/deployment/[iam|db|app] [...]`
    Backwards-compatible. For development, please re-run `npm run bootstrap` to build new `kes` overrides.
    Deployment docs have been updated to show how to deploy a single-config Cumulus instance.
  - `params` have been moved: Nest `params` fields under `app`, `db` or `iam` to override all Parameters for a particular stack's cloudformation template. Backwards-compatible with multi-config setups.
  - `stackName` and `stackNameNoDash` have been retired. Use `prefix` and `prefixNoDash` instead.
  - The `iams` section in `app/config.yml` IAM roles has been deprecated as a user-facing parameter,
    _unless_ your IAM role ARNs do not match the convention shown in `@cumulus/deployment/app/config.yml`
  - The `vpc.securityGroup` will need to be set with a pre-existing security group ID to use Cumulus in a VPC. Must allow inbound HTTP(S) (Port 443).

- **CUMULUS-1212**

  - `@cumulus/post-to-cmr` will now fail if any granules being processed are missing a metadata file. You can set the new config option `skipMetaCheck` to `true` to pass post-to-cmr without a metadata file.

- **CUMULUS-1232**

  - `@cumulus/sync-granule` will no longer silently pass if no checksum data is provided. It will use input
    from the granule object to:
    - Verify checksum if `checksumType` and `checksumValue` are in the file record OR a checksum file is provided
      (throws `InvalidChecksum` on fail), else log warning that no checksum is available.
    - Then, verify synced S3 file size if `file.size` is in the file record (throws `UnexpectedFileSize` on fail),
      else log warning that no file size is available.
    - Pass the step.

- **CUMULUS-1264**

  - The Cloudformation templating and deployment configuration has been substantially refactored.
    - `CumulusApiDefault` nested stack resource has been renamed to `CumulusApiDistribution`
    - `CumulusApiV1` nested stack resource has been renamed to `CumulusApiBackend`
  - The `urs: true` config option for when defining your lambdas (e.g. in `lambdas.yml`) has been deprecated. There are two new options to replace it:
    - `urs_redirect: 'token'`: This will expose a `TOKEN_REDIRECT_ENDPOINT` environment variable to your lambda that references the `/token` endpoint on the Cumulus backend API
    - `urs_redirect: 'distribution'`: This will expose a `DISTRIBUTION_REDIRECT_ENDPOINT` environment variable to your lambda that references the `/redirect` endpoint on the Cumulus distribution API

- **CUMULUS-1193**

  - The elasticsearch instance is moved behind the VPC.
  - Your account will need an Elasticsearch Service Linked role. This is a one-time setup for the account. You can follow the instructions to use the AWS console or AWS CLI [here](https://docs.aws.amazon.com/IAM/latest/UserGuide/using-service-linked-roles.html) or use the following AWS CLI command: `aws iam create-service-linked-role --aws-service-name es.amazonaws.com`

- **CUMULUS-802**

  - ECS `maxInstances` must be greater than `minInstances`. If you use defaults, no change is required.

- **CUMULUS-1269**
  - Brought Cumulus data models in line with CNM JSON schema:
    - Renamed file object `fileType` field to `type`
    - Renamed file object `fileSize` field to `size`
    - Renamed file object `checksumValue` field to `checksum` where not already done.
    - Added `ancillary` and `linkage` type support to file objects.

### Added

- **CUMULUS-799**

  - Added an S3 Access Metrics package which will take S3 Server Access Logs and
    write access metrics to CloudWatch

- **CUMULUS-1242** - Added `sqs2sfThrottle` lambda. The lambda reads SQS messages for queued executions and uses semaphores to only start new executions if the maximum number of executions defined for the priority key (`cumulus_meta.priorityKey`) has not been reached. Any SQS messages that are read but not used to start executions remain in the queue.

- **CUMULUS-1240**

  - Added `sfSemaphoreDown` lambda. This lambda receives SNS messages and for each message it decrements the semaphore used to track the number of running executions if:
    - the message is for a completed/failed workflow AND
    - the message contains a level of priority (`cumulus_meta.priorityKey`)
  - Added `sfSemaphoreDown` lambda as a subscriber to the `sfTracker` SNS topic

- **CUMULUS-1265**

  - Added `apiConfigs` configuration option to configure API Gateway to be private
  - All internal lambdas configured to run inside the VPC by default
  - Removed references to `NoVpc` lambdas from documentation and `example` folder.

- **CUMULUS-802**
  - Adds autoscaling of ECS clusters
  - Adds autoscaling of ECS services that are handling StepFunction activities

## Changed

- Updated `@cumulus/ingest/http/httpMixin.list()` to trim trailing spaces on discovered filenames

- **CUMULUS-1310**

  - Database resources (DynamoDB, ElasticSearch) have been moved to an independent `db` stack.
    This will enable future updates to avoid affecting database resources or requiring migrations.
    Migrations for this version will need to be user-managed.
    (e.g. [elasticsearch](https://docs.aws.amazon.com/elasticsearch-service/latest/developerguide/es-version-migration.html#snapshot-based-migration) and [dynamoDB](https://docs.aws.amazon.com/datapipeline/latest/DeveloperGuide/dp-template-exports3toddb.html)).
    Order of stack deployment is `iam` -> `db` -> `app`.
  - All stacks can now be deployed using a single `config.yml` file, i.e.: `kes cf deploy --kes-folder app --template node_modules/@cumulus/deployment/[iam|db|app] [...]`
    Backwards-compatible. Please re-run `npm run bootstrap` to build new `kes` overrides.
    Deployment docs have been updated to show how to deploy a single-config Cumulus instance.
  - `params` fields should now be nested under the stack key (i.e. `app`, `db` or `iam`) to provide Parameters for a particular stack's cloudformation template,
    for use with single-config instances. Keys _must_ match the name of the deployment package folder (`app`, `db`, or `iam`).
    Backwards-compatible with multi-config setups.
  - `stackName` and `stackNameNoDash` have been retired as user-facing config parameters. Use `prefix` and `prefixNoDash` instead.
    This will be used to create stack names for all stacks in a single-config use case.
    `stackName` may still be used as an override in multi-config usage, although this is discouraged.
    Warning: overriding the `db` stack's `stackName` will require you to set `dbStackName` in your `app/config.yml`.
    This parameter is required to fetch outputs from the `db` stack to reference in the `app` stack.
  - The `iams` section in `app/config.yml` IAM roles has been retired as a user-facing parameter,
    _unless_ your IAM role ARNs do not match the convention shown in `@cumulus/deployment/app/config.yml`
    In that case, overriding `iams` in your own config is recommended.
  - `iam` and `db` `cloudformation.yml` file names will have respective prefixes (e.g `iam.cloudformation.yml`).
  - Cumulus will now only attempt to create reconciliation reports for buckets of the `private`, `public` and `protected` types.
  - Cumulus will no longer set up its own security group.
    To pass a pre-existing security group for in-VPC deployments as a parameter to the Cumulus template, populate `vpc.securityGroup` in `config.yml`.
    This security group must allow inbound HTTP(S) traffic (Port 443). SSH traffic (Port 22) must be permitted for SSH access to ECS instances.
  - Deployment docs have been updated with examples for the new deployment model.

- **CUMULUS-1236**

  - Moves access to public files behind the distribution endpoint. Authentication is not required, but direct http access has been disallowed.

- **CUMULUS-1223**

  - Adds unauthenticated access for public bucket files to the Distribution API. Public files should be requested the same way as protected files, but for public files a redirect to a self-signed S3 URL will happen without requiring authentication with Earthdata login.

- **CUMULUS-1232**

  - Unifies duplicate handling in `ingest/granule.handleDuplicateFile` for maintainability.
  - Changed `ingest/granule.ingestFile` and `move-granules/index.moveFileRequest` to use new function.
  - Moved file versioning code to `ingest/granule.moveGranuleFileWithVersioning`
  - `ingest/granule.verifyFile` now also tests `file.size` for verification if it is in the file record and throws
    `UnexpectedFileSize` error for file size not matching input.
  - `ingest/granule.verifyFile` logs warnings if checksum and/or file size are not available.

- **CUMULUS-1193**

  - Moved reindex CLI functionality to an API endpoint. See [API docs](https://nasa.github.io/cumulus-api/#elasticsearch-1)

- **CUMULUS-1207**
  - No longer disable lambda event source mappings when disabling a rule

### Fixed

- Updated Lerna publish script so that published Cumulus packages will pin their dependencies on other Cumulus packages to exact versions (e.g. `1.12.1` instead of `^1.12.1`)

- **CUMULUS-1203**

  - Fixes IAM template's use of intrinsic functions such that IAM template overrides now work with kes

- **CUMULUS-1268**
  - Deployment will not fail if there are no ES alarms or ECS services

## [v1.12.1] - 2019-4-8

## [v1.12.0] - 2019-4-4

Note: There was an issue publishing 1.12.0. Upgrade to 1.12.1.

### BREAKING CHANGES

- **CUMULUS-1139**

  - `granule.applyWorkflow` uses the new-style granule record as input to workflows.

- **CUMULUS-1171**

  - Fixed provider handling in the API to make it consistent between protocols.
    NOTE: This is a breaking change. When applying this upgrade, users will need to:
    1. Disable all workflow rules
    2. Update any `http` or `https` providers so that the host field only
       contains a valid hostname or IP address, and the port field contains the
       provider port.
    3. Perform the deployment
    4. Re-enable workflow rules

- **CUMULUS-1176**:

  - `@cumulus/move-granules` input expectations have changed. `@cumulus/files-to-granules` is a new intermediate task to perform input translation in the old style.
    See the Added and Changed sections of this release changelog for more information.

- **CUMULUS-670**

  - The behavior of ParsePDR and related code has changed in this release. PDRs with FILE_TYPEs that do not conform to the PDR ICD (+ TGZ) (https://cdn.earthdata.nasa.gov/conduit/upload/6376/ESDS-RFC-030v1.0.pdf) will fail to parse.

- **CUMULUS-1208**
  - The granule object input to `@cumulus/queue-granules` will now be added to ingest workflow messages **as is**. In practice, this means that if you are using `@cumulus/queue-granules` to trigger ingest workflows and your granule objects input have invalid properties, then your ingest workflows will fail due to schema validation errors.

### Added

- **CUMULUS-777**
  - Added new cookbook entry on configuring Cumulus to track ancillary files.
- **CUMULUS-1183**
  - Kes overrides will now abort with a warning if a workflow step is configured without a corresponding
    lambda configuration
- **CUMULUS-1223**

  - Adds convenience function `@cumulus/common/bucketsConfigJsonObject` for fetching stack's bucket configuration as an object.

- **CUMULUS-853**
  - Updated FakeProcessing example lambda to include option to generate fake browse
  - Added feature documentation for ancillary metadata export, a new cookbook entry describing a workflow with ancillary metadata generation(browse), and related task definition documentation
- **CUMULUS-805**
  - Added a CloudWatch alarm to check running ElasticSearch instances, and a CloudWatch dashboard to view the health of ElasticSearch
  - Specify `AWS_REGION` in `.env` to be used by deployment script
- **CUMULUS-803**
  - Added CloudWatch alarms to check running tasks of each ECS service, and add the alarms to CloudWatch dashboard
- **CUMULUS-670**
  - Added Ancillary Metadata Export feature (see https://nasa.github.io/cumulus/docs/features/ancillary_metadata for more information)
  - Added new Collection file parameter "fileType" that allows configuration of workflow granule file fileType
- **CUMULUS-1184** - Added kes logging output to ensure we always see the state machine reference before failures due to configuration
- **CUMULUS-1105** - Added a dashboard endpoint to serve the dashboard from an S3 bucket
- **CUMULUS-1199** - Moves `s3credentials` endpoint from the backend to the distribution API.
- **CUMULUS-666**
  - Added `@api/endpoints/s3credentials` to allow EarthData Login authorized users to retrieve temporary security credentials for same-region direct S3 access.
- **CUMULUS-671**
  - Added `@packages/integration-tests/api/distribution/getDistributionApiS3SignedUrl()` to return the S3 signed URL for a file protected by the distribution API
- **CUMULUS-672**
  - Added `cmrMetadataFormat` and `cmrConceptId` to output for individual granules from `@cumulus/post-to-cmr`. `cmrMetadataFormat` will be read from the `cmrMetadataFormat` generated for each granule in `@cumulus/cmrjs/publish2CMR()`
  - Added helpers to `@packages/integration-tests/api/distribution`:
    - `getDistributionApiFileStream()` returns a stream to download files protected by the distribution API
    - `getDistributionFileUrl()` constructs URLs for requesting files from the distribution API
- **CUMULUS-1185** `@cumulus/api/models/Granule.removeGranuleFromCmrByGranule` to replace `@cumulus/api/models/Granule.removeGranuleFromCmr` and use the Granule UR from the CMR metadata to remove the granule from CMR

- **CUMULUS-1101**

  - Added new `@cumulus/checksum` package. This package provides functions to calculate and validate checksums.
  - Added new checksumming functions to `@cumulus/common/aws`: `calculateS3ObjectChecksum` and `validateS3ObjectChecksum`, which depend on the `checksum` package.

- CUMULUS-1171

  - Added `@cumulus/common` API documentation to `packages/common/docs/API.md`
  - Added an `npm run build-docs` task to `@cumulus/common`
  - Added `@cumulus/common/string#isValidHostname()`
  - Added `@cumulus/common/string#match()`
  - Added `@cumulus/common/string#matches()`
  - Added `@cumulus/common/string#toLower()`
  - Added `@cumulus/common/string#toUpper()`
  - Added `@cumulus/common/URLUtils#buildURL()`
  - Added `@cumulus/common/util#isNil()`
  - Added `@cumulus/common/util#isNull()`
  - Added `@cumulus/common/util#isUndefined()`
  - Added `@cumulus/common/util#negate()`

- **CUMULUS-1176**

  - Added new `@cumulus/files-to-granules` task to handle converting file array output from `cumulus-process` tasks into granule objects.
    Allows simplification of `@cumulus/move-granules` and `@cumulus/post-to-cmr`, see Changed section for more details.

- CUMULUS-1151 Compare the granule holdings in CMR with Cumulus' internal data store
- CUMULUS-1152 Compare the granule file holdings in CMR with Cumulus' internal data store

### Changed

- **CUMULUS-1216** - Updated `@cumulus/ingest/granule/ingestFile` to download files to expected staging location.
- **CUMULUS-1208** - Updated `@cumulus/ingest/queue/enqueueGranuleIngestMessage()` to not transform granule object passed to it when building an ingest message
- **CUMULUS-1198** - `@cumulus/ingest` no longer enforces any expectations about whether `provider_path` contains a leading slash or not.
- **CUMULUS-1170**
  - Update scripts and docs to use `npm` instead of `yarn`
  - Use `package-lock.json` files to ensure matching versions of npm packages
  - Update CI builds to use `npm ci` instead of `npm install`
- **CUMULUS-670**
  - Updated ParsePDR task to read standard PDR types+ (+ tgz as an external customer requirement) and add a fileType to granule-files on Granule discovery
  - Updated ParsePDR to fail if unrecognized type is used
  - Updated all relevant task schemas to include granule->files->filetype as a string value
  - Updated tests/test fixtures to include the fileType in the step function/task inputs and output validations as needed
  - Updated MoveGranules task to handle incoming configuration with new "fileType" values and to add them as appropriate to the lambda output.
  - Updated DiscoverGranules step/related workflows to read new Collection file parameter fileType that will map a discovered file to a workflow fileType
  - Updated CNM parser to add the fileType to the defined granule file fileType on ingest and updated integration tests to verify/validate that behavior
  - Updated generateEcho10XMLString in cmr-utils.js to use a map/related library to ensure order as CMR requires ordering for their online resources.
  - Updated post-to-cmr task to appropriately export CNM filetypes to CMR in echo10/UMM exports
- **CUMULUS-1139** - Granules stored in the API contain a `files` property. That schema has been greatly
  simplified and now better matches the CNM format.
  - The `name` property has been renamed to `fileName`.
  - The `filepath` property has been renamed to `key`.
  - The `checksumValue` property has been renamed to `checksum`.
  - The `path` property has been removed.
  - The `url_path` property has been removed.
  - The `filename` property (which contained an `s3://` URL) has been removed, and the `bucket`
    and `key` properties should be used instead. Any requests sent to the API containing a `granule.files[].filename`
    property will be rejected, and any responses coming back from the API will not contain that
    `filename` property.
  - A `source` property has been added, which is a URL indicating the original source of the file.
  - `@cumulus/ingest/granule.moveGranuleFiles()` no longer includes a `filename` field in its
    output. The `bucket` and `key` fields should be used instead.
- **CUMULUS-672**

  - Changed `@cumulus/integration-tests/api/EarthdataLogin.getEarthdataLoginRedirectResponse` to `@cumulus/integration-tests/api/EarthdataLogin.getEarthdataAccessToken`. The new function returns an access response from Earthdata login, if successful.
  - `@cumulus/integration-tests/cmr/getOnlineResources` now accepts an object of options, including `cmrMetadataFormat`. Based on the `cmrMetadataFormat`, the function will correctly retrieve the online resources for each metadata format (ECHO10, UMM-G)

- **CUMULUS-1101**

  - Moved `@cumulus/common/file/getFileChecksumFromStream` into `@cumulus/checksum`, and renamed it to `generateChecksumFromStream`.
    This is a breaking change for users relying on `@cumulus/common/file/getFileChecksumFromStream`.
  - Refactored `@cumulus/ingest/Granule` to depend on new `common/aws` checksum functions and remove significantly present checksumming code.
    - Deprecated `@cumulus/ingest/granule.validateChecksum`. Replaced with `@cumulus/ingest/granule.verifyFile`.
    - Renamed `granule.getChecksumFromFile` to `granule.retrieveSuppliedFileChecksumInformation` to be more accurate.
  - Deprecated `@cumulus/common/aws.checksumS3Objects`. Use `@cumulus/common/aws.calculateS3ObjectChecksum` instead.

- CUMULUS-1171

  - Fixed provider handling in the API to make it consistent between protocols.
    Before this change, FTP providers were configured using the `host` and
    `port` properties. HTTP providers ignored `port` and `protocol`, and stored
    an entire URL in the `host` property. Updated the API to only accept valid
    hostnames or IP addresses in the `provider.host` field. Updated ingest code
    to properly build HTTP and HTTPS URLs from `provider.protocol`,
    `provider.host`, and `provider.port`.
  - The default provider port was being set to 21, no matter what protocol was
    being used. Removed that default.

- **CUMULUS-1176**

  - `@cumulus/move-granules` breaking change:
    Input to `move-granules` is now expected to be in the form of a granules object (i.e. `{ granules: [ { ... }, { ... } ] }`);
    For backwards compatibility with array-of-files outputs from processing steps, use the new `@cumulus/files-to-granules` task as an intermediate step.
    This task will perform the input translation. This change allows `move-granules` to be simpler and behave more predictably.
    `config.granuleIdExtraction` and `config.input_granules` are no longer needed/used by `move-granules`.
  - `@cumulus/post-to-cmr`: `config.granuleIdExtraction` is no longer needed/used by `post-to-cmr`.

- CUMULUS-1174
  - Better error message and stacktrace for S3KeyPairProvider error reporting.

### Fixed

- **CUMULUS-1218** Reconciliation report will now scan only completed granules.
- `@cumulus/api` files and granules were not getting indexed correctly because files indexing was failing in `db-indexer`
- `@cumulus/deployment` A bug in the Cloudformation template was preventing the API from being able to be launched in a VPC, updated the IAM template to give the permissions to be able to run the API in a VPC

### Deprecated

- `@cumulus/api/models/Granule.removeGranuleFromCmr`, instead use `@cumulus/api/models/Granule.removeGranuleFromCmrByGranule`
- `@cumulus/ingest/granule.validateChecksum`, instead use `@cumulus/ingest/granule.verifyFile`
- `@cumulus/common/aws.checksumS3Objects`, instead use `@cumulus/common/aws.calculateS3ObjectChecksum`
- `@cumulus/cmrjs`: `getGranuleId` and `getCmrFiles` are deprecated due to changes in input handling.

## [v1.11.3] - 2019-3-5

### Added

- **CUMULUS-1187** - Added `@cumulus/ingest/granule/duplicateHandlingType()` to determine how duplicate files should be handled in an ingest workflow

### Fixed

- **CUMULUS-1187** - workflows not respecting the duplicate handling value specified in the collection
- Removed refreshToken schema requirement for OAuth

## [v1.11.2] - 2019-2-15

### Added

- CUMULUS-1169
  - Added a `@cumulus/common/StepFunctions` module. It contains functions for querying the AWS
    StepFunctions API. These functions have the ability to retry when a ThrottlingException occurs.
  - Added `@cumulus/common/aws.retryOnThrottlingException()`, which will wrap a function in code to
    retry on ThrottlingExceptions.
  - Added `@cumulus/common/test-utils.throttleOnce()`, which will cause a function to return a
    ThrottlingException the first time it is called, then return its normal result after that.
- CUMULUS-1103 Compare the collection holdings in CMR with Cumulus' internal data store
- CUMULUS-1099 Add support for UMMG JSON metadata versions > 1.4.
  - If a version is found in the metadata object, that version is used for processing and publishing to CMR otherwise, version 1.4 is assumed.
- CUMULUS-678
  - Added support for UMMG json v1.4 metadata files.
    `reconcileCMRMetadata` added to `@cumulus/cmrjs` to update metadata record with new file locations.
    `@cumulus/common/errors` adds two new error types `CMRMetaFileNotFound` and `InvalidArgument`.
    `@cumulus/common/test-utils` adds new function `randomId` to create a random string with id to help in debugging.
    `@cumulus/common/BucketsConfig` adds a new helper class `BucketsConfig` for working with bucket stack configuration and bucket names.
    `@cumulus/common/aws` adds new function `s3PutObjectTagging` as a convenience for the aws [s3().putObjectTagging](https://docs.aws.amazon.com/AWSJavaScriptSDK/latest/AWS/S3.html#putObjectTagging-property) function.
    `@cumulus/cmrjs` Adds: - `isCMRFile` - Identify an echo10(xml) or UMMG(json) metadata file. - `metadataObjectFromCMRFile` Read and parse CMR XML file from s3. - `updateCMRMetadata` Modify a cmr metadata (xml/json) file with updated information. - `publish2CMR` Posts XML or UMMG CMR data to CMR service. - `reconcileCMRMetadata` Reconciles cmr metadata file after a file moves.
- Adds some ECS and other permissions to StepRole to enable running ECS tasks from a workflow
- Added Apache logs to cumulus api and distribution lambdas
- **CUMULUS-1119** - Added `@cumulus/integration-tests/api/EarthdataLogin.getEarthdataLoginRedirectResponse` helper for integration tests to handle login with Earthdata and to return response from redirect to Cumulus API
- **CUMULUS-673** Added `@cumulus/common/file/getFileChecksumFromStream` to get file checksum from a readable stream

### Fixed

- CUMULUS-1123
  - Cloudformation template overrides now work as expected

### Changed

- CUMULUS-1169
  - Deprecated the `@cumulus/common/step-functions` module.
  - Updated code that queries the StepFunctions API to use the retry-enabled functions from
    `@cumulus/common/StepFunctions`
- CUMULUS-1121
  - Schema validation is now strongly enforced when writing to the database.
    Additional properties are not allowed and will result in a validation error.
- CUMULUS-678
  `tasks/move-granules` simplified and refactored to use functionality from cmrjs.
  `ingest/granules.moveGranuleFiles` now just moves granule files and returns a list of the updated files. Updating metadata now handled by `@cumulus/cmrjs/reconcileCMRMetadata`.
  `move-granules.updateGranuleMetadata` refactored and bugs fixed in the case of a file matching multiple collection.files.regexps.
  `getCmrXmlFiles` simplified and now only returns an object with the cmrfilename and the granuleId.
  `@cumulus/test-processing` - test processing task updated to generate UMM-G metadata

- CUMULUS-1043

  - `@cumulus/api` now uses [express](http://expressjs.com/) as the API engine.
  - All `@cumulus/api` endpoints on ApiGateway are consolidated to a single endpoint the uses `{proxy+}` definition.
  - All files under `packages/api/endpoints` along with associated tests are updated to support express's request and response objects.
  - Replaced environment variables `internal`, `bucket` and `systemBucket` with `system_bucket`.
  - Update `@cumulus/integration-tests` to work with updated cumulus-api express endpoints

- `@cumulus/integration-tests` - `buildAndExecuteWorkflow` and `buildWorkflow` updated to take a `meta` param to allow for additional fields to be added to the workflow `meta`

- **CUMULUS-1049** Updated `Retrieve Execution Status API` in `@cumulus/api`: If the execution doesn't exist in Step Function API, Cumulus API returns the execution status information from the database.

- **CUMULUS-1119**
  - Renamed `DISTRIBUTION_URL` environment variable to `DISTRIBUTION_ENDPOINT`
  - Renamed `DEPLOYMENT_ENDPOINT` environment variable to `DISTRIBUTION_REDIRECT_ENDPOINT`
  - Renamed `API_ENDPOINT` environment variable to `TOKEN_REDIRECT_ENDPOINT`

### Removed

- Functions deprecated before 1.11.0:
  - @cumulus/api/models/base: static Manager.createTable() and static Manager.deleteTable()
  - @cumulus/ingest/aws/S3
  - @cumulus/ingest/aws/StepFunction.getExecution()
  - @cumulus/ingest/aws/StepFunction.pullEvent()
  - @cumulus/ingest/consumer.Consume
  - @cumulus/ingest/granule/Ingest.getBucket()

### Deprecated

`@cmrjs/ingestConcept`, instead use the CMR object methods. `@cmrjs/CMR.ingestGranule` or `@cmrjs/CMR.ingestCollection`
`@cmrjs/searchConcept`, instead use the CMR object methods. `@cmrjs/CMR.searchGranules` or `@cmrjs/CMR.searchCollections`
`@cmrjs/deleteConcept`, instead use the CMR object methods. `@cmrjs/CMR.deleteGranule` or `@cmrjs/CMR.deleteCollection`

## [v1.11.1] - 2018-12-18

**Please Note**

- Ensure your `app/config.yml` has a `clientId` specified in the `cmr` section. This will allow CMR to identify your requests for better support and metrics.
  - For an example, please see [the example config](https://github.com/nasa/cumulus/blob/1c7e2bf41b75da9f87004c4e40fbcf0f39f56794/example/app/config.yml#L128).

### Added

- Added a `/tokenDelete` endpoint in `@cumulus/api` to delete access token records

### Changed

- CUMULUS-678
  `@cumulus/ingest/crypto` moved and renamed to `@cumulus/common/key-pair-provider`
  `@cumulus/ingest/aws` function: `KMSDecryptionFailed` and class: `KMS` extracted and moved to `@cumulus/common` and `KMS` is exported as `KMSProvider` from `@cumulus/common/key-pair-provider`
  `@cumulus/ingest/granule` functions: `publish`, `getGranuleId`, `getXMLMetadataAsString`, `getMetadataBodyAndTags`, `parseXmlString`, `getCmrXMLFiles`, `postS3Object`, `contructOnlineAccessUrls`, `updateMetadata`, extracted and moved to `@cumulus/cmrjs`
  `getGranuleId`, `getCmrXMLFiles`, `publish`, `updateMetadata` removed from `@cumulus/ingest/granule` and added to `@cumulus/cmrjs`;
  `updateMetadata` renamed `updateCMRMetadata`.
  `@cumulus/ingest` test files renamed.
- **CUMULUS-1070**
  - Add `'Client-Id'` header to all `@cumulus/cmrjs` requests (made via `searchConcept`, `ingestConcept`, and `deleteConcept`).
  - Updated `cumulus/example/app/config.yml` entry for `cmr.clientId` to use stackName for easier CMR-side identification.

## [v1.11.0] - 2018-11-30

**Please Note**

- Redeploy IAM roles:
  - CUMULUS-817 includes a migration that requires reconfiguration/redeployment of IAM roles. Please see the [upgrade instructions](https://nasa.github.io/cumulus/docs/upgrade/1.11.0) for more information.
  - CUMULUS-977 includes a few new SNS-related permissions added to the IAM roles that will require redeployment of IAM roles.
- `cumulus-message-adapter` v1.0.13+ is required for `@cumulus/api` granule reingest API to work properly. The latest version should be downloaded automatically by kes.
- A `TOKEN_SECRET` value (preferably 256-bit for security) must be added to `.env` to securely sign JWTs used for authorization in `@cumulus/api`

### Changed

- **CUUMULUS-1000** - Distribution endpoint now persists logins, instead of
  redirecting to Earthdata Login on every request
- **CUMULUS-783 CUMULUS-790** - Updated `@cumulus/sync-granule` and `@cumulus/move-granules` tasks to always overwrite existing files for manually-triggered reingest.
- **CUMULUS-906** - Updated `@cumulus/api` granule reingest API to
  - add `reingestGranule: true` and `forceDuplicateOverwrite: true` to Cumulus message `cumulus_meta.cumulus_context` field to indicate that the workflow is a manually triggered re-ingest.
  - return warning message to operator when duplicateHandling is not `replace`
  - `cumulus-message-adapter` v1.0.13+ is required.
- **CUMULUS-793** - Updated the granule move PUT request in `@cumulus/api` to reject the move with a 409 status code if one or more of the files already exist at the destination location
- Updated `@cumulus/helloworld` to use S3 to store state for pass on retry tests
- Updated `@cumulus/ingest`:
  - [Required for MAAP] `http.js#list` will now find links with a trailing whitespace
  - Removed code from `granule.js` which looked for files in S3 using `{ Bucket: discoveredFile.bucket, Key: discoveredFile.name }`. This is obsolete since `@cumulus/ingest` uses a `file-staging` and `constructCollectionId()` directory prefixes by default.
- **CUMULUS-989**
  - Updated `@cumulus/api` to use [JWT (JSON Web Token)](https://jwt.io/introduction/) as the transport format for API authorization tokens and to use JWT verification in the request authorization
  - Updated `/token` endpoint in `@cumulus/api` to return tokens as JWTs
  - Added a `/refresh` endpoint in `@cumulus/api` to request new access tokens from the OAuth provider using the refresh token
  - Added `refreshAccessToken` to `@cumulus/api/lib/EarthdataLogin` to manage refresh token requests with the Earthdata OAuth provider

### Added

- **CUMULUS-1050**
  - Separated configuration flags for originalPayload/finalPayload cleanup such that they can be set to different retention times
- **CUMULUS-798**
  - Added daily Executions cleanup CloudWatch event that triggers cleanExecutions lambda
  - Added cleanExecutions lambda that removes finalPayload/originalPayload field entries for records older than configured timeout value (execution_payload_retention_period), with a default of 30 days
- **CUMULUS-815/816**
  - Added 'originalPayload' and 'finalPayload' fields to Executions table
  - Updated Execution model to populate originalPayload with the execution payload on record creation
  - Updated Execution model code to populate finalPayload field with the execution payload on execution completion
  - Execution API now exposes the above fields
- **CUMULUS-977**
  - Rename `kinesisConsumer` to `messageConsumer` as it handles both Kinesis streams and SNS topics as of this version.
  - Add `sns`-type rule support. These rules create a subscription between an SNS topic and the `messageConsumer`.
    When a message is received, `messageConsumer` is triggered and passes the SNS message (JSON format expected) in
    its entirety to the workflow in the `payload` field of the Cumulus message. For more information on sns-type rules,
    see the [documentation](https://nasa.github.io/cumulus/docs/data-cookbooks/setup#rules).
- **CUMULUS-975**
  - Add `KinesisInboundEventLogger` and `KinesisOutboundEventLogger` API lambdas. These lambdas
    are utilized to dump incoming and outgoing ingest workflow kinesis streams
    to cloudwatch for analytics in case of AWS/stream failure.
  - Update rules model to allow tracking of log_event ARNs related to
    Rule event logging. Kinesis rule types will now automatically log
    incoming events via a Kinesis event triggered lambda.
    CUMULUS-975-migration-4
  - Update migration code to require explicit migration names per run
  - Added migration_4 to migrate/update existing Kinesis rules to have a log event mapping
  - Added new IAM policy for migration lambda
- **CUMULUS-775**
  - Adds a instance metadata endpoint to the `@cumulus/api` package.
  - Adds a new convenience function `hostId` to the `@cumulus/cmrjs` to help build environment specific cmr urls.
  - Fixed `@cumulus/cmrjs.searchConcept` to search and return CMR results.
  - Modified `@cumulus/cmrjs.CMR.searchGranule` and `@cumulus/cmrjs.CMR.searchCollection` to include CMR's provider as a default parameter to searches.
- **CUMULUS-965**
  - Add `@cumulus/test-data.loadJSONTestData()`,
    `@cumulus/test-data.loadTestData()`, and
    `@cumulus/test-data.streamTestData()` to safely load test data. These
    functions should be used instead of using `require()` to load test data,
    which could lead to tests interfering with each other.
  - Add a `@cumulus/common/util/deprecate()` function to mark a piece of code as
    deprecated
- **CUMULUS-986**
  - Added `waitForTestExecutionStart` to `@cumulus/integration-tests`
- **CUMULUS-919**
  - In `@cumulus/deployment`, added support for NGAP permissions boundaries for IAM roles with `useNgapPermissionBoundary` flag in `iam/config.yml`. Defaults to false.

### Fixed

- Fixed a bug where FTP sockets were not closed after an error, keeping the Lambda function active until it timed out [CUMULUS-972]
- **CUMULUS-656**
  - The API will no longer allow the deletion of a provider if that provider is
    referenced by a rule
  - The API will no longer allow the deletion of a collection if that collection
    is referenced by a rule
- Fixed a bug where `@cumulus/sf-sns-report` was not pulling large messages from S3 correctly.

### Deprecated

- `@cumulus/ingest/aws/StepFunction.pullEvent()`. Use `@cumulus/common/aws.pullStepFunctionEvent()`.
- `@cumulus/ingest/consumer.Consume` due to unpredictable implementation. Use `@cumulus/ingest/consumer.Consumer`.
  Call `Consumer.consume()` instead of `Consume.read()`.

## [v1.10.4] - 2018-11-28

### Added

- **CUMULUS-1008**
  - New `config.yml` parameter for SQS consumers: `sqs_consumer_rate: (default 500)`, which is the maximum number of
    messages the consumer will attempt to process per execution. Currently this is only used by the sf-starter consumer,
    which runs every minute by default, making this a messages-per-minute upper bound. SQS does not guarantee the number
    of messages returned per call, so this is not a fixed rate of consumption, only attempted number of messages received.

### Deprecated

- `@cumulus/ingest/consumer.Consume` due to unpredictable implementation. Use `@cumulus/ingest/consumer.Consumer`.

### Changed

- Backported update of `packages/api` dependency `@mapbox/dyno` to `1.4.2` to mitigate `event-stream` vulnerability.

## [v1.10.3] - 2018-10-31

### Added

- **CUMULUS-817**
  - Added AWS Dead Letter Queues for lambdas that are scheduled asynchronously/such that failures show up only in cloudwatch logs.
- **CUMULUS-956**
  - Migrated developer documentation and data-cookbooks to Docusaurus
    - supports versioning of documentation
  - Added `docs/docs-how-to.md` to outline how to do things like add new docs or locally install for testing.
  - Deployment/CI scripts have been updated to work with the new format
- **CUMULUS-811**
  - Added new S3 functions to `@cumulus/common/aws`:
    - `aws.s3TagSetToQueryString`: converts S3 TagSet array to querystring (for use with upload()).
    - `aws.s3PutObject`: Returns promise of S3 `putObject`, which puts an object on S3
    - `aws.s3CopyObject`: Returns promise of S3 `copyObject`, which copies an object in S3 to a new S3 location
    - `aws.s3GetObjectTagging`: Returns promise of S3 `getObjectTagging`, which returns an object containing an S3 TagSet.
  - `@/cumulus/common/aws.s3PutObject` defaults to an explicit `ACL` of 'private' if not overridden.
  - `@/cumulus/common/aws.s3CopyObject` defaults to an explicit `TaggingDirective` of 'COPY' if not overridden.

### Deprecated

- **CUMULUS-811**
  - Deprecated `@cumulus/ingest/aws.S3`. Member functions of this class will now
    log warnings pointing to similar functionality in `@cumulus/common/aws`.

## [v1.10.2] - 2018-10-24

### Added

- **CUMULUS-965**
  - Added a `@cumulus/logger` package
- **CUMULUS-885**
  - Added 'human readable' version identifiers to Lambda Versioning lambda aliases
- **CUMULUS-705**
  - Note: Make sure to update the IAM stack when deploying this update.
  - Adds an AsyncOperations model and associated DynamoDB table to the
    `@cumulus/api` package
  - Adds an /asyncOperations endpoint to the `@cumulus/api` package, which can
    be used to fetch the status of an AsyncOperation.
  - Adds a /bulkDelete endpoint to the `@cumulus/api` package, which performs an
    asynchronous bulk-delete operation. This is a stub right now which is only
    intended to demonstration how AsyncOperations work.
  - Adds an AsyncOperation ECS task to the `@cumulus/api` package, which will
    fetch an Lambda function, run it in ECS, and then store the result to the
    AsyncOperations table in DynamoDB.
- **CUMULUS-851** - Added workflow lambda versioning feature to allow in-flight workflows to use lambda versions that were in place when a workflow was initiated

  - Updated Kes custom code to remove logic that used the CMA file key to determine template compilation logic. Instead, utilize a `customCompilation` template configuration flag to indicate a template should use Cumulus's kes customized methods instead of 'core'.
  - Added `useWorkflowLambdaVersions` configuration option to enable the lambdaVersioning feature set. **This option is set to true by default** and should be set to false to disable the feature.
  - Added uniqueIdentifier configuration key to S3 sourced lambdas to optionally support S3 lambda resource versioning within this scheme. This key must be unique for each modified version of the lambda package and must be updated in configuration each time the source changes.
  - Added a new nested stack template that will create a `LambdaVersions` stack that will take lambda parameters from the base template, generate lambda versions/aliases and return outputs with references to the most 'current' lambda alias reference, and updated 'core' template to utilize these outputs (if `useWorkflowLambdaVersions` is enabled).

- Created a `@cumulus/api/lib/OAuth2` interface, which is implemented by the
  `@cumulus/api/lib/EarthdataLogin` and `@cumulus/api/lib/GoogleOAuth2` classes.
  Endpoints that need to handle authentication will determine which class to use
  based on environment variables. This also greatly simplifies testing.
- Added `@cumulus/api/lib/assertions`, containing more complex AVA test assertions
- Added PublishGranule workflow to publish a granule to CMR without full reingest. (ingest-in-place capability)

- `@cumulus/integration-tests` new functionality:
  - `listCollections` to list collections from a provided data directory
  - `deleteCollection` to delete list of collections from a deployed stack
  - `cleanUpCollections` combines the above in one function.
  - `listProviders` to list providers from a provided data directory
  - `deleteProviders` to delete list of providers from a deployed stack
  - `cleanUpProviders` combines the above in one function.
  - `@cumulus/integrations-tests/api.js`: `deleteGranule` and `deletePdr` functions to make `DELETE` requests to Cumulus API
  - `rules` API functionality for posting and deleting a rule and listing all rules
  - `wait-for-deploy` lambda for use in the redeployment tests
- `@cumulus/ingest/granule.js`: `ingestFile` inserts new `duplicate_found: true` field in the file's record if a duplicate file already exists on S3.
- `@cumulus/api`: `/execution-status` endpoint requests and returns complete execution output if execution output is stored in S3 due to size.
- Added option to use environment variable to set CMR host in `@cumulus/cmrjs`.
- **CUMULUS-781** - Added integration tests for `@cumulus/sync-granule` when `duplicateHandling` is set to `replace` or `skip`
- **CUMULUS-791** - `@cumulus/move-granules`: `moveFileRequest` inserts new `duplicate_found: true` field in the file's record if a duplicate file already exists on S3. Updated output schema to document new `duplicate_found` field.

### Removed

- Removed `@cumulus/common/fake-earthdata-login-server`. Tests can now create a
  service stub based on `@cumulus/api/lib/OAuth2` if testing requires handling
  authentication.

### Changed

- **CUMULUS-940** - modified `@cumulus/common/aws` `receiveSQSMessages` to take a parameter object instead of positional parameters. All defaults remain the same, but now access to long polling is available through `options.waitTimeSeconds`.
- **CUMULUS-948** - Update lambda functions `CNMToCMA` and `CnmResponse` in the `cumulus-data-shared` bucket and point the default stack to them.
- **CUMULUS-782** - Updated `@cumulus/sync-granule` task and `Granule.ingestFile` in `@cumulus/ingest` to keep both old and new data when a destination file with different checksum already exists and `duplicateHandling` is `version`
- Updated the config schema in `@cumulus/move-granules` to include the `moveStagedFiles` param.
- **CUMULUS-778** - Updated config schema and documentation in `@cumulus/sync-granule` to include `duplicateHandling` parameter for specifying how duplicate filenames should be handled
- **CUMULUS-779** - Updated `@cumulus/sync-granule` to throw `DuplicateFile` error when destination files already exist and `duplicateHandling` is `error`
- **CUMULUS-780** - Updated `@cumulus/sync-granule` to use `error` as the default for `duplicateHandling` when it is not specified
- **CUMULUS-780** - Updated `@cumulus/api` to use `error` as the default value for `duplicateHandling` in the `Collection` model
- **CUMULUS-785** - Updated the config schema and documentation in `@cumulus/move-granules` to include `duplicateHandling` parameter for specifying how duplicate filenames should be handled
- **CUMULUS-786, CUMULUS-787** - Updated `@cumulus/move-granules` to throw `DuplicateFile` error when destination files already exist and `duplicateHandling` is `error` or not specified
- **CUMULUS-789** - Updated `@cumulus/move-granules` to keep both old and new data when a destination file with different checksum already exists and `duplicateHandling` is `version`

### Fixed

- `getGranuleId` in `@cumulus/ingest` bug: `getGranuleId` was constructing an error using `filename` which was undefined. The fix replaces `filename` with the `uri` argument.
- Fixes to `del` in `@cumulus/api/endpoints/granules.js` to not error/fail when not all files exist in S3 (e.g. delete granule which has only 2 of 3 files ingested).
- `@cumulus/deployment/lib/crypto.js` now checks for private key existence properly.

## [v1.10.1] - 2018-09-4

### Fixed

- Fixed cloudformation template errors in `@cumulus/deployment/`
  - Replaced references to Fn::Ref: with Ref:
  - Moved long form template references to a newline

## [v1.10.0] - 2018-08-31

### Removed

- Removed unused and broken code from `@cumulus/common`
  - Removed `@cumulus/common/test-helpers`
  - Removed `@cumulus/common/task`
  - Removed `@cumulus/common/message-source`
  - Removed the `getPossiblyRemote` function from `@cumulus/common/aws`
  - Removed the `startPromisedSfnExecution` function from `@cumulus/common/aws`
  - Removed the `getCurrentSfnTask` function from `@cumulus/common/aws`

### Changed

- **CUMULUS-839** - In `@cumulus/sync-granule`, 'collection' is now an optional config parameter

### Fixed

- **CUMULUS-859** Moved duplicate code in `@cumulus/move-granules` and `@cumulus/post-to-cmr` to `@cumulus/ingest`. Fixed imports making assumptions about directory structure.
- `@cumulus/ingest/consumer` correctly limits the number of messages being received and processed from SQS. Details:
  - **Background:** `@cumulus/api` includes a lambda `<stack-name>-sqs2sf` which processes messages from the `<stack-name>-startSF` SQS queue every minute. The `sqs2sf` lambda uses `@cumulus/ingest/consumer` to receive and process messages from SQS.
  - **Bug:** More than `messageLimit` number of messages were being consumed and processed from the `<stack-name>-startSF` SQS queue. Many step functions were being triggered simultaneously by the lambda `<stack-name>-sqs2sf` (which consumes every minute from the `startSF` queue) and resulting in step function failure with the error: `An error occurred (ThrottlingException) when calling the GetExecutionHistory`.
  - **Fix:** `@cumulus/ingest/consumer#processMessages` now processes messages until `timeLimit` has passed _OR_ once it receives up to `messageLimit` messages. `sqs2sf` is deployed with a [default `messageLimit` of 10](https://github.com/nasa/cumulus/blob/670000c8a821ff37ae162385f921c40956e293f7/packages/deployment/app/config.yml#L147).
  - **IMPORTANT NOTE:** `consumer` will actually process up to `messageLimit * 2 - 1` messages. This is because sometimes `receiveSQSMessages` will return less than `messageLimit` messages and thus the consumer will continue to make calls to `receiveSQSMessages`. For example, given a `messageLimit` of 10 and subsequent calls to `receiveSQSMessages` returns up to 9 messages, the loop will continue and a final call could return up to 10 messages.

## [v1.9.1] - 2018-08-22

**Please Note** To take advantage of the added granule tracking API functionality, updates are required for the message adapter and its libraries. You should be on the following versions:

- `cumulus-message-adapter` 1.0.9+
- `cumulus-message-adapter-js` 1.0.4+
- `cumulus-message-adapter-java` 1.2.7+
- `cumulus-message-adapter-python` 1.0.5+

### Added

- **CUMULUS-687** Added logs endpoint to search for logs from a specific workflow execution in `@cumulus/api`. Added integration test.
- **CUMULUS-836** - `@cumulus/deployment` supports a configurable docker storage driver for ECS. ECS can be configured with either `devicemapper` (the default storage driver for AWS ECS-optimized AMIs) or `overlay2` (the storage driver used by the NGAP 2.0 AMI). The storage driver can be configured in `app/config.yml` with `ecs.docker.storageDriver: overlay2 | devicemapper`. The default is `overlay2`.
  - To support this configuration, a [Handlebars](https://handlebarsjs.com/) helper `ifEquals` was added to `packages/deployment/lib/kes.js`.
- **CUMULUS-836** - `@cumulus/api` added IAM roles required by the NGAP 2.0 AMI. The NGAP 2.0 AMI runs a script `register_instances_with_ssm.py` which requires the ECS IAM role to include `ec2:DescribeInstances` and `ssm:GetParameter` permissions.

### Fixed

- **CUMULUS-836** - `@cumulus/deployment` uses `overlay2` driver by default and does not attempt to write `--storage-opt dm.basesize` to fix [this error](https://github.com/moby/moby/issues/37039).
- **CUMULUS-413** Kinesis processing now captures all errors.
  - Added kinesis fallback mechanism when errors occur during record processing.
  - Adds FallbackTopicArn to `@cumulus/api/lambdas.yml`
  - Adds fallbackConsumer lambda to `@cumulus/api`
  - Adds fallbackqueue option to lambda definitions capture lambda failures after three retries.
  - Adds kinesisFallback SNS topic to signal incoming errors from kinesis stream.
  - Adds kinesisFailureSQS to capture fully failed events from all retries.
- **CUMULUS-855** Adds integration test for kinesis' error path.
- **CUMULUS-686** Added workflow task name and version tracking via `@cumulus/api` executions endpoint under new `tasks` property, and under `workflow_tasks` in step input/output.
  - Depends on `cumulus-message-adapter` 1.0.9+, `cumulus-message-adapter-js` 1.0.4+, `cumulus-message-adapter-java` 1.2.7+ and `cumulus-message-adapter-python` 1.0.5+
- **CUMULUS-771**
  - Updated sync-granule to stream the remote file to s3
  - Added integration test for ingesting granules from ftp provider
  - Updated http/https integration tests for ingesting granules from http/https providers
- **CUMULUS-862** Updated `@cumulus/integration-tests` to handle remote lambda output
- **CUMULUS-856** Set the rule `state` to have default value `ENABLED`

### Changed

- In `@cumulus/deployment`, changed the example app config.yml to have additional IAM roles

## [v1.9.0] - 2018-08-06

**Please note** additional information and upgrade instructions [here](https://nasa.github.io/cumulus/docs/upgrade/1.9.0)

### Added

- **CUMULUS-712** - Added integration tests verifying expected behavior in workflows
- **GITC-776-2** - Add support for versioned collections

### Fixed

- **CUMULUS-832**
  - Fixed indentation in example config.yml in `@cumulus/deployment`
  - Fixed issue with new deployment using the default distribution endpoint in `@cumulus/deployment` and `@cumulus/api`

## [v1.8.1] - 2018-08-01

**Note** IAM roles should be re-deployed with this release.

- **Cumulus-726**
  - Added function to `@cumulus/integration-tests`: `sfnStep` includes `getStepInput` which returns the input to the schedule event of a given step function step.
  - Added IAM policy `@cumulus/deployment`: Lambda processing IAM role includes `kinesis::PutRecord` so step function lambdas can write to kinesis streams.
- **Cumulus Community Edition**
  - Added Google OAuth authentication token logic to `@cumulus/api`. Refactored token endpoint to use environment variable flag `OAUTH_PROVIDER` when determining with authentication method to use.
  - Added API Lambda memory configuration variable `api_lambda_memory` to `@cumulus/api` and `@cumulus/deployment`.

### Changed

- **Cumulus-726**
  - Changed function in `@cumulus/api`: `models/rules.js#addKinesisEventSource` was modified to call to `deleteKinesisEventSource` with all required parameters (rule's name, arn and type).
  - Changed function in `@cumulus/integration-tests`: `getStepOutput` can now be used to return output of failed steps. If users of this function want the output of a failed event, they can pass a third parameter `eventType` as `'failure'`. This function will work as always for steps which completed successfully.

### Removed

- **Cumulus-726**

  - Configuration change to `@cumulus/deployment`: Removed default auto scaling configuration for Granules and Files DynamoDB tables.

- **CUMULUS-688**
  - Add integration test for ExecutionStatus
  - Function addition to `@cumulus/integration-tests`: `api` includes `getExecutionStatus` which returns the execution status from the Cumulus API

## [v1.8.0] - 2018-07-23

### Added

- **CUMULUS-718** Adds integration test for Kinesis triggering a workflow.

- **GITC-776-3** Added more flexibility for rules. You can now edit all fields on the rule's record
  We may need to update the api documentation to reflect this.

- **CUMULUS-681** - Add ingest-in-place action to granules endpoint

  - new applyWorkflow action at PUT /granules/{granuleid} Applying a workflow starts an execution of the provided workflow and passes the granule record as payload.
    Parameter(s):
    - workflow - the workflow name

- **CUMULUS-685** - Add parent exeuction arn to the execution which is triggered from a parent step function

### Changed

- **CUMULUS-768** - Integration tests get S3 provider data from shared data folder

### Fixed

- **CUMULUS-746** - Move granule API correctly updates record in dynamo DB and cmr xml file
- **CUMULUS-766** - Populate database fileSize field from S3 if value not present in Ingest payload

## [v1.7.1] - 2018-07-27 - [BACKPORT]

### Fixed

- **CUMULUS-766** - Backport from 1.8.0 - Populate database fileSize field from S3 if value not present in Ingest payload

## [v1.7.0] - 2018-07-02

### Please note: [Upgrade Instructions](https://nasa.github.io/cumulus/docs/upgrade/1.7.0)

### Added

- **GITC-776-2** - Add support for versioned collections
- **CUMULUS-491** - Add granule reconciliation API endpoints.
- **CUMULUS-480** Add support for backup and recovery:
  - Add DynamoDB tables for granules, executions and pdrs
  - Add ability to write all records to S3
  - Add ability to download all DynamoDB records in form json files
  - Add ability to upload records to DynamoDB
  - Add migration scripts for copying granule, pdr and execution records from ElasticSearch to DynamoDB
  - Add IAM support for batchWrite on dynamoDB
-
- **CUMULUS-508** - `@cumulus/deployment` cloudformation template allows for lambdas and ECS clusters to have multiple AZ availability.
  - `@cumulus/deployment` also ensures docker uses `devicemapper` storage driver.
- **CUMULUS-755** - `@cumulus/deployment` Add DynamoDB autoscaling support.
  - Application developers can add autoscaling and override default values in their deployment's `app/config.yml` file using a `{TableName}Table:` key.

### Fixed

- **CUMULUS-747** - Delete granule API doesn't delete granule files in s3 and granule in elasticsearch
  - update the StreamSpecification DynamoDB tables to have StreamViewType: "NEW_AND_OLD_IMAGES"
  - delete granule files in s3
- **CUMULUS-398** - Fix not able to filter executions by workflow
- **CUMULUS-748** - Fix invalid lambda .zip files being validated/uploaded to AWS
- **CUMULUS-544** - Post to CMR task has UAT URL hard-coded
  - Made configurable: PostToCmr now requires CMR_ENVIRONMENT env to be set to 'SIT' or 'OPS' for those CMR environments. Default is UAT.

### Changed

- **GITC-776-4** - Changed Discover-pdrs to not rely on collection but use provider_path in config. It also has an optional filterPdrs regex configuration parameter

- **CUMULUS-710** - In the integration test suite, `getStepOutput` returns the output of the first successful step execution or last failed, if none exists

## [v1.6.0] - 2018-06-06

### Please note: [Upgrade Instructions](https://nasa.github.io/cumulus/docs/upgrade/1.6.0)

### Fixed

- **CUMULUS-602** - Format all logs sent to Elastic Search.
  - Extract cumulus log message and index it to Elastic Search.

### Added

- **CUMULUS-556** - add a mechanism for creating and running migration scripts on deployment.
- **CUMULUS-461** Support use of metadata date and other components in `url_path` property

### Changed

- **CUMULUS-477** Update bucket configuration to support multiple buckets of the same type:
  - Change the structure of the buckets to allow for more than one bucket of each type. The bucket structure is now:
    bucket-key:
    name: <bucket-name>
    type: <type> i.e. internal, public, etc.
  - Change IAM and app deployment configuration to support new bucket structure
  - Update tasks and workflows to support new bucket structure
  - Replace instances where buckets.internal is relied upon to either use the system bucket or a configured bucket
  - Move IAM template to the deployment package. NOTE: You now have to specify '--template node_modules/@cumulus/deployment/iam' in your IAM deployment
  - Add IAM cloudformation template support to filter buckets by type

## [v1.5.5] - 2018-05-30

### Added

- **CUMULUS-530** - PDR tracking through Queue-granules
  - Add optional `pdr` property to the sync-granule task's input config and output payload.
- **CUMULUS-548** - Create a Lambda task that generates EMS distribution reports
  - In order to supply EMS Distribution Reports, you must enable S3 Server
    Access Logging on any S3 buckets used for distribution. See [How Do I Enable Server Access Logging for an S3 Bucket?](https://docs.aws.amazon.com/AmazonS3/latest/user-guide/server-access-logging.html)
    The "Target bucket" setting should point at the Cumulus internal bucket.
    The "Target prefix" should be
    "<STACK_NAME>/ems-distribution/s3-server-access-logs/", where "STACK_NAME"
    is replaced with the name of your Cumulus stack.

### Fixed

- **CUMULUS-546 - Kinesis Consumer should catch and log invalid JSON**
  - Kinesis Consumer lambda catches and logs errors so that consumer doesn't get stuck in a loop re-processing bad json records.
- EMS report filenames are now based on their start time instead of the time
  instead of the time that the report was generated
- **CUMULUS-552 - Cumulus API returns different results for the same collection depending on query**
  - The collection, provider and rule records in elasticsearch are now replaced with records from dynamo db when the dynamo db records are updated.

### Added

- `@cumulus/deployment`'s default cloudformation template now configures storage for Docker to match the configured ECS Volume. The template defines Docker's devicemapper basesize (`dm.basesize`) using `ecs.volumeSize`. This addresses ECS default of limiting Docker containers to 10GB of storage ([Read more](https://aws.amazon.com/premiumsupport/knowledge-center/increase-default-ecs-docker-limit/)).

## [v1.5.4] - 2018-05-21

### Added

- **CUMULUS-535** - EMS Ingest, Archive, Archive Delete reports
  - Add lambda EmsReport to create daily EMS Ingest, Archive, Archive Delete reports
  - ems.provider property added to `@cumulus/deployment/app/config.yml`.
    To change the provider name, please add `ems: provider` property to `app/config.yml`.
- **CUMULUS-480** Use DynamoDB to store granules, pdrs and execution records
  - Activate PointInTime feature on DynamoDB tables
  - Increase test coverage on api package
  - Add ability to restore metadata records from json files to DynamoDB
- **CUMULUS-459** provide API endpoint for moving granules from one location on s3 to another

## [v1.5.3] - 2018-05-18

### Fixed

- **CUMULUS-557 - "Add dataType to DiscoverGranules output"**
  - Granules discovered by the DiscoverGranules task now include dataType
  - dataType is now a required property for granules used as input to the
    QueueGranules task
- **CUMULUS-550** Update deployment app/config.yml to force elasticsearch updates for deleted granules

## [v1.5.2] - 2018-05-15

### Fixed

- **CUMULUS-514 - "Unable to Delete the Granules"**
  - updated cmrjs.deleteConcept to return success if the record is not found
    in CMR.

### Added

- **CUMULUS-547** - The distribution API now includes an
  "earthdataLoginUsername" query parameter when it returns a signed S3 URL
- **CUMULUS-527 - "parse-pdr queues up all granules and ignores regex"**
  - Add an optional config property to the ParsePdr task called
    "granuleIdFilter". This property is a regular expression that is applied
    against the filename of the first file of each granule contained in the
    PDR. If the regular expression matches, then the granule is included in
    the output. Defaults to '.', which will match all granules in the PDR.
- File checksums in PDRs now support MD5
- Deployment support to subscribe to an SNS topic that already exists
- **CUMULUS-470, CUMULUS-471** In-region S3 Policy lambda added to API to update bucket policy for in-region access.
- **CUMULUS-533** Added fields to granule indexer to support EMS ingest and archive record creation
- **CUMULUS-534** Track deleted granules
  - added `deletedgranule` type to `cumulus` index.
  - **Important Note:** Force custom bootstrap to re-run by adding this to
    app/config.yml `es: elasticSearchMapping: 7`
- You can now deploy cumulus without ElasticSearch. Just add `es: null` to your `app/config.yml` file. This is only useful for debugging purposes. Cumulus still requires ElasticSearch to properly operate.
- `@cumulus/integration-tests` includes and exports the `addRules` function, which seeds rules into the DynamoDB table.
- Added capability to support EFS in cloud formation template. Also added
  optional capability to ssh to your instance and privileged lambda functions.
- Added support to force discovery of PDRs that have already been processed
  and filtering of selected data types
- `@cumulus/cmrjs` uses an environment variable `USER_IP_ADDRESS` or fallback
  IP address of `10.0.0.0` when a public IP address is not available. This
  supports lambda functions deployed into a VPC's private subnet, where no
  public IP address is available.

### Changed

- **CUMULUS-550** Custom bootstrap automatically adds new types to index on
  deployment

## [v1.5.1] - 2018-04-23

### Fixed

- add the missing dist folder to the hello-world task
- disable uglifyjs on the built version of the pdr-status-check (read: https://github.com/webpack-contrib/uglifyjs-webpack-plugin/issues/264)

## [v1.5.0] - 2018-04-23

### Changed

- Removed babel from all tasks and packages and increased minimum node requirements to version 8.10
- Lambda functions created by @cumulus/deployment will use node8.10 by default
- Moved [cumulus-integration-tests](https://github.com/nasa/cumulus-integration-tests) to the `example` folder CUMULUS-512
- Streamlined all packages dependencies (e.g. remove redundant dependencies and make sure versions are the same across packages)
- **CUMULUS-352:** Update Cumulus Elasticsearch indices to use [index aliases](https://www.elastic.co/guide/en/elasticsearch/reference/current/indices-aliases.html).
- **CUMULUS-519:** ECS tasks are no longer restarted after each CF deployment unless `ecs.restartTasksOnDeploy` is set to true
- **CUMULUS-298:** Updated log filterPattern to include all CloudWatch logs in ElasticSearch
- **CUMULUS-518:** Updates to the SyncGranule config schema
  - `granuleIdExtraction` is no longer a property
  - `process` is now an optional property
  - `provider_path` is no longer a property

### Fixed

- **CUMULUS-455 "Kes deployments using only an updated message adapter do not get automatically deployed"**
  - prepended the hash value of cumulus-message-adapter.zip file to the zip file name of lambda which uses message adapter.
  - the lambda function will be redeployed when message adapter or lambda function are updated
- Fixed a bug in the bootstrap lambda function where it stuck during update process
- Fixed a bug where the sf-sns-report task did not return the payload of the incoming message as the output of the task [CUMULUS-441]

### Added

- **CUMULUS-352:** Add reindex CLI to the API package.
- **CUMULUS-465:** Added mock http/ftp/sftp servers to the integration tests
- Added a `delete` method to the `@common/CollectionConfigStore` class
- **CUMULUS-467 "@cumulus/integration-tests or cumulus-integration-tests should seed provider and collection in deployed DynamoDB"**
  - `example` integration-tests populates providers and collections to database
  - `example` workflow messages are populated from workflow templates in s3, provider and collection information in database, and input payloads. Input templates are removed.
  - added `https` protocol to provider schema

## [v1.4.1] - 2018-04-11

### Fixed

- Sync-granule install

## [v1.4.0] - 2018-04-09

### Fixed

- **CUMULUS-392 "queue-granules not returning the sfn-execution-arns queued"**
  - updated queue-granules to return the sfn-execution-arns queued and pdr if exists.
  - added pdr to ingest message meta.pdr instead of payload, so the pdr information doesn't get lost in the ingest workflow, and ingested granule in elasticsearch has pdr name.
  - fixed sf-sns-report schema, remove the invalid part
  - fixed pdr-status-check schema, the failed execution contains arn and reason
- **CUMULUS-206** make sure homepage and repository urls exist in package.json files of tasks and packages

### Added

- Example folder with a cumulus deployment example

### Changed

- [CUMULUS-450](https://bugs.earthdata.nasa.gov/browse/CUMULUS-450) - Updated
  the config schema of the **queue-granules** task
  - The config no longer takes a "collection" property
  - The config now takes an "internalBucket" property
  - The config now takes a "stackName" property
- [CUMULUS-450](https://bugs.earthdata.nasa.gov/browse/CUMULUS-450) - Updated
  the config schema of the **parse-pdr** task
  - The config no longer takes a "collection" property
  - The "stack", "provider", and "bucket" config properties are now
    required
- **CUMULUS-469** Added a lambda to the API package to prototype creating an S3 bucket policy for direct, in-region S3 access for the prototype bucket

### Removed

- Removed the `findTmpTestDataDirectory()` function from
  `@cumulus/common/test-utils`

### Fixed

- [CUMULUS-450](https://bugs.earthdata.nasa.gov/browse/CUMULUS-450)
  - The **queue-granules** task now enqueues a **sync-granule** task with the
    correct collection config for that granule based on the granule's
    data-type. It had previously been using the collection config from the
    config of the **queue-granules** task, which was a problem if the granules
    being queued belonged to different data-types.
  - The **parse-pdr** task now handles the case where a PDR contains granules
    with different data types, and uses the correct granuleIdExtraction for
    each granule.

### Added

- **CUMULUS-448** Add code coverage checking using [nyc](https://github.com/istanbuljs/nyc).

## [v1.3.0] - 2018-03-29

### Deprecated

- discover-s3-granules is deprecated. The functionality is provided by the discover-granules task

### Fixed

- **CUMULUS-331:** Fix aws.downloadS3File to handle non-existent key
- Using test ftp provider for discover-granules testing [CUMULUS-427]
- **CUMULUS-304: "Add AWS API throttling to pdr-status-check task"** Added concurrency limit on SFN API calls. The default concurrency is 10 and is configurable through Lambda environment variable CONCURRENCY.
- **CUMULUS-414: "Schema validation not being performed on many tasks"** revised npm build scripts of tasks that use cumulus-message-adapter to place schema directories into dist directories.
- **CUMULUS-301:** Update all tests to use test-data package for testing data.
- **CUMULUS-271: "Empty response body from rules PUT endpoint"** Added the updated rule to response body.
- Increased memory allotment for `CustomBootstrap` lambda function. Resolves failed deployments where `CustomBootstrap` lambda function was failing with error `Process exited before completing request`. This was causing deployments to stall, fail to update and fail to rollback. This error is thrown when the lambda function tries to use more memory than it is allotted.
- Cumulus repository folders structure updated:
  - removed the `cumulus` folder altogether
  - moved `cumulus/tasks` to `tasks` folder at the root level
  - moved the tasks that are not converted to use CMA to `tasks/.not_CMA_compliant`
  - updated paths where necessary

### Added

- `@cumulus/integration-tests` - Added support for testing the output of an ECS activity as well as a Lambda function.

## [v1.2.0] - 2018-03-20

### Fixed

- Update vulnerable npm packages [CUMULUS-425]
- `@cumulus/api`: `kinesis-consumer.js` uses `sf-scheduler.js#schedule` instead of placing a message directly on the `startSF` SQS queue. This is a fix for [CUMULUS-359](https://bugs.earthdata.nasa.gov/browse/CUMULUS-359) because `sf-scheduler.js#schedule` looks up the provider and collection data in DynamoDB and adds it to the `meta` object of the enqueued message payload.
- `@cumulus/api`: `kinesis-consumer.js` catches and logs errors instead of doing an error callback. Before this change, `kinesis-consumer` was failing to process new records when an existing record caused an error because it would call back with an error and stop processing additional records. It keeps trying to process the record causing the error because it's "position" in the stream is unchanged. Catching and logging the errors is part 1 of the fix. Proposed part 2 is to enqueue the error and the message on a "dead-letter" queue so it can be processed later ([CUMULUS-413](https://bugs.earthdata.nasa.gov/browse/CUMULUS-413)).
- **CUMULUS-260: "PDR page on dashboard only shows zeros."** The PDR stats in LPDAAC are all 0s, even if the dashboard has been fixed to retrieve the correct fields. The current version of pdr-status-check has a few issues.
  - pdr is not included in the input/output schema. It's available from the input event. So the pdr status and stats are not updated when the ParsePdr workflow is complete. Adding the pdr to the input/output of the task will fix this.
  - pdr-status-check doesn't update pdr stats which prevent the real time pdr progress from showing up in the dashboard. To solve this, added lambda function sf-sns-report which is copied from @cumulus/api/lambdas/sf-sns-broadcast with modification, sf-sns-report can be used to report step function status anywhere inside a step function. So add step sf-sns-report after each pdr-status-check, we will get the PDR status progress at real time.
  - It's possible an execution is still in the queue and doesn't exist in sfn yet. Added code to handle 'ExecutionDoesNotExist' error when checking the execution status.
- Fixed `aws.cloudwatchevents()` typo in `packages/ingest/aws.js`. This typo was the root cause of the error: `Error: Could not process scheduled_ingest, Error: : aws.cloudwatchevents is not a constructor` seen when trying to update a rule.

### Removed

- `@cumulus/ingest/aws`: Remove queueWorkflowMessage which is no longer being used by `@cumulus/api`'s `kinesis-consumer.js`.

## [v1.1.4] - 2018-03-15

### Added

- added flag `useList` to parse-pdr [CUMULUS-404]

### Fixed

- Pass encrypted password to the ApiGranule Lambda function [CUMULUS-424]

## [v1.1.3] - 2018-03-14

### Fixed

- Changed @cumulus/deployment package install behavior. The build process will happen after installation

## [v1.1.2] - 2018-03-14

### Added

- added tools to @cumulus/integration-tests for local integration testing
- added end to end testing for discovering and parsing of PDRs
- `yarn e2e` command is available for end to end testing

### Fixed

- **CUMULUS-326: "Occasionally encounter "Too Many Requests" on deployment"** The api gateway calls will handle throttling errors
- **CUMULUS-175: "Dashboard providers not in sync with AWS providers."** The root cause of this bug - DynamoDB operations not showing up in Elasticsearch - was shared by collections and rules. The fix was to update providers', collections' and rules; POST, PUT and DELETE endpoints to operate on DynamoDB and using DynamoDB streams to update Elasticsearch. The following packages were made:
  - `@cumulus/deployment` deploys DynamoDB streams for the Collections, Providers and Rules tables as well as a new lambda function called `dbIndexer`. The `dbIndexer` lambda has an event source mapping which listens to each of the DynamoDB streams. The dbIndexer lambda receives events referencing operations on the DynamoDB table and updates the elasticsearch cluster accordingly.
  - The `@cumulus/api` endpoints for collections, providers and rules _only_ query DynamoDB, with the exception of LIST endpoints and the collections' GET endpoint.

### Updated

- Broke up `kes.override.js` of @cumulus/deployment to multiple modules and moved to a new location
- Expanded @cumulus/deployment test coverage
- all tasks were updated to use cumulus-message-adapter-js 1.0.1
- added build process to integration-tests package to babelify it before publication
- Update @cumulus/integration-tests lambda.js `getLambdaOutput` to return the entire lambda output. Previously `getLambdaOutput` returned only the payload.

## [v1.1.1] - 2018-03-08

### Removed

- Unused queue lambda in api/lambdas [CUMULUS-359]

### Fixed

- Kinesis message content is passed to the triggered workflow [CUMULUS-359]
- Kinesis message queues a workflow message and does not write to rules table [CUMULUS-359]

## [v1.1.0] - 2018-03-05

### Added

- Added a `jlog` function to `common/test-utils` to aid in test debugging
- Integration test package with command line tool [CUMULUS-200] by @laurenfrederick
- Test for FTP `useList` flag [CUMULUS-334] by @kkelly51

### Updated

- The `queue-pdrs` task now uses the [cumulus-message-adapter-js](https://github.com/nasa/cumulus-message-adapter-js)
  library
- Updated the `queue-pdrs` JSON schemas
- The test-utils schema validation functions now throw an error if validation
  fails
- The `queue-granules` task now uses the [cumulus-message-adapter-js](https://github.com/nasa/cumulus-message-adapter-js)
  library
- Updated the `queue-granules` JSON schemas

### Removed

- Removed the `getSfnExecutionByName` function from `common/aws`
- Removed the `getGranuleStatus` function from `common/aws`

## [v1.0.1] - 2018-02-27

### Added

- More tests for discover-pdrs, dicover-granules by @yjpa7145
- Schema validation utility for tests by @yjpa7145

### Changed

- Fix an FTP listing bug for servers that do not support STAT [CUMULUS-334] by @kkelly51

## [v1.0.0] - 2018-02-23

[Unreleased]: https://github.com/nasa/cumulus/compare/v19.0.0...HEAD
[v19.0.0]: https://github.com/nasa/cumulus/compare/v18.5.0...v19.0.0
[v18.5.0]: https://github.com/nasa/cumulus/compare/v18.4.0...v18.5.0
[v18.4.0]: https://github.com/nasa/cumulus/compare/v18.3.4...v18.4.0
[v18.3.4]: https://github.com/nasa/cumulus/compare/v18.3.3...v18.3.4
[v18.3.3]: https://github.com/nasa/cumulus/compare/v18.3.2...v18.3.3
[v18.3.2]: https://github.com/nasa/cumulus/compare/v18.3.1...v18.3.2
[v18.3.1]: https://github.com/nasa/cumulus/compare/v18.2.2...v18.3.1
[v18.2.2]: https://github.com/nasa/cumulus/compare/v18.2.1...v18.2.2
[v18.2.1]: https://github.com/nasa/cumulus/compare/v18.2.0...v18.2.1
[v18.2.0]: https://github.com/nasa/cumulus/compare/v18.1.0...v18.2.0
[v18.1.0]: https://github.com/nasa/cumulus/compare/v18.0.0...v18.1.0
[v18.0.0]: https://github.com/nasa/cumulus/compare/v17.0.0...v18.0.0
[v17.0.0]: https://github.com/nasa/cumulus/compare/v16.1.3...v17.0.0
[v16.1.3]: https://github.com/nasa/cumulus/compare/v16.1.2...v16.1.3
[v16.1.2]: https://github.com/nasa/cumulus/compare/v16.1.1...v16.1.2
[v16.1.1]: https://github.com/nasa/cumulus/compare/v16.0.0...v16.1.1
[v16.0.0]: https://github.com/nasa/cumulus/compare/v15.0.4...v16.0.0
[v15.0.4]: https://github.com/nasa/cumulus/compare/v15.0.3...v15.0.4
[v15.0.3]: https://github.com/nasa/cumulus/compare/v15.0.2...v15.0.3
[v15.0.2]: https://github.com/nasa/cumulus/compare/v15.0.1...v15.0.2
[v15.0.1]: https://github.com/nasa/cumulus/compare/v15.0.0...v15.0.1
[v15.0.0]: https://github.com/nasa/cumulus/compare/v14.1.0...v15.0.0
[v14.1.0]: https://github.com/nasa/cumulus/compare/v14.0.0...v14.1.0
[v14.0.0]: https://github.com/nasa/cumulus/compare/v13.4.0...v14.0.0
[v13.4.0]: https://github.com/nasa/cumulus/compare/v13.3.2...v13.4.0
[v13.3.2]: https://github.com/nasa/cumulus/compare/v13.3.0...v13.3.2
[v13.3.0]: https://github.com/nasa/cumulus/compare/v13.2.1...v13.3.0
[v13.2.1]: https://github.com/nasa/cumulus/compare/v13.2.0...v13.2.1
[v13.2.0]: https://github.com/nasa/cumulus/compare/v13.1.0...v13.2.0
[v13.1.0]: https://github.com/nasa/cumulus/compare/v13.0.1...v13.1.0
[v13.0.1]: https://github.com/nasa/cumulus/compare/v13.0.0...v13.0.1
[v13.0.0]: https://github.com/nasa/cumulus/compare/v12.0.3...v13.0.0
[v12.0.3]: https://github.com/nasa/cumulus/compare/v12.0.2...v12.0.3
[v12.0.2]: https://github.com/nasa/cumulus/compare/v12.0.1...v12.0.2
[v12.0.1]: https://github.com/nasa/cumulus/compare/v12.0.0...v12.0.1
[v12.0.0]: https://github.com/nasa/cumulus/compare/v11.1.8...v12.0.0
[v11.1.8]: https://github.com/nasa/cumulus/compare/v11.1.7...v11.1.8
[v11.1.7]: https://github.com/nasa/cumulus/compare/v11.1.5...v11.1.7
[v11.1.5]: https://github.com/nasa/cumulus/compare/v11.1.4...v11.1.5
[v11.1.4]: https://github.com/nasa/cumulus/compare/v11.1.3...v11.1.4
[v11.1.3]: https://github.com/nasa/cumulus/compare/v11.1.2...v11.1.3
[v11.1.2]: https://github.com/nasa/cumulus/compare/v11.1.1...v11.1.2
[v11.1.1]: https://github.com/nasa/cumulus/compare/v11.1.0...v11.1.1
[v11.1.0]: https://github.com/nasa/cumulus/compare/v11.0.0...v11.1.0
[v11.0.0]: https://github.com/nasa/cumulus/compare/v10.1.3...v11.0.0
[v10.1.3]: https://github.com/nasa/cumulus/compare/v10.1.2...v10.1.3
[v10.1.2]: https://github.com/nasa/cumulus/compare/v10.1.1...v10.1.2
[v10.1.1]: https://github.com/nasa/cumulus/compare/v10.1.0...v10.1.1
[v10.1.0]: https://github.com/nasa/cumulus/compare/v10.0.1...v10.1.0
[v10.0.1]: https://github.com/nasa/cumulus/compare/v10.0.0...v10.0.1
[v10.0.0]: https://github.com/nasa/cumulus/compare/v9.9.0...v10.0.0
[v9.9.3]: https://github.com/nasa/cumulus/compare/v9.9.2...v9.9.3
[v9.9.2]: https://github.com/nasa/cumulus/compare/v9.9.1...v9.9.2
[v9.9.1]: https://github.com/nasa/cumulus/compare/v9.9.0...v9.9.1
[v9.9.0]: https://github.com/nasa/cumulus/compare/v9.8.0...v9.9.0
[v9.8.0]: https://github.com/nasa/cumulus/compare/v9.7.0...v9.8.0
[v9.7.1]: https://github.com/nasa/cumulus/compare/v9.7.0...v9.7.1
[v9.7.0]: https://github.com/nasa/cumulus/compare/v9.6.0...v9.7.0
[v9.6.0]: https://github.com/nasa/cumulus/compare/v9.5.0...v9.6.0
[v9.5.0]: https://github.com/nasa/cumulus/compare/v9.4.0...v9.5.0
[v9.4.1]: https://github.com/nasa/cumulus/compare/v9.3.0...v9.4.1
[v9.4.0]: https://github.com/nasa/cumulus/compare/v9.3.0...v9.4.0
[v9.3.0]: https://github.com/nasa/cumulus/compare/v9.2.2...v9.3.0
[v9.2.2]: https://github.com/nasa/cumulus/compare/v9.2.1...v9.2.2
[v9.2.1]: https://github.com/nasa/cumulus/compare/v9.2.0...v9.2.1
[v9.2.0]: https://github.com/nasa/cumulus/compare/v9.1.0...v9.2.0
[v9.1.0]: https://github.com/nasa/cumulus/compare/v9.0.1...v9.1.0
[v9.0.1]: https://github.com/nasa/cumulus/compare/v9.0.0...v9.0.1
[v9.0.0]: https://github.com/nasa/cumulus/compare/v8.1.0...v9.0.0
[v8.1.0]: https://github.com/nasa/cumulus/compare/v8.0.0...v8.1.0
[v8.0.0]: https://github.com/nasa/cumulus/compare/v7.2.0...v8.0.0
[v7.2.0]: https://github.com/nasa/cumulus/compare/v7.1.0...v7.2.0
[v7.1.0]: https://github.com/nasa/cumulus/compare/v7.0.0...v7.1.0
[v7.0.0]: https://github.com/nasa/cumulus/compare/v6.0.0...v7.0.0
[v6.0.0]: https://github.com/nasa/cumulus/compare/v5.0.1...v6.0.0
[v5.0.1]: https://github.com/nasa/cumulus/compare/v5.0.0...v5.0.1
[v5.0.0]: https://github.com/nasa/cumulus/compare/v4.0.0...v5.0.0
[v4.0.0]: https://github.com/nasa/cumulus/compare/v3.0.1...v4.0.0
[v3.0.1]: https://github.com/nasa/cumulus/compare/v3.0.0...v3.0.1
[v3.0.0]: https://github.com/nasa/cumulus/compare/v2.0.1...v3.0.0
[v2.0.7]: https://github.com/nasa/cumulus/compare/v2.0.6...v2.0.7
[v2.0.6]: https://github.com/nasa/cumulus/compare/v2.0.5...v2.0.6
[v2.0.5]: https://github.com/nasa/cumulus/compare/v2.0.4...v2.0.5
[v2.0.4]: https://github.com/nasa/cumulus/compare/v2.0.3...v2.0.4
[v2.0.3]: https://github.com/nasa/cumulus/compare/v2.0.2...v2.0.3
[v2.0.2]: https://github.com/nasa/cumulus/compare/v2.0.1...v2.0.2
[v2.0.1]: https://github.com/nasa/cumulus/compare/v1.24.0...v2.0.1
[v2.0.0]: https://github.com/nasa/cumulus/compare/v1.24.0...v2.0.0
[v1.24.0]: https://github.com/nasa/cumulus/compare/v1.23.2...v1.24.0
[v1.23.2]: https://github.com/nasa/cumulus/compare/v1.22.1...v1.23.2
[v1.22.1]: https://github.com/nasa/cumulus/compare/v1.21.0...v1.22.1
[v1.21.0]: https://github.com/nasa/cumulus/compare/v1.20.0...v1.21.0
[v1.20.0]: https://github.com/nasa/cumulus/compare/v1.19.0...v1.20.0
[v1.19.0]: https://github.com/nasa/cumulus/compare/v1.18.0...v1.19.0
[v1.18.0]: https://github.com/nasa/cumulus/compare/v1.17.0...v1.18.0
[v1.17.0]: https://github.com/nasa/cumulus/compare/v1.16.1...v1.17.0
[v1.16.1]: https://github.com/nasa/cumulus/compare/v1.16.0...v1.16.1
[v1.16.0]: https://github.com/nasa/cumulus/compare/v1.15.0...v1.16.0
[v1.15.0]: https://github.com/nasa/cumulus/compare/v1.14.5...v1.15.0
[v1.14.5]: https://github.com/nasa/cumulus/compare/v1.14.4...v1.14.5
[v1.14.4]: https://github.com/nasa/cumulus/compare/v1.14.3...v1.14.4
[v1.14.3]: https://github.com/nasa/cumulus/compare/v1.14.2...v1.14.3
[v1.14.2]: https://github.com/nasa/cumulus/compare/v1.14.1...v1.14.2
[v1.14.1]: https://github.com/nasa/cumulus/compare/v1.14.0...v1.14.1
[v1.14.0]: https://github.com/nasa/cumulus/compare/v1.13.5...v1.14.0
[v1.13.5]: https://github.com/nasa/cumulus/compare/v1.13.4...v1.13.5
[v1.13.4]: https://github.com/nasa/cumulus/compare/v1.13.3...v1.13.4
[v1.13.3]: https://github.com/nasa/cumulus/compare/v1.13.2...v1.13.3
[v1.13.2]: https://github.com/nasa/cumulus/compare/v1.13.1...v1.13.2
[v1.13.1]: https://github.com/nasa/cumulus/compare/v1.13.0...v1.13.1
[v1.13.0]: https://github.com/nasa/cumulus/compare/v1.12.1...v1.13.0
[v1.12.1]: https://github.com/nasa/cumulus/compare/v1.12.0...v1.12.1
[v1.12.0]: https://github.com/nasa/cumulus/compare/v1.11.3...v1.12.0
[v1.11.3]: https://github.com/nasa/cumulus/compare/v1.11.2...v1.11.3
[v1.11.2]: https://github.com/nasa/cumulus/compare/v1.11.1...v1.11.2
[v1.11.1]: https://github.com/nasa/cumulus/compare/v1.11.0...v1.11.1
[v1.11.0]: https://github.com/nasa/cumulus/compare/v1.10.4...v1.11.0
[v1.10.4]: https://github.com/nasa/cumulus/compare/v1.10.3...v1.10.4
[v1.10.3]: https://github.com/nasa/cumulus/compare/v1.10.2...v1.10.3
[v1.10.2]: https://github.com/nasa/cumulus/compare/v1.10.1...v1.10.2
[v1.10.1]: https://github.com/nasa/cumulus/compare/v1.10.0...v1.10.1
[v1.10.0]: https://github.com/nasa/cumulus/compare/v1.9.1...v1.10.0
[v1.9.1]: https://github.com/nasa/cumulus/compare/v1.9.0...v1.9.1
[v1.9.0]: https://github.com/nasa/cumulus/compare/v1.8.1...v1.9.0
[v1.8.1]: https://github.com/nasa/cumulus/compare/v1.8.0...v1.8.1
[v1.8.0]: https://github.com/nasa/cumulus/compare/v1.7.0...v1.8.0
[v1.7.0]: https://github.com/nasa/cumulus/compare/v1.6.0...v1.7.0
[v1.6.0]: https://github.com/nasa/cumulus/compare/v1.5.5...v1.6.0
[v1.5.5]: https://github.com/nasa/cumulus/compare/v1.5.4...v1.5.5
[v1.5.4]: https://github.com/nasa/cumulus/compare/v1.5.3...v1.5.4
[v1.5.3]: https://github.com/nasa/cumulus/compare/v1.5.2...v1.5.3
[v1.5.2]: https://github.com/nasa/cumulus/compare/v1.5.1...v1.5.2
[v1.5.1]: https://github.com/nasa/cumulus/compare/v1.5.0...v1.5.1
[v1.5.0]: https://github.com/nasa/cumulus/compare/v1.4.1...v1.5.0
[v1.4.1]: https://github.com/nasa/cumulus/compare/v1.4.0...v1.4.1
[v1.4.0]: https://github.com/nasa/cumulus/compare/v1.3.0...v1.4.0
[v1.3.0]: https://github.com/nasa/cumulus/compare/v1.2.0...v1.3.0
[v1.2.0]: https://github.com/nasa/cumulus/compare/v1.1.4...v1.2.0
[v1.1.4]: https://github.com/nasa/cumulus/compare/v1.1.3...v1.1.4
[v1.1.3]: https://github.com/nasa/cumulus/compare/v1.1.2...v1.1.3
[v1.1.2]: https://github.com/nasa/cumulus/compare/v1.1.1...v1.1.2
[v1.1.1]: https://github.com/nasa/cumulus/compare/v1.0.1...v1.1.1
[v1.1.0]: https://github.com/nasa/cumulus/compare/v1.0.1...v1.1.0
[v1.0.1]: https://github.com/nasa/cumulus/compare/v1.0.0...v1.0.1
[v1.0.0]: https://github.com/nasa/cumulus/compare/pre-v1-release...v1.0.0

[thin-egress-app]: <https://github.com/asfadmin/thin-egress-app> "Thin Egress App"<|MERGE_RESOLUTION|>--- conflicted
+++ resolved
@@ -20,23 +20,12 @@
   instability.
 
 ### Changed
-<<<<<<< HEAD
+- **CUMULUS-3906**
+  - Bumps example ORCA deployment to version v10.0.0.
 - **CUMULUS-3838**
   - Updated python dependencies to latest:
     - cumulus-process-py 1.4.0
     - cumulus-message-adapter-python 2.3.0
-    
-- **CUMULUS-3725**
-  - Updated the default parameter group for `cumulus-rds-tf` to set `force_ssl`
-    to 0. This setting for the Aurora Serverless v2 database allows non-SSL
-    connections to the database, and is intended to be a temporary solution
-    until Cumulus has been updated to import the RDS rds-ca-rsa2048-g1 CA bundles in Lambda environments.
-    See [CUMULUS-3724](https://bugs.earthdata.nasa.gov/browse/CUMULUS-3724).
-=======
-
-- **CUMULUS-3906**
-  - Bumps example ORCA deployment to version v10.0.0.
->>>>>>> 151ec9cf
 
 ### Fixed
 
